// Licensed to the Apache Software Foundation (ASF) under one
// or more contributor license agreements.  See the NOTICE file
// distributed with this work for additional information
// regarding copyright ownership.  The ASF licenses this file
// to you under the Apache License, Version 2.0 (the
// "License"); you may not use this file except in compliance
// with the License.  You may obtain a copy of the License at
//
//   http://www.apache.org/licenses/LICENSE-2.0
//
// Unless required by applicable law or agreed to in writing,
// software distributed under the License is distributed on an
// "AS IS" BASIS, WITHOUT WARRANTIES OR CONDITIONS OF ANY
// KIND, either express or implied.  See the License for the
// specific language governing permissions and limitations
// under the License.
package org.apache.cloudstack.engine.orchestration;

import java.net.URI;
import java.util.ArrayList;
import java.util.Arrays;
import java.util.Collections;
import java.util.Comparator;
import java.util.HashMap;
import java.util.HashSet;
import java.util.LinkedHashMap;
import java.util.LinkedList;
import java.util.List;
import java.util.Map;
import java.util.Objects;
import java.util.Set;
import java.util.UUID;
import java.util.concurrent.Executors;
import java.util.concurrent.ScheduledExecutorService;
import java.util.concurrent.TimeUnit;
import java.util.stream.Collectors;

import javax.inject.Inject;
import javax.naming.ConfigurationException;

import com.cloud.dc.VlanDetailsVO;
import com.cloud.dc.dao.VlanDetailsDao;
import com.cloud.network.dao.NsxProviderDao;
import org.apache.cloudstack.acl.ControlledEntity.ACLType;
import org.apache.cloudstack.annotation.AnnotationService;
import org.apache.cloudstack.annotation.dao.AnnotationDao;
import org.apache.cloudstack.api.ApiConstants;
import org.apache.cloudstack.context.CallContext;
import org.apache.cloudstack.engine.cloud.entity.api.db.VMNetworkMapVO;
import org.apache.cloudstack.engine.cloud.entity.api.db.dao.VMNetworkMapDao;
import org.apache.cloudstack.engine.orchestration.service.NetworkOrchestrationService;
import org.apache.cloudstack.framework.config.ConfigKey;
import org.apache.cloudstack.framework.config.ConfigKey.Scope;
import org.apache.cloudstack.framework.config.Configurable;
import org.apache.cloudstack.framework.config.dao.ConfigurationDao;
import org.apache.cloudstack.framework.messagebus.MessageBus;
import org.apache.cloudstack.framework.messagebus.PublishScope;
import org.apache.cloudstack.managed.context.ManagedContextRunnable;
import org.apache.cloudstack.network.dao.NetworkPermissionDao;
import org.apache.commons.collections.CollectionUtils;
import org.apache.commons.lang3.BooleanUtils;
import org.apache.commons.lang3.ObjectUtils;
import org.apache.commons.lang3.StringUtils;

import com.cloud.agent.AgentManager;
import com.cloud.agent.Listener;
import com.cloud.agent.api.AgentControlAnswer;
import com.cloud.agent.api.AgentControlCommand;
import com.cloud.agent.api.Answer;
import com.cloud.agent.api.CheckNetworkAnswer;
import com.cloud.agent.api.CheckNetworkCommand;
import com.cloud.agent.api.CleanupPersistentNetworkResourceAnswer;
import com.cloud.agent.api.CleanupPersistentNetworkResourceCommand;
import com.cloud.agent.api.Command;
import com.cloud.agent.api.SetupPersistentNetworkAnswer;
import com.cloud.agent.api.SetupPersistentNetworkCommand;
import com.cloud.agent.api.StartupCommand;
import com.cloud.agent.api.StartupRoutingCommand;
import com.cloud.agent.api.routing.NetworkElementCommand;
import com.cloud.agent.api.to.NicTO;
import com.cloud.agent.api.to.deployasis.OVFNetworkTO;
import com.cloud.alert.AlertManager;
import com.cloud.api.query.dao.DomainRouterJoinDao;
import com.cloud.api.query.vo.DomainRouterJoinVO;
import com.cloud.configuration.ConfigurationManager;
import com.cloud.configuration.Resource.ResourceType;
import com.cloud.dc.ClusterVO;
import com.cloud.dc.DataCenter;
import com.cloud.dc.DataCenter.NetworkType;
import com.cloud.dc.DataCenterVO;
import com.cloud.dc.DataCenterVnetVO;
import com.cloud.dc.PodVlanMapVO;
import com.cloud.dc.Vlan;
import com.cloud.dc.VlanVO;
import com.cloud.dc.dao.ClusterDao;
import com.cloud.dc.dao.DataCenterDao;
import com.cloud.dc.dao.DataCenterVnetDao;
import com.cloud.dc.dao.PodVlanMapDao;
import com.cloud.dc.dao.VlanDao;
import com.cloud.deploy.DataCenterDeployment;
import com.cloud.deploy.DeployDestination;
import com.cloud.deploy.DeploymentPlan;
import com.cloud.deployasis.dao.TemplateDeployAsIsDetailsDao;
import com.cloud.domain.Domain;
import com.cloud.event.EventTypes;
import com.cloud.event.UsageEventUtils;
import com.cloud.exception.AgentUnavailableException;
import com.cloud.exception.ConcurrentOperationException;
import com.cloud.exception.ConnectionException;
import com.cloud.exception.InsufficientAddressCapacityException;
import com.cloud.exception.InsufficientCapacityException;
import com.cloud.exception.InsufficientVirtualNetworkCapacityException;
import com.cloud.exception.InvalidParameterValueException;
import com.cloud.exception.OperationTimedoutException;
import com.cloud.exception.ResourceAllocationException;
import com.cloud.exception.ResourceUnavailableException;
import com.cloud.exception.UnsupportedServiceException;
import com.cloud.host.Host;
import com.cloud.host.HostVO;
import com.cloud.host.Status;
import com.cloud.host.dao.HostDao;
import com.cloud.hypervisor.Hypervisor.HypervisorType;
import com.cloud.network.IpAddress;
import com.cloud.network.IpAddressManager;
import com.cloud.network.Ipv6Service;
import com.cloud.network.Network;
import com.cloud.network.Network.Capability;
import com.cloud.network.Network.Event;
import com.cloud.network.Network.GuestType;
import com.cloud.network.Network.Provider;
import com.cloud.network.Network.Service;
import com.cloud.network.NetworkMigrationResponder;
import com.cloud.network.NetworkModel;
import com.cloud.network.NetworkProfile;
import com.cloud.network.NetworkService;
import com.cloud.network.NetworkStateListener;
import com.cloud.network.Networks;
import com.cloud.network.Networks.BroadcastDomainType;
import com.cloud.network.Networks.TrafficType;
import com.cloud.network.PhysicalNetwork;
import com.cloud.network.PhysicalNetworkSetupInfo;
import com.cloud.network.RemoteAccessVpn;
import com.cloud.network.VpcVirtualNetworkApplianceService;
import com.cloud.network.addr.PublicIp;
import com.cloud.network.dao.AccountGuestVlanMapDao;
import com.cloud.network.dao.AccountGuestVlanMapVO;
import com.cloud.network.dao.FirewallRulesDao;
import com.cloud.network.dao.IPAddressDao;
import com.cloud.network.dao.IPAddressVO;
import com.cloud.network.dao.NetworkAccountDao;
import com.cloud.network.dao.NetworkAccountVO;
import com.cloud.network.dao.NetworkDao;
import com.cloud.network.dao.NetworkDetailVO;
import com.cloud.network.dao.NetworkDetailsDao;
import com.cloud.network.dao.NetworkDomainDao;
import com.cloud.network.dao.NetworkDomainVO;
import com.cloud.network.dao.NetworkServiceMapDao;
import com.cloud.network.dao.NetworkServiceMapVO;
import com.cloud.network.dao.NetworkVO;
import com.cloud.network.dao.PhysicalNetworkDao;
import com.cloud.network.dao.PhysicalNetworkServiceProviderDao;
import com.cloud.network.dao.PhysicalNetworkTrafficTypeDao;
import com.cloud.network.dao.PhysicalNetworkTrafficTypeVO;
import com.cloud.network.dao.PhysicalNetworkVO;
import com.cloud.network.dao.RemoteAccessVpnDao;
import com.cloud.network.dao.RemoteAccessVpnVO;
import com.cloud.network.dao.RouterNetworkDao;
import com.cloud.network.element.AggregatedCommandExecutor;
import com.cloud.network.element.ConfigDriveNetworkElement;
import com.cloud.network.element.DhcpServiceProvider;
import com.cloud.network.element.DnsServiceProvider;
import com.cloud.network.element.IpDeployer;
import com.cloud.network.element.LoadBalancingServiceProvider;
import com.cloud.network.element.NetworkElement;
import com.cloud.network.element.RedundantResource;
import com.cloud.network.element.StaticNatServiceProvider;
import com.cloud.network.element.UserDataServiceProvider;
import com.cloud.network.element.VirtualRouterElement;
import com.cloud.network.guru.NetworkGuru;
import com.cloud.network.guru.NetworkGuruAdditionalFunctions;
import com.cloud.network.lb.LoadBalancingRulesManager;
import com.cloud.network.router.VirtualRouter;
import com.cloud.network.rules.FirewallManager;
import com.cloud.network.rules.FirewallRule;
import com.cloud.network.rules.FirewallRule.Purpose;
import com.cloud.network.rules.FirewallRuleVO;
import com.cloud.network.rules.LoadBalancerContainer.Scheme;
import com.cloud.network.rules.PortForwardingRuleVO;
import com.cloud.network.rules.RulesManager;
import com.cloud.network.rules.StaticNatRule;
import com.cloud.network.rules.StaticNatRuleImpl;
import com.cloud.network.rules.dao.PortForwardingRulesDao;
import com.cloud.network.vpc.NetworkACLManager;
import com.cloud.network.vpc.Vpc;
import com.cloud.network.vpc.VpcManager;
import com.cloud.network.vpc.VpcVO;
import com.cloud.network.vpc.dao.PrivateIpDao;
import com.cloud.network.vpn.RemoteAccessVpnService;
import com.cloud.offering.NetworkOffering;
import com.cloud.offering.NetworkOffering.Availability;
import com.cloud.offerings.NetworkOfferingServiceMapVO;
import com.cloud.offerings.NetworkOfferingVO;
import com.cloud.offerings.dao.NetworkOfferingDao;
import com.cloud.offerings.dao.NetworkOfferingDetailsDao;
import com.cloud.offerings.dao.NetworkOfferingServiceMapDao;
import com.cloud.resource.ResourceManager;
import com.cloud.server.ManagementServer;
import com.cloud.user.Account;
import com.cloud.user.ResourceLimitService;
import com.cloud.user.User;
import com.cloud.user.dao.AccountDao;
import com.cloud.utils.NumbersUtil;
import com.cloud.utils.Pair;
import com.cloud.utils.UuidUtils;
import com.cloud.utils.component.AdapterBase;
import com.cloud.utils.component.ManagerBase;
import com.cloud.utils.concurrency.NamedThreadFactory;
import com.cloud.utils.db.DB;
import com.cloud.utils.db.EntityManager;
import com.cloud.utils.db.GlobalLock;
import com.cloud.utils.db.JoinBuilder.JoinType;
import com.cloud.utils.db.SearchBuilder;
import com.cloud.utils.db.SearchCriteria.Op;
import com.cloud.utils.db.Transaction;
import com.cloud.utils.db.TransactionCallback;
import com.cloud.utils.db.TransactionCallbackNoReturn;
import com.cloud.utils.db.TransactionCallbackWithExceptionNoReturn;
import com.cloud.utils.db.TransactionStatus;
import com.cloud.utils.exception.CloudRuntimeException;
import com.cloud.utils.fsm.NoTransitionException;
import com.cloud.utils.fsm.StateMachine2;
import com.cloud.utils.net.Dhcp;
import com.cloud.utils.net.NetUtils;
import com.cloud.vm.DomainRouterVO;
import com.cloud.vm.Nic;
import com.cloud.vm.Nic.ReservationStrategy;
import com.cloud.vm.NicExtraDhcpOptionVO;
import com.cloud.vm.NicIpAlias;
import com.cloud.vm.NicProfile;
import com.cloud.vm.NicVO;
import com.cloud.vm.ReservationContext;
import com.cloud.vm.ReservationContextImpl;
import com.cloud.vm.UserVmManager;
import com.cloud.vm.UserVmVO;
import com.cloud.vm.VMInstanceVO;
import com.cloud.vm.VirtualMachine;
import com.cloud.vm.VirtualMachineManager;
import com.cloud.vm.VirtualMachine.Type;
import com.cloud.vm.VirtualMachineProfile;
import com.cloud.vm.dao.DomainRouterDao;
import com.cloud.vm.dao.NicDao;
import com.cloud.vm.dao.NicExtraDhcpOptionDao;
import com.cloud.vm.dao.NicIpAliasDao;
import com.cloud.vm.dao.NicIpAliasVO;
import com.cloud.vm.dao.NicSecondaryIpDao;
import com.cloud.vm.dao.NicSecondaryIpVO;
import com.cloud.vm.dao.UserVmDao;
import com.cloud.vm.dao.VMInstanceDao;
import com.googlecode.ipv6.IPv6Address;
<<<<<<< HEAD
import org.apache.commons.lang3.math.NumberUtils;
=======
import org.jetbrains.annotations.NotNull;
>>>>>>> 12f65fbc

/**
 * NetworkManagerImpl implements NetworkManager.
 */
public class NetworkOrchestrator extends ManagerBase implements NetworkOrchestrationService, Listener, Configurable {

    @Inject
    EntityManager _entityMgr;
    @Inject
    DataCenterDao _dcDao;
    @Inject
    VlanDao _vlanDao;
    @Inject
    IPAddressDao _ipAddressDao;
    @Inject
    AccountDao _accountDao;
    @Inject
    ConfigurationDao _configDao;
    @Inject
    UserVmDao _userVmDao;
    @Inject
    AlertManager _alertMgr;
    @Inject
    ConfigurationManager _configMgr;
    @Inject
    NetworkOfferingDao _networkOfferingDao;
    @Inject
    NetworkDao _networksDao;
    @Inject
    NetworkDetailsDao networkDetailsDao;
    @Inject
    NicDao _nicDao;
    @Inject
    RulesManager _rulesMgr;
    @Inject
    LoadBalancingRulesManager _lbMgr;
    @Inject
    RemoteAccessVpnService _vpnMgr;
    @Inject
    PodVlanMapDao _podVlanMapDao;
    @Inject
    NetworkOfferingDetailsDao _ntwkOffDetailsDao;
    @Inject
    AccountGuestVlanMapDao _accountGuestVlanMapDao;
    @Inject
    DataCenterVnetDao _datacenterVnetDao;
    @Inject
    NetworkAccountDao _networkAccountDao;
    @Inject
    protected NicIpAliasDao _nicIpAliasDao;
    @Inject
    protected NicExtraDhcpOptionDao _nicExtraDhcpOptionDao;
    @Inject
    protected IPAddressDao _publicIpAddressDao;
    @Inject
    protected IpAddressManager _ipAddrMgr;
    @Inject
    MessageBus _messageBus;
    @Inject
    VMNetworkMapDao _vmNetworkMapDao;
    @Inject
    DomainRouterDao routerDao;
    @Inject
    DomainRouterJoinDao routerJoinDao;
    @Inject
    RemoteAccessVpnDao _remoteAccessVpnDao;
    @Inject
    VpcVirtualNetworkApplianceService _routerService;
    @Inject
    UserVmManager _userVmMgr;
    @Inject
    TemplateDeployAsIsDetailsDao templateDeployAsIsDetailsDao;
    @Inject
    ResourceManager resourceManager;
    @Inject
    private AnnotationDao annotationDao;
    @Inject
    public ManagementServer mgr;
    @Inject
    NetworkPermissionDao networkPermissionDao;
    @Inject
    Ipv6Service ipv6Service;
    @Inject
    RouterNetworkDao routerNetworkDao;
    @Inject
    private VlanDetailsDao vlanDetailsDao;

    List<NetworkGuru> networkGurus;
    @Inject
    private NsxProviderDao nsxProviderDao;

    @Override
    public List<NetworkGuru> getNetworkGurus() {
        return networkGurus;
    }

    public void setNetworkGurus(final List<NetworkGuru> networkGurus) {
        this.networkGurus = networkGurus;
    }

    List<NetworkElement> networkElements;

    public List<NetworkElement> getNetworkElements() {
        return networkElements;
    }

    public void setNetworkElements(final List<NetworkElement> networkElements) {
        this.networkElements = networkElements;
    }

    @Inject
    NetworkDomainDao _networkDomainDao;

    List<IpDeployer> ipDeployers;

    public List<IpDeployer> getIpDeployers() {
        return ipDeployers;
    }

    public void setIpDeployers(final List<IpDeployer> ipDeployers) {
        this.ipDeployers = ipDeployers;
    }

    List<DhcpServiceProvider> _dhcpProviders;

    public List<DhcpServiceProvider> getDhcpProviders() {
        return _dhcpProviders;
    }

    public void setDhcpProviders(final List<DhcpServiceProvider> dhcpProviders) {
        _dhcpProviders = dhcpProviders;
    }

    @Inject
    VMInstanceDao _vmDao;
    @Inject
    FirewallManager _firewallMgr;
    @Inject
    FirewallRulesDao _firewallDao;
    @Inject
    ResourceLimitService _resourceLimitMgr;

    @Inject
    NetworkOfferingServiceMapDao _ntwkOfferingSrvcDao;
    @Inject
    PhysicalNetworkDao _physicalNetworkDao;
    @Inject
    PhysicalNetworkServiceProviderDao _pNSPDao;
    @Inject
    PortForwardingRulesDao _portForwardingRulesDao;
    @Inject
    PhysicalNetworkTrafficTypeDao _pNTrafficTypeDao;
    @Inject
    AgentManager _agentMgr;
    @Inject
    HostDao _hostDao;
    @Inject
    NetworkServiceMapDao _ntwkSrvcDao;
    @Inject
    VpcManager _vpcMgr;
    @Inject
    PrivateIpDao _privateIpDao;
    @Inject
    NetworkACLManager _networkACLMgr;
    @Inject
    NetworkModel _networkModel;
    @Inject
    NicSecondaryIpDao _nicSecondaryIpDao;
    @Inject
    ClusterDao clusterDao;

    protected StateMachine2<Network.State, Network.Event, Network> _stateMachine;
    ScheduledExecutorService _executor;

    SearchBuilder<IPAddressVO> AssignIpAddressSearch;
    SearchBuilder<IPAddressVO> AssignIpAddressFromPodVlanSearch;

    HashMap<Long, Long> _lastNetworkIdsToFree = new HashMap<Long, Long>();

    private void updateRouterDefaultDns(final VirtualMachineProfile vmProfile, final NicProfile nicProfile) {
        if (!Type.DomainRouter.equals(vmProfile.getType()) || !nicProfile.isDefaultNic()) {
            return;
        }
        DomainRouterVO router = routerDao.findById(vmProfile.getId());
        if (router != null && router.getVpcId() != null) {
            final Vpc vpc = _vpcMgr.getActiveVpc(router.getVpcId());
            if (StringUtils.isNotBlank(vpc.getIp4Dns1())) {
                nicProfile.setIPv4Dns1(vpc.getIp4Dns1());
                nicProfile.setIPv4Dns2(vpc.getIp4Dns2());
            }
            if (StringUtils.isNotBlank(vpc.getIp6Dns1())) {
                nicProfile.setIPv6Dns1(vpc.getIp6Dns1());
                nicProfile.setIPv6Dns2(vpc.getIp6Dns2());
            }
            return;
        }
        List<Long> networkIds = routerNetworkDao.getRouterNetworks(vmProfile.getId());
        if (CollectionUtils.isEmpty(networkIds) || networkIds.size() > 1) {
            return;
        }
        final NetworkVO routerNetwork = _networksDao.findById(networkIds.get(0));
        if (StringUtils.isNotBlank(routerNetwork.getDns1())) {
            nicProfile.setIPv4Dns1(routerNetwork.getDns1());
            nicProfile.setIPv4Dns2(routerNetwork.getDns2());
        }
        if (StringUtils.isNotBlank(routerNetwork.getIp6Dns1())) {
            nicProfile.setIPv6Dns1(routerNetwork.getIp6Dns1());
            nicProfile.setIPv6Dns2(routerNetwork.getIp6Dns2());
        }
    }

    @Override
    @DB
    public boolean configure(final String name, final Map<String, Object> params) throws ConfigurationException {
        // populate providers
        final Map<Network.Service, Set<Network.Provider>> defaultSharedNetworkOfferingProviders = new HashMap<Network.Service, Set<Network.Provider>>();
        final Set<Network.Provider> defaultProviders = new HashSet<Network.Provider>();
        final Set<Network.Provider> tungstenProvider = new HashSet<>();

        defaultProviders.add(Network.Provider.VirtualRouter);
        defaultSharedNetworkOfferingProviders.put(Service.Dhcp, defaultProviders);
        defaultSharedNetworkOfferingProviders.put(Service.Dns, defaultProviders);
        defaultSharedNetworkOfferingProviders.put(Service.UserData, defaultProviders);

        final Map<Network.Service, Set<Network.Provider>> defaultIsolatedNetworkOfferingProviders = defaultSharedNetworkOfferingProviders;
        defaultIsolatedNetworkOfferingProviders.put(Service.Dhcp, defaultProviders);
        defaultIsolatedNetworkOfferingProviders.put(Service.Dns, defaultProviders);
        defaultIsolatedNetworkOfferingProviders.put(Service.UserData, defaultProviders);
        defaultIsolatedNetworkOfferingProviders.put(Service.Firewall, defaultProviders);
        defaultIsolatedNetworkOfferingProviders.put(Service.Gateway, defaultProviders);
        defaultIsolatedNetworkOfferingProviders.put(Service.Lb, defaultProviders);
        defaultIsolatedNetworkOfferingProviders.put(Service.StaticNat, defaultProviders);
        defaultIsolatedNetworkOfferingProviders.put(Service.PortForwarding, defaultProviders);
        defaultIsolatedNetworkOfferingProviders.put(Service.Vpn, defaultProviders);

        final Map<Network.Service, Set<Network.Provider>> defaultSharedSGEnabledNetworkOfferingProviders = new HashMap<Network.Service, Set<Network.Provider>>();
        defaultSharedSGEnabledNetworkOfferingProviders.put(Service.Dhcp, defaultProviders);
        defaultSharedSGEnabledNetworkOfferingProviders.put(Service.Dns, defaultProviders);
        defaultSharedSGEnabledNetworkOfferingProviders.put(Service.UserData, defaultProviders);
        final Set<Provider> sgProviders = new HashSet<Provider>();
        sgProviders.add(Provider.SecurityGroupProvider);
        defaultSharedSGEnabledNetworkOfferingProviders.put(Service.SecurityGroup, sgProviders);

        tungstenProvider.add(Provider.Tungsten);
        final Map<Network.Service, Set<Network.Provider>> defaultTungstenSharedSGEnabledNetworkOfferingProviders = new HashMap<>();
        defaultTungstenSharedSGEnabledNetworkOfferingProviders.put(Service.Connectivity, tungstenProvider);
        defaultTungstenSharedSGEnabledNetworkOfferingProviders.put(Service.Dhcp, tungstenProvider);
        defaultTungstenSharedSGEnabledNetworkOfferingProviders.put(Service.Dns, tungstenProvider);
        defaultTungstenSharedSGEnabledNetworkOfferingProviders.put(Service.UserData, tungstenProvider);
        defaultTungstenSharedSGEnabledNetworkOfferingProviders.put(Service.SecurityGroup, tungstenProvider);


        final Map<Network.Service, Set<Network.Provider>> defaultIsolatedSourceNatEnabledNetworkOfferingProviders = new HashMap<Network.Service, Set<Network.Provider>>();
        defaultProviders.clear();
        defaultProviders.add(Network.Provider.VirtualRouter);
        defaultIsolatedSourceNatEnabledNetworkOfferingProviders.put(Service.Dhcp, defaultProviders);
        defaultIsolatedSourceNatEnabledNetworkOfferingProviders.put(Service.Dns, defaultProviders);
        defaultIsolatedSourceNatEnabledNetworkOfferingProviders.put(Service.UserData, defaultProviders);
        defaultIsolatedSourceNatEnabledNetworkOfferingProviders.put(Service.Firewall, defaultProviders);
        defaultIsolatedSourceNatEnabledNetworkOfferingProviders.put(Service.Gateway, defaultProviders);
        defaultIsolatedSourceNatEnabledNetworkOfferingProviders.put(Service.Lb, defaultProviders);
        defaultIsolatedSourceNatEnabledNetworkOfferingProviders.put(Service.SourceNat, defaultProviders);
        defaultIsolatedSourceNatEnabledNetworkOfferingProviders.put(Service.StaticNat, defaultProviders);
        defaultIsolatedSourceNatEnabledNetworkOfferingProviders.put(Service.PortForwarding, defaultProviders);
        defaultIsolatedSourceNatEnabledNetworkOfferingProviders.put(Service.Vpn, defaultProviders);

        final Map<Network.Service, Set<Network.Provider>> defaultVPCOffProviders = new HashMap<Network.Service, Set<Network.Provider>>();
        defaultProviders.clear();
        defaultProviders.add(Network.Provider.VPCVirtualRouter);
        defaultVPCOffProviders.put(Service.Dhcp, defaultProviders);
        defaultVPCOffProviders.put(Service.Dns, defaultProviders);
        defaultVPCOffProviders.put(Service.UserData, defaultProviders);
        defaultVPCOffProviders.put(Service.NetworkACL, defaultProviders);
        defaultVPCOffProviders.put(Service.Gateway, defaultProviders);
        defaultVPCOffProviders.put(Service.Lb, defaultProviders);
        defaultVPCOffProviders.put(Service.SourceNat, defaultProviders);
        defaultVPCOffProviders.put(Service.StaticNat, defaultProviders);
        defaultVPCOffProviders.put(Service.PortForwarding, defaultProviders);
        defaultVPCOffProviders.put(Service.Vpn, defaultProviders);

        Transaction.execute(new TransactionCallbackNoReturn() {
            @Override
            public void doInTransactionWithoutResult(final TransactionStatus status) {
                NetworkOfferingVO offering = null;
                //#1 - quick cloud network offering
                if (_networkOfferingDao.findByUniqueName(NetworkOffering.QuickCloudNoServices) == null) {
                    offering = _configMgr.createNetworkOffering(NetworkOffering.QuickCloudNoServices, "Offering for QuickCloud with no services", TrafficType.Guest, null, true,
                            Availability.Optional, null, new HashMap<Network.Service, Set<Network.Provider>>(), true, Network.GuestType.Shared, false, null, true, null, true,
                            false, null, false, null, true, false, false, false, null, null, null, true, null);
                }

                //#2 - SG enabled network offering
                if (_networkOfferingDao.findByUniqueName(NetworkOffering.DefaultSharedNetworkOfferingWithSGService) == null) {
                    offering = _configMgr.createNetworkOffering(NetworkOffering.DefaultSharedNetworkOfferingWithSGService, "Offering for Shared Security group enabled networks",
                            TrafficType.Guest, null, true, Availability.Optional, null, defaultSharedNetworkOfferingProviders, true, Network.GuestType.Shared, false, null, true,
                            null, true, false, null, false, null, true, false, false, false, null, null, null, true, null);
                }

                //#3 - shared network offering with no SG service
                if (_networkOfferingDao.findByUniqueName(NetworkOffering.DefaultSharedNetworkOffering) == null) {
                    offering = _configMgr.createNetworkOffering(NetworkOffering.DefaultSharedNetworkOffering, "Offering for Shared networks", TrafficType.Guest, null, true,
                            Availability.Optional, null, defaultSharedNetworkOfferingProviders, true, Network.GuestType.Shared, false, null, true, null, true, false, null, false,
                            null, true, false, false, false, null,null, null, true, null);
                }

                if (_networkOfferingDao.findByUniqueName(NetworkOffering.DEFAULT_TUNGSTEN_SHARED_NETWORK_OFFERING_WITH_SGSERVICE) == null) {
                    offering = _configMgr.createNetworkOffering(NetworkOffering.DEFAULT_TUNGSTEN_SHARED_NETWORK_OFFERING_WITH_SGSERVICE, "Offering for Tungsten Shared Security group enabled networks",
                            TrafficType.Guest, null, true, Availability.Optional, null, defaultTungstenSharedSGEnabledNetworkOfferingProviders, true, Network.GuestType.Shared, false, null, true,
                            null, true, false, null, false, null, true, false, true, false, null, null,null, true, null);
                    offering.setState(NetworkOffering.State.Enabled);
                    _networkOfferingDao.update(offering.getId(), offering);
                }

                //#4 - default isolated offering with Source nat service
                if (_networkOfferingDao.findByUniqueName(NetworkOffering.DefaultIsolatedNetworkOfferingWithSourceNatService) == null) {
                    offering = _configMgr.createNetworkOffering(NetworkOffering.DefaultIsolatedNetworkOfferingWithSourceNatService,
                            "Offering for Isolated networks with Source Nat service enabled", TrafficType.Guest, null, false, Availability.Required, null,
                            defaultIsolatedSourceNatEnabledNetworkOfferingProviders, true, Network.GuestType.Isolated, false, null, true, null, false, false, null, false, null,
                            true, false, false, false, null, null,null, true, null);
                }

                //#5 - default vpc offering with LB service
                if (_networkOfferingDao.findByUniqueName(NetworkOffering.DefaultIsolatedNetworkOfferingForVpcNetworks) == null) {
                    offering = _configMgr.createNetworkOffering(NetworkOffering.DefaultIsolatedNetworkOfferingForVpcNetworks,
                            "Offering for Isolated VPC networks with Source Nat service enabled", TrafficType.Guest, null, false, Availability.Optional, null,
                            defaultVPCOffProviders, true, Network.GuestType.Isolated, false, null, false, null, false, false, null, false, null, true, true, false, false, null, null, null,true, null);
                }

                //#6 - default vpc offering with no LB service
                if (_networkOfferingDao.findByUniqueName(NetworkOffering.DefaultIsolatedNetworkOfferingForVpcNetworksNoLB) == null) {
                    //remove LB service
                    defaultVPCOffProviders.remove(Service.Lb);
                    offering = _configMgr.createNetworkOffering(NetworkOffering.DefaultIsolatedNetworkOfferingForVpcNetworksNoLB,
                            "Offering for Isolated VPC networks with Source Nat service enabled and LB service disabled", TrafficType.Guest, null, false, Availability.Optional,
                            null, defaultVPCOffProviders, true, Network.GuestType.Isolated, false, null, false, null, false, false, null, false, null, true, true, false, false, null, null, null,true, null);
                }

                //#7 - isolated offering with source nat disabled
                if (_networkOfferingDao.findByUniqueName(NetworkOffering.DefaultIsolatedNetworkOffering) == null) {
                    offering = _configMgr.createNetworkOffering(NetworkOffering.DefaultIsolatedNetworkOffering, "Offering for Isolated networks with no Source Nat service",
                            TrafficType.Guest, null, true, Availability.Optional, null, defaultIsolatedNetworkOfferingProviders, true, Network.GuestType.Isolated, false, null,
                            true, null, true, false, null, false, null, true, false, false, false, null, null, null, true, null);
                }

                //#8 - network offering with internal lb service
                final Map<Network.Service, Set<Network.Provider>> internalLbOffProviders = new HashMap<Network.Service, Set<Network.Provider>>();
                final Set<Network.Provider> defaultVpcProvider = new HashSet<Network.Provider>();
                defaultVpcProvider.add(Network.Provider.VPCVirtualRouter);

                final Set<Network.Provider> defaultInternalLbProvider = new HashSet<Network.Provider>();
                defaultInternalLbProvider.add(Network.Provider.InternalLbVm);

                internalLbOffProviders.put(Service.Dhcp, defaultVpcProvider);
                internalLbOffProviders.put(Service.Dns, defaultVpcProvider);
                internalLbOffProviders.put(Service.UserData, defaultVpcProvider);
                internalLbOffProviders.put(Service.NetworkACL, defaultVpcProvider);
                internalLbOffProviders.put(Service.Gateway, defaultVpcProvider);
                internalLbOffProviders.put(Service.Lb, defaultInternalLbProvider);
                internalLbOffProviders.put(Service.SourceNat, defaultVpcProvider);

                if (_networkOfferingDao.findByUniqueName(NetworkOffering.DefaultIsolatedNetworkOfferingForVpcNetworksWithInternalLB) == null) {
                    offering = _configMgr.createNetworkOffering(NetworkOffering.DefaultIsolatedNetworkOfferingForVpcNetworksWithInternalLB,
                            "Offering for Isolated VPC networks with Internal Lb support", TrafficType.Guest, null, false, Availability.Optional, null, internalLbOffProviders,
                            true, Network.GuestType.Isolated, false, null, false, null, false, false, null, false, null, true, true, false, false, null, null, null, true, null);
                    offering.setInternalLb(true);
                    offering.setPublicLb(false);
                    _networkOfferingDao.update(offering.getId(), offering);
                }

                final Map<Network.Service, Set<Network.Provider>> netscalerServiceProviders = new HashMap<Network.Service, Set<Network.Provider>>();
                final Set<Network.Provider> vrProvider = new HashSet<Network.Provider>();
                vrProvider.add(Provider.VirtualRouter);
                final Set<Network.Provider> sgProvider = new HashSet<Network.Provider>();
                sgProvider.add(Provider.SecurityGroupProvider);
                final Set<Network.Provider> nsProvider = new HashSet<Network.Provider>();
                nsProvider.add(Provider.Netscaler);
                netscalerServiceProviders.put(Service.Dhcp, vrProvider);
                netscalerServiceProviders.put(Service.Dns, vrProvider);
                netscalerServiceProviders.put(Service.UserData, vrProvider);
                netscalerServiceProviders.put(Service.SecurityGroup, sgProvider);
                netscalerServiceProviders.put(Service.StaticNat, nsProvider);
                netscalerServiceProviders.put(Service.Lb, nsProvider);

                final Map<Service, Map<Capability, String>> serviceCapabilityMap = new HashMap<Service, Map<Capability, String>>();
                final Map<Capability, String> elb = new HashMap<Capability, String>();
                elb.put(Capability.ElasticLb, "true");
                final Map<Capability, String> eip = new HashMap<Capability, String>();
                eip.put(Capability.ElasticIp, "true");
                serviceCapabilityMap.put(Service.Lb, elb);
                serviceCapabilityMap.put(Service.StaticNat, eip);

                if (_networkOfferingDao.findByUniqueName(NetworkOffering.DefaultSharedEIPandELBNetworkOffering) == null) {
                    offering = _configMgr.createNetworkOffering(NetworkOffering.DefaultSharedEIPandELBNetworkOffering,
                            "Offering for Shared networks with Elastic IP and Elastic LB capabilities", TrafficType.Guest, null, true, Availability.Optional, null,
                            netscalerServiceProviders, true, Network.GuestType.Shared, false, null, true, serviceCapabilityMap, true, false, null, false, null, true, false, false, false, null, null, null, true, null);
                    offering.setDedicatedLB(false);
                    _networkOfferingDao.update(offering.getId(), offering);
                }

                _networkOfferingDao.persistDefaultL2NetworkOfferings();
            }
        });

        AssignIpAddressSearch = _ipAddressDao.createSearchBuilder();
        AssignIpAddressSearch.and("dc", AssignIpAddressSearch.entity().getDataCenterId(), Op.EQ);
        AssignIpAddressSearch.and("allocated", AssignIpAddressSearch.entity().getAllocatedTime(), Op.NULL);
        AssignIpAddressSearch.and("vlanId", AssignIpAddressSearch.entity().getVlanId(), Op.IN);
        final SearchBuilder<VlanVO> vlanSearch = _vlanDao.createSearchBuilder();
        vlanSearch.and("type", vlanSearch.entity().getVlanType(), Op.EQ);
        vlanSearch.and("networkId", vlanSearch.entity().getNetworkId(), Op.EQ);
        AssignIpAddressSearch.join("vlan", vlanSearch, vlanSearch.entity().getId(), AssignIpAddressSearch.entity().getVlanId(), JoinType.INNER);
        AssignIpAddressSearch.done();

        AssignIpAddressFromPodVlanSearch = _ipAddressDao.createSearchBuilder();
        AssignIpAddressFromPodVlanSearch.and("dc", AssignIpAddressFromPodVlanSearch.entity().getDataCenterId(), Op.EQ);
        AssignIpAddressFromPodVlanSearch.and("allocated", AssignIpAddressFromPodVlanSearch.entity().getAllocatedTime(), Op.NULL);
        AssignIpAddressFromPodVlanSearch.and("vlanId", AssignIpAddressFromPodVlanSearch.entity().getVlanId(), Op.IN);

        final SearchBuilder<VlanVO> podVlanSearch = _vlanDao.createSearchBuilder();
        podVlanSearch.and("type", podVlanSearch.entity().getVlanType(), Op.EQ);
        podVlanSearch.and("networkId", podVlanSearch.entity().getNetworkId(), Op.EQ);
        final SearchBuilder<PodVlanMapVO> podVlanMapSB = _podVlanMapDao.createSearchBuilder();
        podVlanMapSB.and("podId", podVlanMapSB.entity().getPodId(), Op.EQ);
        AssignIpAddressFromPodVlanSearch.join("podVlanMapSB", podVlanMapSB, podVlanMapSB.entity().getVlanDbId(), AssignIpAddressFromPodVlanSearch.entity().getVlanId(),
                JoinType.INNER);
        AssignIpAddressFromPodVlanSearch.join("vlan", podVlanSearch, podVlanSearch.entity().getId(), AssignIpAddressFromPodVlanSearch.entity().getVlanId(), JoinType.INNER);

        AssignIpAddressFromPodVlanSearch.done();

        _executor = Executors.newScheduledThreadPool(1, new NamedThreadFactory("Network-Scavenger"));

        _agentMgr.registerForHostEvents(this, true, false, true);

        Network.State.getStateMachine().registerListener(new NetworkStateListener(_configDao));

        logger.info("Network Manager is configured.");

        return true;
    }

    @Override
    public boolean start() {
        final int netGcInterval = NumbersUtil.parseInt(_configDao.getValue(NetworkGcInterval.key()), 60);
        logger.info("Network Manager will run the NetworkGarbageCollector every '" + netGcInterval + "' seconds.");

        _executor.scheduleWithFixedDelay(new NetworkGarbageCollector(), netGcInterval, netGcInterval, TimeUnit.SECONDS);
        return true;
    }

    @Override
    public boolean stop() {
        return true;
    }

    protected NetworkOrchestrator() {
        setStateMachine();
    }

    private void updateRouterIpInNetworkDetails(Long networkId, String routerIp, String routerIpv6) {
        if (StringUtils.isNotBlank(routerIp)) {
            networkDetailsDao.addDetail(networkId, ApiConstants.ROUTER_IP, routerIp, true);
        }
        if (StringUtils.isNotBlank(routerIpv6)) {
            networkDetailsDao.addDetail(networkId, ApiConstants.ROUTER_IPV6, routerIpv6, true);
        }
    }

    @Override
    public List<? extends Network> setupNetwork(final Account owner, final NetworkOffering offering, final DeploymentPlan plan, final String name, final String displayText, final boolean isDefault)
            throws ConcurrentOperationException {
        return setupNetwork(owner, offering, null, plan, name, displayText, false, null, null, null, null, true);
    }

    @Override
    @DB
    public List<? extends Network> setupNetwork(final Account owner, final NetworkOffering offering, final Network predefined, final DeploymentPlan plan, final String name,
                                                final String displayText, final boolean errorIfAlreadySetup, final Long domainId, final ACLType aclType, final Boolean subdomainAccess, final Long vpcId,
                                                final Boolean isDisplayNetworkEnabled) throws ConcurrentOperationException {

        final Account locked = _accountDao.acquireInLockTable(owner.getId());
        if (locked == null) {
            throw new ConcurrentOperationException("Unable to acquire lock on " + owner);
        }

        try {
            if (predefined == null
                    || offering.getTrafficType() != TrafficType.Guest && predefined.getCidr() == null && predefined.getBroadcastUri() == null && !(predefined
                    .getBroadcastDomainType() == BroadcastDomainType.Vlan || predefined.getBroadcastDomainType() == BroadcastDomainType.Lswitch || predefined
                    .getBroadcastDomainType() == BroadcastDomainType.Vxlan)) {
                final List<NetworkVO> configs = _networksDao.listBy(owner.getId(), offering.getId(), plan.getDataCenterId());
                if (!configs.isEmpty()) {
                    return existingConfiguration(offering, configs, errorIfAlreadySetup);
                }
            }

            final List<NetworkVO> networks = new ArrayList<NetworkVO>();

            long related = -1;

            for (final NetworkGuru guru : networkGurus) {
                final Network network = guru.design(offering, plan, predefined, name, vpcId, owner);
                if (network == null) {
                    continue;
                }

                if (network.getId() != -1) {
                    if (network instanceof NetworkVO) {
                        networks.add((NetworkVO) network);
                    } else {
                        networks.add(_networksDao.findById(network.getId()));
                    }
                    continue;
                }

                final long id = _networksDao.getNextInSequence(Long.class, "id");
                if (related == -1) {
                    related = id;
                }

                final long relatedFile = related;
                Transaction.execute(new TransactionCallbackNoReturn() {
                    @Override
                    public void doInTransactionWithoutResult(final TransactionStatus status) {
                        final NetworkVO vo = getNetworkVO(id, offering, plan, predefined,
                                network, guru, owner, name, displayText,relatedFile, aclType,vpcId, isDisplayNetworkEnabled);
                        final NetworkVO networkPersisted = _networksDao.persist(vo, vo.getGuestType() == Network.GuestType.Isolated,
                                finalizeServicesAndProvidersForNetwork(offering, plan.getPhysicalNetworkId()));
                        networks.add(networkPersisted);
                        if (network.getPvlanType() != null) {
                            NetworkDetailVO detailVO = new NetworkDetailVO(networkPersisted.getId(), ApiConstants.ISOLATED_PVLAN_TYPE, network.getPvlanType().toString(), true);
                            networkDetailsDao.persist(detailVO);
                        }

                        updateRouterIpInNetworkDetails(networkPersisted.getId(), network.getRouterIp(), network.getRouterIpv6());

                        if (predefined instanceof NetworkVO && guru instanceof NetworkGuruAdditionalFunctions) {
                            final NetworkGuruAdditionalFunctions functions = (NetworkGuruAdditionalFunctions) guru;
                            functions.finalizeNetworkDesign(networkPersisted.getId(), ((NetworkVO) predefined).getVlanIdAsUUID());
                        }

                        if (domainId != null && aclType == ACLType.Domain) {
                            _networksDao.addDomainToNetwork(id, domainId, subdomainAccess == null || subdomainAccess);
                        }
                    }
                });
                guru.setup(network, relatedFile);
            }

            if (networks.isEmpty()) {
                // see networkOfferingVO.java
                final CloudRuntimeException ex = new CloudRuntimeException("Unable to convert network offering with specified id to network profile");
                ex.addProxyObject(offering.getUuid(), "offeringId");
                throw ex;
            }

            return networks;
        } finally {
            logger.debug("Releasing lock for " + locked);
            _accountDao.releaseFromLockTable(locked.getId());
        }
    }

    @NotNull
    private static NetworkVO getNetworkVO(long id, final NetworkOffering offering, final DeploymentPlan plan, final Network predefined,
                                          Network network, final NetworkGuru guru, final Account owner,
                                          final String name, final String displayText, long relatedFile, final ACLType aclType,
                                          final Long vpcId, final Boolean isDisplayNetworkEnabled) {
        final NetworkVO vo = new NetworkVO(id, network, offering.getId(), guru.getName(), owner.getDomainId(), owner.getId(),
                relatedFile, name, displayText, predefined.getNetworkDomain(), offering.getGuestType(),
                plan.getDataCenterId(), plan.getPhysicalNetworkId(), aclType, offering.isSpecifyIpRanges(),
                vpcId, offering.isRedundantRouter(), predefined.getExternalId());
        vo.setDisplayNetwork(isDisplayNetworkEnabled == null || isDisplayNetworkEnabled);
        vo.setStrechedL2Network(offering.isSupportingStrechedL2());
        return vo;
    }

    private List<? extends Network> existingConfiguration(final NetworkOffering offering, List<NetworkVO> configs,
                                                          final boolean errorIfAlreadySetup) {
        if (logger.isDebugEnabled()) {
            logger.debug("Found existing network configuration for offering " + offering + ": " + configs.get(0));
        }

        if (errorIfAlreadySetup) {
            final InvalidParameterValueException ex = new InvalidParameterValueException(
                    "Found existing network configuration (with specified id) for offering (with specified id)");
            ex.addProxyObject(offering.getUuid(), "offeringId");
            ex.addProxyObject(configs.get(0).getUuid(), "networkConfigId");
            throw ex;
        } else {
            return configs;
        }
    }

    @Override
    @DB
    public void allocate(final VirtualMachineProfile vm, final LinkedHashMap<? extends Network, List<? extends NicProfile>> networks, final Map<String, Map<Integer, String>> extraDhcpOptions) throws InsufficientCapacityException,
            ConcurrentOperationException {

        if (logger.isTraceEnabled()) {
            logger.trace(String.format("allocating networks for %s(template %s); %d networks", vm.getInstanceName(), vm.getTemplate().getUuid(), networks.size()));
        }
        int deviceId = 0;
        int size;
        size = determineNumberOfNicsRequired(vm, networks);

        final boolean[] deviceIds = new boolean[size];
        Arrays.fill(deviceIds, false);

        List<Pair<Network, NicProfile>> profilesList = getOrderedNetworkNicProfileMapping(networks);
        final List<NicProfile> nics = new ArrayList<NicProfile>(size);
        NicProfile defaultNic = null;
        Network nextNetwork = null;
        for (Pair<Network, NicProfile> networkNicPair : profilesList) {
            nextNetwork = networkNicPair.first();
            Pair<NicProfile, Integer> newDeviceInfo = addRequestedNicToNicListWithDeviceNumberAndRetrieveDefaultDevice(vm, extraDhcpOptions, networkNicPair.second(), deviceIds, deviceId, nextNetwork, nics, defaultNic);
            defaultNic = newDeviceInfo.first();
            deviceId = newDeviceInfo.second();
        }
        createExtraNics(vm,size, nics, nextNetwork);

        if (nics.size() == 1) {
            nics.get(0).setDefaultNic(true);
        }
    }

    /**
     * Method to check and add devices to the nic list and update the info
     */
    private Pair<NicProfile, Integer> addRequestedNicToNicListWithDeviceNumberAndRetrieveDefaultDevice(VirtualMachineProfile vm, Map<String, Map<Integer, String>> extraDhcpOptions,
                                                                                                       NicProfile requested, boolean[] deviceIds, int deviceId, Network nextNetwork, List<NicProfile> nics, NicProfile defaultNic)
            throws InsufficientAddressCapacityException, InsufficientVirtualNetworkCapacityException {
        Pair<NicProfile, Integer> rc = new Pair<>(null, null);
        Boolean isDefaultNic = false;
        if (vm != null && requested != null && requested.isDefaultNic()) {
            isDefaultNic = true;
        }

        while (deviceIds[deviceId] && deviceId < deviceIds.length) {
            deviceId++;
        }

        final Pair<NicProfile, Integer> vmNicPair = allocateNic(requested, nextNetwork, isDefaultNic, deviceId, vm);
        NicProfile vmNic = null;
        if (vmNicPair != null) {
            vmNic = vmNicPair.first();
            if (vmNic == null) {
                return rc;
            }
            deviceId = vmNicPair.second();
        }

        final int devId = vmNic.getDeviceId();
        if (devId >= deviceIds.length) {
            throw new IllegalArgumentException("Device id for nic is too large: " + vmNic);
        }
        if (deviceIds[devId]) {
            throw new IllegalArgumentException("Conflicting device id for two different nics: " + vmNic);
        }

        deviceIds[devId] = true;

        if (vmNic.isDefaultNic()) {
            if (defaultNic != null) {
                throw new IllegalArgumentException("You cannot specify two nics as default nics: nic 1 = " + defaultNic + "; nic 2 = " + vmNic);
            }
            defaultNic = vmNic;
        }

        nics.add(vmNic);
        vm.addNic(vmNic);
        saveExtraDhcpOptions(nextNetwork.getUuid(), vmNic.getId(), extraDhcpOptions);
        rc.first(defaultNic);
        rc.second(deviceId);
        return rc;
    }

    /**
     * Method to get oredered list of Network and NicProfile pair
     * @return ordered list of Network and NicProfile pair
     * @param networks the map od networks to nic profiles list
     */
    private List<Pair<Network, NicProfile>> getOrderedNetworkNicProfileMapping(final LinkedHashMap<? extends Network, List<? extends NicProfile>> networks) {
        List<Pair<Network, NicProfile>> profilesList = new ArrayList<>();
        for (final Map.Entry<? extends Network, List<? extends NicProfile>> network : networks.entrySet()) {
            List<? extends NicProfile> requestedProfiles = network.getValue();
            if (requestedProfiles == null) {
                requestedProfiles = new ArrayList<NicProfile>();
            }
            if (requestedProfiles.isEmpty()) {
                requestedProfiles.add(null);
            }
            for (final NicProfile requested : requestedProfiles) {
                profilesList.add(new Pair<Network, NicProfile>(network.getKey(), requested));
            }
        }
        profilesList.sort(new Comparator<Pair<Network, NicProfile>>() {
            @Override
            public int compare(Pair<Network, NicProfile> pair1, Pair<Network, NicProfile> pair2) {
                int profile1Order = Integer.MAX_VALUE;
                int profile2Order = Integer.MAX_VALUE;
                if (pair1 != null && pair1.second() != null && pair1.second().getOrderIndex() != null) {
                    profile1Order = pair1.second().getOrderIndex();
                }
                if (pair2 != null && pair2.second() != null && pair2.second().getOrderIndex() != null) {
                    profile2Order = pair2.second().getOrderIndex();
                }
                return profile1Order - profile2Order;
            }
        });
        return profilesList;
    }

    /**
     * private transaction method to run over the objects and determine nic requirements
     * @return the total numer of nics required
     */
    private int determineNumberOfNicsRequired(final VirtualMachineProfile vm, final LinkedHashMap<? extends Network, List<? extends NicProfile>> networks) {
        int size = 0;
        for (final Network ntwk : networks.keySet()) {
            final List<? extends NicProfile> profiles = networks.get(ntwk);
            if (profiles != null && !profiles.isEmpty()) {
                size = size + profiles.size();
            } else {
                size = size + 1;
            }
        }

        List<OVFNetworkTO> netprereqs = templateDeployAsIsDetailsDao.listNetworkRequirementsByTemplateId(vm.getTemplate().getId());
        if (size < netprereqs.size()) {
            size = netprereqs.size();
        }
        return size;
    }

    /**
     * Method to add nics as required
     * @param size the number needed
     * @param nics the list of nics present
     * @param finalNetwork the network to add the nics to
     * @throws InsufficientVirtualNetworkCapacityException great
     * @throws InsufficientAddressCapacityException also magnificent, as the name suggests
     */
    private void createExtraNics(final VirtualMachineProfile vm, int size, List<NicProfile> nics, Network finalNetwork) throws InsufficientVirtualNetworkCapacityException, InsufficientAddressCapacityException {
        if (nics.size() != size) {
            logger.warn("Number of nics " + nics.size() + " doesn't match number of requested nics " + size);
            if (nics.size() > size) {
                throw new CloudRuntimeException("Number of nics " + nics.size() + " doesn't match number of requested networks " + size);
            } else {
                if (finalNetwork == null) {
                    throw new CloudRuntimeException(String.format("can not assign network to %d remaining required NICs", size - nics.size()));
                }
                // create extra
                for (int extraNicNum = nics.size(); extraNicNum < size; extraNicNum++) {
                    final Pair<NicProfile, Integer> vmNicPair = allocateNic(new NicProfile(), finalNetwork, false, extraNicNum, vm);
                }
            }
        }
    }

    @Override
    public void saveExtraDhcpOptions(final String networkUuid, final Long nicId, final Map<String, Map<Integer, String>> extraDhcpOptionMap) {

        if (extraDhcpOptionMap != null) {
            Map<Integer, String> extraDhcpOption = extraDhcpOptionMap.get(networkUuid);
            if (extraDhcpOption != null) {
                List<NicExtraDhcpOptionVO> nicExtraDhcpOptionList = new LinkedList<>();

                for (Integer code : extraDhcpOption.keySet()) {
                    Dhcp.DhcpOptionCode.valueOfInt(code); //check if code is supported or not.
                    NicExtraDhcpOptionVO nicExtraDhcpOptionVO = new NicExtraDhcpOptionVO(nicId, code, extraDhcpOption.get(code));
                    nicExtraDhcpOptionList.add(nicExtraDhcpOptionVO);
                }
                _nicExtraDhcpOptionDao.saveExtraDhcpOptions(nicExtraDhcpOptionList);
            }
        }
    }

    @DB
    @Override
    public Pair<NicProfile, Integer> allocateNic(final NicProfile requested, final Network network, final Boolean isDefaultNic, int deviceId, final VirtualMachineProfile vm)
            throws InsufficientVirtualNetworkCapacityException, InsufficientAddressCapacityException, ConcurrentOperationException {

        int virtualMachineMaxNicsValue = getVirtualMachineMaxNicsValue(vm.getVirtualMachine());
        List<NicVO> nics = _nicDao.listByVmId(vm.getId());

        if (nics.size() >= virtualMachineMaxNicsValue) {
            throw new CloudRuntimeException(String.format("Failed to allocate NIC on network [%s] because VM [%s] has reached its maximum NIC capacity [%s].", network.getUuid(), vm.getUuid(), virtualMachineMaxNicsValue));
        }

        final NetworkVO ntwkVO = _networksDao.findById(network.getId());
        logger.debug("Allocating nic for vm " + vm.getVirtualMachine() + " in network " + network + " with requested profile " + requested);
        final NetworkGuru guru = AdapterBase.getAdapterByName(networkGurus, ntwkVO.getGuruName());

        if (requested != null && requested.getMode() == null) {
            requested.setMode(network.getMode());
        }
        final NicProfile profile = guru.allocate(network, requested, vm);
        if (profile == null) {
            return null;
        }

        if (isNicAllocatedForNsxPublicNetworkOnVR(network, profile, vm)) {
            String guruName = "NsxPublicNetworkGuru";
            NetworkGuru nsxGuru = AdapterBase.getAdapterByName(networkGurus, guruName);
            nsxGuru.allocate(network, profile, vm);
        }

        if (isDefaultNic != null) {
            profile.setDefaultNic(isDefaultNic);
        }

        if (requested != null && requested.getMode() == null) {
            profile.setMode(requested.getMode());
        } else {
            profile.setMode(network.getMode());
        }

        NicVO vo = new NicVO(guru.getName(), vm.getId(), network.getId(), vm.getType());

        DataCenterVO dcVo = _dcDao.findById(network.getDataCenterId());
        if (dcVo.getNetworkType() == NetworkType.Basic) {
            configureNicProfileBasedOnRequestedIp(requested, profile, network);
        }

        deviceId = applyProfileToNic(vo, profile, deviceId);
        vo = _nicDao.persist(vo);

        final Integer networkRate = _networkModel.getNetworkRate(network.getId(), vm.getId());
        final NicProfile vmNic = new NicProfile(vo, network, vo.getBroadcastUri(), vo.getIsolationUri(), networkRate, _networkModel.isSecurityGroupSupportedInNetwork(network),
                _networkModel.getNetworkTag(vm.getHypervisorType(), network));
        if (vm.getType() == Type.DomainRouter) {
            Pair<NetworkVO, VpcVO> networks = getGuestNetworkRouterAndVpcDetails(vm.getId());
            setMtuDetailsInVRNic(networks, network, vo);
            _nicDao.update(vo.getId(), vo);
            setMtuInVRNicProfile(networks, network.getTrafficType(), vmNic);
        }
        return new Pair<NicProfile, Integer>(vmNic, Integer.valueOf(deviceId));
    }

<<<<<<< HEAD
    @Override
    public int getVirtualMachineMaxNicsValue(VirtualMachine virtualMachine) {
        Integer virtualMachineMaxNicsValue = getVirtualMachineMaxNicsValueFromCluster(virtualMachine);

        if (virtualMachineMaxNicsValue != null) {
            return virtualMachineMaxNicsValue;
        }

        if (virtualMachine.getHypervisorType() == null) {
            logger.debug("Using the smallest setting global value between {}, {} and {} as the VM {} does not have a hypervisor type and is not deployed on either a host or a cluster.", VirtualMachineMaxNicsKvm, VirtualMachineMaxNicsVmware, VirtualMachineMaxNicsXenserver, virtualMachine.getUuid());
            return NumberUtils.min(VirtualMachineMaxNicsKvm.value(), VirtualMachineMaxNicsVmware.value(), VirtualMachineMaxNicsXenserver.value());
        }

        return getVirtualMachineMaxNicsValueFromVmHypervisorType(virtualMachine);
    }

    /**
     * Searches the maximum virtual machine NICs based on the hypervisor type of the cluster where the instance is deployed.
     *
     * @param virtualMachine Virtual machine to get the cluster.
     * @return The maximum number of NICs that the virtual machine can have.
     */
    protected Integer getVirtualMachineMaxNicsValueFromCluster(VirtualMachine virtualMachine) {
        HostVO host  = _hostDao.findById(virtualMachine.getHostId());
        if (host == null) {
            return null;
        }

        ClusterVO cluster = clusterDao.findById(host.getClusterId());
        if (cluster == null) {
            return null;
        }

        int virtualMachineMaxNicsValue;
        HypervisorType hypervisor = cluster.getHypervisorType();

        if (HypervisorType.KVM.equals(hypervisor)) {
            virtualMachineMaxNicsValue = VirtualMachineMaxNicsKvm.valueIn(cluster.getId());
            logger.debug("The cluster {} where the VM is deployed uses the {} hypervisor. Therefore, the {} setting value [{}] will be used.", cluster.getName(), hypervisor, VirtualMachineMaxNicsKvm, virtualMachineMaxNicsValue);
        } else if (HypervisorType.VMware.equals(hypervisor)) {
            virtualMachineMaxNicsValue = VirtualMachineMaxNicsVmware.valueIn(cluster.getId());
            logger.debug("The cluster {} where the VM is deployed uses the {} hypervisor. Therefore, the {} setting value [{}] will be used.", cluster.getName(), hypervisor, VirtualMachineMaxNicsVmware, virtualMachineMaxNicsValue);
        } else {
            virtualMachineMaxNicsValue = VirtualMachineMaxNicsXenserver.valueIn(cluster.getId());
            logger.debug("The cluster {} where the VM is deployed uses the {} hypervisor. Therefore, the {} setting value [{}] will be used.", cluster.getName(), hypervisor, VirtualMachineMaxNicsXenserver, virtualMachineMaxNicsValue);
        }

        return virtualMachineMaxNicsValue;
    }

    /**
     * Searches the maximum virtual machine NICs based on the virtual machine hypervisor type.
     *
     * @param virtualMachine Virtual machine to get the hypervisor type.
     * @return The maximum number of NICs that the virtual machine can have.
     */
    protected int getVirtualMachineMaxNicsValueFromVmHypervisorType(VirtualMachine virtualMachine) {
        HypervisorType virtualMachineHypervisorType = virtualMachine.getHypervisorType();

        if (HypervisorType.KVM.equals(virtualMachineHypervisorType)) {
            logger.debug("Using the {} setting global value {} as the VM {} has the {} hypervisor type and is not deployed on either a host or a cluster.", VirtualMachineMaxNicsKvm, VirtualMachineMaxNicsKvm.value(), virtualMachine.getUuid(), virtualMachineHypervisorType);
            return VirtualMachineMaxNicsKvm.value();
        } else if (HypervisorType.VMware.equals(virtualMachineHypervisorType)) {
            logger.debug("Using the {} setting global value {} as the VM {} has the {} hypervisor type and is not deployed on either a host or a cluster.", VirtualMachineMaxNicsVmware, VirtualMachineMaxNicsVmware.value(), virtualMachine.getUuid(), virtualMachineHypervisorType);
            return VirtualMachineMaxNicsVmware.value();
        }

        logger.debug("Using the {} setting global value {} as the VM {} has the {} hypervisor type and is not deployed on either a host or a cluster.", VirtualMachineMaxNicsXenserver, VirtualMachineMaxNicsXenserver.value(), virtualMachine.getUuid(), virtualMachineHypervisorType);
        return VirtualMachineMaxNicsXenserver.value();
=======
    private boolean isNicAllocatedForNsxPublicNetworkOnVR(Network network, NicProfile requested, VirtualMachineProfile vm) {
        if (ObjectUtils.anyNull(network, requested, vm)) {
            return false;
        }
        boolean isVirtualRouter = vm.getType() == Type.DomainRouter;
        boolean isPublicTraffic = network.getTrafficType() == TrafficType.Public;
        if (!isVirtualRouter || !isPublicTraffic || requested.getIPv4Address() == null) {
            return false;
        }
        long dataCenterId = vm.getVirtualMachine().getDataCenterId();
        if (nsxProviderDao.findByZoneId(dataCenterId) == null) {
            return false;
        }

        Long vpcId = _ipAddressDao.findByIp(requested.getIPv4Address()).getVpcId();
        List<IPAddressVO> ips = _ipAddressDao.listByAssociatedVpc(vpcId, true);

        if (CollectionUtils.isEmpty(ips)) {
            return false;
        }
        ips = ips.stream().filter(x -> !x.getAddress().addr().equals(requested.getIPv4Address())).collect(Collectors.toList());
        IPAddressVO ip = ips.get(0);
        VlanDetailsVO vlanDetail = vlanDetailsDao.findDetail(ip.getVlanId(), ApiConstants.NSX_DETAIL_KEY);
        if (vlanDetail == null) {
            return false;
        }
        boolean isForNsx = vlanDetail.getValue().equalsIgnoreCase("true");
        return isForNsx && !ip.isForSystemVms();
>>>>>>> 12f65fbc
    }

    private void setMtuDetailsInVRNic(final Pair<NetworkVO, VpcVO> networks, Network network, NicVO vo) {
        if (TrafficType.Public == network.getTrafficType()) {
            if (networks == null) {
                return;
            }
            NetworkVO networkVO = networks.first();
            VpcVO vpcVO = networks.second();
            if (vpcVO != null) {
                vo.setMtu(vpcVO.getPublicMtu());
            } else {
                vo.setMtu(networkVO.getPublicMtu());
            }
        } else if (TrafficType.Guest == network.getTrafficType()) {
            vo.setMtu(network.getPrivateMtu());
        }
    }

    private void setMtuInVRNicProfile(final Pair<NetworkVO, VpcVO> networks, TrafficType trafficType, NicProfile vmNic) {
        if (networks == null) {
            return;
        }
        NetworkVO networkVO = networks.first();
        VpcVO vpcVO = networks.second();
        if (networkVO != null) {
            if (TrafficType.Public == trafficType) {
                if (vpcVO != null) {
                    vmNic.setMtu(vpcVO.getPublicMtu());
                } else {
                    vmNic.setMtu(networkVO.getPublicMtu());
                }
            } else if (TrafficType.Guest == trafficType) {
                vmNic.setMtu(networkVO.getPrivateMtu());
            }
        }
    }

    private Pair<NetworkVO, VpcVO> getGuestNetworkRouterAndVpcDetails(long routerId) {
        List<DomainRouterJoinVO> routerVo = routerJoinDao.getRouterByIdAndTrafficType(routerId, TrafficType.Guest);
        if (routerVo.isEmpty()) {
            routerVo = routerJoinDao.getRouterByIdAndTrafficType(routerId, TrafficType.Public);
            if (routerVo.isEmpty()) {
                return null;
            }
        }
        DomainRouterJoinVO guestRouterDetails = routerVo.get(0);
        VpcVO vpc = null;
        if (guestRouterDetails.getVpcId() != 0)  {
            vpc = _entityMgr.findById(VpcVO.class, guestRouterDetails.getVpcId());
        }
        long networkId = guestRouterDetails.getNetworkId();
        return new Pair<>(_networksDao.findById(networkId), vpc);
    }

    /**
     * If the requested IPv4 address from the NicProfile was configured then it configures the IPv4 address, Netmask and Gateway to deploy the VM with the requested IP.
     */
    protected void configureNicProfileBasedOnRequestedIp(NicProfile requestedNicProfile, NicProfile nicProfile, Network network) {
        if (requestedNicProfile == null) {
            return;
        }
        String requestedIpv4Address = requestedNicProfile.getRequestedIPv4();
        if (requestedIpv4Address == null) {
            return;
        }
        if (!NetUtils.isValidIp4(requestedIpv4Address)) {
            throw new InvalidParameterValueException(String.format("The requested [IPv4 address='%s'] is not a valid IP address", requestedIpv4Address));
        }

        VlanVO vlanVo = _vlanDao.findByNetworkIdAndIpv4(network.getId(), requestedIpv4Address);
        if (vlanVo == null) {
            throw new InvalidParameterValueException(String.format("Trying to configure a Nic with the requested [IPv4='%s'] but cannot find a Vlan for the [network id='%s']",
                    requestedIpv4Address, network.getId()));
        }

        String ipv4Gateway = vlanVo.getVlanGateway();
        String ipv4Netmask = vlanVo.getVlanNetmask();

        if (!NetUtils.isValidIp4(ipv4Gateway)) {
            throw new InvalidParameterValueException(String.format("The [IPv4Gateway='%s'] from [VlanId='%s'] is not valid", ipv4Gateway, vlanVo.getId()));
        }
        if (!NetUtils.isValidIp4Netmask(ipv4Netmask)) {
            throw new InvalidParameterValueException(String.format("The [IPv4Netmask='%s'] from [VlanId='%s'] is not valid", ipv4Netmask, vlanVo.getId()));
        }

        acquireLockAndCheckIfIpv4IsFree(network, requestedIpv4Address);

        nicProfile.setIPv4Address(requestedIpv4Address);
        nicProfile.setIPv4Gateway(ipv4Gateway);
        nicProfile.setIPv4Netmask(ipv4Netmask);

        if (nicProfile.getMacAddress() == null) {
            try {
                String macAddress = _networkModel.getNextAvailableMacAddressInNetwork(network.getId());
                nicProfile.setMacAddress(macAddress);
            } catch (InsufficientAddressCapacityException e) {
                throw new CloudRuntimeException(String.format("Cannot get next available mac address in [network id='%s']", network.getId()), e);
            }
        }
    }

    /**
     * Acquires lock in "user_ip_address" and checks if the requested IPv4 address is Free.
     */
    protected void acquireLockAndCheckIfIpv4IsFree(Network network, String requestedIpv4Address) {
        IPAddressVO ipVO = _ipAddressDao.findByIpAndSourceNetworkId(network.getId(), requestedIpv4Address);
        if (ipVO == null) {
            throw new InvalidParameterValueException(
                    String.format("Cannot find IPAddressVO for guest [IPv4 address='%s'] and [network id='%s']", requestedIpv4Address, network.getId()));
        }
        try {
            IPAddressVO lockedIpVO = _ipAddressDao.acquireInLockTable(ipVO.getId());
            validateLockedRequestedIp(ipVO, lockedIpVO);
            lockedIpVO.setState(IPAddressVO.State.Allocated);
            _ipAddressDao.update(lockedIpVO.getId(), lockedIpVO);
        } finally {
            _ipAddressDao.releaseFromLockTable(ipVO.getId());
        }
    }

    /**
     * Validates the locked IP, throwing an exception if the locked IP is null or the locked IP is not in 'Free' state.
     */
    protected void validateLockedRequestedIp(IPAddressVO ipVO, IPAddressVO lockedIpVO) {
        if (lockedIpVO == null) {
            throw new InvalidParameterValueException(String.format("Cannot acquire guest [IPv4 address='%s'] as it was removed while acquiring lock", ipVO.getAddress()));
        }
        if (lockedIpVO.getState() != IPAddressVO.State.Free) {
            throw new InvalidParameterValueException(
                    String.format("Cannot acquire guest [IPv4 address='%s']; The Ip address is in [state='%s']", ipVO.getAddress(), lockedIpVO.getState().toString()));
        }
    }

    protected Integer applyProfileToNic(final NicVO vo, final NicProfile profile, Integer deviceId) {
        if (profile.getDeviceId() != null) {
            vo.setDeviceId(profile.getDeviceId());
        } else if (deviceId != null) {
            vo.setDeviceId(deviceId++);
        }

        if (profile.getReservationStrategy() != null) {
            vo.setReservationStrategy(profile.getReservationStrategy());
        }

        vo.setDefaultNic(profile.isDefaultNic());

        vo.setIPv4Address(profile.getIPv4Address());
        vo.setAddressFormat(profile.getFormat());

        if (profile.getMacAddress() != null) {
            vo.setMacAddress(profile.getMacAddress());
        }

        vo.setMode(profile.getMode());
        vo.setIPv4Netmask(profile.getIPv4Netmask());
        vo.setIPv4Gateway(profile.getIPv4Gateway());

        if (profile.getBroadCastUri() != null) {
            vo.setBroadcastUri(profile.getBroadCastUri());
        }

        if (profile.getIsolationUri() != null) {
            vo.setIsolationUri(profile.getIsolationUri());
        }

        vo.setState(Nic.State.Allocated);

        vo.setIPv6Address(profile.getIPv6Address());
        vo.setIPv6Gateway(profile.getIPv6Gateway());
        vo.setIPv6Cidr(profile.getIPv6Cidr());

        return deviceId;
    }

    protected void applyProfileToNicForRelease(final NicVO vo, final NicProfile profile) {
        vo.setIPv4Gateway(profile.getIPv4Gateway());
        vo.setAddressFormat(profile.getFormat());
        vo.setIPv4Address(profile.getIPv4Address());
        vo.setIPv6Address(profile.getIPv6Address());
        vo.setMacAddress(profile.getMacAddress());
        if (profile.getReservationStrategy() != null) {
            vo.setReservationStrategy(profile.getReservationStrategy());
        }
        vo.setBroadcastUri(profile.getBroadCastUri());
        vo.setIsolationUri(profile.getIsolationUri());
        vo.setIPv4Netmask(profile.getIPv4Netmask());
    }

    protected void applyProfileToNetwork(final NetworkVO network, final NetworkProfile profile) {
        network.setBroadcastUri(profile.getBroadcastUri());
        network.setDns1(profile.getDns1());
        network.setDns2(profile.getDns2());
        network.setPhysicalNetworkId(profile.getPhysicalNetworkId());
    }

    protected NicTO toNicTO(final NicVO nic, final NicProfile profile, final NetworkVO config) {
        final NicTO to = new NicTO();
        to.setDeviceId(nic.getDeviceId());
        to.setBroadcastType(config.getBroadcastDomainType());
        to.setType(config.getTrafficType());
        to.setIp(nic.getIPv4Address());
        to.setNetmask(nic.getIPv4Netmask());
        to.setMac(nic.getMacAddress());
        to.setDns1(profile.getIPv4Dns1());
        to.setDns2(profile.getIPv4Dns2());
        if (nic.getIPv4Gateway() != null) {
            to.setGateway(nic.getIPv4Gateway());
        } else {
            to.setGateway(config.getGateway());
        }
        if (nic.getVmType() != VirtualMachine.Type.User) {
            to.setPxeDisable(true);
        }
        to.setDefaultNic(nic.isDefaultNic());
        to.setBroadcastUri(nic.getBroadcastUri());
        to.setIsolationuri(nic.getIsolationUri());
        if (profile != null) {
            to.setDns1(profile.getIPv4Dns1());
            to.setDns2(profile.getIPv4Dns2());
        }

        final Integer networkRate = _networkModel.getNetworkRate(config.getId(), null);
        to.setNetworkRateMbps(networkRate);

        to.setUuid(config.getUuid());

        return to;
    }

    boolean isNetworkImplemented(final NetworkVO network) {
        final Network.State state = network.getState();
        final NetworkOfferingVO offeringVO = _networkOfferingDao.findById(network.getNetworkOfferingId());
        if (state == Network.State.Implemented) {
            return true;
        } else if (state == Network.State.Setup) {
            final DataCenterVO zone = _dcDao.findById(network.getDataCenterId());
            if ((!isSharedNetworkOfferingWithServices(network.getNetworkOfferingId()) && !offeringVO.isPersistent()) || zone.getNetworkType() == NetworkType.Basic) {
                return true;
            }
        }
        return false;
    }

    Pair<NetworkGuru, NetworkVO> implementNetwork(final long networkId, final DeployDestination dest, final ReservationContext context, final boolean isRouter) throws ConcurrentOperationException,
            ResourceUnavailableException, InsufficientCapacityException {
        Pair<NetworkGuru, NetworkVO> implemented = null;
        if (!isRouter) {
            implemented = implementNetwork(networkId, dest, context);
        } else {
            // At the time of implementing network (using implementNetwork() method), if the VR needs to be deployed then
            // it follows the same path of regular VM deployment. This leads to a nested call to implementNetwork() while
            // preparing VR nics. This flow creates issues in dealing with network state transitions. The original call
            // puts network in "Implementing" state and then the nested call again tries to put it into same state resulting
            // in issues. In order to avoid it, implementNetwork() call for VR is replaced with below code.
            final NetworkVO network = _networksDao.findById(networkId);
            final NetworkGuru guru = AdapterBase.getAdapterByName(networkGurus, network.getGuruName());
            implemented = new Pair<NetworkGuru, NetworkVO>(guru, network);
        }
        return implemented;
    }

    /**
     * Creates a dummy NicTO object which is used by the respective hypervisors to setup network elements / resources
     * - bridges(KVM), VLANs(Xen) and portgroups(VMWare) for L2 network
     */
    private NicTO createNicTOFromNetworkAndOffering(NetworkVO networkVO, NetworkOfferingVO networkOfferingVO, HostVO hostVO) {
        NicTO to = new NicTO();
        to.setName(_networkModel.getNetworkTag(hostVO.getHypervisorType(), networkVO));
        to.setBroadcastType(networkVO.getBroadcastDomainType());
        to.setType(networkVO.getTrafficType());
        to.setBroadcastUri(networkVO.getBroadcastUri());
        to.setIsolationuri(networkVO.getBroadcastUri());
        to.setNetworkRateMbps(_configMgr.getNetworkOfferingNetworkRate(networkOfferingVO.getId(), networkVO.getDataCenterId()));
        to.setSecurityGroupEnabled(_networkModel.isSecurityGroupSupportedInNetwork(networkVO));
        return to;
    }

    private Pair<Boolean, NicTO> isNtwConfiguredInCluster(HostVO hostVO, Map<Long, List<Long>> clusterToHostsMap, NetworkVO networkVO, NetworkOfferingVO networkOfferingVO) {
        Long clusterId = hostVO.getClusterId();
        List<Long> hosts = clusterToHostsMap.get(clusterId);
        if (hosts == null) {
            hosts = new ArrayList<>();
        }
        if (hostVO.getHypervisorType() == HypervisorType.KVM || hostVO.getHypervisorType() == HypervisorType.XenServer) {
            hosts.add(hostVO.getId());
            clusterToHostsMap.put(clusterId, hosts);
            return new Pair<>(false, createNicTOFromNetworkAndOffering(networkVO, networkOfferingVO, hostVO));
        }
        if (hosts != null && !hosts.isEmpty()) {
            return new Pair<>(true, createNicTOFromNetworkAndOffering(networkVO, networkOfferingVO, hostVO));
        }
        hosts.add(hostVO.getId());
        clusterToHostsMap.put(clusterId, hosts);
        return new Pair<>(false, createNicTOFromNetworkAndOffering(networkVO, networkOfferingVO, hostVO));
    }

    private void setupPersistentNetwork(NetworkVO network, NetworkOfferingVO offering, Long dcId) throws AgentUnavailableException, OperationTimedoutException {
        List<ClusterVO> clusterVOs = clusterDao.listClustersByDcId(dcId);
        List<HostVO> hosts = resourceManager.listAllUpAndEnabledHostsInOneZoneByType(Host.Type.Routing, dcId);
        Map<Long, List<Long>> clusterToHostsMap = new HashMap<>();

        for (HostVO host : hosts) {
            try {
                Pair<Boolean, NicTO> networkCfgStateAndDetails = isNtwConfiguredInCluster(host, clusterToHostsMap, network, offering);
                if (networkCfgStateAndDetails.first()) {
                    continue;
                }
                NicTO to = networkCfgStateAndDetails.second();
                SetupPersistentNetworkCommand cmd = new SetupPersistentNetworkCommand(to);
                final SetupPersistentNetworkAnswer answer = (SetupPersistentNetworkAnswer) _agentMgr.send(host.getId(), cmd);

                if (answer == null) {
                    logger.warn("Unable to get an answer to the SetupPersistentNetworkCommand from agent:" + host.getId());
                    clusterToHostsMap.get(host.getClusterId()).remove(host.getId());
                    continue;
                }

                if (!answer.getResult()) {
                    logger.warn("Unable to setup agent " + host.getId() + " due to " + answer.getDetails());
                    clusterToHostsMap.get(host.getClusterId()).remove(host.getId());
                }
            } catch (Exception e) {
                logger.warn("Failed to connect to host: " + host.getName());
            }
        }
        if (clusterToHostsMap.keySet().size() != clusterVOs.size()) {
            logger.warn("Hosts on all clusters may not have been configured with network devices.");
        }
    }

    private boolean networkMeetsPersistenceCriteria(NetworkVO network, NetworkOfferingVO offering, boolean cleanup) {
        boolean criteriaMet = offering.isPersistent() &&
                (network.getBroadcastUri() != null && BroadcastDomainType.getSchemeValue(network.getBroadcastUri()) == BroadcastDomainType.Vlan);
        if (!cleanup) {
            return criteriaMet && network.getGuestType() == GuestType.L2;
        } else {
            return criteriaMet && (network.getGuestType() == GuestType.L2 || network.getGuestType() == GuestType.Isolated);
        }
    }

    @Override
    @DB
    public Pair<NetworkGuru, NetworkVO> implementNetwork(final long networkId, final DeployDestination dest, final ReservationContext context) throws ConcurrentOperationException,
            ResourceUnavailableException, InsufficientCapacityException {
        final Pair<NetworkGuru, NetworkVO> implemented = new Pair<NetworkGuru, NetworkVO>(null, null);

        NetworkVO network = _networksDao.findById(networkId);
        final NetworkGuru guru = AdapterBase.getAdapterByName(networkGurus, network.getGuruName());
        if (isNetworkImplemented(network)) {
            logger.debug("Network id=" + networkId + " is already implemented");
            implemented.set(guru, network);
            return implemented;
        }

        // Acquire lock only when network needs to be implemented
        network = _networksDao.acquireInLockTable(networkId, NetworkLockTimeout.value());
        if (network == null) {
            // see NetworkVO.java
            final ConcurrentOperationException ex = new ConcurrentOperationException("Unable to acquire network configuration");
            ex.addProxyObject(_entityMgr.findById(Network.class, networkId).getUuid());
            throw ex;
        }

        if (logger.isDebugEnabled()) {
            logger.debug("Lock is acquired for network id " + networkId + " as a part of network implement");
        }

        try {
            if (isNetworkImplemented(network)) {
                logger.debug("Network id=" + networkId + " is already implemented");
                implemented.set(guru, network);
                return implemented;
            }

            if (logger.isDebugEnabled()) {
                logger.debug("Asking " + guru.getName() + " to implement " + network);
            }

            final NetworkOfferingVO offering = _networkOfferingDao.findById(network.getNetworkOfferingId());

            network.setReservationId(context.getReservationId());
            if (isSharedNetworkWithServices(network)) {
                network.setState(Network.State.Implementing);
            } else {
                stateTransitTo(network, Event.ImplementNetwork);
            }

            final Network result = guru.implement(network, offering, dest, context);
            network.setCidr(result.getCidr());
            network.setBroadcastUri(result.getBroadcastUri());
            network.setGateway(result.getGateway());
            network.setMode(result.getMode());
            network.setPhysicalNetworkId(result.getPhysicalNetworkId());
            _networksDao.update(networkId, network);

            // implement network elements and re-apply all the network rules
            implementNetworkElementsAndResources(dest, context, network, offering);

            long dcId = dest.getDataCenter().getId();
            if (networkMeetsPersistenceCriteria(network, offering, false)) {
                setupPersistentNetwork(network, offering, dcId);
            }
            if (isSharedNetworkWithServices(network)) {
                network.setState(Network.State.Implemented);
            } else {
                stateTransitTo(network, Event.OperationSucceeded);
            }

            network.setRestartRequired(false);
            _networksDao.update(network.getId(), network);
            implemented.set(guru, network);
            return implemented;
        } catch (final NoTransitionException e) {
            logger.error(e.getMessage());
            return new Pair<NetworkGuru, NetworkVO>(null, null);
        } catch (final CloudRuntimeException | OperationTimedoutException e) {
            logger.error("Caught exception: " + e.getMessage());
            return new Pair<NetworkGuru, NetworkVO>(null, null);
        } finally {
            if (implemented.first() == null) {
                logger.debug("Cleaning up because we're unable to implement the network " + network);
                try {
                    if (isSharedNetworkWithServices(network)) {
                        network.setState(Network.State.Shutdown);
                        _networksDao.update(networkId, network);
                    } else {
                        stateTransitTo(network, Event.OperationFailed);
                    }
                } catch (final NoTransitionException e) {
                    logger.error(e.getMessage());
                }

                try {
                    shutdownNetwork(networkId, context, false);
                } catch (final Exception e) {
                    // Don't throw this exception as it would hide the original thrown exception, just log
                    logger.error("Exception caught while shutting down a network as part of a failed implementation", e);
                }
            }

            _networksDao.releaseFromLockTable(networkId);
            if (logger.isDebugEnabled()) {
                logger.debug("Lock is released for network id " + networkId + " as a part of network implement");
            }
        }
    }

    @Override
    public void implementNetworkElementsAndResources(final DeployDestination dest, final ReservationContext context, final Network network, final NetworkOffering offering)
            throws ConcurrentOperationException, InsufficientAddressCapacityException, ResourceUnavailableException, InsufficientCapacityException {

        // Associate a source NAT IP (if one isn't already associated with the network) if this is a
        //     1) 'Isolated' or 'Shared' guest virtual network in the advance zone
        //     2) network has sourceNat service
        //     3) network offering does not support a shared source NAT rule

        final boolean sharedSourceNat = offering.isSharedSourceNat();
        final DataCenter zone = _dcDao.findById(network.getDataCenterId());

        if (!sharedSourceNat && _networkModel.areServicesSupportedInNetwork(network.getId(), Service.SourceNat)
                && (network.getGuestType() == Network.GuestType.Isolated || network.getGuestType() == Network.GuestType.Shared && zone.getNetworkType() == NetworkType.Advanced)) {

            List<IPAddressVO> ips = null;
            final Account owner = _entityMgr.findById(Account.class, network.getAccountId());
            if (network.getVpcId() != null) {
                ips = _ipAddressDao.listByAssociatedVpc(network.getVpcId(), true);
                if (ips.isEmpty()) {
                    final Vpc vpc = _vpcMgr.getActiveVpc(network.getVpcId());
                    logger.debug("Creating a source nat ip for vpc " + vpc);
                    _vpcMgr.assignSourceNatIpAddressToVpc(owner, vpc);
                }
            } else {
                ips = _ipAddressDao.listByAssociatedNetwork(network.getId(), true);
                if (ips.isEmpty()) {
                    logger.debug("Creating a source nat ip for network " + network);
                    _ipAddrMgr.assignSourceNatIpAddressToGuestNetwork(owner, network);
                }
            }
        }
        // get providers to implement
        final List<Provider> providersToImplement = getNetworkProviders(network.getId());
        implementNetworkElements(dest, context, network, offering, providersToImplement);

        //Reset the extra DHCP option that may have been cleared per nic.
        List<NicVO> nicVOs = _nicDao.listByNetworkId(network.getId());
        for (NicVO nicVO : nicVOs) {
            if (nicVO.getState() == Nic.State.Reserved) {
                configureExtraDhcpOptions(network, nicVO.getId());
            }
        }

        for (final NetworkElement element : networkElements) {
            if (element instanceof AggregatedCommandExecutor && providersToImplement.contains(element.getProvider())) {
                ((AggregatedCommandExecutor) element).prepareAggregatedExecution(network, dest);
            }
        }

        try {
            // reapply all the firewall/staticNat/lb rules
            logger.debug("Reprogramming network " + network + " as a part of network implement");
            if (!reprogramNetworkRules(network.getId(), CallContext.current().getCallingAccount(), network)) {
                logger.warn("Failed to re-program the network as a part of network " + network + " implement");
                // see DataCenterVO.java
                final ResourceUnavailableException ex = new ResourceUnavailableException("Unable to apply network rules as a part of network " + network + " implement", DataCenter.class,
                        network.getDataCenterId());
                ex.addProxyObject(_entityMgr.findById(DataCenter.class, network.getDataCenterId()).getUuid());
                throw ex;
            }
            for (final NetworkElement element : networkElements) {
                if (element instanceof AggregatedCommandExecutor && providersToImplement.contains(element.getProvider())) {
                    if (!((AggregatedCommandExecutor) element).completeAggregatedExecution(network, dest)) {
                        logger.warn("Failed to re-program the network as a part of network " + network + " implement due to aggregated commands execution failure!");
                        // see DataCenterVO.java
                        final ResourceUnavailableException ex = new ResourceUnavailableException("Unable to apply network rules as a part of network " + network + " implement", DataCenter.class,
                                network.getDataCenterId());
                        ex.addProxyObject(_entityMgr.findById(DataCenter.class, network.getDataCenterId()).getUuid());
                        throw ex;
                    }
                }
            }
        } finally {
            for (final NetworkElement element : networkElements) {
                if (element instanceof AggregatedCommandExecutor && providersToImplement.contains(element.getProvider())) {
                    ((AggregatedCommandExecutor) element).cleanupAggregatedExecution(network, dest);
                }
            }
        }
    }

    private void implementNetworkElements(final DeployDestination dest, final ReservationContext context, final Network network, final NetworkOffering offering, final List<Provider> providersToImplement)
            throws ConcurrentOperationException, ResourceUnavailableException, InsufficientCapacityException {
        for (NetworkElement element : networkElements) {
            if (providersToImplement.contains(element.getProvider())) {
                if (!_networkModel.isProviderEnabledInPhysicalNetwork(_networkModel.getPhysicalNetworkId(network), element.getProvider().getName())) {
                    // The physicalNetworkId will not get translated into a uuid by the response serializer,
                    // because the serializer would look up the NetworkVO class's table and retrieve the
                    // network id instead of the physical network id.
                    // So just throw this exception as is. We may need to TBD by changing the serializer.
                    throw new CloudRuntimeException("Service provider " + element.getProvider().getName() + " either doesn't exist or is not enabled in physical network id: "
                            + network.getPhysicalNetworkId());
                }

                if (logger.isDebugEnabled()) {
                    logger.debug("Asking " + element.getName() + " to implement " + network);
                }

                if (!element.implement(network, offering, dest, context)) {
                    CloudRuntimeException ex = new CloudRuntimeException("Failed to implement provider " + element.getProvider().getName() + " for network with specified id");
                    ex.addProxyObject(network.getUuid(), "networkId");
                    throw ex;
                }
            }
        }
    }

    // This method re-programs the rules/ips for existing network
    protected boolean reprogramNetworkRules(final long networkId, final Account caller, final Network network) throws ResourceUnavailableException {
        boolean success = true;

        //Apply egress rules first to effect the egress policy early on the guest traffic
        final List<FirewallRuleVO> firewallEgressRulesToApply = _firewallDao.listByNetworkPurposeTrafficType(networkId, Purpose.Firewall, FirewallRule.TrafficType.Egress);
        final NetworkOfferingVO offering = _networkOfferingDao.findById(network.getNetworkOfferingId());
        final DataCenter zone = _dcDao.findById(network.getDataCenterId());
        if (_networkModel.areServicesSupportedInNetwork(network.getId(), Service.Firewall) && _networkModel.areServicesSupportedInNetwork(network.getId(), Service.Firewall)
                && (network.getGuestType() == Network.GuestType.Isolated || network.getGuestType() == Network.GuestType.Shared && zone.getNetworkType() == NetworkType.Advanced)) {
            // add default egress rule to accept the traffic
            _firewallMgr.applyDefaultEgressFirewallRule(network.getId(), offering.isEgressDefaultPolicy(), true);
        }
        if (!_firewallMgr.applyFirewallRules(firewallEgressRulesToApply, false, caller)) {
            logger.warn("Failed to reapply firewall Egress rule(s) as a part of network id=" + networkId + " restart");
            success = false;
        }

        // associate all ip addresses
        if (!_ipAddrMgr.applyIpAssociations(network, false)) {
            logger.warn("Failed to apply ip addresses as a part of network id" + networkId + " restart");
            success = false;
        }

        // apply static nat
        if (!_rulesMgr.applyStaticNatsForNetwork(networkId, false, caller)) {
            logger.warn("Failed to apply static nats a part of network id" + networkId + " restart");
            success = false;
        }

        // apply firewall rules
        final List<FirewallRuleVO> firewallIngressRulesToApply = _firewallDao.listByNetworkPurposeTrafficType(networkId, Purpose.Firewall, FirewallRule.TrafficType.Ingress);
        if (!_firewallMgr.applyFirewallRules(firewallIngressRulesToApply, false, caller)) {
            logger.warn("Failed to reapply Ingress firewall rule(s) as a part of network id=" + networkId + " restart");
            success = false;
        }

        // apply port forwarding rules
        if (!_rulesMgr.applyPortForwardingRulesForNetwork(networkId, false, caller)) {
            logger.warn("Failed to reapply port forwarding rule(s) as a part of network id=" + networkId + " restart");
            success = false;
        }

        // apply static nat rules
        if (!_rulesMgr.applyStaticNatRulesForNetwork(networkId, false, caller)) {
            logger.warn("Failed to reapply static nat rule(s) as a part of network id=" + networkId + " restart");
            success = false;
        }

        // apply public load balancer rules
        if (!_lbMgr.applyLoadBalancersForNetwork(networkId, Scheme.Public)) {
            logger.warn("Failed to reapply Public load balancer rules as a part of network id=" + networkId + " restart");
            success = false;
        }

        // apply internal load balancer rules
        if (!_lbMgr.applyLoadBalancersForNetwork(networkId, Scheme.Internal)) {
            logger.warn("Failed to reapply internal load balancer rules as a part of network id=" + networkId + " restart");
            success = false;
        }

        // apply vpn rules
        final List<? extends RemoteAccessVpn> vpnsToReapply = _vpnMgr.listRemoteAccessVpns(networkId);
        if (vpnsToReapply != null) {
            for (final RemoteAccessVpn vpn : vpnsToReapply) {
                // Start remote access vpn per ip
                if (_vpnMgr.startRemoteAccessVpn(vpn.getServerAddressId(), false) == null) {
                    logger.warn("Failed to reapply vpn rules as a part of network id=" + networkId + " restart");
                    success = false;
                }
            }
        }

        //apply network ACLs
        if (!_networkACLMgr.applyACLToNetwork(networkId)) {
            logger.warn("Failed to reapply network ACLs as a part of  of network id=" + networkId + " restart");
            success = false;
        }

        return success;
    }

    protected boolean prepareElement(final NetworkElement element, final Network network, final NicProfile profile, final VirtualMachineProfile vmProfile, final DeployDestination dest,
                                     final ReservationContext context) throws InsufficientCapacityException, ConcurrentOperationException, ResourceUnavailableException {
        element.prepare(network, profile, vmProfile, dest, context);
        if (vmProfile.getType() == Type.User && element.getProvider() != null) {
            if (_networkModel.areServicesSupportedInNetwork(network.getId(), Service.Dhcp)
                    && _networkModel.isProviderSupportServiceInNetwork(network.getId(), Service.Dhcp, element.getProvider()) && element instanceof DhcpServiceProvider) {
                final DhcpServiceProvider sp = (DhcpServiceProvider) element;
                if (isDhcpAccrossMultipleSubnetsSupported(sp)) {
                    if (!sp.configDhcpSupportForSubnet(network, profile, vmProfile, dest, context)) {
                        return false;
                    }
                }
                if (!sp.addDhcpEntry(network, profile, vmProfile, dest, context)) {
                    return false;
                }
            }
            if (_networkModel.areServicesSupportedInNetwork(network.getId(), Service.Dns)
                    && _networkModel.isProviderSupportServiceInNetwork(network.getId(), Service.Dns, element.getProvider()) && element instanceof DnsServiceProvider) {
                final DnsServiceProvider sp = (DnsServiceProvider) element;
                if (profile.getIPv6Address() == null) {
                    if (!sp.configDnsSupportForSubnet(network, profile, vmProfile, dest, context)) {
                        return false;
                    }
                }
                if (!sp.addDnsEntry(network, profile, vmProfile, dest, context)) {
                    return false;
                }
            }
            if (_networkModel.areServicesSupportedInNetwork(network.getId(), Service.UserData)
                    && _networkModel.isProviderSupportServiceInNetwork(network.getId(), Service.UserData, element.getProvider()) && element instanceof UserDataServiceProvider) {
                final UserDataServiceProvider sp = (UserDataServiceProvider) element;
                if (!sp.addPasswordAndUserdata(network, profile, vmProfile, dest, context)) {
                    return false;
                }
            }
        }
        return true;
    }

    @Override
    public boolean canUpdateInSequence(Network network, boolean forced) {
        List<Provider> providers = getNetworkProviders(network.getId());

        //check if the there are no service provider other than virtualrouter.
        for (Provider provider : providers) {
            if (provider != Provider.VirtualRouter)
                throw new UnsupportedOperationException("Cannot update the network resources in sequence when providers other than virtualrouter are used");
        }
        //check if routers are in correct state before proceeding with the update
        List<DomainRouterVO> routers = routerDao.listByNetworkAndRole(network.getId(), VirtualRouter.Role.VIRTUAL_ROUTER);
        for (DomainRouterVO router : routers){
            if (router.getRedundantState() == VirtualRouter.RedundantState.UNKNOWN) {
                if (!forced) {
                    throw new CloudRuntimeException("Domain router: " + router.getInstanceName() + " is in unknown state, Cannot update network. set parameter forced to true for forcing an update");
                }
            }
        }
        return true;
    }

    @Override
    public List<String> getServicesNotSupportedInNewOffering(Network network, long newNetworkOfferingId) {
        NetworkOffering offering = _networkOfferingDao.findById(newNetworkOfferingId);
        List<String> services = _ntwkOfferingSrvcDao.listServicesForNetworkOffering(offering.getId());
        List<NetworkServiceMapVO> serviceMap = _ntwkSrvcDao.getServicesInNetwork(network.getId());
        List<String> servicesNotInNewOffering = new ArrayList<>();
        for (NetworkServiceMapVO serviceVO : serviceMap) {
            boolean inlist = false;
            for (String service : services) {
                if (serviceVO.getService().equalsIgnoreCase(service)) {
                    inlist = true;
                    break;
                }
            }
            if (!inlist) {
                //ignore Gateway service as this has no effect on the
                //behaviour of network.
                if (!serviceVO.getService().equalsIgnoreCase(Service.Gateway.getName()))
                    servicesNotInNewOffering.add(serviceVO.getService());
            }
        }
        return servicesNotInNewOffering;
    }

    @Override
    public void cleanupConfigForServicesInNetwork(List<String> services, final Network network) {
        long networkId = network.getId();
        Account caller = _accountDao.findById(Account.ACCOUNT_ID_SYSTEM);
        long userId = User.UID_SYSTEM;
        //remove all PF/Static Nat rules for the network
        logger.info("Services:" + services + " are no longer supported in network:" + network.getUuid() +
                " after applying new network offering:" + network.getNetworkOfferingId() + " removing the related configuration");
        if (services.contains(Service.StaticNat.getName()) || services.contains(Service.PortForwarding.getName())) {
            try {
                if (_rulesMgr.revokeAllPFStaticNatRulesForNetwork(networkId, userId, caller)) {
                    logger.debug("Successfully cleaned up portForwarding/staticNat rules for network id=" + networkId);
                } else {
                    logger.warn("Failed to release portForwarding/StaticNat rules as a part of network id=" + networkId + " cleanup");
                }
                if (services.contains(Service.StaticNat.getName())) {
                    //removing static nat configured on ips.
                    //optimizing the db operations using transaction.
                    Transaction.execute(new TransactionCallbackNoReturn() {
                        @Override
                        public void doInTransactionWithoutResult(TransactionStatus status) {
                            List<IPAddressVO> ips = _ipAddressDao.listStaticNatPublicIps(network.getId());
                            for (IPAddressVO ip : ips) {
                                ip.setOneToOneNat(false);
                                ip.setAssociatedWithVmId(null);
                                ip.setVmIp(null);
                                _ipAddressDao.update(ip.getId(), ip);
                            }
                        }
                    });
                }
            } catch (ResourceUnavailableException ex) {
                logger.warn("Failed to release portForwarding/StaticNat rules as a part of network id=" + networkId + " cleanup due to resourceUnavailable ", ex);
            }
        }
        if (services.contains(Service.SourceNat.getName())) {
            Transaction.execute(new TransactionCallbackNoReturn() {
                @Override
                public void doInTransactionWithoutResult(TransactionStatus status) {
                    List<IPAddressVO> ips = _ipAddressDao.listByAssociatedNetwork(network.getId(), true);
                    //removing static nat configured on ips.
                    for (IPAddressVO ip : ips) {
                        ip.setSourceNat(false);
                        _ipAddressDao.update(ip.getId(), ip);
                    }
                }
            });
        }
        if (services.contains(Service.Lb.getName())) {
            //remove all LB rules for the network
            if (_lbMgr.removeAllLoadBalanacersForNetwork(networkId, caller, userId)) {
                logger.debug("Successfully cleaned up load balancing rules for network id=" + networkId);
            } else {
                logger.warn("Failed to cleanup LB rules as a part of network id=" + networkId + " cleanup");
            }
        }

        if (services.contains(Service.Firewall.getName())) {
            //revoke all firewall rules for the network
            try {
                if (_firewallMgr.revokeAllFirewallRulesForNetwork(networkId, userId, caller)) {
                    logger.debug("Successfully cleaned up firewallRules rules for network id=" + networkId);
                } else {
                    logger.warn("Failed to cleanup Firewall rules as a part of network id=" + networkId + " cleanup");
                }
            } catch (ResourceUnavailableException ex) {
                logger.warn("Failed to cleanup Firewall rules as a part of network id=" + networkId + " cleanup due to resourceUnavailable ", ex);
            }
        }

        //do not remove vpn service for vpc networks.
        if (services.contains(Service.Vpn.getName()) && network.getVpcId() == null) {
            RemoteAccessVpnVO vpn = _remoteAccessVpnDao.findByAccountAndNetwork(network.getAccountId(), networkId);
            try {
                _vpnMgr.destroyRemoteAccessVpnForIp(vpn.getServerAddressId(), caller, true);
            } catch (ResourceUnavailableException ex) {
                logger.warn("Failed to cleanup remote access vpn resources of network:" + network.getUuid() + " due to Exception: ", ex);
            }
        }
    }

    @Override
    public void configureUpdateInSequence(Network network) {
        List<Provider> providers = getNetworkProviders(network.getId());
        for (NetworkElement element : networkElements) {
            if (providers.contains(element.getProvider())) {
                if (element instanceof RedundantResource) {
                    ((RedundantResource) element).configureResource(network);
                }
            }
        }
    }

    @Override
    public int getResourceCount(Network network) {
        List<Provider> providers = getNetworkProviders(network.getId());
        int resourceCount = 0;
        for (NetworkElement element : networkElements) {
            if (providers.contains(element.getProvider())) {
                //currently only one element implements the redundant resource interface
                if (element instanceof RedundantResource) {
                    resourceCount = ((RedundantResource) element).getResourceCount(network);
                    break;
                }
            }
        }
        return resourceCount;
    }

    @Override
    public void configureExtraDhcpOptions(Network network, long nicId, Map<Integer, String> extraDhcpOptions) {
        if (_networkModel.areServicesSupportedInNetwork(network.getId(), Service.Dhcp)) {
            if (_networkModel.getNetworkServiceCapabilities(network.getId(), Service.Dhcp).containsKey(Capability.ExtraDhcpOptions)) {
                DhcpServiceProvider sp = getDhcpServiceProvider(network);
                sp.setExtraDhcpOptions(network, nicId, extraDhcpOptions);
            }
        }
    }

    @Override
    public void configureExtraDhcpOptions(Network network, long nicId) {
        Map<Integer, String> extraDhcpOptions = getExtraDhcpOptions(nicId);
        configureExtraDhcpOptions(network, nicId, extraDhcpOptions);
    }

    @Override
    public void finalizeUpdateInSequence(Network network, boolean success) {
        List<Provider> providers = getNetworkProviders(network.getId());
        for (NetworkElement element : networkElements) {
            if (providers.contains(element.getProvider())) {
                //currently only one element implements the redundant resource interface
                if (element instanceof RedundantResource) {
                    ((RedundantResource) element).finalize(network, success);
                    break;
                }
            }
        }
    }

    @Override
    public void setHypervisorHostname(VirtualMachineProfile vm, DeployDestination dest, boolean migrationSuccessful) throws ResourceUnavailableException {
        String hypervisorHostName = VirtualMachineManager.getHypervisorHostname(dest.getHost().getName());
        if (StringUtils.isNotEmpty(hypervisorHostName)) {
            final List<NicVO> nics = _nicDao.listByVmId(vm.getId());
            for (final NicVO nic : nics) {
                final NetworkVO network = _networksDao.findById(nic.getNetworkId());
                final Integer networkRate = _networkModel.getNetworkRate(network.getId(), vm.getId());
                final NicProfile profile = new NicProfile(nic, network, nic.getBroadcastUri(), nic.getIsolationUri(), networkRate, _networkModel.isSecurityGroupSupportedInNetwork(network),
                        _networkModel.getNetworkTag(vm.getHypervisorType(), network));
                setHypervisorHostnameInNetwork(vm, dest, network, profile, migrationSuccessful);
            }
        }
    }

    private void setHypervisorHostnameInNetwork(VirtualMachineProfile vm, DeployDestination dest, Network network, NicProfile profile, boolean migrationSuccessful) {
        for (final NetworkElement element : networkElements) {
            if (_networkModel.areServicesSupportedInNetwork(network.getId(), Service.UserData) && element instanceof UserDataServiceProvider
                && (element instanceof ConfigDriveNetworkElement && !migrationSuccessful || element instanceof VirtualRouterElement && migrationSuccessful)) {
                String errorMsg = String.format("Failed to add hypervisor host name while applying the userdata during the migration of VM %s, " +
                        "VM needs to stop and start to apply the userdata again", vm.getInstanceName());
                try {
                    final UserDataServiceProvider sp = (UserDataServiceProvider) element;
                    if (!sp.saveHypervisorHostname(profile, network, vm, dest)) {
                        logger.error(errorMsg);
                    }
                } catch (ResourceUnavailableException e) {
                    logger.error(String.format("%s, error states %s", errorMsg, e));
                }
            }
        }
    }

    @DB
    protected void updateNic(final NicVO nic, final long networkId, final int count) {
        Transaction.execute(new TransactionCallbackNoReturn() {
            @Override
            public void doInTransactionWithoutResult(final TransactionStatus status) {
                _nicDao.update(nic.getId(), nic);

                if (nic.getVmType() == VirtualMachine.Type.User) {
                    logger.debug("Changing active number of nics for network id=" + networkId + " on " + count);
                    _networksDao.changeActiveNicsBy(networkId, count);
                }

                if (nic.getVmType() == VirtualMachine.Type.User
                        || nic.getVmType() == VirtualMachine.Type.DomainRouter && _networksDao.findById(networkId).getTrafficType() == TrafficType.Guest) {
                    _networksDao.setCheckForGc(networkId);
                }
            }
        });
    }

    @Override
    public void prepare(final VirtualMachineProfile vmProfile, final DeployDestination dest, final ReservationContext context) throws InsufficientCapacityException, ConcurrentOperationException,
            ResourceUnavailableException {
        final List<NicVO> nics = _nicDao.listByVmId(vmProfile.getId());
        // we have to implement default nics first - to ensure that default network elements start up first in multiple
        //nics case
        // (need for setting DNS on Dhcp to domR's Ip4 address)
        Collections.sort(nics, new Comparator<NicVO>() {

            @Override
            public int compare(final NicVO nic1, final NicVO nic2) {
                final boolean isDefault1 = nic1.isDefaultNic();
                final boolean isDefault2 = nic2.isDefaultNic();

                return isDefault1 ^ isDefault2 ? isDefault1 ^ true ? 1 : -1 : 0;
            }
        });

        for (final NicVO nic : nics) {
            final Pair<NetworkGuru, NetworkVO> implemented = implementNetwork(nic.getNetworkId(), dest, context, vmProfile.getVirtualMachine().getType() == Type.DomainRouter);
            if (implemented == null || implemented.first() == null) {
                logger.warn("Failed to implement network id=" + nic.getNetworkId() + " as a part of preparing nic id=" + nic.getId());
                throw new CloudRuntimeException("Failed to implement network id=" + nic.getNetworkId() + " as a part preparing nic id=" + nic.getId());
            }

            final NetworkVO network = implemented.second();
            final NicProfile profile = prepareNic(vmProfile, dest, context, nic.getId(), network);
            if (vmProfile.getType() == Type.DomainRouter) {
                Pair<NetworkVO, VpcVO> networks = getGuestNetworkRouterAndVpcDetails(vmProfile.getId());
                setMtuInVRNicProfile(networks, network.getTrafficType(), profile);
            }
            vmProfile.addNic(profile);
        }
    }

    @Override
    public NicProfile prepareNic(final VirtualMachineProfile vmProfile, final DeployDestination dest, final ReservationContext context, final long nicId, final Network network)
            throws InsufficientVirtualNetworkCapacityException, InsufficientAddressCapacityException, ConcurrentOperationException, InsufficientCapacityException,
            ResourceUnavailableException {

        final Integer networkRate = _networkModel.getNetworkRate(network.getId(), vmProfile.getId());
        final NetworkGuru guru = AdapterBase.getAdapterByName(networkGurus, network.getGuruName());
        final NicVO nic = _nicDao.findById(nicId);

        NicProfile profile = null;
        if (nic.getReservationStrategy() == Nic.ReservationStrategy.Start) {
            nic.setState(Nic.State.Reserving);
            nic.setReservationId(context.getReservationId());
            _nicDao.update(nic.getId(), nic);
            URI broadcastUri = nic.getBroadcastUri();
            if (broadcastUri == null) {
                broadcastUri = network.getBroadcastUri();
            }

            final URI isolationUri = nic.getIsolationUri();

            profile = new NicProfile(nic, network, broadcastUri, isolationUri,

                    networkRate, _networkModel.isSecurityGroupSupportedInNetwork(network), _networkModel.getNetworkTag(vmProfile.getHypervisorType(), network));
            guru.reserve(profile, network, vmProfile, dest, context);
            nic.setIPv4Address(profile.getIPv4Address());
            nic.setAddressFormat(profile.getFormat());
            nic.setIPv6Address(profile.getIPv6Address());
            nic.setIPv6Cidr(profile.getIPv6Cidr());
            nic.setIPv6Gateway(profile.getIPv6Gateway());
            nic.setMacAddress(profile.getMacAddress());
            nic.setIsolationUri(profile.getIsolationUri());
            nic.setBroadcastUri(profile.getBroadCastUri());
            nic.setReserver(guru.getName());
            nic.setState(Nic.State.Reserved);
            nic.setIPv4Netmask(profile.getIPv4Netmask());
            nic.setIPv4Gateway(profile.getIPv4Gateway());

            if (profile.getReservationStrategy() != null) {
                nic.setReservationStrategy(profile.getReservationStrategy());
            }
        } else {
            profile = new NicProfile(nic, network, nic.getBroadcastUri(), nic.getIsolationUri(), networkRate, _networkModel.isSecurityGroupSupportedInNetwork(network),
                    _networkModel.getNetworkTag(vmProfile.getHypervisorType(), network));
            guru.updateNicProfile(profile, network);
            nic.setState(Nic.State.Reserved);
        }

        if (vmProfile.getType() == Type.DomainRouter) {
            Pair<NetworkVO, VpcVO> networks = getGuestNetworkRouterAndVpcDetails(vmProfile.getId());
            setMtuDetailsInVRNic(networks, network, nic);
        }
        updateNic(nic, network.getId(), 1);

        final List<Provider> providersToImplement = getNetworkProviders(network.getId());
        for (final NetworkElement element : networkElements) {
            if (providersToImplement.contains(element.getProvider())) {
                if (!_networkModel.isProviderEnabledInPhysicalNetwork(_networkModel.getPhysicalNetworkId(network), element.getProvider().getName())) {
                    throw new CloudRuntimeException("Service provider " + element.getProvider().getName() + " either doesn't exist or is not enabled in physical network id: "
                            + network.getPhysicalNetworkId());
                }
                if (logger.isDebugEnabled()) {
                    logger.debug("Asking " + element.getName() + " to prepare for " + nic);
                }
                if (!prepareElement(element, network, profile, vmProfile, dest, context)) {
                    throw new InsufficientAddressCapacityException("unable to configure the dhcp service, due to insufficiant address capacity", Network.class, network.getId());
                }
            }
        }

        profile.setSecurityGroupEnabled(_networkModel.isSecurityGroupSupportedInNetwork(network));
        guru.updateNicProfile(profile, network);
        updateRouterDefaultDns(vmProfile, profile);
        configureExtraDhcpOptions(network, nicId);
        return profile;
    }

    @Override
    public Map<Integer, String> getExtraDhcpOptions(long nicId) {
        List<NicExtraDhcpOptionVO> nicExtraDhcpOptionVOList = _nicExtraDhcpOptionDao.listByNicId(nicId);
        return nicExtraDhcpOptionVOList
                .stream()
                .collect(Collectors.toMap(NicExtraDhcpOptionVO::getCode, NicExtraDhcpOptionVO::getValue));
    }

    @Override
    public void prepareNicForMigration(final VirtualMachineProfile vm, final DeployDestination dest) {
        if (vm.getType().equals(VirtualMachine.Type.DomainRouter) && (vm.getHypervisorType().equals(HypervisorType.KVM) || vm.getHypervisorType().equals(HypervisorType.VMware))) {
            //Include nics hot plugged and not stored in DB
            prepareAllNicsForMigration(vm, dest);
            return;
        }
        final List<NicVO> nics = _nicDao.listByVmId(vm.getId());
        final ReservationContext context = new ReservationContextImpl(UUID.randomUUID().toString(), null, null);
        for (final NicVO nic : nics) {
            final NetworkVO network = _networksDao.findById(nic.getNetworkId());
            final Integer networkRate = _networkModel.getNetworkRate(network.getId(), vm.getId());

            final NetworkGuru guru = AdapterBase.getAdapterByName(networkGurus, network.getGuruName());
            final NicProfile profile = new NicProfile(nic, network, nic.getBroadcastUri(), nic.getIsolationUri(), networkRate, _networkModel.isSecurityGroupSupportedInNetwork(network),
                    _networkModel.getNetworkTag(vm.getHypervisorType(), network));
            if (guru instanceof NetworkMigrationResponder) {
                if (!((NetworkMigrationResponder) guru).prepareMigration(profile, network, vm, dest, context)) {
                    logger.error("NetworkGuru " + guru + " prepareForMigration failed."); // XXX: Transaction error
                }
            }

            if (network.getGuestType() == Network.GuestType.L2 && vm.getType() == VirtualMachine.Type.User) {
                _userVmMgr.setupVmForPvlan(false, vm.getVirtualMachine().getHostId(), profile);
            }

            final List<Provider> providersToImplement = getNetworkProviders(network.getId());
            for (final NetworkElement element : networkElements) {
                if (providersToImplement.contains(element.getProvider())) {
                    if (!_networkModel.isProviderEnabledInPhysicalNetwork(_networkModel.getPhysicalNetworkId(network), element.getProvider().getName())) {
                        throw new CloudRuntimeException("Service provider " + element.getProvider().getName() + " either doesn't exist or is not enabled in physical network id: "
                                + network.getPhysicalNetworkId());
                    }
                    if (element instanceof NetworkMigrationResponder) {
                        if (!((NetworkMigrationResponder) element).prepareMigration(profile, network, vm, dest, context)) {
                            logger.error("NetworkElement " + element + " prepareForMigration failed."); // XXX: Transaction error
                        }
                    }
                }
            }
            guru.updateNicProfile(profile, network);
            vm.addNic(profile);
        }
    }

    /*
    Prepare All Nics for migration including the nics dynamically created and not stored in DB
    This is a temporary workaround work KVM migration
    Once clean fix is added by stored dynamically nics is DB, this workaround won't be needed
     */
    @Override
    public void prepareAllNicsForMigration(final VirtualMachineProfile vm, final DeployDestination dest) {
        final List<NicVO> nics = _nicDao.listByVmId(vm.getId());
        final ReservationContext context = new ReservationContextImpl(UUID.randomUUID().toString(), null, null);
        Long guestNetworkId = null;
        for (final NicVO nic : nics) {
            final NetworkVO network = _networksDao.findById(nic.getNetworkId());
            if (network.getTrafficType().equals(TrafficType.Guest) && network.getGuestType().equals(GuestType.Isolated)) {
                guestNetworkId = network.getId();
            }
            final Integer networkRate = _networkModel.getNetworkRate(network.getId(), vm.getId());

            final NetworkGuru guru = AdapterBase.getAdapterByName(networkGurus, network.getGuruName());
            final NicProfile profile = new NicProfile(nic, network, nic.getBroadcastUri(), nic.getIsolationUri(), networkRate,
                    _networkModel.isSecurityGroupSupportedInNetwork(network), _networkModel.getNetworkTag(vm.getHypervisorType(), network));
            if (guru instanceof NetworkMigrationResponder) {
                if (!((NetworkMigrationResponder) guru).prepareMigration(profile, network, vm, dest, context)) {
                    logger.error("NetworkGuru " + guru + " prepareForMigration failed."); // XXX: Transaction error
                }
            }
            final List<Provider> providersToImplement = getNetworkProviders(network.getId());
            for (final NetworkElement element : networkElements) {
                if (providersToImplement.contains(element.getProvider())) {
                    if (!_networkModel.isProviderEnabledInPhysicalNetwork(_networkModel.getPhysicalNetworkId(network), element.getProvider().getName())) {
                        throw new CloudRuntimeException("Service provider " + element.getProvider().getName() + " either doesn't exist or is not enabled in physical network id: " + network.getPhysicalNetworkId());
                    }
                    if (element instanceof NetworkMigrationResponder) {
                        if (!((NetworkMigrationResponder) element).prepareMigration(profile, network, vm, dest, context)) {
                            logger.error("NetworkElement " + element + " prepareForMigration failed."); // XXX: Transaction error
                        }
                    }
                }
            }
            guru.updateNicProfile(profile, network);
            vm.addNic(profile);
        }

        final List<String> addedURIs = new ArrayList<String>();
        if (guestNetworkId != null) {
            final List<IPAddressVO> publicIps = _ipAddressDao.listByAssociatedNetwork(guestNetworkId, null);
            for (final IPAddressVO userIp : publicIps) {
                final PublicIp publicIp = PublicIp.createFromAddrAndVlan(userIp, _vlanDao.findById(userIp.getVlanId()));
                final URI broadcastUri = BroadcastDomainType.Vlan.toUri(publicIp.getVlanTag());
                final long ntwkId = publicIp.getNetworkId();
                final Nic nic = _nicDao.findByNetworkIdInstanceIdAndBroadcastUri(ntwkId, vm.getId(),
                        broadcastUri.toString());
                if (nic == null && !addedURIs.contains(broadcastUri.toString())) {
                    //Nic details are not available in DB
                    //Create nic profile for migration
                    logger.debug("Creating nic profile for migration. BroadcastUri: " + broadcastUri.toString() + " NetworkId: " + ntwkId + " Vm: " + vm.getId());
                    final NetworkVO network = _networksDao.findById(ntwkId);
                    final NetworkGuru guru = AdapterBase.getAdapterByName(networkGurus, network.getGuruName());
                    final NicProfile profile = new NicProfile();
                    profile.setDeviceId(255); //dummyId
                    profile.setIPv4Address(userIp.getAddress().toString());
                    profile.setIPv4Netmask(publicIp.getNetmask());
                    profile.setIPv4Gateway(publicIp.getGateway());
                    profile.setMacAddress(publicIp.getMacAddress());
                    profile.setBroadcastType(network.getBroadcastDomainType());
                    profile.setTrafficType(network.getTrafficType());
                    profile.setBroadcastUri(broadcastUri);
                    profile.setIsolationUri(Networks.IsolationType.Vlan.toUri(publicIp.getVlanTag()));
                    profile.setSecurityGroupEnabled(_networkModel.isSecurityGroupSupportedInNetwork(network));
                    profile.setName(_networkModel.getNetworkTag(vm.getHypervisorType(), network));
                    profile.setNetworkRate(_networkModel.getNetworkRate(network.getId(), vm.getId()));
                    profile.setNetworkId(network.getId());

                    guru.updateNicProfile(profile, network);
                    vm.addNic(profile);
                    addedURIs.add(broadcastUri.toString());
                }
            }
        }
    }

    private NicProfile findNicProfileById(final VirtualMachineProfile vm, final long id) {
        for (final NicProfile nic : vm.getNics()) {
            if (nic.getId() == id) {
                return nic;
            }
        }
        return null;
    }

    @Override
    public void commitNicForMigration(final VirtualMachineProfile src, final VirtualMachineProfile dst) {
        for (final NicProfile nicSrc : src.getNics()) {
            final NetworkVO network = _networksDao.findById(nicSrc.getNetworkId());
            final NetworkGuru guru = AdapterBase.getAdapterByName(networkGurus, network.getGuruName());
            final NicProfile nicDst = findNicProfileById(dst, nicSrc.getId());
            final ReservationContext src_context = new ReservationContextImpl(nicSrc.getReservationId(), null, null);
            final ReservationContext dst_context = new ReservationContextImpl(nicDst.getReservationId(), null, null);

            if (guru instanceof NetworkMigrationResponder) {
                ((NetworkMigrationResponder) guru).commitMigration(nicSrc, network, src, src_context, dst_context);
            }

            if (network.getGuestType() == Network.GuestType.L2 && src.getType() == VirtualMachine.Type.User) {
                _userVmMgr.setupVmForPvlan(true, src.getVirtualMachine().getHostId(), nicSrc);
            }

            final List<Provider> providersToImplement = getNetworkProviders(network.getId());
            for (final NetworkElement element : networkElements) {
                if (providersToImplement.contains(element.getProvider())) {
                    if (!_networkModel.isProviderEnabledInPhysicalNetwork(_networkModel.getPhysicalNetworkId(network), element.getProvider().getName())) {
                        throw new CloudRuntimeException("Service provider " + element.getProvider().getName() + " either doesn't exist or is not enabled in physical network id: "
                                + network.getPhysicalNetworkId());
                    }
                    if (element instanceof NetworkMigrationResponder) {
                        ((NetworkMigrationResponder) element).commitMigration(nicSrc, network, src, src_context, dst_context);
                    }
                }
            }
            // update the reservation id
            final NicVO nicVo = _nicDao.findById(nicDst.getId());
            nicVo.setReservationId(nicDst.getReservationId());
            _nicDao.persist(nicVo);
        }
    }

    @Override
    public void rollbackNicForMigration(final VirtualMachineProfile src, final VirtualMachineProfile dst) {
        for (final NicProfile nicDst : dst.getNics()) {
            final NetworkVO network = _networksDao.findById(nicDst.getNetworkId());
            final NetworkGuru guru = AdapterBase.getAdapterByName(networkGurus, network.getGuruName());
            final NicProfile nicSrc = findNicProfileById(src, nicDst.getId());
            final ReservationContext src_context = new ReservationContextImpl(nicSrc.getReservationId(), null, null);
            final ReservationContext dst_context = new ReservationContextImpl(nicDst.getReservationId(), null, null);

            if (guru instanceof NetworkMigrationResponder) {
                ((NetworkMigrationResponder) guru).rollbackMigration(nicDst, network, dst, src_context, dst_context);
            }

            if (network.getGuestType() == Network.GuestType.L2 && src.getType() == VirtualMachine.Type.User) {
                _userVmMgr.setupVmForPvlan(true, dst.getVirtualMachine().getHostId(), nicDst);
            }

            final List<Provider> providersToImplement = getNetworkProviders(network.getId());
            for (final NetworkElement element : networkElements) {
                if (providersToImplement.contains(element.getProvider())) {
                    if (!_networkModel.isProviderEnabledInPhysicalNetwork(_networkModel.getPhysicalNetworkId(network), element.getProvider().getName())) {
                        throw new CloudRuntimeException("Service provider " + element.getProvider().getName() + " either doesn't exist or is not enabled in physical network id: "
                                + network.getPhysicalNetworkId());
                    }
                    if (element instanceof NetworkMigrationResponder) {
                        ((NetworkMigrationResponder) element).rollbackMigration(nicDst, network, dst, src_context, dst_context);
                    }
                }
            }
        }
    }

    @Override
    @DB
    public void release(final VirtualMachineProfile vmProfile, final boolean forced) throws ConcurrentOperationException, ResourceUnavailableException {
        final List<NicVO> nics = _nicDao.listByVmId(vmProfile.getId());
        for (final NicVO nic : nics) {
            releaseNic(vmProfile, nic.getId());
        }
    }

    @Override
    @DB
    public void releaseNic(final VirtualMachineProfile vmProfile, final Nic nic) throws ConcurrentOperationException, ResourceUnavailableException {
        releaseNic(vmProfile, nic.getId());
    }

    @DB
    protected void releaseNic(final VirtualMachineProfile vmProfile, final long nicId) throws ConcurrentOperationException, ResourceUnavailableException {
        final Pair<Network, NicProfile> networkToRelease = Transaction.execute(new TransactionCallback<>() {
            @Override
            public Pair<Network, NicProfile> doInTransaction(final TransactionStatus status) {
                final NicVO nic = _nicDao.lockRow(nicId, true);
                if (nic == null) {
                    throw new ConcurrentOperationException(String.format("Unable to acquire lock on nic id=%d", nicId));
                }

                final Nic.State originalState = nic.getState();
                final NetworkVO network = _networksDao.findById(nic.getNetworkId());

                if (originalState == Nic.State.Reserved || originalState == Nic.State.Reserving) {
                    if (nic.getReservationStrategy() == Nic.ReservationStrategy.Start) {
                        final NetworkGuru guru = AdapterBase.getAdapterByName(networkGurus, network.getGuruName());
                        nic.setState(Nic.State.Releasing);
                        _nicDao.update(nic.getId(), nic);
                        final NicProfile profile = new NicProfile(nic, network, nic.getBroadcastUri(), nic.getIsolationUri(), null, _networkModel
                                .isSecurityGroupSupportedInNetwork(network), _networkModel.getNetworkTag(vmProfile.getHypervisorType(), network));
                        if (guru.release(profile, vmProfile, nic.getReservationId())) {
                            if (logger.isDebugEnabled()) {
                                logger.debug(String.format("The nic %s on %s was released according to %s by guru %s, now updating record.", nic, profile, vmProfile, guru));
                            }
                            applyProfileToNicForRelease(nic, profile);
                            nic.setState(Nic.State.Allocated);
                            if (originalState == Nic.State.Reserved) {
                                updateNic(nic, network.getId(), -1);
                            } else {
                                _nicDao.update(nic.getId(), nic);
                            }
                        }
                        // Perform release on network elements
                        return new Pair<>(network, profile);
                    } else {
                        nic.setState(Nic.State.Allocated);
                        updateNic(nic, network.getId(), -1);
                    }
                }

                return null;
            }
        });

        // cleanup the entry in vm_network_map
        if (vmProfile.getType().equals(VirtualMachine.Type.User)) {
            final NicVO nic = _nicDao.findById(nicId);
            if (nic != null) {
                final NetworkVO vmNetwork = _networksDao.findById(nic.getNetworkId());
                final VMNetworkMapVO vno = _vmNetworkMapDao.findByVmAndNetworkId(vmProfile.getVirtualMachine().getId(), vmNetwork.getId());
                if (vno != null) {
                    _vmNetworkMapDao.remove(vno.getId());
                }
            }
        }

        if (networkToRelease != null) {
            final Network network = networkToRelease.first();
            final NicProfile profile = networkToRelease.second();
            final List<Provider> providersToImplement = getNetworkProviders(network.getId());
            for (final NetworkElement element : networkElements) {
                if (providersToImplement.contains(element.getProvider())) {
                    if (logger.isDebugEnabled()) {
                        logger.debug("Asking " + element.getName() + " to release " + profile);
                    }
                    //NOTE: Context appear to never be used in release method
                    //implementations. Consider removing it from interface Element
                    element.release(network, profile, vmProfile, null);
                }
            }
        }
    }

    @Override
    public void cleanupNics(final VirtualMachineProfile vm) {
        if (logger.isDebugEnabled()) {
            logger.debug("Cleaning network for vm: " + vm.getId());
        }

        final List<NicVO> nics = _nicDao.listByVmId(vm.getId());
        for (final NicVO nic : nics) {
            removeNic(vm, nic);
        }
    }

    @Override
    public void removeNic(final VirtualMachineProfile vm, final Nic nic) {
        removeNic(vm, _nicDao.findById(nic.getId()));
    }

    protected void removeNic(final VirtualMachineProfile vm, final NicVO nic) {

        if (nic.getReservationStrategy() == Nic.ReservationStrategy.Start && nic.getState() != Nic.State.Allocated) {
            // Nics with reservation strategy 'Start' should go through release phase in the Nic life cycle.
            // Ensure that release is performed before Nic is to be removed to avoid resource leaks.
            try {
                releaseNic(vm, nic.getId());
            } catch (final Exception ex) {
                logger.warn("Failed to release nic: " + nic.toString() + " as part of remove operation due to", ex);
            }
        }

        final NetworkVO network = _networksDao.findById(nic.getNetworkId());
        if (network != null && network.getTrafficType() == TrafficType.Guest) {
            final String nicIp = StringUtils.isEmpty(nic.getIPv4Address()) ? nic.getIPv6Address() : nic.getIPv4Address();
            if (StringUtils.isNotEmpty(nicIp)) {
                NicProfile nicProfile = new NicProfile(nic.getIPv4Address(), nic.getIPv6Address(), nic.getMacAddress());
                nicProfile.setId(nic.getId());
                cleanupNicDhcpDnsEntry(network, vm, nicProfile);
            }
        }

        Boolean preserveNics = (Boolean) vm.getParameter(VirtualMachineProfile.Param.PreserveNics);
        if (BooleanUtils.isNotTrue(preserveNics)) {
            nic.setState(Nic.State.Deallocating);
            _nicDao.update(nic.getId(), nic);
        }

        final NicProfile profile = new NicProfile(nic, network, null, null, null, _networkModel.isSecurityGroupSupportedInNetwork(network), _networkModel.getNetworkTag(
                vm.getHypervisorType(), network));

        /*
         * We need to release the nics with a Create ReservationStrategy here
         * because the nic is now being removed.
         */
        if (nic.getReservationStrategy() == Nic.ReservationStrategy.Create) {
            final List<Provider> providersToImplement = getNetworkProviders(network.getId());
            for (final NetworkElement element : networkElements) {
                if (providersToImplement.contains(element.getProvider())) {
                    if (logger.isDebugEnabled()) {
                        logger.debug(String.format("Asking %s to release %s, according to the reservation strategy %s", element.getName(), nic, nic.getReservationStrategy()));
                    }
                    try {
                        element.release(network, profile, vm, null);
                    } catch (final ConcurrentOperationException ex) {
                        logger.warn("release failed during the nic " + nic.toString() + " removeNic due to ", ex);
                    } catch (final ResourceUnavailableException ex) {
                        logger.warn("release failed during the nic " + nic.toString() + " removeNic due to ", ex);
                    }
                }
            }
        }

        if (vm.getType() == Type.User
                && network.getTrafficType() == TrafficType.Guest
                && network.getGuestType() == GuestType.Shared
                && isLastNicInSubnet(nic)) {
            if (_networkModel.areServicesSupportedInNetwork(network.getId(), Service.Dhcp)) {
                // remove the dhcpservice ip if this is the last nic in subnet.
                final DhcpServiceProvider dhcpServiceProvider = getDhcpServiceProvider(network);
                if (dhcpServiceProvider != null
                        && isDhcpAccrossMultipleSubnetsSupported(dhcpServiceProvider)) {
                    removeDhcpServiceInSubnet(nic);
                }
            }
            if (_networkModel.areServicesSupportedInNetwork(network.getId(), Service.Dns)) {
                final DnsServiceProvider dnsServiceProvider = getDnsServiceProvider(network);
                if (dnsServiceProvider != null) {
                    try {
                        if (!dnsServiceProvider.removeDnsSupportForSubnet(network)) {
                            logger.warn("Failed to remove the ip alias on the dns server");
                        }
                    } catch (final ResourceUnavailableException e) {
                        //failed to remove the dnsconfig.
                        logger.info("Unable to delete the ip alias due to unable to contact the dns server.");
                    }
                }
            }
        }

        final NetworkGuru guru = AdapterBase.getAdapterByName(networkGurus, network.getGuruName());
        guru.deallocate(network, profile, vm);
        if (BooleanUtils.isNotTrue(preserveNics)) {
            _nicDao.remove(nic.getId());
        }

        logger.debug("Removed nic id=" + nic.getId());
        // release assigned IPv6 for Isolated Network VR NIC

        if (Type.User.equals(vm.getType()) && GuestType.Isolated.equals(network.getGuestType())
                && _networkOfferingDao.isIpv6Supported(network.getNetworkOfferingId()) && StringUtils.isNotEmpty(nic.getIPv6Address())) {
            final boolean usageHidden = networkDetailsDao.isNetworkUsageHidden(network.getId());
            UsageEventUtils.publishUsageEvent(EventTypes.EVENT_NET_IP6_RELEASE, network.getAccountId(), network.getDataCenterId(), 0L,
                    nic.getIPv6Address(), false, Vlan.VlanType.VirtualNetwork.toString(), false, usageHidden,
                    IPv6Address.class.getName(), null);
        }

        //remove the secondary ip addresses corresponding to this nic
        if (!removeVmSecondaryIpsOfNic(nic.getId())) {
            logger.debug("Removing nic " + nic.getId() + " secondary ip addresses failed");
        }
    }

    public boolean isDhcpAccrossMultipleSubnetsSupported(final DhcpServiceProvider dhcpServiceProvider) {

        final Map<Network.Capability, String> capabilities = dhcpServiceProvider.getCapabilities().get(Network.Service.Dhcp);
        final String supportsMultipleSubnets = capabilities.get(Network.Capability.DhcpAccrossMultipleSubnets);
        if (supportsMultipleSubnets != null && Boolean.valueOf(supportsMultipleSubnets)) {
            return true;
        }
        return false;
    }

    private boolean isLastNicInSubnet(final NicVO nic) {
        if (_nicDao.listByNetworkIdTypeAndGatewayAndBroadcastUri(nic.getNetworkId(), VirtualMachine.Type.User, nic.getIPv4Gateway(), nic.getBroadcastUri()).size() > 1) {
            return false;
        }
        return true;
    }

    @DB
    @Override
    public void removeDhcpServiceInSubnet(final Nic nic) {
        final Network network = _networksDao.findById(nic.getNetworkId());
        final DhcpServiceProvider dhcpServiceProvider = getDhcpServiceProvider(network);
        try {
            final NicIpAliasVO ipAlias = _nicIpAliasDao.findByGatewayAndNetworkIdAndState(nic.getIPv4Gateway(), network.getId(), NicIpAlias.State.active);
            if (ipAlias != null) {
                ipAlias.setState(NicIpAlias.State.revoked);
                Transaction.execute(new TransactionCallbackNoReturn() {
                    @Override
                    public void doInTransactionWithoutResult(final TransactionStatus status) {
                        _nicIpAliasDao.update(ipAlias.getId(), ipAlias);
                        final IPAddressVO aliasIpaddressVo = _publicIpAddressDao.findByIpAndSourceNetworkId(ipAlias.getNetworkId(), ipAlias.getIp4Address());
                        _publicIpAddressDao.unassignIpAddress(aliasIpaddressVo.getId());
                    }
                });
                if (!dhcpServiceProvider.removeDhcpSupportForSubnet(network)) {
                    logger.warn("Failed to remove the ip alias on the router, marking it as removed in db and freed the allocated ip " + ipAlias.getIp4Address());
                }
            }
        } catch (final ResourceUnavailableException e) {
            //failed to remove the dhcpconfig on the router.
            logger.info("Unable to delete the ip alias due to unable to contact the virtualrouter.");
        }

    }

    @Override
    public void removeNics(final VirtualMachineProfile vm) {
        final List<NicVO> nics = _nicDao.listByVmId(vm.getId());
        for (final NicVO nic : nics) {
            _nicDao.remove(nic.getId());
        }
    }

    @Override
    @DB
    public Network createPrivateNetwork(final long networkOfferingId, final String name, final String displayText, final String gateway, final String cidr, final String vlanId, final boolean bypassVlanOverlapCheck, final Account owner, final PhysicalNetwork pNtwk, final Long vpcId) throws ConcurrentOperationException, InsufficientCapacityException, ResourceAllocationException {
        // create network for private gateway
        return createGuestNetwork(networkOfferingId, name, displayText, gateway, cidr, vlanId,
                bypassVlanOverlapCheck, null, owner, null, pNtwk, pNtwk.getDataCenterId(), ACLType.Account, null,
                vpcId, null, null, true, null, null, null, true, null, null,
                null, null, null, null, null);
    }

    @Override
    @DB
    public Network createGuestNetwork(final long networkOfferingId, final String name, final String displayText, final String gateway, final String cidr, String vlanId,
                                      boolean bypassVlanOverlapCheck, String networkDomain, final Account owner, final Long domainId, final PhysicalNetwork pNtwk,
                                      final long zoneId, final ACLType aclType, Boolean subdomainAccess, final Long vpcId, final String ip6Gateway, final String ip6Cidr,
                                      final Boolean isDisplayNetworkEnabled, final String isolatedPvlan, Network.PVlanType isolatedPvlanType, String externalId,
                                      String routerIp, String routerIpv6, String ip4Dns1, String ip4Dns2, String ip6Dns1, String ip6Dns2, Pair<Integer, Integer> vrIfaceMTUs) throws ConcurrentOperationException, InsufficientCapacityException, ResourceAllocationException {
        // create Isolated/Shared/L2 network
        return createGuestNetwork(networkOfferingId, name, displayText, gateway, cidr, vlanId, bypassVlanOverlapCheck,
                networkDomain, owner, domainId, pNtwk, zoneId, aclType, subdomainAccess, vpcId, ip6Gateway, ip6Cidr,
                isDisplayNetworkEnabled, isolatedPvlan, isolatedPvlanType, externalId, false, routerIp, routerIpv6, ip4Dns1, ip4Dns2, ip6Dns1, ip6Dns2, vrIfaceMTUs);
    }

    @DB
    private Network createGuestNetwork(final long networkOfferingId, final String name, final String displayText, final String gateway, final String cidr, String vlanId,
                                       boolean bypassVlanOverlapCheck, String networkDomain, final Account owner, final Long domainId, final PhysicalNetwork pNtwk,
                                       final long zoneId, final ACLType aclType, Boolean subdomainAccess, final Long vpcId, final String ip6Gateway, final String ip6Cidr,
                                       final Boolean isDisplayNetworkEnabled, final String isolatedPvlan, Network.PVlanType isolatedPvlanType, String externalId,
                                       final Boolean isPrivateNetwork, String routerIp, String routerIpv6, final String ip4Dns1, final String ip4Dns2,
                                       final String ip6Dns1, final String ip6Dns2, Pair<Integer, Integer> vrIfaceMTUs) throws ConcurrentOperationException, InsufficientCapacityException, ResourceAllocationException {

        final NetworkOfferingVO ntwkOff = _networkOfferingDao.findById(networkOfferingId);
        final DataCenterVO zone = _dcDao.findById(zoneId);
        // this method supports only guest network creation
        if (ntwkOff.getTrafficType() != TrafficType.Guest) {
            logger.warn("Only guest networks can be created using this method");
            return null;
        }

        final boolean updateResourceCount = resourceCountNeedsUpdate(ntwkOff, aclType);
        //check resource limits
        if (updateResourceCount) {
            _resourceLimitMgr.checkResourceLimit(owner, ResourceType.network, isDisplayNetworkEnabled);
        }

        // Validate network offering
        if (ntwkOff.getState() != NetworkOffering.State.Enabled) {
            // see NetworkOfferingVO
            final InvalidParameterValueException ex = new InvalidParameterValueException("Can't use specified network offering id as its state is not " + NetworkOffering.State.Enabled);
            ex.addProxyObject(ntwkOff.getUuid(), "networkOfferingId");
            throw ex;
        }

        // Validate physical network
        if (pNtwk.getState() != PhysicalNetwork.State.Enabled) {
            // see PhysicalNetworkVO.java
            final InvalidParameterValueException ex = new InvalidParameterValueException("Specified physical network id is" + " in incorrect state:" + pNtwk.getState());
            ex.addProxyObject(pNtwk.getUuid(), "physicalNetworkId");
            throw ex;
        }

        boolean ipv6 = false;

        if (StringUtils.isNoneBlank(ip6Gateway, ip6Cidr)) {
            ipv6 = true;
        }
        // Validate zone
        if (zone.getNetworkType() == NetworkType.Basic) {
            // In Basic zone the network should have aclType=Domain, domainId=1, subdomainAccess=true
            if (aclType == null || aclType != ACLType.Domain) {
                throw new InvalidParameterValueException("Only AclType=Domain can be specified for network creation in Basic zone");
            }

            // Only one guest network is supported in Basic zone
            final List<NetworkVO> guestNetworks = _networksDao.listByZoneAndTrafficType(zone.getId(), TrafficType.Guest);
            if (!guestNetworks.isEmpty()) {
                throw new InvalidParameterValueException("Can't have more than one Guest network in zone with network type " + NetworkType.Basic);
            }

            // if zone is basic, only Shared network offerings w/o source nat service are allowed
            if (!(ntwkOff.getGuestType() == GuestType.Shared && !_networkModel.areServicesSupportedByNetworkOffering(ntwkOff.getId(), Service.SourceNat))) {
                throw new InvalidParameterValueException("For zone of type " + NetworkType.Basic + " only offerings of " + "guestType " + GuestType.Shared + " with disabled "
                        + Service.SourceNat.getName() + " service are allowed");
            }

            if (domainId == null || domainId != Domain.ROOT_DOMAIN) {
                throw new InvalidParameterValueException("Guest network in Basic zone should be dedicated to ROOT domain");
            }

            if (subdomainAccess == null) {
                subdomainAccess = true;
            } else if (!subdomainAccess) {
                throw new InvalidParameterValueException("Subdomain access should be set to true for the" + " guest network in the Basic zone");
            }

            if (vlanId == null) {
                vlanId = Vlan.UNTAGGED;
            } else {
                if (!vlanId.equalsIgnoreCase(Vlan.UNTAGGED)) {
                    throw new InvalidParameterValueException("Only vlan " + Vlan.UNTAGGED + " can be created in " + "the zone of type " + NetworkType.Basic);
                }
            }

        } else if (zone.getNetworkType() == NetworkType.Advanced) {
            if (zone.isSecurityGroupEnabled()) {
                if (isolatedPvlan != null) {
                    throw new InvalidParameterValueException("Isolated Private VLAN is not supported with security group!");
                }
                // Only Account specific Isolated network with sourceNat service disabled are allowed in security group
                // enabled zone
                if ((ntwkOff.getGuestType() != GuestType.Shared) && (ntwkOff.getGuestType() != GuestType.L2)) {
                    throw new InvalidParameterValueException("Only shared or L2 guest network can be created in security group enabled zone");
                }
                if (_networkModel.areServicesSupportedByNetworkOffering(ntwkOff.getId(), Service.SourceNat)) {
                    throw new InvalidParameterValueException("Service SourceNat is not allowed in security group enabled zone");
                }
            }

            //don't allow eip/elb networks in Advance zone
            if (ntwkOff.isElasticIp() || ntwkOff.isElasticLb()) {
                throw new InvalidParameterValueException("Elastic IP and Elastic LB services are supported in zone of type " + NetworkType.Basic);
            }
        }

        if (ipv6 && NetUtils.getIp6CidrSize(ip6Cidr) != 64) {
            throw new InvalidParameterValueException("IPv6 subnet should be exactly 64-bits in size");
        }

        //TODO(VXLAN): Support VNI specified
        // VlanId can be specified only when network offering supports it
        final boolean vlanSpecified = vlanId != null;
        if (vlanSpecified != ntwkOff.isSpecifyVlan()) {
            if (vlanSpecified) {
                if (!isSharedNetworkWithoutSpecifyVlan(ntwkOff) && !isPrivateGatewayWithoutSpecifyVlan(ntwkOff)) {
                    throw new InvalidParameterValueException("Can't specify vlan; corresponding offering says specifyVlan=false");
                }
            } else {
                throw new InvalidParameterValueException("Vlan has to be specified; corresponding offering says specifyVlan=true");
            }
        }

        if (vlanSpecified) {
            URI uri = encodeVlanIdIntoBroadcastUri(vlanId, pNtwk);
            // Aux: generate secondary URI for secondary VLAN ID (if provided) for performing checks
            URI secondaryUri = StringUtils.isNotBlank(isolatedPvlan) ? BroadcastDomainType.fromString(isolatedPvlan) : null;
            if (isSharedNetworkWithoutSpecifyVlan(ntwkOff) || isPrivateGatewayWithoutSpecifyVlan(ntwkOff)) {
                bypassVlanOverlapCheck = true;
            }
            //don't allow to specify vlan tag used by physical network for dynamic vlan allocation
            if (!(bypassVlanOverlapCheck && (ntwkOff.getGuestType() == GuestType.Shared || isPrivateNetwork))
                    && _dcDao.findVnet(zoneId, pNtwk.getId(), BroadcastDomainType.getValue(uri)).size() > 0) {
                throw new InvalidParameterValueException("The VLAN tag to use for new guest network, " + vlanId + " is already being used for dynamic vlan allocation for the guest network in zone "
                        + zone.getName());
            }
            if (secondaryUri != null && !(bypassVlanOverlapCheck && ntwkOff.getGuestType() == GuestType.Shared) &&
                    _dcDao.findVnet(zoneId, pNtwk.getId(), BroadcastDomainType.getValue(secondaryUri)).size() > 0) {
                throw new InvalidParameterValueException("The VLAN tag for isolated PVLAN " + isolatedPvlan + " is already being used for dynamic vlan allocation for the guest network in zone "
                        + zone.getName());
            }
            if (!UuidUtils.isUuid(vlanId)) {
                // For Isolated and L2 networks, don't allow to create network with vlan that already exists in the zone
                if (!hasGuestBypassVlanOverlapCheck(bypassVlanOverlapCheck, ntwkOff, isPrivateNetwork)) {
                    if (_networksDao.listByZoneAndUriAndGuestType(zoneId, uri.toString(), null).size() > 0) {
                        throw new InvalidParameterValueException("Network with vlan " + vlanId + " already exists or overlaps with other network vlans in zone " + zoneId);
                    } else if (secondaryUri != null && _networksDao.listByZoneAndUriAndGuestType(zoneId, secondaryUri.toString(), null).size() > 0) {
                        throw new InvalidParameterValueException("Network with vlan " + isolatedPvlan + " already exists or overlaps with other network vlans in zone " + zoneId);
                    } else {
                        final List<DataCenterVnetVO> dcVnets = _datacenterVnetDao.findVnet(zoneId, BroadcastDomainType.getValue(uri));
                        //for the network that is created as part of private gateway,
                        //the vnet is not coming from the data center vnet table, so the list can be empty
                        if (!dcVnets.isEmpty()) {
                            final DataCenterVnetVO dcVnet = dcVnets.get(0);
                            // Fail network creation if specified vlan is dedicated to a different account
                            if (dcVnet.getAccountGuestVlanMapId() != null) {
                                final Long accountGuestVlanMapId = dcVnet.getAccountGuestVlanMapId();
                                final AccountGuestVlanMapVO map = _accountGuestVlanMapDao.findById(accountGuestVlanMapId);
                                if (map.getAccountId() != owner.getAccountId()) {
                                    throw new InvalidParameterValueException("Vlan " + vlanId + " is dedicated to a different account");
                                }
                                // Fail network creation if owner has a dedicated range of vlans but the specified vlan belongs to the system pool
                            } else {
                                final List<AccountGuestVlanMapVO> maps = _accountGuestVlanMapDao.listAccountGuestVlanMapsByAccount(owner.getAccountId());
                                if (maps != null && !maps.isEmpty()) {
                                    final int vnetsAllocatedToAccount = _datacenterVnetDao.countVnetsAllocatedToAccount(zoneId, owner.getAccountId());
                                    final int vnetsDedicatedToAccount = _datacenterVnetDao.countVnetsDedicatedToAccount(zoneId, owner.getAccountId());
                                    if (vnetsAllocatedToAccount < vnetsDedicatedToAccount) {
                                        throw new InvalidParameterValueException("Specified vlan " + vlanId + " doesn't belong" + " to the vlan range dedicated to the owner "
                                                + owner.getAccountName());
                                    }
                                }
                            }
                        }
                    }
                } else {
                    // don't allow to creating shared network with given Vlan ID, if there already exists a isolated network or
                    // shared network with same Vlan ID in the zone
                    if (!bypassVlanOverlapCheck && _networksDao.listByZoneAndUriAndGuestType(zoneId, uri.toString(), GuestType.Isolated).size() > 0) {
                        throw new InvalidParameterValueException("There is an existing isolated/shared network that overlaps with vlan id:" + vlanId + " in zone " + zoneId);
                    }
                }
            }

        }

        // If networkDomain is not specified, take it from the global configuration
        if (_networkModel.areServicesSupportedByNetworkOffering(networkOfferingId, Service.Dns)) {
            final Map<Network.Capability, String> dnsCapabilities = _networkModel.getNetworkOfferingServiceCapabilities(_entityMgr.findById(NetworkOffering.class, networkOfferingId),
                    Service.Dns);
            final String isUpdateDnsSupported = dnsCapabilities.get(Capability.AllowDnsSuffixModification);
            if (isUpdateDnsSupported == null || !Boolean.valueOf(isUpdateDnsSupported)) {
                if (networkDomain != null) {
                    // TBD: NetworkOfferingId and zoneId. Send uuids instead.
                    throw new InvalidParameterValueException("Domain name change is not supported by network offering id=" + networkOfferingId + " in zone id=" + zoneId);
                }
            } else {
                if (networkDomain == null) {
                    // 1) Get networkDomain from the corresponding account/domain/zone
                    if (aclType == ACLType.Domain) {
                        networkDomain = _networkModel.getDomainNetworkDomain(domainId, zoneId);
                    } else if (aclType == ACLType.Account) {
                        networkDomain = _networkModel.getAccountNetworkDomain(owner.getId(), zoneId);
                    }

                    // 2) If null, generate networkDomain using domain suffix from the global config variables
                    if (networkDomain == null) {
                        networkDomain = "cs" + Long.toHexString(owner.getId()) + GuestDomainSuffix.valueIn(zoneId);
                    }

                } else {
                    // validate network domain
                    if (!NetUtils.verifyDomainName(networkDomain)) {
                        throw new InvalidParameterValueException("Invalid network domain. Total length shouldn't exceed 190 chars. Each domain "
                                + "label must be between 1 and 63 characters long, can contain ASCII letters 'a' through 'z', the digits '0' through '9', "
                                + "and the hyphen ('-'); can't start or end with \"-\"");
                    }
                }
            }
        }

        // In Advance zone Cidr for Shared networks and Isolated networks w/o source nat service can't be NULL - 2.2.x
        // limitation, remove after we introduce support for multiple ip ranges
        // with different Cidrs for the same Shared network
        final boolean cidrRequired = zone.getNetworkType() == NetworkType.Advanced
                && ntwkOff.getTrafficType() == TrafficType.Guest
                && (ntwkOff.getGuestType() == GuestType.Shared || (ntwkOff.getGuestType() == GuestType.Isolated
                && !_networkModel.areServicesSupportedByNetworkOffering(ntwkOff.getId(), Service.SourceNat)));
        if (cidr == null && ip6Cidr == null && cidrRequired) {
            if (ntwkOff.getGuestType() == GuestType.Shared) {
                throw new InvalidParameterValueException(String.format("Gateway/netmask are required when creating %s networks.", Network.GuestType.Shared));
            } else {
                throw new InvalidParameterValueException("gateway/netmask are required when create network of" + " type " + GuestType.Isolated + " with service " + Service.SourceNat.getName() + " disabled");
            }
        }

        checkL2OfferingServices(ntwkOff);

        // No cidr can be specified in Basic zone
        if (zone.getNetworkType() == NetworkType.Basic && cidr != null) {
            throw new InvalidParameterValueException("StartIp/endIp/gateway/netmask can't be specified for zone of type " + NetworkType.Basic);
        }

        // Check if cidr is RFC1918 compliant if the network is Guest Isolated for IPv4
        if (cidr != null && (ntwkOff.getGuestType() == Network.GuestType.Isolated && ntwkOff.getTrafficType() == TrafficType.Guest) &&
                !NetUtils.validateGuestCidr(cidr, !ConfigurationManager.AllowNonRFC1918CompliantIPs.value())) {
                throw new InvalidParameterValueException("Virtual Guest Cidr " + cidr + " is not RFC 1918 or 6598 compliant");
        }

        final String networkDomainFinal = networkDomain;
        final String vlanIdFinal = vlanId;
        final Boolean subdomainAccessFinal = subdomainAccess;
        final Network network = Transaction.execute(new TransactionCallback<Network>() {
            @Override
            public Network doInTransaction(final TransactionStatus status) {
                Long physicalNetworkId = null;
                if (pNtwk != null) {
                    physicalNetworkId = pNtwk.getId();
                }
                final DataCenterDeployment plan = new DataCenterDeployment(zoneId, null, null, null, null, physicalNetworkId);
                final NetworkVO userNetwork = new NetworkVO();
                userNetwork.setNetworkDomain(networkDomainFinal);

                if (cidr != null && gateway != null) {
                    userNetwork.setCidr(cidr);
                    userNetwork.setGateway(gateway);
                }

                if (StringUtils.isNoneBlank(ip6Gateway, ip6Cidr)) {
                    userNetwork.setIp6Cidr(ip6Cidr);
                    userNetwork.setIp6Gateway(ip6Gateway);
                }

                if (externalId != null) {
                    userNetwork.setExternalId(externalId);
                }

                if (StringUtils.isNotBlank(routerIp)) {
                    userNetwork.setRouterIp(routerIp);
                }

                if (StringUtils.isNotBlank(routerIpv6)) {
                    userNetwork.setRouterIpv6(routerIpv6);
                }

                if (vrIfaceMTUs != null) {
                    if (vrIfaceMTUs.first() != null && vrIfaceMTUs.first() > 0) {
                        userNetwork.setPublicMtu(vrIfaceMTUs.first());
                    } else {
                        userNetwork.setPublicMtu(Integer.valueOf(NetworkService.VRPublicInterfaceMtu.defaultValue()));
                    }

                    if (vrIfaceMTUs.second() != null && vrIfaceMTUs.second() > 0) {
                        userNetwork.setPrivateMtu(vrIfaceMTUs.second());
                    } else {
                        userNetwork.setPrivateMtu(Integer.valueOf(NetworkService.VRPrivateInterfaceMtu.defaultValue()));
                    }
                } else {
                    userNetwork.setPublicMtu(Integer.valueOf(NetworkService.VRPublicInterfaceMtu.defaultValue()));
                    userNetwork.setPrivateMtu(Integer.valueOf(NetworkService.VRPrivateInterfaceMtu.defaultValue()));
                }

                if (!GuestType.L2.equals(userNetwork.getGuestType())) {
                    if (StringUtils.isNotBlank(ip4Dns1)) {
                        userNetwork.setDns1(ip4Dns1);
                    }
                    if (StringUtils.isNotBlank(ip4Dns2)) {
                        userNetwork.setDns2(ip4Dns2);
                    }
                    if (StringUtils.isNotBlank(ip6Dns1)) {
                        userNetwork.setIp6Dns1(ip6Dns1);
                    }
                    if (StringUtils.isNotBlank(ip6Dns2)) {
                        userNetwork.setIp6Dns2(ip6Dns2);
                    }
                }

                if (vlanIdFinal != null) {
                    if (isolatedPvlan == null) {
                        URI uri = null;
                        if (UuidUtils.isUuid(vlanIdFinal)) {
                            //Logical router's UUID provided as VLAN_ID
                            userNetwork.setVlanIdAsUUID(vlanIdFinal); //Set transient field
                        } else {
                            uri = encodeVlanIdIntoBroadcastUri(vlanIdFinal, pNtwk);
                        }

                        if (_networksDao.listByPhysicalNetworkPvlan(physicalNetworkId, uri.toString()).size() > 0) {
                            throw new InvalidParameterValueException("Network with vlan " + vlanIdFinal +
                                    " already exists or overlaps with other network pvlans in zone " + zoneId);
                        }

                        userNetwork.setBroadcastUri(uri);
                        if (!vlanIdFinal.equalsIgnoreCase(Vlan.UNTAGGED)) {
                            userNetwork.setBroadcastDomainType(BroadcastDomainType.Vlan);
                        } else {
                            userNetwork.setBroadcastDomainType(BroadcastDomainType.Native);
                        }
                    } else {
                        if (vlanIdFinal.equalsIgnoreCase(Vlan.UNTAGGED)) {
                            throw new InvalidParameterValueException("Cannot support pvlan with untagged primary vlan!");
                        }
                        URI uri = NetUtils.generateUriForPvlan(vlanIdFinal, isolatedPvlan, isolatedPvlanType.toString());
                        if (_networksDao.listByPhysicalNetworkPvlan(physicalNetworkId, uri.toString(), isolatedPvlanType).size() > 0) {
                            throw new InvalidParameterValueException("Network with primary vlan " + vlanIdFinal +
                                    " and secondary vlan " + isolatedPvlan + " type " + isolatedPvlanType +
                                    " already exists or overlaps with other network pvlans in zone " + zoneId);
                        }
                        userNetwork.setBroadcastUri(uri);
                        userNetwork.setBroadcastDomainType(BroadcastDomainType.Pvlan);
                        userNetwork.setPvlanType(isolatedPvlanType);
                    }
                }
                final List<? extends Network> networks = setupNetwork(owner, ntwkOff, userNetwork, plan, name, displayText, true, domainId, aclType, subdomainAccessFinal, vpcId,
                        isDisplayNetworkEnabled);
                Network network = null;
                if (networks == null || networks.isEmpty()) {
                    throw new CloudRuntimeException("Fail to create a network");
                } else {
                    if (networks.size() > 0 && networks.get(0).getGuestType() == Network.GuestType.Isolated && networks.get(0).getTrafficType() == TrafficType.Guest) {
                        Network defaultGuestNetwork = networks.get(0);
                        for (final Network nw : networks) {
                            if (nw.getCidr() != null && nw.getCidr().equals(zone.getGuestNetworkCidr())) {
                                defaultGuestNetwork = nw;
                            }
                        }
                        network = defaultGuestNetwork;
                    } else {
                        // For shared network
                        network = networks.get(0);
                    }
                }

                if (updateResourceCount) {
                    _resourceLimitMgr.incrementResourceCount(owner.getId(), ResourceType.network, isDisplayNetworkEnabled);
                }

                return network;
            }
        });

        CallContext.current().setEventDetails("Network Id: " + network.getId());
        CallContext.current().putContextParameter(Network.class, network.getUuid());
        return network;
    }

    @Override
    public boolean isSharedNetworkWithoutSpecifyVlan(NetworkOffering offering) {
        if (offering == null || offering.getTrafficType() != TrafficType.Guest || offering.getGuestType() != GuestType.Shared) {
            return false;
        }
        return !offering.isSpecifyVlan();
    }

    private boolean isPrivateGatewayWithoutSpecifyVlan(NetworkOffering ntwkOff) {
        return ntwkOff.getId() == _networkOfferingDao.findByUniqueName(NetworkOffering.SystemPrivateGatewayNetworkOfferingWithoutVlan).getId();
    }

    /**
     * Encodes VLAN/VXLAN ID into a Broadcast URI according to the isolation method from the Physical Network.
     *
     * @return Broadcast URI, e.g. 'vlan://vlan_ID' or 'vxlan://vlxan_ID'
     */
    protected URI encodeVlanIdIntoBroadcastUri(String vlanId, PhysicalNetwork pNtwk) {
        if (pNtwk == null) {
            throw new InvalidParameterValueException(String.format("Failed to encode VLAN/VXLAN %s into a Broadcast URI. Physical Network cannot be null.", vlanId));
        }

        if (!pNtwk.getIsolationMethods().isEmpty() && StringUtils.isNotBlank(pNtwk.getIsolationMethods().get(0))) {
            String isolationMethod = pNtwk.getIsolationMethods().get(0).toLowerCase();
            String vxlan = BroadcastDomainType.Vxlan.toString().toLowerCase();
            if (isolationMethod.equals(vxlan)) {
                return BroadcastDomainType.encodeStringIntoBroadcastUri(vlanId, BroadcastDomainType.Vxlan);
            }
        }
        return BroadcastDomainType.fromString(vlanId);
    }

    /**
     * Checks bypass VLAN id/range overlap check during network creation for guest networks
     *
     * @param bypassVlanOverlapCheck bypass VLAN id/range overlap check
     * @param ntwkOff                network offering
     */
    private boolean hasGuestBypassVlanOverlapCheck(final boolean bypassVlanOverlapCheck, final NetworkOfferingVO ntwkOff, final boolean isPrivateNetwork) {
        return bypassVlanOverlapCheck && (ntwkOff.getGuestType() != GuestType.Isolated || isPrivateNetwork);
    }

    /**
     * Checks for L2 network offering services. Only 2 cases allowed:
     * - No services
     * - User Data service only, provided by ConfigDrive
     *
     * @param ntwkOff network offering
     */
    protected void checkL2OfferingServices(NetworkOfferingVO ntwkOff) {
        if (ntwkOff.getGuestType() == GuestType.L2 && !_networkModel.listNetworkOfferingServices(ntwkOff.getId()).isEmpty() &&
                (!_networkModel.areServicesSupportedByNetworkOffering(ntwkOff.getId(), Service.UserData) ||
                        (_networkModel.areServicesSupportedByNetworkOffering(ntwkOff.getId(), Service.UserData) &&
                                _networkModel.listNetworkOfferingServices(ntwkOff.getId()).size() > 1))) {
            throw new InvalidParameterValueException("For L2 networks, only UserData service is allowed");
        }
    }

    @Override
    @DB
    public boolean shutdownNetwork(final long networkId, final ReservationContext context, final boolean cleanupElements) {
        NetworkVO network = _networksDao.findById(networkId);
        if (network.getState() == Network.State.Allocated) {
            logger.debug("Network is already shutdown: " + network);
            return true;
        }

        if (network.getState() != Network.State.Implemented && network.getState() != Network.State.Shutdown) {
            logger.debug("Network is not implemented: " + network);
            return false;
        }

        try {
            //do global lock for the network
            network = _networksDao.acquireInLockTable(networkId, NetworkLockTimeout.value());
            if (network == null) {
                logger.warn("Unable to acquire lock for the network " + network + " as a part of network shutdown");
                return false;
            }
            if (logger.isDebugEnabled()) {
                logger.debug("Lock is acquired for network " + network + " as a part of network shutdown");
            }

            if (network.getState() == Network.State.Allocated) {
                logger.debug("Network is already shutdown: " + network);
                return true;
            }

            if (network.getState() != Network.State.Implemented && network.getState() != Network.State.Shutdown) {
                logger.debug("Network is not implemented: " + network);
                return false;
            }

            if (isSharedNetworkWithServices(network)) {
                network.setState(Network.State.Shutdown);
                _networksDao.update(network.getId(), network);
            } else {
                try {
                    stateTransitTo(network, Event.DestroyNetwork);
                } catch (final NoTransitionException e) {
                    network.setState(Network.State.Shutdown);
                    _networksDao.update(network.getId(), network);
                }
            }

            final boolean success = shutdownNetworkElementsAndResources(context, cleanupElements, network);

            final NetworkVO networkFinal = network;
            final boolean result = Transaction.execute(new TransactionCallback<Boolean>() {
                @Override
                public Boolean doInTransaction(final TransactionStatus status) {
                    boolean result = false;

                    if (success) {
                        if (logger.isDebugEnabled()) {
                            logger.debug("Network id=" + networkId + " is shutdown successfully, cleaning up corresponding resources now.");
                        }
                        final NetworkGuru guru = AdapterBase.getAdapterByName(networkGurus, networkFinal.getGuruName());
                        final NetworkProfile profile = convertNetworkToNetworkProfile(networkFinal.getId());
                        guru.shutdown(profile, _networkOfferingDao.findById(networkFinal.getNetworkOfferingId()));

                        applyProfileToNetwork(networkFinal, profile);
                        final DataCenterVO zone = _dcDao.findById(networkFinal.getDataCenterId());
                        if (isSharedNetworkOfferingWithServices(networkFinal.getNetworkOfferingId()) && zone.getNetworkType() == NetworkType.Advanced) {
                            networkFinal.setState(Network.State.Setup);
                        } else {
                            try {
                                stateTransitTo(networkFinal, Event.OperationSucceeded);
                            } catch (final NoTransitionException e) {
                                networkFinal.setState(Network.State.Allocated);
                                networkFinal.setRestartRequired(false);
                            }
                        }
                        _networksDao.update(networkFinal.getId(), networkFinal);
                        _networksDao.clearCheckForGc(networkId);
                        result = true;
                    } else {
                        try {
                            stateTransitTo(networkFinal, Event.OperationFailed);
                        } catch (final NoTransitionException e) {
                            networkFinal.setState(Network.State.Implemented);
                            _networksDao.update(networkFinal.getId(), networkFinal);
                        }
                        result = false;
                    }

                    return result;
                }
            });

            return result;
        } finally {
            if (network != null) {
                _networksDao.releaseFromLockTable(network.getId());
                if (logger.isDebugEnabled()) {
                    logger.debug("Lock is released for network " + network + " as a part of network shutdown");
                }
            }
        }
    }

    @Override
    public boolean shutdownNetworkElementsAndResources(final ReservationContext context, final boolean cleanupElements, final Network network) {

        // get providers to shutdown
        final List<Provider> providersToShutdown = getNetworkProviders(network.getId());

        // 1) Cleanup all the rules for the network. If it fails, just log the failure and proceed with shutting down
        // the elements
        boolean cleanupResult = true;
        boolean cleanupNeeded = false;
        try {
            for (final Provider provider : providersToShutdown) {
                if (provider.cleanupNeededOnShutdown()) {
                    cleanupNeeded = true;
                    break;
                }
            }
            if (cleanupNeeded) {
                cleanupResult = shutdownNetworkResources(network.getId(), context.getAccount(), context.getCaller().getId());
            }
        } catch (final Exception ex) {
            logger.warn("shutdownNetworkRules failed during the network " + network + " shutdown due to ", ex);
        } finally {
            // just warn the administrator that the network elements failed to shutdown
            if (!cleanupResult) {
                logger.warn("Failed to cleanup network id=" + network.getId() + " resources as a part of shutdownNetwork");
            }
        }

        // 2) Shutdown all the network elements
        boolean success = true;
        for (final NetworkElement element : networkElements) {
            if (providersToShutdown.contains(element.getProvider())) {
                try {
                    if (logger.isDebugEnabled()) {
                        logger.debug("Sending network shutdown to " + element.getName());
                    }
                    if (!element.shutdown(network, context, cleanupElements)) {
                        logger.warn("Unable to complete shutdown of the network elements due to element: " + element.getName());
                        success = false;
                    }
                } catch (final ResourceUnavailableException e) {
                    logger.warn("Unable to complete shutdown of the network elements due to element: " + element.getName(), e);
                    success = false;
                } catch (final ConcurrentOperationException e) {
                    logger.warn("Unable to complete shutdown of the network elements due to element: " + element.getName(), e);
                    success = false;
                } catch (final Exception e) {
                    logger.warn("Unable to complete shutdown of the network elements due to element: " + element.getName(), e);
                    success = false;
                }
            }
        }
        return success;
    }

    private void cleanupPersistentnNetworkResources(NetworkVO network) {
        long networkOfferingId = network.getNetworkOfferingId();
        NetworkOfferingVO offering = _networkOfferingDao.findById(networkOfferingId);
        if (offering != null) {
            if (networkMeetsPersistenceCriteria(network, offering, true) &&
                    _networksDao.getOtherPersistentNetworksCount(network.getId(), network.getBroadcastUri().toString(), offering.isPersistent()) == 0) {
                List<HostVO> hosts = resourceManager.listAllUpAndEnabledHostsInOneZoneByType(Host.Type.Routing, network.getDataCenterId());
                for (HostVO host : hosts) {
                    try {
                        NicTO to = createNicTOFromNetworkAndOffering(network, offering, host);
                        CleanupPersistentNetworkResourceCommand cmd = new CleanupPersistentNetworkResourceCommand(to);
                        CleanupPersistentNetworkResourceAnswer answer = (CleanupPersistentNetworkResourceAnswer) _agentMgr.send(host.getId(), cmd);
                        if (answer == null) {
                            logger.warn("Unable to get an answer to the CleanupPersistentNetworkResourceCommand from agent:" + host.getId());
                            continue;
                        }

                        if (!answer.getResult()) {
                            logger.warn("Unable to setup agent " + host.getId() + " due to " + answer.getDetails());
                        }
                    } catch (Exception e) {
                        logger.warn("Failed to cleanup network resources on host: " + host.getName());
                    }
                }
            }
        }
    }

    @Override
    @DB
    public boolean destroyNetwork(final long networkId, final ReservationContext context, final boolean forced) {
        final Account callerAccount = context.getAccount();

        NetworkVO network = _networksDao.findById(networkId);
        if (network == null) {
            logger.debug("Unable to find network with id: " + networkId);
            return false;
        }
        // Make sure that there are no user vms in the network that are not Expunged/Error
        final List<UserVmVO> userVms = _userVmDao.listByNetworkIdAndStates(networkId);

        for (final UserVmVO vm : userVms) {
            if (!(vm.getState() == VirtualMachine.State.Expunging && vm.getRemoved() != null)) {
                logger.warn("Can't delete the network, not all user vms are expunged. Vm " + vm + " is in " + vm.getState() + " state");
                return false;
            }
        }

        // Don't allow to delete network via api call when it has vms assigned to it
        final int nicCount = getActiveNicsInNetwork(networkId);
        if (nicCount > 0) {
            logger.debug("The network id=" + networkId + " has active Nics, but shouldn't.");
            // at this point we have already determined that there are no active user vms in network
            // if the op_networks table shows active nics, it's a bug in releasing nics updating op_networks
            _networksDao.changeActiveNicsBy(networkId, -1 * nicCount);
        }

        //In Basic zone, make sure that there are no non-removed console proxies and SSVMs using the network
        final DataCenter zone = _entityMgr.findById(DataCenter.class, network.getDataCenterId());
        if (zone.getNetworkType() == NetworkType.Basic) {
            final List<VMInstanceVO> systemVms = _vmDao.listNonRemovedVmsByTypeAndNetwork(network.getId(), Type.ConsoleProxy, Type.SecondaryStorageVm);
            if (systemVms != null && !systemVms.isEmpty()) {
                logger.warn("Can't delete the network, not all consoleProxy/secondaryStorage vms are expunged");
                return false;
            }
        }

        cleanupPersistentnNetworkResources(network);

        // Shutdown network first
        shutdownNetwork(networkId, context, false);

        // get updated state for the network
        network = _networksDao.findById(networkId);
        if (network.getState() != Network.State.Allocated && network.getState() != Network.State.Setup && !forced) {
            logger.debug("Network is not in the correct state to be destroyed: " + network.getState());
            return false;
        }

        boolean success = true;
        if (!cleanupNetworkResources(networkId, callerAccount, context.getCaller().getId())) {
            logger.warn("Unable to delete network id=" + networkId + ": failed to cleanup network resources");
            return false;
        }

        // get providers to destroy
        final List<Provider> providersToDestroy = getNetworkProviders(network.getId());
        for (final NetworkElement element : networkElements) {
            if (providersToDestroy.contains(element.getProvider())) {
                try {
                    if (logger.isDebugEnabled()) {
                        logger.debug("Sending destroy to " + element);
                    }

                    if (!element.destroy(network, context)) {
                        success = false;
                        logger.warn("Unable to complete destroy of the network: failed to destroy network element " + element.getName());
                    }
                } catch (final ResourceUnavailableException e) {
                    logger.warn("Unable to complete destroy of the network due to element: " + element.getName(), e);
                    success = false;
                } catch (final ConcurrentOperationException e) {
                    logger.warn("Unable to complete destroy of the network due to element: " + element.getName(), e);
                    success = false;
                } catch (final Exception e) {
                    logger.warn("Unable to complete destroy of the network due to element: " + element.getName(), e);
                    success = false;
                }
            }
        }

        if (success) {
            if (logger.isDebugEnabled()) {
                logger.debug("Network id=" + networkId + " is destroyed successfully, cleaning up corresponding resources now.");
            }

            final NetworkVO networkFinal = network;
            try {
                Transaction.execute(new TransactionCallbackNoReturn() {
                    @Override
                    public void doInTransactionWithoutResult(final TransactionStatus status) {
                        final NetworkGuru guru = AdapterBase.getAdapterByName(networkGurus, networkFinal.getGuruName());

                        if (!guru.trash(networkFinal, _networkOfferingDao.findById(networkFinal.getNetworkOfferingId()))) {
                            throw new CloudRuntimeException("Failed to trash network.");
                        }

                        if (!deleteVlansInNetwork(networkFinal, context.getCaller().getId(), callerAccount)) {
                            logger.warn("Failed to delete network " + networkFinal + "; was unable to cleanup corresponding ip ranges");
                            throw new CloudRuntimeException("Failed to delete network " + networkFinal + "; was unable to cleanup corresponding ip ranges");
                        } else {
                            // commit transaction only when ips and vlans for the network are released successfully

                            ipv6Service.releaseIpv6SubnetForNetwork(networkId);
                            ipv6Service.removePublicIpv6PlaceholderNics(networkFinal);
                            try {
                                stateTransitTo(networkFinal, Event.DestroyNetwork);
                            } catch (final NoTransitionException e) {
                                logger.debug(e.getMessage());
                            }
                            if (_networksDao.remove(networkFinal.getId())) {
                                final NetworkDomainVO networkDomain = _networkDomainDao.getDomainNetworkMapByNetworkId(networkFinal.getId());
                                if (networkDomain != null) {
                                    _networkDomainDao.remove(networkDomain.getId());
                                }

                                final NetworkAccountVO networkAccount = _networkAccountDao.getAccountNetworkMapByNetworkId(networkFinal.getId());
                                if (networkAccount != null) {
                                    _networkAccountDao.remove(networkAccount.getId());
                                }

                                networkDetailsDao.removeDetails(networkFinal.getId());
                                networkPermissionDao.removeAllPermissions(networkFinal.getId());
                            }

                            final NetworkOffering ntwkOff = _entityMgr.findById(NetworkOffering.class, networkFinal.getNetworkOfferingId());
                            final boolean updateResourceCount = resourceCountNeedsUpdate(ntwkOff, networkFinal.getAclType());
                            if (updateResourceCount) {
                                _resourceLimitMgr.decrementResourceCount(networkFinal.getAccountId(), ResourceType.network, networkFinal.getDisplayNetwork());
                            }
                        }
                    }
                });
                if (_networksDao.findById(network.getId()) == null) {
                    // remove its related ACL permission
                    final Pair<Class<?>, Long> networkMsg = new Pair<Class<?>, Long>(Network.class, networkFinal.getId());
                    _messageBus.publish(_name, EntityManager.MESSAGE_REMOVE_ENTITY_EVENT, PublishScope.LOCAL, networkMsg);
                }
                return true;
            } catch (final CloudRuntimeException e) {
                logger.error("Failed to delete network", e);
                return false;
            }
        }

        return success;
    }

    @Override
    public boolean resourceCountNeedsUpdate(final NetworkOffering ntwkOff, final ACLType aclType) {
        //Update resource count only for Isolated account specific non-system networks
        final boolean updateResourceCount = ntwkOff.getGuestType() == GuestType.Isolated && !ntwkOff.isSystemOnly() && aclType == ACLType.Account;
        return updateResourceCount;
    }

    protected boolean deleteVlansInNetwork(final NetworkVO network, final long userId, final Account callerAccount) {
        final long networkId = network.getId();
        //cleanup Public vlans
        final List<VlanVO> publicVlans = _vlanDao.listVlansByNetworkId(networkId);
        boolean result = true;
        for (final VlanVO vlan : publicVlans) {
            if (!_configMgr.deleteVlanAndPublicIpRange(userId, vlan.getId(), callerAccount)) {
                logger.warn("Failed to delete vlan " + vlan.getId() + ");");
                result = false;
            }
        }

        //cleanup private vlans
        final int privateIpAllocCount = _privateIpDao.countAllocatedByNetworkId(networkId);
        if (privateIpAllocCount > 0) {
            logger.warn("Can't delete Private ip range for network " + networkId + " as it has allocated ip addresses");
            result = false;
        } else {
            _privateIpDao.deleteByNetworkId(networkId);
            logger.debug("Deleted ip range for private network id=" + networkId);
        }

        // release vlans of user-shared networks without specifyvlan
        if (isSharedNetworkWithoutSpecifyVlan(_networkOfferingDao.findById(network.getNetworkOfferingId()))) {
            logger.debug("Releasing vnet for the network id=" + network.getId());
            _dcDao.releaseVnet(BroadcastDomainType.getValue(network.getBroadcastUri()), network.getDataCenterId(),
                    network.getPhysicalNetworkId(), network.getAccountId(), network.getReservationId());
        }
        return result;
    }

    public class NetworkGarbageCollector extends ManagedContextRunnable {
        @Override
        protected void runInContext() {
            final GlobalLock gcLock = GlobalLock.getInternLock("Network.GC.Lock");
            try {
                if (gcLock.lock(3)) {
                    try {
                        reallyRun();
                    } finally {
                        gcLock.unlock();
                    }
                }
            } finally {
                gcLock.releaseRef();
            }
        }

        public void reallyRun() {
            try {
                final List<Long> shutdownList = new ArrayList<Long>();
                final long currentTime = System.currentTimeMillis() / 1000;
                final HashMap<Long, Long> stillFree = new HashMap<Long, Long>();

                final List<Long> networkIds = _networksDao.findNetworksToGarbageCollect();
                final int netGcWait = NumbersUtil.parseInt(_configDao.getValue(NetworkGcWait.key()), 60);
                logger.info("NetworkGarbageCollector uses '" + netGcWait + "' seconds for GC interval.");

                for (final Long networkId : networkIds) {
                    if (!_networkModel.isNetworkReadyForGc(networkId)) {
                        continue;
                    }

                    if (!networkDetailsDao.findDetails(Network.AssociatedNetworkId, String.valueOf(networkId), null).isEmpty()) {
                        logger.debug(String.format("Network %s is associated to a shared network, skipping", networkId));
                        continue;
                    }

                    final Long time = _lastNetworkIdsToFree.remove(networkId);
                    if (time == null) {
                        if (logger.isDebugEnabled()) {
                            logger.debug("We found network " + networkId + " to be free for the first time.  Adding it to the list: " + currentTime);
                        }
                        stillFree.put(networkId, currentTime);
                    } else if (time > currentTime - netGcWait) {
                        if (logger.isDebugEnabled()) {
                            logger.debug("Network " + networkId + " is still free but it's not time to shutdown yet: " + time);
                        }
                        stillFree.put(networkId, time);
                    } else {
                        shutdownList.add(networkId);
                    }
                }

                _lastNetworkIdsToFree = stillFree;

                final CallContext cctx = CallContext.current();

                for (final Long networkId : shutdownList) {

                    // If network is removed, unset gc flag for it
                    if (_networksDao.findById(networkId) == null) {
                        logger.debug("Network id=" + networkId + " is removed, so clearing up corresponding gc check");
                        _networksDao.clearCheckForGc(networkId);
                    } else {
                        try {

                            final User caller = cctx.getCallingUser();
                            final Account owner = cctx.getCallingAccount();

                            final ReservationContext context = new ReservationContextImpl(null, null, caller, owner);

                            shutdownNetwork(networkId, context, false);
                        } catch (final Exception e) {
                            logger.warn("Unable to shutdown network: " + networkId);
                        }
                    }
                }
            } catch (final Exception e) {
                logger.warn("Caught exception while running network gc: ", e);
            }
        }
    }

    @Override
    public boolean startNetwork(final long networkId, final DeployDestination dest, final ReservationContext context) throws ConcurrentOperationException, ResourceUnavailableException,
            InsufficientCapacityException {

        // Check if network exists
        final NetworkVO network = _networksDao.findById(networkId);
        if (network == null) {
            final InvalidParameterValueException ex = new InvalidParameterValueException("Network with specified id doesn't exist");
            ex.addProxyObject(String.valueOf(networkId), "networkId");
            throw ex;
        }

        // implement the network
        logger.debug("Starting network " + network + "...");
        final Pair<NetworkGuru, NetworkVO> implementedNetwork = implementNetwork(networkId, dest, context);
        if (implementedNetwork == null || implementedNetwork.first() == null) {
            logger.warn("Failed to start the network " + network);
            return false;
        } else {
            return true;
        }
    }

    @Override
    public boolean restartNetwork(final Long networkId, final Account callerAccount, final User callerUser, final boolean cleanup, final boolean livePatch) throws ConcurrentOperationException, ResourceUnavailableException,
            InsufficientCapacityException {
        boolean status = true;
        boolean restartRequired = false;
        final NetworkVO network = _networksDao.findById(networkId);

        logger.debug("Restarting network " + networkId + "...");

        final ReservationContext context = new ReservationContextImpl(null, null, callerUser, callerAccount);
        final NetworkOffering offering = _networkOfferingDao.findByIdIncludingRemoved(network.getNetworkOfferingId());
        final DeployDestination dest = new DeployDestination(_dcDao.findById(network.getDataCenterId()), null, null, null);

        if (cleanup) {
            if (!rollingRestartRouters(network, offering, dest, context)) {
                status = false;
                restartRequired = true;
            }
            setRestartRequired(network, restartRequired);
            return status;
        } else if (livePatch) {
            List<DomainRouterVO> domainRouters;
            if (Objects.nonNull(network.getVpcId())) {
                domainRouters = routerDao.listByVpcId(network.getVpcId());
            } else {
                domainRouters = routerDao.listByNetworkAndRole(network.getId(), VirtualRouter.Role.VIRTUAL_ROUTER, VirtualRouter.Role.INTERNAL_LB_VM);
            }
            for (DomainRouterVO router: domainRouters) {
                try {
                    VMInstanceVO instanceVO = _vmDao.findById(router.getId());
                    if (instanceVO == null) {
                        logger.info("Did not find a virtual router instance for the network");
                        continue;
                    }
                    Pair<Boolean, String> patched = mgr.updateSystemVM(instanceVO, true);
                    if (patched.first()) {
                        logger.info(String.format("Successfully patched router %s", router));
                    }
                } catch (CloudRuntimeException e) {
                    throw new CloudRuntimeException(String.format("Failed to live patch router: %s", router), e);
                }

            }
        }

        logger.debug("Implementing the network " + network + " elements and resources as a part of network restart without cleanup");
        try {
            implementNetworkElementsAndResources(dest, context, network, offering);
            setRestartRequired(network, false);
            return true;
        } catch (final Exception ex) {
            logger.warn("Failed to implement network " + network + " elements and resources as a part of network restart due to ", ex);
            return false;
        }
    }

    @Override
    public void destroyExpendableRouters(final List<? extends VirtualRouter> routers, final ReservationContext context) throws ResourceUnavailableException {
        final List<VirtualRouter> remainingRouters = new ArrayList<>();
        for (final VirtualRouter router : routers) {
            if (router.getState() == VirtualMachine.State.Stopped ||
                    router.getState() == VirtualMachine.State.Error ||
                    router.getState() == VirtualMachine.State.Shutdown ||
                    router.getState() == VirtualMachine.State.Unknown) {
                logger.debug("Destroying old router " + router);
                _routerService.destroyRouter(router.getId(), context.getAccount(), context.getCaller().getId());
            } else {
                remainingRouters.add(router);
            }
        }

        if (remainingRouters.size() < 2) {
            return;
        }

        VirtualRouter backupRouter = null;
        for (final VirtualRouter router : remainingRouters) {
            if (router.getRedundantState() == VirtualRouter.RedundantState.BACKUP) {
                backupRouter = router;
            }
        }
        if (backupRouter == null) {
            backupRouter = routers.get(routers.size() - 1);
        }
        if (backupRouter != null) {
            _routerService.destroyRouter(backupRouter.getId(), context.getAccount(), context.getCaller().getId());
        }
    }

    @Override
    public boolean areRoutersRunning(final List<? extends VirtualRouter> routers) {
        for (final VirtualRouter router : routers) {
            if (router.getState() != VirtualMachine.State.Running) {
                logger.debug("Found new router " + router.getInstanceName() + " to be in non-Running state: " + router.getState() + ". Please try restarting network again.");
                return false;
            }
        }
        return true;
    }

    /**
     * Cleanup entry on VR file specified by type
     */
    @Override
    public void cleanupNicDhcpDnsEntry(Network network, VirtualMachineProfile vmProfile, NicProfile nicProfile) {

        final List<Provider> networkProviders = getNetworkProviders(network.getId());
        for (final NetworkElement element : networkElements) {
            if (networkProviders.contains(element.getProvider())) {
                if (!_networkModel.isProviderEnabledInPhysicalNetwork(_networkModel.getPhysicalNetworkId(network), element.getProvider().getName())) {
                    throw new CloudRuntimeException("Service provider " + element.getProvider().getName() + " either doesn't exist or is not enabled in physical network id: "
                            + network.getPhysicalNetworkId());
                }
                if (vmProfile.getType() == Type.User && element.getProvider() != null) {
                    if (_networkModel.areServicesSupportedInNetwork(network.getId(), Service.Dhcp)
                            && _networkModel.isProviderSupportServiceInNetwork(network.getId(), Service.Dhcp, element.getProvider()) && element instanceof DhcpServiceProvider) {
                        final DhcpServiceProvider sp = (DhcpServiceProvider) element;
                        try {
                            sp.removeDhcpEntry(network, nicProfile, vmProfile);
                        } catch (ResourceUnavailableException e) {
                            logger.error("Failed to remove dhcp-dns entry due to: ", e);
                        }
                    }
                }
            }
        }
    }

    /**
     * rollingRestartRouters performs restart of routers of a network by first
     * deploying a new VR and then destroying old VRs in rolling fashion. For
     * non-redundant network, it will re-program the new router as final step
     * otherwise deploys a backup router for the network.
     * @param network network to be restarted
     * @param offering network offering
     * @param dest deployment destination
     * @param context reservation context
     * @return returns true when the rolling restart operation succeeds
     * @throws ResourceUnavailableException
     * @throws ConcurrentOperationException
     * @throws InsufficientCapacityException
     */
    private boolean rollingRestartRouters(final NetworkVO network, final NetworkOffering offering, final DeployDestination dest, final ReservationContext context) throws ResourceUnavailableException, ConcurrentOperationException, InsufficientCapacityException {
        if (!NetworkOrchestrationService.RollingRestartEnabled.value()) {
            if (shutdownNetworkElementsAndResources(context, true, network)) {
                implementNetworkElementsAndResources(dest, context, network, offering);
                return true;
            }
            logger.debug("Failed to shutdown the network elements and resources as a part of network restart: " + network.getState());
            return false;
        }
        logger.debug("Performing rolling restart of routers of network " + network);
        destroyExpendableRouters(routerDao.findByNetwork(network.getId()), context);

        final List<Provider> providersToImplement = getNetworkProviders(network.getId());
        final List<DomainRouterVO> oldRouters = routerDao.findByNetwork(network.getId());

        // Deploy a new router
        if (oldRouters.size() > 0) {
            network.setRollingRestart(true);
        }
        implementNetworkElements(dest, context, network, offering, providersToImplement);
        if (oldRouters.size() > 0) {
            network.setRollingRestart(false);
        }

        // For redundant network wait for 3*advert_int+skew_seconds for VRRP to kick in
        if (network.isRedundant() || (oldRouters.size() == 1 && oldRouters.get(0).getIsRedundantRouter())) {
            try {
                Thread.sleep(NetworkOrchestrationService.RVRHandoverTime);
            } catch (final InterruptedException ignored) {
            }
        }

        // Destroy old routers
        for (final DomainRouterVO oldRouter : oldRouters) {
            _routerService.stopRouter(oldRouter.getId(), true);
            _routerService.destroyRouter(oldRouter.getId(), context.getAccount(), context.getCaller().getId());
        }

        if (network.isRedundant()) {
            // Add a new backup router for redundant network
            implementNetworkElements(dest, context, network, offering, providersToImplement);
        } else {
            // Re-apply rules for non-redundant network
            implementNetworkElementsAndResources(dest, context, network, offering);
        }

        return areRoutersRunning(routerDao.findByNetwork(network.getId()));
    }

    private void setRestartRequired(final NetworkVO network, final boolean restartRequired) {
        logger.debug("Marking network " + network + " with restartRequired=" + restartRequired);
        network.setRestartRequired(restartRequired);
        _networksDao.update(network.getId(), network);
    }

    protected int getActiveNicsInNetwork(final long networkId) {
        return _networksDao.getActiveNicsIn(networkId);
    }

    @Override
    public NetworkProfile convertNetworkToNetworkProfile(final long networkId) {
        final NetworkVO network = _networksDao.findById(networkId);
        final NetworkGuru guru = AdapterBase.getAdapterByName(networkGurus, network.getGuruName());
        final NetworkProfile profile = new NetworkProfile(network);
        guru.updateNetworkProfile(profile);

        return profile;
    }

    @Override
    public UserDataServiceProvider getPasswordResetProvider(final Network network) {
        final String passwordProvider = _ntwkSrvcDao.getProviderForServiceInNetwork(network.getId(), Service.UserData);

        if (passwordProvider == null) {
            logger.debug("Network " + network + " doesn't support service " + Service.UserData.getName());
            return null;
        }

        return (UserDataServiceProvider) _networkModel.getElementImplementingProvider(passwordProvider);
    }

    @Override
    public UserDataServiceProvider getSSHKeyResetProvider(final Network network) {
        final String SSHKeyProvider = _ntwkSrvcDao.getProviderForServiceInNetwork(network.getId(), Service.UserData);

        if (SSHKeyProvider == null) {
            logger.debug("Network " + network + " doesn't support service " + Service.UserData.getName());
            return null;
        }

        return (UserDataServiceProvider) _networkModel.getElementImplementingProvider(SSHKeyProvider);
    }

    @Override
    public DhcpServiceProvider getDhcpServiceProvider(final Network network) {
        final String DhcpProvider = _ntwkSrvcDao.getProviderForServiceInNetwork(network.getId(), Service.Dhcp);

        if (DhcpProvider == null) {
            logger.debug("Network " + network + " doesn't support service " + Service.Dhcp.getName());
            return null;
        }

        final NetworkElement element = _networkModel.getElementImplementingProvider(DhcpProvider);
        if (element instanceof DhcpServiceProvider) {
            return (DhcpServiceProvider) element;
        } else {
            return null;
        }
    }

    @Override
    public DnsServiceProvider getDnsServiceProvider(final Network network) {
        final String dnsProvider = _ntwkSrvcDao.getProviderForServiceInNetwork(network.getId(), Service.Dns);

        if (dnsProvider == null) {
            logger.debug("Network " + network + " doesn't support service " + Service.Dhcp.getName());
            return null;
        }

        return (DnsServiceProvider) _networkModel.getElementImplementingProvider(dnsProvider);
    }

    protected boolean isSharedNetworkWithServices(final Network network) {
        assert network != null;
        final DataCenter zone = _entityMgr.findById(DataCenter.class, network.getDataCenterId());
        if (network.getGuestType() == Network.GuestType.Shared && zone.getNetworkType() == NetworkType.Advanced
                && isSharedNetworkOfferingWithServices(network.getNetworkOfferingId())) {
            return true;
        }
        return false;
    }

    protected boolean isSharedNetworkOfferingWithServices(final long networkOfferingId) {
        final NetworkOfferingVO networkOffering = _networkOfferingDao.findById(networkOfferingId);
        if (networkOffering.getGuestType() == Network.GuestType.Shared
                && (_networkModel.areServicesSupportedByNetworkOffering(networkOfferingId, Service.SourceNat)
                || _networkModel.areServicesSupportedByNetworkOffering(networkOfferingId, Service.StaticNat)
                || _networkModel.areServicesSupportedByNetworkOffering(networkOfferingId, Service.Firewall)
                || _networkModel.areServicesSupportedByNetworkOffering(networkOfferingId, Service.PortForwarding) || _networkModel.areServicesSupportedByNetworkOffering(
                networkOfferingId, Service.Lb))) {
            return true;
        }
        return false;
    }

    @Override
    public List<? extends Nic> listVmNics(final long vmId, final Long nicId, final Long networkId, String keyword) {
        List<NicVO> result = null;

        if (keyword == null || keyword.isEmpty()) {
            if (nicId == null && networkId == null) {
                result = _nicDao.listByVmId(vmId);
            } else {
                result = _nicDao.listByVmIdAndNicIdAndNtwkId(vmId, nicId, networkId);
            }
        } else {
            result = _nicDao.listByVmIdAndKeyword(vmId, keyword);
        }

        for (final NicVO nic : result) {
            if (_networkModel.isProviderForNetwork(Provider.NiciraNvp, nic.getNetworkId())) {
                //For NSX Based networks, add nsxlogicalswitch, nsxlogicalswitchport to each result
                logger.info("Listing NSX logical switch and logical switch por for each nic");
                final NetworkVO network = _networksDao.findById(nic.getNetworkId());
                final NetworkGuru guru = AdapterBase.getAdapterByName(networkGurus, network.getGuruName());
                final NetworkGuruAdditionalFunctions guruFunctions = (NetworkGuruAdditionalFunctions) guru;

                final Map<String, ? extends Object> nsxParams = guruFunctions.listAdditionalNicParams(nic.getUuid());
                if (nsxParams != null) {
                    final String lswitchUuuid = nsxParams.containsKey(NetworkGuruAdditionalFunctions.NSX_LSWITCH_UUID)
                            ? (String) nsxParams.get(NetworkGuruAdditionalFunctions.NSX_LSWITCH_UUID) : null;
                    final String lswitchPortUuuid = nsxParams.containsKey(NetworkGuruAdditionalFunctions.NSX_LSWITCHPORT_UUID)
                            ? (String) nsxParams.get(NetworkGuruAdditionalFunctions.NSX_LSWITCHPORT_UUID) : null;
                    nic.setNsxLogicalSwitchUuid(lswitchUuuid);
                    nic.setNsxLogicalSwitchPortUuid(lswitchPortUuuid);
                }
            }
        }

        return result;
    }

    @DB
    @Override
    public boolean reallocate(final VirtualMachineProfile vm, final DataCenterDeployment dest) throws InsufficientCapacityException, ConcurrentOperationException {
        final VMInstanceVO vmInstance = _vmDao.findById(vm.getId());
        final DataCenterVO dc = _dcDao.findById(vmInstance.getDataCenterId());
        if (dc.getNetworkType() == NetworkType.Basic) {
            final List<NicVO> nics = _nicDao.listByVmId(vmInstance.getId());
            final NetworkVO network = _networksDao.findById(nics.get(0).getNetworkId());
            final LinkedHashMap<Network, List<? extends NicProfile>> profiles = new LinkedHashMap<Network, List<? extends NicProfile>>();
            profiles.put(network, new ArrayList<NicProfile>());

            Transaction.execute(new TransactionCallbackWithExceptionNoReturn<InsufficientCapacityException>() {
                @Override
                public void doInTransactionWithoutResult(final TransactionStatus status) throws InsufficientCapacityException {
                    cleanupNics(vm);
                    allocate(vm, profiles, null);
                }
            });
        }
        return true;
    }

    private boolean cleanupNetworkResources(final long networkId, final Account caller, final long callerUserId) {
        boolean success = true;
        final NetworkVO network = _networksDao.findById(networkId);
        final NetworkOfferingVO networkOffering= _networkOfferingDao.findById(network.getNetworkOfferingId());

        //remove all PF/Static Nat rules for the network
        try {
            if (_rulesMgr.revokeAllPFStaticNatRulesForNetwork(networkId, callerUserId, caller)) {
                logger.debug("Successfully cleaned up portForwarding/staticNat rules for network id=" + networkId);
            } else {
                success = false;
                logger.warn("Failed to release portForwarding/StaticNat rules as a part of network id=" + networkId + " cleanup");
            }
        } catch (final ResourceUnavailableException ex) {
            success = false;
            // shouldn't even come here as network is being cleaned up after all network elements are shutdown
            logger.warn("Failed to release portForwarding/StaticNat rules as a part of network id=" + networkId + " cleanup due to resourceUnavailable ", ex);
        }

        //remove all LB rules for the network
        if (_lbMgr.removeAllLoadBalanacersForNetwork(networkId, caller, callerUserId)) {
            logger.debug("Successfully cleaned up load balancing rules for network id=" + networkId);
        } else {
            // shouldn't even come here as network is being cleaned up after all network elements are shutdown
            success = false;
            logger.warn("Failed to cleanup LB rules as a part of network id=" + networkId + " cleanup");
        }

        //revoke all firewall rules for the network
        try {
            if (_firewallMgr.revokeAllFirewallRulesForNetwork(networkId, callerUserId, caller)) {
                logger.debug("Successfully cleaned up firewallRules rules for network id=" + networkId);
            } else {
                success = false;
                logger.warn("Failed to cleanup Firewall rules as a part of network id=" + networkId + " cleanup");
            }
        } catch (final ResourceUnavailableException ex) {
            success = false;
            // shouldn't even come here as network is being cleaned up after all network elements are shutdown
            logger.warn("Failed to cleanup Firewall rules as a part of network id=" + networkId + " cleanup due to resourceUnavailable ", ex);
        }

        //revoke all network ACLs for network
        try {
            if (_networkACLMgr.revokeACLItemsForNetwork(networkId)) {
                logger.debug("Successfully cleaned up NetworkACLs for network id=" + networkId);
            } else {
                success = false;
                logger.warn("Failed to cleanup NetworkACLs as a part of network id=" + networkId + " cleanup");
            }
        } catch (final ResourceUnavailableException ex) {
            success = false;
            logger.warn("Failed to cleanup Network ACLs as a part of network id=" + networkId + " cleanup due to resourceUnavailable ", ex);
        }

        //release all ip addresses
        final List<IPAddressVO> ipsToRelease = _ipAddressDao.listByAssociatedNetwork(networkId, null);
        for (final IPAddressVO ipToRelease : ipsToRelease) {
            if (ipToRelease.getVpcId() == null) {
                if (!ipToRelease.isPortable()) {
                    final IPAddressVO ip = _ipAddrMgr.markIpAsUnavailable(ipToRelease.getId());
                    assert ip != null : "Unable to mark the ip address id=" + ipToRelease.getId() + " as unavailable.";
                } else {
                    // portable IP address are associated with owner, until explicitly requested to be disassociated
                    // so as part of network clean up just break IP association with guest network
                    ipToRelease.setAssociatedWithNetworkId(null);
                    _ipAddressDao.update(ipToRelease.getId(), ipToRelease);
                    logger.debug("Portable IP address " + ipToRelease + " is no longer associated with any network");
                }
            } else {
                _vpcMgr.unassignIPFromVpcNetwork(ipToRelease.getId(), network.getId());
            }
        }

        try {
            if (!_ipAddrMgr.applyIpAssociations(network, true)) {
                logger.warn("Unable to apply ip address associations for " + network);
                success = false;
            }
        } catch (final ResourceUnavailableException e) {
            throw new CloudRuntimeException("We should never get to here because we used true when applyIpAssociations", e);
        }

        annotationDao.removeByEntityType(AnnotationService.EntityType.NETWORK.name(), network.getUuid());

        return success;
    }

    private boolean shutdownNetworkResources(final long networkId, final Account caller, final long callerUserId) {
        // This method cleans up network rules on the backend w/o touching them in the DB
        boolean success = true;
        final Network network = _networksDao.findById(networkId);

        // Mark all PF rules as revoked and apply them on the backend (not in the DB)
        final List<PortForwardingRuleVO> pfRules = _portForwardingRulesDao.listByNetwork(networkId);
        if (logger.isDebugEnabled()) {
            logger.debug("Releasing " + pfRules.size() + " port forwarding rules for network id=" + networkId + " as a part of shutdownNetworkRules");
        }

        for (final PortForwardingRuleVO pfRule : pfRules) {
            logger.trace("Marking pf rule " + pfRule + " with Revoke state");
            pfRule.setState(FirewallRule.State.Revoke);
        }

        try {
            if (!_firewallMgr.applyRules(pfRules, true, false)) {
                logger.warn("Failed to cleanup pf rules as a part of shutdownNetworkRules");
                success = false;
            }
        } catch (final ResourceUnavailableException ex) {
            logger.warn("Failed to cleanup pf rules as a part of shutdownNetworkRules due to ", ex);
            success = false;
        }

        // Mark all static rules as revoked and apply them on the backend (not in the DB)
        final List<FirewallRuleVO> firewallStaticNatRules = _firewallDao.listByNetworkAndPurpose(networkId, Purpose.StaticNat);
        final List<StaticNatRule> staticNatRules = new ArrayList<StaticNatRule>();
        if (logger.isDebugEnabled()) {
            logger.debug("Releasing " + firewallStaticNatRules.size() + " static nat rules for network id=" + networkId + " as a part of shutdownNetworkRules");
        }

        for (final FirewallRuleVO firewallStaticNatRule : firewallStaticNatRules) {
            logger.trace("Marking static nat rule " + firewallStaticNatRule + " with Revoke state");
            final IpAddress ip = _ipAddressDao.findById(firewallStaticNatRule.getSourceIpAddressId());
            final FirewallRuleVO ruleVO = _firewallDao.findById(firewallStaticNatRule.getId());

            if (ip == null || !ip.isOneToOneNat() || ip.getAssociatedWithVmId() == null) {
                throw new InvalidParameterValueException("Source ip address of the rule id=" + firewallStaticNatRule.getId() + " is not static nat enabled");
            }

            //String dstIp = _networkModel.getIpInNetwork(ip.getAssociatedWithVmId(), firewallStaticNatRule.getNetworkId());
            ruleVO.setState(FirewallRule.State.Revoke);
            staticNatRules.add(new StaticNatRuleImpl(ruleVO, ip.getVmIp()));
        }

        try {
            if (!_firewallMgr.applyRules(staticNatRules, true, false)) {
                logger.warn("Failed to cleanup static nat rules as a part of shutdownNetworkRules");
                success = false;
            }
        } catch (final ResourceUnavailableException ex) {
            logger.warn("Failed to cleanup static nat rules as a part of shutdownNetworkRules due to ", ex);
            success = false;
        }

        try {
            if (!_lbMgr.revokeLoadBalancersForNetwork(networkId, Scheme.Public)) {
                logger.warn("Failed to cleanup public lb rules as a part of shutdownNetworkRules");
                success = false;
            }
        } catch (final ResourceUnavailableException ex) {
            logger.warn("Failed to cleanup public lb rules as a part of shutdownNetworkRules due to ", ex);
            success = false;
        }

        try {
            if (!_lbMgr.revokeLoadBalancersForNetwork(networkId, Scheme.Internal)) {
                logger.warn("Failed to cleanup internal lb rules as a part of shutdownNetworkRules");
                success = false;
            }
        } catch (final ResourceUnavailableException ex) {
            logger.warn("Failed to cleanup public lb rules as a part of shutdownNetworkRules due to ", ex);
            success = false;
        }

        // revoke all firewall rules for the network w/o applying them on the DB
        final List<FirewallRuleVO> firewallRules = _firewallDao.listByNetworkPurposeTrafficType(networkId, Purpose.Firewall, FirewallRule.TrafficType.Ingress);
        if (logger.isDebugEnabled()) {
            logger.debug("Releasing " + firewallRules.size() + " firewall ingress rules for network id=" + networkId + " as a part of shutdownNetworkRules");
        }

        for (final FirewallRuleVO firewallRule : firewallRules) {
            logger.trace("Marking firewall ingress rule " + firewallRule + " with Revoke state");
            firewallRule.setState(FirewallRule.State.Revoke);
        }

        try {
            if (!_firewallMgr.applyRules(firewallRules, true, false)) {
                logger.warn("Failed to cleanup firewall ingress rules as a part of shutdownNetworkRules");
                success = false;
            }
        } catch (final ResourceUnavailableException ex) {
            logger.warn("Failed to cleanup firewall ingress rules as a part of shutdownNetworkRules due to ", ex);
            success = false;
        }

        final List<FirewallRuleVO> firewallEgressRules = _firewallDao.listByNetworkPurposeTrafficType(networkId, Purpose.Firewall, FirewallRule.TrafficType.Egress);
        if (logger.isDebugEnabled()) {
            logger.debug("Releasing " + firewallEgressRules.size() + " firewall egress rules for network id=" + networkId + " as a part of shutdownNetworkRules");
        }

        try {
            // delete default egress rule
            final DataCenter zone = _dcDao.findById(network.getDataCenterId());
            if (_networkModel.areServicesSupportedInNetwork(network.getId(), Service.Firewall)
                    && (network.getGuestType() == Network.GuestType.Isolated || network.getGuestType() == Network.GuestType.Shared && zone.getNetworkType() == NetworkType.Advanced)) {
                // add default egress rule to accept the traffic
                _firewallMgr.applyDefaultEgressFirewallRule(network.getId(), _networkModel.getNetworkEgressDefaultPolicy(networkId), false);
            }

        } catch (final ResourceUnavailableException ex) {
            logger.warn("Failed to cleanup firewall default egress rule as a part of shutdownNetworkRules due to ", ex);
            success = false;
        }

        for (final FirewallRuleVO firewallRule : firewallEgressRules) {
            logger.trace("Marking firewall egress rule " + firewallRule + " with Revoke state");
            firewallRule.setState(FirewallRule.State.Revoke);
        }

        try {
            if (!_firewallMgr.applyRules(firewallEgressRules, true, false)) {
                logger.warn("Failed to cleanup firewall egress rules as a part of shutdownNetworkRules");
                success = false;
            }
        } catch (final ResourceUnavailableException ex) {
            logger.warn("Failed to cleanup firewall egress rules as a part of shutdownNetworkRules due to ", ex);
            success = false;
        }

        if (network.getVpcId() != null) {
            if (logger.isDebugEnabled()) {
                logger.debug("Releasing Network ACL Items for network id=" + networkId + " as a part of shutdownNetworkRules");
            }

            try {
                //revoke all Network ACLs for the network w/o applying them in the DB
                if (!_networkACLMgr.revokeACLItemsForNetwork(networkId)) {
                    logger.warn("Failed to cleanup network ACLs as a part of shutdownNetworkRules");
                    success = false;
                }
            } catch (final ResourceUnavailableException ex) {
                logger.warn("Failed to cleanup network ACLs as a part of shutdownNetworkRules due to ", ex);
                success = false;
            }

        }

        //release all static nats for the network
        if (!_rulesMgr.applyStaticNatForNetwork(networkId, false, caller, true)) {
            logger.warn("Failed to disable static nats as part of shutdownNetworkRules for network id " + networkId);
            success = false;
        }

        // Get all ip addresses, mark as releasing and release them on the backend
        final List<IPAddressVO> userIps = _ipAddressDao.listByAssociatedNetwork(networkId, null);
        final List<PublicIp> publicIpsToRelease = new ArrayList<PublicIp>();
        if (userIps != null && !userIps.isEmpty()) {
            for (final IPAddressVO userIp : userIps) {
                userIp.setState(IpAddress.State.Releasing);
                final PublicIp publicIp = PublicIp.createFromAddrAndVlan(userIp, _vlanDao.findById(userIp.getVlanId()));
                publicIpsToRelease.add(publicIp);
            }
        }

        try {
            if (!_ipAddrMgr.applyIpAssociations(network, true, true, publicIpsToRelease)) {
                logger.warn("Unable to apply ip address associations for " + network + " as a part of shutdownNetworkRules");
                success = false;
            }
        } catch (final ResourceUnavailableException e) {
            throw new CloudRuntimeException("We should never get to here because we used true when applyIpAssociations", e);
        }

        return success;
    }

    @Override
    public boolean processAnswers(final long agentId, final long seq, final Answer[] answers) {
        return false;
    }

    @Override
    public boolean processCommands(final long agentId, final long seq, final Command[] commands) {
        return false;
    }

    @Override
    public AgentControlAnswer processControlCommand(final long agentId, final AgentControlCommand cmd) {
        return null;
    }

    public void processHostAdded(long hostId) {
    }

    @Override
    public void processConnect(final Host host, final StartupCommand cmd, final boolean forRebalance) throws ConnectionException {
        if (!(cmd instanceof StartupRoutingCommand)) {
            return;
        }
        final long hostId = host.getId();
        final StartupRoutingCommand startup = (StartupRoutingCommand) cmd;

        final String dataCenter = startup.getDataCenter();

        long dcId = -1;
        DataCenterVO dc = _dcDao.findByName(dataCenter);
        if (dc == null) {
            try {
                dcId = Long.parseLong(dataCenter);
                dc = _dcDao.findById(dcId);
            } catch (final NumberFormatException e) {
            }
        }
        if (dc == null) {
            throw new IllegalArgumentException("Host " + startup.getPrivateIpAddress() + " sent incorrect data center: " + dataCenter);
        }
        dcId = dc.getId();
        final HypervisorType hypervisorType = startup.getHypervisorType();

        if (logger.isDebugEnabled()) {
            logger.debug("Host's hypervisorType is: " + hypervisorType);
        }

        final List<PhysicalNetworkSetupInfo> networkInfoList = new ArrayList<PhysicalNetworkSetupInfo>();

        // list all physicalnetworks in the zone & for each get the network names
        final List<PhysicalNetworkVO> physicalNtwkList = _physicalNetworkDao.listByZone(dcId);
        for (final PhysicalNetworkVO pNtwk : physicalNtwkList) {
            final String publicName = _pNTrafficTypeDao.getNetworkTag(pNtwk.getId(), TrafficType.Public, hypervisorType);
            final String privateName = _pNTrafficTypeDao.getNetworkTag(pNtwk.getId(), TrafficType.Management, hypervisorType);
            final String guestName = _pNTrafficTypeDao.getNetworkTag(pNtwk.getId(), TrafficType.Guest, hypervisorType);
            final String storageName = _pNTrafficTypeDao.getNetworkTag(pNtwk.getId(), TrafficType.Storage, hypervisorType);
            // String controlName = _pNTrafficTypeDao._networkModel.getNetworkTag(pNtwk.getId(), TrafficType.Control, hypervisorType);
            final PhysicalNetworkSetupInfo info = new PhysicalNetworkSetupInfo();
            info.setPhysicalNetworkId(pNtwk.getId());
            info.setGuestNetworkName(guestName);
            info.setPrivateNetworkName(privateName);
            info.setPublicNetworkName(publicName);
            info.setStorageNetworkName(storageName);
            final PhysicalNetworkTrafficTypeVO mgmtTraffic = _pNTrafficTypeDao.findBy(pNtwk.getId(), TrafficType.Management);
            if (mgmtTraffic != null) {
                final String vlan = mgmtTraffic.getVlan();
                info.setMgmtVlan(vlan);
            }
            networkInfoList.add(info);
        }

        // send the names to the agent
        if (logger.isDebugEnabled()) {
            logger.debug("Sending CheckNetworkCommand to check the Network is setup correctly on Agent");
        }
        final CheckNetworkCommand nwCmd = new CheckNetworkCommand(networkInfoList);

        final CheckNetworkAnswer answer = (CheckNetworkAnswer) _agentMgr.easySend(hostId, nwCmd);

        if (answer == null) {
            logger.warn("Unable to get an answer to the CheckNetworkCommand from agent:" + host.getId());
            throw new ConnectionException(true, "Unable to get an answer to the CheckNetworkCommand from agent: " + host.getId());
        }

        if (!answer.getResult()) {
            logger.warn("Unable to setup agent " + hostId + " due to " + answer.getDetails());
            final String msg = "Incorrect Network setup on agent, Reinitialize agent after network names are setup, details : " + answer.getDetails();
            _alertMgr.sendAlert(AlertManager.AlertType.ALERT_TYPE_HOST, dcId, host.getPodId(), msg, msg);
            throw new ConnectionException(true, msg);
        } else {
            if (answer.needReconnect()) {
                throw new ConnectionException(false, "Reinitialize agent after network setup.");
            }
            if (logger.isDebugEnabled()) {
                logger.debug("Network setup is correct on Agent");
            }
            return;
        }
    }

    @Override
    public boolean processDisconnect(final long agentId, final Status state) {
        return false;
    }

    @Override
    public void processHostAboutToBeRemoved(long hostId) {
    }

    @Override
    public void processHostRemoved(long hostId, long clusterId) {
    }

    @Override
    public boolean isRecurring() {
        return false;
    }

    @Override
    public int getTimeout() {
        return 0;
    }

    @Override
    public boolean processTimeout(final long agentId, final long seq) {
        return false;
    }

    @Override
    public Map<String, String> finalizeServicesAndProvidersForNetwork(final NetworkOffering offering, final Long physicalNetworkId) {
        final Map<String, String> svcProviders = new HashMap<String, String>();
        final Map<String, List<String>> providerSvcs = new HashMap<String, List<String>>();
        final List<NetworkOfferingServiceMapVO> servicesMap = _ntwkOfferingSrvcDao.listByNetworkOfferingId(offering.getId());

        final boolean checkPhysicalNetwork = physicalNetworkId != null ? true : false;

        for (final NetworkOfferingServiceMapVO serviceMap : servicesMap) {
            if (svcProviders.containsKey(serviceMap.getService())) {
                // FIXME - right now we pick up the first provider from the list, need to add more logic based on
                // provider load, etc
                continue;
            }

            final String service = serviceMap.getService();
            String provider = serviceMap.getProvider();

            if (provider == null) {
                provider = _networkModel.getDefaultUniqueProviderForService(service).getName();
            }

            // check that provider is supported
            if (checkPhysicalNetwork) {
                if (!_pNSPDao.isServiceProviderEnabled(physicalNetworkId, provider, service)) {
                    throw new UnsupportedServiceException("Provider " + provider + " is either not enabled or doesn't " + "support service " + service + " in physical network id="
                            + physicalNetworkId);
                }
            }

            svcProviders.put(service, provider);
            List<String> l = providerSvcs.get(provider);
            if (l == null) {
                providerSvcs.put(provider, l = new ArrayList<String>());
            }
            l.add(service);
        }

        return svcProviders;
    }

    private List<Provider> getNetworkProviders(final long networkId) {
        final List<String> providerNames = _ntwkSrvcDao.getDistinctProviders(networkId);
        final List<Provider> providers = new ArrayList<Provider>();
        for (final String providerName : providerNames) {
            providers.add(Network.Provider.getProvider(providerName));
        }

        return providers;
    }

    @Override
    public boolean setupDns(final Network network, final Provider provider) {
        final boolean dnsProvided = _networkModel.isProviderSupportServiceInNetwork(network.getId(), Service.Dns, provider);
        final boolean dhcpProvided = _networkModel.isProviderSupportServiceInNetwork(network.getId(), Service.Dhcp, provider);

        final boolean setupDns = dnsProvided || dhcpProvided;
        return setupDns;
    }

    protected NicProfile getNicProfileForVm(final Network network, final NicProfile requested, final VirtualMachine vm) {
        NicProfile nic = null;
        if (requested != null && requested.getBroadCastUri() != null) {
            final String broadcastUri = requested.getBroadCastUri().toString();
            final String ipAddress = requested.getIPv4Address();
            final NicVO nicVO = _nicDao.findByNetworkIdInstanceIdAndBroadcastUri(network.getId(), vm.getId(), broadcastUri);
            if (nicVO != null) {
                if (ipAddress == null || nicVO.getIPv4Address().equals(ipAddress)) {
                    nic = _networkModel.getNicProfile(vm, network.getId(), broadcastUri);
                }
            }
        } else {
            final NicVO nicVO = _nicDao.findByNtwkIdAndInstanceId(network.getId(), vm.getId());
            if (nicVO != null) {
                nic = _networkModel.getNicProfile(vm, network.getId(), null);
            }
        }
        return nic;
    }

    @Override
    public NicProfile createNicForVm(final Network network, final NicProfile requested, final ReservationContext context, final VirtualMachineProfile vmProfile, final boolean prepare)
            throws InsufficientVirtualNetworkCapacityException, InsufficientAddressCapacityException, ConcurrentOperationException, InsufficientCapacityException,
            ResourceUnavailableException {
        final VirtualMachine vm = vmProfile.getVirtualMachine();
        final DataCenter dc = _entityMgr.findById(DataCenter.class, network.getDataCenterId());
        final Host host = _hostDao.findById(vm.getHostId());
        final DeployDestination dest = new DeployDestination(dc, null, null, host);

        NicProfile nic = getNicProfileForVm(network, requested, vm);

        //1) allocate nic (if needed) Always allocate if it is a user vm
        if (nic == null || vmProfile.getType() == VirtualMachine.Type.User) {
            final int deviceId = _nicDao.getFreeDeviceId(vm.getId());

            boolean isDefaultNic = getNicProfileDefaultNic(requested);

            nic = allocateNic(requested, network, isDefaultNic, deviceId, vmProfile).first();

            if (nic == null) {
                throw new CloudRuntimeException("Failed to allocate nic for vm " + vm + " in network " + network);
            }

            //Update vm_network_map table
            if (vmProfile.getType() == VirtualMachine.Type.User) {
                final VMNetworkMapVO vno = new VMNetworkMapVO(vm.getId(), network.getId());
                _vmNetworkMapDao.persist(vno);
            }
            logger.debug("Nic is allocated successfully for vm " + vm + " in network " + network);
        }

        //2) prepare nic
        if (prepare) {
            final Pair<NetworkGuru, NetworkVO> implemented = implementNetwork(nic.getNetworkId(), dest, context, vmProfile.getVirtualMachine().getType() == Type.DomainRouter);
            if (implemented == null || implemented.first() == null) {
                logger.warn("Failed to implement network id=" + nic.getNetworkId() + " as a part of preparing nic id=" + nic.getId());
                throw new CloudRuntimeException("Failed to implement network id=" + nic.getNetworkId() + " as a part preparing nic id=" + nic.getId());
            }
            nic = prepareNic(vmProfile, dest, context, nic.getId(), implemented.second());
            logger.debug("Nic is prepared successfully for vm " + vm + " in network " + network);
        }

        return nic;
    }

    private boolean getNicProfileDefaultNic(NicProfile nicProfile) {
        if (nicProfile != null) {
            logger.debug(String.format("Using requested nic profile isDefaultNic value [%s].", nicProfile.isDefaultNic()));
            return nicProfile.isDefaultNic();
        }

        logger.debug("Using isDefaultNic default value [false] as requested nic profile is null.");
        return false;
    }

    @Override
    public List<NicProfile> getNicProfiles(final VirtualMachine vm) {
        final List<NicVO> nics = _nicDao.listByVmId(vm.getId());
        final List<NicProfile> profiles = new ArrayList<NicProfile>();

        if (nics != null) {
            for (final Nic nic : nics) {
                final NetworkVO network = _networksDao.findById(nic.getNetworkId());
                final Integer networkRate = _networkModel.getNetworkRate(network.getId(), vm.getId());

                final NetworkGuru guru = AdapterBase.getAdapterByName(networkGurus, network.getGuruName());
                final NicProfile profile = new NicProfile(nic, network, nic.getBroadcastUri(), nic.getIsolationUri(), networkRate,
                        _networkModel.isSecurityGroupSupportedInNetwork(network), _networkModel.getNetworkTag(vm.getHypervisorType(), network));
                guru.updateNicProfile(profile, network);
                profiles.add(profile);
            }
        }
        return profiles;
    }

    @Override
    public Map<String, String> getSystemVMAccessDetails(final VirtualMachine vm) {
        final Map<String, String> accessDetails = new HashMap<>();
        accessDetails.put(NetworkElementCommand.ROUTER_NAME, vm.getInstanceName());
        String privateIpAddress = null;
        for (final NicProfile profile : getNicProfiles(vm)) {
            if (profile == null) {
                continue;
            }
            final Network network = _networksDao.findById(profile.getNetworkId());
            if (network == null) {
                continue;
            }
            final String address = profile.getIPv4Address();
            if (network.getTrafficType() == Networks.TrafficType.Control) {
                accessDetails.put(NetworkElementCommand.ROUTER_IP, address);
            }
            if (network.getTrafficType() == Networks.TrafficType.Guest) {
                accessDetails.put(NetworkElementCommand.ROUTER_GUEST_IP, address);
            }
            if (network.getTrafficType() == Networks.TrafficType.Management) {
                privateIpAddress = address;
            }
            if (network.getTrafficType() != null && StringUtils.isNotEmpty(address)) {
                accessDetails.put(network.getTrafficType().name(), address);
            }
        }

        if (privateIpAddress != null && StringUtils.isEmpty(accessDetails.get(NetworkElementCommand.ROUTER_IP))) {
            accessDetails.put(NetworkElementCommand.ROUTER_IP,  privateIpAddress);
        }
        return accessDetails;
    }

    @Override
    public boolean stateTransitTo(final Network network, final Network.Event e) throws NoTransitionException {
        return _stateMachine.transitTo(network, e, null, _networksDao);
    }

    private void setStateMachine() {
        _stateMachine = Network.State.getStateMachine();
    }

    private Map<Service, Set<Provider>> getServiceProvidersMap(final long networkId) {
        final Map<Service, Set<Provider>> map = new HashMap<Service, Set<Provider>>();
        final List<NetworkServiceMapVO> nsms = _ntwkSrvcDao.getServicesInNetwork(networkId);
        for (final NetworkServiceMapVO nsm : nsms) {
            Set<Provider> providers = map.get(Service.getService(nsm.getService()));
            if (providers == null) {
                providers = new HashSet<Provider>();
            }
            providers.add(Provider.getProvider(nsm.getProvider()));
            map.put(Service.getService(nsm.getService()), providers);
        }
        return map;
    }

    @Override
    public List<Provider> getProvidersForServiceInNetwork(final Network network, final Service service) {
        final Map<Service, Set<Provider>> service2ProviderMap = getServiceProvidersMap(network.getId());
        if (service2ProviderMap.get(service) != null) {
            final List<Provider> providers = new ArrayList<Provider>(service2ProviderMap.get(service));
            return providers;
        }
        return null;
    }

    protected List<NetworkElement> getElementForServiceInNetwork(final Network network, final Service service) {
        final List<NetworkElement> elements = new ArrayList<NetworkElement>();
        final List<Provider> providers = getProvidersForServiceInNetwork(network, service);
        //Only support one provider now
        if (providers == null) {
            logger.error("Cannot find " + service.getName() + " provider for network " + network.getId());
            return null;
        }
        if (providers.size() != 1 && service != Service.Lb) {
            //support more than one LB providers only
            logger.error("Found " + providers.size() + " " + service.getName() + " providers for network!" + network.getId());
            return null;
        }

        for (final Provider provider : providers) {
            final NetworkElement element = _networkModel.getElementImplementingProvider(provider.getName());
            logger.info("Let " + element.getName() + " handle " + service.getName() + " in network " + network.getId());
            elements.add(element);
        }
        return elements;
    }

    @Override
    public StaticNatServiceProvider getStaticNatProviderForNetwork(final Network network) {
        //only one provider per Static nat service is supoprted
        final NetworkElement element = getElementForServiceInNetwork(network, Service.StaticNat).get(0);
        assert element instanceof StaticNatServiceProvider;
        return (StaticNatServiceProvider) element;
    }

    @Override
    public LoadBalancingServiceProvider getLoadBalancingProviderForNetwork(final Network network, final Scheme lbScheme) {
        final List<NetworkElement> lbElements = getElementForServiceInNetwork(network, Service.Lb);
        NetworkElement lbElement = null;
        if (lbElements.size() > 1) {
            String providerName = null;
            //get network offering details
            final NetworkOffering off = _entityMgr.findById(NetworkOffering.class, network.getNetworkOfferingId());
            if (lbScheme == Scheme.Public) {
                providerName = _ntwkOffDetailsDao.getDetail(off.getId(), NetworkOffering.Detail.PublicLbProvider);
            } else {
                providerName = _ntwkOffDetailsDao.getDetail(off.getId(), NetworkOffering.Detail.InternalLbProvider);
            }
            if (providerName == null) {
                throw new InvalidParameterValueException("Can't find Lb provider supporting scheme " + lbScheme.toString() + " in network " + network);
            }
            lbElement = _networkModel.getElementImplementingProvider(providerName);
        } else if (lbElements.size() == 1) {
            lbElement = lbElements.get(0);
        }

        assert lbElement != null;
        assert lbElement instanceof LoadBalancingServiceProvider;
        return (LoadBalancingServiceProvider) lbElement;
    }

    @Override
    public boolean isNetworkInlineMode(final Network network) {
        final NetworkOfferingVO offering = _networkOfferingDao.findById(network.getNetworkOfferingId());
        return offering.isInline();
    }

    @Override
    public boolean isSecondaryIpSetForNic(final long nicId) {
        final NicVO nic = _nicDao.findById(nicId);
        return nic.getSecondaryIp();
    }

    private boolean removeVmSecondaryIpsOfNic(final long nicId) {
        Transaction.execute(new TransactionCallbackNoReturn() {
            @Override
            public void doInTransactionWithoutResult(final TransactionStatus status) {
                final List<NicSecondaryIpVO> ipList = _nicSecondaryIpDao.listByNicId(nicId);
                if (ipList != null) {
                    for (final NicSecondaryIpVO ip : ipList) {
                        _nicSecondaryIpDao.remove(ip.getId());
                    }
                    logger.debug("Revoving nic secondary ip entry ...");
                }
            }
        });

        return true;
    }

    @Override
    public NicVO savePlaceholderNic(final Network network, final String ip4Address, final String ip6Address, final Type vmType) {
        return savePlaceholderNic(network, ip4Address, ip6Address, null, null, null, vmType);
    }

    @Override
    public NicVO savePlaceholderNic(final Network network, final String ip4Address, final String ip6Address, final String ip6Cidr, final String ip6Gateway, final String reserver, final Type vmType) {
        final NicVO nic = new NicVO(null, null, network.getId(), null);
        nic.setIPv4Address(ip4Address);
        nic.setIPv6Address(ip6Address);
        nic.setIPv6Cidr(ip6Cidr);
        nic.setIPv6Gateway(ip6Gateway);
        nic.setReservationStrategy(ReservationStrategy.PlaceHolder);
        if (reserver != null) {
            nic.setReserver(reserver);
        }
        nic.setState(Nic.State.Reserved);
        nic.setVmType(vmType);
        return _nicDao.persist(nic);
    }

    @DB
    @Override
    public Pair<NicProfile, Integer> importNic(final String macAddress, int deviceId, final Network network, final Boolean isDefaultNic, final VirtualMachine vm, final Network.IpAddresses ipAddresses, final DataCenter dataCenter, final boolean forced)
            throws ConcurrentOperationException, InsufficientVirtualNetworkCapacityException, InsufficientAddressCapacityException {
        logger.debug("Allocating nic for vm " + vm.getUuid() + " in network " + network + " during import");
        String selectedIp = null;
        if (ipAddresses != null && StringUtils.isNotEmpty(ipAddresses.getIp4Address())) {
            if (ipAddresses.getIp4Address().equals("auto")) {
                ipAddresses.setIp4Address(null);
            }
            selectedIp = getSelectedIpForNicImport(network, dataCenter, ipAddresses);
            if (selectedIp == null && network.getGuestType() != GuestType.L2 && !_networkModel.listNetworkOfferingServices(network.getNetworkOfferingId()).isEmpty()) {
                throw new InsufficientVirtualNetworkCapacityException("Unable to acquire Guest IP  address for network " + network, DataCenter.class,
                        network.getDataCenterId());
            }
        }
        final String finalSelectedIp = selectedIp;
        final NicVO vo = Transaction.execute(new TransactionCallback<NicVO>() {
            @Override
            public NicVO doInTransaction(TransactionStatus status) {
                NicVO existingNic = _nicDao.findByNetworkIdAndMacAddress(network.getId(), macAddress);
                String macAddressToPersist = macAddress;
                if (existingNic != null) {
                    macAddressToPersist = generateNewMacAddressIfForced(network, macAddress, forced);
                }
                NicVO vo = new NicVO(network.getGuruName(), vm.getId(), network.getId(), vm.getType());
                vo.setMacAddress(macAddressToPersist);
                vo.setAddressFormat(Networks.AddressFormat.Ip4);
                Pair<String, String> pair = getNetworkGatewayAndNetmaskForNicImport(network, dataCenter, finalSelectedIp);
                String gateway = pair.first();
                String netmask = pair.second();
                if (NetUtils.isValidIp4(finalSelectedIp) && StringUtils.isNotEmpty(gateway)) {
                    vo.setIPv4Address(finalSelectedIp);
                    vo.setIPv4Gateway(gateway);
                    vo.setIPv4Netmask(netmask);
                }
                vo.setBroadcastUri(network.getBroadcastUri());
                vo.setMode(network.getMode());
                vo.setState(Nic.State.Reserved);
                vo.setReservationStrategy(ReservationStrategy.Start);
                vo.setReservationId(UUID.randomUUID().toString());
                vo.setIsolationUri(network.getBroadcastUri());
                vo.setDeviceId(deviceId);
                vo.setDefaultNic(isDefaultNic);
                vo = _nicDao.persist(vo);

                int count = 1;
                if (vo.getVmType() == VirtualMachine.Type.User) {
                    logger.debug("Changing active number of nics for network id=" + network.getUuid() + " on " + count);
                    _networksDao.changeActiveNicsBy(network.getId(), count);
                }
                if (vo.getVmType() == VirtualMachine.Type.User
                        || vo.getVmType() == VirtualMachine.Type.DomainRouter && _networksDao.findById(network.getId()).getTrafficType() == TrafficType.Guest) {
                    _networksDao.setCheckForGc(network.getId());
                }
                if (vm.getType() == Type.DomainRouter) {
                    Pair<NetworkVO, VpcVO> networks = getGuestNetworkRouterAndVpcDetails(vm.getId());
                    setMtuDetailsInVRNic(networks, network, vo);
                }

                return vo;
            }
        });

        final Integer networkRate = _networkModel.getNetworkRate(network.getId(), vm.getId());
        final NicProfile vmNic = new NicProfile(vo, network, vo.getBroadcastUri(), vo.getIsolationUri(), networkRate, _networkModel.isSecurityGroupSupportedInNetwork(network),
                _networkModel.getNetworkTag(vm.getHypervisorType(), network));

        return new Pair<NicProfile, Integer>(vmNic, Integer.valueOf(deviceId));
    }

    protected String getSelectedIpForNicImport(Network network, DataCenter dataCenter, Network.IpAddresses ipAddresses) {
        if (network.getGuestType() == GuestType.L2) {
            return null;
        }
        return dataCenter.getNetworkType() == NetworkType.Basic ?
                getSelectedIpForNicImportOnBasicZone(ipAddresses.getIp4Address(), network, dataCenter):
                _ipAddrMgr.acquireGuestIpAddress(network, ipAddresses.getIp4Address());
    }

    protected String getSelectedIpForNicImportOnBasicZone(String requestedIp, Network network, DataCenter dataCenter) {
        IPAddressVO ipAddressVO = StringUtils.isBlank(requestedIp) ?
                _ipAddressDao.findBySourceNetworkIdAndDatacenterIdAndState(network.getId(), dataCenter.getId(), IpAddress.State.Free):
                _ipAddressDao.findByIp(requestedIp);
        if (ipAddressVO == null || ipAddressVO.getState() != IpAddress.State.Free) {
            String msg = String.format("Cannot find a free IP to assign to VM NIC on network %s", network.getName());
            logger.error(msg);
            throw new CloudRuntimeException(msg);
        }
        return ipAddressVO.getAddress() != null ? ipAddressVO.getAddress().addr() : null;
    }

    /**
     * Obtain the gateway and netmask for a VM NIC to import
     * If the VM to import is on a Basic Zone, then obtain the information from the vlan table instead of the network
     */
    protected Pair<String, String> getNetworkGatewayAndNetmaskForNicImport(Network network, DataCenter dataCenter, String selectedIp) {
        String gateway = network.getGateway();
        String netmask = StringUtils.isNotEmpty(network.getCidr()) ? NetUtils.cidr2Netmask(network.getCidr()) : null;
        if (dataCenter.getNetworkType() == NetworkType.Basic) {
            IPAddressVO freeIp = _ipAddressDao.findByIp(selectedIp);
            if (freeIp != null) {
                VlanVO vlan = _vlanDao.findById(freeIp.getVlanId());
                gateway = vlan != null ? vlan.getVlanGateway() : null;
                netmask = vlan != null ? vlan.getVlanNetmask() : null;
            }
        }
        return new Pair<>(gateway, netmask);
    }

    private String generateNewMacAddressIfForced(Network network, String macAddress, boolean forced) {
        if (!forced) {
            throw new CloudRuntimeException("NIC with MAC address = " + macAddress + " exists on network with ID = " + network.getId() +
                    " and forced flag is disabled");
        }
        try {
            logger.debug(String.format("Generating a new mac address on network %s as the mac address %s already exists", network.getName(), macAddress));
            String newMacAddress = _networkModel.getNextAvailableMacAddressInNetwork(network.getId());
            logger.debug(String.format("Successfully generated the mac address %s, using it instead of the conflicting address %s", newMacAddress, macAddress));
            return newMacAddress;
        } catch (InsufficientAddressCapacityException e) {
            String msg = String.format("Could not generate a new mac address on network %s", network.getName());
            logger.error(msg);
            throw new CloudRuntimeException(msg);
        }
    }

    @Override
    public void unmanageNics(VirtualMachineProfile vm) {
        if (logger.isDebugEnabled()) {
            logger.debug("Unmanaging NICs for VM: " + vm.getId());
        }

        VirtualMachine virtualMachine = vm.getVirtualMachine();
        final List<NicVO> nics = _nicDao.listByVmId(vm.getId());
        for (final NicVO nic : nics) {
            removeNic(vm, nic);
            NetworkVO network = _networksDao.findById(nic.getNetworkId());
            if (virtualMachine.getState() != VirtualMachine.State.Stopped) {
                UsageEventUtils.publishUsageEvent(EventTypes.EVENT_NETWORK_OFFERING_REMOVE, virtualMachine.getAccountId(), virtualMachine.getDataCenterId(), virtualMachine.getId(),
                        Long.toString(nic.getId()), network.getNetworkOfferingId(), null, 0L, virtualMachine.getClass().getName(), virtualMachine.getUuid(), virtualMachine.isDisplay());
            }
        }
    }

    @Override
    public String getConfigComponentName() {
        return NetworkOrchestrationService.class.getSimpleName();
    }

    public static final ConfigKey<Integer> NetworkGcWait = new ConfigKey<Integer>(Integer.class, "network.gc.wait", "Advanced", "600",
            "Time (in seconds) to wait before shutting down a network that's not in used", false, Scope.Global, null);
    public static final ConfigKey<Integer> NetworkGcInterval = new ConfigKey<Integer>(Integer.class, "network.gc.interval", "Advanced", "600",
            "Seconds to wait before checking for networks to shutdown", true, Scope.Global, null);

    @Override
    public ConfigKey<?>[] getConfigKeys() {
        return new ConfigKey<?>[]{NetworkGcWait, NetworkGcInterval, NetworkLockTimeout,
                GuestDomainSuffix, NetworkThrottlingRate, MinVRVersion,
                PromiscuousMode, MacAddressChanges, ForgedTransmits, MacLearning, RollingRestartEnabled,
<<<<<<< HEAD
                TUNGSTEN_ENABLED, VirtualMachineMaxNicsKvm, VirtualMachineMaxNicsVmware, VirtualMachineMaxNicsXenserver };
=======
                TUNGSTEN_ENABLED, NSX_ENABLED };
>>>>>>> 12f65fbc
    }
}<|MERGE_RESOLUTION|>--- conflicted
+++ resolved
@@ -257,11 +257,8 @@
 import com.cloud.vm.dao.UserVmDao;
 import com.cloud.vm.dao.VMInstanceDao;
 import com.googlecode.ipv6.IPv6Address;
-<<<<<<< HEAD
 import org.apache.commons.lang3.math.NumberUtils;
-=======
 import org.jetbrains.annotations.NotNull;
->>>>>>> 12f65fbc
 
 /**
  * NetworkManagerImpl implements NetworkManager.
@@ -1101,7 +1098,6 @@
         return new Pair<NicProfile, Integer>(vmNic, Integer.valueOf(deviceId));
     }
 
-<<<<<<< HEAD
     @Override
     public int getVirtualMachineMaxNicsValue(VirtualMachine virtualMachine) {
         Integer virtualMachineMaxNicsValue = getVirtualMachineMaxNicsValueFromCluster(virtualMachine);
@@ -1171,7 +1167,8 @@
 
         logger.debug("Using the {} setting global value {} as the VM {} has the {} hypervisor type and is not deployed on either a host or a cluster.", VirtualMachineMaxNicsXenserver, VirtualMachineMaxNicsXenserver.value(), virtualMachine.getUuid(), virtualMachineHypervisorType);
         return VirtualMachineMaxNicsXenserver.value();
-=======
+    }
+
     private boolean isNicAllocatedForNsxPublicNetworkOnVR(Network network, NicProfile requested, VirtualMachineProfile vm) {
         if (ObjectUtils.anyNull(network, requested, vm)) {
             return false;
@@ -1200,7 +1197,6 @@
         }
         boolean isForNsx = vlanDetail.getValue().equalsIgnoreCase("true");
         return isForNsx && !ip.isForSystemVms();
->>>>>>> 12f65fbc
     }
 
     private void setMtuDetailsInVRNic(final Pair<NetworkVO, VpcVO> networks, Network network, NicVO vo) {
@@ -4870,10 +4866,6 @@
         return new ConfigKey<?>[]{NetworkGcWait, NetworkGcInterval, NetworkLockTimeout,
                 GuestDomainSuffix, NetworkThrottlingRate, MinVRVersion,
                 PromiscuousMode, MacAddressChanges, ForgedTransmits, MacLearning, RollingRestartEnabled,
-<<<<<<< HEAD
-                TUNGSTEN_ENABLED, VirtualMachineMaxNicsKvm, VirtualMachineMaxNicsVmware, VirtualMachineMaxNicsXenserver };
-=======
-                TUNGSTEN_ENABLED, NSX_ENABLED };
->>>>>>> 12f65fbc
+                TUNGSTEN_ENABLED, NSX_ENABLED, VirtualMachineMaxNicsKvm, VirtualMachineMaxNicsVmware, VirtualMachineMaxNicsXenserver };
     }
 }