// Licensed to the Apache Software Foundation (ASF) under one
// or more contributor license agreements.  See the NOTICE file
// distributed with this work for additional information
// regarding copyright ownership.  The ASF licenses this file
// to you under the Apache License, Version 2.0 (the
// "License"); you may not use this file except in compliance
// with the License.  You may obtain a copy of the License at
//
//   http://www.apache.org/licenses/LICENSE-2.0
//
// Unless required by applicable law or agreed to in writing,
// software distributed under the License is distributed on an
// "AS IS" BASIS, WITHOUT WARRANTIES OR CONDITIONS OF ANY
// KIND, either express or implied.  See the License for the
// specific language governing permissions and limitations
// under the License.
package org.apache.cloudstack.engine.orchestration;

import java.net.URI;
import java.util.ArrayList;
import java.util.Arrays;
import java.util.Collections;
import java.util.Comparator;
import java.util.HashMap;
import java.util.HashSet;
import java.util.LinkedHashMap;
import java.util.LinkedList;
import java.util.List;
import java.util.Map;
import java.util.Objects;
import java.util.Set;
import java.util.UUID;
import java.util.concurrent.Executors;
import java.util.concurrent.ScheduledExecutorService;
import java.util.concurrent.TimeUnit;
import java.util.stream.Collectors;

import javax.inject.Inject;
import javax.naming.ConfigurationException;

import com.cloud.dc.VlanDetailsVO;
import com.cloud.dc.dao.VlanDetailsDao;
import com.cloud.network.dao.NsxProviderDao;
import org.apache.cloudstack.acl.ControlledEntity.ACLType;
import org.apache.cloudstack.annotation.AnnotationService;
import org.apache.cloudstack.annotation.dao.AnnotationDao;
import org.apache.cloudstack.api.ApiConstants;
import org.apache.cloudstack.context.CallContext;
import org.apache.cloudstack.engine.cloud.entity.api.db.VMNetworkMapVO;
import org.apache.cloudstack.engine.cloud.entity.api.db.dao.VMNetworkMapDao;
import org.apache.cloudstack.engine.orchestration.service.NetworkOrchestrationService;
import org.apache.cloudstack.framework.config.ConfigKey;
import org.apache.cloudstack.framework.config.ConfigKey.Scope;
import org.apache.cloudstack.framework.config.Configurable;
import org.apache.cloudstack.framework.config.dao.ConfigurationDao;
import org.apache.cloudstack.framework.messagebus.MessageBus;
import org.apache.cloudstack.framework.messagebus.PublishScope;
import org.apache.cloudstack.managed.context.ManagedContextRunnable;
import org.apache.cloudstack.network.dao.NetworkPermissionDao;
import org.apache.commons.collections.CollectionUtils;
import org.apache.commons.lang3.BooleanUtils;
import org.apache.commons.lang3.ObjectUtils;
import org.apache.commons.lang3.StringUtils;

import com.cloud.agent.AgentManager;
import com.cloud.agent.Listener;
import com.cloud.agent.api.AgentControlAnswer;
import com.cloud.agent.api.AgentControlCommand;
import com.cloud.agent.api.Answer;
import com.cloud.agent.api.CheckNetworkAnswer;
import com.cloud.agent.api.CheckNetworkCommand;
import com.cloud.agent.api.CleanupPersistentNetworkResourceAnswer;
import com.cloud.agent.api.CleanupPersistentNetworkResourceCommand;
import com.cloud.agent.api.Command;
import com.cloud.agent.api.SetupPersistentNetworkAnswer;
import com.cloud.agent.api.SetupPersistentNetworkCommand;
import com.cloud.agent.api.StartupCommand;
import com.cloud.agent.api.StartupRoutingCommand;
import com.cloud.agent.api.routing.NetworkElementCommand;
import com.cloud.agent.api.to.NicTO;
import com.cloud.agent.api.to.deployasis.OVFNetworkTO;
import com.cloud.alert.AlertManager;
import com.cloud.api.query.dao.DomainRouterJoinDao;
import com.cloud.api.query.vo.DomainRouterJoinVO;
import com.cloud.configuration.ConfigurationManager;
import com.cloud.configuration.Resource.ResourceType;
import com.cloud.dc.ClusterVO;
import com.cloud.dc.DataCenter;
import com.cloud.dc.DataCenter.NetworkType;
import com.cloud.dc.DataCenterVO;
import com.cloud.dc.DataCenterVnetVO;
import com.cloud.dc.PodVlanMapVO;
import com.cloud.dc.Vlan;
import com.cloud.dc.VlanVO;
import com.cloud.dc.dao.ClusterDao;
import com.cloud.dc.dao.DataCenterDao;
import com.cloud.dc.dao.DataCenterVnetDao;
import com.cloud.dc.dao.PodVlanMapDao;
import com.cloud.dc.dao.VlanDao;
import com.cloud.deploy.DataCenterDeployment;
import com.cloud.deploy.DeployDestination;
import com.cloud.deploy.DeploymentPlan;
import com.cloud.deployasis.dao.TemplateDeployAsIsDetailsDao;
import com.cloud.domain.Domain;
import com.cloud.event.EventTypes;
import com.cloud.event.UsageEventUtils;
import com.cloud.exception.AgentUnavailableException;
import com.cloud.exception.ConcurrentOperationException;
import com.cloud.exception.ConnectionException;
import com.cloud.exception.InsufficientAddressCapacityException;
import com.cloud.exception.InsufficientCapacityException;
import com.cloud.exception.InsufficientVirtualNetworkCapacityException;
import com.cloud.exception.InvalidParameterValueException;
import com.cloud.exception.OperationTimedoutException;
import com.cloud.exception.ResourceAllocationException;
import com.cloud.exception.ResourceUnavailableException;
import com.cloud.exception.UnsupportedServiceException;
import com.cloud.host.Host;
import com.cloud.host.HostVO;
import com.cloud.host.Status;
import com.cloud.host.dao.HostDao;
import com.cloud.hypervisor.Hypervisor.HypervisorType;
import com.cloud.network.IpAddress;
import com.cloud.network.IpAddressManager;
import com.cloud.network.Ipv6Service;
import com.cloud.network.Network;
import com.cloud.network.Network.Capability;
import com.cloud.network.Network.Event;
import com.cloud.network.Network.GuestType;
import com.cloud.network.Network.Provider;
import com.cloud.network.Network.Service;
import com.cloud.network.NetworkMigrationResponder;
import com.cloud.network.NetworkModel;
import com.cloud.network.NetworkProfile;
import com.cloud.network.NetworkService;
import com.cloud.network.NetworkStateListener;
import com.cloud.network.Networks;
import com.cloud.network.Networks.BroadcastDomainType;
import com.cloud.network.Networks.TrafficType;
import com.cloud.network.PhysicalNetwork;
import com.cloud.network.PhysicalNetworkSetupInfo;
import com.cloud.network.RemoteAccessVpn;
import com.cloud.network.VpcVirtualNetworkApplianceService;
import com.cloud.network.addr.PublicIp;
import com.cloud.network.dao.AccountGuestVlanMapDao;
import com.cloud.network.dao.AccountGuestVlanMapVO;
import com.cloud.network.dao.FirewallRulesDao;
import com.cloud.network.dao.IPAddressDao;
import com.cloud.network.dao.IPAddressVO;
import com.cloud.network.dao.NetworkAccountDao;
import com.cloud.network.dao.NetworkAccountVO;
import com.cloud.network.dao.NetworkDao;
import com.cloud.network.dao.NetworkDetailVO;
import com.cloud.network.dao.NetworkDetailsDao;
import com.cloud.network.dao.NetworkDomainDao;
import com.cloud.network.dao.NetworkDomainVO;
import com.cloud.network.dao.NetworkServiceMapDao;
import com.cloud.network.dao.NetworkServiceMapVO;
import com.cloud.network.dao.NetworkVO;
import com.cloud.network.dao.PhysicalNetworkDao;
import com.cloud.network.dao.PhysicalNetworkServiceProviderDao;
import com.cloud.network.dao.PhysicalNetworkTrafficTypeDao;
import com.cloud.network.dao.PhysicalNetworkTrafficTypeVO;
import com.cloud.network.dao.PhysicalNetworkVO;
import com.cloud.network.dao.RemoteAccessVpnDao;
import com.cloud.network.dao.RemoteAccessVpnVO;
import com.cloud.network.dao.RouterNetworkDao;
import com.cloud.network.element.AggregatedCommandExecutor;
import com.cloud.network.element.ConfigDriveNetworkElement;
import com.cloud.network.element.DhcpServiceProvider;
import com.cloud.network.element.DnsServiceProvider;
import com.cloud.network.element.IpDeployer;
import com.cloud.network.element.LoadBalancingServiceProvider;
import com.cloud.network.element.NetworkElement;
import com.cloud.network.element.RedundantResource;
import com.cloud.network.element.StaticNatServiceProvider;
import com.cloud.network.element.UserDataServiceProvider;
import com.cloud.network.element.VirtualRouterElement;
import com.cloud.network.guru.NetworkGuru;
import com.cloud.network.guru.NetworkGuruAdditionalFunctions;
import com.cloud.network.lb.LoadBalancingRulesManager;
import com.cloud.network.router.VirtualRouter;
import com.cloud.network.rules.FirewallManager;
import com.cloud.network.rules.FirewallRule;
import com.cloud.network.rules.FirewallRule.Purpose;
import com.cloud.network.rules.FirewallRuleVO;
import com.cloud.network.rules.LoadBalancerContainer.Scheme;
import com.cloud.network.rules.PortForwardingRuleVO;
import com.cloud.network.rules.RulesManager;
import com.cloud.network.rules.StaticNatRule;
import com.cloud.network.rules.StaticNatRuleImpl;
import com.cloud.network.rules.dao.PortForwardingRulesDao;
import com.cloud.network.vpc.NetworkACLManager;
import com.cloud.network.vpc.Vpc;
import com.cloud.network.vpc.VpcManager;
import com.cloud.network.vpc.VpcVO;
import com.cloud.network.vpc.dao.PrivateIpDao;
import com.cloud.network.vpn.RemoteAccessVpnService;
import com.cloud.offering.NetworkOffering;
import com.cloud.offering.NetworkOffering.Availability;
import com.cloud.offerings.NetworkOfferingServiceMapVO;
import com.cloud.offerings.NetworkOfferingVO;
import com.cloud.offerings.dao.NetworkOfferingDao;
import com.cloud.offerings.dao.NetworkOfferingDetailsDao;
import com.cloud.offerings.dao.NetworkOfferingServiceMapDao;
import com.cloud.resource.ResourceManager;
import com.cloud.server.ManagementServer;
import com.cloud.user.Account;
import com.cloud.user.ResourceLimitService;
import com.cloud.user.User;
import com.cloud.user.dao.AccountDao;
import com.cloud.utils.NumbersUtil;
import com.cloud.utils.Pair;
import com.cloud.utils.UuidUtils;
import com.cloud.utils.component.AdapterBase;
import com.cloud.utils.component.ManagerBase;
import com.cloud.utils.concurrency.NamedThreadFactory;
import com.cloud.utils.db.DB;
import com.cloud.utils.db.EntityManager;
import com.cloud.utils.db.GlobalLock;
import com.cloud.utils.db.JoinBuilder.JoinType;
import com.cloud.utils.db.SearchBuilder;
import com.cloud.utils.db.SearchCriteria.Op;
import com.cloud.utils.db.Transaction;
import com.cloud.utils.db.TransactionCallback;
import com.cloud.utils.db.TransactionCallbackNoReturn;
import com.cloud.utils.db.TransactionCallbackWithExceptionNoReturn;
import com.cloud.utils.db.TransactionStatus;
import com.cloud.utils.exception.CloudRuntimeException;
import com.cloud.utils.fsm.NoTransitionException;
import com.cloud.utils.fsm.StateMachine2;
import com.cloud.utils.net.Dhcp;
import com.cloud.utils.net.NetUtils;
import com.cloud.vm.DomainRouterVO;
import com.cloud.vm.Nic;
import com.cloud.vm.Nic.ReservationStrategy;
import com.cloud.vm.NicExtraDhcpOptionVO;
import com.cloud.vm.NicIpAlias;
import com.cloud.vm.NicProfile;
import com.cloud.vm.NicVO;
import com.cloud.vm.ReservationContext;
import com.cloud.vm.ReservationContextImpl;
import com.cloud.vm.UserVmManager;
import com.cloud.vm.UserVmVO;
import com.cloud.vm.VMInstanceVO;
import com.cloud.vm.VirtualMachine;
import com.cloud.vm.VirtualMachineManager;
import com.cloud.vm.VirtualMachine.Type;
import com.cloud.vm.VirtualMachineProfile;
import com.cloud.vm.dao.DomainRouterDao;
import com.cloud.vm.dao.NicDao;
import com.cloud.vm.dao.NicExtraDhcpOptionDao;
import com.cloud.vm.dao.NicIpAliasDao;
import com.cloud.vm.dao.NicIpAliasVO;
import com.cloud.vm.dao.NicSecondaryIpDao;
import com.cloud.vm.dao.NicSecondaryIpVO;
import com.cloud.vm.dao.UserVmDao;
import com.cloud.vm.dao.VMInstanceDao;
import com.googlecode.ipv6.IPv6Address;
import org.jetbrains.annotations.NotNull;

import static com.cloud.configuration.ConfigurationManager.MESSAGE_DELETE_VLAN_IP_RANGE_EVENT;

/**
 * NetworkManagerImpl implements NetworkManager.
 */
public class NetworkOrchestrator extends ManagerBase implements NetworkOrchestrationService, Listener, Configurable {

    @Inject
    EntityManager _entityMgr;
    @Inject
    DataCenterDao _dcDao;
    @Inject
    VlanDao _vlanDao;
    @Inject
    IPAddressDao _ipAddressDao;
    @Inject
    AccountDao _accountDao;
    @Inject
    ConfigurationDao _configDao;
    @Inject
    UserVmDao _userVmDao;
    @Inject
    AlertManager _alertMgr;
    @Inject
    ConfigurationManager _configMgr;
    @Inject
    NetworkOfferingDao _networkOfferingDao;
    @Inject
    NetworkDao _networksDao;
    @Inject
    NetworkDetailsDao networkDetailsDao;
    @Inject
    NicDao _nicDao;
    @Inject
    RulesManager _rulesMgr;
    @Inject
    LoadBalancingRulesManager _lbMgr;
    @Inject
    RemoteAccessVpnService _vpnMgr;
    @Inject
    PodVlanMapDao _podVlanMapDao;
    @Inject
    NetworkOfferingDetailsDao _ntwkOffDetailsDao;
    @Inject
    AccountGuestVlanMapDao _accountGuestVlanMapDao;
    @Inject
    DataCenterVnetDao _datacenterVnetDao;
    @Inject
    NetworkAccountDao _networkAccountDao;
    @Inject
    protected NicIpAliasDao _nicIpAliasDao;
    @Inject
    protected NicExtraDhcpOptionDao _nicExtraDhcpOptionDao;
    @Inject
    protected IPAddressDao _publicIpAddressDao;
    @Inject
    protected IpAddressManager _ipAddrMgr;
    @Inject
    MessageBus _messageBus;
    @Inject
    VMNetworkMapDao _vmNetworkMapDao;
    @Inject
    DomainRouterDao routerDao;
    @Inject
    DomainRouterJoinDao routerJoinDao;
    @Inject
    RemoteAccessVpnDao _remoteAccessVpnDao;
    @Inject
    VpcVirtualNetworkApplianceService _routerService;
    @Inject
    UserVmManager _userVmMgr;
    @Inject
    TemplateDeployAsIsDetailsDao templateDeployAsIsDetailsDao;
    @Inject
    ResourceManager resourceManager;
    @Inject
    private AnnotationDao annotationDao;
    @Inject
    public ManagementServer mgr;
    @Inject
    NetworkPermissionDao networkPermissionDao;
    @Inject
    Ipv6Service ipv6Service;
    @Inject
    RouterNetworkDao routerNetworkDao;
    @Inject
    private VlanDetailsDao vlanDetailsDao;

    List<NetworkGuru> networkGurus;
    @Inject
    private NsxProviderDao nsxProviderDao;

    @Override
    public List<NetworkGuru> getNetworkGurus() {
        return networkGurus;
    }

    public void setNetworkGurus(final List<NetworkGuru> networkGurus) {
        this.networkGurus = networkGurus;
    }

    List<NetworkElement> networkElements;

    public List<NetworkElement> getNetworkElements() {
        return networkElements;
    }

    public void setNetworkElements(final List<NetworkElement> networkElements) {
        this.networkElements = networkElements;
    }

    @Inject
    NetworkDomainDao _networkDomainDao;

    List<IpDeployer> ipDeployers;

    public List<IpDeployer> getIpDeployers() {
        return ipDeployers;
    }

    public void setIpDeployers(final List<IpDeployer> ipDeployers) {
        this.ipDeployers = ipDeployers;
    }

    List<DhcpServiceProvider> _dhcpProviders;

    public List<DhcpServiceProvider> getDhcpProviders() {
        return _dhcpProviders;
    }

    public void setDhcpProviders(final List<DhcpServiceProvider> dhcpProviders) {
        _dhcpProviders = dhcpProviders;
    }

    @Inject
    VMInstanceDao _vmDao;
    @Inject
    FirewallManager _firewallMgr;
    @Inject
    FirewallRulesDao _firewallDao;
    @Inject
    ResourceLimitService _resourceLimitMgr;

    @Inject
    NetworkOfferingServiceMapDao _ntwkOfferingSrvcDao;
    @Inject
    PhysicalNetworkDao _physicalNetworkDao;
    @Inject
    PhysicalNetworkServiceProviderDao _pNSPDao;
    @Inject
    PortForwardingRulesDao _portForwardingRulesDao;
    @Inject
    PhysicalNetworkTrafficTypeDao _pNTrafficTypeDao;
    @Inject
    AgentManager _agentMgr;
    @Inject
    HostDao _hostDao;
    @Inject
    NetworkServiceMapDao _ntwkSrvcDao;
    @Inject
    VpcManager _vpcMgr;
    @Inject
    PrivateIpDao _privateIpDao;
    @Inject
    NetworkACLManager _networkACLMgr;
    @Inject
    NetworkModel _networkModel;
    @Inject
    NicSecondaryIpDao _nicSecondaryIpDao;
    @Inject
    ClusterDao clusterDao;

    protected StateMachine2<Network.State, Network.Event, Network> _stateMachine;
    ScheduledExecutorService _executor;

    SearchBuilder<IPAddressVO> AssignIpAddressSearch;
    SearchBuilder<IPAddressVO> AssignIpAddressFromPodVlanSearch;

    HashMap<Long, Long> _lastNetworkIdsToFree = new HashMap<Long, Long>();

    private void updateRouterDefaultDns(final VirtualMachineProfile vmProfile, final NicProfile nicProfile) {
        if (!Type.DomainRouter.equals(vmProfile.getType()) || !nicProfile.isDefaultNic()) {
            return;
        }
        DomainRouterVO router = routerDao.findById(vmProfile.getId());
        if (router != null && router.getVpcId() != null) {
            final Vpc vpc = _vpcMgr.getActiveVpc(router.getVpcId());
            if (StringUtils.isNotBlank(vpc.getIp4Dns1())) {
                nicProfile.setIPv4Dns1(vpc.getIp4Dns1());
                nicProfile.setIPv4Dns2(vpc.getIp4Dns2());
            }
            if (StringUtils.isNotBlank(vpc.getIp6Dns1())) {
                nicProfile.setIPv6Dns1(vpc.getIp6Dns1());
                nicProfile.setIPv6Dns2(vpc.getIp6Dns2());
            }
            return;
        }
        List<Long> networkIds = routerNetworkDao.getRouterNetworks(vmProfile.getId());
        if (CollectionUtils.isEmpty(networkIds) || networkIds.size() > 1) {
            return;
        }
        final NetworkVO routerNetwork = _networksDao.findById(networkIds.get(0));
        if (StringUtils.isNotBlank(routerNetwork.getDns1())) {
            nicProfile.setIPv4Dns1(routerNetwork.getDns1());
            nicProfile.setIPv4Dns2(routerNetwork.getDns2());
        }
        if (StringUtils.isNotBlank(routerNetwork.getIp6Dns1())) {
            nicProfile.setIPv6Dns1(routerNetwork.getIp6Dns1());
            nicProfile.setIPv6Dns2(routerNetwork.getIp6Dns2());
        }
    }

    @Override
    @DB
    public boolean configure(final String name, final Map<String, Object> params) throws ConfigurationException {
        // populate providers
        final Map<Network.Service, Set<Network.Provider>> defaultSharedNetworkOfferingProviders = new HashMap<Network.Service, Set<Network.Provider>>();
        final Set<Network.Provider> defaultProviders = new HashSet<Network.Provider>();
        final Set<Network.Provider> tungstenProvider = new HashSet<>();

        defaultProviders.add(Network.Provider.VirtualRouter);
        defaultSharedNetworkOfferingProviders.put(Service.Dhcp, defaultProviders);
        defaultSharedNetworkOfferingProviders.put(Service.Dns, defaultProviders);
        defaultSharedNetworkOfferingProviders.put(Service.UserData, defaultProviders);

        final Map<Network.Service, Set<Network.Provider>> defaultIsolatedNetworkOfferingProviders = defaultSharedNetworkOfferingProviders;
        defaultIsolatedNetworkOfferingProviders.put(Service.Dhcp, defaultProviders);
        defaultIsolatedNetworkOfferingProviders.put(Service.Dns, defaultProviders);
        defaultIsolatedNetworkOfferingProviders.put(Service.UserData, defaultProviders);
        defaultIsolatedNetworkOfferingProviders.put(Service.Firewall, defaultProviders);
        defaultIsolatedNetworkOfferingProviders.put(Service.Gateway, defaultProviders);
        defaultIsolatedNetworkOfferingProviders.put(Service.Lb, defaultProviders);
        defaultIsolatedNetworkOfferingProviders.put(Service.StaticNat, defaultProviders);
        defaultIsolatedNetworkOfferingProviders.put(Service.PortForwarding, defaultProviders);
        defaultIsolatedNetworkOfferingProviders.put(Service.Vpn, defaultProviders);

        final Map<Network.Service, Set<Network.Provider>> defaultSharedSGEnabledNetworkOfferingProviders = new HashMap<Network.Service, Set<Network.Provider>>();
        defaultSharedSGEnabledNetworkOfferingProviders.put(Service.Dhcp, defaultProviders);
        defaultSharedSGEnabledNetworkOfferingProviders.put(Service.Dns, defaultProviders);
        defaultSharedSGEnabledNetworkOfferingProviders.put(Service.UserData, defaultProviders);
        final Set<Provider> sgProviders = new HashSet<Provider>();
        sgProviders.add(Provider.SecurityGroupProvider);
        defaultSharedSGEnabledNetworkOfferingProviders.put(Service.SecurityGroup, sgProviders);

        tungstenProvider.add(Provider.Tungsten);
        final Map<Network.Service, Set<Network.Provider>> defaultTungstenSharedSGEnabledNetworkOfferingProviders = new HashMap<>();
        defaultTungstenSharedSGEnabledNetworkOfferingProviders.put(Service.Connectivity, tungstenProvider);
        defaultTungstenSharedSGEnabledNetworkOfferingProviders.put(Service.Dhcp, tungstenProvider);
        defaultTungstenSharedSGEnabledNetworkOfferingProviders.put(Service.Dns, tungstenProvider);
        defaultTungstenSharedSGEnabledNetworkOfferingProviders.put(Service.UserData, tungstenProvider);
        defaultTungstenSharedSGEnabledNetworkOfferingProviders.put(Service.SecurityGroup, tungstenProvider);


        final Map<Network.Service, Set<Network.Provider>> defaultIsolatedSourceNatEnabledNetworkOfferingProviders = new HashMap<Network.Service, Set<Network.Provider>>();
        defaultProviders.clear();
        defaultProviders.add(Network.Provider.VirtualRouter);
        defaultIsolatedSourceNatEnabledNetworkOfferingProviders.put(Service.Dhcp, defaultProviders);
        defaultIsolatedSourceNatEnabledNetworkOfferingProviders.put(Service.Dns, defaultProviders);
        defaultIsolatedSourceNatEnabledNetworkOfferingProviders.put(Service.UserData, defaultProviders);
        defaultIsolatedSourceNatEnabledNetworkOfferingProviders.put(Service.Firewall, defaultProviders);
        defaultIsolatedSourceNatEnabledNetworkOfferingProviders.put(Service.Gateway, defaultProviders);
        defaultIsolatedSourceNatEnabledNetworkOfferingProviders.put(Service.Lb, defaultProviders);
        defaultIsolatedSourceNatEnabledNetworkOfferingProviders.put(Service.SourceNat, defaultProviders);
        defaultIsolatedSourceNatEnabledNetworkOfferingProviders.put(Service.StaticNat, defaultProviders);
        defaultIsolatedSourceNatEnabledNetworkOfferingProviders.put(Service.PortForwarding, defaultProviders);
        defaultIsolatedSourceNatEnabledNetworkOfferingProviders.put(Service.Vpn, defaultProviders);

        final Map<Network.Service, Set<Network.Provider>> defaultVPCOffProviders = new HashMap<Network.Service, Set<Network.Provider>>();
        defaultProviders.clear();
        defaultProviders.add(Network.Provider.VPCVirtualRouter);
        defaultVPCOffProviders.put(Service.Dhcp, defaultProviders);
        defaultVPCOffProviders.put(Service.Dns, defaultProviders);
        defaultVPCOffProviders.put(Service.UserData, defaultProviders);
        defaultVPCOffProviders.put(Service.NetworkACL, defaultProviders);
        defaultVPCOffProviders.put(Service.Gateway, defaultProviders);
        defaultVPCOffProviders.put(Service.Lb, defaultProviders);
        defaultVPCOffProviders.put(Service.SourceNat, defaultProviders);
        defaultVPCOffProviders.put(Service.StaticNat, defaultProviders);
        defaultVPCOffProviders.put(Service.PortForwarding, defaultProviders);
        defaultVPCOffProviders.put(Service.Vpn, defaultProviders);

        Transaction.execute(new TransactionCallbackNoReturn() {
            @Override
            public void doInTransactionWithoutResult(final TransactionStatus status) {
                NetworkOfferingVO offering = null;
                //#1 - quick cloud network offering
                if (_networkOfferingDao.findByUniqueName(NetworkOffering.QuickCloudNoServices) == null) {
                    offering = _configMgr.createNetworkOffering(NetworkOffering.QuickCloudNoServices, "Offering for QuickCloud with no services", TrafficType.Guest, null, true,
                            Availability.Optional, null, new HashMap<Network.Service, Set<Network.Provider>>(), true, Network.GuestType.Shared, false, null, true, null, true,
                            false, null, false, null, true, false, false, false, null, null, null, true, null);
                }

                //#2 - SG enabled network offering
                if (_networkOfferingDao.findByUniqueName(NetworkOffering.DefaultSharedNetworkOfferingWithSGService) == null) {
                    offering = _configMgr.createNetworkOffering(NetworkOffering.DefaultSharedNetworkOfferingWithSGService, "Offering for Shared Security group enabled networks",
                            TrafficType.Guest, null, true, Availability.Optional, null, defaultSharedNetworkOfferingProviders, true, Network.GuestType.Shared, false, null, true,
                            null, true, false, null, false, null, true, false, false, false, null, null, null, true, null);
                }

                //#3 - shared network offering with no SG service
                if (_networkOfferingDao.findByUniqueName(NetworkOffering.DefaultSharedNetworkOffering) == null) {
                    offering = _configMgr.createNetworkOffering(NetworkOffering.DefaultSharedNetworkOffering, "Offering for Shared networks", TrafficType.Guest, null, true,
                            Availability.Optional, null, defaultSharedNetworkOfferingProviders, true, Network.GuestType.Shared, false, null, true, null, true, false, null, false,
                            null, true, false, false, false, null,null, null, true, null);
                }

                if (_networkOfferingDao.findByUniqueName(NetworkOffering.DEFAULT_TUNGSTEN_SHARED_NETWORK_OFFERING_WITH_SGSERVICE) == null) {
                    offering = _configMgr.createNetworkOffering(NetworkOffering.DEFAULT_TUNGSTEN_SHARED_NETWORK_OFFERING_WITH_SGSERVICE, "Offering for Tungsten Shared Security group enabled networks",
                            TrafficType.Guest, null, true, Availability.Optional, null, defaultTungstenSharedSGEnabledNetworkOfferingProviders, true, Network.GuestType.Shared, false, null, true,
                            null, true, false, null, false, null, true, false, true, false, null, null,null, true, null);
                    offering.setState(NetworkOffering.State.Enabled);
                    _networkOfferingDao.update(offering.getId(), offering);
                }

                //#4 - default isolated offering with Source nat service
                if (_networkOfferingDao.findByUniqueName(NetworkOffering.DefaultIsolatedNetworkOfferingWithSourceNatService) == null) {
                    offering = _configMgr.createNetworkOffering(NetworkOffering.DefaultIsolatedNetworkOfferingWithSourceNatService,
                            "Offering for Isolated networks with Source Nat service enabled", TrafficType.Guest, null, false, Availability.Required, null,
                            defaultIsolatedSourceNatEnabledNetworkOfferingProviders, true, Network.GuestType.Isolated, false, null, true, null, false, false, null, false, null,
                            true, false, false, false, null, null,null, true, null);
                }

                //#5 - default vpc offering with LB service
                if (_networkOfferingDao.findByUniqueName(NetworkOffering.DefaultIsolatedNetworkOfferingForVpcNetworks) == null) {
                    offering = _configMgr.createNetworkOffering(NetworkOffering.DefaultIsolatedNetworkOfferingForVpcNetworks,
                            "Offering for Isolated VPC networks with Source Nat service enabled", TrafficType.Guest, null, false, Availability.Optional, null,
                            defaultVPCOffProviders, true, Network.GuestType.Isolated, false, null, false, null, false, false, null, false, null, true, true, false, false, null, null, null,true, null);
                }

                //#6 - default vpc offering with no LB service
                if (_networkOfferingDao.findByUniqueName(NetworkOffering.DefaultIsolatedNetworkOfferingForVpcNetworksNoLB) == null) {
                    //remove LB service
                    defaultVPCOffProviders.remove(Service.Lb);
                    offering = _configMgr.createNetworkOffering(NetworkOffering.DefaultIsolatedNetworkOfferingForVpcNetworksNoLB,
                            "Offering for Isolated VPC networks with Source Nat service enabled and LB service disabled", TrafficType.Guest, null, false, Availability.Optional,
                            null, defaultVPCOffProviders, true, Network.GuestType.Isolated, false, null, false, null, false, false, null, false, null, true, true, false, false, null, null, null,true, null);
                }

                //#7 - isolated offering with source nat disabled
                if (_networkOfferingDao.findByUniqueName(NetworkOffering.DefaultIsolatedNetworkOffering) == null) {
                    offering = _configMgr.createNetworkOffering(NetworkOffering.DefaultIsolatedNetworkOffering, "Offering for Isolated networks with no Source Nat service",
                            TrafficType.Guest, null, true, Availability.Optional, null, defaultIsolatedNetworkOfferingProviders, true, Network.GuestType.Isolated, false, null,
                            true, null, true, false, null, false, null, true, false, false, false, null, null, null, true, null);
                }

                //#8 - network offering with internal lb service
                final Map<Network.Service, Set<Network.Provider>> internalLbOffProviders = new HashMap<Network.Service, Set<Network.Provider>>();
                final Set<Network.Provider> defaultVpcProvider = new HashSet<Network.Provider>();
                defaultVpcProvider.add(Network.Provider.VPCVirtualRouter);

                final Set<Network.Provider> defaultInternalLbProvider = new HashSet<Network.Provider>();
                defaultInternalLbProvider.add(Network.Provider.InternalLbVm);

                internalLbOffProviders.put(Service.Dhcp, defaultVpcProvider);
                internalLbOffProviders.put(Service.Dns, defaultVpcProvider);
                internalLbOffProviders.put(Service.UserData, defaultVpcProvider);
                internalLbOffProviders.put(Service.NetworkACL, defaultVpcProvider);
                internalLbOffProviders.put(Service.Gateway, defaultVpcProvider);
                internalLbOffProviders.put(Service.Lb, defaultInternalLbProvider);
                internalLbOffProviders.put(Service.SourceNat, defaultVpcProvider);

                if (_networkOfferingDao.findByUniqueName(NetworkOffering.DefaultIsolatedNetworkOfferingForVpcNetworksWithInternalLB) == null) {
                    offering = _configMgr.createNetworkOffering(NetworkOffering.DefaultIsolatedNetworkOfferingForVpcNetworksWithInternalLB,
                            "Offering for Isolated VPC networks with Internal Lb support", TrafficType.Guest, null, false, Availability.Optional, null, internalLbOffProviders,
                            true, Network.GuestType.Isolated, false, null, false, null, false, false, null, false, null, true, true, false, false, null, null, null, true, null);
                    offering.setInternalLb(true);
                    offering.setPublicLb(false);
                    _networkOfferingDao.update(offering.getId(), offering);
                }

                final Map<Network.Service, Set<Network.Provider>> netscalerServiceProviders = new HashMap<Network.Service, Set<Network.Provider>>();
                final Set<Network.Provider> vrProvider = new HashSet<Network.Provider>();
                vrProvider.add(Provider.VirtualRouter);
                final Set<Network.Provider> sgProvider = new HashSet<Network.Provider>();
                sgProvider.add(Provider.SecurityGroupProvider);
                final Set<Network.Provider> nsProvider = new HashSet<Network.Provider>();
                nsProvider.add(Provider.Netscaler);
                netscalerServiceProviders.put(Service.Dhcp, vrProvider);
                netscalerServiceProviders.put(Service.Dns, vrProvider);
                netscalerServiceProviders.put(Service.UserData, vrProvider);
                netscalerServiceProviders.put(Service.SecurityGroup, sgProvider);
                netscalerServiceProviders.put(Service.StaticNat, nsProvider);
                netscalerServiceProviders.put(Service.Lb, nsProvider);

                final Map<Service, Map<Capability, String>> serviceCapabilityMap = new HashMap<Service, Map<Capability, String>>();
                final Map<Capability, String> elb = new HashMap<Capability, String>();
                elb.put(Capability.ElasticLb, "true");
                final Map<Capability, String> eip = new HashMap<Capability, String>();
                eip.put(Capability.ElasticIp, "true");
                serviceCapabilityMap.put(Service.Lb, elb);
                serviceCapabilityMap.put(Service.StaticNat, eip);

                if (_networkOfferingDao.findByUniqueName(NetworkOffering.DefaultSharedEIPandELBNetworkOffering) == null) {
                    offering = _configMgr.createNetworkOffering(NetworkOffering.DefaultSharedEIPandELBNetworkOffering,
                            "Offering for Shared networks with Elastic IP and Elastic LB capabilities", TrafficType.Guest, null, true, Availability.Optional, null,
                            netscalerServiceProviders, true, Network.GuestType.Shared, false, null, true, serviceCapabilityMap, true, false, null, false, null, true, false, false, false, null, null, null, true, null);
                    offering.setDedicatedLB(false);
                    _networkOfferingDao.update(offering.getId(), offering);
                }

                _networkOfferingDao.persistDefaultL2NetworkOfferings();
            }
        });

        AssignIpAddressSearch = _ipAddressDao.createSearchBuilder();
        AssignIpAddressSearch.and("dc", AssignIpAddressSearch.entity().getDataCenterId(), Op.EQ);
        AssignIpAddressSearch.and("allocated", AssignIpAddressSearch.entity().getAllocatedTime(), Op.NULL);
        AssignIpAddressSearch.and("vlanId", AssignIpAddressSearch.entity().getVlanId(), Op.IN);
        final SearchBuilder<VlanVO> vlanSearch = _vlanDao.createSearchBuilder();
        vlanSearch.and("type", vlanSearch.entity().getVlanType(), Op.EQ);
        vlanSearch.and("networkId", vlanSearch.entity().getNetworkId(), Op.EQ);
        AssignIpAddressSearch.join("vlan", vlanSearch, vlanSearch.entity().getId(), AssignIpAddressSearch.entity().getVlanId(), JoinType.INNER);
        AssignIpAddressSearch.done();

        AssignIpAddressFromPodVlanSearch = _ipAddressDao.createSearchBuilder();
        AssignIpAddressFromPodVlanSearch.and("dc", AssignIpAddressFromPodVlanSearch.entity().getDataCenterId(), Op.EQ);
        AssignIpAddressFromPodVlanSearch.and("allocated", AssignIpAddressFromPodVlanSearch.entity().getAllocatedTime(), Op.NULL);
        AssignIpAddressFromPodVlanSearch.and("vlanId", AssignIpAddressFromPodVlanSearch.entity().getVlanId(), Op.IN);

        final SearchBuilder<VlanVO> podVlanSearch = _vlanDao.createSearchBuilder();
        podVlanSearch.and("type", podVlanSearch.entity().getVlanType(), Op.EQ);
        podVlanSearch.and("networkId", podVlanSearch.entity().getNetworkId(), Op.EQ);
        final SearchBuilder<PodVlanMapVO> podVlanMapSB = _podVlanMapDao.createSearchBuilder();
        podVlanMapSB.and("podId", podVlanMapSB.entity().getPodId(), Op.EQ);
        AssignIpAddressFromPodVlanSearch.join("podVlanMapSB", podVlanMapSB, podVlanMapSB.entity().getVlanDbId(), AssignIpAddressFromPodVlanSearch.entity().getVlanId(),
                JoinType.INNER);
        AssignIpAddressFromPodVlanSearch.join("vlan", podVlanSearch, podVlanSearch.entity().getId(), AssignIpAddressFromPodVlanSearch.entity().getVlanId(), JoinType.INNER);

        AssignIpAddressFromPodVlanSearch.done();

        _executor = Executors.newScheduledThreadPool(1, new NamedThreadFactory("Network-Scavenger"));

        _agentMgr.registerForHostEvents(this, true, false, true);

        Network.State.getStateMachine().registerListener(new NetworkStateListener(_configDao));

        logger.info("Network Manager is configured.");

        return true;
    }

    @Override
    public boolean start() {
        final int netGcInterval = NumbersUtil.parseInt(_configDao.getValue(NetworkGcInterval.key()), 60);
        logger.info("Network Manager will run the NetworkGarbageCollector every '{}' seconds.", netGcInterval);

        _executor.scheduleWithFixedDelay(new NetworkGarbageCollector(), netGcInterval, netGcInterval, TimeUnit.SECONDS);
        return true;
    }

    @Override
    public boolean stop() {
        return true;
    }

    protected NetworkOrchestrator() {
        setStateMachine();
    }

    private void updateRouterIpInNetworkDetails(Long networkId, String routerIp, String routerIpv6) {
        if (StringUtils.isNotBlank(routerIp)) {
            networkDetailsDao.addDetail(networkId, ApiConstants.ROUTER_IP, routerIp, true);
        }
        if (StringUtils.isNotBlank(routerIpv6)) {
            networkDetailsDao.addDetail(networkId, ApiConstants.ROUTER_IPV6, routerIpv6, true);
        }
    }

    @Override
    public List<? extends Network> setupNetwork(final Account owner, final NetworkOffering offering, final DeploymentPlan plan, final String name, final String displayText, final boolean isDefault)
            throws ConcurrentOperationException {
        return setupNetwork(owner, offering, null, plan, name, displayText, false, null, null, null, null, true);
    }

    @Override
    @DB
    public List<? extends Network> setupNetwork(final Account owner, final NetworkOffering offering, final Network predefined, final DeploymentPlan plan, final String name,
                                                final String displayText, final boolean errorIfAlreadySetup, final Long domainId, final ACLType aclType, final Boolean subdomainAccess, final Long vpcId,
                                                final Boolean isDisplayNetworkEnabled) throws ConcurrentOperationException {

        final Account locked = _accountDao.acquireInLockTable(owner.getId());
        if (locked == null) {
            throw new ConcurrentOperationException("Unable to acquire lock on " + owner);
        }

        try {
            if (predefined == null
                    || offering.getTrafficType() != TrafficType.Guest && predefined.getCidr() == null && predefined.getBroadcastUri() == null && !(predefined
                    .getBroadcastDomainType() == BroadcastDomainType.Vlan || predefined.getBroadcastDomainType() == BroadcastDomainType.Lswitch || predefined
                    .getBroadcastDomainType() == BroadcastDomainType.Vxlan)) {
                final List<NetworkVO> configs = _networksDao.listBy(owner.getId(), offering.getId(), plan.getDataCenterId());
                if (!configs.isEmpty()) {
                    return existingConfiguration(offering, configs, errorIfAlreadySetup);
                }
            }

            final List<NetworkVO> networks = new ArrayList<NetworkVO>();

            long related = -1;

            for (final NetworkGuru guru : networkGurus) {
                final Network network = guru.design(offering, plan, predefined, name, vpcId, owner);
                if (network == null) {
                    continue;
                }

                if (network.getId() != -1) {
                    if (network instanceof NetworkVO) {
                        networks.add((NetworkVO) network);
                    } else {
                        networks.add(_networksDao.findById(network.getId()));
                    }
                    continue;
                }

                final long id = _networksDao.getNextInSequence(Long.class, "id");
                if (related == -1) {
                    related = id;
                }

                final long relatedFile = related;
                Transaction.execute(new TransactionCallbackNoReturn() {
                    @Override
                    public void doInTransactionWithoutResult(final TransactionStatus status) {
                        final NetworkVO vo = getNetworkVO(id, offering, plan, predefined,
                                network, guru, owner, name, displayText,relatedFile, aclType,vpcId, isDisplayNetworkEnabled);
                        final NetworkVO networkPersisted = _networksDao.persist(vo, vo.getGuestType() == Network.GuestType.Isolated,
                                finalizeServicesAndProvidersForNetwork(offering, plan.getPhysicalNetworkId()));
                        networks.add(networkPersisted);
                        if (network.getPvlanType() != null) {
                            NetworkDetailVO detailVO = new NetworkDetailVO(networkPersisted.getId(), ApiConstants.ISOLATED_PVLAN_TYPE, network.getPvlanType().toString(), true);
                            networkDetailsDao.persist(detailVO);
                        }

                        updateRouterIpInNetworkDetails(networkPersisted.getId(), network.getRouterIp(), network.getRouterIpv6());

                        if (predefined instanceof NetworkVO && guru instanceof NetworkGuruAdditionalFunctions) {
                            final NetworkGuruAdditionalFunctions functions = (NetworkGuruAdditionalFunctions) guru;
                            functions.finalizeNetworkDesign(networkPersisted.getId(), ((NetworkVO) predefined).getVlanIdAsUUID());
                        }

                        if (domainId != null && aclType == ACLType.Domain) {
                            _networksDao.addDomainToNetwork(id, domainId, subdomainAccess == null || subdomainAccess);
                        }
                    }
                });
                guru.setup(network, relatedFile);
            }

            if (networks.isEmpty()) {
                // see networkOfferingVO.java
                final CloudRuntimeException ex = new CloudRuntimeException("Unable to convert network offering with specified id to network profile");
                ex.addProxyObject(offering.getUuid(), "offeringId");
                throw ex;
            }

            return networks;
        } finally {
            logger.debug("Releasing lock for {}", locked);
            _accountDao.releaseFromLockTable(locked.getId());
        }
    }

    @NotNull
    private static NetworkVO getNetworkVO(long id, final NetworkOffering offering, final DeploymentPlan plan, final Network predefined,
                                          Network network, final NetworkGuru guru, final Account owner,
                                          final String name, final String displayText, long relatedFile, final ACLType aclType,
                                          final Long vpcId, final Boolean isDisplayNetworkEnabled) {
        final NetworkVO vo = new NetworkVO(id, network, offering.getId(), guru.getName(), owner.getDomainId(), owner.getId(),
                relatedFile, name, displayText, predefined.getNetworkDomain(), offering.getGuestType(),
                plan.getDataCenterId(), plan.getPhysicalNetworkId(), aclType, offering.isSpecifyIpRanges(),
                vpcId, offering.isRedundantRouter(), predefined.getExternalId());
        vo.setDisplayNetwork(isDisplayNetworkEnabled == null || isDisplayNetworkEnabled);
        vo.setStrechedL2Network(offering.isSupportingStrechedL2());
        return vo;
    }

    private List<? extends Network> existingConfiguration(final NetworkOffering offering, List<NetworkVO> configs,
                                                          final boolean errorIfAlreadySetup) {
        logger.debug("Found existing network configuration for offering {}: {}", offering, configs.get(0));

        if (errorIfAlreadySetup) {
            final InvalidParameterValueException ex = new InvalidParameterValueException(
                    "Found existing network configuration (with specified id) for offering (with specified id)");
            ex.addProxyObject(offering.getUuid(), "offeringId");
            ex.addProxyObject(configs.get(0).getUuid(), "networkConfigId");
            throw ex;
        } else {
            return configs;
        }
    }

    @Override
    @DB
    public void allocate(final VirtualMachineProfile vm, final LinkedHashMap<? extends Network, List<? extends NicProfile>> networks, final Map<String, Map<Integer, String>> extraDhcpOptions) throws InsufficientCapacityException,
            ConcurrentOperationException {

        logger.trace("allocating networks for {}(template {}); {} networks", vm.getInstanceName(), vm.getTemplate().getUuid(), networks.size());
        int deviceId = 0;
        int size;
        size = determineNumberOfNicsRequired(vm, networks);

        final boolean[] deviceIds = new boolean[size];
        Arrays.fill(deviceIds, false);

        List<Pair<Network, NicProfile>> profilesList = getOrderedNetworkNicProfileMapping(networks);
        final List<NicProfile> nics = new ArrayList<NicProfile>(size);
        NicProfile defaultNic = null;
        Network nextNetwork = null;
        for (Pair<Network, NicProfile> networkNicPair : profilesList) {
            nextNetwork = networkNicPair.first();
            Pair<NicProfile, Integer> newDeviceInfo = addRequestedNicToNicListWithDeviceNumberAndRetrieveDefaultDevice(vm, extraDhcpOptions, networkNicPair.second(), deviceIds, deviceId, nextNetwork, nics, defaultNic);
            defaultNic = newDeviceInfo.first();
            deviceId = newDeviceInfo.second();
        }
        createExtraNics(vm,size, nics, nextNetwork);

        if (nics.size() == 1) {
            nics.get(0).setDefaultNic(true);
        }
    }

    /**
     * Method to check and add devices to the nic list and update the info
     */
    private Pair<NicProfile, Integer> addRequestedNicToNicListWithDeviceNumberAndRetrieveDefaultDevice(VirtualMachineProfile vm, Map<String, Map<Integer, String>> extraDhcpOptions,
                                                                                                       NicProfile requested, boolean[] deviceIds, int deviceId, Network nextNetwork, List<NicProfile> nics, NicProfile defaultNic)
            throws InsufficientAddressCapacityException, InsufficientVirtualNetworkCapacityException {
        Pair<NicProfile, Integer> rc = new Pair<>(null, null);
        Boolean isDefaultNic = false;
        if (vm != null && requested != null && requested.isDefaultNic()) {
            isDefaultNic = true;
        }

        while (deviceIds[deviceId] && deviceId < deviceIds.length) {
            deviceId++;
        }

        final Pair<NicProfile, Integer> vmNicPair = allocateNic(requested, nextNetwork, isDefaultNic, deviceId, vm);
        NicProfile vmNic = null;
        if (vmNicPair != null) {
            vmNic = vmNicPair.first();
            if (vmNic == null) {
                return rc;
            }
            deviceId = vmNicPair.second();
        }

        final int devId = vmNic.getDeviceId();
        if (devId >= deviceIds.length) {
            throw new IllegalArgumentException("Device id for nic is too large: " + vmNic);
        }
        if (deviceIds[devId]) {
            throw new IllegalArgumentException("Conflicting device id for two different nics: " + vmNic);
        }

        deviceIds[devId] = true;

        if (vmNic.isDefaultNic()) {
            if (defaultNic != null) {
                throw new IllegalArgumentException("You cannot specify two nics as default nics: nic 1 = " + defaultNic + "; nic 2 = " + vmNic);
            }
            defaultNic = vmNic;
        }

        nics.add(vmNic);
        vm.addNic(vmNic);
        saveExtraDhcpOptions(nextNetwork.getUuid(), vmNic.getId(), extraDhcpOptions);
        rc.first(defaultNic);
        rc.second(deviceId);
        return rc;
    }

    /**
     * Method to get oredered list of Network and NicProfile pair
     * @return ordered list of Network and NicProfile pair
     * @param networks the map od networks to nic profiles list
     */
    private List<Pair<Network, NicProfile>> getOrderedNetworkNicProfileMapping(final LinkedHashMap<? extends Network, List<? extends NicProfile>> networks) {
        List<Pair<Network, NicProfile>> profilesList = new ArrayList<>();
        for (final Map.Entry<? extends Network, List<? extends NicProfile>> network : networks.entrySet()) {
            List<? extends NicProfile> requestedProfiles = network.getValue();
            if (requestedProfiles == null) {
                requestedProfiles = new ArrayList<NicProfile>();
            }
            if (requestedProfiles.isEmpty()) {
                requestedProfiles.add(null);
            }
            for (final NicProfile requested : requestedProfiles) {
                profilesList.add(new Pair<Network, NicProfile>(network.getKey(), requested));
            }
        }
        profilesList.sort(new Comparator<Pair<Network, NicProfile>>() {
            @Override
            public int compare(Pair<Network, NicProfile> pair1, Pair<Network, NicProfile> pair2) {
                int profile1Order = Integer.MAX_VALUE;
                int profile2Order = Integer.MAX_VALUE;
                if (pair1 != null && pair1.second() != null && pair1.second().getOrderIndex() != null) {
                    profile1Order = pair1.second().getOrderIndex();
                }
                if (pair2 != null && pair2.second() != null && pair2.second().getOrderIndex() != null) {
                    profile2Order = pair2.second().getOrderIndex();
                }
                return profile1Order - profile2Order;
            }
        });
        return profilesList;
    }

    /**
     * private transaction method to run over the objects and determine nic requirements
     * @return the total numer of nics required
     */
    private int determineNumberOfNicsRequired(final VirtualMachineProfile vm, final LinkedHashMap<? extends Network, List<? extends NicProfile>> networks) {
        int size = 0;
        for (final Network ntwk : networks.keySet()) {
            final List<? extends NicProfile> profiles = networks.get(ntwk);
            if (profiles != null && !profiles.isEmpty()) {
                size = size + profiles.size();
            } else {
                size = size + 1;
            }
        }

        List<OVFNetworkTO> netprereqs = templateDeployAsIsDetailsDao.listNetworkRequirementsByTemplateId(vm.getTemplate().getId());
        if (size < netprereqs.size()) {
            size = netprereqs.size();
        }
        return size;
    }

    /**
     * Method to add nics as required
     * @param size the number needed
     * @param nics the list of nics present
     * @param finalNetwork the network to add the nics to
     * @throws InsufficientVirtualNetworkCapacityException great
     * @throws InsufficientAddressCapacityException also magnificent, as the name suggests
     */
    private void createExtraNics(final VirtualMachineProfile vm, int size, List<NicProfile> nics, Network finalNetwork) throws InsufficientVirtualNetworkCapacityException, InsufficientAddressCapacityException {
        if (nics.size() != size) {
            logger.warn("Number of nics {} doesn't match number of requested nics {}", nics.size(), size);
            if (nics.size() > size) {
                throw new CloudRuntimeException("Number of nics " + nics.size() + " doesn't match number of requested networks " + size);
            } else {
                if (finalNetwork == null) {
                    throw new CloudRuntimeException(String.format("can not assign network to %d remaining required NICs", size - nics.size()));
                }
                // create extra
                for (int extraNicNum = nics.size(); extraNicNum < size; extraNicNum++) {
                    final Pair<NicProfile, Integer> vmNicPair = allocateNic(new NicProfile(), finalNetwork, false, extraNicNum, vm);
                }
            }
        }
    }

    @Override
    public void saveExtraDhcpOptions(final String networkUuid, final Long nicId, final Map<String, Map<Integer, String>> extraDhcpOptionMap) {

        if (extraDhcpOptionMap != null) {
            Map<Integer, String> extraDhcpOption = extraDhcpOptionMap.get(networkUuid);
            if (extraDhcpOption != null) {
                List<NicExtraDhcpOptionVO> nicExtraDhcpOptionList = new LinkedList<>();

                for (Integer code : extraDhcpOption.keySet()) {
                    Dhcp.DhcpOptionCode.valueOfInt(code); //check if code is supported or not.
                    NicExtraDhcpOptionVO nicExtraDhcpOptionVO = new NicExtraDhcpOptionVO(nicId, code, extraDhcpOption.get(code));
                    nicExtraDhcpOptionList.add(nicExtraDhcpOptionVO);
                }
                _nicExtraDhcpOptionDao.saveExtraDhcpOptions(nicExtraDhcpOptionList);
            }
        }
    }

    @DB
    @Override
    public Pair<NicProfile, Integer> allocateNic(final NicProfile requested, final Network network, final Boolean isDefaultNic, int deviceId, final VirtualMachineProfile vm)
            throws InsufficientVirtualNetworkCapacityException, InsufficientAddressCapacityException, ConcurrentOperationException {

        final NetworkVO ntwkVO = _networksDao.findById(network.getId());
        logger.debug("Allocating nic for vm {} in network {} with requested profile {}", vm.getVirtualMachine(), network, requested);
        final NetworkGuru guru = AdapterBase.getAdapterByName(networkGurus, ntwkVO.getGuruName());

        if (requested != null && requested.getMode() == null) {
            requested.setMode(network.getMode());
        }
        final NicProfile profile = guru.allocate(network, requested, vm);
        if (profile == null) {
            return null;
        }

        if (isNicAllocatedForNsxPublicNetworkOnVR(network, profile, vm)) {
            String guruName = "NsxPublicNetworkGuru";
            NetworkGuru nsxGuru = AdapterBase.getAdapterByName(networkGurus, guruName);
            nsxGuru.allocate(network, profile, vm);
        }

        if (isDefaultNic != null) {
            profile.setDefaultNic(isDefaultNic);
        }

        if (requested != null && requested.getMode() == null) {
            profile.setMode(requested.getMode());
        } else {
            profile.setMode(network.getMode());
        }

        NicVO vo = new NicVO(guru.getName(), vm.getId(), network.getId(), vm.getType());

        DataCenterVO dcVo = _dcDao.findById(network.getDataCenterId());
        if (dcVo.getNetworkType() == NetworkType.Basic) {
            configureNicProfileBasedOnRequestedIp(requested, profile, network);
        }

        deviceId = applyProfileToNic(vo, profile, deviceId);
        vo = _nicDao.persist(vo);

        final Integer networkRate = _networkModel.getNetworkRate(network.getId(), vm.getId());
        final NicProfile vmNic = new NicProfile(vo, network, vo.getBroadcastUri(), vo.getIsolationUri(), networkRate, _networkModel.isSecurityGroupSupportedInNetwork(network),
                _networkModel.getNetworkTag(vm.getHypervisorType(), network));
        if (vm.getType() == Type.DomainRouter) {
            Pair<NetworkVO, VpcVO> networks = getGuestNetworkRouterAndVpcDetails(vm.getId());
            setMtuDetailsInVRNic(networks, network, vo);
            _nicDao.update(vo.getId(), vo);
            setMtuInVRNicProfile(networks, network.getTrafficType(), vmNic);
        }
        return new Pair<NicProfile, Integer>(vmNic, Integer.valueOf(deviceId));
    }

    private boolean isNicAllocatedForNsxPublicNetworkOnVR(Network network, NicProfile requested, VirtualMachineProfile vm) {
        if (ObjectUtils.anyNull(network, requested, vm)) {
            return false;
        }
        boolean isVirtualRouter = vm.getType() == Type.DomainRouter;
        boolean isPublicTraffic = network.getTrafficType() == TrafficType.Public;
        if (!isVirtualRouter || !isPublicTraffic || requested.getIPv4Address() == null) {
            return false;
        }
        long dataCenterId = vm.getVirtualMachine().getDataCenterId();
        if (nsxProviderDao.findByZoneId(dataCenterId) == null) {
            return false;
        }

        Long vpcId = _ipAddressDao.findByIp(requested.getIPv4Address()).getVpcId();
        List<IPAddressVO> ips = _ipAddressDao.listByAssociatedVpc(vpcId, true);

        if (CollectionUtils.isEmpty(ips)) {
            return false;
        }
        ips = ips.stream().filter(x -> !x.getAddress().addr().equals(requested.getIPv4Address())).collect(Collectors.toList());
        IPAddressVO ip = ips.get(0);
        VlanDetailsVO vlanDetail = vlanDetailsDao.findDetail(ip.getVlanId(), ApiConstants.NSX_DETAIL_KEY);
        if (vlanDetail == null) {
            return false;
        }
        boolean isForNsx = vlanDetail.getValue().equalsIgnoreCase("true");
        return isForNsx && !ip.isForSystemVms();
    }

    private void setMtuDetailsInVRNic(final Pair<NetworkVO, VpcVO> networks, Network network, NicVO vo) {
        if (TrafficType.Public == network.getTrafficType()) {
            if (networks == null) {
                return;
            }
            NetworkVO networkVO = networks.first();
            VpcVO vpcVO = networks.second();
            if (vpcVO != null) {
                vo.setMtu(vpcVO.getPublicMtu());
            } else {
                vo.setMtu(networkVO.getPublicMtu());
            }
        } else if (TrafficType.Guest == network.getTrafficType()) {
            vo.setMtu(network.getPrivateMtu());
        }
    }

    private void setMtuInVRNicProfile(final Pair<NetworkVO, VpcVO> networks, TrafficType trafficType, NicProfile vmNic) {
        if (networks == null) {
            return;
        }
        NetworkVO networkVO = networks.first();
        VpcVO vpcVO = networks.second();
        if (networkVO != null) {
            if (TrafficType.Public == trafficType) {
                if (vpcVO != null) {
                    vmNic.setMtu(vpcVO.getPublicMtu());
                } else {
                    vmNic.setMtu(networkVO.getPublicMtu());
                }
            } else if (TrafficType.Guest == trafficType) {
                vmNic.setMtu(networkVO.getPrivateMtu());
            }
        }
    }

    private Pair<NetworkVO, VpcVO> getGuestNetworkRouterAndVpcDetails(long routerId) {
        List<DomainRouterJoinVO> routerVo = routerJoinDao.getRouterByIdAndTrafficType(routerId, TrafficType.Guest);
        if (routerVo.isEmpty()) {
            routerVo = routerJoinDao.getRouterByIdAndTrafficType(routerId, TrafficType.Public);
            if (routerVo.isEmpty()) {
                return null;
            }
        }
        DomainRouterJoinVO guestRouterDetails = routerVo.get(0);
        VpcVO vpc = null;
        if (guestRouterDetails.getVpcId() != 0)  {
            vpc = _entityMgr.findById(VpcVO.class, guestRouterDetails.getVpcId());
        }
        long networkId = guestRouterDetails.getNetworkId();
        return new Pair<>(_networksDao.findById(networkId), vpc);
    }

    /**
     * If the requested IPv4 address from the NicProfile was configured then it configures the IPv4 address, Netmask and Gateway to deploy the VM with the requested IP.
     */
    protected void configureNicProfileBasedOnRequestedIp(NicProfile requestedNicProfile, NicProfile nicProfile, Network network) {
        if (requestedNicProfile == null) {
            return;
        }
        String requestedIpv4Address = requestedNicProfile.getRequestedIPv4();
        if (requestedIpv4Address == null) {
            return;
        }
        if (!NetUtils.isValidIp4(requestedIpv4Address)) {
            throw new InvalidParameterValueException(String.format("The requested [IPv4 address='%s'] is not a valid IP address", requestedIpv4Address));
        }

        VlanVO vlanVo = _vlanDao.findByNetworkIdAndIpv4(network.getId(), requestedIpv4Address);
        if (vlanVo == null) {
            throw new InvalidParameterValueException(String.format("Trying to configure a Nic with the requested [IPv4='%s'] but cannot find a Vlan for the [network id='%s']",
                    requestedIpv4Address, network.getId()));
        }

        String ipv4Gateway = vlanVo.getVlanGateway();
        String ipv4Netmask = vlanVo.getVlanNetmask();

        if (!NetUtils.isValidIp4(ipv4Gateway)) {
            throw new InvalidParameterValueException(String.format("The [IPv4Gateway='%s'] from [VlanId='%s'] is not valid", ipv4Gateway, vlanVo.getId()));
        }
        if (!NetUtils.isValidIp4Netmask(ipv4Netmask)) {
            throw new InvalidParameterValueException(String.format("The [IPv4Netmask='%s'] from [VlanId='%s'] is not valid", ipv4Netmask, vlanVo.getId()));
        }

        acquireLockAndCheckIfIpv4IsFree(network, requestedIpv4Address);

        nicProfile.setIPv4Address(requestedIpv4Address);
        nicProfile.setIPv4Gateway(ipv4Gateway);
        nicProfile.setIPv4Netmask(ipv4Netmask);

        if (nicProfile.getMacAddress() == null) {
            try {
                String macAddress = _networkModel.getNextAvailableMacAddressInNetwork(network.getId());
                nicProfile.setMacAddress(macAddress);
            } catch (InsufficientAddressCapacityException e) {
                throw new CloudRuntimeException(String.format("Cannot get next available mac address in [network id='%s']", network.getId()), e);
            }
        }
    }

    /**
     * Acquires lock in "user_ip_address" and checks if the requested IPv4 address is Free.
     */
    protected void acquireLockAndCheckIfIpv4IsFree(Network network, String requestedIpv4Address) {
        IPAddressVO ipVO = _ipAddressDao.findByIpAndSourceNetworkId(network.getId(), requestedIpv4Address);
        if (ipVO == null) {
            throw new InvalidParameterValueException(
                    String.format("Cannot find IPAddressVO for guest [IPv4 address='%s'] and [network id='%s']", requestedIpv4Address, network.getId()));
        }
        try {
            IPAddressVO lockedIpVO = _ipAddressDao.acquireInLockTable(ipVO.getId());
            validateLockedRequestedIp(ipVO, lockedIpVO);
            lockedIpVO.setState(IPAddressVO.State.Allocated);
            _ipAddressDao.update(lockedIpVO.getId(), lockedIpVO);
        } finally {
            _ipAddressDao.releaseFromLockTable(ipVO.getId());
        }
    }

    /**
     * Validates the locked IP, throwing an exception if the locked IP is null or the locked IP is not in 'Free' state.
     */
    protected void validateLockedRequestedIp(IPAddressVO ipVO, IPAddressVO lockedIpVO) {
        if (lockedIpVO == null) {
            throw new InvalidParameterValueException(String.format("Cannot acquire guest [IPv4 address='%s'] as it was removed while acquiring lock", ipVO.getAddress()));
        }
        if (lockedIpVO.getState() != IPAddressVO.State.Free) {
            throw new InvalidParameterValueException(
                    String.format("Cannot acquire guest [IPv4 address='%s']; The Ip address is in [state='%s']", ipVO.getAddress(), lockedIpVO.getState().toString()));
        }
    }

    protected Integer applyProfileToNic(final NicVO vo, final NicProfile profile, Integer deviceId) {
        if (profile.getDeviceId() != null) {
            vo.setDeviceId(profile.getDeviceId());
        } else if (deviceId != null) {
            vo.setDeviceId(deviceId++);
        }

        if (profile.getReservationStrategy() != null) {
            vo.setReservationStrategy(profile.getReservationStrategy());
        }

        vo.setDefaultNic(profile.isDefaultNic());

        vo.setIPv4Address(profile.getIPv4Address());
        vo.setAddressFormat(profile.getFormat());

        if (profile.getMacAddress() != null) {
            vo.setMacAddress(profile.getMacAddress());
        }

        vo.setMode(profile.getMode());
        vo.setIPv4Netmask(profile.getIPv4Netmask());
        vo.setIPv4Gateway(profile.getIPv4Gateway());

        if (profile.getBroadCastUri() != null) {
            vo.setBroadcastUri(profile.getBroadCastUri());
        }

        if (profile.getIsolationUri() != null) {
            vo.setIsolationUri(profile.getIsolationUri());
        }

        vo.setState(Nic.State.Allocated);

        vo.setIPv6Address(profile.getIPv6Address());
        vo.setIPv6Gateway(profile.getIPv6Gateway());
        vo.setIPv6Cidr(profile.getIPv6Cidr());

        return deviceId;
    }

    protected void applyProfileToNicForRelease(final NicVO vo, final NicProfile profile) {
        vo.setIPv4Gateway(profile.getIPv4Gateway());
        vo.setAddressFormat(profile.getFormat());
        vo.setIPv4Address(profile.getIPv4Address());
        vo.setIPv6Address(profile.getIPv6Address());
        vo.setMacAddress(profile.getMacAddress());
        if (profile.getReservationStrategy() != null) {
            vo.setReservationStrategy(profile.getReservationStrategy());
        }
        vo.setBroadcastUri(profile.getBroadCastUri());
        vo.setIsolationUri(profile.getIsolationUri());
        vo.setIPv4Netmask(profile.getIPv4Netmask());
    }

    protected void applyProfileToNetwork(final NetworkVO network, final NetworkProfile profile) {
        network.setBroadcastUri(profile.getBroadcastUri());
        network.setDns1(profile.getDns1());
        network.setDns2(profile.getDns2());
        network.setPhysicalNetworkId(profile.getPhysicalNetworkId());
    }

    protected NicTO toNicTO(final NicVO nic, final NicProfile profile, final NetworkVO config) {
        final NicTO to = new NicTO();
        to.setDeviceId(nic.getDeviceId());
        to.setBroadcastType(config.getBroadcastDomainType());
        to.setType(config.getTrafficType());
        to.setIp(nic.getIPv4Address());
        to.setNetmask(nic.getIPv4Netmask());
        to.setMac(nic.getMacAddress());
        to.setDns1(profile.getIPv4Dns1());
        to.setDns2(profile.getIPv4Dns2());
        if (nic.getIPv4Gateway() != null) {
            to.setGateway(nic.getIPv4Gateway());
        } else {
            to.setGateway(config.getGateway());
        }
        if (nic.getVmType() != VirtualMachine.Type.User) {
            to.setPxeDisable(true);
        }
        to.setDefaultNic(nic.isDefaultNic());
        to.setBroadcastUri(nic.getBroadcastUri());
        to.setIsolationuri(nic.getIsolationUri());
        if (profile != null) {
            to.setDns1(profile.getIPv4Dns1());
            to.setDns2(profile.getIPv4Dns2());
        }

        final Integer networkRate = _networkModel.getNetworkRate(config.getId(), null);
        to.setNetworkRateMbps(networkRate);

        to.setUuid(config.getUuid());

        return to;
    }

    boolean isNetworkImplemented(final NetworkVO network) {
        final Network.State state = network.getState();
        final NetworkOfferingVO offeringVO = _networkOfferingDao.findById(network.getNetworkOfferingId());
        if (state == Network.State.Implemented) {
            return true;
        } else if (state == Network.State.Setup) {
            final DataCenterVO zone = _dcDao.findById(network.getDataCenterId());
            if ((!isSharedNetworkOfferingWithServices(network.getNetworkOfferingId()) && !offeringVO.isPersistent()) || zone.getNetworkType() == NetworkType.Basic) {
                return true;
            }
        }
        return false;
    }

    Pair<NetworkGuru, NetworkVO> implementNetwork(final long networkId, final DeployDestination dest, final ReservationContext context, final boolean isRouter) throws ConcurrentOperationException,
            ResourceUnavailableException, InsufficientCapacityException {
        Pair<NetworkGuru, NetworkVO> implemented = null;
        if (!isRouter) {
            implemented = implementNetwork(networkId, dest, context);
        } else {
            // At the time of implementing network (using implementNetwork() method), if the VR needs to be deployed then
            // it follows the same path of regular VM deployment. This leads to a nested call to implementNetwork() while
            // preparing VR nics. This flow creates issues in dealing with network state transitions. The original call
            // puts network in "Implementing" state and then the nested call again tries to put it into same state resulting
            // in issues. In order to avoid it, implementNetwork() call for VR is replaced with below code.
            final NetworkVO network = _networksDao.findById(networkId);
            final NetworkGuru guru = AdapterBase.getAdapterByName(networkGurus, network.getGuruName());
            implemented = new Pair<NetworkGuru, NetworkVO>(guru, network);
        }
        return implemented;
    }

    /**
     * Creates a dummy NicTO object which is used by the respective hypervisors to setup network elements / resources
     * - bridges(KVM), VLANs(Xen) and portgroups(VMWare) for L2 network
     */
    private NicTO createNicTOFromNetworkAndOffering(NetworkVO networkVO, NetworkOfferingVO networkOfferingVO, HostVO hostVO) {
        NicTO to = new NicTO();
        to.setName(_networkModel.getNetworkTag(hostVO.getHypervisorType(), networkVO));
        to.setBroadcastType(networkVO.getBroadcastDomainType());
        to.setType(networkVO.getTrafficType());
        to.setBroadcastUri(networkVO.getBroadcastUri());
        to.setIsolationuri(networkVO.getBroadcastUri());
        to.setNetworkRateMbps(_configMgr.getNetworkOfferingNetworkRate(networkOfferingVO.getId(), networkVO.getDataCenterId()));
        to.setSecurityGroupEnabled(_networkModel.isSecurityGroupSupportedInNetwork(networkVO));
        return to;
    }

    private Pair<Boolean, NicTO> isNtwConfiguredInCluster(HostVO hostVO, Map<Long, List<Long>> clusterToHostsMap, NetworkVO networkVO, NetworkOfferingVO networkOfferingVO) {
        Long clusterId = hostVO.getClusterId();
        List<Long> hosts = clusterToHostsMap.get(clusterId);
        if (hosts == null) {
            hosts = new ArrayList<>();
        }
        if (hostVO.getHypervisorType() == HypervisorType.KVM || hostVO.getHypervisorType() == HypervisorType.XenServer) {
            hosts.add(hostVO.getId());
            clusterToHostsMap.put(clusterId, hosts);
            return new Pair<>(false, createNicTOFromNetworkAndOffering(networkVO, networkOfferingVO, hostVO));
        }
        if (hosts != null && !hosts.isEmpty()) {
            return new Pair<>(true, createNicTOFromNetworkAndOffering(networkVO, networkOfferingVO, hostVO));
        }
        hosts.add(hostVO.getId());
        clusterToHostsMap.put(clusterId, hosts);
        return new Pair<>(false, createNicTOFromNetworkAndOffering(networkVO, networkOfferingVO, hostVO));
    }

    private void setupPersistentNetwork(NetworkVO network, NetworkOfferingVO offering, Long dcId) throws AgentUnavailableException, OperationTimedoutException {
        List<ClusterVO> clusterVOs = clusterDao.listClustersByDcId(dcId);
        List<HostVO> hosts = resourceManager.listAllUpAndEnabledHostsInOneZoneByType(Host.Type.Routing, dcId);
        Map<Long, List<Long>> clusterToHostsMap = new HashMap<>();

        for (HostVO host : hosts) {
            try {
                Pair<Boolean, NicTO> networkCfgStateAndDetails = isNtwConfiguredInCluster(host, clusterToHostsMap, network, offering);
                if (networkCfgStateAndDetails.first()) {
                    continue;
                }
                NicTO to = networkCfgStateAndDetails.second();
                SetupPersistentNetworkCommand cmd = new SetupPersistentNetworkCommand(to);
                final SetupPersistentNetworkAnswer answer = (SetupPersistentNetworkAnswer) _agentMgr.send(host.getId(), cmd);

                if (answer == null) {
                    logger.warn("Unable to get an answer to the SetupPersistentNetworkCommand from agent: {}", host.getId());
                    clusterToHostsMap.get(host.getClusterId()).remove(host.getId());
                    continue;
                }

                if (!answer.getResult()) {
                    logger.warn("Unable to setup agent {} due to {}", host.getId(), answer.getDetails());
                    clusterToHostsMap.get(host.getClusterId()).remove(host.getId());
                }
            } catch (Exception e) {
                logger.warn("Failed to connect to host: {}", host.getName());
            }
        }
        if (clusterToHostsMap.keySet().size() != clusterVOs.size()) {
            logger.warn("Hosts on all clusters may not have been configured with network devices.");
        }
    }

    private boolean networkMeetsPersistenceCriteria(NetworkVO network, NetworkOfferingVO offering, boolean cleanup) {
        boolean criteriaMet = offering.isPersistent() &&
                (network.getBroadcastUri() != null && BroadcastDomainType.getSchemeValue(network.getBroadcastUri()) == BroadcastDomainType.Vlan);
        if (!cleanup) {
            return criteriaMet && network.getGuestType() == GuestType.L2;
        } else {
            return criteriaMet && (network.getGuestType() == GuestType.L2 || network.getGuestType() == GuestType.Isolated);
        }
    }

    @Override
    @DB
    public Pair<NetworkGuru, NetworkVO> implementNetwork(final long networkId, final DeployDestination dest, final ReservationContext context) throws ConcurrentOperationException,
            ResourceUnavailableException, InsufficientCapacityException {
        final Pair<NetworkGuru, NetworkVO> implemented = new Pair<NetworkGuru, NetworkVO>(null, null);

        NetworkVO network = _networksDao.findById(networkId);
        final NetworkGuru guru = AdapterBase.getAdapterByName(networkGurus, network.getGuruName());
        if (isNetworkImplemented(network)) {
            logger.debug("Network id={} is already implemented", networkId);
            implemented.set(guru, network);
            UsageEventUtils.publishUsageEvent(EventTypes.EVENT_NETWORK_UPDATE, network.getAccountId(), network.getDataCenterId(), network.getId(),
                    network.getName(), network.getNetworkOfferingId(), null, network.getState().name(), Network.class.getName(), network.getUuid(), true);
            return implemented;
        }

        // Acquire lock only when network needs to be implemented
        network = _networksDao.acquireInLockTable(networkId, NetworkLockTimeout.value());
        if (network == null) {
            // see NetworkVO.java
            final ConcurrentOperationException ex = new ConcurrentOperationException("Unable to acquire network configuration");
            ex.addProxyObject(_entityMgr.findById(Network.class, networkId).getUuid());
            throw ex;
        }

        logger.debug("Lock is acquired for network id {} as a part of network implement", networkId);

        try {
            if (isNetworkImplemented(network)) {
                logger.debug("Network id={} is already implemented", networkId);
                implemented.set(guru, network);
                return implemented;
            }

            logger.debug("Asking {} to implement {}", guru.getName(), network);

            final NetworkOfferingVO offering = _networkOfferingDao.findById(network.getNetworkOfferingId());

            network.setReservationId(context.getReservationId());
            if (isSharedNetworkWithServices(network)) {
                network.setState(Network.State.Implementing);
            } else {
                stateTransitTo(network, Event.ImplementNetwork);
            }

            final Network result = guru.implement(network, offering, dest, context);
            network.setCidr(result.getCidr());
            network.setBroadcastUri(result.getBroadcastUri());
            network.setGateway(result.getGateway());
            network.setMode(result.getMode());
            network.setPhysicalNetworkId(result.getPhysicalNetworkId());
            _networksDao.update(networkId, network);

            // implement network elements and re-apply all the network rules
            implementNetworkElementsAndResources(dest, context, network, offering);

            long dcId = dest.getDataCenter().getId();
            if (networkMeetsPersistenceCriteria(network, offering, false)) {
                setupPersistentNetwork(network, offering, dcId);
            }
            if (isSharedNetworkWithServices(network)) {
                network.setState(Network.State.Implemented);
            } else {
                stateTransitTo(network, Event.OperationSucceeded);
            }

            network.setRestartRequired(false);
            _networksDao.update(network.getId(), network);
            implemented.set(guru, network);
            UsageEventUtils.publishUsageEvent(EventTypes.EVENT_NETWORK_CREATE, network.getAccountId(), network.getDataCenterId(), network.getId(),
                    network.getName(), network.getNetworkOfferingId(), null, null, null, network.getState().name(), network.getUuid());
            return implemented;
        } catch (final NoTransitionException e) {
            logger.error(e.getMessage());
            return new Pair<NetworkGuru, NetworkVO>(null, null);
        } catch (final CloudRuntimeException | OperationTimedoutException e) {
            logger.error("Caught exception: {}", e.getMessage());
            return new Pair<NetworkGuru, NetworkVO>(null, null);
        } finally {
            if (implemented.first() == null) {
                logger.debug("Cleaning up because we're unable to implement the network {}", network);
                try {
                    if (isSharedNetworkWithServices(network)) {
                        network.setState(Network.State.Shutdown);
                        _networksDao.update(networkId, network);
                    } else {
                        stateTransitTo(network, Event.OperationFailed);
                    }
                } catch (final NoTransitionException e) {
                    logger.error(e.getMessage());
                }

                try {
                    shutdownNetwork(networkId, context, false);
                } catch (final Exception e) {
                    // Don't throw this exception as it would hide the original thrown exception, just log
                    logger.error("Exception caught while shutting down a network as part of a failed implementation", e);
                }
            }

            _networksDao.releaseFromLockTable(networkId);
            logger.debug("Lock is released for network id {} as a part of network implement", networkId);
        }
    }

    @Override
    public void implementNetworkElementsAndResources(final DeployDestination dest, final ReservationContext context, final Network network, final NetworkOffering offering)
            throws ConcurrentOperationException, InsufficientAddressCapacityException, ResourceUnavailableException, InsufficientCapacityException {

        // Associate a source NAT IP (if one isn't already associated with the network) if this is a
        //     1) 'Isolated' or 'Shared' guest virtual network in the advance zone
        //     2) network has sourceNat service
        //     3) network offering does not support a shared source NAT rule

        final boolean sharedSourceNat = offering.isSharedSourceNat();
        final DataCenter zone = _dcDao.findById(network.getDataCenterId());

        if (!sharedSourceNat && _networkModel.areServicesSupportedInNetwork(network.getId(), Service.SourceNat)
                && (network.getGuestType() == Network.GuestType.Isolated || network.getGuestType() == Network.GuestType.Shared && zone.getNetworkType() == NetworkType.Advanced)) {

            List<IPAddressVO> ips = null;
            final Account owner = _entityMgr.findById(Account.class, network.getAccountId());
            if (network.getVpcId() != null) {
                ips = _ipAddressDao.listByAssociatedVpc(network.getVpcId(), true);
                if (ips.isEmpty()) {
                    final Vpc vpc = _vpcMgr.getActiveVpc(network.getVpcId());
                    logger.debug("Creating a source nat ip for vpc {}", vpc);
                    _vpcMgr.assignSourceNatIpAddressToVpc(owner, vpc);
                }
            } else {
                ips = _ipAddressDao.listByAssociatedNetwork(network.getId(), true);
                if (ips.isEmpty()) {
                    logger.debug("Creating a source nat ip for network {}", network);
                    _ipAddrMgr.assignSourceNatIpAddressToGuestNetwork(owner, network);
                }
            }
        }
        // get providers to implement
        final List<Provider> providersToImplement = getNetworkProviders(network.getId());
        implementNetworkElements(dest, context, network, offering, providersToImplement);

        //Reset the extra DHCP option that may have been cleared per nic.
        List<NicVO> nicVOs = _nicDao.listByNetworkId(network.getId());
        for (NicVO nicVO : nicVOs) {
            if (nicVO.getState() == Nic.State.Reserved) {
                configureExtraDhcpOptions(network, nicVO.getId());
            }
        }

        for (final NetworkElement element : networkElements) {
            if (element instanceof AggregatedCommandExecutor && providersToImplement.contains(element.getProvider())) {
                ((AggregatedCommandExecutor) element).prepareAggregatedExecution(network, dest);
            }
        }

        try {
            // reapply all the firewall/staticNat/lb rules
            logger.debug("Reprogramming network {} as a part of network implement", network);
            if (!reprogramNetworkRules(network.getId(), CallContext.current().getCallingAccount(), network)) {
                logger.warn("Failed to re-program the network as a part of network {} implement", network);
                // see DataCenterVO.java
                final ResourceUnavailableException ex = new ResourceUnavailableException("Unable to apply network rules as a part of network " + network + " implement", DataCenter.class,
                        network.getDataCenterId());
                ex.addProxyObject(_entityMgr.findById(DataCenter.class, network.getDataCenterId()).getUuid());
                throw ex;
            }
            for (final NetworkElement element : networkElements) {
                if (element instanceof AggregatedCommandExecutor && providersToImplement.contains(element.getProvider())) {
                    if (!((AggregatedCommandExecutor) element).completeAggregatedExecution(network, dest)) {
                        logger.warn("Failed to re-program the network as a part of network {} implement due to aggregated commands execution failure!", network);
                        // see DataCenterVO.java
                        final ResourceUnavailableException ex = new ResourceUnavailableException("Unable to apply network rules as a part of network " + network + " implement", DataCenter.class,
                                network.getDataCenterId());
                        ex.addProxyObject(_entityMgr.findById(DataCenter.class, network.getDataCenterId()).getUuid());
                        throw ex;
                    }
                }
            }
        } finally {
            for (final NetworkElement element : networkElements) {
                if (element instanceof AggregatedCommandExecutor && providersToImplement.contains(element.getProvider())) {
                    ((AggregatedCommandExecutor) element).cleanupAggregatedExecution(network, dest);
                }
            }
        }
    }

    private void implementNetworkElements(final DeployDestination dest, final ReservationContext context, final Network network, final NetworkOffering offering, final List<Provider> providersToImplement)
            throws ConcurrentOperationException, ResourceUnavailableException, InsufficientCapacityException {
        for (NetworkElement element : networkElements) {
            if (providersToImplement.contains(element.getProvider())) {
                if (!_networkModel.isProviderEnabledInPhysicalNetwork(_networkModel.getPhysicalNetworkId(network), element.getProvider().getName())) {
                    // The physicalNetworkId will not get translated into a uuid by the response serializer,
                    // because the serializer would look up the NetworkVO class's table and retrieve the
                    // network id instead of the physical network id.
                    // So just throw this exception as is. We may need to TBD by changing the serializer.
                    throw new CloudRuntimeException("Service provider " + element.getProvider().getName() + " either doesn't exist or is not enabled in physical network id: "
                            + network.getPhysicalNetworkId());
                }

                logger.debug("Asking {} to implement {}", element.getName(), network);

                if (!element.implement(network, offering, dest, context)) {
                    CloudRuntimeException ex = new CloudRuntimeException("Failed to implement provider " + element.getProvider().getName() + " for network with specified id");
                    ex.addProxyObject(network.getUuid(), "networkId");
                    throw ex;
                }
            }
        }
    }

    // This method re-programs the rules/ips for existing network
    protected boolean reprogramNetworkRules(final long networkId, final Account caller, final Network network) throws ResourceUnavailableException {
        boolean success = true;

        //Apply egress rules first to effect the egress policy early on the guest traffic
        final List<FirewallRuleVO> firewallEgressRulesToApply = _firewallDao.listByNetworkPurposeTrafficType(networkId, Purpose.Firewall, FirewallRule.TrafficType.Egress);
        final NetworkOfferingVO offering = _networkOfferingDao.findById(network.getNetworkOfferingId());
        final DataCenter zone = _dcDao.findById(network.getDataCenterId());
        if (_networkModel.areServicesSupportedInNetwork(network.getId(), Service.Firewall) && _networkModel.areServicesSupportedInNetwork(network.getId(), Service.Firewall)
                && (network.getGuestType() == Network.GuestType.Isolated || network.getGuestType() == Network.GuestType.Shared && zone.getNetworkType() == NetworkType.Advanced)) {
            // add default egress rule to accept the traffic
            _firewallMgr.applyDefaultEgressFirewallRule(network.getId(), offering.isEgressDefaultPolicy(), true);
        }
        if (!_firewallMgr.applyFirewallRules(firewallEgressRulesToApply, false, caller)) {
            logger.warn("Failed to reapply firewall Egress rule(s) as a part of network id={} restart", networkId);
            success = false;
        }

        // associate all ip addresses
        if (!_ipAddrMgr.applyIpAssociations(network, false)) {
            logger.warn("Failed to apply ip addresses as a part of network id {} restart", networkId);
            success = false;
        }

        // apply static nat
        if (!_rulesMgr.applyStaticNatsForNetwork(networkId, false, caller)) {
            logger.warn("Failed to apply static nats a part of network id {} restart", networkId);
            success = false;
        }

        // apply firewall rules
        final List<FirewallRuleVO> firewallIngressRulesToApply = _firewallDao.listByNetworkPurposeTrafficType(networkId, Purpose.Firewall, FirewallRule.TrafficType.Ingress);
        if (!_firewallMgr.applyFirewallRules(firewallIngressRulesToApply, false, caller)) {
            logger.warn("Failed to reapply Ingress firewall rule(s) as a part of network id={} restart", networkId);
            success = false;
        }

        // apply port forwarding rules
        if (!_rulesMgr.applyPortForwardingRulesForNetwork(networkId, false, caller)) {
            logger.warn("Failed to reapply port forwarding rule(s) as a part of network id={} restart", networkId);
            success = false;
        }

        // apply static nat rules
        if (!_rulesMgr.applyStaticNatRulesForNetwork(networkId, false, caller)) {
            logger.warn("Failed to reapply static nat rule(s) as a part of network id={} restart", networkId);
            success = false;
        }

        // apply public load balancer rules
        if (!_lbMgr.applyLoadBalancersForNetwork(networkId, Scheme.Public)) {
            logger.warn("Failed to reapply Public load balancer rules as a part of network id={} restart", networkId);
            success = false;
        }

        // apply internal load balancer rules
        if (!_lbMgr.applyLoadBalancersForNetwork(networkId, Scheme.Internal)) {
            logger.warn("Failed to reapply internal load balancer rules as a part of network id={} restart", networkId);
            success = false;
        }

        // apply vpn rules
        final List<? extends RemoteAccessVpn> vpnsToReapply = _vpnMgr.listRemoteAccessVpns(networkId);
        if (vpnsToReapply != null) {
            for (final RemoteAccessVpn vpn : vpnsToReapply) {
                // Start remote access vpn per ip
                if (_vpnMgr.startRemoteAccessVpn(vpn.getServerAddressId(), false) == null) {
                    logger.warn("Failed to reapply vpn rules as a part of network id={} restart", networkId);
                    success = false;
                }
            }
        }

        //apply network ACLs
        if (!_networkACLMgr.applyACLToNetwork(networkId)) {
            logger.warn("Failed to reapply network ACLs as a part of  of network id={}", networkId);
            success = false;
        }

        return success;
    }

    protected boolean prepareElement(final NetworkElement element, final Network network, final NicProfile profile, final VirtualMachineProfile vmProfile, final DeployDestination dest,
                                     final ReservationContext context) throws InsufficientCapacityException, ConcurrentOperationException, ResourceUnavailableException {
        element.prepare(network, profile, vmProfile, dest, context);
        if (vmProfile.getType() == Type.User && element.getProvider() != null) {
            if (_networkModel.areServicesSupportedInNetwork(network.getId(), Service.Dhcp)
                    && _networkModel.isProviderSupportServiceInNetwork(network.getId(), Service.Dhcp, element.getProvider()) && element instanceof DhcpServiceProvider) {
                final DhcpServiceProvider sp = (DhcpServiceProvider) element;
                if (isDhcpAccrossMultipleSubnetsSupported(sp)) {
                    if (!sp.configDhcpSupportForSubnet(network, profile, vmProfile, dest, context)) {
                        return false;
                    }
                }
                if (!sp.addDhcpEntry(network, profile, vmProfile, dest, context)) {
                    return false;
                }
            }
            if (_networkModel.areServicesSupportedInNetwork(network.getId(), Service.Dns)
                    && _networkModel.isProviderSupportServiceInNetwork(network.getId(), Service.Dns, element.getProvider()) && element instanceof DnsServiceProvider) {
                final DnsServiceProvider sp = (DnsServiceProvider) element;
                if (profile.getIPv6Address() == null) {
                    if (!sp.configDnsSupportForSubnet(network, profile, vmProfile, dest, context)) {
                        return false;
                    }
                }
                if (!sp.addDnsEntry(network, profile, vmProfile, dest, context)) {
                    return false;
                }
            }
            if (_networkModel.areServicesSupportedInNetwork(network.getId(), Service.UserData)
                    && _networkModel.isProviderSupportServiceInNetwork(network.getId(), Service.UserData, element.getProvider()) && element instanceof UserDataServiceProvider) {
                final UserDataServiceProvider sp = (UserDataServiceProvider) element;
                if (!sp.addPasswordAndUserdata(network, profile, vmProfile, dest, context)) {
                    return false;
                }
            }
        }
        return true;
    }

    @Override
    public boolean canUpdateInSequence(Network network, boolean forced) {
        List<Provider> providers = getNetworkProviders(network.getId());

        //check if the there are no service provider other than virtualrouter.
        for (Provider provider : providers) {
            if (provider != Provider.VirtualRouter)
                throw new UnsupportedOperationException("Cannot update the network resources in sequence when providers other than virtualrouter are used");
        }
        //check if routers are in correct state before proceeding with the update
        List<DomainRouterVO> routers = routerDao.listByNetworkAndRole(network.getId(), VirtualRouter.Role.VIRTUAL_ROUTER);
        for (DomainRouterVO router : routers){
            if (router.getRedundantState() == VirtualRouter.RedundantState.UNKNOWN) {
                if (!forced) {
                    throw new CloudRuntimeException("Domain router: " + router.getInstanceName() + " is in unknown state, Cannot update network. set parameter forced to true for forcing an update");
                }
            }
        }
        return true;
    }

    @Override
    public List<String> getServicesNotSupportedInNewOffering(Network network, long newNetworkOfferingId) {
        NetworkOffering offering = _networkOfferingDao.findById(newNetworkOfferingId);
        List<String> services = _ntwkOfferingSrvcDao.listServicesForNetworkOffering(offering.getId());
        List<NetworkServiceMapVO> serviceMap = _ntwkSrvcDao.getServicesInNetwork(network.getId());
        List<String> servicesNotInNewOffering = new ArrayList<>();
        for (NetworkServiceMapVO serviceVO : serviceMap) {
            boolean inlist = false;
            for (String service : services) {
                if (serviceVO.getService().equalsIgnoreCase(service)) {
                    inlist = true;
                    break;
                }
            }
            if (!inlist) {
                //ignore Gateway service as this has no effect on the
                //behaviour of network.
                if (!serviceVO.getService().equalsIgnoreCase(Service.Gateway.getName()))
                    servicesNotInNewOffering.add(serviceVO.getService());
            }
        }
        return servicesNotInNewOffering;
    }

    @Override
    public void cleanupConfigForServicesInNetwork(List<String> services, final Network network) {
        long networkId = network.getId();
        Account caller = _accountDao.findById(Account.ACCOUNT_ID_SYSTEM);
        long userId = User.UID_SYSTEM;
        //remove all PF/Static Nat rules for the network
        logger.info("Services: {} are no longer supported in network: {} after applying new network offering: {} removing the related configuration",
                services, network.getUuid(), network.getNetworkOfferingId());
        if (services.contains(Service.StaticNat.getName()) || services.contains(Service.PortForwarding.getName())) {
            try {
                if (_rulesMgr.revokeAllPFStaticNatRulesForNetwork(networkId, userId, caller)) {
                    logger.debug("Successfully cleaned up portForwarding/staticNat rules for network id={}", networkId);
                } else {
                    logger.warn("Failed to release portForwarding/StaticNat rules as a part of network id={} cleanup", networkId);
                }
                if (services.contains(Service.StaticNat.getName())) {
                    //removing static nat configured on ips.
                    //optimizing the db operations using transaction.
                    Transaction.execute(new TransactionCallbackNoReturn() {
                        @Override
                        public void doInTransactionWithoutResult(TransactionStatus status) {
                            List<IPAddressVO> ips = _ipAddressDao.listStaticNatPublicIps(network.getId());
                            for (IPAddressVO ip : ips) {
                                ip.setOneToOneNat(false);
                                ip.setAssociatedWithVmId(null);
                                ip.setVmIp(null);
                                _ipAddressDao.update(ip.getId(), ip);
                            }
                        }
                    });
                }
            } catch (ResourceUnavailableException ex) {
                logger.warn("Failed to release portForwarding/StaticNat rules as a part of network id={} cleanup due to resourceUnavailable", networkId, ex);
            }
        }
        if (services.contains(Service.SourceNat.getName())) {
            Transaction.execute(new TransactionCallbackNoReturn() {
                @Override
                public void doInTransactionWithoutResult(TransactionStatus status) {
                    List<IPAddressVO> ips = _ipAddressDao.listByAssociatedNetwork(network.getId(), true);
                    //removing static nat configured on ips.
                    for (IPAddressVO ip : ips) {
                        ip.setSourceNat(false);
                        _ipAddressDao.update(ip.getId(), ip);
                    }
                }
            });
        }
        if (services.contains(Service.Lb.getName())) {
            //remove all LB rules for the network
            if (_lbMgr.removeAllLoadBalanacersForNetwork(networkId, caller, userId)) {
                logger.debug("Successfully cleaned up load balancing rules for network id={}", networkId);
            } else {
                logger.warn("Failed to cleanup LB rules as a part of network id={} cleanup", networkId);
            }
        }

        if (services.contains(Service.Firewall.getName())) {
            //revoke all firewall rules for the network
            try {
                if (_firewallMgr.revokeAllFirewallRulesForNetwork(networkId, userId, caller)) {
                    logger.debug("Successfully cleaned up firewallRules rules for network id={}", networkId);
                } else {
                    logger.warn("Failed to cleanup Firewall rules as a part of network id={} cleanup", networkId);
                }
            } catch (ResourceUnavailableException ex) {
                logger.warn("Failed to cleanup Firewall rules as a part of network id={} cleanup due to resourceUnavailable", networkId, ex);
            }
        }

        //do not remove vpn service for vpc networks.
        if (services.contains(Service.Vpn.getName()) && network.getVpcId() == null) {
            RemoteAccessVpnVO vpn = _remoteAccessVpnDao.findByAccountAndNetwork(network.getAccountId(), networkId);
            try {
                _vpnMgr.destroyRemoteAccessVpnForIp(vpn.getServerAddressId(), caller, true);
            } catch (ResourceUnavailableException ex) {
                logger.warn("Failed to cleanup remote access vpn resources of network: {} due to Exception: {}", network.getUuid(), ex);
            }
        }
    }

    @Override
    public void configureUpdateInSequence(Network network) {
        List<Provider> providers = getNetworkProviders(network.getId());
        for (NetworkElement element : networkElements) {
            if (providers.contains(element.getProvider())) {
                if (element instanceof RedundantResource) {
                    ((RedundantResource) element).configureResource(network);
                }
            }
        }
    }

    @Override
    public int getResourceCount(Network network) {
        List<Provider> providers = getNetworkProviders(network.getId());
        int resourceCount = 0;
        for (NetworkElement element : networkElements) {
            if (providers.contains(element.getProvider())) {
                //currently only one element implements the redundant resource interface
                if (element instanceof RedundantResource) {
                    resourceCount = ((RedundantResource) element).getResourceCount(network);
                    break;
                }
            }
        }
        return resourceCount;
    }

    @Override
    public void configureExtraDhcpOptions(Network network, long nicId, Map<Integer, String> extraDhcpOptions) {
        if (_networkModel.areServicesSupportedInNetwork(network.getId(), Service.Dhcp)) {
            if (_networkModel.getNetworkServiceCapabilities(network.getId(), Service.Dhcp).containsKey(Capability.ExtraDhcpOptions)) {
                DhcpServiceProvider sp = getDhcpServiceProvider(network);
                sp.setExtraDhcpOptions(network, nicId, extraDhcpOptions);
            }
        }
    }

    @Override
    public void configureExtraDhcpOptions(Network network, long nicId) {
        Map<Integer, String> extraDhcpOptions = getExtraDhcpOptions(nicId);
        configureExtraDhcpOptions(network, nicId, extraDhcpOptions);
    }

    @Override
    public void finalizeUpdateInSequence(Network network, boolean success) {
        List<Provider> providers = getNetworkProviders(network.getId());
        for (NetworkElement element : networkElements) {
            if (providers.contains(element.getProvider())) {
                //currently only one element implements the redundant resource interface
                if (element instanceof RedundantResource) {
                    ((RedundantResource) element).finalize(network, success);
                    break;
                }
            }
        }
    }

    @Override
    public void setHypervisorHostname(VirtualMachineProfile vm, DeployDestination dest, boolean migrationSuccessful) throws ResourceUnavailableException {
        String hypervisorHostName = VirtualMachineManager.getHypervisorHostname(dest.getHost().getName());
        if (StringUtils.isNotEmpty(hypervisorHostName)) {
            final List<NicVO> nics = _nicDao.listByVmId(vm.getId());
            for (final NicVO nic : nics) {
                final NetworkVO network = _networksDao.findById(nic.getNetworkId());
                final Integer networkRate = _networkModel.getNetworkRate(network.getId(), vm.getId());
                final NicProfile profile = new NicProfile(nic, network, nic.getBroadcastUri(), nic.getIsolationUri(), networkRate, _networkModel.isSecurityGroupSupportedInNetwork(network),
                        _networkModel.getNetworkTag(vm.getHypervisorType(), network));
                setHypervisorHostnameInNetwork(vm, dest, network, profile, migrationSuccessful);
            }
        }
    }

    private void setHypervisorHostnameInNetwork(VirtualMachineProfile vm, DeployDestination dest, Network network, NicProfile profile, boolean migrationSuccessful) {
        for (final NetworkElement element : networkElements) {
            if (_networkModel.areServicesSupportedInNetwork(network.getId(), Service.UserData) && element instanceof UserDataServiceProvider
                && (element instanceof ConfigDriveNetworkElement && !migrationSuccessful || element instanceof VirtualRouterElement && migrationSuccessful)) {
                String errorMsg = String.format("Failed to add hypervisor host name while applying the userdata during the migration of VM %s, " +
                        "VM needs to stop and start to apply the userdata again", vm.getInstanceName());
                try {
                    final UserDataServiceProvider sp = (UserDataServiceProvider) element;
                    if (!sp.saveHypervisorHostname(profile, network, vm, dest)) {
                        logger.error(errorMsg);
                    }
                } catch (ResourceUnavailableException e) {
                    logger.error("{}, error states {}", errorMsg, e);
                }
            }
        }
    }

    @DB
    protected void updateNic(final NicVO nic, final long networkId, final int count) {
        Transaction.execute(new TransactionCallbackNoReturn() {
            @Override
            public void doInTransactionWithoutResult(final TransactionStatus status) {
                _nicDao.update(nic.getId(), nic);

                if (nic.getVmType() == VirtualMachine.Type.User) {
                    logger.debug("Changing active number of nics for network id={} on {}", networkId, count);
                    _networksDao.changeActiveNicsBy(networkId, count);
                }

                if (nic.getVmType() == VirtualMachine.Type.User
                        || nic.getVmType() == VirtualMachine.Type.DomainRouter && _networksDao.findById(networkId).getTrafficType() == TrafficType.Guest) {
                    _networksDao.setCheckForGc(networkId);
                }
            }
        });
    }

    @Override
    public void prepare(final VirtualMachineProfile vmProfile, final DeployDestination dest, final ReservationContext context) throws InsufficientCapacityException, ConcurrentOperationException,
            ResourceUnavailableException {
        final List<NicVO> nics = _nicDao.listByVmId(vmProfile.getId());
        // we have to implement default nics first - to ensure that default network elements start up first in multiple
        //nics case
        // (need for setting DNS on Dhcp to domR's Ip4 address)
        Collections.sort(nics, new Comparator<NicVO>() {

            @Override
            public int compare(final NicVO nic1, final NicVO nic2) {
                final boolean isDefault1 = nic1.isDefaultNic();
                final boolean isDefault2 = nic2.isDefaultNic();

                return isDefault1 ^ isDefault2 ? isDefault1 ^ true ? 1 : -1 : 0;
            }
        });

        for (final NicVO nic : nics) {
            final Pair<NetworkGuru, NetworkVO> implemented = implementNetwork(nic.getNetworkId(), dest, context, vmProfile.getVirtualMachine().getType() == Type.DomainRouter);
            if (implemented == null || implemented.first() == null) {
                logger.warn("Failed to implement network id={} as a part of preparing nic id={}", nic.getNetworkId(), nic.getId());
                throw new CloudRuntimeException("Failed to implement network id=" + nic.getNetworkId() + " as a part preparing nic id=" + nic.getId());
            }

            final NetworkVO network = implemented.second();
            final NicProfile profile = prepareNic(vmProfile, dest, context, nic.getId(), network);
            if (vmProfile.getType() == Type.DomainRouter) {
                Pair<NetworkVO, VpcVO> networks = getGuestNetworkRouterAndVpcDetails(vmProfile.getId());
                setMtuInVRNicProfile(networks, network.getTrafficType(), profile);
            }
            vmProfile.addNic(profile);
        }
    }

    @Override
    public NicProfile prepareNic(final VirtualMachineProfile vmProfile, final DeployDestination dest, final ReservationContext context, final long nicId, final Network network)
            throws InsufficientVirtualNetworkCapacityException, InsufficientAddressCapacityException, ConcurrentOperationException, InsufficientCapacityException,
            ResourceUnavailableException {

        final Integer networkRate = _networkModel.getNetworkRate(network.getId(), vmProfile.getId());
        final NetworkGuru guru = AdapterBase.getAdapterByName(networkGurus, network.getGuruName());
        final NicVO nic = _nicDao.findById(nicId);

        NicProfile profile = null;
        if (nic.getReservationStrategy() == Nic.ReservationStrategy.Start) {
            nic.setState(Nic.State.Reserving);
            nic.setReservationId(context.getReservationId());
            _nicDao.update(nic.getId(), nic);
            URI broadcastUri = nic.getBroadcastUri();
            if (broadcastUri == null) {
                broadcastUri = network.getBroadcastUri();
            }

            final URI isolationUri = nic.getIsolationUri();

            profile = new NicProfile(nic, network, broadcastUri, isolationUri,

                    networkRate, _networkModel.isSecurityGroupSupportedInNetwork(network), _networkModel.getNetworkTag(vmProfile.getHypervisorType(), network));
            guru.reserve(profile, network, vmProfile, dest, context);
            nic.setIPv4Address(profile.getIPv4Address());
            nic.setAddressFormat(profile.getFormat());
            nic.setIPv6Address(profile.getIPv6Address());
            nic.setIPv6Cidr(profile.getIPv6Cidr());
            nic.setIPv6Gateway(profile.getIPv6Gateway());
            nic.setMacAddress(profile.getMacAddress());
            nic.setIsolationUri(profile.getIsolationUri());
            nic.setBroadcastUri(profile.getBroadCastUri());
            nic.setReserver(guru.getName());
            nic.setState(Nic.State.Reserved);
            nic.setIPv4Netmask(profile.getIPv4Netmask());
            nic.setIPv4Gateway(profile.getIPv4Gateway());

            if (profile.getReservationStrategy() != null) {
                nic.setReservationStrategy(profile.getReservationStrategy());
            }
        } else {
            profile = new NicProfile(nic, network, nic.getBroadcastUri(), nic.getIsolationUri(), networkRate, _networkModel.isSecurityGroupSupportedInNetwork(network),
                    _networkModel.getNetworkTag(vmProfile.getHypervisorType(), network));
            guru.updateNicProfile(profile, network);
            nic.setState(Nic.State.Reserved);
        }

        if (vmProfile.getType() == Type.DomainRouter) {
            Pair<NetworkVO, VpcVO> networks = getGuestNetworkRouterAndVpcDetails(vmProfile.getId());
            setMtuDetailsInVRNic(networks, network, nic);
        }
        updateNic(nic, network.getId(), 1);

        final List<Provider> providersToImplement = getNetworkProviders(network.getId());
        for (final NetworkElement element : networkElements) {
            if (providersToImplement.contains(element.getProvider())) {
                if (!_networkModel.isProviderEnabledInPhysicalNetwork(_networkModel.getPhysicalNetworkId(network), element.getProvider().getName())) {
                    throw new CloudRuntimeException("Service provider " + element.getProvider().getName() + " either doesn't exist or is not enabled in physical network id: "
                            + network.getPhysicalNetworkId());
                }
                logger.debug("Asking {} to prepare for {}", element.getName(), nic);
                if (!prepareElement(element, network, profile, vmProfile, dest, context)) {
                    throw new InsufficientAddressCapacityException("unable to configure the dhcp service, due to insufficiant address capacity", Network.class, network.getId());
                }
            }
        }

        profile.setSecurityGroupEnabled(_networkModel.isSecurityGroupSupportedInNetwork(network));
        guru.updateNicProfile(profile, network);
        updateRouterDefaultDns(vmProfile, profile);
        configureExtraDhcpOptions(network, nicId);
        return profile;
    }

    @Override
    public Map<Integer, String> getExtraDhcpOptions(long nicId) {
        List<NicExtraDhcpOptionVO> nicExtraDhcpOptionVOList = _nicExtraDhcpOptionDao.listByNicId(nicId);
        return nicExtraDhcpOptionVOList
                .stream()
                .collect(Collectors.toMap(NicExtraDhcpOptionVO::getCode, NicExtraDhcpOptionVO::getValue));
    }

    @Override
    public void prepareNicForMigration(final VirtualMachineProfile vm, final DeployDestination dest) {
        if (vm.getType().equals(VirtualMachine.Type.DomainRouter) && (vm.getHypervisorType().equals(HypervisorType.KVM) || vm.getHypervisorType().equals(HypervisorType.VMware))) {
            //Include nics hot plugged and not stored in DB
            prepareAllNicsForMigration(vm, dest);
            return;
        }
        final List<NicVO> nics = _nicDao.listByVmId(vm.getId());
        final ReservationContext context = new ReservationContextImpl(UUID.randomUUID().toString(), null, null);
        for (final NicVO nic : nics) {
            final NetworkVO network = _networksDao.findById(nic.getNetworkId());
            final Integer networkRate = _networkModel.getNetworkRate(network.getId(), vm.getId());

            final NetworkGuru guru = AdapterBase.getAdapterByName(networkGurus, network.getGuruName());
            final NicProfile profile = new NicProfile(nic, network, nic.getBroadcastUri(), nic.getIsolationUri(), networkRate, _networkModel.isSecurityGroupSupportedInNetwork(network),
                    _networkModel.getNetworkTag(vm.getHypervisorType(), network));
            if (guru instanceof NetworkMigrationResponder) {
                if (!((NetworkMigrationResponder) guru).prepareMigration(profile, network, vm, dest, context)) {
                    logger.error("NetworkGuru {} prepareForMigration failed.", guru); // XXX: Transaction error
                }
            }

            if (network.getGuestType() == Network.GuestType.L2 && vm.getType() == VirtualMachine.Type.User) {
                _userVmMgr.setupVmForPvlan(false, vm.getVirtualMachine().getHostId(), profile);
            }

            final List<Provider> providersToImplement = getNetworkProviders(network.getId());
            for (final NetworkElement element : networkElements) {
                if (providersToImplement.contains(element.getProvider())) {
                    if (!_networkModel.isProviderEnabledInPhysicalNetwork(_networkModel.getPhysicalNetworkId(network), element.getProvider().getName())) {
                        throw new CloudRuntimeException("Service provider " + element.getProvider().getName() + " either doesn't exist or is not enabled in physical network id: "
                                + network.getPhysicalNetworkId());
                    }
                    if (element instanceof NetworkMigrationResponder) {
                        if (!((NetworkMigrationResponder) element).prepareMigration(profile, network, vm, dest, context)) {
                            logger.error("NetworkElement {} prepareForMigration failed.", element); // XXX: Transaction error
                        }
                    }
                }
            }
            guru.updateNicProfile(profile, network);
            vm.addNic(profile);
        }
    }

    /*
    Prepare All Nics for migration including the nics dynamically created and not stored in DB
    This is a temporary workaround work KVM migration
    Once clean fix is added by stored dynamically nics is DB, this workaround won't be needed
     */
    @Override
    public void prepareAllNicsForMigration(final VirtualMachineProfile vm, final DeployDestination dest) {
        final List<NicVO> nics = _nicDao.listByVmId(vm.getId());
        final ReservationContext context = new ReservationContextImpl(UUID.randomUUID().toString(), null, null);
        Long guestNetworkId = null;
        for (final NicVO nic : nics) {
            final NetworkVO network = _networksDao.findById(nic.getNetworkId());
            if (network.getTrafficType().equals(TrafficType.Guest) && network.getGuestType().equals(GuestType.Isolated)) {
                guestNetworkId = network.getId();
            }
            final Integer networkRate = _networkModel.getNetworkRate(network.getId(), vm.getId());

            final NetworkGuru guru = AdapterBase.getAdapterByName(networkGurus, network.getGuruName());
            final NicProfile profile = new NicProfile(nic, network, nic.getBroadcastUri(), nic.getIsolationUri(), networkRate,
                    _networkModel.isSecurityGroupSupportedInNetwork(network), _networkModel.getNetworkTag(vm.getHypervisorType(), network));
            if (guru instanceof NetworkMigrationResponder) {
                if (!((NetworkMigrationResponder) guru).prepareMigration(profile, network, vm, dest, context)) {
                    logger.error("NetworkGuru {} prepareForMigration failed.", guru); // XXX: Transaction error
                }
            }
            final List<Provider> providersToImplement = getNetworkProviders(network.getId());
            for (final NetworkElement element : networkElements) {
                if (providersToImplement.contains(element.getProvider())) {
                    if (!_networkModel.isProviderEnabledInPhysicalNetwork(_networkModel.getPhysicalNetworkId(network), element.getProvider().getName())) {
                        throw new CloudRuntimeException("Service provider " + element.getProvider().getName() + " either doesn't exist or is not enabled in physical network id: " + network.getPhysicalNetworkId());
                    }
                    if (element instanceof NetworkMigrationResponder) {
                        if (!((NetworkMigrationResponder) element).prepareMigration(profile, network, vm, dest, context)) {
                            logger.error("NetworkElement {} prepareForMigration failed.", element); // XXX: Transaction error
                        }
                    }
                }
            }
            guru.updateNicProfile(profile, network);
            vm.addNic(profile);
        }

        final List<String> addedURIs = new ArrayList<String>();
        if (guestNetworkId != null) {
            final List<IPAddressVO> publicIps = _ipAddressDao.listByAssociatedNetwork(guestNetworkId, null);
            for (final IPAddressVO userIp : publicIps) {
                final PublicIp publicIp = PublicIp.createFromAddrAndVlan(userIp, _vlanDao.findById(userIp.getVlanId()));
                final URI broadcastUri = BroadcastDomainType.Vlan.toUri(publicIp.getVlanTag());
                final long ntwkId = publicIp.getNetworkId();
                final Nic nic = _nicDao.findByNetworkIdInstanceIdAndBroadcastUri(ntwkId, vm.getId(),
                        broadcastUri.toString());
                if (nic == null && !addedURIs.contains(broadcastUri.toString())) {
                    //Nic details are not available in DB
                    //Create nic profile for migration
                    logger.debug("Creating nic profile for migration. BroadcastUri: {} NetworkId: {} VM: {}", broadcastUri.toString(), ntwkId, vm.getId());
                    final NetworkVO network = _networksDao.findById(ntwkId);
                    final NetworkGuru guru = AdapterBase.getAdapterByName(networkGurus, network.getGuruName());
                    final NicProfile profile = new NicProfile();
                    profile.setDeviceId(255); //dummyId
                    profile.setIPv4Address(userIp.getAddress().toString());
                    profile.setIPv4Netmask(publicIp.getNetmask());
                    profile.setIPv4Gateway(publicIp.getGateway());
                    profile.setMacAddress(publicIp.getMacAddress());
                    profile.setBroadcastType(network.getBroadcastDomainType());
                    profile.setTrafficType(network.getTrafficType());
                    profile.setBroadcastUri(broadcastUri);
                    profile.setIsolationUri(Networks.IsolationType.Vlan.toUri(publicIp.getVlanTag()));
                    profile.setSecurityGroupEnabled(_networkModel.isSecurityGroupSupportedInNetwork(network));
                    profile.setName(_networkModel.getNetworkTag(vm.getHypervisorType(), network));
                    profile.setNetworkRate(_networkModel.getNetworkRate(network.getId(), vm.getId()));
                    profile.setNetworkId(network.getId());

                    guru.updateNicProfile(profile, network);
                    vm.addNic(profile);
                    addedURIs.add(broadcastUri.toString());
                }
            }
        }
    }

    private NicProfile findNicProfileById(final VirtualMachineProfile vm, final long id) {
        for (final NicProfile nic : vm.getNics()) {
            if (nic.getId() == id) {
                return nic;
            }
        }
        return null;
    }

    @Override
    public void commitNicForMigration(final VirtualMachineProfile src, final VirtualMachineProfile dst) {
        for (final NicProfile nicSrc : src.getNics()) {
            final NetworkVO network = _networksDao.findById(nicSrc.getNetworkId());
            final NetworkGuru guru = AdapterBase.getAdapterByName(networkGurus, network.getGuruName());
            final NicProfile nicDst = findNicProfileById(dst, nicSrc.getId());
            final ReservationContext src_context = new ReservationContextImpl(nicSrc.getReservationId(), null, null);
            final ReservationContext dst_context = new ReservationContextImpl(nicDst.getReservationId(), null, null);

            if (guru instanceof NetworkMigrationResponder) {
                ((NetworkMigrationResponder) guru).commitMigration(nicSrc, network, src, src_context, dst_context);
            }

            if (network.getGuestType() == Network.GuestType.L2 && src.getType() == VirtualMachine.Type.User) {
                _userVmMgr.setupVmForPvlan(true, src.getVirtualMachine().getHostId(), nicSrc);
            }

            final List<Provider> providersToImplement = getNetworkProviders(network.getId());
            for (final NetworkElement element : networkElements) {
                if (providersToImplement.contains(element.getProvider())) {
                    if (!_networkModel.isProviderEnabledInPhysicalNetwork(_networkModel.getPhysicalNetworkId(network), element.getProvider().getName())) {
                        throw new CloudRuntimeException("Service provider " + element.getProvider().getName() + " either doesn't exist or is not enabled in physical network id: "
                                + network.getPhysicalNetworkId());
                    }
                    if (element instanceof NetworkMigrationResponder) {
                        ((NetworkMigrationResponder) element).commitMigration(nicSrc, network, src, src_context, dst_context);
                    }
                }
            }
            // update the reservation id
            final NicVO nicVo = _nicDao.findById(nicDst.getId());
            nicVo.setReservationId(nicDst.getReservationId());
            _nicDao.persist(nicVo);
        }
    }

    @Override
    public void rollbackNicForMigration(final VirtualMachineProfile src, final VirtualMachineProfile dst) {
        for (final NicProfile nicDst : dst.getNics()) {
            final NetworkVO network = _networksDao.findById(nicDst.getNetworkId());
            final NetworkGuru guru = AdapterBase.getAdapterByName(networkGurus, network.getGuruName());
            final NicProfile nicSrc = findNicProfileById(src, nicDst.getId());
            final ReservationContext src_context = new ReservationContextImpl(nicSrc.getReservationId(), null, null);
            final ReservationContext dst_context = new ReservationContextImpl(nicDst.getReservationId(), null, null);

            if (guru instanceof NetworkMigrationResponder) {
                ((NetworkMigrationResponder) guru).rollbackMigration(nicDst, network, dst, src_context, dst_context);
            }

            if (network.getGuestType() == Network.GuestType.L2 && src.getType() == VirtualMachine.Type.User) {
                _userVmMgr.setupVmForPvlan(true, dst.getVirtualMachine().getHostId(), nicDst);
            }

            final List<Provider> providersToImplement = getNetworkProviders(network.getId());
            for (final NetworkElement element : networkElements) {
                if (providersToImplement.contains(element.getProvider())) {
                    if (!_networkModel.isProviderEnabledInPhysicalNetwork(_networkModel.getPhysicalNetworkId(network), element.getProvider().getName())) {
                        throw new CloudRuntimeException("Service provider " + element.getProvider().getName() + " either doesn't exist or is not enabled in physical network id: "
                                + network.getPhysicalNetworkId());
                    }
                    if (element instanceof NetworkMigrationResponder) {
                        ((NetworkMigrationResponder) element).rollbackMigration(nicDst, network, dst, src_context, dst_context);
                    }
                }
            }
        }
    }

    @Override
    @DB
    public void release(final VirtualMachineProfile vmProfile, final boolean forced) throws ConcurrentOperationException, ResourceUnavailableException {
        final List<NicVO> nics = _nicDao.listByVmId(vmProfile.getId());
        for (final NicVO nic : nics) {
            releaseNic(vmProfile, nic.getId());
        }
    }

    @Override
    @DB
    public void releaseNic(final VirtualMachineProfile vmProfile, final Nic nic) throws ConcurrentOperationException, ResourceUnavailableException {
        releaseNic(vmProfile, nic.getId());
    }

    @DB
    protected void releaseNic(final VirtualMachineProfile vmProfile, final long nicId) throws ConcurrentOperationException, ResourceUnavailableException {
        final Pair<Network, NicProfile> networkToRelease = Transaction.execute(new TransactionCallback<>() {
            @Override
            public Pair<Network, NicProfile> doInTransaction(final TransactionStatus status) {
                final NicVO nic = _nicDao.lockRow(nicId, true);
                if (nic == null) {
                    throw new ConcurrentOperationException(String.format("Unable to acquire lock on nic id=%d", nicId));
                }

                final Nic.State originalState = nic.getState();
                final NetworkVO network = _networksDao.findById(nic.getNetworkId());

                if (originalState == Nic.State.Reserved || originalState == Nic.State.Reserving) {
                    if (nic.getReservationStrategy() == Nic.ReservationStrategy.Start) {
                        final NetworkGuru guru = AdapterBase.getAdapterByName(networkGurus, network.getGuruName());
                        nic.setState(Nic.State.Releasing);
                        _nicDao.update(nic.getId(), nic);
                        final NicProfile profile = new NicProfile(nic, network, nic.getBroadcastUri(), nic.getIsolationUri(), null, _networkModel
                                .isSecurityGroupSupportedInNetwork(network), _networkModel.getNetworkTag(vmProfile.getHypervisorType(), network));
                        if (guru.release(profile, vmProfile, nic.getReservationId())) {
                            logger.debug("The nic {} on {} was released according to {} by guru {}, now updating record.", nic, profile, vmProfile, guru);
                            applyProfileToNicForRelease(nic, profile);
                            nic.setState(Nic.State.Allocated);
                            if (originalState == Nic.State.Reserved) {
                                updateNic(nic, network.getId(), -1);
                            } else {
                                _nicDao.update(nic.getId(), nic);
                            }
                        }
                        // Perform release on network elements
                        return new Pair<>(network, profile);
                    } else {
                        nic.setState(Nic.State.Allocated);
                        updateNic(nic, network.getId(), -1);
                    }
                }

                return null;
            }
        });

        // cleanup the entry in vm_network_map
        if (vmProfile.getType().equals(VirtualMachine.Type.User)) {
            final NicVO nic = _nicDao.findById(nicId);
            if (nic != null) {
                final NetworkVO vmNetwork = _networksDao.findById(nic.getNetworkId());
                final VMNetworkMapVO vno = _vmNetworkMapDao.findByVmAndNetworkId(vmProfile.getVirtualMachine().getId(), vmNetwork.getId());
                if (vno != null) {
                    _vmNetworkMapDao.remove(vno.getId());
                }
            }
        }

        if (networkToRelease != null) {
            final Network network = networkToRelease.first();
            final NicProfile profile = networkToRelease.second();
            final List<Provider> providersToImplement = getNetworkProviders(network.getId());
            for (final NetworkElement element : networkElements) {
                if (providersToImplement.contains(element.getProvider())) {
                    logger.debug("Asking {} to release {}", element.getName(), profile);
                    //NOTE: Context appear to never be used in release method
                    //implementations. Consider removing it from interface Element
                    element.release(network, profile, vmProfile, null);
                }
            }
        }
    }

    @Override
    public void cleanupNics(final VirtualMachineProfile vm) {
        logger.debug("Cleaning network for vm: {}", vm.getId());

        final List<NicVO> nics = _nicDao.listByVmId(vm.getId());
        for (final NicVO nic : nics) {
            removeNic(vm, nic);
        }
    }

    @Override
    public void removeNic(final VirtualMachineProfile vm, final Nic nic) {
        removeNic(vm, _nicDao.findById(nic.getId()));
    }

    protected void removeNic(final VirtualMachineProfile vm, final NicVO nic) {

        if (nic.getReservationStrategy() == Nic.ReservationStrategy.Start && nic.getState() != Nic.State.Allocated) {
            // Nics with reservation strategy 'Start' should go through release phase in the Nic life cycle.
            // Ensure that release is performed before Nic is to be removed to avoid resource leaks.
            try {
                releaseNic(vm, nic.getId());
            } catch (final Exception ex) {
                logger.warn("Failed to release nic: {} as part of remove operation due to", nic.toString(), ex);
            }
        }

        final NetworkVO network = _networksDao.findById(nic.getNetworkId());
        if (network != null && network.getTrafficType() == TrafficType.Guest) {
            final String nicIp = StringUtils.isEmpty(nic.getIPv4Address()) ? nic.getIPv6Address() : nic.getIPv4Address();
            if (StringUtils.isNotEmpty(nicIp)) {
                NicProfile nicProfile = new NicProfile(nic.getIPv4Address(), nic.getIPv6Address(), nic.getMacAddress());
                nicProfile.setId(nic.getId());
                cleanupNicDhcpDnsEntry(network, vm, nicProfile);
            }
        }

        Boolean preserveNics = (Boolean) vm.getParameter(VirtualMachineProfile.Param.PreserveNics);
        if (BooleanUtils.isNotTrue(preserveNics)) {
            nic.setState(Nic.State.Deallocating);
            _nicDao.update(nic.getId(), nic);
        }

        final NicProfile profile = new NicProfile(nic, network, null, null, null, _networkModel.isSecurityGroupSupportedInNetwork(network), _networkModel.getNetworkTag(
                vm.getHypervisorType(), network));

        /*
         * We need to release the nics with a Create ReservationStrategy here
         * because the nic is now being removed.
         */
        if (nic.getReservationStrategy() == Nic.ReservationStrategy.Create) {
            final List<Provider> providersToImplement = getNetworkProviders(network.getId());
            for (final NetworkElement element : networkElements) {
                if (providersToImplement.contains(element.getProvider())) {
                    logger.debug("Asking {} to release {}, according to the reservation strategy {}.", element.getName(), nic, nic.getReservationStrategy());
                    try {
                        element.release(network, profile, vm, null);
                    } catch (final ConcurrentOperationException ex) {
                        logger.warn("release failed during the nic " + nic.toString() + " removeNic due to ", ex);
                    } catch (final ResourceUnavailableException ex) {
                        logger.warn("release failed during the nic " + nic.toString() + " removeNic due to ", ex);
                    }
                }
            }
        }

        if (vm.getType() == Type.User
                && network.getTrafficType() == TrafficType.Guest
                && network.getGuestType() == GuestType.Shared
                && isLastNicInSubnet(nic)) {
            if (_networkModel.areServicesSupportedInNetwork(network.getId(), Service.Dhcp)) {
                // remove the dhcpservice ip if this is the last nic in subnet.
                final DhcpServiceProvider dhcpServiceProvider = getDhcpServiceProvider(network);
                if (dhcpServiceProvider != null
                        && isDhcpAccrossMultipleSubnetsSupported(dhcpServiceProvider)) {
                    removeDhcpServiceInSubnet(nic);
                }
            }
            if (_networkModel.areServicesSupportedInNetwork(network.getId(), Service.Dns)) {
                final DnsServiceProvider dnsServiceProvider = getDnsServiceProvider(network);
                if (dnsServiceProvider != null) {
                    try {
                        if (!dnsServiceProvider.removeDnsSupportForSubnet(network)) {
                            logger.warn("Failed to remove the ip alias on the dns server");
                        }
                    } catch (final ResourceUnavailableException e) {
                        //failed to remove the dnsconfig.
                        logger.info("Unable to delete the ip alias due to unable to contact the dns server.");
                    }
                }
            }
        }

        final NetworkGuru guru = AdapterBase.getAdapterByName(networkGurus, network.getGuruName());
        guru.deallocate(network, profile, vm);
        if (BooleanUtils.isNotTrue(preserveNics)) {
            _nicDao.remove(nic.getId());
        }

        logger.debug("Removed nic id={}", nic.getId());
        // release assigned IPv6 for Isolated Network VR NIC

        if (Type.User.equals(vm.getType()) && GuestType.Isolated.equals(network.getGuestType())
                && _networkOfferingDao.isIpv6Supported(network.getNetworkOfferingId()) && StringUtils.isNotEmpty(nic.getIPv6Address())) {
            final boolean usageHidden = networkDetailsDao.isNetworkUsageHidden(network.getId());
            UsageEventUtils.publishUsageEvent(EventTypes.EVENT_NET_IP6_RELEASE, network.getAccountId(), network.getDataCenterId(), 0L,
                    nic.getIPv6Address(), false, Vlan.VlanType.VirtualNetwork.toString(), false, usageHidden,
                    IPv6Address.class.getName(), null);
        }

        //remove the secondary ip addresses corresponding to this nic
        if (!removeVmSecondaryIpsOfNic(nic.getId())) {
            logger.debug("Removing nic {} secondary ip addresses failed", nic.getId());
        }
    }

    public boolean isDhcpAccrossMultipleSubnetsSupported(final DhcpServiceProvider dhcpServiceProvider) {

        final Map<Network.Capability, String> capabilities = dhcpServiceProvider.getCapabilities().get(Network.Service.Dhcp);
        final String supportsMultipleSubnets = capabilities.get(Network.Capability.DhcpAccrossMultipleSubnets);
        if (supportsMultipleSubnets != null && Boolean.valueOf(supportsMultipleSubnets)) {
            return true;
        }
        return false;
    }

    private boolean isLastNicInSubnet(final NicVO nic) {
        if (_nicDao.listByNetworkIdTypeAndGatewayAndBroadcastUri(nic.getNetworkId(), VirtualMachine.Type.User, nic.getIPv4Gateway(), nic.getBroadcastUri()).size() > 1) {
            return false;
        }
        return true;
    }

    @DB
    @Override
    public void removeDhcpServiceInSubnet(final Nic nic) {
        final Network network = _networksDao.findById(nic.getNetworkId());
        final DhcpServiceProvider dhcpServiceProvider = getDhcpServiceProvider(network);
        try {
            final NicIpAliasVO ipAlias = _nicIpAliasDao.findByGatewayAndNetworkIdAndState(nic.getIPv4Gateway(), network.getId(), NicIpAlias.State.active);
            if (ipAlias != null) {
                ipAlias.setState(NicIpAlias.State.revoked);
                Transaction.execute(new TransactionCallbackNoReturn() {
                    @Override
                    public void doInTransactionWithoutResult(final TransactionStatus status) {
                        _nicIpAliasDao.update(ipAlias.getId(), ipAlias);
                        final IPAddressVO aliasIpaddressVo = _publicIpAddressDao.findByIpAndSourceNetworkId(ipAlias.getNetworkId(), ipAlias.getIp4Address());
                        _publicIpAddressDao.unassignIpAddress(aliasIpaddressVo.getId());
                    }
                });
                if (!dhcpServiceProvider.removeDhcpSupportForSubnet(network)) {
                    logger.warn("Failed to remove the ip alias on the router, marking it as removed in db and freed the allocated ip {}", ipAlias.getIp4Address());
                }
            }
        } catch (final ResourceUnavailableException e) {
            //failed to remove the dhcpconfig on the router.
            logger.info("Unable to delete the ip alias due to unable to contact the virtualrouter.");
        }

    }

    @Override
    public void removeNics(final VirtualMachineProfile vm) {
        final List<NicVO> nics = _nicDao.listByVmId(vm.getId());
        for (final NicVO nic : nics) {
            _nicDao.remove(nic.getId());
        }
    }

    @Override
    @DB
    public Network createPrivateNetwork(final long networkOfferingId, final String name, final String displayText, final String gateway, final String cidr, final String vlanId, final boolean bypassVlanOverlapCheck, final Account owner, final PhysicalNetwork pNtwk, final Long vpcId) throws ConcurrentOperationException, InsufficientCapacityException, ResourceAllocationException {
        // create network for private gateway
        return createGuestNetwork(networkOfferingId, name, displayText, gateway, cidr, vlanId,
                bypassVlanOverlapCheck, null, owner, null, pNtwk, pNtwk.getDataCenterId(), ACLType.Account, null,
                vpcId, null, null, true, null, null, null, true, null, null,
                null, null, null, null, null);
    }

    @Override
    @DB
    public Network createGuestNetwork(final long networkOfferingId, final String name, final String displayText, final String gateway, final String cidr, String vlanId,
                                      boolean bypassVlanOverlapCheck, String networkDomain, final Account owner, final Long domainId, final PhysicalNetwork pNtwk,
                                      final long zoneId, final ACLType aclType, Boolean subdomainAccess, final Long vpcId, final String ip6Gateway, final String ip6Cidr,
                                      final Boolean isDisplayNetworkEnabled, final String isolatedPvlan, Network.PVlanType isolatedPvlanType, String externalId,
                                      String routerIp, String routerIpv6, String ip4Dns1, String ip4Dns2, String ip6Dns1, String ip6Dns2, Pair<Integer, Integer> vrIfaceMTUs) throws ConcurrentOperationException, InsufficientCapacityException, ResourceAllocationException {
        // create Isolated/Shared/L2 network
        return createGuestNetwork(networkOfferingId, name, displayText, gateway, cidr, vlanId, bypassVlanOverlapCheck,
                networkDomain, owner, domainId, pNtwk, zoneId, aclType, subdomainAccess, vpcId, ip6Gateway, ip6Cidr,
                isDisplayNetworkEnabled, isolatedPvlan, isolatedPvlanType, externalId, false, routerIp, routerIpv6, ip4Dns1, ip4Dns2, ip6Dns1, ip6Dns2, vrIfaceMTUs);
    }

    @DB
    private Network createGuestNetwork(final long networkOfferingId, final String name, final String displayText, final String gateway, final String cidr, String vlanId,
                                       boolean bypassVlanOverlapCheck, String networkDomain, final Account owner, final Long domainId, final PhysicalNetwork pNtwk,
                                       final long zoneId, final ACLType aclType, Boolean subdomainAccess, final Long vpcId, final String ip6Gateway, final String ip6Cidr,
                                       final Boolean isDisplayNetworkEnabled, final String isolatedPvlan, Network.PVlanType isolatedPvlanType, String externalId,
                                       final Boolean isPrivateNetwork, String routerIp, String routerIpv6, final String ip4Dns1, final String ip4Dns2,
                                       final String ip6Dns1, final String ip6Dns2, Pair<Integer, Integer> vrIfaceMTUs) throws ConcurrentOperationException, InsufficientCapacityException, ResourceAllocationException {

        final NetworkOfferingVO ntwkOff = _networkOfferingDao.findById(networkOfferingId);
        final DataCenterVO zone = _dcDao.findById(zoneId);
        // this method supports only guest network creation
        if (ntwkOff.getTrafficType() != TrafficType.Guest) {
            logger.warn("Only guest networks can be created using this method");
            return null;
        }

        final boolean updateResourceCount = resourceCountNeedsUpdate(ntwkOff, aclType);
        //check resource limits
        if (updateResourceCount) {
            _resourceLimitMgr.checkResourceLimit(owner, ResourceType.network, isDisplayNetworkEnabled);
        }

        // Validate network offering
        if (ntwkOff.getState() != NetworkOffering.State.Enabled) {
            // see NetworkOfferingVO
            final InvalidParameterValueException ex = new InvalidParameterValueException("Can't use specified network offering id as its state is not " + NetworkOffering.State.Enabled);
            ex.addProxyObject(ntwkOff.getUuid(), "networkOfferingId");
            throw ex;
        }

        // Validate physical network
        if (pNtwk.getState() != PhysicalNetwork.State.Enabled) {
            // see PhysicalNetworkVO.java
            final InvalidParameterValueException ex = new InvalidParameterValueException("Specified physical network id is" + " in incorrect state:" + pNtwk.getState());
            ex.addProxyObject(pNtwk.getUuid(), "physicalNetworkId");
            throw ex;
        }

        boolean ipv6 = false;

        if (StringUtils.isNoneBlank(ip6Gateway, ip6Cidr)) {
            ipv6 = true;
        }
        // Validate zone
        if (zone.getNetworkType() == NetworkType.Basic) {
            // In Basic zone the network should have aclType=Domain, domainId=1, subdomainAccess=true
            if (aclType == null || aclType != ACLType.Domain) {
                throw new InvalidParameterValueException("Only AclType=Domain can be specified for network creation in Basic zone");
            }

            // Only one guest network is supported in Basic zone
            final List<NetworkVO> guestNetworks = _networksDao.listByZoneAndTrafficType(zone.getId(), TrafficType.Guest);
            if (!guestNetworks.isEmpty()) {
                throw new InvalidParameterValueException("Can't have more than one Guest network in zone with network type " + NetworkType.Basic);
            }

            // if zone is basic, only Shared network offerings w/o source nat service are allowed
            if (!(ntwkOff.getGuestType() == GuestType.Shared && !_networkModel.areServicesSupportedByNetworkOffering(ntwkOff.getId(), Service.SourceNat))) {
                throw new InvalidParameterValueException("For zone of type " + NetworkType.Basic + " only offerings of " + "guestType " + GuestType.Shared + " with disabled "
                        + Service.SourceNat.getName() + " service are allowed");
            }

            if (domainId == null || domainId != Domain.ROOT_DOMAIN) {
                throw new InvalidParameterValueException("Guest network in Basic zone should be dedicated to ROOT domain");
            }

            if (subdomainAccess == null) {
                subdomainAccess = true;
            } else if (!subdomainAccess) {
                throw new InvalidParameterValueException("Subdomain access should be set to true for the" + " guest network in the Basic zone");
            }

            if (vlanId == null) {
                vlanId = Vlan.UNTAGGED;
            } else {
                if (!vlanId.equalsIgnoreCase(Vlan.UNTAGGED)) {
                    throw new InvalidParameterValueException("Only vlan " + Vlan.UNTAGGED + " can be created in " + "the zone of type " + NetworkType.Basic);
                }
            }

        } else if (zone.getNetworkType() == NetworkType.Advanced) {
            if (zone.isSecurityGroupEnabled()) {
                if (isolatedPvlan != null) {
                    throw new InvalidParameterValueException("Isolated Private VLAN is not supported with security group!");
                }
                // Only Account specific Isolated network with sourceNat service disabled are allowed in security group
                // enabled zone
                if ((ntwkOff.getGuestType() != GuestType.Shared) && (ntwkOff.getGuestType() != GuestType.L2)) {
                    throw new InvalidParameterValueException("Only shared or L2 guest network can be created in security group enabled zone");
                }
                if (_networkModel.areServicesSupportedByNetworkOffering(ntwkOff.getId(), Service.SourceNat)) {
                    throw new InvalidParameterValueException("Service SourceNat is not allowed in security group enabled zone");
                }
            }

            //don't allow eip/elb networks in Advance zone
            if (ntwkOff.isElasticIp() || ntwkOff.isElasticLb()) {
                throw new InvalidParameterValueException("Elastic IP and Elastic LB services are supported in zone of type " + NetworkType.Basic);
            }
        }

        if (ipv6 && NetUtils.getIp6CidrSize(ip6Cidr) != 64) {
            throw new InvalidParameterValueException("IPv6 subnet should be exactly 64-bits in size");
        }

        //TODO(VXLAN): Support VNI specified
        // VlanId can be specified only when network offering supports it
        final boolean vlanSpecified = vlanId != null;
        if (vlanSpecified != ntwkOff.isSpecifyVlan()) {
            if (vlanSpecified) {
                if (!isSharedNetworkWithoutSpecifyVlan(ntwkOff) && !isPrivateGatewayWithoutSpecifyVlan(ntwkOff)) {
                    throw new InvalidParameterValueException("Can't specify vlan; corresponding offering says specifyVlan=false");
                }
            } else {
                throw new InvalidParameterValueException("Vlan has to be specified; corresponding offering says specifyVlan=true");
            }
        }

        if (vlanSpecified) {
            URI uri = encodeVlanIdIntoBroadcastUri(vlanId, pNtwk);
            // Aux: generate secondary URI for secondary VLAN ID (if provided) for performing checks
            URI secondaryUri = StringUtils.isNotBlank(isolatedPvlan) ? BroadcastDomainType.fromString(isolatedPvlan) : null;
            if (isSharedNetworkWithoutSpecifyVlan(ntwkOff) || isPrivateGatewayWithoutSpecifyVlan(ntwkOff)) {
                bypassVlanOverlapCheck = true;
            }
            //don't allow to specify vlan tag used by physical network for dynamic vlan allocation
            if (!(bypassVlanOverlapCheck && (ntwkOff.getGuestType() == GuestType.Shared || isPrivateNetwork))
                    && _dcDao.findVnet(zoneId, pNtwk.getId(), BroadcastDomainType.getValue(uri)).size() > 0) {
                throw new InvalidParameterValueException("The VLAN tag to use for new guest network, " + vlanId + " is already being used for dynamic vlan allocation for the guest network in zone "
                        + zone.getName());
            }
            if (secondaryUri != null && !(bypassVlanOverlapCheck && ntwkOff.getGuestType() == GuestType.Shared) &&
                    _dcDao.findVnet(zoneId, pNtwk.getId(), BroadcastDomainType.getValue(secondaryUri)).size() > 0) {
                throw new InvalidParameterValueException("The VLAN tag for isolated PVLAN " + isolatedPvlan + " is already being used for dynamic vlan allocation for the guest network in zone "
                        + zone.getName());
            }
            if (!UuidUtils.isUuid(vlanId)) {
                // For Isolated and L2 networks, don't allow to create network with vlan that already exists in the zone
                if (!hasGuestBypassVlanOverlapCheck(bypassVlanOverlapCheck, ntwkOff, isPrivateNetwork)) {
                    if (_networksDao.listByZoneAndUriAndGuestType(zoneId, uri.toString(), null).size() > 0) {
                        throw new InvalidParameterValueException("Network with vlan " + vlanId + " already exists or overlaps with other network vlans in zone " + zoneId);
                    } else if (secondaryUri != null && _networksDao.listByZoneAndUriAndGuestType(zoneId, secondaryUri.toString(), null).size() > 0) {
                        throw new InvalidParameterValueException("Network with vlan " + isolatedPvlan + " already exists or overlaps with other network vlans in zone " + zoneId);
                    } else {
                        final List<DataCenterVnetVO> dcVnets = _datacenterVnetDao.findVnet(zoneId, BroadcastDomainType.getValue(uri));
                        //for the network that is created as part of private gateway,
                        //the vnet is not coming from the data center vnet table, so the list can be empty
                        if (!dcVnets.isEmpty()) {
                            final DataCenterVnetVO dcVnet = dcVnets.get(0);
                            // Fail network creation if specified vlan is dedicated to a different account
                            if (dcVnet.getAccountGuestVlanMapId() != null) {
                                final Long accountGuestVlanMapId = dcVnet.getAccountGuestVlanMapId();
                                final AccountGuestVlanMapVO map = _accountGuestVlanMapDao.findById(accountGuestVlanMapId);
                                if (map.getAccountId() != owner.getAccountId()) {
                                    throw new InvalidParameterValueException("Vlan " + vlanId + " is dedicated to a different account");
                                }
                                // Fail network creation if owner has a dedicated range of vlans but the specified vlan belongs to the system pool
                            } else {
                                final List<AccountGuestVlanMapVO> maps = _accountGuestVlanMapDao.listAccountGuestVlanMapsByAccount(owner.getAccountId());
                                if (maps != null && !maps.isEmpty()) {
                                    final int vnetsAllocatedToAccount = _datacenterVnetDao.countVnetsAllocatedToAccount(zoneId, owner.getAccountId());
                                    final int vnetsDedicatedToAccount = _datacenterVnetDao.countVnetsDedicatedToAccount(zoneId, owner.getAccountId());
                                    if (vnetsAllocatedToAccount < vnetsDedicatedToAccount) {
                                        throw new InvalidParameterValueException("Specified vlan " + vlanId + " doesn't belong" + " to the vlan range dedicated to the owner "
                                                + owner.getAccountName());
                                    }
                                }
                            }
                        }
                    }
                } else {
                    // don't allow to creating shared network with given Vlan ID, if there already exists a isolated network or
                    // shared network with same Vlan ID in the zone
                    if (!bypassVlanOverlapCheck && _networksDao.listByZoneAndUriAndGuestType(zoneId, uri.toString(), GuestType.Isolated).size() > 0) {
                        throw new InvalidParameterValueException("There is an existing isolated/shared network that overlaps with vlan id:" + vlanId + " in zone " + zoneId);
                    }
                }
            }

        }

        // If networkDomain is not specified, take it from the global configuration
        if (_networkModel.areServicesSupportedByNetworkOffering(networkOfferingId, Service.Dns)) {
            final Map<Network.Capability, String> dnsCapabilities = _networkModel.getNetworkOfferingServiceCapabilities(_entityMgr.findById(NetworkOffering.class, networkOfferingId),
                    Service.Dns);
            final String isUpdateDnsSupported = dnsCapabilities.get(Capability.AllowDnsSuffixModification);
            if (isUpdateDnsSupported == null || !Boolean.valueOf(isUpdateDnsSupported)) {
                if (networkDomain != null) {
                    // TBD: NetworkOfferingId and zoneId. Send uuids instead.
                    throw new InvalidParameterValueException("Domain name change is not supported by network offering id=" + networkOfferingId + " in zone id=" + zoneId);
                }
            } else {
                if (networkDomain == null) {
                    // 1) Get networkDomain from the corresponding account/domain/zone
                    if (aclType == ACLType.Domain) {
                        networkDomain = _networkModel.getDomainNetworkDomain(domainId, zoneId);
                    } else if (aclType == ACLType.Account) {
                        networkDomain = _networkModel.getAccountNetworkDomain(owner.getId(), zoneId);
                    }

                    // 2) If null, generate networkDomain using domain suffix from the global config variables
                    if (networkDomain == null) {
                        networkDomain = "cs" + Long.toHexString(owner.getId()) + GuestDomainSuffix.valueIn(zoneId);
                    }

                } else {
                    // validate network domain
                    if (!NetUtils.verifyDomainName(networkDomain)) {
                        throw new InvalidParameterValueException("Invalid network domain. Total length shouldn't exceed 190 chars. Each domain "
                                + "label must be between 1 and 63 characters long, can contain ASCII letters 'a' through 'z', the digits '0' through '9', "
                                + "and the hyphen ('-'); can't start or end with \"-\"");
                    }
                }
            }
        }

        // In Advance zone Cidr for Shared networks and Isolated networks w/o source nat service can't be NULL - 2.2.x
        // limitation, remove after we introduce support for multiple ip ranges
        // with different Cidrs for the same Shared network
        final boolean cidrRequired = zone.getNetworkType() == NetworkType.Advanced
                && ntwkOff.getTrafficType() == TrafficType.Guest
                && (ntwkOff.getGuestType() == GuestType.Shared || (ntwkOff.getGuestType() == GuestType.Isolated
                && !_networkModel.areServicesSupportedByNetworkOffering(ntwkOff.getId(), Service.SourceNat)));
        if (cidr == null && ip6Cidr == null && cidrRequired) {
            if (ntwkOff.getGuestType() == GuestType.Shared) {
                throw new InvalidParameterValueException(String.format("Gateway/netmask are required when creating %s networks.", Network.GuestType.Shared));
            } else {
                throw new InvalidParameterValueException("gateway/netmask are required when create network of" + " type " + GuestType.Isolated + " with service " + Service.SourceNat.getName() + " disabled");
            }
        }

        checkL2OfferingServices(ntwkOff);

        // No cidr can be specified in Basic zone
        if (zone.getNetworkType() == NetworkType.Basic && cidr != null) {
            throw new InvalidParameterValueException("StartIp/endIp/gateway/netmask can't be specified for zone of type " + NetworkType.Basic);
        }

        // Check if cidr is RFC1918 compliant if the network is Guest Isolated for IPv4
        if (cidr != null && (ntwkOff.getGuestType() == Network.GuestType.Isolated && ntwkOff.getTrafficType() == TrafficType.Guest) &&
                !NetUtils.validateGuestCidr(cidr, !ConfigurationManager.AllowNonRFC1918CompliantIPs.value())) {
                throw new InvalidParameterValueException("Virtual Guest Cidr " + cidr + " is not RFC 1918 or 6598 compliant");
        }

        final String networkDomainFinal = networkDomain;
        final String vlanIdFinal = vlanId;
        final Boolean subdomainAccessFinal = subdomainAccess;
        final Network network = Transaction.execute(new TransactionCallback<Network>() {
            @Override
            public Network doInTransaction(final TransactionStatus status) {
                Long physicalNetworkId = null;
                if (pNtwk != null) {
                    physicalNetworkId = pNtwk.getId();
                }
                final DataCenterDeployment plan = new DataCenterDeployment(zoneId, null, null, null, null, physicalNetworkId);
                final NetworkVO userNetwork = new NetworkVO();
                userNetwork.setNetworkDomain(networkDomainFinal);

                if (cidr != null && gateway != null) {
                    userNetwork.setCidr(cidr);
                    userNetwork.setGateway(gateway);
                }

                if (StringUtils.isNoneBlank(ip6Gateway, ip6Cidr)) {
                    userNetwork.setIp6Cidr(ip6Cidr);
                    userNetwork.setIp6Gateway(ip6Gateway);
                }

                if (externalId != null) {
                    userNetwork.setExternalId(externalId);
                }

                if (StringUtils.isNotBlank(routerIp)) {
                    userNetwork.setRouterIp(routerIp);
                }

                if (StringUtils.isNotBlank(routerIpv6)) {
                    userNetwork.setRouterIpv6(routerIpv6);
                }

                if (vrIfaceMTUs != null) {
                    if (vrIfaceMTUs.first() != null && vrIfaceMTUs.first() > 0) {
                        userNetwork.setPublicMtu(vrIfaceMTUs.first());
                    } else {
                        userNetwork.setPublicMtu(Integer.valueOf(NetworkService.VRPublicInterfaceMtu.defaultValue()));
                    }

                    if (vrIfaceMTUs.second() != null && vrIfaceMTUs.second() > 0) {
                        userNetwork.setPrivateMtu(vrIfaceMTUs.second());
                    } else {
                        userNetwork.setPrivateMtu(Integer.valueOf(NetworkService.VRPrivateInterfaceMtu.defaultValue()));
                    }
                } else {
                    userNetwork.setPublicMtu(Integer.valueOf(NetworkService.VRPublicInterfaceMtu.defaultValue()));
                    userNetwork.setPrivateMtu(Integer.valueOf(NetworkService.VRPrivateInterfaceMtu.defaultValue()));
                }

                if (!GuestType.L2.equals(userNetwork.getGuestType())) {
                    if (StringUtils.isNotBlank(ip4Dns1)) {
                        userNetwork.setDns1(ip4Dns1);
                    }
                    if (StringUtils.isNotBlank(ip4Dns2)) {
                        userNetwork.setDns2(ip4Dns2);
                    }
                    if (StringUtils.isNotBlank(ip6Dns1)) {
                        userNetwork.setIp6Dns1(ip6Dns1);
                    }
                    if (StringUtils.isNotBlank(ip6Dns2)) {
                        userNetwork.setIp6Dns2(ip6Dns2);
                    }
                }

                if (vlanIdFinal != null) {
                    if (isolatedPvlan == null) {
                        URI uri = null;
                        if (UuidUtils.isUuid(vlanIdFinal)) {
                            //Logical router's UUID provided as VLAN_ID
                            userNetwork.setVlanIdAsUUID(vlanIdFinal); //Set transient field
                        } else {
                            uri = encodeVlanIdIntoBroadcastUri(vlanIdFinal, pNtwk);
                        }

                        if (_networksDao.listByPhysicalNetworkPvlan(physicalNetworkId, uri.toString()).size() > 0) {
                            throw new InvalidParameterValueException("Network with vlan " + vlanIdFinal +
                                    " already exists or overlaps with other network pvlans in zone " + zoneId);
                        }

                        userNetwork.setBroadcastUri(uri);
                        if (!vlanIdFinal.equalsIgnoreCase(Vlan.UNTAGGED)) {
                            userNetwork.setBroadcastDomainType(BroadcastDomainType.Vlan);
                        } else {
                            userNetwork.setBroadcastDomainType(BroadcastDomainType.Native);
                        }
                    } else {
                        if (vlanIdFinal.equalsIgnoreCase(Vlan.UNTAGGED)) {
                            throw new InvalidParameterValueException("Cannot support pvlan with untagged primary vlan!");
                        }
                        URI uri = NetUtils.generateUriForPvlan(vlanIdFinal, isolatedPvlan, isolatedPvlanType.toString());
                        if (_networksDao.listByPhysicalNetworkPvlan(physicalNetworkId, uri.toString(), isolatedPvlanType).size() > 0) {
                            throw new InvalidParameterValueException("Network with primary vlan " + vlanIdFinal +
                                    " and secondary vlan " + isolatedPvlan + " type " + isolatedPvlanType +
                                    " already exists or overlaps with other network pvlans in zone " + zoneId);
                        }
                        userNetwork.setBroadcastUri(uri);
                        userNetwork.setBroadcastDomainType(BroadcastDomainType.Pvlan);
                        userNetwork.setPvlanType(isolatedPvlanType);
                    }
                }
                final List<? extends Network> networks = setupNetwork(owner, ntwkOff, userNetwork, plan, name, displayText, true, domainId, aclType, subdomainAccessFinal, vpcId,
                        isDisplayNetworkEnabled);
                Network network = null;
                if (networks == null || networks.isEmpty()) {
                    throw new CloudRuntimeException("Fail to create a network");
                } else {
                    if (networks.size() > 0 && networks.get(0).getGuestType() == Network.GuestType.Isolated && networks.get(0).getTrafficType() == TrafficType.Guest) {
                        Network defaultGuestNetwork = networks.get(0);
                        for (final Network nw : networks) {
                            if (nw.getCidr() != null && nw.getCidr().equals(zone.getGuestNetworkCidr())) {
                                defaultGuestNetwork = nw;
                            }
                        }
                        network = defaultGuestNetwork;
                    } else {
                        // For shared network
                        network = networks.get(0);
                    }
                }

                if (updateResourceCount) {
                    _resourceLimitMgr.incrementResourceCount(owner.getId(), ResourceType.network, isDisplayNetworkEnabled);
                }

                return network;
            }
        });

        CallContext.current().setEventDetails("Network Id: " + network.getId());
        CallContext.current().putContextParameter(Network.class, network.getUuid());
        return network;
    }

    @Override
    public boolean isSharedNetworkWithoutSpecifyVlan(NetworkOffering offering) {
        if (offering == null || offering.getTrafficType() != TrafficType.Guest || offering.getGuestType() != GuestType.Shared) {
            return false;
        }
        return !offering.isSpecifyVlan();
    }

    private boolean isPrivateGatewayWithoutSpecifyVlan(NetworkOffering ntwkOff) {
        return ntwkOff.getId() == _networkOfferingDao.findByUniqueName(NetworkOffering.SystemPrivateGatewayNetworkOfferingWithoutVlan).getId();
    }

    /**
     * Encodes VLAN/VXLAN ID into a Broadcast URI according to the isolation method from the Physical Network.
     *
     * @return Broadcast URI, e.g. 'vlan://vlan_ID' or 'vxlan://vlxan_ID'
     */
    protected URI encodeVlanIdIntoBroadcastUri(String vlanId, PhysicalNetwork pNtwk) {
        if (pNtwk == null) {
            throw new InvalidParameterValueException(String.format("Failed to encode VLAN/VXLAN %s into a Broadcast URI. Physical Network cannot be null.", vlanId));
        }

        if (!pNtwk.getIsolationMethods().isEmpty() && StringUtils.isNotBlank(pNtwk.getIsolationMethods().get(0))) {
            String isolationMethod = pNtwk.getIsolationMethods().get(0).toLowerCase();
            String vxlan = BroadcastDomainType.Vxlan.toString().toLowerCase();
            if (isolationMethod.equals(vxlan)) {
                return BroadcastDomainType.encodeStringIntoBroadcastUri(vlanId, BroadcastDomainType.Vxlan);
            }
        }
        return BroadcastDomainType.fromString(vlanId);
    }

    /**
     * Checks bypass VLAN id/range overlap check during network creation for guest networks
     *
     * @param bypassVlanOverlapCheck bypass VLAN id/range overlap check
     * @param ntwkOff                network offering
     */
    private boolean hasGuestBypassVlanOverlapCheck(final boolean bypassVlanOverlapCheck, final NetworkOfferingVO ntwkOff, final boolean isPrivateNetwork) {
        return bypassVlanOverlapCheck && (ntwkOff.getGuestType() != GuestType.Isolated || isPrivateNetwork);
    }

    /**
     * Checks for L2 network offering services. Only 2 cases allowed:
     * - No services
     * - User Data service only, provided by ConfigDrive
     *
     * @param ntwkOff network offering
     */
    protected void checkL2OfferingServices(NetworkOfferingVO ntwkOff) {
        if (ntwkOff.getGuestType() == GuestType.L2 && !_networkModel.listNetworkOfferingServices(ntwkOff.getId()).isEmpty() &&
                (!_networkModel.areServicesSupportedByNetworkOffering(ntwkOff.getId(), Service.UserData) ||
                        (_networkModel.areServicesSupportedByNetworkOffering(ntwkOff.getId(), Service.UserData) &&
                                _networkModel.listNetworkOfferingServices(ntwkOff.getId()).size() > 1))) {
            throw new InvalidParameterValueException("For L2 networks, only UserData service is allowed");
        }
    }

    @Override
    @DB
    public boolean shutdownNetwork(final long networkId, final ReservationContext context, final boolean cleanupElements) {
        NetworkVO network = _networksDao.findById(networkId);
        if (network.getState() == Network.State.Allocated) {
            logger.debug("Network is already shutdown: {}", network);
            return true;
        }

        if (network.getState() != Network.State.Implemented && network.getState() != Network.State.Shutdown) {
            logger.debug("Network is not implemented: {}", network);
            return false;
        }

        try {
            //do global lock for the network
            network = _networksDao.acquireInLockTable(networkId, NetworkLockTimeout.value());
            if (network == null) {
                logger.warn("Unable to acquire lock for the network {} as a part of network shutdown", network);
                return false;
            }
            logger.debug("Lock is acquired for network {} as a part of network shutdown", network);

            if (network.getState() == Network.State.Allocated) {
                logger.debug("Network is already shutdown: {}", network);
                return true;
            }

            if (network.getState() != Network.State.Implemented && network.getState() != Network.State.Shutdown) {
                logger.debug("Network is not implemented: {}", network);
                return false;
            }

            if (isSharedNetworkWithServices(network)) {
                network.setState(Network.State.Shutdown);
                _networksDao.update(network.getId(), network);
            } else {
                try {
                    stateTransitTo(network, Event.DestroyNetwork);
                } catch (final NoTransitionException e) {
                    network.setState(Network.State.Shutdown);
                    _networksDao.update(network.getId(), network);
                }
            }

            final boolean success = shutdownNetworkElementsAndResources(context, cleanupElements, network);

            final NetworkVO networkFinal = network;
            final boolean result = Transaction.execute(new TransactionCallback<Boolean>() {
                @Override
                public Boolean doInTransaction(final TransactionStatus status) {
                    boolean result = false;

                    if (success) {
                        logger.debug("Network id={} is shutdown successfully, cleaning up corresponding resources now.", networkId);
                        final NetworkGuru guru = AdapterBase.getAdapterByName(networkGurus, networkFinal.getGuruName());
                        final NetworkProfile profile = convertNetworkToNetworkProfile(networkFinal.getId());
                        guru.shutdown(profile, _networkOfferingDao.findById(networkFinal.getNetworkOfferingId()));

                        applyProfileToNetwork(networkFinal, profile);
                        final DataCenterVO zone = _dcDao.findById(networkFinal.getDataCenterId());
                        if (isSharedNetworkOfferingWithServices(networkFinal.getNetworkOfferingId()) && zone.getNetworkType() == NetworkType.Advanced) {
                            networkFinal.setState(Network.State.Setup);
                        } else {
                            try {
                                stateTransitTo(networkFinal, Event.OperationSucceeded);
                            } catch (final NoTransitionException e) {
                                networkFinal.setState(Network.State.Allocated);
                                networkFinal.setRestartRequired(false);
                            }
                        }
                        _networksDao.update(networkFinal.getId(), networkFinal);
                        _networksDao.clearCheckForGc(networkId);
                        result = true;
                    } else {
                        try {
                            stateTransitTo(networkFinal, Event.OperationFailed);
                        } catch (final NoTransitionException e) {
                            networkFinal.setState(Network.State.Implemented);
                            _networksDao.update(networkFinal.getId(), networkFinal);
                        }
                        result = false;
                    }

                    return result;
                }
            });

            return result;
        } finally {
            if (network != null) {
                _networksDao.releaseFromLockTable(network.getId());
                logger.debug("Lock is released for network {} as a part of network shutdown", network);
            }
        }
    }

    @Override
    public boolean shutdownNetworkElementsAndResources(final ReservationContext context, final boolean cleanupElements, final Network network) {

        // get providers to shutdown
        final List<Provider> providersToShutdown = getNetworkProviders(network.getId());

        // 1) Cleanup all the rules for the network. If it fails, just log the failure and proceed with shutting down
        // the elements
        boolean cleanupResult = true;
        boolean cleanupNeeded = false;
        try {
            for (final Provider provider : providersToShutdown) {
                if (provider.cleanupNeededOnShutdown()) {
                    cleanupNeeded = true;
                    break;
                }
            }
            if (cleanupNeeded) {
                cleanupResult = shutdownNetworkResources(network.getId(), context.getAccount(), context.getCaller().getId());
            }
        } catch (final Exception ex) {
            logger.warn("shutdownNetworkRules failed during the network {} shutdown due to", network, ex);
        } finally {
            // just warn the administrator that the network elements failed to shutdown
            if (!cleanupResult) {
                logger.warn("Failed to cleanup network id={} resources as a part of shutdownNetwork", network.getId());
            }
        }

        // 2) Shutdown all the network elements
        boolean success = true;
        for (final NetworkElement element : networkElements) {
            if (providersToShutdown.contains(element.getProvider())) {
                try {
                    logger.debug("Sending network shutdown to {}", element.getName());
                    if (!element.shutdown(network, context, cleanupElements)) {
                        logger.warn("Unable to complete shutdown of the network elements due to element: {}", element.getName());
                        success = false;
                    }
                } catch (final ResourceUnavailableException e) {
                    logger.warn("Unable to complete shutdown of the network elements due to element: {}", element.getName(), e);
                    success = false;
                } catch (final ConcurrentOperationException e) {
                    logger.warn("Unable to complete shutdown of the network elements due to element: {}", element.getName(), e);
                    success = false;
                } catch (final Exception e) {
                    logger.warn("Unable to complete shutdown of the network elements due to element: {}", element.getName(), e);
                    success = false;
                }
            }
        }
        return success;
    }

    private void cleanupPersistentnNetworkResources(NetworkVO network) {
        long networkOfferingId = network.getNetworkOfferingId();
        NetworkOfferingVO offering = _networkOfferingDao.findById(networkOfferingId);
        if (offering != null) {
            if (networkMeetsPersistenceCriteria(network, offering, true) &&
                    _networksDao.getOtherPersistentNetworksCount(network.getId(), network.getBroadcastUri().toString(), offering.isPersistent()) == 0) {
                List<HostVO> hosts = resourceManager.listAllUpAndEnabledHostsInOneZoneByType(Host.Type.Routing, network.getDataCenterId());
                for (HostVO host : hosts) {
                    try {
                        NicTO to = createNicTOFromNetworkAndOffering(network, offering, host);
                        CleanupPersistentNetworkResourceCommand cmd = new CleanupPersistentNetworkResourceCommand(to);
                        CleanupPersistentNetworkResourceAnswer answer = (CleanupPersistentNetworkResourceAnswer) _agentMgr.send(host.getId(), cmd);
                        if (answer == null) {
                            logger.warn("Unable to get an answer to the CleanupPersistentNetworkResourceCommand from agent: {}", host.getId());
                            continue;
                        }

                        if (!answer.getResult()) {
                            logger.warn("Unable to setup agent {} due to {}", host.getId(), answer.getDetails());
                        }
                    } catch (Exception e) {
                        logger.warn("Failed to cleanup network resources on host: {}", host.getName());
                    }
                }
            }
        }
    }

    @Override
    @DB
    public boolean destroyNetwork(final long networkId, final ReservationContext context, final boolean forced) {
        final Account callerAccount = context.getAccount();

        NetworkVO network = _networksDao.findById(networkId);
        if (network == null) {
            logger.debug("Unable to find network with id: {}", networkId);
            return false;
        }
        // Make sure that there are no user vms in the network that are not Expunged/Error
        final List<UserVmVO> userVms = _userVmDao.listByNetworkIdAndStates(networkId);

        for (final UserVmVO vm : userVms) {
            if (!(vm.getState() == VirtualMachine.State.Expunging && vm.getRemoved() != null)) {
                logger.warn("Can't delete the network, not all user vms are expunged. Vm {} is in {} state", vm, vm.getState());
                return false;
            }
        }

        // Don't allow to delete network via api call when it has vms assigned to it
        final int nicCount = getActiveNicsInNetwork(networkId);
        if (nicCount > 0) {
            logger.debug("The network id={} has active Nics, but shouldn't.", networkId);
            // at this point we have already determined that there are no active user vms in network
            // if the op_networks table shows active nics, it's a bug in releasing nics updating op_networks
            _networksDao.changeActiveNicsBy(networkId, -1 * nicCount);
        }

        //In Basic zone, make sure that there are no non-removed console proxies and SSVMs using the network
        final DataCenter zone = _entityMgr.findById(DataCenter.class, network.getDataCenterId());
        if (zone.getNetworkType() == NetworkType.Basic) {
            final List<VMInstanceVO> systemVms = _vmDao.listNonRemovedVmsByTypeAndNetwork(network.getId(), Type.ConsoleProxy, Type.SecondaryStorageVm);
            if (systemVms != null && !systemVms.isEmpty()) {
                logger.warn("Can't delete the network, not all consoleProxy/secondaryStorage vms are expunged");
                return false;
            }
        }

        cleanupPersistentnNetworkResources(network);

        // Shutdown network first
        shutdownNetwork(networkId, context, false);

        // get updated state for the network
        network = _networksDao.findById(networkId);
        if (network.getState() != Network.State.Allocated && network.getState() != Network.State.Setup && !forced) {
            logger.debug("Network is not in the correct state to be destroyed: {}", network.getState());
            return false;
        }

        boolean success = true;
        if (!cleanupNetworkResources(networkId, callerAccount, context.getCaller().getId())) {
            logger.warn("Unable to delete network id={}: failed to cleanup network resources", networkId);
            return false;
        }

        // get providers to destroy
        final List<Provider> providersToDestroy = getNetworkProviders(network.getId());
        for (final NetworkElement element : networkElements) {
            if (providersToDestroy.contains(element.getProvider())) {
                try {
                    logger.debug("Sending destroy to {}", element);

                    if (!element.destroy(network, context)) {
                        success = false;
                        logger.warn("Unable to complete destroy of the network: failed to destroy network element {}", element.getName());
                    }
                } catch (final ResourceUnavailableException e) {
                    logger.warn("Unable to complete destroy of the network due to element: {}", element.getName(), e);
                    success = false;
                } catch (final ConcurrentOperationException e) {
                    logger.warn("Unable to complete destroy of the network due to element: {}", element.getName(), e);
                    success = false;
                } catch (final Exception e) {
                    logger.warn("Unable to complete destroy of the network due to element: {}", element.getName(), e);
                    success = false;
                }
            }
        }

        if (success) {
            logger.debug("Network id={} is destroyed successfully, cleaning up corresponding resources now.", networkId);

            final NetworkVO networkFinal = network;
            try {
                final List<VlanVO> deletedVlanRangeToPublish = Transaction.execute(new TransactionCallback<List<VlanVO>>() {
                    @Override
                    public List<VlanVO> doInTransaction(TransactionStatus status) {
                        final NetworkGuru guru = AdapterBase.getAdapterByName(networkGurus, networkFinal.getGuruName());

                        if (!guru.trash(networkFinal, _networkOfferingDao.findById(networkFinal.getNetworkOfferingId()))) {
                            throw new CloudRuntimeException("Failed to trash network.");
                        }
<<<<<<< HEAD

                        if (!deleteVlansInNetwork(networkFinal, context.getCaller().getId(), callerAccount)) {
                            logger.warn("Failed to delete network {}; was unable to cleanup corresponding ip ranges", networkFinal);
=======
                        Pair<Boolean, List<VlanVO>> deletedVlans = deleteVlansInNetwork(networkFinal, context.getCaller().getId(), callerAccount);
                        if (!deletedVlans.first()) {
                            s_logger.warn("Failed to delete network " + networkFinal + "; was unable to cleanup corresponding ip ranges");
>>>>>>> 33659fdf
                            throw new CloudRuntimeException("Failed to delete network " + networkFinal + "; was unable to cleanup corresponding ip ranges");
                        } else {
                            // commit transaction only when ips and vlans for the network are released successfully

                            ipv6Service.releaseIpv6SubnetForNetwork(networkId);
                            ipv6Service.removePublicIpv6PlaceholderNics(networkFinal);
                            try {
                                stateTransitTo(networkFinal, Event.DestroyNetwork);
                            } catch (final NoTransitionException e) {
                                logger.debug(e.getMessage());
                            }
                            if (_networksDao.remove(networkFinal.getId())) {
                                final NetworkDomainVO networkDomain = _networkDomainDao.getDomainNetworkMapByNetworkId(networkFinal.getId());
                                if (networkDomain != null) {
                                    _networkDomainDao.remove(networkDomain.getId());
                                }

                                final NetworkAccountVO networkAccount = _networkAccountDao.getAccountNetworkMapByNetworkId(networkFinal.getId());
                                if (networkAccount != null) {
                                    _networkAccountDao.remove(networkAccount.getId());
                                }

                                networkDetailsDao.removeDetails(networkFinal.getId());
                                networkPermissionDao.removeAllPermissions(networkFinal.getId());
                            }

                            final NetworkOffering ntwkOff = _entityMgr.findById(NetworkOffering.class, networkFinal.getNetworkOfferingId());
                            final boolean updateResourceCount = resourceCountNeedsUpdate(ntwkOff, networkFinal.getAclType());
                            if (updateResourceCount) {
                                _resourceLimitMgr.decrementResourceCount(networkFinal.getAccountId(), ResourceType.network, networkFinal.getDisplayNetwork());
                            }
                        }
                        return deletedVlans.second();
                    }
                });
                publishDeletedVlanRanges(deletedVlanRangeToPublish);
                if (_networksDao.findById(network.getId()) == null) {
                    // remove its related ACL permission
                    final Pair<Class<?>, Long> networkMsg = new Pair<Class<?>, Long>(Network.class, networkFinal.getId());
                    _messageBus.publish(_name, EntityManager.MESSAGE_REMOVE_ENTITY_EVENT, PublishScope.LOCAL, networkMsg);
                }
                UsageEventUtils.publishUsageEvent(EventTypes.EVENT_NETWORK_DELETE, network.getAccountId(), network.getDataCenterId(), network.getId(),
                        network.getName(), network.getNetworkOfferingId(), null, null, null, Network.class.getName(), network.getUuid());
                return true;
            } catch (final CloudRuntimeException e) {
                logger.error("Failed to delete network", e);
                return false;
            }
        }

        return success;
    }

    private void publishDeletedVlanRanges(List<VlanVO> deletedVlanRangeToPublish) {
        if (CollectionUtils.isNotEmpty(deletedVlanRangeToPublish)) {
            for (VlanVO vlan : deletedVlanRangeToPublish) {
                _messageBus.publish(_name, MESSAGE_DELETE_VLAN_IP_RANGE_EVENT, PublishScope.LOCAL, vlan);
            }
        }
    }

    @Override
    public boolean resourceCountNeedsUpdate(final NetworkOffering ntwkOff, final ACLType aclType) {
        //Update resource count only for Isolated account specific non-system networks
        final boolean updateResourceCount = ntwkOff.getGuestType() == GuestType.Isolated && !ntwkOff.isSystemOnly() && aclType == ACLType.Account;
        return updateResourceCount;
    }

    protected Pair<Boolean, List<VlanVO>> deleteVlansInNetwork(final NetworkVO network, final long userId, final Account callerAccount) {
        final long networkId = network.getId();
        //cleanup Public vlans
        final List<VlanVO> publicVlans = _vlanDao.listVlansByNetworkId(networkId);
        List<VlanVO> deletedPublicVlanRange = new ArrayList<>();
        boolean result = true;
        for (final VlanVO vlan : publicVlans) {
<<<<<<< HEAD
            if (!_configMgr.deleteVlanAndPublicIpRange(userId, vlan.getId(), callerAccount)) {
                logger.warn("Failed to delete vlan {});", vlan.getId());
=======
            VlanVO vlanRange = _configMgr.deleteVlanAndPublicIpRange(userId, vlan.getId(), callerAccount);
            if (vlanRange == null) {
                s_logger.warn("Failed to delete vlan " + vlan.getId() + ");");
>>>>>>> 33659fdf
                result = false;
            } else {
                deletedPublicVlanRange.add(vlanRange);
            }
        }

        //cleanup private vlans
        final int privateIpAllocCount = _privateIpDao.countAllocatedByNetworkId(networkId);
        if (privateIpAllocCount > 0) {
            logger.warn("Can't delete Private ip range for network {} as it has allocated ip addresses", networkId);
            result = false;
        } else {
            _privateIpDao.deleteByNetworkId(networkId);
            logger.debug("Deleted ip range for private network id={}", networkId);
        }

        // release vlans of user-shared networks without specifyvlan
        if (isSharedNetworkWithoutSpecifyVlan(_networkOfferingDao.findById(network.getNetworkOfferingId()))) {
            logger.debug("Releasing vnet for the network id={}", network.getId());
            _dcDao.releaseVnet(BroadcastDomainType.getValue(network.getBroadcastUri()), network.getDataCenterId(),
                    network.getPhysicalNetworkId(), network.getAccountId(), network.getReservationId());
        }
        return new Pair<>(result, deletedPublicVlanRange);
    }

    public class NetworkGarbageCollector extends ManagedContextRunnable {
        @Override
        protected void runInContext() {
            final GlobalLock gcLock = GlobalLock.getInternLock("Network.GC.Lock");
            try {
                if (gcLock.lock(3)) {
                    try {
                        reallyRun();
                    } finally {
                        gcLock.unlock();
                    }
                }
            } finally {
                gcLock.releaseRef();
            }
        }

        public void reallyRun() {
            try {
                final List<Long> shutdownList = new ArrayList<Long>();
                final long currentTime = System.currentTimeMillis() / 1000;
                final HashMap<Long, Long> stillFree = new HashMap<Long, Long>();

                final List<Long> networkIds = _networksDao.findNetworksToGarbageCollect();
                final int netGcWait = NumbersUtil.parseInt(_configDao.getValue(NetworkGcWait.key()), 60);
                logger.info("NetworkGarbageCollector uses '{}' seconds for GC interval.", netGcWait);

                for (final Long networkId : networkIds) {
                    if (!_networkModel.isNetworkReadyForGc(networkId)) {
                        continue;
                    }

                    if (!networkDetailsDao.findDetails(Network.AssociatedNetworkId, String.valueOf(networkId), null).isEmpty()) {
                        logger.debug("Network {} is associated to a shared network, skipping", networkId);
                        continue;
                    }

                    final Long time = _lastNetworkIdsToFree.remove(networkId);
                    if (time == null) {
                        logger.debug("We found network {} to be free for the first time. Adding it to the list: {}", networkId, currentTime);
                        stillFree.put(networkId, currentTime);
                    } else if (time > currentTime - netGcWait) {
                        logger.debug("Network {} is still free but it's not time to shutdown yet: {}",networkId, time);
                        stillFree.put(networkId, time);
                    } else {
                        shutdownList.add(networkId);
                    }
                }

                _lastNetworkIdsToFree = stillFree;

                final CallContext cctx = CallContext.current();

                for (final Long networkId : shutdownList) {

                    // If network is removed, unset gc flag for it
                    if (_networksDao.findById(networkId) == null) {
                        logger.debug("Network id={} is removed, so clearing up corresponding gc check", networkId);
                        _networksDao.clearCheckForGc(networkId);
                    } else {
                        try {

                            final User caller = cctx.getCallingUser();
                            final Account owner = cctx.getCallingAccount();

                            final ReservationContext context = new ReservationContextImpl(null, null, caller, owner);

                            shutdownNetwork(networkId, context, false);
                        } catch (final Exception e) {
                            logger.warn("Unable to shutdown network: {}", networkId);
                        }
                    }
                }
            } catch (final Exception e) {
                logger.warn("Caught exception while running network gc: ", e);
            }
        }
    }

    @Override
    public boolean startNetwork(final long networkId, final DeployDestination dest, final ReservationContext context) throws ConcurrentOperationException, ResourceUnavailableException,
            InsufficientCapacityException {

        // Check if network exists
        final NetworkVO network = _networksDao.findById(networkId);
        if (network == null) {
            final InvalidParameterValueException ex = new InvalidParameterValueException("Network with specified id doesn't exist");
            ex.addProxyObject(String.valueOf(networkId), "networkId");
            throw ex;
        }

        // implement the network
        logger.debug("Starting network {}...", network);
        final Pair<NetworkGuru, NetworkVO> implementedNetwork = implementNetwork(networkId, dest, context);
        if (implementedNetwork == null || implementedNetwork.first() == null) {
            logger.warn("Failed to start the network {}", network);
            return false;
        } else {
            return true;
        }
    }

    @Override
    public boolean restartNetwork(final Long networkId, final Account callerAccount, final User callerUser, final boolean cleanup, final boolean livePatch) throws ConcurrentOperationException, ResourceUnavailableException,
            InsufficientCapacityException {
        boolean status = true;
        boolean restartRequired = false;
        final NetworkVO network = _networksDao.findById(networkId);

        logger.debug("Restarting network {}...", networkId);

        final ReservationContext context = new ReservationContextImpl(null, null, callerUser, callerAccount);
        final NetworkOffering offering = _networkOfferingDao.findByIdIncludingRemoved(network.getNetworkOfferingId());
        final DeployDestination dest = new DeployDestination(_dcDao.findById(network.getDataCenterId()), null, null, null);

        if (cleanup) {
            if (!rollingRestartRouters(network, offering, dest, context)) {
                status = false;
                restartRequired = true;
            }
            setRestartRequired(network, restartRequired);
            return status;
        } else if (livePatch) {
            List<DomainRouterVO> domainRouters;
            if (Objects.nonNull(network.getVpcId())) {
                domainRouters = routerDao.listByVpcId(network.getVpcId());
            } else {
                domainRouters = routerDao.listByNetworkAndRole(network.getId(), VirtualRouter.Role.VIRTUAL_ROUTER, VirtualRouter.Role.INTERNAL_LB_VM);
            }
            for (DomainRouterVO router: domainRouters) {
                try {
                    VMInstanceVO instanceVO = _vmDao.findById(router.getId());
                    if (instanceVO == null) {
                        logger.info("Did not find a virtual router instance for the network");
                        continue;
                    }
                    Pair<Boolean, String> patched = mgr.updateSystemVM(instanceVO, true);
                    if (patched.first()) {
                        logger.info("Successfully patched router {}", router);
                    }
                } catch (CloudRuntimeException e) {
                    throw new CloudRuntimeException(String.format("Failed to live patch router: %s", router), e);
                }

            }
        }

        logger.debug("Implementing the network {} elements and resources as a part of network restart without cleanup", network);
        try {
            implementNetworkElementsAndResources(dest, context, network, offering);
            setRestartRequired(network, false);
            return true;
        } catch (final Exception ex) {
            logger.warn("Failed to implement network {} elements and resources as a part of network restart due to ", network, ex);
            return false;
        }
    }

    @Override
    public void destroyExpendableRouters(final List<? extends VirtualRouter> routers, final ReservationContext context) throws ResourceUnavailableException {
        final List<VirtualRouter> remainingRouters = new ArrayList<>();
        for (final VirtualRouter router : routers) {
            if (router.getState() == VirtualMachine.State.Stopped ||
                    router.getState() == VirtualMachine.State.Error ||
                    router.getState() == VirtualMachine.State.Shutdown ||
                    router.getState() == VirtualMachine.State.Unknown) {
                logger.debug("Destroying old router {}", router);
                _routerService.destroyRouter(router.getId(), context.getAccount(), context.getCaller().getId());
            } else {
                remainingRouters.add(router);
            }
        }

        if (remainingRouters.size() < 2) {
            return;
        }

        VirtualRouter backupRouter = null;
        for (final VirtualRouter router : remainingRouters) {
            if (router.getRedundantState() == VirtualRouter.RedundantState.BACKUP) {
                backupRouter = router;
            }
        }
        if (backupRouter == null) {
            backupRouter = routers.get(routers.size() - 1);
        }
        if (backupRouter != null) {
            _routerService.destroyRouter(backupRouter.getId(), context.getAccount(), context.getCaller().getId());
        }
    }

    @Override
    public boolean areRoutersRunning(final List<? extends VirtualRouter> routers) {
        for (final VirtualRouter router : routers) {
            if (router.getState() != VirtualMachine.State.Running) {
                logger.debug("Found new router {} to be in non-Running state: {}. Please try restarting network again." + router.getInstanceName(), router.getState());
                return false;
            }
        }
        return true;
    }

    /**
     * Cleanup entry on VR file specified by type
     */
    @Override
    public void cleanupNicDhcpDnsEntry(Network network, VirtualMachineProfile vmProfile, NicProfile nicProfile) {

        final List<Provider> networkProviders = getNetworkProviders(network.getId());
        for (final NetworkElement element : networkElements) {
            if (networkProviders.contains(element.getProvider())) {
                if (!_networkModel.isProviderEnabledInPhysicalNetwork(_networkModel.getPhysicalNetworkId(network), element.getProvider().getName())) {
                    throw new CloudRuntimeException("Service provider " + element.getProvider().getName() + " either doesn't exist or is not enabled in physical network id: "
                            + network.getPhysicalNetworkId());
                }
                if (vmProfile.getType() == Type.User && element.getProvider() != null) {
                    if (_networkModel.areServicesSupportedInNetwork(network.getId(), Service.Dhcp)
                            && _networkModel.isProviderSupportServiceInNetwork(network.getId(), Service.Dhcp, element.getProvider()) && element instanceof DhcpServiceProvider) {
                        final DhcpServiceProvider sp = (DhcpServiceProvider) element;
                        try {
                            sp.removeDhcpEntry(network, nicProfile, vmProfile);
                        } catch (ResourceUnavailableException e) {
                            logger.error("Failed to remove dhcp-dns entry due to: ", e);
                        }
                    }
                }
            }
        }
    }

    /**
     * rollingRestartRouters performs restart of routers of a network by first
     * deploying a new VR and then destroying old VRs in rolling fashion. For
     * non-redundant network, it will re-program the new router as final step
     * otherwise deploys a backup router for the network.
     * @param network network to be restarted
     * @param offering network offering
     * @param dest deployment destination
     * @param context reservation context
     * @return returns true when the rolling restart operation succeeds
     * @throws ResourceUnavailableException
     * @throws ConcurrentOperationException
     * @throws InsufficientCapacityException
     */
    private boolean rollingRestartRouters(final NetworkVO network, final NetworkOffering offering, final DeployDestination dest, final ReservationContext context) throws ResourceUnavailableException, ConcurrentOperationException, InsufficientCapacityException {
        if (!NetworkOrchestrationService.RollingRestartEnabled.value()) {
            if (shutdownNetworkElementsAndResources(context, true, network)) {
                implementNetworkElementsAndResources(dest, context, network, offering);
                return true;
            }
            logger.debug("Failed to shutdown the network elements and resources as a part of network restart: {}", network.getState());
            return false;
        }
        logger.debug("Performing rolling restart of routers of network {}", network);
        destroyExpendableRouters(routerDao.findByNetwork(network.getId()), context);

        final List<Provider> providersToImplement = getNetworkProviders(network.getId());
        final List<DomainRouterVO> oldRouters = routerDao.findByNetwork(network.getId());

        // Deploy a new router
        if (oldRouters.size() > 0) {
            network.setRollingRestart(true);
        }
        implementNetworkElements(dest, context, network, offering, providersToImplement);
        if (oldRouters.size() > 0) {
            network.setRollingRestart(false);
        }

        // For redundant network wait for 3*advert_int+skew_seconds for VRRP to kick in
        if (network.isRedundant() || (oldRouters.size() == 1 && oldRouters.get(0).getIsRedundantRouter())) {
            try {
                Thread.sleep(NetworkOrchestrationService.RVRHandoverTime);
            } catch (final InterruptedException ignored) {
            }
        }

        // Destroy old routers
        for (final DomainRouterVO oldRouter : oldRouters) {
            _routerService.stopRouter(oldRouter.getId(), true);
            _routerService.destroyRouter(oldRouter.getId(), context.getAccount(), context.getCaller().getId());
        }

        if (network.isRedundant()) {
            // Add a new backup router for redundant network
            implementNetworkElements(dest, context, network, offering, providersToImplement);
        } else {
            // Re-apply rules for non-redundant network
            implementNetworkElementsAndResources(dest, context, network, offering);
        }

        return areRoutersRunning(routerDao.findByNetwork(network.getId()));
    }

    private void setRestartRequired(final NetworkVO network, final boolean restartRequired) {
        logger.debug("Marking network {} with restartRequired={}", network, restartRequired);
        network.setRestartRequired(restartRequired);
        _networksDao.update(network.getId(), network);
    }

    protected int getActiveNicsInNetwork(final long networkId) {
        return _networksDao.getActiveNicsIn(networkId);
    }

    @Override
    public NetworkProfile convertNetworkToNetworkProfile(final long networkId) {
        final NetworkVO network = _networksDao.findById(networkId);
        final NetworkGuru guru = AdapterBase.getAdapterByName(networkGurus, network.getGuruName());
        final NetworkProfile profile = new NetworkProfile(network);
        guru.updateNetworkProfile(profile);

        return profile;
    }

    @Override
    public UserDataServiceProvider getPasswordResetProvider(final Network network) {
        final String passwordProvider = _ntwkSrvcDao.getProviderForServiceInNetwork(network.getId(), Service.UserData);

        if (passwordProvider == null) {
            logger.debug("Network {} doesn't support service {}", network, Service.UserData.getName());
            return null;
        }

        return (UserDataServiceProvider) _networkModel.getElementImplementingProvider(passwordProvider);
    }

    @Override
    public UserDataServiceProvider getSSHKeyResetProvider(final Network network) {
        final String SSHKeyProvider = _ntwkSrvcDao.getProviderForServiceInNetwork(network.getId(), Service.UserData);

        if (SSHKeyProvider == null) {
            logger.debug("Network {} doesn't support service", network, Service.UserData.getName());
            return null;
        }

        return (UserDataServiceProvider) _networkModel.getElementImplementingProvider(SSHKeyProvider);
    }

    @Override
    public DhcpServiceProvider getDhcpServiceProvider(final Network network) {
        final String DhcpProvider = _ntwkSrvcDao.getProviderForServiceInNetwork(network.getId(), Service.Dhcp);

        if (DhcpProvider == null) {
            logger.debug("Network {} doesn't support service {}", network, Service.Dhcp.getName());
            return null;
        }

        final NetworkElement element = _networkModel.getElementImplementingProvider(DhcpProvider);
        if (element instanceof DhcpServiceProvider) {
            return (DhcpServiceProvider) element;
        } else {
            return null;
        }
    }

    @Override
    public DnsServiceProvider getDnsServiceProvider(final Network network) {
        final String dnsProvider = _ntwkSrvcDao.getProviderForServiceInNetwork(network.getId(), Service.Dns);

        if (dnsProvider == null) {
            logger.debug("Network {} doesn't support service {}", network, Service.Dhcp.getName());
            return null;
        }

        return (DnsServiceProvider) _networkModel.getElementImplementingProvider(dnsProvider);
    }

    protected boolean isSharedNetworkWithServices(final Network network) {
        assert network != null;
        final DataCenter zone = _entityMgr.findById(DataCenter.class, network.getDataCenterId());
        if (network.getGuestType() == Network.GuestType.Shared && zone.getNetworkType() == NetworkType.Advanced
                && isSharedNetworkOfferingWithServices(network.getNetworkOfferingId())) {
            return true;
        }
        return false;
    }

    protected boolean isSharedNetworkOfferingWithServices(final long networkOfferingId) {
        final NetworkOfferingVO networkOffering = _networkOfferingDao.findById(networkOfferingId);
        if (networkOffering.getGuestType() == Network.GuestType.Shared
                && (_networkModel.areServicesSupportedByNetworkOffering(networkOfferingId, Service.SourceNat)
                || _networkModel.areServicesSupportedByNetworkOffering(networkOfferingId, Service.StaticNat)
                || _networkModel.areServicesSupportedByNetworkOffering(networkOfferingId, Service.Firewall)
                || _networkModel.areServicesSupportedByNetworkOffering(networkOfferingId, Service.PortForwarding) || _networkModel.areServicesSupportedByNetworkOffering(
                networkOfferingId, Service.Lb))) {
            return true;
        }
        return false;
    }

    @Override
    public List<? extends Nic> listVmNics(final long vmId, final Long nicId, final Long networkId, String keyword) {
        List<NicVO> result = null;

        if (keyword == null || keyword.isEmpty()) {
            if (nicId == null && networkId == null) {
                result = _nicDao.listByVmId(vmId);
            } else {
                result = _nicDao.listByVmIdAndNicIdAndNtwkId(vmId, nicId, networkId);
            }
        } else {
            result = _nicDao.listByVmIdAndKeyword(vmId, keyword);
        }

        for (final NicVO nic : result) {
            if (_networkModel.isProviderForNetwork(Provider.NiciraNvp, nic.getNetworkId())) {
                //For NSX Based networks, add nsxlogicalswitch, nsxlogicalswitchport to each result
                logger.info("Listing NSX logical switch and logical switch por for each nic");
                final NetworkVO network = _networksDao.findById(nic.getNetworkId());
                final NetworkGuru guru = AdapterBase.getAdapterByName(networkGurus, network.getGuruName());
                final NetworkGuruAdditionalFunctions guruFunctions = (NetworkGuruAdditionalFunctions) guru;

                final Map<String, ? extends Object> nsxParams = guruFunctions.listAdditionalNicParams(nic.getUuid());
                if (nsxParams != null) {
                    final String lswitchUuuid = nsxParams.containsKey(NetworkGuruAdditionalFunctions.NSX_LSWITCH_UUID)
                            ? (String) nsxParams.get(NetworkGuruAdditionalFunctions.NSX_LSWITCH_UUID) : null;
                    final String lswitchPortUuuid = nsxParams.containsKey(NetworkGuruAdditionalFunctions.NSX_LSWITCHPORT_UUID)
                            ? (String) nsxParams.get(NetworkGuruAdditionalFunctions.NSX_LSWITCHPORT_UUID) : null;
                    nic.setNsxLogicalSwitchUuid(lswitchUuuid);
                    nic.setNsxLogicalSwitchPortUuid(lswitchPortUuuid);
                }
            }
        }

        return result;
    }

    @DB
    @Override
    public boolean reallocate(final VirtualMachineProfile vm, final DataCenterDeployment dest) throws InsufficientCapacityException, ConcurrentOperationException {
        final VMInstanceVO vmInstance = _vmDao.findById(vm.getId());
        final DataCenterVO dc = _dcDao.findById(vmInstance.getDataCenterId());
        if (dc.getNetworkType() == NetworkType.Basic) {
            final List<NicVO> nics = _nicDao.listByVmId(vmInstance.getId());
            final NetworkVO network = _networksDao.findById(nics.get(0).getNetworkId());
            final LinkedHashMap<Network, List<? extends NicProfile>> profiles = new LinkedHashMap<Network, List<? extends NicProfile>>();
            profiles.put(network, new ArrayList<NicProfile>());

            Transaction.execute(new TransactionCallbackWithExceptionNoReturn<InsufficientCapacityException>() {
                @Override
                public void doInTransactionWithoutResult(final TransactionStatus status) throws InsufficientCapacityException {
                    cleanupNics(vm);
                    allocate(vm, profiles, null);
                }
            });
        }
        return true;
    }

    private boolean cleanupNetworkResources(final long networkId, final Account caller, final long callerUserId) {
        boolean success = true;
        final NetworkVO network = _networksDao.findById(networkId);
        final NetworkOfferingVO networkOffering= _networkOfferingDao.findById(network.getNetworkOfferingId());

        //remove all PF/Static Nat rules for the network
        try {
            if (_rulesMgr.revokeAllPFStaticNatRulesForNetwork(networkId, callerUserId, caller)) {
                logger.debug("Successfully cleaned up portForwarding/staticNat rules for network id={}", networkId);
            } else {
                success = false;
                logger.warn("Failed to release portForwarding/StaticNat rules as a part of network id={} cleanup", networkId);
            }
        } catch (final ResourceUnavailableException ex) {
            success = false;
            // shouldn't even come here as network is being cleaned up after all network elements are shutdown
            logger.warn("Failed to release portForwarding/StaticNat rules as a part of network id={} cleanup due to resourceUnavailable", networkId, ex);
        }

        //remove all LB rules for the network
        if (_lbMgr.removeAllLoadBalanacersForNetwork(networkId, caller, callerUserId)) {
            logger.debug("Successfully cleaned up load balancing rules for network id={}", networkId);
        } else {
            // shouldn't even come here as network is being cleaned up after all network elements are shutdown
            success = false;
            logger.warn("Failed to cleanup LB rules as a part of network id={} cleanup", networkId);
        }

        //revoke all firewall rules for the network
        try {
            if (_firewallMgr.revokeAllFirewallRulesForNetwork(networkId, callerUserId, caller)) {
                logger.debug("Successfully cleaned up firewallRules rules for network id={}", networkId);
            } else {
                success = false;
                logger.warn("Failed to cleanup Firewall rules as a part of network id={} cleanup", networkId);
            }
        } catch (final ResourceUnavailableException ex) {
            success = false;
            // shouldn't even come here as network is being cleaned up after all network elements are shutdown
            logger.warn("Failed to cleanup Firewall rules as a part of network id={} cleanup due to resourceUnavailable", networkId, ex);
        }

        //revoke all network ACLs for network
        try {
            if (_networkACLMgr.revokeACLItemsForNetwork(networkId)) {
                logger.debug("Successfully cleaned up NetworkACLs for network id={}", networkId);
            } else {
                success = false;
                logger.warn("Failed to cleanup NetworkACLs as a part of network id={} cleanup", networkId);
            }
        } catch (final ResourceUnavailableException ex) {
            success = false;
            logger.warn("Failed to cleanup Network ACLs as a part of network id={} cleanup due to resourceUnavailable ", networkId, ex);
        }

        //release all ip addresses
        final List<IPAddressVO> ipsToRelease = _ipAddressDao.listByAssociatedNetwork(networkId, null);
        for (final IPAddressVO ipToRelease : ipsToRelease) {
            if (ipToRelease.getVpcId() == null) {
                if (!ipToRelease.isPortable()) {
                    final IPAddressVO ip = _ipAddrMgr.markIpAsUnavailable(ipToRelease.getId());
                    assert ip != null : "Unable to mark the ip address id=" + ipToRelease.getId() + " as unavailable.";
                } else {
                    // portable IP address are associated with owner, until explicitly requested to be disassociated
                    // so as part of network clean up just break IP association with guest network
                    ipToRelease.setAssociatedWithNetworkId(null);
                    _ipAddressDao.update(ipToRelease.getId(), ipToRelease);
                    logger.debug("Portable IP address {} is no longer associated with any network", ipToRelease);
                }
            } else {
                _vpcMgr.unassignIPFromVpcNetwork(ipToRelease.getId(), network.getId());
            }
        }

        try {
            if (!_ipAddrMgr.applyIpAssociations(network, true)) {
                logger.warn("Unable to apply ip address associations for {}", network);
                success = false;
            }
        } catch (final ResourceUnavailableException e) {
            throw new CloudRuntimeException("We should never get to here because we used true when applyIpAssociations", e);
        }

        annotationDao.removeByEntityType(AnnotationService.EntityType.NETWORK.name(), network.getUuid());

        return success;
    }

    private boolean shutdownNetworkResources(final long networkId, final Account caller, final long callerUserId) {
        // This method cleans up network rules on the backend w/o touching them in the DB
        boolean success = true;
        final Network network = _networksDao.findById(networkId);

        // Mark all PF rules as revoked and apply them on the backend (not in the DB)
        final List<PortForwardingRuleVO> pfRules = _portForwardingRulesDao.listByNetwork(networkId);
        logger.debug("Releasing {} port forwarding rules for network id={} as a part of shutdownNetworkRules.", pfRules.size(), networkId);

        for (final PortForwardingRuleVO pfRule : pfRules) {
            logger.trace("Marking pf rule {} with Revoke state", pfRule);
            pfRule.setState(FirewallRule.State.Revoke);
        }

        try {
            if (!_firewallMgr.applyRules(pfRules, true, false)) {
                logger.warn("Failed to cleanup pf rules as a part of shutdownNetworkRules");
                success = false;
            }
        } catch (final ResourceUnavailableException ex) {
            logger.warn("Failed to cleanup pf rules as a part of shutdownNetworkRules due to ", ex);
            success = false;
        }

        // Mark all static rules as revoked and apply them on the backend (not in the DB)
        final List<FirewallRuleVO> firewallStaticNatRules = _firewallDao.listByNetworkAndPurpose(networkId, Purpose.StaticNat);
        final List<StaticNatRule> staticNatRules = new ArrayList<StaticNatRule>();
        logger.debug("Releasing {} static nat rules for network id={} as a part of shutdownNetworkRules", firewallStaticNatRules.size(), networkId);

        for (final FirewallRuleVO firewallStaticNatRule : firewallStaticNatRules) {
            logger.trace("Marking static nat rule {} with Revoke state", firewallStaticNatRule);
            final IpAddress ip = _ipAddressDao.findById(firewallStaticNatRule.getSourceIpAddressId());
            final FirewallRuleVO ruleVO = _firewallDao.findById(firewallStaticNatRule.getId());

            if (ip == null || !ip.isOneToOneNat() || ip.getAssociatedWithVmId() == null) {
                throw new InvalidParameterValueException("Source ip address of the rule id=" + firewallStaticNatRule.getId() + " is not static nat enabled");
            }

            //String dstIp = _networkModel.getIpInNetwork(ip.getAssociatedWithVmId(), firewallStaticNatRule.getNetworkId());
            ruleVO.setState(FirewallRule.State.Revoke);
            staticNatRules.add(new StaticNatRuleImpl(ruleVO, ip.getVmIp()));
        }

        try {
            if (!_firewallMgr.applyRules(staticNatRules, true, false)) {
                logger.warn("Failed to cleanup static nat rules as a part of shutdownNetworkRules");
                success = false;
            }
        } catch (final ResourceUnavailableException ex) {
            logger.warn("Failed to cleanup static nat rules as a part of shutdownNetworkRules due to ", ex);
            success = false;
        }

        try {
            if (!_lbMgr.revokeLoadBalancersForNetwork(networkId, Scheme.Public)) {
                logger.warn("Failed to cleanup public lb rules as a part of shutdownNetworkRules");
                success = false;
            }
        } catch (final ResourceUnavailableException ex) {
            logger.warn("Failed to cleanup public lb rules as a part of shutdownNetworkRules due to ", ex);
            success = false;
        }

        try {
            if (!_lbMgr.revokeLoadBalancersForNetwork(networkId, Scheme.Internal)) {
                logger.warn("Failed to cleanup internal lb rules as a part of shutdownNetworkRules");
                success = false;
            }
        } catch (final ResourceUnavailableException ex) {
            logger.warn("Failed to cleanup public lb rules as a part of shutdownNetworkRules due to ", ex);
            success = false;
        }

        // revoke all firewall rules for the network w/o applying them on the DB
        final List<FirewallRuleVO> firewallRules = _firewallDao.listByNetworkPurposeTrafficType(networkId, Purpose.Firewall, FirewallRule.TrafficType.Ingress);
        logger.debug("Releasing firewall ingress rules for network id={} as a part of shutdownNetworkRules", firewallRules.size(), networkId);

        for (final FirewallRuleVO firewallRule : firewallRules) {
            logger.trace("Marking firewall ingress rule {} with Revoke state", firewallRule);
            firewallRule.setState(FirewallRule.State.Revoke);
        }

        try {
            if (!_firewallMgr.applyRules(firewallRules, true, false)) {
                logger.warn("Failed to cleanup firewall ingress rules as a part of shutdownNetworkRules");
                success = false;
            }
        } catch (final ResourceUnavailableException ex) {
            logger.warn("Failed to cleanup firewall ingress rules as a part of shutdownNetworkRules due to ", ex);
            success = false;
        }

        final List<FirewallRuleVO> firewallEgressRules = _firewallDao.listByNetworkPurposeTrafficType(networkId, Purpose.Firewall, FirewallRule.TrafficType.Egress);
        logger.debug("Releasing {} firewall egress rules for network id={} as a part of shutdownNetworkRules", firewallEgressRules.size(), networkId);

        try {
            // delete default egress rule
            final DataCenter zone = _dcDao.findById(network.getDataCenterId());
            if (_networkModel.areServicesSupportedInNetwork(network.getId(), Service.Firewall)
                    && (network.getGuestType() == Network.GuestType.Isolated || network.getGuestType() == Network.GuestType.Shared && zone.getNetworkType() == NetworkType.Advanced)) {
                // add default egress rule to accept the traffic
                _firewallMgr.applyDefaultEgressFirewallRule(network.getId(), _networkModel.getNetworkEgressDefaultPolicy(networkId), false);
            }

        } catch (final ResourceUnavailableException ex) {
            logger.warn("Failed to cleanup firewall default egress rule as a part of shutdownNetworkRules due to ", ex);
            success = false;
        }

        for (final FirewallRuleVO firewallRule : firewallEgressRules) {
            logger.trace("Marking firewall egress rule {} with Revoke state", firewallRule);
            firewallRule.setState(FirewallRule.State.Revoke);
        }

        try {
            if (!_firewallMgr.applyRules(firewallEgressRules, true, false)) {
                logger.warn("Failed to cleanup firewall egress rules as a part of shutdownNetworkRules");
                success = false;
            }
        } catch (final ResourceUnavailableException ex) {
            logger.warn("Failed to cleanup firewall egress rules as a part of shutdownNetworkRules due to ", ex);
            success = false;
        }

        if (network.getVpcId() != null) {
            logger.debug("Releasing Network ACL Items for network id={} as a part of shutdownNetworkRules", networkId);

            try {
                //revoke all Network ACLs for the network w/o applying them in the DB
                if (!_networkACLMgr.revokeACLItemsForNetwork(networkId)) {
                    logger.warn("Failed to cleanup network ACLs as a part of shutdownNetworkRules");
                    success = false;
                }
            } catch (final ResourceUnavailableException ex) {
                logger.warn("Failed to cleanup network ACLs as a part of shutdownNetworkRules due to ", ex);
                success = false;
            }

        }

        //release all static nats for the network
        if (!_rulesMgr.applyStaticNatForNetwork(networkId, false, caller, true)) {
            logger.warn("Failed to disable static nats as part of shutdownNetworkRules for network id {}", networkId);
            success = false;
        }

        // Get all ip addresses, mark as releasing and release them on the backend
        final List<IPAddressVO> userIps = _ipAddressDao.listByAssociatedNetwork(networkId, null);
        final List<PublicIp> publicIpsToRelease = new ArrayList<PublicIp>();
        if (userIps != null && !userIps.isEmpty()) {
            for (final IPAddressVO userIp : userIps) {
                userIp.setState(IpAddress.State.Releasing);
                final PublicIp publicIp = PublicIp.createFromAddrAndVlan(userIp, _vlanDao.findById(userIp.getVlanId()));
                publicIpsToRelease.add(publicIp);
            }
        }

        try {
            if (!_ipAddrMgr.applyIpAssociations(network, true, true, publicIpsToRelease)) {
                logger.warn("Unable to apply ip address associations for {} as a part of shutdownNetworkRules", network);
                success = false;
            }
        } catch (final ResourceUnavailableException e) {
            throw new CloudRuntimeException("We should never get to here because we used true when applyIpAssociations", e);
        }

        return success;
    }

    @Override
    public boolean processAnswers(final long agentId, final long seq, final Answer[] answers) {
        return false;
    }

    @Override
    public boolean processCommands(final long agentId, final long seq, final Command[] commands) {
        return false;
    }

    @Override
    public AgentControlAnswer processControlCommand(final long agentId, final AgentControlCommand cmd) {
        return null;
    }

    public void processHostAdded(long hostId) {
    }

    @Override
    public void processConnect(final Host host, final StartupCommand cmd, final boolean forRebalance) throws ConnectionException {
        if (!(cmd instanceof StartupRoutingCommand)) {
            return;
        }
        final long hostId = host.getId();
        final StartupRoutingCommand startup = (StartupRoutingCommand) cmd;

        final String dataCenter = startup.getDataCenter();

        long dcId = -1;
        DataCenterVO dc = _dcDao.findByName(dataCenter);
        if (dc == null) {
            try {
                dcId = Long.parseLong(dataCenter);
                dc = _dcDao.findById(dcId);
            } catch (final NumberFormatException e) {
            }
        }
        if (dc == null) {
            throw new IllegalArgumentException("Host " + startup.getPrivateIpAddress() + " sent incorrect data center: " + dataCenter);
        }
        dcId = dc.getId();
        final HypervisorType hypervisorType = startup.getHypervisorType();

        logger.debug("Host's hypervisorType is: {}", hypervisorType);

        final List<PhysicalNetworkSetupInfo> networkInfoList = new ArrayList<PhysicalNetworkSetupInfo>();

        // list all physicalnetworks in the zone & for each get the network names
        final List<PhysicalNetworkVO> physicalNtwkList = _physicalNetworkDao.listByZone(dcId);
        for (final PhysicalNetworkVO pNtwk : physicalNtwkList) {
            final String publicName = _pNTrafficTypeDao.getNetworkTag(pNtwk.getId(), TrafficType.Public, hypervisorType);
            final String privateName = _pNTrafficTypeDao.getNetworkTag(pNtwk.getId(), TrafficType.Management, hypervisorType);
            final String guestName = _pNTrafficTypeDao.getNetworkTag(pNtwk.getId(), TrafficType.Guest, hypervisorType);
            final String storageName = _pNTrafficTypeDao.getNetworkTag(pNtwk.getId(), TrafficType.Storage, hypervisorType);
            // String controlName = _pNTrafficTypeDao._networkModel.getNetworkTag(pNtwk.getId(), TrafficType.Control, hypervisorType);
            final PhysicalNetworkSetupInfo info = new PhysicalNetworkSetupInfo();
            info.setPhysicalNetworkId(pNtwk.getId());
            info.setGuestNetworkName(guestName);
            info.setPrivateNetworkName(privateName);
            info.setPublicNetworkName(publicName);
            info.setStorageNetworkName(storageName);
            final PhysicalNetworkTrafficTypeVO mgmtTraffic = _pNTrafficTypeDao.findBy(pNtwk.getId(), TrafficType.Management);
            if (mgmtTraffic != null) {
                final String vlan = mgmtTraffic.getVlan();
                info.setMgmtVlan(vlan);
            }
            networkInfoList.add(info);
        }

        // send the names to the agent
        logger.debug("Sending CheckNetworkCommand to check the Network is setup correctly on Agent");
        final CheckNetworkCommand nwCmd = new CheckNetworkCommand(networkInfoList);

        final CheckNetworkAnswer answer = (CheckNetworkAnswer) _agentMgr.easySend(hostId, nwCmd);

        if (answer == null) {
            logger.warn("Unable to get an answer to the CheckNetworkCommand from agent: {}", host.getId());
            throw new ConnectionException(true, "Unable to get an answer to the CheckNetworkCommand from agent: " + host.getId());
        }

        if (!answer.getResult()) {
            logger.warn("Unable to setup agent {} due to {}", hostId, answer.getDetails());
            final String msg = "Incorrect Network setup on agent, Reinitialize agent after network names are setup, details : " + answer.getDetails();
            _alertMgr.sendAlert(AlertManager.AlertType.ALERT_TYPE_HOST, dcId, host.getPodId(), msg, msg);
            throw new ConnectionException(true, msg);
        } else {
            if (answer.needReconnect()) {
                throw new ConnectionException(false, "Reinitialize agent after network setup.");
            }
            logger.debug("Network setup is correct on Agent");
            return;
        }
    }

    @Override
    public boolean processDisconnect(final long agentId, final Status state) {
        return false;
    }

    @Override
    public void processHostAboutToBeRemoved(long hostId) {
    }

    @Override
    public void processHostRemoved(long hostId, long clusterId) {
    }

    @Override
    public boolean isRecurring() {
        return false;
    }

    @Override
    public int getTimeout() {
        return 0;
    }

    @Override
    public boolean processTimeout(final long agentId, final long seq) {
        return false;
    }

    @Override
    public Map<String, String> finalizeServicesAndProvidersForNetwork(final NetworkOffering offering, final Long physicalNetworkId) {
        final Map<String, String> svcProviders = new HashMap<String, String>();
        final Map<String, List<String>> providerSvcs = new HashMap<String, List<String>>();
        final List<NetworkOfferingServiceMapVO> servicesMap = _ntwkOfferingSrvcDao.listByNetworkOfferingId(offering.getId());

        final boolean checkPhysicalNetwork = physicalNetworkId != null ? true : false;

        for (final NetworkOfferingServiceMapVO serviceMap : servicesMap) {
            if (svcProviders.containsKey(serviceMap.getService())) {
                // FIXME - right now we pick up the first provider from the list, need to add more logic based on
                // provider load, etc
                continue;
            }

            final String service = serviceMap.getService();
            String provider = serviceMap.getProvider();

            if (provider == null) {
                provider = _networkModel.getDefaultUniqueProviderForService(service).getName();
            }

            // check that provider is supported
            if (checkPhysicalNetwork) {
                if (!_pNSPDao.isServiceProviderEnabled(physicalNetworkId, provider, service)) {
                    throw new UnsupportedServiceException("Provider " + provider + " is either not enabled or doesn't " + "support service " + service + " in physical network id="
                            + physicalNetworkId);
                }
            }

            svcProviders.put(service, provider);
            List<String> l = providerSvcs.get(provider);
            if (l == null) {
                providerSvcs.put(provider, l = new ArrayList<String>());
            }
            l.add(service);
        }

        return svcProviders;
    }

    private List<Provider> getNetworkProviders(final long networkId) {
        final List<String> providerNames = _ntwkSrvcDao.getDistinctProviders(networkId);
        final List<Provider> providers = new ArrayList<Provider>();
        for (final String providerName : providerNames) {
            providers.add(Network.Provider.getProvider(providerName));
        }

        return providers;
    }

    @Override
    public boolean setupDns(final Network network, final Provider provider) {
        final boolean dnsProvided = _networkModel.isProviderSupportServiceInNetwork(network.getId(), Service.Dns, provider);
        final boolean dhcpProvided = _networkModel.isProviderSupportServiceInNetwork(network.getId(), Service.Dhcp, provider);

        final boolean setupDns = dnsProvided || dhcpProvided;
        return setupDns;
    }

    protected NicProfile getNicProfileForVm(final Network network, final NicProfile requested, final VirtualMachine vm) {
        NicProfile nic = null;
        if (requested != null && requested.getBroadCastUri() != null) {
            final String broadcastUri = requested.getBroadCastUri().toString();
            final String ipAddress = requested.getIPv4Address();
            final NicVO nicVO = _nicDao.findByNetworkIdInstanceIdAndBroadcastUri(network.getId(), vm.getId(), broadcastUri);
            if (nicVO != null) {
                if (ipAddress == null || nicVO.getIPv4Address().equals(ipAddress)) {
                    nic = _networkModel.getNicProfile(vm, network.getId(), broadcastUri);
                }
            }
        } else {
            final NicVO nicVO = _nicDao.findByNtwkIdAndInstanceId(network.getId(), vm.getId());
            if (nicVO != null) {
                nic = _networkModel.getNicProfile(vm, network.getId(), null);
            }
        }
        return nic;
    }

    @Override
    public NicProfile createNicForVm(final Network network, final NicProfile requested, final ReservationContext context, final VirtualMachineProfile vmProfile, final boolean prepare)
            throws InsufficientVirtualNetworkCapacityException, InsufficientAddressCapacityException, ConcurrentOperationException, InsufficientCapacityException,
            ResourceUnavailableException {
        final VirtualMachine vm = vmProfile.getVirtualMachine();
        final DataCenter dc = _entityMgr.findById(DataCenter.class, network.getDataCenterId());
        final Host host = _hostDao.findById(vm.getHostId());
        final DeployDestination dest = new DeployDestination(dc, null, null, host);

        NicProfile nic = getNicProfileForVm(network, requested, vm);

        //1) allocate nic (if needed) Always allocate if it is a user vm
        if (nic == null || vmProfile.getType() == VirtualMachine.Type.User) {
            final int deviceId = _nicDao.getFreeDeviceId(vm.getId());

            boolean isDefaultNic = getNicProfileDefaultNic(requested);

            nic = allocateNic(requested, network, isDefaultNic, deviceId, vmProfile).first();

            if (nic == null) {
                throw new CloudRuntimeException("Failed to allocate nic for vm " + vm + " in network " + network);
            }

            //Update vm_network_map table
            if (vmProfile.getType() == VirtualMachine.Type.User) {
                final VMNetworkMapVO vno = new VMNetworkMapVO(vm.getId(), network.getId());
                _vmNetworkMapDao.persist(vno);
            }
            logger.debug("Nic is allocated successfully for vm {} in network {}", vm, network);
        }

        //2) prepare nic
        if (prepare) {
            final Pair<NetworkGuru, NetworkVO> implemented = implementNetwork(nic.getNetworkId(), dest, context, vmProfile.getVirtualMachine().getType() == Type.DomainRouter);
            if (implemented == null || implemented.first() == null) {
                logger.warn("Failed to implement network id={} as a part of preparing nic id={}", nic.getNetworkId(), nic.getId());
                throw new CloudRuntimeException("Failed to implement network id=" + nic.getNetworkId() + " as a part preparing nic id=" + nic.getId());
            }
            nic = prepareNic(vmProfile, dest, context, nic.getId(), implemented.second());
            logger.debug("Nic is prepared successfully for vm {} in network {}", vm, network);
        }

        return nic;
    }

    private boolean getNicProfileDefaultNic(NicProfile nicProfile) {
        if (nicProfile != null) {
            logger.debug("Using requested nic profile isDefaultNic value [{}].", nicProfile.isDefaultNic());
            return nicProfile.isDefaultNic();
        }

        logger.debug("Using isDefaultNic default value [false] as requested nic profile is null.");
        return false;
    }

    @Override
    public List<NicProfile> getNicProfiles(final VirtualMachine vm) {
        final List<NicVO> nics = _nicDao.listByVmId(vm.getId());
        final List<NicProfile> profiles = new ArrayList<NicProfile>();

        if (nics != null) {
            for (final Nic nic : nics) {
                final NetworkVO network = _networksDao.findById(nic.getNetworkId());
                final Integer networkRate = _networkModel.getNetworkRate(network.getId(), vm.getId());

                final NetworkGuru guru = AdapterBase.getAdapterByName(networkGurus, network.getGuruName());
                final NicProfile profile = new NicProfile(nic, network, nic.getBroadcastUri(), nic.getIsolationUri(), networkRate,
                        _networkModel.isSecurityGroupSupportedInNetwork(network), _networkModel.getNetworkTag(vm.getHypervisorType(), network));
                guru.updateNicProfile(profile, network);
                profiles.add(profile);
            }
        }
        return profiles;
    }

    @Override
    public Map<String, String> getSystemVMAccessDetails(final VirtualMachine vm) {
        final Map<String, String> accessDetails = new HashMap<>();
        accessDetails.put(NetworkElementCommand.ROUTER_NAME, vm.getInstanceName());
        String privateIpAddress = null;
        for (final NicProfile profile : getNicProfiles(vm)) {
            if (profile == null) {
                continue;
            }
            final Network network = _networksDao.findById(profile.getNetworkId());
            if (network == null) {
                continue;
            }
            final String address = profile.getIPv4Address();
            if (network.getTrafficType() == Networks.TrafficType.Control) {
                accessDetails.put(NetworkElementCommand.ROUTER_IP, address);
            }
            if (network.getTrafficType() == Networks.TrafficType.Guest) {
                accessDetails.put(NetworkElementCommand.ROUTER_GUEST_IP, address);
            }
            if (network.getTrafficType() == Networks.TrafficType.Management) {
                privateIpAddress = address;
            }
            if (network.getTrafficType() != null && StringUtils.isNotEmpty(address)) {
                accessDetails.put(network.getTrafficType().name(), address);
            }
        }

        if (privateIpAddress != null && StringUtils.isEmpty(accessDetails.get(NetworkElementCommand.ROUTER_IP))) {
            accessDetails.put(NetworkElementCommand.ROUTER_IP,  privateIpAddress);
        }
        return accessDetails;
    }

    @Override
    public boolean stateTransitTo(final Network network, final Network.Event e) throws NoTransitionException {
        return _stateMachine.transitTo(network, e, null, _networksDao);
    }

    private void setStateMachine() {
        _stateMachine = Network.State.getStateMachine();
    }

    private Map<Service, Set<Provider>> getServiceProvidersMap(final long networkId) {
        final Map<Service, Set<Provider>> map = new HashMap<Service, Set<Provider>>();
        final List<NetworkServiceMapVO> nsms = _ntwkSrvcDao.getServicesInNetwork(networkId);
        for (final NetworkServiceMapVO nsm : nsms) {
            Set<Provider> providers = map.get(Service.getService(nsm.getService()));
            if (providers == null) {
                providers = new HashSet<Provider>();
            }
            providers.add(Provider.getProvider(nsm.getProvider()));
            map.put(Service.getService(nsm.getService()), providers);
        }
        return map;
    }

    @Override
    public List<Provider> getProvidersForServiceInNetwork(final Network network, final Service service) {
        final Map<Service, Set<Provider>> service2ProviderMap = getServiceProvidersMap(network.getId());
        if (service2ProviderMap.get(service) != null) {
            final List<Provider> providers = new ArrayList<Provider>(service2ProviderMap.get(service));
            return providers;
        }
        return null;
    }

    protected List<NetworkElement> getElementForServiceInNetwork(final Network network, final Service service) {
        final List<NetworkElement> elements = new ArrayList<NetworkElement>();
        final List<Provider> providers = getProvidersForServiceInNetwork(network, service);
        //Only support one provider now
        if (providers == null) {
            logger.error("Cannot find {} provider for network {}", service.getName(), network.getId());
            return null;
        }
        if (providers.size() != 1 && service != Service.Lb) {
            //support more than one LB providers only
            logger.error("Found {} {} providers for network! {}", providers.size(), service.getName(), network.getId());
            return null;
        }

        for (final Provider provider : providers) {
            final NetworkElement element = _networkModel.getElementImplementingProvider(provider.getName());
            logger.info("Let {} handle {} in network {}", element.getName(), service.getName(), network.getId());
            elements.add(element);
        }
        return elements;
    }

    @Override
    public StaticNatServiceProvider getStaticNatProviderForNetwork(final Network network) {
        //only one provider per Static nat service is supoprted
        final NetworkElement element = getElementForServiceInNetwork(network, Service.StaticNat).get(0);
        assert element instanceof StaticNatServiceProvider;
        return (StaticNatServiceProvider) element;
    }

    @Override
    public LoadBalancingServiceProvider getLoadBalancingProviderForNetwork(final Network network, final Scheme lbScheme) {
        final List<NetworkElement> lbElements = getElementForServiceInNetwork(network, Service.Lb);
        NetworkElement lbElement = null;
        if (lbElements.size() > 1) {
            String providerName = null;
            //get network offering details
            final NetworkOffering off = _entityMgr.findById(NetworkOffering.class, network.getNetworkOfferingId());
            if (lbScheme == Scheme.Public) {
                providerName = _ntwkOffDetailsDao.getDetail(off.getId(), NetworkOffering.Detail.PublicLbProvider);
            } else {
                providerName = _ntwkOffDetailsDao.getDetail(off.getId(), NetworkOffering.Detail.InternalLbProvider);
            }
            if (providerName == null) {
                throw new InvalidParameterValueException("Can't find Lb provider supporting scheme " + lbScheme.toString() + " in network " + network);
            }
            lbElement = _networkModel.getElementImplementingProvider(providerName);
        } else if (lbElements.size() == 1) {
            lbElement = lbElements.get(0);
        }

        assert lbElement != null;
        assert lbElement instanceof LoadBalancingServiceProvider;
        return (LoadBalancingServiceProvider) lbElement;
    }

    @Override
    public boolean isNetworkInlineMode(final Network network) {
        final NetworkOfferingVO offering = _networkOfferingDao.findById(network.getNetworkOfferingId());
        return offering.isInline();
    }

    @Override
    public boolean isSecondaryIpSetForNic(final long nicId) {
        final NicVO nic = _nicDao.findById(nicId);
        return nic.getSecondaryIp();
    }

    private boolean removeVmSecondaryIpsOfNic(final long nicId) {
        Transaction.execute(new TransactionCallbackNoReturn() {
            @Override
            public void doInTransactionWithoutResult(final TransactionStatus status) {
                final List<NicSecondaryIpVO> ipList = _nicSecondaryIpDao.listByNicId(nicId);
                if (ipList != null) {
                    for (final NicSecondaryIpVO ip : ipList) {
                        _nicSecondaryIpDao.remove(ip.getId());
                    }
                    logger.debug("Revoving nic secondary ip entry ...");
                }
            }
        });

        return true;
    }

    @Override
    public NicVO savePlaceholderNic(final Network network, final String ip4Address, final String ip6Address, final Type vmType) {
        return savePlaceholderNic(network, ip4Address, ip6Address, null, null, null, vmType);
    }

    @Override
    public NicVO savePlaceholderNic(final Network network, final String ip4Address, final String ip6Address, final String ip6Cidr, final String ip6Gateway, final String reserver, final Type vmType) {
        final NicVO nic = new NicVO(null, null, network.getId(), null);
        nic.setIPv4Address(ip4Address);
        nic.setIPv6Address(ip6Address);
        nic.setIPv6Cidr(ip6Cidr);
        nic.setIPv6Gateway(ip6Gateway);
        nic.setReservationStrategy(ReservationStrategy.PlaceHolder);
        if (reserver != null) {
            nic.setReserver(reserver);
        }
        nic.setState(Nic.State.Reserved);
        nic.setVmType(vmType);
        return _nicDao.persist(nic);
    }

    @DB
    @Override
    public Pair<NicProfile, Integer> importNic(final String macAddress, int deviceId, final Network network, final Boolean isDefaultNic, final VirtualMachine vm, final Network.IpAddresses ipAddresses, final DataCenter dataCenter, final boolean forced)
            throws ConcurrentOperationException, InsufficientVirtualNetworkCapacityException, InsufficientAddressCapacityException {
        logger.debug("Allocating nic for vm {} in network {} during import", vm.getUuid(), network);
        String selectedIp = null;
        if (ipAddresses != null && StringUtils.isNotEmpty(ipAddresses.getIp4Address())) {
            if (ipAddresses.getIp4Address().equals("auto")) {
                ipAddresses.setIp4Address(null);
            }
            selectedIp = getSelectedIpForNicImport(network, dataCenter, ipAddresses);
            if (selectedIp == null && network.getGuestType() != GuestType.L2 && !_networkModel.listNetworkOfferingServices(network.getNetworkOfferingId()).isEmpty()) {
                throw new InsufficientVirtualNetworkCapacityException("Unable to acquire Guest IP  address for network " + network, DataCenter.class,
                        network.getDataCenterId());
            }
        }
        final String finalSelectedIp = selectedIp;
        final NicVO vo = Transaction.execute(new TransactionCallback<NicVO>() {
            @Override
            public NicVO doInTransaction(TransactionStatus status) {
                NicVO existingNic = _nicDao.findByNetworkIdAndMacAddress(network.getId(), macAddress);
                String macAddressToPersist = macAddress;
                if (existingNic != null) {
                    macAddressToPersist = generateNewMacAddressIfForced(network, macAddress, forced);
                }
                NicVO vo = new NicVO(network.getGuruName(), vm.getId(), network.getId(), vm.getType());
                vo.setMacAddress(macAddressToPersist);
                vo.setAddressFormat(Networks.AddressFormat.Ip4);
                Pair<String, String> pair = getNetworkGatewayAndNetmaskForNicImport(network, dataCenter, finalSelectedIp);
                String gateway = pair.first();
                String netmask = pair.second();
                if (NetUtils.isValidIp4(finalSelectedIp) && StringUtils.isNotEmpty(gateway)) {
                    vo.setIPv4Address(finalSelectedIp);
                    vo.setIPv4Gateway(gateway);
                    vo.setIPv4Netmask(netmask);
                }
                vo.setBroadcastUri(network.getBroadcastUri());
                vo.setMode(network.getMode());
                vo.setState(Nic.State.Reserved);
                vo.setReservationStrategy(ReservationStrategy.Start);
                vo.setReservationId(UUID.randomUUID().toString());
                vo.setIsolationUri(network.getBroadcastUri());
                vo.setDeviceId(deviceId);
                vo.setDefaultNic(isDefaultNic);
                vo = _nicDao.persist(vo);

                int count = 1;
                if (vo.getVmType() == VirtualMachine.Type.User) {
                    logger.debug("Changing active number of nics for network id={} on {}", network.getUuid(), count);
                    _networksDao.changeActiveNicsBy(network.getId(), count);
                }
                if (vo.getVmType() == VirtualMachine.Type.User
                        || vo.getVmType() == VirtualMachine.Type.DomainRouter && _networksDao.findById(network.getId()).getTrafficType() == TrafficType.Guest) {
                    _networksDao.setCheckForGc(network.getId());
                }
                if (vm.getType() == Type.DomainRouter) {
                    Pair<NetworkVO, VpcVO> networks = getGuestNetworkRouterAndVpcDetails(vm.getId());
                    setMtuDetailsInVRNic(networks, network, vo);
                }

                return vo;
            }
        });

        final Integer networkRate = _networkModel.getNetworkRate(network.getId(), vm.getId());
        final NicProfile vmNic = new NicProfile(vo, network, vo.getBroadcastUri(), vo.getIsolationUri(), networkRate, _networkModel.isSecurityGroupSupportedInNetwork(network),
                _networkModel.getNetworkTag(vm.getHypervisorType(), network));

        return new Pair<NicProfile, Integer>(vmNic, Integer.valueOf(deviceId));
    }

    protected String getSelectedIpForNicImport(Network network, DataCenter dataCenter, Network.IpAddresses ipAddresses) {
        if (network.getGuestType() == GuestType.L2) {
            return null;
        }
        return dataCenter.getNetworkType() == NetworkType.Basic ?
                getSelectedIpForNicImportOnBasicZone(ipAddresses.getIp4Address(), network, dataCenter):
                _ipAddrMgr.acquireGuestIpAddress(network, ipAddresses.getIp4Address());
    }

    protected String getSelectedIpForNicImportOnBasicZone(String requestedIp, Network network, DataCenter dataCenter) {
        IPAddressVO ipAddressVO = StringUtils.isBlank(requestedIp) ?
                _ipAddressDao.findBySourceNetworkIdAndDatacenterIdAndState(network.getId(), dataCenter.getId(), IpAddress.State.Free):
                _ipAddressDao.findByIp(requestedIp);
        if (ipAddressVO == null || ipAddressVO.getState() != IpAddress.State.Free) {
            String msg = String.format("Cannot find a free IP to assign to VM NIC on network %s", network.getName());
            logger.error(msg);
            throw new CloudRuntimeException(msg);
        }
        return ipAddressVO.getAddress() != null ? ipAddressVO.getAddress().addr() : null;
    }

    /**
     * Obtain the gateway and netmask for a VM NIC to import
     * If the VM to import is on a Basic Zone, then obtain the information from the vlan table instead of the network
     */
    protected Pair<String, String> getNetworkGatewayAndNetmaskForNicImport(Network network, DataCenter dataCenter, String selectedIp) {
        String gateway = network.getGateway();
        String netmask = StringUtils.isNotEmpty(network.getCidr()) ? NetUtils.cidr2Netmask(network.getCidr()) : null;
        if (dataCenter.getNetworkType() == NetworkType.Basic) {
            IPAddressVO freeIp = _ipAddressDao.findByIp(selectedIp);
            if (freeIp != null) {
                VlanVO vlan = _vlanDao.findById(freeIp.getVlanId());
                gateway = vlan != null ? vlan.getVlanGateway() : null;
                netmask = vlan != null ? vlan.getVlanNetmask() : null;
            }
        }
        return new Pair<>(gateway, netmask);
    }

    private String generateNewMacAddressIfForced(Network network, String macAddress, boolean forced) {
        if (!forced) {
            throw new CloudRuntimeException("NIC with MAC address = " + macAddress + " exists on network with ID = " + network.getId() +
                    " and forced flag is disabled");
        }
        try {
            logger.debug("Generating a new mac address on network {} as the mac address {} already exists", network.getName(), macAddress);
            String newMacAddress = _networkModel.getNextAvailableMacAddressInNetwork(network.getId());
            logger.debug("Successfully generated the mac address {}, using it instead of the conflicting address {}", newMacAddress, macAddress);
            return newMacAddress;
        } catch (InsufficientAddressCapacityException e) {
            String msg = String.format("Could not generate a new mac address on network %s", network.getName());
            logger.error(msg);
            throw new CloudRuntimeException(msg);
        }
    }

    @Override
    public void unmanageNics(VirtualMachineProfile vm) {
        logger.debug("Unmanaging NICs for VM: {}", vm.getId());

        VirtualMachine virtualMachine = vm.getVirtualMachine();
        final List<NicVO> nics = _nicDao.listByVmId(vm.getId());
        for (final NicVO nic : nics) {
            removeNic(vm, nic);
            NetworkVO network = _networksDao.findById(nic.getNetworkId());
            if (virtualMachine.getState() != VirtualMachine.State.Stopped) {
                UsageEventUtils.publishUsageEvent(EventTypes.EVENT_NETWORK_OFFERING_REMOVE, virtualMachine.getAccountId(), virtualMachine.getDataCenterId(), virtualMachine.getId(),
                        Long.toString(nic.getId()), network.getNetworkOfferingId(), null, 0L, virtualMachine.getClass().getName(), virtualMachine.getUuid(), virtualMachine.isDisplay());
            }
        }
    }

    @Override
    public String getConfigComponentName() {
        return NetworkOrchestrationService.class.getSimpleName();
    }

    public static final ConfigKey<Integer> NetworkGcWait = new ConfigKey<Integer>(Integer.class, "network.gc.wait", "Advanced", "600",
            "Time (in seconds) to wait before shutting down a network that's not in used", false, Scope.Global, null);
    public static final ConfigKey<Integer> NetworkGcInterval = new ConfigKey<Integer>(Integer.class, "network.gc.interval", "Advanced", "600",
            "Seconds to wait before checking for networks to shutdown", true, Scope.Global, null);

    @Override
    public ConfigKey<?>[] getConfigKeys() {
        return new ConfigKey<?>[]{NetworkGcWait, NetworkGcInterval, NetworkLockTimeout,
                GuestDomainSuffix, NetworkThrottlingRate, MinVRVersion,
                PromiscuousMode, MacAddressChanges, ForgedTransmits, MacLearning, RollingRestartEnabled,
                TUNGSTEN_ENABLED, NSX_ENABLED };
    }
}<|MERGE_RESOLUTION|>--- conflicted
+++ resolved
@@ -3334,15 +3334,9 @@
                         if (!guru.trash(networkFinal, _networkOfferingDao.findById(networkFinal.getNetworkOfferingId()))) {
                             throw new CloudRuntimeException("Failed to trash network.");
                         }
-<<<<<<< HEAD
-
-                        if (!deleteVlansInNetwork(networkFinal, context.getCaller().getId(), callerAccount)) {
-                            logger.warn("Failed to delete network {}; was unable to cleanup corresponding ip ranges", networkFinal);
-=======
                         Pair<Boolean, List<VlanVO>> deletedVlans = deleteVlansInNetwork(networkFinal, context.getCaller().getId(), callerAccount);
                         if (!deletedVlans.first()) {
-                            s_logger.warn("Failed to delete network " + networkFinal + "; was unable to cleanup corresponding ip ranges");
->>>>>>> 33659fdf
+                            logger.warn("Failed to delete network " + networkFinal + "; was unable to cleanup corresponding ip ranges");
                             throw new CloudRuntimeException("Failed to delete network " + networkFinal + "; was unable to cleanup corresponding ip ranges");
                         } else {
                             // commit transaction only when ips and vlans for the network are released successfully
@@ -3418,14 +3412,9 @@
         List<VlanVO> deletedPublicVlanRange = new ArrayList<>();
         boolean result = true;
         for (final VlanVO vlan : publicVlans) {
-<<<<<<< HEAD
-            if (!_configMgr.deleteVlanAndPublicIpRange(userId, vlan.getId(), callerAccount)) {
-                logger.warn("Failed to delete vlan {});", vlan.getId());
-=======
             VlanVO vlanRange = _configMgr.deleteVlanAndPublicIpRange(userId, vlan.getId(), callerAccount);
             if (vlanRange == null) {
-                s_logger.warn("Failed to delete vlan " + vlan.getId() + ");");
->>>>>>> 33659fdf
+                logger.warn("Failed to delete vlan " + vlan.getId() + ");");
                 result = false;
             } else {
                 deletedPublicVlanRange.add(vlanRange);
