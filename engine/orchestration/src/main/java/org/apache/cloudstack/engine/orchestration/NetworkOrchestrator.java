--- conflicted
+++ resolved
@@ -321,11 +321,9 @@
     @Inject
     private AnnotationDao annotationDao;
     @Inject
-<<<<<<< HEAD
     public ManagementServer mgr;
-=======
+    @Inject
     NetworkPermissionDao networkPermissionDao;
->>>>>>> a5014a28
 
     List<NetworkGuru> networkGurus;
 
