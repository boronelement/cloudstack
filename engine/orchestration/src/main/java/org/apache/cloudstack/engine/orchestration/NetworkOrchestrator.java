// Licensed to the Apache Software Foundation (ASF) under one
// or more contributor license agreements.  See the NOTICE file
// distributed with this work for additional information
// regarding copyright ownership.  The ASF licenses this file
// to you under the Apache License, Version 2.0 (the
// "License"); you may not use this file except in compliance
// with the License.  You may obtain a copy of the License at
//
//   http://www.apache.org/licenses/LICENSE-2.0
//
// Unless required by applicable law or agreed to in writing,
// software distributed under the License is distributed on an
// "AS IS" BASIS, WITHOUT WARRANTIES OR CONDITIONS OF ANY
// KIND, either express or implied.  See the License for the
// specific language governing permissions and limitations
// under the License.
package org.apache.cloudstack.engine.orchestration;


import com.cloud.agent.AgentManager;
import com.cloud.agent.Listener;
import com.cloud.agent.api.AgentControlAnswer;
import com.cloud.agent.api.AgentControlCommand;
import com.cloud.agent.api.Answer;
import com.cloud.agent.api.CheckNetworkAnswer;
import com.cloud.agent.api.CheckNetworkCommand;
import com.cloud.agent.api.Command;
import com.cloud.agent.api.StartupCommand;
import com.cloud.agent.api.StartupRoutingCommand;
import com.cloud.agent.api.routing.NetworkElementCommand;
import com.cloud.agent.api.to.NicTO;
import com.cloud.alert.AlertManager;
import com.cloud.configuration.ConfigurationManager;
import com.cloud.configuration.Resource.ResourceType;
import com.cloud.dc.DataCenter;
import com.cloud.dc.DataCenter.NetworkType;
import com.cloud.dc.DataCenterVO;
import com.cloud.dc.DataCenterVnetVO;
import com.cloud.dc.PodVlanMapVO;
import com.cloud.dc.Vlan;
import com.cloud.dc.VlanVO;
import com.cloud.dc.dao.DataCenterDao;
import com.cloud.dc.dao.DataCenterVnetDao;
import com.cloud.dc.dao.PodVlanMapDao;
import com.cloud.dc.dao.VlanDao;
import com.cloud.deploy.DataCenterDeployment;
import com.cloud.deploy.DeployDestination;
import com.cloud.deploy.DeploymentPlan;
import com.cloud.domain.Domain;
import com.cloud.exception.ConcurrentOperationException;
import com.cloud.exception.ConnectionException;
import com.cloud.exception.InsufficientAddressCapacityException;
import com.cloud.exception.InsufficientCapacityException;
import com.cloud.exception.InsufficientVirtualNetworkCapacityException;
import com.cloud.exception.InvalidParameterValueException;
import com.cloud.exception.ResourceAllocationException;
import com.cloud.exception.ResourceUnavailableException;
import com.cloud.exception.UnsupportedServiceException;
import com.cloud.host.Host;
import com.cloud.host.Status;
import com.cloud.host.dao.HostDao;
import com.cloud.hypervisor.Hypervisor.HypervisorType;
import com.cloud.network.IpAddress;
import com.cloud.network.IpAddressManager;
import com.cloud.network.Network;
import com.cloud.network.Network.Capability;
import com.cloud.network.Network.Event;
import com.cloud.network.Network.GuestType;
import com.cloud.network.Network.Provider;
import com.cloud.network.Network.Service;
import com.cloud.network.NetworkMigrationResponder;
import com.cloud.network.NetworkModel;
import com.cloud.network.NetworkProfile;
import com.cloud.network.NetworkStateListener;
import com.cloud.network.Networks;
import com.cloud.network.Networks.BroadcastDomainType;
import com.cloud.network.Networks.TrafficType;
import com.cloud.network.PhysicalNetwork;
import com.cloud.network.PhysicalNetworkSetupInfo;
import com.cloud.network.RemoteAccessVpn;
import com.cloud.network.VpcVirtualNetworkApplianceService;
import com.cloud.network.addr.PublicIp;
import com.cloud.network.dao.AccountGuestVlanMapDao;
import com.cloud.network.dao.AccountGuestVlanMapVO;
import com.cloud.network.dao.FirewallRulesDao;
import com.cloud.network.dao.IPAddressDao;
import com.cloud.network.dao.IPAddressVO;
import com.cloud.network.dao.NetworkAccountDao;
import com.cloud.network.dao.NetworkAccountVO;
import com.cloud.network.dao.NetworkDao;
import com.cloud.network.dao.NetworkDomainDao;
import com.cloud.network.dao.NetworkDomainVO;
import com.cloud.network.dao.NetworkServiceMapDao;
import com.cloud.network.dao.NetworkServiceMapVO;
import com.cloud.network.dao.NetworkVO;
import com.cloud.network.dao.PhysicalNetworkDao;
import com.cloud.network.dao.PhysicalNetworkServiceProviderDao;
import com.cloud.network.dao.PhysicalNetworkTrafficTypeDao;
import com.cloud.network.dao.PhysicalNetworkTrafficTypeVO;
import com.cloud.network.dao.PhysicalNetworkVO;
import com.cloud.network.dao.RemoteAccessVpnDao;
import com.cloud.network.dao.RemoteAccessVpnVO;
import com.cloud.network.element.AggregatedCommandExecutor;
import com.cloud.network.element.DhcpServiceProvider;
import com.cloud.network.element.DnsServiceProvider;
import com.cloud.network.element.IpDeployer;
import com.cloud.network.element.LoadBalancingServiceProvider;
import com.cloud.network.element.NetworkElement;
import com.cloud.network.element.RedundantResource;
import com.cloud.network.element.StaticNatServiceProvider;
import com.cloud.network.element.UserDataServiceProvider;
import com.cloud.network.guru.NetworkGuru;
import com.cloud.network.guru.NetworkGuruAdditionalFunctions;
import com.cloud.network.lb.LoadBalancingRulesManager;
import com.cloud.network.router.VirtualRouter;
import com.cloud.network.rules.FirewallManager;
import com.cloud.network.rules.FirewallRule;
import com.cloud.network.rules.FirewallRule.Purpose;
import com.cloud.network.rules.FirewallRuleVO;
import com.cloud.network.rules.LoadBalancerContainer.Scheme;
import com.cloud.network.rules.PortForwardingRuleVO;
import com.cloud.network.rules.RulesManager;
import com.cloud.network.rules.StaticNatRule;
import com.cloud.network.rules.StaticNatRuleImpl;
import com.cloud.network.rules.dao.PortForwardingRulesDao;
import com.cloud.network.vpc.NetworkACLManager;
import com.cloud.network.vpc.Vpc;
import com.cloud.network.vpc.VpcManager;
import com.cloud.network.vpc.dao.PrivateIpDao;
import com.cloud.network.vpn.RemoteAccessVpnService;
import com.cloud.offering.NetworkOffering;
import com.cloud.offering.NetworkOffering.Availability;
import com.cloud.offerings.NetworkOfferingServiceMapVO;
import com.cloud.offerings.NetworkOfferingVO;
import com.cloud.offerings.dao.NetworkOfferingDao;
import com.cloud.offerings.dao.NetworkOfferingDetailsDao;
import com.cloud.offerings.dao.NetworkOfferingServiceMapDao;
import com.cloud.user.Account;
import com.cloud.user.ResourceLimitService;
import com.cloud.user.User;
import com.cloud.user.dao.AccountDao;
import com.cloud.utils.NumbersUtil;
import com.cloud.utils.Pair;
import com.cloud.utils.StringUtils;
import com.cloud.utils.UuidUtils;
import com.cloud.utils.component.AdapterBase;
import com.cloud.utils.component.ManagerBase;
import com.cloud.utils.concurrency.NamedThreadFactory;
import com.cloud.utils.db.DB;
import com.cloud.utils.db.EntityManager;
import com.cloud.utils.db.GlobalLock;
import com.cloud.utils.db.JoinBuilder.JoinType;
import com.cloud.utils.db.SearchBuilder;
import com.cloud.utils.db.SearchCriteria.Op;
import com.cloud.utils.db.Transaction;
import com.cloud.utils.db.TransactionCallback;
import com.cloud.utils.db.TransactionCallbackNoReturn;
import com.cloud.utils.db.TransactionCallbackWithExceptionNoReturn;
import com.cloud.utils.db.TransactionStatus;
import com.cloud.utils.exception.CloudRuntimeException;
import com.cloud.utils.fsm.NoTransitionException;
import com.cloud.utils.fsm.StateMachine2;
import com.cloud.utils.net.Dhcp;
import com.cloud.utils.net.NetUtils;
import com.cloud.vm.DomainRouterVO;
import com.cloud.vm.Nic;
import com.cloud.vm.Nic.ReservationStrategy;
import com.cloud.vm.NicExtraDhcpOptionVO;
import com.cloud.vm.NicIpAlias;
import com.cloud.vm.NicProfile;
import com.cloud.vm.NicVO;
import com.cloud.vm.ReservationContext;
import com.cloud.vm.ReservationContextImpl;
import com.cloud.vm.UserVmVO;
import com.cloud.vm.VMInstanceVO;
import com.cloud.vm.VirtualMachine;
import com.cloud.vm.VirtualMachine.Type;
import com.cloud.vm.VirtualMachineProfile;
import com.cloud.vm.dao.DomainRouterDao;
import com.cloud.vm.dao.NicDao;
import com.cloud.vm.dao.NicExtraDhcpOptionDao;
import com.cloud.vm.dao.NicIpAliasDao;
import com.cloud.vm.dao.NicIpAliasVO;
import com.cloud.vm.dao.NicSecondaryIpDao;
import com.cloud.vm.dao.NicSecondaryIpVO;
import com.cloud.vm.dao.UserVmDao;
import com.cloud.vm.dao.VMInstanceDao;
import com.google.common.base.Strings;
import org.apache.cloudstack.acl.ControlledEntity.ACLType;
import org.apache.cloudstack.context.CallContext;
import org.apache.cloudstack.engine.cloud.entity.api.db.VMNetworkMapVO;
import org.apache.cloudstack.engine.cloud.entity.api.db.dao.VMNetworkMapDao;
import org.apache.cloudstack.engine.orchestration.service.NetworkOrchestrationService;
import org.apache.cloudstack.framework.config.ConfigKey;
import org.apache.cloudstack.framework.config.ConfigKey.Scope;
import org.apache.cloudstack.framework.config.Configurable;
import org.apache.cloudstack.framework.config.dao.ConfigurationDao;
import org.apache.cloudstack.framework.messagebus.MessageBus;
import org.apache.cloudstack.framework.messagebus.PublishScope;
import org.apache.cloudstack.managed.context.ManagedContextRunnable;
import org.apache.log4j.Logger;

import java.net.URI;
import java.util.ArrayList;
import java.util.Arrays;
import java.util.Collections;
import java.util.Comparator;
import java.util.HashMap;
import java.util.HashSet;
import java.util.LinkedHashMap;
import java.util.LinkedList;
import java.util.List;
import java.util.Map;
import java.util.Set;
import java.util.UUID;
import java.util.concurrent.Executors;
import java.util.concurrent.ScheduledExecutorService;
import java.util.concurrent.TimeUnit;
import java.util.stream.Collectors;

import javax.inject.Inject;
import javax.naming.ConfigurationException;

/**
 * NetworkManagerImpl implements NetworkManager.
 */
public class NetworkOrchestrator extends ManagerBase implements NetworkOrchestrationService, Listener, Configurable {
    static final Logger s_logger = Logger.getLogger(NetworkOrchestrator.class);

    @Inject
    EntityManager _entityMgr;
    @Inject
    DataCenterDao _dcDao;
    @Inject
    VlanDao _vlanDao;
    @Inject
    IPAddressDao _ipAddressDao;
    @Inject
    AccountDao _accountDao;
    @Inject
    ConfigurationDao _configDao;
    @Inject
    UserVmDao _userVmDao;
    @Inject
    AlertManager _alertMgr;
    @Inject
    ConfigurationManager _configMgr;
    @Inject
    NetworkOfferingDao _networkOfferingDao;
    @Inject
    NetworkDao _networksDao;
    @Inject
    NicDao _nicDao;
    @Inject
    RulesManager _rulesMgr;
    @Inject
    LoadBalancingRulesManager _lbMgr;
    @Inject
    RemoteAccessVpnService _vpnMgr;
    @Inject
    PodVlanMapDao _podVlanMapDao;
    @Inject
    NetworkOfferingDetailsDao _ntwkOffDetailsDao;
    @Inject
    AccountGuestVlanMapDao _accountGuestVlanMapDao;
    @Inject
    DataCenterVnetDao _datacenterVnetDao;
    @Inject
    NetworkAccountDao _networkAccountDao;
    @Inject
    protected NicIpAliasDao _nicIpAliasDao;
    @Inject
    protected NicExtraDhcpOptionDao _nicExtraDhcpOptionDao;
    @Inject
    protected IPAddressDao _publicIpAddressDao;
    @Inject
    protected IpAddressManager _ipAddrMgr;
    @Inject
    MessageBus _messageBus;
    @Inject
    VMNetworkMapDao _vmNetworkMapDao;
    @Inject
    DomainRouterDao _routerDao;
    @Inject
    RemoteAccessVpnDao _remoteAccessVpnDao;
    @Inject
    VpcVirtualNetworkApplianceService _routerService;

    List<NetworkGuru> networkGurus;

    @Override
    public List<NetworkGuru> getNetworkGurus() {
        return networkGurus;
    }

    public void setNetworkGurus(final List<NetworkGuru> networkGurus) {
        this.networkGurus = networkGurus;
    }

    List<NetworkElement> networkElements;

    public List<NetworkElement> getNetworkElements() {
        return networkElements;
    }

    public void setNetworkElements(final List<NetworkElement> networkElements) {
        this.networkElements = networkElements;
    }

    @Inject
    NetworkDomainDao _networkDomainDao;

    List<IpDeployer> ipDeployers;

    public List<IpDeployer> getIpDeployers() {
        return ipDeployers;
    }

    public void setIpDeployers(final List<IpDeployer> ipDeployers) {
        this.ipDeployers = ipDeployers;
    }

    List<DhcpServiceProvider> _dhcpProviders;

    public List<DhcpServiceProvider> getDhcpProviders() {
        return _dhcpProviders;
    }

    public void setDhcpProviders(final List<DhcpServiceProvider> dhcpProviders) {
        _dhcpProviders = dhcpProviders;
    }

    @Inject
    VMInstanceDao _vmDao;
    @Inject
    FirewallManager _firewallMgr;
    @Inject
    FirewallRulesDao _firewallDao;
    @Inject
    ResourceLimitService _resourceLimitMgr;

    @Inject
    NetworkOfferingServiceMapDao _ntwkOfferingSrvcDao;
    @Inject
    PhysicalNetworkDao _physicalNetworkDao;
    @Inject
    PhysicalNetworkServiceProviderDao _pNSPDao;
    @Inject
    PortForwardingRulesDao _portForwardingRulesDao;
    @Inject
    PhysicalNetworkTrafficTypeDao _pNTrafficTypeDao;
    @Inject
    AgentManager _agentMgr;
    @Inject
    HostDao _hostDao;
    @Inject
    NetworkServiceMapDao _ntwkSrvcDao;
    @Inject
    VpcManager _vpcMgr;
    @Inject
    PrivateIpDao _privateIpDao;
    @Inject
    NetworkACLManager _networkACLMgr;
    @Inject
    NetworkModel _networkModel;
    @Inject
    NicSecondaryIpDao _nicSecondaryIpDao;

    protected StateMachine2<Network.State, Network.Event, Network> _stateMachine;
    ScheduledExecutorService _executor;

    SearchBuilder<IPAddressVO> AssignIpAddressSearch;
    SearchBuilder<IPAddressVO> AssignIpAddressFromPodVlanSearch;

    HashMap<Long, Long> _lastNetworkIdsToFree = new HashMap<Long, Long>();

    @Override
    @DB
    public boolean configure(final String name, final Map<String, Object> params) throws ConfigurationException {
        // populate providers
        final Map<Network.Service, Set<Network.Provider>> defaultSharedNetworkOfferingProviders = new HashMap<Network.Service, Set<Network.Provider>>();
        final Set<Network.Provider> defaultProviders = new HashSet<Network.Provider>();

        defaultProviders.add(Network.Provider.VirtualRouter);
        defaultSharedNetworkOfferingProviders.put(Service.Dhcp, defaultProviders);
        defaultSharedNetworkOfferingProviders.put(Service.Dns, defaultProviders);
        defaultSharedNetworkOfferingProviders.put(Service.UserData, defaultProviders);

        final Map<Network.Service, Set<Network.Provider>> defaultIsolatedNetworkOfferingProviders = defaultSharedNetworkOfferingProviders;
        defaultIsolatedNetworkOfferingProviders.put(Service.Dhcp, defaultProviders);
        defaultIsolatedNetworkOfferingProviders.put(Service.Dns, defaultProviders);
        defaultIsolatedNetworkOfferingProviders.put(Service.UserData, defaultProviders);
        defaultIsolatedNetworkOfferingProviders.put(Service.Firewall, defaultProviders);
        defaultIsolatedNetworkOfferingProviders.put(Service.Gateway, defaultProviders);
        defaultIsolatedNetworkOfferingProviders.put(Service.Lb, defaultProviders);
        defaultIsolatedNetworkOfferingProviders.put(Service.StaticNat, defaultProviders);
        defaultIsolatedNetworkOfferingProviders.put(Service.PortForwarding, defaultProviders);
        defaultIsolatedNetworkOfferingProviders.put(Service.Vpn, defaultProviders);

        final Map<Network.Service, Set<Network.Provider>> defaultSharedSGEnabledNetworkOfferingProviders = new HashMap<Network.Service, Set<Network.Provider>>();
        defaultSharedSGEnabledNetworkOfferingProviders.put(Service.Dhcp, defaultProviders);
        defaultSharedSGEnabledNetworkOfferingProviders.put(Service.Dns, defaultProviders);
        defaultSharedSGEnabledNetworkOfferingProviders.put(Service.UserData, defaultProviders);
        final Set<Provider> sgProviders = new HashSet<Provider>();
        sgProviders.add(Provider.SecurityGroupProvider);
        defaultSharedSGEnabledNetworkOfferingProviders.put(Service.SecurityGroup, sgProviders);

        final Map<Network.Service, Set<Network.Provider>> defaultIsolatedSourceNatEnabledNetworkOfferingProviders = new HashMap<Network.Service, Set<Network.Provider>>();
        defaultProviders.clear();
        defaultProviders.add(Network.Provider.VirtualRouter);
        defaultIsolatedSourceNatEnabledNetworkOfferingProviders.put(Service.Dhcp, defaultProviders);
        defaultIsolatedSourceNatEnabledNetworkOfferingProviders.put(Service.Dns, defaultProviders);
        defaultIsolatedSourceNatEnabledNetworkOfferingProviders.put(Service.UserData, defaultProviders);
        defaultIsolatedSourceNatEnabledNetworkOfferingProviders.put(Service.Firewall, defaultProviders);
        defaultIsolatedSourceNatEnabledNetworkOfferingProviders.put(Service.Gateway, defaultProviders);
        defaultIsolatedSourceNatEnabledNetworkOfferingProviders.put(Service.Lb, defaultProviders);
        defaultIsolatedSourceNatEnabledNetworkOfferingProviders.put(Service.SourceNat, defaultProviders);
        defaultIsolatedSourceNatEnabledNetworkOfferingProviders.put(Service.StaticNat, defaultProviders);
        defaultIsolatedSourceNatEnabledNetworkOfferingProviders.put(Service.PortForwarding, defaultProviders);
        defaultIsolatedSourceNatEnabledNetworkOfferingProviders.put(Service.Vpn, defaultProviders);

        final Map<Network.Service, Set<Network.Provider>> defaultVPCOffProviders = new HashMap<Network.Service, Set<Network.Provider>>();
        defaultProviders.clear();
        defaultProviders.add(Network.Provider.VPCVirtualRouter);
        defaultVPCOffProviders.put(Service.Dhcp, defaultProviders);
        defaultVPCOffProviders.put(Service.Dns, defaultProviders);
        defaultVPCOffProviders.put(Service.UserData, defaultProviders);
        defaultVPCOffProviders.put(Service.NetworkACL, defaultProviders);
        defaultVPCOffProviders.put(Service.Gateway, defaultProviders);
        defaultVPCOffProviders.put(Service.Lb, defaultProviders);
        defaultVPCOffProviders.put(Service.SourceNat, defaultProviders);
        defaultVPCOffProviders.put(Service.StaticNat, defaultProviders);
        defaultVPCOffProviders.put(Service.PortForwarding, defaultProviders);
        defaultVPCOffProviders.put(Service.Vpn, defaultProviders);

        Transaction.execute(new TransactionCallbackNoReturn() {
            @Override
            public void doInTransactionWithoutResult(final TransactionStatus status) {
                NetworkOfferingVO offering = null;
                //#1 - quick cloud network offering
                if (_networkOfferingDao.findByUniqueName(NetworkOffering.QuickCloudNoServices) == null) {
                    offering = _configMgr.createNetworkOffering(NetworkOffering.QuickCloudNoServices, "Offering for QuickCloud with no services", TrafficType.Guest, null, true,
                            Availability.Optional, null, new HashMap<Network.Service, Set<Network.Provider>>(), true, Network.GuestType.Shared, false, null, true, null, true,
                            false, null, false, null, true, false);
                    offering.setState(NetworkOffering.State.Enabled);
                    _networkOfferingDao.update(offering.getId(), offering);
                }

                //#2 - SG enabled network offering
                if (_networkOfferingDao.findByUniqueName(NetworkOffering.DefaultSharedNetworkOfferingWithSGService) == null) {
                    offering = _configMgr.createNetworkOffering(NetworkOffering.DefaultSharedNetworkOfferingWithSGService, "Offering for Shared Security group enabled networks",
                            TrafficType.Guest, null, true, Availability.Optional, null, defaultSharedNetworkOfferingProviders, true, Network.GuestType.Shared, false, null, true,
                            null, true, false, null, false, null, true, false);
                    offering.setState(NetworkOffering.State.Enabled);
                    _networkOfferingDao.update(offering.getId(), offering);
                }

                //#3 - shared network offering with no SG service
                if (_networkOfferingDao.findByUniqueName(NetworkOffering.DefaultSharedNetworkOffering) == null) {
                    offering = _configMgr.createNetworkOffering(NetworkOffering.DefaultSharedNetworkOffering, "Offering for Shared networks", TrafficType.Guest, null, true,
                            Availability.Optional, null, defaultSharedNetworkOfferingProviders, true, Network.GuestType.Shared, false, null, true, null, true, false, null, false,
                            null, true, false);
                    offering.setState(NetworkOffering.State.Enabled);
                    _networkOfferingDao.update(offering.getId(), offering);
                }

                //#4 - default isolated offering with Source nat service
                if (_networkOfferingDao.findByUniqueName(NetworkOffering.DefaultIsolatedNetworkOfferingWithSourceNatService) == null) {
                    offering = _configMgr.createNetworkOffering(NetworkOffering.DefaultIsolatedNetworkOfferingWithSourceNatService,
                            "Offering for Isolated networks with Source Nat service enabled", TrafficType.Guest, null, false, Availability.Required, null,
                            defaultIsolatedSourceNatEnabledNetworkOfferingProviders, true, Network.GuestType.Isolated, false, null, true, null, false, false, null, false, null,
                            true, false);

                    offering.setState(NetworkOffering.State.Enabled);
                    _networkOfferingDao.update(offering.getId(), offering);
                }

                //#5 - default vpc offering with LB service
                if (_networkOfferingDao.findByUniqueName(NetworkOffering.DefaultIsolatedNetworkOfferingForVpcNetworks) == null) {
                    offering = _configMgr.createNetworkOffering(NetworkOffering.DefaultIsolatedNetworkOfferingForVpcNetworks,
                            "Offering for Isolated VPC networks with Source Nat service enabled", TrafficType.Guest, null, false, Availability.Optional, null,
                            defaultVPCOffProviders, true, Network.GuestType.Isolated, false, null, false, null, false, false, null, false, null, true, true);
                    offering.setState(NetworkOffering.State.Enabled);
                    _networkOfferingDao.update(offering.getId(), offering);
                }

                //#6 - default vpc offering with no LB service
                if (_networkOfferingDao.findByUniqueName(NetworkOffering.DefaultIsolatedNetworkOfferingForVpcNetworksNoLB) == null) {
                    //remove LB service
                    defaultVPCOffProviders.remove(Service.Lb);
                    offering = _configMgr.createNetworkOffering(NetworkOffering.DefaultIsolatedNetworkOfferingForVpcNetworksNoLB,
                            "Offering for Isolated VPC networks with Source Nat service enabled and LB service disabled", TrafficType.Guest, null, false, Availability.Optional,
                            null, defaultVPCOffProviders, true, Network.GuestType.Isolated, false, null, false, null, false, false, null, false, null, true, true);
                    offering.setState(NetworkOffering.State.Enabled);
                    _networkOfferingDao.update(offering.getId(), offering);
                }

                //#7 - isolated offering with source nat disabled
                if (_networkOfferingDao.findByUniqueName(NetworkOffering.DefaultIsolatedNetworkOffering) == null) {
                    offering = _configMgr.createNetworkOffering(NetworkOffering.DefaultIsolatedNetworkOffering, "Offering for Isolated networks with no Source Nat service",
                            TrafficType.Guest, null, true, Availability.Optional, null, defaultIsolatedNetworkOfferingProviders, true, Network.GuestType.Isolated, false, null,
                            true, null, true, false, null, false, null, true, false);
                    offering.setState(NetworkOffering.State.Enabled);
                    _networkOfferingDao.update(offering.getId(), offering);
                }

                //#8 - network offering with internal lb service
                final Map<Network.Service, Set<Network.Provider>> internalLbOffProviders = new HashMap<Network.Service, Set<Network.Provider>>();
                final Set<Network.Provider> defaultVpcProvider = new HashSet<Network.Provider>();
                defaultVpcProvider.add(Network.Provider.VPCVirtualRouter);

                final Set<Network.Provider> defaultInternalLbProvider = new HashSet<Network.Provider>();
                defaultInternalLbProvider.add(Network.Provider.InternalLbVm);

                internalLbOffProviders.put(Service.Dhcp, defaultVpcProvider);
                internalLbOffProviders.put(Service.Dns, defaultVpcProvider);
                internalLbOffProviders.put(Service.UserData, defaultVpcProvider);
                internalLbOffProviders.put(Service.NetworkACL, defaultVpcProvider);
                internalLbOffProviders.put(Service.Gateway, defaultVpcProvider);
                internalLbOffProviders.put(Service.Lb, defaultInternalLbProvider);
                internalLbOffProviders.put(Service.SourceNat, defaultVpcProvider);

                if (_networkOfferingDao.findByUniqueName(NetworkOffering.DefaultIsolatedNetworkOfferingForVpcNetworksWithInternalLB) == null) {
                    offering = _configMgr.createNetworkOffering(NetworkOffering.DefaultIsolatedNetworkOfferingForVpcNetworksWithInternalLB,
                            "Offering for Isolated VPC networks with Internal Lb support", TrafficType.Guest, null, false, Availability.Optional, null, internalLbOffProviders,
                            true, Network.GuestType.Isolated, false, null, false, null, false, false, null, false, null, true, true);
                    offering.setState(NetworkOffering.State.Enabled);
                    offering.setInternalLb(true);
                    offering.setPublicLb(false);
                    _networkOfferingDao.update(offering.getId(), offering);
                }

                final Map<Network.Service, Set<Network.Provider>> netscalerServiceProviders = new HashMap<Network.Service, Set<Network.Provider>>();
                final Set<Network.Provider> vrProvider = new HashSet<Network.Provider>();
                vrProvider.add(Provider.VirtualRouter);
                final Set<Network.Provider> sgProvider = new HashSet<Network.Provider>();
                sgProvider.add(Provider.SecurityGroupProvider);
                final Set<Network.Provider> nsProvider = new HashSet<Network.Provider>();
                nsProvider.add(Provider.Netscaler);
                netscalerServiceProviders.put(Service.Dhcp, vrProvider);
                netscalerServiceProviders.put(Service.Dns, vrProvider);
                netscalerServiceProviders.put(Service.UserData, vrProvider);
                netscalerServiceProviders.put(Service.SecurityGroup, sgProvider);
                netscalerServiceProviders.put(Service.StaticNat, nsProvider);
                netscalerServiceProviders.put(Service.Lb, nsProvider);

                final Map<Service, Map<Capability, String>> serviceCapabilityMap = new HashMap<Service, Map<Capability, String>>();
                final Map<Capability, String> elb = new HashMap<Capability, String>();
                elb.put(Capability.ElasticLb, "true");
                final Map<Capability, String> eip = new HashMap<Capability, String>();
                eip.put(Capability.ElasticIp, "true");
                serviceCapabilityMap.put(Service.Lb, elb);
                serviceCapabilityMap.put(Service.StaticNat, eip);

                if (_networkOfferingDao.findByUniqueName(NetworkOffering.DefaultSharedEIPandELBNetworkOffering) == null) {
                    offering = _configMgr.createNetworkOffering(NetworkOffering.DefaultSharedEIPandELBNetworkOffering,
                            "Offering for Shared networks with Elastic IP and Elastic LB capabilities", TrafficType.Guest, null, true, Availability.Optional, null,
                            netscalerServiceProviders, true, Network.GuestType.Shared, false, null, true, serviceCapabilityMap, true, false, null, false, null, true, false);
                    offering.setState(NetworkOffering.State.Enabled);
                    offering.setDedicatedLB(false);
                    _networkOfferingDao.update(offering.getId(), offering);
                }

                _networkOfferingDao.persistDefaultL2NetworkOfferings();
            }
        });

        AssignIpAddressSearch = _ipAddressDao.createSearchBuilder();
        AssignIpAddressSearch.and("dc", AssignIpAddressSearch.entity().getDataCenterId(), Op.EQ);
        AssignIpAddressSearch.and("allocated", AssignIpAddressSearch.entity().getAllocatedTime(), Op.NULL);
        AssignIpAddressSearch.and("vlanId", AssignIpAddressSearch.entity().getVlanId(), Op.IN);
        final SearchBuilder<VlanVO> vlanSearch = _vlanDao.createSearchBuilder();
        vlanSearch.and("type", vlanSearch.entity().getVlanType(), Op.EQ);
        vlanSearch.and("networkId", vlanSearch.entity().getNetworkId(), Op.EQ);
        AssignIpAddressSearch.join("vlan", vlanSearch, vlanSearch.entity().getId(), AssignIpAddressSearch.entity().getVlanId(), JoinType.INNER);
        AssignIpAddressSearch.done();

        AssignIpAddressFromPodVlanSearch = _ipAddressDao.createSearchBuilder();
        AssignIpAddressFromPodVlanSearch.and("dc", AssignIpAddressFromPodVlanSearch.entity().getDataCenterId(), Op.EQ);
        AssignIpAddressFromPodVlanSearch.and("allocated", AssignIpAddressFromPodVlanSearch.entity().getAllocatedTime(), Op.NULL);
        AssignIpAddressFromPodVlanSearch.and("vlanId", AssignIpAddressFromPodVlanSearch.entity().getVlanId(), Op.IN);

        final SearchBuilder<VlanVO> podVlanSearch = _vlanDao.createSearchBuilder();
        podVlanSearch.and("type", podVlanSearch.entity().getVlanType(), Op.EQ);
        podVlanSearch.and("networkId", podVlanSearch.entity().getNetworkId(), Op.EQ);
        final SearchBuilder<PodVlanMapVO> podVlanMapSB = _podVlanMapDao.createSearchBuilder();
        podVlanMapSB.and("podId", podVlanMapSB.entity().getPodId(), Op.EQ);
        AssignIpAddressFromPodVlanSearch.join("podVlanMapSB", podVlanMapSB, podVlanMapSB.entity().getVlanDbId(), AssignIpAddressFromPodVlanSearch.entity().getVlanId(),
                JoinType.INNER);
        AssignIpAddressFromPodVlanSearch.join("vlan", podVlanSearch, podVlanSearch.entity().getId(), AssignIpAddressFromPodVlanSearch.entity().getVlanId(), JoinType.INNER);

        AssignIpAddressFromPodVlanSearch.done();

        _executor = Executors.newScheduledThreadPool(1, new NamedThreadFactory("Network-Scavenger"));

        _agentMgr.registerForHostEvents(this, true, false, true);

        Network.State.getStateMachine().registerListener(new NetworkStateListener(_configDao));

        s_logger.info("Network Manager is configured.");

        return true;
    }

    @Override
    public boolean start() {
        final int netGcInterval = NumbersUtil.parseInt(_configDao.getValue(NetworkGcInterval.key()), 60);
        s_logger.info("Network Manager will run the NetworkGarbageCollector every '" + netGcInterval + "' seconds.");

        _executor.scheduleWithFixedDelay(new NetworkGarbageCollector(), netGcInterval, netGcInterval, TimeUnit.SECONDS);
        return true;
    }

    @Override
    public boolean stop() {
        return true;
    }

    protected NetworkOrchestrator() {
        setStateMachine();
    }

    @Override
    public List<? extends Network> setupNetwork(final Account owner, final NetworkOffering offering, final DeploymentPlan plan, final String name, final String displayText, final boolean isDefault)
            throws ConcurrentOperationException {
        return setupNetwork(owner, offering, null, plan, name, displayText, false, null, null, null, null, true);
    }

    @Override
    @DB
    public List<? extends Network> setupNetwork(final Account owner, final NetworkOffering offering, final Network predefined, final DeploymentPlan plan, final String name,
            final String displayText, final boolean errorIfAlreadySetup, final Long domainId, final ACLType aclType, final Boolean subdomainAccess, final Long vpcId,
            final Boolean isDisplayNetworkEnabled) throws ConcurrentOperationException {

        final Account locked = _accountDao.acquireInLockTable(owner.getId());
        if (locked == null) {
            throw new ConcurrentOperationException("Unable to acquire lock on " + owner);
        }

        try {
            if (predefined == null
                    || offering.getTrafficType() != TrafficType.Guest && predefined.getCidr() == null && predefined.getBroadcastUri() == null && !(predefined
                            .getBroadcastDomainType() == BroadcastDomainType.Vlan || predefined.getBroadcastDomainType() == BroadcastDomainType.Lswitch || predefined
                            .getBroadcastDomainType() == BroadcastDomainType.Vxlan)) {
                final List<NetworkVO> configs = _networksDao.listBy(owner.getId(), offering.getId(), plan.getDataCenterId());
                if (configs.size() > 0) {
                    if (s_logger.isDebugEnabled()) {
                        s_logger.debug("Found existing network configuration for offering " + offering + ": " + configs.get(0));
                    }

                    if (errorIfAlreadySetup) {
                        final InvalidParameterValueException ex = new InvalidParameterValueException(
                                "Found existing network configuration (with specified id) for offering (with specified id)");
                        ex.addProxyObject(offering.getUuid(), "offeringId");
                        ex.addProxyObject(configs.get(0).getUuid(), "networkConfigId");
                        throw ex;
                    } else {
                        return configs;
                    }
                }
            }

            final List<NetworkVO> networks = new ArrayList<NetworkVO>();

            long related = -1;

            for (final NetworkGuru guru : networkGurus) {
                final Network network = guru.design(offering, plan, predefined, owner);
                if (network == null) {
                    continue;
                }

                if (network.getId() != -1) {
                    if (network instanceof NetworkVO) {
                        networks.add((NetworkVO)network);
                    } else {
                        networks.add(_networksDao.findById(network.getId()));
                    }
                    continue;
                }

                final long id = _networksDao.getNextInSequence(Long.class, "id");
                if (related == -1) {
                    related = id;
                }

                final long relatedFile = related;
                Transaction.execute(new TransactionCallbackNoReturn() {
                    @Override
                    public void doInTransactionWithoutResult(final TransactionStatus status) {
                        final NetworkVO vo = new NetworkVO(id, network, offering.getId(), guru.getName(), owner.getDomainId(), owner.getId(), relatedFile, name, displayText, predefined
                                .getNetworkDomain(), offering.getGuestType(), plan.getDataCenterId(), plan.getPhysicalNetworkId(), aclType, offering.isSpecifyIpRanges(),
                                vpcId, offering.isRedundantRouter(), predefined.getExternalId());
                        vo.setDisplayNetwork(isDisplayNetworkEnabled == null ? true : isDisplayNetworkEnabled);
                        vo.setStrechedL2Network(offering.isSupportingStrechedL2());
                        final NetworkVO networkPersisted = _networksDao.persist(vo, vo.getGuestType() == Network.GuestType.Isolated,
                                finalizeServicesAndProvidersForNetwork(offering, plan.getPhysicalNetworkId()));
                        networks.add(networkPersisted);

                        if (predefined instanceof NetworkVO && guru instanceof NetworkGuruAdditionalFunctions){
                            final NetworkGuruAdditionalFunctions functions = (NetworkGuruAdditionalFunctions) guru;
                            functions.finalizeNetworkDesign(networkPersisted.getId(), ((NetworkVO)predefined).getVlanIdAsUUID());
                        }

                        if (domainId != null && aclType == ACLType.Domain) {
                            _networksDao.addDomainToNetwork(id, domainId, subdomainAccess == null ? true : subdomainAccess);
                        }
                    }
                });
            }

            if (networks.size() < 1) {
                // see networkOfferingVO.java
                final CloudRuntimeException ex = new CloudRuntimeException("Unable to convert network offering with specified id to network profile");
                ex.addProxyObject(offering.getUuid(), "offeringId");
                throw ex;
            }

            return networks;
        } finally {
            s_logger.debug("Releasing lock for " + locked);
            _accountDao.releaseFromLockTable(locked.getId());
        }
    }

    @Override
    @DB
    public void allocate(final VirtualMachineProfile vm, final LinkedHashMap<? extends Network, List<? extends NicProfile>> networks, final Map<String, Map<Integer, String>> extraDhcpOptions) throws InsufficientCapacityException,
    ConcurrentOperationException {

        Transaction.execute(new TransactionCallbackWithExceptionNoReturn<InsufficientCapacityException>() {
            @Override
            public void doInTransactionWithoutResult(final TransactionStatus status) throws InsufficientCapacityException {
                int deviceId = 0;
                int size = 0;
                for (final Network ntwk : networks.keySet()) {
                    final List<? extends NicProfile> profiles = networks.get(ntwk);
                    if (profiles != null && !profiles.isEmpty()) {
                        size = size + profiles.size();
                    } else {
                        size = size + 1;
                    }
                }

                final boolean[] deviceIds = new boolean[size];
                Arrays.fill(deviceIds, false);

                final List<NicProfile> nics = new ArrayList<NicProfile>(size);
                NicProfile defaultNic = null;

                for (final Map.Entry<? extends Network, List<? extends NicProfile>> network : networks.entrySet()) {
                    final Network config = network.getKey();
                    List<? extends NicProfile> requestedProfiles = network.getValue();
                    if (requestedProfiles == null) {
                        requestedProfiles = new ArrayList<NicProfile>();
                    }
                    if (requestedProfiles.isEmpty()) {
                        requestedProfiles.add(null);
                    }

                    for (final NicProfile requested : requestedProfiles) {
                        Boolean isDefaultNic = false;
                        if (vm != null && requested != null && requested.isDefaultNic()) {
                            isDefaultNic = true;
                        }

                        while (deviceIds[deviceId] && deviceId < deviceIds.length) {
                            deviceId++;
                        }

                        final Pair<NicProfile, Integer> vmNicPair = allocateNic(requested, config, isDefaultNic, deviceId, vm);
                        NicProfile vmNic = null;
                        if (vmNicPair != null) {
                            vmNic = vmNicPair.first();
                            if (vmNic == null) {
                                continue;
                            }
                            deviceId = vmNicPair.second();
                        }

                        final int devId = vmNic.getDeviceId();
                        if (devId >= deviceIds.length) {
                            throw new IllegalArgumentException("Device id for nic is too large: " + vmNic);
                        }
                        if (deviceIds[devId]) {
                            throw new IllegalArgumentException("Conflicting device id for two different nics: " + vmNic);
                        }

                        deviceIds[devId] = true;

                        if (vmNic.isDefaultNic()) {
                            if (defaultNic != null) {
                                throw new IllegalArgumentException("You cannot specify two nics as default nics: nic 1 = " + defaultNic + "; nic 2 = " + vmNic);
                            }
                            defaultNic = vmNic;
                        }

                        nics.add(vmNic);
                        vm.addNic(vmNic);
                        saveExtraDhcpOptions(config.getUuid(), vmNic.getId(), extraDhcpOptions);
                    }
                }
                if (nics.size() != size) {
                    s_logger.warn("Number of nics " + nics.size() + " doesn't match number of requested nics " + size);
                    throw new CloudRuntimeException("Number of nics " + nics.size() + " doesn't match number of requested networks " + size);
                }

                if (nics.size() == 1) {
                    nics.get(0).setDefaultNic(true);
                }
            }
        });
    }

    @Override
    public void saveExtraDhcpOptions(final String networkUuid, final Long nicId, final Map<String, Map<Integer, String>> extraDhcpOptionMap) {

        if(extraDhcpOptionMap != null) {
            Map<Integer, String> extraDhcpOption = extraDhcpOptionMap.get(networkUuid);
            if(extraDhcpOption != null) {
                List<NicExtraDhcpOptionVO> nicExtraDhcpOptionList = new LinkedList<>();

                for (Integer code : extraDhcpOption.keySet()) {
                    Dhcp.DhcpOptionCode.valueOfInt(code); //check if code is supported or not.
                    NicExtraDhcpOptionVO nicExtraDhcpOptionVO = new NicExtraDhcpOptionVO(nicId, code, extraDhcpOption.get(code));
                    nicExtraDhcpOptionList.add(nicExtraDhcpOptionVO);
                }
                _nicExtraDhcpOptionDao.saveExtraDhcpOptions(nicExtraDhcpOptionList);
            }
        }
    }

    @DB
    @Override
    public Pair<NicProfile, Integer> allocateNic(final NicProfile requested, final Network network, final Boolean isDefaultNic, int deviceId, final VirtualMachineProfile vm)
            throws InsufficientVirtualNetworkCapacityException, InsufficientAddressCapacityException, ConcurrentOperationException {

        final NetworkVO ntwkVO = _networksDao.findById(network.getId());
        s_logger.debug("Allocating nic for vm " + vm.getVirtualMachine() + " in network " + network + " with requested profile " + requested);
        final NetworkGuru guru = AdapterBase.getAdapterByName(networkGurus, ntwkVO.getGuruName());

        if (requested != null && requested.getMode() == null) {
            requested.setMode(network.getMode());
        }
        final NicProfile profile = guru.allocate(network, requested, vm);
        if (profile == null) {
            return null;
        }

        if (isDefaultNic != null) {
            profile.setDefaultNic(isDefaultNic);
        }

        if (requested != null && requested.getMode() == null) {
            profile.setMode(requested.getMode());
        } else {
            profile.setMode(network.getMode());
        }

        NicVO vo = new NicVO(guru.getName(), vm.getId(), network.getId(), vm.getType());
<<<<<<< HEAD
=======

        DataCenterVO dcVo = _dcDao.findById(network.getDataCenterId());
        if (dcVo.getNetworkType() == NetworkType.Basic) {
            configureNicProfileBasedOnRequestedIp(requested, profile, network);
        }

>>>>>>> 709845f4
        deviceId = applyProfileToNic(vo, profile, deviceId);

        vo = _nicDao.persist(vo);

        final Integer networkRate = _networkModel.getNetworkRate(network.getId(), vm.getId());
        final NicProfile vmNic = new NicProfile(vo, network, vo.getBroadcastUri(), vo.getIsolationUri(), networkRate, _networkModel.isSecurityGroupSupportedInNetwork(network),
                _networkModel.getNetworkTag(vm.getHypervisorType(), network));

        return new Pair<NicProfile, Integer>(vmNic, Integer.valueOf(deviceId));
    }

    /**
     * If the requested IPv4 address from the NicProfile was configured then it configures the IPv4 address, Netmask and Gateway to deploy the VM with the requested IP.
     */
    protected void configureNicProfileBasedOnRequestedIp(NicProfile requestedNicProfile, NicProfile nicProfile, Network network) {
        if (requestedNicProfile == null) {
            return;
        }
        String requestedIpv4Address = requestedNicProfile.getRequestedIPv4();
        if (requestedIpv4Address == null) {
            return;
        }
        if (!NetUtils.isValidIp4(requestedIpv4Address)) {
            throw new InvalidParameterValueException(String.format("The requested [IPv4 address='%s'] is not a valid IP address", requestedIpv4Address));
        }

        VlanVO vlanVo = _vlanDao.findByNetworkIdAndIpv4(network.getId(), requestedIpv4Address);
        if (vlanVo == null) {
            throw new InvalidParameterValueException(String.format("Trying to configure a Nic with the requested [IPv4='%s'] but cannot find a Vlan for the [network id='%s']",
                    requestedIpv4Address, network.getId()));
        }

        String ipv4Gateway = vlanVo.getVlanGateway();
        String ipv4Netmask = vlanVo.getVlanNetmask();

        if (!NetUtils.isValidIp4(ipv4Gateway)) {
            throw new InvalidParameterValueException(String.format("The [IPv4Gateway='%s'] from [VlanId='%s'] is not valid", ipv4Gateway, vlanVo.getId()));
        }
        if (!NetUtils.isValidIp4Netmask(ipv4Netmask)) {
            throw new InvalidParameterValueException(String.format("The [IPv4Netmask='%s'] from [VlanId='%s'] is not valid", ipv4Netmask, vlanVo.getId()));
        }

        acquireLockAndCheckIfIpv4IsFree(network, requestedIpv4Address);

        nicProfile.setIPv4Address(requestedIpv4Address);
        nicProfile.setIPv4Gateway(ipv4Gateway);
        nicProfile.setIPv4Netmask(ipv4Netmask);

        if (nicProfile.getMacAddress() == null) {
            try {
                String macAddress = _networkModel.getNextAvailableMacAddressInNetwork(network.getId());
                nicProfile.setMacAddress(macAddress);
            } catch (InsufficientAddressCapacityException e) {
                throw new CloudRuntimeException(String.format("Cannot get next available mac address in [network id='%s']", network.getId()), e);
            }
        }
    }

    /**
     *  Acquires lock in "user_ip_address" and checks if the requested IPv4 address is Free.
     */
    protected void acquireLockAndCheckIfIpv4IsFree(Network network, String requestedIpv4Address) {
        IPAddressVO ipVO = _ipAddressDao.findByIpAndSourceNetworkId(network.getId(), requestedIpv4Address);
        if (ipVO == null) {
            throw new InvalidParameterValueException(
                    String.format("Cannot find IPAddressVO for guest [IPv4 address='%s'] and [network id='%s']", requestedIpv4Address, network.getId()));
        }
        try {
            IPAddressVO lockedIpVO = _ipAddressDao.acquireInLockTable(ipVO.getId());
            validateLockedRequestedIp(ipVO, lockedIpVO);
            lockedIpVO.setState(IPAddressVO.State.Allocated);
            _ipAddressDao.update(lockedIpVO.getId(), lockedIpVO);
        } finally {
            _ipAddressDao.releaseFromLockTable(ipVO.getId());
        }
    }

    /**
     * Validates the locked IP, throwing an exeption if the locked IP is null or the locked IP is not in 'Free' state.
     */
    protected void validateLockedRequestedIp(IPAddressVO ipVO, IPAddressVO lockedIpVO) {
        if (lockedIpVO == null) {
            throw new InvalidParameterValueException(String.format("Cannot acquire guest [IPv4 address='%s'] as it was removed while acquiring lock", ipVO.getAddress()));
        }
        if (lockedIpVO.getState() != IPAddressVO.State.Free) {
            throw new InvalidParameterValueException(
                    String.format("Cannot acquire guest [IPv4 address='%s']; The Ip address is in [state='%s']", ipVO.getAddress(), lockedIpVO.getState().toString()));
        }
    }

    protected Integer applyProfileToNic(final NicVO vo, final NicProfile profile, Integer deviceId) {
        if (profile.getDeviceId() != null) {
            vo.setDeviceId(profile.getDeviceId());
        } else if (deviceId != null) {
            vo.setDeviceId(deviceId++);
        }

        if (profile.getReservationStrategy() != null) {
            vo.setReservationStrategy(profile.getReservationStrategy());
        }

        vo.setDefaultNic(profile.isDefaultNic());
        vo.setMtu(profile.getMtu());

        vo.setIPv4Address(profile.getIPv4Address());
        vo.setAddressFormat(profile.getFormat());

        if (profile.getMacAddress() != null) {
            vo.setMacAddress(profile.getMacAddress());
        }

        vo.setMode(profile.getMode());
        vo.setIPv4Netmask(profile.getIPv4Netmask());
        vo.setIPv4Gateway(profile.getIPv4Gateway());

        if (profile.getBroadCastUri() != null) {
            vo.setBroadcastUri(profile.getBroadCastUri());
        }

        if (profile.getIsolationUri() != null) {
            vo.setIsolationUri(profile.getIsolationUri());
        }

        vo.setState(Nic.State.Allocated);

        vo.setIPv6Address(profile.getIPv6Address());
        vo.setIPv6Gateway(profile.getIPv6Gateway());
        vo.setIPv6Cidr(profile.getIPv6Cidr());

        return deviceId;
    }

    protected void applyProfileToNicForRelease(final NicVO vo, final NicProfile profile) {
        vo.setIPv4Gateway(profile.getIPv4Gateway());
        vo.setAddressFormat(profile.getFormat());
        vo.setIPv4Address(profile.getIPv4Address());
        vo.setIPv6Address(profile.getIPv6Address());
        vo.setMacAddress(profile.getMacAddress());
        if (profile.getReservationStrategy() != null) {
            vo.setReservationStrategy(profile.getReservationStrategy());
        }
        vo.setMtu(profile.getMtu());
        vo.setBroadcastUri(profile.getBroadCastUri());
        vo.setIsolationUri(profile.getIsolationUri());
        vo.setIPv4Netmask(profile.getIPv4Netmask());
    }

    protected void applyProfileToNetwork(final NetworkVO network, final NetworkProfile profile) {
        network.setBroadcastUri(profile.getBroadcastUri());
        network.setDns1(profile.getDns1());
        network.setDns2(profile.getDns2());
        network.setPhysicalNetworkId(profile.getPhysicalNetworkId());
    }

    protected NicTO toNicTO(final NicVO nic, final NicProfile profile, final NetworkVO config) {
        final NicTO to = new NicTO();
        to.setDeviceId(nic.getDeviceId());
        to.setBroadcastType(config.getBroadcastDomainType());
        to.setType(config.getTrafficType());
        to.setIp(nic.getIPv4Address());
        to.setNetmask(nic.getIPv4Netmask());
        to.setMac(nic.getMacAddress());
        to.setDns1(profile.getIPv4Dns1());
        to.setDns2(profile.getIPv4Dns2());
        if (nic.getIPv4Gateway() != null) {
            to.setGateway(nic.getIPv4Gateway());
        } else {
            to.setGateway(config.getGateway());
        }
        if (nic.getVmType() != VirtualMachine.Type.User) {
            to.setPxeDisable(true);
        }
        to.setDefaultNic(nic.isDefaultNic());
        to.setMtu(nic.getMtu());
        to.setBroadcastUri(nic.getBroadcastUri());
        to.setIsolationuri(nic.getIsolationUri());
        if (profile != null) {
            to.setDns1(profile.getIPv4Dns1());
            to.setDns2(profile.getIPv4Dns2());
        }

        final Integer networkRate = _networkModel.getNetworkRate(config.getId(), null);
        to.setNetworkRateMbps(networkRate);

        to.setUuid(config.getUuid());

        return to;
    }

    boolean isNetworkImplemented(final NetworkVO network) {
        final Network.State state = network.getState();
        if (state == Network.State.Implemented) {
            return true;
        } else if (state == Network.State.Setup) {
            final DataCenterVO zone = _dcDao.findById(network.getDataCenterId());
            if (!isSharedNetworkOfferingWithServices(network.getNetworkOfferingId()) || zone.getNetworkType() == NetworkType.Basic) {
                return true;
            }
        }
        return false;
    }

    Pair<NetworkGuru, NetworkVO> implementNetwork(final long networkId, final DeployDestination dest, final ReservationContext context, final boolean isRouter) throws ConcurrentOperationException,
    ResourceUnavailableException, InsufficientCapacityException {
        Pair<NetworkGuru, NetworkVO> implemented = null;
        if (!isRouter) {
            implemented = implementNetwork(networkId, dest, context);
        } else {
            // At the time of implementing network (using implementNetwork() method), if the VR needs to be deployed then
            // it follows the same path of regular VM deployment. This leads to a nested call to implementNetwork() while
            // preparing VR nics. This flow creates issues in dealing with network state transitions. The original call
            // puts network in "Implementing" state and then the nested call again tries to put it into same state resulting
            // in issues. In order to avoid it, implementNetwork() call for VR is replaced with below code.
            final NetworkVO network = _networksDao.findById(networkId);
            final NetworkGuru guru = AdapterBase.getAdapterByName(networkGurus, network.getGuruName());
            implemented = new Pair<NetworkGuru, NetworkVO>(guru, network);
        }
        return implemented;
    }

    @Override
    @DB
    public Pair<NetworkGuru, NetworkVO> implementNetwork(final long networkId, final DeployDestination dest, final ReservationContext context) throws ConcurrentOperationException,
    ResourceUnavailableException, InsufficientCapacityException {
        final Pair<NetworkGuru, NetworkVO> implemented = new Pair<NetworkGuru, NetworkVO>(null, null);

        NetworkVO network = _networksDao.findById(networkId);
        final NetworkGuru guru = AdapterBase.getAdapterByName(networkGurus, network.getGuruName());
        if (isNetworkImplemented(network)) {
            s_logger.debug("Network id=" + networkId + " is already implemented");
            implemented.set(guru, network);
            return implemented;
        }

        // Acquire lock only when network needs to be implemented
        network = _networksDao.acquireInLockTable(networkId, NetworkLockTimeout.value());
        if (network == null) {
            // see NetworkVO.java
            final ConcurrentOperationException ex = new ConcurrentOperationException("Unable to acquire network configuration");
            ex.addProxyObject(_entityMgr.findById(Network.class, networkId).getUuid());
            throw ex;
        }

        if (s_logger.isDebugEnabled()) {
            s_logger.debug("Lock is acquired for network id " + networkId + " as a part of network implement");
        }

        try {
            if (isNetworkImplemented(network)) {
                s_logger.debug("Network id=" + networkId + " is already implemented");
                implemented.set(guru, network);
                return implemented;
            }

            if (s_logger.isDebugEnabled()) {
                s_logger.debug("Asking " + guru.getName() + " to implement " + network);
            }

            final NetworkOfferingVO offering = _networkOfferingDao.findById(network.getNetworkOfferingId());

            network.setReservationId(context.getReservationId());
            if (isSharedNetworkWithServices(network)) {
                network.setState(Network.State.Implementing);
            } else {
                stateTransitTo(network, Event.ImplementNetwork);
            }

            final Network result = guru.implement(network, offering, dest, context);
            network.setCidr(result.getCidr());
            network.setBroadcastUri(result.getBroadcastUri());
            network.setGateway(result.getGateway());
            network.setMode(result.getMode());
            network.setPhysicalNetworkId(result.getPhysicalNetworkId());
            _networksDao.update(networkId, network);

            // implement network elements and re-apply all the network rules
            implementNetworkElementsAndResources(dest, context, network, offering);

            if (isSharedNetworkWithServices(network)) {
                network.setState(Network.State.Implemented);
            } else {
                stateTransitTo(network, Event.OperationSucceeded);
            }

            network.setRestartRequired(false);
            _networksDao.update(network.getId(), network);
            implemented.set(guru, network);
            return implemented;
        } catch (final NoTransitionException e) {
            s_logger.error(e.getMessage());
            return null;
        } catch (final CloudRuntimeException e) {
            s_logger.error("Caught exception: " + e.getMessage());
            return null;
        } finally {
            if (implemented.first() == null) {
                s_logger.debug("Cleaning up because we're unable to implement the network " + network);
                try {
                    if (isSharedNetworkWithServices(network)) {
                        network.setState(Network.State.Shutdown);
                        _networksDao.update(networkId, network);
                    } else {
                        stateTransitTo(network, Event.OperationFailed);
                    }
                } catch (final NoTransitionException e) {
                    s_logger.error(e.getMessage());
                }

                try {
                    shutdownNetwork(networkId, context, false);
                } catch (final Exception e) {
                    // Don't throw this exception as it would hide the original thrown exception, just log
                    s_logger.error("Exception caught while shutting down a network as part of a failed implementation", e);
                }
            }

            _networksDao.releaseFromLockTable(networkId);
            if (s_logger.isDebugEnabled()) {
                s_logger.debug("Lock is released for network id " + networkId + " as a part of network implement");
            }
        }
    }

    @Override
    public void implementNetworkElementsAndResources(final DeployDestination dest, final ReservationContext context, final Network network, final NetworkOffering offering)
            throws ConcurrentOperationException, InsufficientAddressCapacityException, ResourceUnavailableException, InsufficientCapacityException {

        // Associate a source NAT IP (if one isn't already associated with the network) if this is a
        //     1) 'Isolated' or 'Shared' guest virtual network in the advance zone
        //     2) network has sourceNat service
        //     3) network offering does not support a shared source NAT rule

        final boolean sharedSourceNat = offering.isSharedSourceNat();
        final DataCenter zone = _dcDao.findById(network.getDataCenterId());

        if (!sharedSourceNat && _networkModel.areServicesSupportedInNetwork(network.getId(), Service.SourceNat)
                && (network.getGuestType() == Network.GuestType.Isolated || network.getGuestType() == Network.GuestType.Shared && zone.getNetworkType() == NetworkType.Advanced)) {

            List<IPAddressVO> ips = null;
            final Account owner = _entityMgr.findById(Account.class, network.getAccountId());
            if (network.getVpcId() != null) {
                ips = _ipAddressDao.listByAssociatedVpc(network.getVpcId(), true);
                if (ips.isEmpty()) {
                    final Vpc vpc = _vpcMgr.getActiveVpc(network.getVpcId());
                    s_logger.debug("Creating a source nat ip for vpc " + vpc);
                    _vpcMgr.assignSourceNatIpAddressToVpc(owner, vpc);
                }
            } else {
                ips = _ipAddressDao.listByAssociatedNetwork(network.getId(), true);
                if (ips.isEmpty()) {
                    s_logger.debug("Creating a source nat ip for network " + network);
                    _ipAddrMgr.assignSourceNatIpAddressToGuestNetwork(owner, network);
                }
            }
        }
        // get providers to implement
        final List<Provider> providersToImplement = getNetworkProviders(network.getId());
        implementNetworkElements(dest, context, network, offering, providersToImplement);

        //Reset the extra DHCP option that may have been cleared per nic.
        List<NicVO> nicVOs = _nicDao.listByNetworkId(network.getId());
        for(NicVO nicVO : nicVOs) {
            if(nicVO.getState() == Nic.State.Reserved) {
                configureExtraDhcpOptions(network, nicVO.getId());
            }
        }

        for (final NetworkElement element : networkElements) {
            if (element instanceof AggregatedCommandExecutor && providersToImplement.contains(element.getProvider())) {
                ((AggregatedCommandExecutor)element).prepareAggregatedExecution(network, dest);
            }
        }

        try {
            // reapply all the firewall/staticNat/lb rules
            s_logger.debug("Reprogramming network " + network + " as a part of network implement");
            if (!reprogramNetworkRules(network.getId(), CallContext.current().getCallingAccount(), network)) {
                s_logger.warn("Failed to re-program the network as a part of network " + network + " implement");
                // see DataCenterVO.java
                final ResourceUnavailableException ex = new ResourceUnavailableException("Unable to apply network rules as a part of network " + network + " implement", DataCenter.class,
                        network.getDataCenterId());
                ex.addProxyObject(_entityMgr.findById(DataCenter.class, network.getDataCenterId()).getUuid());
                throw ex;
            }
            for (final NetworkElement element : networkElements) {
                if (element instanceof AggregatedCommandExecutor && providersToImplement.contains(element.getProvider())) {
                    if (!((AggregatedCommandExecutor)element).completeAggregatedExecution(network, dest)) {
                        s_logger.warn("Failed to re-program the network as a part of network " + network + " implement due to aggregated commands execution failure!");
                        // see DataCenterVO.java
                        final ResourceUnavailableException ex = new ResourceUnavailableException("Unable to apply network rules as a part of network " + network + " implement", DataCenter.class,
                                network.getDataCenterId());
                        ex.addProxyObject(_entityMgr.findById(DataCenter.class, network.getDataCenterId()).getUuid());
                        throw ex;
                    }
                }
            }
        } finally {
            for (final NetworkElement element : networkElements) {
                if (element instanceof AggregatedCommandExecutor && providersToImplement.contains(element.getProvider())) {
                    ((AggregatedCommandExecutor)element).cleanupAggregatedExecution(network, dest);
                }
            }
        }
    }

    private void implementNetworkElements(final DeployDestination dest, final ReservationContext context, final Network network, final NetworkOffering offering, final List<Provider> providersToImplement)
            throws ConcurrentOperationException, ResourceUnavailableException, InsufficientCapacityException {
        for (NetworkElement element : networkElements) {
            if (providersToImplement.contains(element.getProvider())) {
                if (!_networkModel.isProviderEnabledInPhysicalNetwork(_networkModel.getPhysicalNetworkId(network), element.getProvider().getName())) {
                    // The physicalNetworkId will not get translated into a uuid by the reponse serializer,
                    // because the serializer would look up the NetworkVO class's table and retrieve the
                    // network id instead of the physical network id.
                    // So just throw this exception as is. We may need to TBD by changing the serializer.
                    throw new CloudRuntimeException("Service provider " + element.getProvider().getName() + " either doesn't exist or is not enabled in physical network id: "
                            + network.getPhysicalNetworkId());
                }

                if (s_logger.isDebugEnabled()) {
                    s_logger.debug("Asking " + element.getName() + " to implemenet " + network);
                }

                if (!element.implement(network, offering, dest, context)) {
                    CloudRuntimeException ex = new CloudRuntimeException("Failed to implement provider " + element.getProvider().getName() + " for network with specified id");
                    ex.addProxyObject(network.getUuid(), "networkId");
                    throw ex;
                }
            }
        }
    }

    // This method re-programs the rules/ips for existing network
    protected boolean reprogramNetworkRules(final long networkId, final Account caller, final Network network) throws ResourceUnavailableException {
        boolean success = true;

        //Apply egress rules first to effect the egress policy early on the guest traffic
        final List<FirewallRuleVO> firewallEgressRulesToApply = _firewallDao.listByNetworkPurposeTrafficType(networkId, Purpose.Firewall, FirewallRule.TrafficType.Egress);
        final NetworkOfferingVO offering = _networkOfferingDao.findById(network.getNetworkOfferingId());
        final DataCenter zone = _dcDao.findById(network.getDataCenterId());
        if (_networkModel.areServicesSupportedInNetwork(network.getId(), Service.Firewall) && _networkModel.areServicesSupportedInNetwork(network.getId(), Service.Firewall)
                && (network.getGuestType() == Network.GuestType.Isolated || network.getGuestType() == Network.GuestType.Shared && zone.getNetworkType() == NetworkType.Advanced)) {
            // add default egress rule to accept the traffic
            _firewallMgr.applyDefaultEgressFirewallRule(network.getId(), offering.isEgressDefaultPolicy(), true);
        }
        if (!_firewallMgr.applyFirewallRules(firewallEgressRulesToApply, false, caller)) {
            s_logger.warn("Failed to reapply firewall Egress rule(s) as a part of network id=" + networkId + " restart");
            success = false;
        }

        // associate all ip addresses
        if (!_ipAddrMgr.applyIpAssociations(network, false)) {
            s_logger.warn("Failed to apply ip addresses as a part of network id" + networkId + " restart");
            success = false;
        }

        // apply static nat
        if (!_rulesMgr.applyStaticNatsForNetwork(networkId, false, caller)) {
            s_logger.warn("Failed to apply static nats a part of network id" + networkId + " restart");
            success = false;
        }

        // apply firewall rules
        final List<FirewallRuleVO> firewallIngressRulesToApply = _firewallDao.listByNetworkPurposeTrafficType(networkId, Purpose.Firewall, FirewallRule.TrafficType.Ingress);
        if (!_firewallMgr.applyFirewallRules(firewallIngressRulesToApply, false, caller)) {
            s_logger.warn("Failed to reapply Ingress firewall rule(s) as a part of network id=" + networkId + " restart");
            success = false;
        }

        // apply port forwarding rules
        if (!_rulesMgr.applyPortForwardingRulesForNetwork(networkId, false, caller)) {
            s_logger.warn("Failed to reapply port forwarding rule(s) as a part of network id=" + networkId + " restart");
            success = false;
        }

        // apply static nat rules
        if (!_rulesMgr.applyStaticNatRulesForNetwork(networkId, false, caller)) {
            s_logger.warn("Failed to reapply static nat rule(s) as a part of network id=" + networkId + " restart");
            success = false;
        }

        // apply public load balancer rules
        if (!_lbMgr.applyLoadBalancersForNetwork(networkId, Scheme.Public)) {
            s_logger.warn("Failed to reapply Public load balancer rules as a part of network id=" + networkId + " restart");
            success = false;
        }

        // apply internal load balancer rules
        if (!_lbMgr.applyLoadBalancersForNetwork(networkId, Scheme.Internal)) {
            s_logger.warn("Failed to reapply internal load balancer rules as a part of network id=" + networkId + " restart");
            success = false;
        }

        // apply vpn rules
        final List<? extends RemoteAccessVpn> vpnsToReapply = _vpnMgr.listRemoteAccessVpns(networkId);
        if (vpnsToReapply != null) {
            for (final RemoteAccessVpn vpn : vpnsToReapply) {
                // Start remote access vpn per ip
                if (_vpnMgr.startRemoteAccessVpn(vpn.getServerAddressId(), false) == null) {
                    s_logger.warn("Failed to reapply vpn rules as a part of network id=" + networkId + " restart");
                    success = false;
                }
            }
        }

        //apply network ACLs
        if (!_networkACLMgr.applyACLToNetwork(networkId)) {
            s_logger.warn("Failed to reapply network ACLs as a part of  of network id=" + networkId + " restart");
            success = false;
        }

        return success;
    }

    protected boolean prepareElement(final NetworkElement element, final Network network, final NicProfile profile, final VirtualMachineProfile vmProfile, final DeployDestination dest,
            final ReservationContext context) throws InsufficientCapacityException, ConcurrentOperationException, ResourceUnavailableException {
        element.prepare(network, profile, vmProfile, dest, context);
        if (vmProfile.getType() == Type.User && element.getProvider() != null) {
            if (_networkModel.areServicesSupportedInNetwork(network.getId(), Service.Dhcp)
                    && _networkModel.isProviderSupportServiceInNetwork(network.getId(), Service.Dhcp, element.getProvider()) && element instanceof DhcpServiceProvider) {
                final DhcpServiceProvider sp = (DhcpServiceProvider)element;
                if (isDhcpAccrossMultipleSubnetsSupported(sp)) {
                    if (!sp.configDhcpSupportForSubnet(network, profile, vmProfile, dest, context)) {
                        return false;
                    }
                }
                if(!sp.addDhcpEntry(network, profile, vmProfile, dest, context)) {
                    return false;
                }
            }
            if (_networkModel.areServicesSupportedInNetwork(network.getId(), Service.Dns)
                    && _networkModel.isProviderSupportServiceInNetwork(network.getId(), Service.Dns, element.getProvider()) && element instanceof DnsServiceProvider) {
                final DnsServiceProvider sp = (DnsServiceProvider)element;
                if (profile.getIPv6Address() == null) {
                    if (!sp.configDnsSupportForSubnet(network, profile, vmProfile, dest, context)) {
                        return false;
                    }
                }
                if(!sp.addDnsEntry(network, profile, vmProfile, dest, context)) {
                    return false;
                }
            }
            if (_networkModel.areServicesSupportedInNetwork(network.getId(), Service.UserData)
                    && _networkModel.isProviderSupportServiceInNetwork(network.getId(), Service.UserData, element.getProvider()) && element instanceof UserDataServiceProvider) {
                final UserDataServiceProvider sp = (UserDataServiceProvider)element;
                if(!sp.addPasswordAndUserdata(network, profile, vmProfile, dest, context)){
                    return false;
                }
            }
        }
        return true;
    }

    @Override
    public boolean canUpdateInSequence(Network network, boolean forced){
        List<Provider> providers = getNetworkProviders(network.getId());

        //check if the there are no service provider other than virtualrouter.
        for(Provider provider : providers) {
            if (provider != Provider.VirtualRouter)
                throw new UnsupportedOperationException("Cannot update the network resources in sequence when providers other than virtualrouter are used");
        }
        //check if routers are in correct state before proceeding with the update
        List<DomainRouterVO> routers = _routerDao.listByNetworkAndRole(network.getId(), VirtualRouter.Role.VIRTUAL_ROUTER);
        for (DomainRouterVO router : routers){
            if (router.getRedundantState() == VirtualRouter.RedundantState.UNKNOWN) {
                if (!forced) {
                    throw new CloudRuntimeException("Domain router: "+router.getInstanceName()+" is in unknown state, Cannot update network. set parameter forced to true for forcing an update");
                }
            }
        }
        return true;
    }

    @Override
    public List<String> getServicesNotSupportedInNewOffering(Network network,long newNetworkOfferingId){
        NetworkOffering offering =_networkOfferingDao.findById(newNetworkOfferingId);
        List<String> services=_ntwkOfferingSrvcDao.listServicesForNetworkOffering(offering.getId());
        List<NetworkServiceMapVO> serviceMap= _ntwkSrvcDao.getServicesInNetwork(network.getId());
        List<String> servicesNotInNewOffering=new ArrayList<>();
        for(NetworkServiceMapVO serviceVO :serviceMap){
            boolean inlist=false;
            for(String service: services){
                if(serviceVO.getService().equalsIgnoreCase(service)){
                    inlist=true;
                    break;
                }
            }
            if(!inlist){
                //ignore Gateway service as this has no effect on the
                //behaviour of network.
                if(!serviceVO.getService().equalsIgnoreCase(Service.Gateway.getName()))
                    servicesNotInNewOffering.add(serviceVO.getService());
            }
        }
        return servicesNotInNewOffering;
    }

    @Override
    public void cleanupConfigForServicesInNetwork(List<String> services, final Network network){
        long networkId=network.getId();
        Account caller=_accountDao.findById(Account.ACCOUNT_ID_SYSTEM);
        long userId=User.UID_SYSTEM;
        //remove all PF/Static Nat rules for the network
        s_logger.info("Services:"+services+" are no longer supported in network:"+network.getUuid()+
                " after applying new network offering:"+network.getNetworkOfferingId()+" removing the related configuration");
        if(services.contains(Service.StaticNat.getName())|| services.contains(Service.PortForwarding.getName())) {
            try {
                if (_rulesMgr.revokeAllPFStaticNatRulesForNetwork(networkId, userId, caller)) {
                    s_logger.debug("Successfully cleaned up portForwarding/staticNat rules for network id=" + networkId);
                } else {
                    s_logger.warn("Failed to release portForwarding/StaticNat rules as a part of network id=" + networkId + " cleanup");
                }
                if(services.contains(Service.StaticNat.getName())){
                    //removing static nat configured on ips.
                    //optimizing the db operations using transaction.
                    Transaction.execute(new TransactionCallbackNoReturn() {
                        @Override
                        public void doInTransactionWithoutResult(TransactionStatus status) {
                            List<IPAddressVO> ips = _ipAddressDao.listStaticNatPublicIps(network.getId());
                            for (IPAddressVO ip : ips) {
                                ip.setOneToOneNat(false);
                                ip.setAssociatedWithVmId(null);
                                ip.setVmIp(null);
                                _ipAddressDao.update(ip.getId(),ip);
                            }
                        }
                    });
                }
            } catch (ResourceUnavailableException ex) {
                s_logger.warn("Failed to release portForwarding/StaticNat rules as a part of network id=" + networkId + " cleanup due to resourceUnavailable ", ex);
            }
        }
        if(services.contains(Service.SourceNat.getName())){
            Transaction.execute(new TransactionCallbackNoReturn() {
                @Override
                public void doInTransactionWithoutResult(TransactionStatus status) {
                    List<IPAddressVO> ips = _ipAddressDao.listByAssociatedNetwork(network.getId(),true);
                    //removing static nat configured on ips.
                    for (IPAddressVO ip : ips) {
                        ip.setSourceNat(false);
                        _ipAddressDao.update(ip.getId(),ip);
                    }
                }
            });
        }
        if(services.contains(Service.Lb.getName())){
            //remove all LB rules for the network
            if (_lbMgr.removeAllLoadBalanacersForNetwork(networkId, caller, userId)) {
                s_logger.debug("Successfully cleaned up load balancing rules for network id=" + networkId);
            } else {
                s_logger.warn("Failed to cleanup LB rules as a part of network id=" + networkId + " cleanup");
            }
        }

        if(services.contains(Service.Firewall.getName())){
            //revoke all firewall rules for the network
            try {
                if (_firewallMgr.revokeAllFirewallRulesForNetwork(networkId, userId, caller)) {
                    s_logger.debug("Successfully cleaned up firewallRules rules for network id=" + networkId);
                } else {
                    s_logger.warn("Failed to cleanup Firewall rules as a part of network id=" + networkId + " cleanup");
                }
            } catch (ResourceUnavailableException ex) {
                s_logger.warn("Failed to cleanup Firewall rules as a part of network id=" + networkId + " cleanup due to resourceUnavailable ", ex);
            }
        }

        //do not remove vpn service for vpc networks.
        if(services.contains(Service.Vpn.getName()) && network.getVpcId()==null){
            RemoteAccessVpnVO vpn = _remoteAccessVpnDao.findByAccountAndNetwork(network.getAccountId(),networkId);
            try {
                _vpnMgr.destroyRemoteAccessVpnForIp(vpn.getServerAddressId(), caller, true);
            } catch (ResourceUnavailableException ex) {
                s_logger.warn("Failed to cleanup remote access vpn resources of network:"+network.getUuid() + " due to Exception: ", ex);
            }
        }
    }

    @Override
    public void configureUpdateInSequence(Network network) {
        List<Provider> providers = getNetworkProviders(network.getId());
        for (NetworkElement element : networkElements) {
            if (providers.contains(element.getProvider())) {
                if (element instanceof RedundantResource) {
                    ((RedundantResource) element).configureResource(network);
                }
            }
        }
    }

    @Override
    public int getResourceCount(Network network){
        List<Provider> providers = getNetworkProviders(network.getId());
        int resourceCount=0;
        for (NetworkElement element : networkElements) {
            if (providers.contains(element.getProvider())) {
                //currently only one element implements the redundant resource interface
                if (element instanceof RedundantResource) {
                    resourceCount= ((RedundantResource) element).getResourceCount(network);
                    break;
                    }
                }
            }
        return resourceCount;
        }

    @Override
    public void configureExtraDhcpOptions(Network network, long nicId, Map<Integer, String> extraDhcpOptions) {
        if(_networkModel.areServicesSupportedInNetwork(network.getId(), Service.Dhcp)) {
            if (_networkModel.getNetworkServiceCapabilities(network.getId(), Service.Dhcp).containsKey(Capability.ExtraDhcpOptions)) {
                DhcpServiceProvider sp = getDhcpServiceProvider(network);
                sp.setExtraDhcpOptions(network, nicId, extraDhcpOptions);
            }
        }
    }

    @Override
    public void configureExtraDhcpOptions(Network network, long nicId) {
        Map<Integer, String> extraDhcpOptions = getExtraDhcpOptions(nicId);
        configureExtraDhcpOptions(network, nicId, extraDhcpOptions);
    }

    @Override
    public void finalizeUpdateInSequence(Network network, boolean success) {
        List<Provider> providers = getNetworkProviders(network.getId());
        for (NetworkElement element : networkElements) {
            if (providers.contains(element.getProvider())) {
                //currently only one element implements the redundant resource interface
                if (element instanceof RedundantResource) {
                    ((RedundantResource) element).finalize(network,success);
                    break;
                }
            }
        }
    }


    @DB
    protected void updateNic(final NicVO nic, final long networkId, final int count) {
        Transaction.execute(new TransactionCallbackNoReturn() {
            @Override
            public void doInTransactionWithoutResult(final TransactionStatus status) {
                _nicDao.update(nic.getId(), nic);

                if (nic.getVmType() == VirtualMachine.Type.User) {
                    s_logger.debug("Changing active number of nics for network id=" + networkId + " on " + count);
                    _networksDao.changeActiveNicsBy(networkId, count);
                }

                if (nic.getVmType() == VirtualMachine.Type.User
                        || nic.getVmType() == VirtualMachine.Type.DomainRouter && _networksDao.findById(networkId).getTrafficType() == TrafficType.Guest) {
                    _networksDao.setCheckForGc(networkId);
                }
            }
        });
    }

    @Override
    public void prepare(final VirtualMachineProfile vmProfile, final DeployDestination dest, final ReservationContext context) throws InsufficientCapacityException, ConcurrentOperationException,
    ResourceUnavailableException {
        final List<NicVO> nics = _nicDao.listByVmId(vmProfile.getId());

        // we have to implement default nics first - to ensure that default network elements start up first in multiple
        //nics case
        // (need for setting DNS on Dhcp to domR's Ip4 address)
        Collections.sort(nics, new Comparator<NicVO>() {

            @Override
            public int compare(final NicVO nic1, final NicVO nic2) {
                final boolean isDefault1 = nic1.isDefaultNic();
                final boolean isDefault2 = nic2.isDefaultNic();

                return isDefault1 ^ isDefault2 ? isDefault1 ^ true ? 1 : -1 : 0;
            }
        });

        for (final NicVO nic : nics) {
            final Pair<NetworkGuru, NetworkVO> implemented = implementNetwork(nic.getNetworkId(), dest, context, vmProfile.getVirtualMachine().getType() == Type.DomainRouter);
            if (implemented == null || implemented.first() == null) {
                s_logger.warn("Failed to implement network id=" + nic.getNetworkId() + " as a part of preparing nic id=" + nic.getId());
                throw new CloudRuntimeException("Failed to implement network id=" + nic.getNetworkId() + " as a part preparing nic id=" + nic.getId());
            }

            final NetworkVO network = implemented.second();
            final NicProfile profile = prepareNic(vmProfile, dest, context, nic.getId(), network);
            vmProfile.addNic(profile);
        }
    }

    @Override
    public NicProfile prepareNic(final VirtualMachineProfile vmProfile, final DeployDestination dest, final ReservationContext context, final long nicId, final Network network)
            throws InsufficientVirtualNetworkCapacityException, InsufficientAddressCapacityException, ConcurrentOperationException, InsufficientCapacityException,
            ResourceUnavailableException {

        final Integer networkRate = _networkModel.getNetworkRate(network.getId(), vmProfile.getId());
        final NetworkGuru guru = AdapterBase.getAdapterByName(networkGurus, network.getGuruName());
        final NicVO nic = _nicDao.findById(nicId);

        NicProfile profile = null;
        if (nic.getReservationStrategy() == Nic.ReservationStrategy.Start) {
            nic.setState(Nic.State.Reserving);
            nic.setReservationId(context.getReservationId());
            _nicDao.update(nic.getId(), nic);
            URI broadcastUri = nic.getBroadcastUri();
            if (broadcastUri == null) {
                broadcastUri = network.getBroadcastUri();
            }

            final URI isolationUri = nic.getIsolationUri();

            profile = new NicProfile(nic, network, broadcastUri, isolationUri,

                    networkRate, _networkModel.isSecurityGroupSupportedInNetwork(network), _networkModel.getNetworkTag(vmProfile.getHypervisorType(), network));
            guru.reserve(profile, network, vmProfile, dest, context);
            nic.setIPv4Address(profile.getIPv4Address());
            nic.setAddressFormat(profile.getFormat());
            nic.setIPv6Address(profile.getIPv6Address());
            nic.setIPv6Cidr(profile.getIPv6Cidr());
            nic.setIPv6Gateway(profile.getIPv6Gateway());
            nic.setMacAddress(profile.getMacAddress());
            nic.setIsolationUri(profile.getIsolationUri());
            nic.setBroadcastUri(profile.getBroadCastUri());
            nic.setMtu(profile.getMtu());
            nic.setReserver(guru.getName());
            nic.setState(Nic.State.Reserved);
            nic.setIPv4Netmask(profile.getIPv4Netmask());
            nic.setIPv4Gateway(profile.getIPv4Gateway());

            if (profile.getReservationStrategy() != null) {
                nic.setReservationStrategy(profile.getReservationStrategy());
            }

            updateNic(nic, network.getId(), 1);
        } else {
            profile = new NicProfile(nic, network, nic.getBroadcastUri(), nic.getIsolationUri(), networkRate, _networkModel.isSecurityGroupSupportedInNetwork(network),
                    _networkModel.getNetworkTag(vmProfile.getHypervisorType(), network));
            guru.updateNicProfile(profile, network);
            nic.setState(Nic.State.Reserved);
            updateNic(nic, network.getId(), 1);
        }

        final List<Provider> providersToImplement = getNetworkProviders(network.getId());
        for (final NetworkElement element : networkElements) {
            if (providersToImplement.contains(element.getProvider())) {
                if (!_networkModel.isProviderEnabledInPhysicalNetwork(_networkModel.getPhysicalNetworkId(network), element.getProvider().getName())) {
                    throw new CloudRuntimeException("Service provider " + element.getProvider().getName() + " either doesn't exist or is not enabled in physical network id: "
                            + network.getPhysicalNetworkId());
                }
                if (s_logger.isDebugEnabled()) {
                    s_logger.debug("Asking " + element.getName() + " to prepare for " + nic);
                }
                if (!prepareElement(element, network, profile, vmProfile, dest, context)) {
                    throw new InsufficientAddressCapacityException("unable to configure the dhcp service, due to insufficiant address capacity", Network.class, network.getId());
                }
            }
        }

        profile.setSecurityGroupEnabled(_networkModel.isSecurityGroupSupportedInNetwork(network));
        guru.updateNicProfile(profile, network);

        configureExtraDhcpOptions(network, nicId);
        return profile;
    }

    @Override
    public Map<Integer, String> getExtraDhcpOptions(long nicId) {
        List<NicExtraDhcpOptionVO> nicExtraDhcpOptionVOList = _nicExtraDhcpOptionDao.listByNicId(nicId);
        return nicExtraDhcpOptionVOList
                .stream()
                .collect(Collectors.toMap(NicExtraDhcpOptionVO::getCode, NicExtraDhcpOptionVO::getValue));
    }


    @Override
    public void prepareNicForMigration(final VirtualMachineProfile vm, final DeployDestination dest) {
        if(vm.getType().equals(VirtualMachine.Type.DomainRouter) && (vm.getHypervisorType().equals(HypervisorType.KVM) || vm.getHypervisorType().equals(HypervisorType.VMware))) {
            //Include nics hot plugged and not stored in DB
            prepareAllNicsForMigration(vm, dest);
            return;
        }
        final List<NicVO> nics = _nicDao.listByVmId(vm.getId());
        final ReservationContext context = new ReservationContextImpl(UUID.randomUUID().toString(), null, null);
        for (final NicVO nic : nics) {
            final NetworkVO network = _networksDao.findById(nic.getNetworkId());
            final Integer networkRate = _networkModel.getNetworkRate(network.getId(), vm.getId());

            final NetworkGuru guru = AdapterBase.getAdapterByName(networkGurus, network.getGuruName());
            final NicProfile profile = new NicProfile(nic, network, nic.getBroadcastUri(), nic.getIsolationUri(), networkRate, _networkModel.isSecurityGroupSupportedInNetwork(network),
                    _networkModel.getNetworkTag(vm.getHypervisorType(), network));
            if (guru instanceof NetworkMigrationResponder) {
                if (!((NetworkMigrationResponder)guru).prepareMigration(profile, network, vm, dest, context)) {
                    s_logger.error("NetworkGuru " + guru + " prepareForMigration failed."); // XXX: Transaction error
                }
            }
            final List<Provider> providersToImplement = getNetworkProviders(network.getId());
            for (final NetworkElement element : networkElements) {
                if (providersToImplement.contains(element.getProvider())) {
                    if (!_networkModel.isProviderEnabledInPhysicalNetwork(_networkModel.getPhysicalNetworkId(network), element.getProvider().getName())) {
                        throw new CloudRuntimeException("Service provider " + element.getProvider().getName() + " either doesn't exist or is not enabled in physical network id: "
                                + network.getPhysicalNetworkId());
                    }
                    if (element instanceof NetworkMigrationResponder) {
                        if (!((NetworkMigrationResponder)element).prepareMigration(profile, network, vm, dest, context)) {
                            s_logger.error("NetworkElement " + element + " prepareForMigration failed."); // XXX: Transaction error
                        }
                    }
                }
            }
            guru.updateNicProfile(profile, network);
            vm.addNic(profile);
        }
    }

    /*
    Prepare All Nics for migration including the nics dynamically created and not stored in DB
    This is a temporary workaround work KVM migration
    Once clean fix is added by stored dynamically nics is DB, this workaround won't be needed
     */
    @Override
    public void prepareAllNicsForMigration(final VirtualMachineProfile vm, final DeployDestination dest) {
        final List<NicVO> nics = _nicDao.listByVmId(vm.getId());
        final ReservationContext context = new ReservationContextImpl(UUID.randomUUID().toString(), null, null);
        Long guestNetworkId = null;
        for (final NicVO nic : nics) {
            final NetworkVO network = _networksDao.findById(nic.getNetworkId());
            if(network.getTrafficType().equals(TrafficType.Guest) && network.getGuestType().equals(GuestType.Isolated)){
                guestNetworkId = network.getId();
            }
            final Integer networkRate = _networkModel.getNetworkRate(network.getId(), vm.getId());

            final NetworkGuru guru = AdapterBase.getAdapterByName(networkGurus, network.getGuruName());
            final NicProfile profile = new NicProfile(nic, network, nic.getBroadcastUri(), nic.getIsolationUri(), networkRate,
                    _networkModel.isSecurityGroupSupportedInNetwork(network), _networkModel.getNetworkTag(vm.getHypervisorType(), network));
            if(guru instanceof NetworkMigrationResponder){
                if(!((NetworkMigrationResponder) guru).prepareMigration(profile, network, vm, dest, context)){
                    s_logger.error("NetworkGuru "+guru+" prepareForMigration failed."); // XXX: Transaction error
                }
            }
            final List<Provider> providersToImplement = getNetworkProviders(network.getId());
            for (final NetworkElement element : networkElements) {
                if (providersToImplement.contains(element.getProvider())) {
                    if (!_networkModel.isProviderEnabledInPhysicalNetwork(_networkModel.getPhysicalNetworkId(network), element.getProvider().getName())) {
                        throw new CloudRuntimeException("Service provider " + element.getProvider().getName() + " either doesn't exist or is not enabled in physical network id: " + network.getPhysicalNetworkId());
                    }
                    if(element instanceof NetworkMigrationResponder){
                        if(!((NetworkMigrationResponder) element).prepareMigration(profile, network, vm, dest, context)){
                            s_logger.error("NetworkElement "+element+" prepareForMigration failed."); // XXX: Transaction error
                        }
                    }
                }
            }
            guru.updateNicProfile(profile, network);
            vm.addNic(profile);
        }

        final List<String> addedURIs = new ArrayList<String>();
        if(guestNetworkId != null){
            final List<IPAddressVO> publicIps = _ipAddressDao.listByAssociatedNetwork(guestNetworkId, null);
            for (final IPAddressVO userIp : publicIps){
                final PublicIp publicIp = PublicIp.createFromAddrAndVlan(userIp, _vlanDao.findById(userIp.getVlanId()));
                final URI broadcastUri = BroadcastDomainType.Vlan.toUri(publicIp.getVlanTag());
                final long ntwkId = publicIp.getNetworkId();
                final Nic nic = _nicDao.findByNetworkIdInstanceIdAndBroadcastUri(ntwkId, vm.getId(),
                        broadcastUri.toString());
                if(nic == null && !addedURIs.contains(broadcastUri.toString())){
                    //Nic details are not available in DB
                    //Create nic profile for migration
                    s_logger.debug("Creating nic profile for migration. BroadcastUri: "+broadcastUri.toString()+" NetworkId: "+ntwkId+" Vm: "+vm.getId());
                    final NetworkVO network = _networksDao.findById(ntwkId);
                    _networkModel.getNetworkRate(network.getId(), vm.getId());
                    final NetworkGuru guru = AdapterBase.getAdapterByName(networkGurus, network.getGuruName());
                    final NicProfile profile = new NicProfile();
                    profile.setDeviceId(255); //dummyId
                    profile.setIPv4Address(userIp.getAddress().toString());
                    profile.setIPv4Netmask(publicIp.getNetmask());
                    profile.setIPv4Gateway(publicIp.getGateway());
                    profile.setMacAddress(publicIp.getMacAddress());
                    profile.setBroadcastType(network.getBroadcastDomainType());
                    profile.setTrafficType(network.getTrafficType());
                    profile.setBroadcastUri(broadcastUri);
                    profile.setIsolationUri(Networks.IsolationType.Vlan.toUri(publicIp.getVlanTag()));
                    profile.setSecurityGroupEnabled(_networkModel.isSecurityGroupSupportedInNetwork(network));
                    profile.setName(_networkModel.getNetworkTag(vm.getHypervisorType(), network));
                    profile.setNetworId(network.getId());

                    guru.updateNicProfile(profile, network);
                    vm.addNic(profile);
                    addedURIs.add(broadcastUri.toString());
                }
            }
        }
    }

    private NicProfile findNicProfileById(final VirtualMachineProfile vm, final long id) {
        for (final NicProfile nic : vm.getNics()) {
            if (nic.getId() == id) {
                return nic;
            }
        }
        return null;
    }

    @Override
    public void commitNicForMigration(final VirtualMachineProfile src, final VirtualMachineProfile dst) {
        for (final NicProfile nicSrc : src.getNics()) {
            final NetworkVO network = _networksDao.findById(nicSrc.getNetworkId());
            final NetworkGuru guru = AdapterBase.getAdapterByName(networkGurus, network.getGuruName());
            final NicProfile nicDst = findNicProfileById(dst, nicSrc.getId());
            final ReservationContext src_context = new ReservationContextImpl(nicSrc.getReservationId(), null, null);
            final ReservationContext dst_context = new ReservationContextImpl(nicDst.getReservationId(), null, null);

            if (guru instanceof NetworkMigrationResponder) {
                ((NetworkMigrationResponder)guru).commitMigration(nicSrc, network, src, src_context, dst_context);
            }
            final List<Provider> providersToImplement = getNetworkProviders(network.getId());
            for (final NetworkElement element : networkElements) {
                if (providersToImplement.contains(element.getProvider())) {
                    if (!_networkModel.isProviderEnabledInPhysicalNetwork(_networkModel.getPhysicalNetworkId(network), element.getProvider().getName())) {
                        throw new CloudRuntimeException("Service provider " + element.getProvider().getName() + " either doesn't exist or is not enabled in physical network id: "
                                + network.getPhysicalNetworkId());
                    }
                    if (element instanceof NetworkMigrationResponder) {
                        ((NetworkMigrationResponder)element).commitMigration(nicSrc, network, src, src_context, dst_context);
                    }
                }
            }
            // update the reservation id
            final NicVO nicVo = _nicDao.findById(nicDst.getId());
            nicVo.setReservationId(nicDst.getReservationId());
            _nicDao.persist(nicVo);
        }
    }

    @Override
    public void rollbackNicForMigration(final VirtualMachineProfile src, final VirtualMachineProfile dst) {
        for (final NicProfile nicDst : dst.getNics()) {
            final NetworkVO network = _networksDao.findById(nicDst.getNetworkId());
            final NetworkGuru guru = AdapterBase.getAdapterByName(networkGurus, network.getGuruName());
            final NicProfile nicSrc = findNicProfileById(src, nicDst.getId());
            final ReservationContext src_context = new ReservationContextImpl(nicSrc.getReservationId(), null, null);
            final ReservationContext dst_context = new ReservationContextImpl(nicDst.getReservationId(), null, null);

            if (guru instanceof NetworkMigrationResponder) {
                ((NetworkMigrationResponder)guru).rollbackMigration(nicDst, network, dst, src_context, dst_context);
            }
            final List<Provider> providersToImplement = getNetworkProviders(network.getId());
            for (final NetworkElement element : networkElements) {
                if (providersToImplement.contains(element.getProvider())) {
                    if (!_networkModel.isProviderEnabledInPhysicalNetwork(_networkModel.getPhysicalNetworkId(network), element.getProvider().getName())) {
                        throw new CloudRuntimeException("Service provider " + element.getProvider().getName() + " either doesn't exist or is not enabled in physical network id: "
                                + network.getPhysicalNetworkId());
                    }
                    if (element instanceof NetworkMigrationResponder) {
                        ((NetworkMigrationResponder)element).rollbackMigration(nicDst, network, dst, src_context, dst_context);
                    }
                }
            }
        }
    }

    @Override
    @DB
    public void release(final VirtualMachineProfile vmProfile, final boolean forced) throws ConcurrentOperationException, ResourceUnavailableException {
        final List<NicVO> nics = _nicDao.listByVmId(vmProfile.getId());
        for (final NicVO nic : nics) {
            releaseNic(vmProfile, nic.getId());
        }
    }

    @Override
    @DB
    public void releaseNic(final VirtualMachineProfile vmProfile, final Nic nic) throws ConcurrentOperationException, ResourceUnavailableException {
        releaseNic(vmProfile, nic.getId());
    }

    @DB
    protected void releaseNic(final VirtualMachineProfile vmProfile, final long nicId) throws ConcurrentOperationException, ResourceUnavailableException {
        final Pair<Network, NicProfile> networkToRelease = Transaction.execute(new TransactionCallback<Pair<Network, NicProfile>>() {
            @Override
            public Pair<Network, NicProfile> doInTransaction(final TransactionStatus status) {
                final NicVO nic = _nicDao.lockRow(nicId, true);
                if (nic == null) {
                    throw new ConcurrentOperationException("Unable to acquire lock on nic " + nic);
                }

                final Nic.State originalState = nic.getState();
                final NetworkVO network = _networksDao.findById(nic.getNetworkId());

                if (originalState == Nic.State.Reserved || originalState == Nic.State.Reserving) {
                    if (nic.getReservationStrategy() == Nic.ReservationStrategy.Start) {
                        final NetworkGuru guru = AdapterBase.getAdapterByName(networkGurus, network.getGuruName());
                        nic.setState(Nic.State.Releasing);
                        _nicDao.update(nic.getId(), nic);
                        final NicProfile profile = new NicProfile(nic, network, nic.getBroadcastUri(), nic.getIsolationUri(), null, _networkModel
                                .isSecurityGroupSupportedInNetwork(network), _networkModel.getNetworkTag(vmProfile.getHypervisorType(), network));
                        if (guru.release(profile, vmProfile, nic.getReservationId())) {
                            applyProfileToNicForRelease(nic, profile);
                            nic.setState(Nic.State.Allocated);
                            if (originalState == Nic.State.Reserved) {
                                updateNic(nic, network.getId(), -1);
                            } else {
                                _nicDao.update(nic.getId(), nic);
                            }
                        }
                        // Perform release on network elements
                        return new Pair<Network, NicProfile>(network, profile);
                    } else {
                        nic.setState(Nic.State.Allocated);
                        updateNic(nic, network.getId(), -1);
                    }
                }

                return null;
            }
        });

        // cleanup the entry in vm_network_map
        if(vmProfile.getType().equals(VirtualMachine.Type.User)) {
            final NicVO nic = _nicDao.findById(nicId);
            if(nic != null) {
                final NetworkVO vmNetwork = _networksDao.findById(nic.getNetworkId());
                final VMNetworkMapVO vno = _vmNetworkMapDao.findByVmAndNetworkId(vmProfile.getVirtualMachine().getId(), vmNetwork.getId());
                if(vno != null) {
                    _vmNetworkMapDao.remove(vno.getId());
                }
            }
        }

        if (networkToRelease != null) {
            final Network network = networkToRelease.first();
            final NicProfile profile = networkToRelease.second();
            final List<Provider> providersToImplement = getNetworkProviders(network.getId());
            for (final NetworkElement element : networkElements) {
                if (providersToImplement.contains(element.getProvider())) {
                    if (s_logger.isDebugEnabled()) {
                        s_logger.debug("Asking " + element.getName() + " to release " + profile);
                    }
                    //NOTE: Context appear to never be used in release method
                    //implementations. Consider removing it from interface Element
                    element.release(network, profile, vmProfile, null);
                }
            }
        }
    }

    @Override
    public void cleanupNics(final VirtualMachineProfile vm) {
        if (s_logger.isDebugEnabled()) {
            s_logger.debug("Cleaning network for vm: " + vm.getId());
        }

        final List<NicVO> nics = _nicDao.listByVmId(vm.getId());
        for (final NicVO nic : nics) {
            removeNic(vm, nic);
        }
    }

    @Override
    public void removeNic(final VirtualMachineProfile vm, final Nic nic) {
        removeNic(vm, _nicDao.findById(nic.getId()));
    }

    protected void removeNic(final VirtualMachineProfile vm, final NicVO nic) {

        if (nic.getReservationStrategy() == Nic.ReservationStrategy.Start && nic.getState() != Nic.State.Allocated) {
            // Nics with reservation strategy 'Start' should go through release phase in the Nic life cycle.
            // Ensure that release is performed before Nic is to be removed to avoid resource leaks.
            try {
                releaseNic(vm, nic.getId());
            } catch (final Exception ex) {
                s_logger.warn("Failed to release nic: " + nic.toString() + " as part of remove operation due to", ex);
            }
        }

        nic.setState(Nic.State.Deallocating);
        _nicDao.update(nic.getId(), nic);
        final NetworkVO network = _networksDao.findById(nic.getNetworkId());
        final NicProfile profile = new NicProfile(nic, network, null, null, null, _networkModel.isSecurityGroupSupportedInNetwork(network), _networkModel.getNetworkTag(
                vm.getHypervisorType(), network));

        /*
         * We need to release the nics with a Create ReservationStrategy here
         * because the nic is now being removed.
         */
        if (nic.getReservationStrategy() == Nic.ReservationStrategy.Create) {
            final List<Provider> providersToImplement = getNetworkProviders(network.getId());
            for (final NetworkElement element : networkElements) {
                if (providersToImplement.contains(element.getProvider())) {
                    if (s_logger.isDebugEnabled()) {
                        s_logger.debug("Asking " + element.getName() + " to release " + nic);
                    }
                    try {
                        element.release(network, profile, vm, null);
                    } catch (final ConcurrentOperationException ex) {
                        s_logger.warn("release failed during the nic " + nic.toString() + " removeNic due to ", ex);
                    } catch (final ResourceUnavailableException ex) {
                        s_logger.warn("release failed during the nic " + nic.toString() + " removeNic due to ", ex);
                    }
                }
            }
        }

        if (vm.getType() == Type.User
                && network.getTrafficType() == TrafficType.Guest
                && network.getGuestType() == GuestType.Shared
                && isLastNicInSubnet(nic)) {
            if (_networkModel.areServicesSupportedInNetwork(network.getId(), Service.Dhcp)) {
                // remove the dhcpservice ip if this is the last nic in subnet.
                final DhcpServiceProvider dhcpServiceProvider = getDhcpServiceProvider(network);
                if (dhcpServiceProvider != null
                        && isDhcpAccrossMultipleSubnetsSupported(dhcpServiceProvider)) {
                    removeDhcpServiceInSubnet(nic);
                }
            }
            if (_networkModel.areServicesSupportedInNetwork(network.getId(), Service.Dns)){
                final DnsServiceProvider dnsServiceProvider = getDnsServiceProvider(network);
                if (dnsServiceProvider != null) {
                    try {
                        if(!dnsServiceProvider.removeDnsSupportForSubnet(network)) {
                            s_logger.warn("Failed to remove the ip alias on the dns server");
                        }
                    } catch (final ResourceUnavailableException e) {
                        //failed to remove the dnsconfig.
                        s_logger.info("Unable to delete the ip alias due to unable to contact the dns server.");
                    }
                }
            }
        }

        final NetworkGuru guru = AdapterBase.getAdapterByName(networkGurus, network.getGuruName());
        guru.deallocate(network, profile, vm);
        _nicDao.remove(nic.getId());

        s_logger.debug("Removed nic id=" + nic.getId());
        //remove the secondary ip addresses corresponding to to this nic
        if (!removeVmSecondaryIpsOfNic(nic.getId())) {
            s_logger.debug("Removing nic " + nic.getId() + " secondary ip addreses failed");
        }
    }

    public boolean isDhcpAccrossMultipleSubnetsSupported(final DhcpServiceProvider dhcpServiceProvider) {

        final Map<Network.Capability, String> capabilities = dhcpServiceProvider.getCapabilities().get(Network.Service.Dhcp);
        final String supportsMultipleSubnets = capabilities.get(Network.Capability.DhcpAccrossMultipleSubnets);
        if (supportsMultipleSubnets != null && Boolean.valueOf(supportsMultipleSubnets)) {
            return true;
        }
        return false;
    }

    private boolean isLastNicInSubnet(final NicVO nic) {
        if (_nicDao.listByNetworkIdTypeAndGatewayAndBroadcastUri(nic.getNetworkId(), VirtualMachine.Type.User, nic.getIPv4Gateway(), nic.getBroadcastUri()).size() > 1) {
            return false;
        }
        return true;
    }

    @DB
    @Override
    public void removeDhcpServiceInSubnet(final Nic nic) {
        final Network network = _networksDao.findById(nic.getNetworkId());
        final DhcpServiceProvider dhcpServiceProvider = getDhcpServiceProvider(network);
        try {
            final NicIpAliasVO ipAlias = _nicIpAliasDao.findByGatewayAndNetworkIdAndState(nic.getIPv4Gateway(), network.getId(), NicIpAlias.State.active);
            if (ipAlias != null) {
                ipAlias.setState(NicIpAlias.State.revoked);
                Transaction.execute(new TransactionCallbackNoReturn() {
                    @Override
                    public void doInTransactionWithoutResult(final TransactionStatus status) {
                        _nicIpAliasDao.update(ipAlias.getId(), ipAlias);
                        final IPAddressVO aliasIpaddressVo = _publicIpAddressDao.findByIpAndSourceNetworkId(ipAlias.getNetworkId(), ipAlias.getIp4Address());
                        _publicIpAddressDao.unassignIpAddress(aliasIpaddressVo.getId());
                    }
                });
                if (!dhcpServiceProvider.removeDhcpSupportForSubnet(network)) {
                    s_logger.warn("Failed to remove the ip alias on the router, marking it as removed in db and freed the allocated ip " + ipAlias.getIp4Address());
                }
            }
        } catch (final ResourceUnavailableException e) {
            //failed to remove the dhcpconfig on the router.
            s_logger.info("Unable to delete the ip alias due to unable to contact the virtualrouter.");
        }

    }

    @Override
    public void expungeNics(final VirtualMachineProfile vm) {
        final List<NicVO> nics = _nicDao.listByVmIdIncludingRemoved(vm.getId());
        for (final NicVO nic : nics) {
            _nicDao.expunge(nic.getId());
        }
    }

    @Override
    @DB
    public Network createGuestNetwork(final long networkOfferingId, final String name, final String displayText, final String gateway, final String cidr, String vlanId,
                                      boolean bypassVlanOverlapCheck, String networkDomain, final Account owner, final Long domainId, final PhysicalNetwork pNtwk,
                                      final long zoneId, final ACLType aclType, Boolean subdomainAccess, final Long vpcId, final String ip6Gateway, final String ip6Cidr,
                                      final Boolean isDisplayNetworkEnabled, final String isolatedPvlan, String externalId) throws ConcurrentOperationException, InsufficientCapacityException, ResourceAllocationException {

        final NetworkOfferingVO ntwkOff = _networkOfferingDao.findById(networkOfferingId);
        // this method supports only guest network creation
        if (ntwkOff.getTrafficType() != TrafficType.Guest) {
            s_logger.warn("Only guest networks can be created using this method");
            return null;
        }

        final boolean updateResourceCount = resourceCountNeedsUpdate(ntwkOff, aclType);
        //check resource limits
        if (updateResourceCount) {
            _resourceLimitMgr.checkResourceLimit(owner, ResourceType.network, isDisplayNetworkEnabled);
        }

        // Validate network offering
        if (ntwkOff.getState() != NetworkOffering.State.Enabled) {
            // see NetworkOfferingVO
            final InvalidParameterValueException ex = new InvalidParameterValueException("Can't use specified network offering id as its stat is not " + NetworkOffering.State.Enabled);
            ex.addProxyObject(ntwkOff.getUuid(), "networkOfferingId");
            throw ex;
        }

        // Validate physical network
        if (pNtwk.getState() != PhysicalNetwork.State.Enabled) {
            // see PhysicalNetworkVO.java
            final InvalidParameterValueException ex = new InvalidParameterValueException("Specified physical network id is" + " in incorrect state:" + pNtwk.getState());
            ex.addProxyObject(pNtwk.getUuid(), "physicalNetworkId");
            throw ex;
        }

        boolean ipv6 = false;

        if (StringUtils.isNotBlank(ip6Gateway) && StringUtils.isNotBlank(ip6Cidr)) {
            ipv6 = true;
        }
        // Validate zone
        final DataCenterVO zone = _dcDao.findById(zoneId);
        if (zone.getNetworkType() == NetworkType.Basic) {
            // In Basic zone the network should have aclType=Domain, domainId=1, subdomainAccess=true
            if (aclType == null || aclType != ACLType.Domain) {
                throw new InvalidParameterValueException("Only AclType=Domain can be specified for network creation in Basic zone");
            }

            // Only one guest network is supported in Basic zone
            final List<NetworkVO> guestNetworks = _networksDao.listByZoneAndTrafficType(zone.getId(), TrafficType.Guest);
            if (!guestNetworks.isEmpty()) {
                throw new InvalidParameterValueException("Can't have more than one Guest network in zone with network type " + NetworkType.Basic);
            }

            // if zone is basic, only Shared network offerings w/o source nat service are allowed
            if (!(ntwkOff.getGuestType() == GuestType.Shared && !_networkModel.areServicesSupportedByNetworkOffering(ntwkOff.getId(), Service.SourceNat))) {
                throw new InvalidParameterValueException("For zone of type " + NetworkType.Basic + " only offerings of " + "guestType " + GuestType.Shared + " with disabled "
                        + Service.SourceNat.getName() + " service are allowed");
            }

            if (domainId == null || domainId != Domain.ROOT_DOMAIN) {
                throw new InvalidParameterValueException("Guest network in Basic zone should be dedicated to ROOT domain");
            }

            if (subdomainAccess == null) {
                subdomainAccess = true;
            } else if (!subdomainAccess) {
                throw new InvalidParameterValueException("Subdomain access should be set to true for the" + " guest network in the Basic zone");
            }

            if (vlanId == null) {
                vlanId = Vlan.UNTAGGED;
            } else {
                if (!vlanId.equalsIgnoreCase(Vlan.UNTAGGED)) {
                    throw new InvalidParameterValueException("Only vlan " + Vlan.UNTAGGED + " can be created in " + "the zone of type " + NetworkType.Basic);
                }
            }

        } else if (zone.getNetworkType() == NetworkType.Advanced) {
            if (zone.isSecurityGroupEnabled()) {
                if (isolatedPvlan != null) {
                    throw new InvalidParameterValueException("Isolated Private VLAN is not supported with security group!");
                }
                // Only Account specific Isolated network with sourceNat service disabled are allowed in security group
                // enabled zone
                if (ntwkOff.getGuestType() != GuestType.Shared) {
                    throw new InvalidParameterValueException("Only shared guest network can be created in security group enabled zone");
                }
                if (_networkModel.areServicesSupportedByNetworkOffering(ntwkOff.getId(), Service.SourceNat)) {
                    throw new InvalidParameterValueException("Service SourceNat is not allowed in security group enabled zone");
                }
            }

            //don't allow eip/elb networks in Advance zone
            if (ntwkOff.isElasticIp() || ntwkOff.isElasticLb()) {
                throw new InvalidParameterValueException("Elastic IP and Elastic LB services are supported in zone of type " + NetworkType.Basic);
            }
        }

        if (ipv6 && NetUtils.getIp6CidrSize(ip6Cidr) != 64) {
            throw new InvalidParameterValueException("IPv6 subnet should be exactly 64-bits in size");
        }

        //TODO(VXLAN): Support VNI specified
        // VlanId can be specified only when network offering supports it
        final boolean vlanSpecified = vlanId != null;
        if (vlanSpecified != ntwkOff.isSpecifyVlan()) {
            if (vlanSpecified) {
                throw new InvalidParameterValueException("Can't specify vlan; corresponding offering says specifyVlan=false");
            } else {
                throw new InvalidParameterValueException("Vlan has to be specified; corresponding offering says specifyVlan=true");
            }
        }

        if (vlanSpecified) {
            URI uri = BroadcastDomainType.fromString(vlanId);
            //don't allow to specify vlan tag used by physical network for dynamic vlan allocation
            if (!(bypassVlanOverlapCheck && ntwkOff.getGuestType() == GuestType.Shared) && _dcDao.findVnet(zoneId, pNtwk.getId(), BroadcastDomainType.getValue(uri)).size() > 0) {
                throw new InvalidParameterValueException("The VLAN tag " + vlanId + " is already being used for dynamic vlan allocation for the guest network in zone "
                        + zone.getName());
            }
            if (! UuidUtils.validateUUID(vlanId)){
                // For Isolated and L2 networks, don't allow to create network with vlan that already exists in the zone
                if (ntwkOff.getGuestType() == GuestType.Isolated || !hasGuestBypassVlanOverlapCheck(bypassVlanOverlapCheck, ntwkOff)) {
                    if (_networksDao.listByZoneAndUriAndGuestType(zoneId, uri.toString(), null).size() > 0) {
                        throw new InvalidParameterValueException("Network with vlan " + vlanId + " already exists or overlaps with other network vlans in zone " + zoneId);
                    } else {
                        final List<DataCenterVnetVO> dcVnets = _datacenterVnetDao.findVnet(zoneId, BroadcastDomainType.getValue(uri));
                        //for the network that is created as part of private gateway,
                        //the vnet is not coming from the data center vnet table, so the list can be empty
                        if (!dcVnets.isEmpty()) {
                            final DataCenterVnetVO dcVnet = dcVnets.get(0);
                            // Fail network creation if specified vlan is dedicated to a different account
                            if (dcVnet.getAccountGuestVlanMapId() != null) {
                                final Long accountGuestVlanMapId = dcVnet.getAccountGuestVlanMapId();
                                final AccountGuestVlanMapVO map = _accountGuestVlanMapDao.findById(accountGuestVlanMapId);
                                if (map.getAccountId() != owner.getAccountId()) {
                                    throw new InvalidParameterValueException("Vlan " + vlanId + " is dedicated to a different account");
                                }
                                // Fail network creation if owner has a dedicated range of vlans but the specified vlan belongs to the system pool
                            } else {
                                final List<AccountGuestVlanMapVO> maps = _accountGuestVlanMapDao.listAccountGuestVlanMapsByAccount(owner.getAccountId());
                                if (maps != null && !maps.isEmpty()) {
                                    final int vnetsAllocatedToAccount = _datacenterVnetDao.countVnetsAllocatedToAccount(zoneId, owner.getAccountId());
                                    final int vnetsDedicatedToAccount = _datacenterVnetDao.countVnetsDedicatedToAccount(zoneId, owner.getAccountId());
                                    if (vnetsAllocatedToAccount < vnetsDedicatedToAccount) {
                                        throw new InvalidParameterValueException("Specified vlan " + vlanId + " doesn't belong" + " to the vlan range dedicated to the owner "
                                                + owner.getAccountName());
                                    }
                                }
                            }
                        }
                    }
                } else {
                    // don't allow to creating shared network with given Vlan ID, if there already exists a isolated network or
                    // shared network with same Vlan ID in the zone
                    if (!bypassVlanOverlapCheck && _networksDao.listByZoneAndUriAndGuestType(zoneId, uri.toString(), GuestType.Isolated).size() > 0 ) {
                        throw new InvalidParameterValueException("There is an existing isolated/shared network that overlaps with vlan id:" + vlanId + " in zone " + zoneId);
                    }
                }
            }

        }

        // If networkDomain is not specified, take it from the global configuration
        if (_networkModel.areServicesSupportedByNetworkOffering(networkOfferingId, Service.Dns)) {
            final Map<Network.Capability, String> dnsCapabilities = _networkModel.getNetworkOfferingServiceCapabilities(_entityMgr.findById(NetworkOffering.class, networkOfferingId),
                    Service.Dns);
            final String isUpdateDnsSupported = dnsCapabilities.get(Capability.AllowDnsSuffixModification);
            if (isUpdateDnsSupported == null || !Boolean.valueOf(isUpdateDnsSupported)) {
                if (networkDomain != null) {
                    // TBD: NetworkOfferingId and zoneId. Send uuids instead.
                    throw new InvalidParameterValueException("Domain name change is not supported by network offering id=" + networkOfferingId + " in zone id=" + zoneId);
                }
            } else {
                if (networkDomain == null) {
                    // 1) Get networkDomain from the corresponding account/domain/zone
                    if (aclType == ACLType.Domain) {
                        networkDomain = _networkModel.getDomainNetworkDomain(domainId, zoneId);
                    } else if (aclType == ACLType.Account) {
                        networkDomain = _networkModel.getAccountNetworkDomain(owner.getId(), zoneId);
                    }

                    // 2) If null, generate networkDomain using domain suffix from the global config variables
                    if (networkDomain == null) {
                        networkDomain = "cs" + Long.toHexString(owner.getId()) + GuestDomainSuffix.valueIn(zoneId);
                    }

                } else {
                    // validate network domain
                    if (!NetUtils.verifyDomainName(networkDomain)) {
                        throw new InvalidParameterValueException("Invalid network domain. Total length shouldn't exceed 190 chars. Each domain "
                                + "label must be between 1 and 63 characters long, can contain ASCII letters 'a' through 'z', the digits '0' through '9', "
                                + "and the hyphen ('-'); can't start or end with \"-\"");
                    }
                }
            }
        }

        // In Advance zone Cidr for Shared networks and Isolated networks w/o source nat service can't be NULL - 2.2.x
        // limitation, remove after we introduce support for multiple ip ranges
        // with different Cidrs for the same Shared network
        final boolean cidrRequired = zone.getNetworkType() == NetworkType.Advanced
                && ntwkOff.getTrafficType() == TrafficType.Guest
                && (ntwkOff.getGuestType() == GuestType.Shared || (ntwkOff.getGuestType() == GuestType.Isolated
                && !_networkModel.areServicesSupportedByNetworkOffering(ntwkOff.getId(), Service.SourceNat)));
        if (cidr == null && ip6Cidr == null && cidrRequired) {
            throw new InvalidParameterValueException("StartIp/endIp/gateway/netmask are required when create network of" + " type " + Network.GuestType.Shared
                    + " and network of type " + GuestType.Isolated + " with service " + Service.SourceNat.getName() + " disabled");
        }

        checkL2OfferingServices(ntwkOff);

        // No cidr can be specified in Basic zone
        if (zone.getNetworkType() == NetworkType.Basic && cidr != null) {
            throw new InvalidParameterValueException("StartIp/endIp/gateway/netmask can't be specified for zone of type " + NetworkType.Basic);
        }

        // Check if cidr is RFC1918 compliant if the network is Guest Isolated for IPv4
        if (cidr != null && ntwkOff.getGuestType() == Network.GuestType.Isolated && ntwkOff.getTrafficType() == TrafficType.Guest) {
            if (!NetUtils.validateGuestCidr(cidr)) {
                throw new InvalidParameterValueException("Virtual Guest Cidr " + cidr + " is not RFC 1918 or 6598 compliant");
            }
        }

        final String networkDomainFinal = networkDomain;
        final String vlanIdFinal = vlanId;
        final Boolean subdomainAccessFinal = subdomainAccess;
        final Network network = Transaction.execute(new TransactionCallback<Network>() {
            @Override
            public Network doInTransaction(final TransactionStatus status) {
                Long physicalNetworkId = null;
                if (pNtwk != null) {
                    physicalNetworkId = pNtwk.getId();
                }
                final DataCenterDeployment plan = new DataCenterDeployment(zoneId, null, null, null, null, physicalNetworkId);
                final NetworkVO userNetwork = new NetworkVO();
                userNetwork.setNetworkDomain(networkDomainFinal);

                if (cidr != null && gateway != null) {
                    userNetwork.setCidr(cidr);
                    userNetwork.setGateway(gateway);
                }

                if (StringUtils.isNotBlank(ip6Gateway) && StringUtils.isNotBlank(ip6Cidr)) {
                    userNetwork.setIp6Cidr(ip6Cidr);
                    userNetwork.setIp6Gateway(ip6Gateway);
                }

                if (externalId != null) {
                    userNetwork.setExternalId(externalId);
                }

                if (vlanIdFinal != null) {
                    if (isolatedPvlan == null) {
                        URI uri = null;
                        if (UuidUtils.validateUUID(vlanIdFinal)){
                            //Logical router's UUID provided as VLAN_ID
                            userNetwork.setVlanIdAsUUID(vlanIdFinal); //Set transient field
                        } else {
                            uri = BroadcastDomainType.fromString(vlanIdFinal);
                        }
                        userNetwork.setBroadcastUri(uri);
                        if (!vlanIdFinal.equalsIgnoreCase(Vlan.UNTAGGED)) {
                            userNetwork.setBroadcastDomainType(BroadcastDomainType.Vlan);
                        } else {
                            userNetwork.setBroadcastDomainType(BroadcastDomainType.Native);
                        }
                    } else {
                        if (vlanIdFinal.equalsIgnoreCase(Vlan.UNTAGGED)) {
                            throw new InvalidParameterValueException("Cannot support pvlan with untagged primary vlan!");
                        }
                        userNetwork.setBroadcastUri(NetUtils.generateUriForPvlan(vlanIdFinal, isolatedPvlan));
                        userNetwork.setBroadcastDomainType(BroadcastDomainType.Pvlan);
                    }
                }

                final List<? extends Network> networks = setupNetwork(owner, ntwkOff, userNetwork, plan, name, displayText, true, domainId, aclType, subdomainAccessFinal, vpcId,
                        isDisplayNetworkEnabled);

                Network network = null;
                if (networks == null || networks.isEmpty()) {
                    throw new CloudRuntimeException("Fail to create a network");
                } else {
                    if (networks.size() > 0 && networks.get(0).getGuestType() == Network.GuestType.Isolated && networks.get(0).getTrafficType() == TrafficType.Guest) {
                        Network defaultGuestNetwork = networks.get(0);
                        for (final Network nw : networks) {
                            if (nw.getCidr() != null && nw.getCidr().equals(zone.getGuestNetworkCidr())) {
                                defaultGuestNetwork = nw;
                            }
                        }
                        network = defaultGuestNetwork;
                    } else {
                        // For shared network
                        network = networks.get(0);
                    }
                }

                if (updateResourceCount) {
                    _resourceLimitMgr.incrementResourceCount(owner.getId(), ResourceType.network, isDisplayNetworkEnabled);
                }

                return network;
            }
        });

        CallContext.current().setEventDetails("Network Id: " + network.getId());
        CallContext.current().putContextParameter(Network.class, network.getUuid());
        return network;
    }

  /**
   * Checks bypass VLAN id/range overlap check during network creation for guest networks
   * @param bypassVlanOverlapCheck bypass VLAN id/range overlap check
   * @param ntwkOff network offering
   */
  private boolean hasGuestBypassVlanOverlapCheck(final boolean bypassVlanOverlapCheck, final NetworkOfferingVO ntwkOff) {
    return bypassVlanOverlapCheck && ntwkOff.getGuestType() != GuestType.Isolated;
  }

  /**
     * Checks for L2 network offering services. Only 2 cases allowed:
     * - No services
     * - User Data service only, provided by ConfigDrive
     * @param ntwkOff network offering
     */
    protected void checkL2OfferingServices(NetworkOfferingVO ntwkOff) {
        if (ntwkOff.getGuestType() == GuestType.L2 && !_networkModel.listNetworkOfferingServices(ntwkOff.getId()).isEmpty() &&
                (!_networkModel.areServicesSupportedByNetworkOffering(ntwkOff.getId(), Service.UserData) ||
                        (_networkModel.areServicesSupportedByNetworkOffering(ntwkOff.getId(), Service.UserData) &&
                                _networkModel.listNetworkOfferingServices(ntwkOff.getId()).size() > 1))) {
            throw new InvalidParameterValueException("For L2 networks, only UserData service is allowed");
        }
    }

    @Override
    @DB
    public boolean shutdownNetwork(final long networkId, final ReservationContext context, final boolean cleanupElements) {
        NetworkVO network = _networksDao.findById(networkId);
        if (network.getState() == Network.State.Allocated) {
            s_logger.debug("Network is already shutdown: " + network);
            return true;
        }

        if (network.getState() != Network.State.Implemented && network.getState() != Network.State.Shutdown) {
            s_logger.debug("Network is not implemented: " + network);
            return false;
        }

        try {
            //do global lock for the network
            network = _networksDao.acquireInLockTable(networkId, NetworkLockTimeout.value());
            if (network == null) {
                s_logger.warn("Unable to acquire lock for the network " + network + " as a part of network shutdown");
                return false;
            }
            if (s_logger.isDebugEnabled()) {
                s_logger.debug("Lock is acquired for network " + network + " as a part of network shutdown");
            }

            if (network.getState() == Network.State.Allocated) {
                s_logger.debug("Network is already shutdown: " + network);
                return true;
            }

            if (network.getState() != Network.State.Implemented && network.getState() != Network.State.Shutdown) {
                s_logger.debug("Network is not implemented: " + network);
                return false;
            }

            if (isSharedNetworkWithServices(network)) {
                network.setState(Network.State.Shutdown);
                _networksDao.update(network.getId(), network);
            } else {
                try {
                    stateTransitTo(network, Event.DestroyNetwork);
                } catch (final NoTransitionException e) {
                    network.setState(Network.State.Shutdown);
                    _networksDao.update(network.getId(), network);
                }
            }

            final boolean success = shutdownNetworkElementsAndResources(context, cleanupElements, network);

            final NetworkVO networkFinal = network;
            final boolean result = Transaction.execute(new TransactionCallback<Boolean>() {
                @Override
                public Boolean doInTransaction(final TransactionStatus status) {
                    boolean result = false;

                    if (success) {
                        if (s_logger.isDebugEnabled()) {
                            s_logger.debug("Network id=" + networkId + " is shutdown successfully, cleaning up corresponding resources now.");
                        }
                        final NetworkGuru guru = AdapterBase.getAdapterByName(networkGurus, networkFinal.getGuruName());
                        final NetworkProfile profile = convertNetworkToNetworkProfile(networkFinal.getId());
                        guru.shutdown(profile, _networkOfferingDao.findById(networkFinal.getNetworkOfferingId()));

                        applyProfileToNetwork(networkFinal, profile);
                        final DataCenterVO zone = _dcDao.findById(networkFinal.getDataCenterId());
                        if (isSharedNetworkOfferingWithServices(networkFinal.getNetworkOfferingId()) && zone.getNetworkType() == NetworkType.Advanced) {
                            networkFinal.setState(Network.State.Setup);
                        } else {
                            try {
                                stateTransitTo(networkFinal, Event.OperationSucceeded);
                            } catch (final NoTransitionException e) {
                                networkFinal.setState(Network.State.Allocated);
                                networkFinal.setRestartRequired(false);
                            }
                        }
                        _networksDao.update(networkFinal.getId(), networkFinal);
                        _networksDao.clearCheckForGc(networkId);
                        result = true;
                    } else {
                        try {
                            stateTransitTo(networkFinal, Event.OperationFailed);
                        } catch (final NoTransitionException e) {
                            networkFinal.setState(Network.State.Implemented);
                            _networksDao.update(networkFinal.getId(), networkFinal);
                        }
                        result = false;
                    }

                    return result;
                }
            });

            return result;
        } finally {
            if (network != null) {
                _networksDao.releaseFromLockTable(network.getId());
                if (s_logger.isDebugEnabled()) {
                    s_logger.debug("Lock is released for network " + network + " as a part of network shutdown");
                }
            }
        }
    }

    @Override
    public boolean shutdownNetworkElementsAndResources(final ReservationContext context, final boolean cleanupElements, final Network network) {

        // get providers to shutdown
        final List<Provider> providersToShutdown = getNetworkProviders(network.getId());

        // 1) Cleanup all the rules for the network. If it fails, just log the failure and proceed with shutting down
        // the elements
        boolean cleanupResult = true;
        boolean cleanupNeeded = false;
        try {
            for (final Provider provider: providersToShutdown) {
                if (provider.cleanupNeededOnShutdown()) {
                    cleanupNeeded = true;
                    break;
                }
            }
            if (cleanupNeeded) {
                cleanupResult = shutdownNetworkResources(network.getId(), context.getAccount(), context.getCaller().getId());
            }
        } catch (final Exception ex) {
            s_logger.warn("shutdownNetworkRules failed during the network " + network + " shutdown due to ", ex);
        } finally {
            // just warn the administrator that the network elements failed to shutdown
            if (!cleanupResult) {
                s_logger.warn("Failed to cleanup network id=" + network.getId() + " resources as a part of shutdownNetwork");
            }
        }

        // 2) Shutdown all the network elements
        boolean success = true;
        for (final NetworkElement element : networkElements) {
            if (providersToShutdown.contains(element.getProvider())) {
                try {
                    if (s_logger.isDebugEnabled()) {
                        s_logger.debug("Sending network shutdown to " + element.getName());
                    }
                    if (!element.shutdown(network, context, cleanupElements)) {
                        s_logger.warn("Unable to complete shutdown of the network elements due to element: " + element.getName());
                        success = false;
                    }
                } catch (final ResourceUnavailableException e) {
                    s_logger.warn("Unable to complete shutdown of the network elements due to element: " + element.getName(), e);
                    success = false;
                } catch (final ConcurrentOperationException e) {
                    s_logger.warn("Unable to complete shutdown of the network elements due to element: " + element.getName(), e);
                    success = false;
                } catch (final Exception e) {
                    s_logger.warn("Unable to complete shutdown of the network elements due to element: " + element.getName(), e);
                    success = false;
                }
            }
        }
        return success;
    }

    @Override
    @DB
    public boolean destroyNetwork(final long networkId, final ReservationContext context, final boolean forced) {
        final Account callerAccount = context.getAccount();

        NetworkVO network = _networksDao.findById(networkId);
        if (network == null) {
            s_logger.debug("Unable to find network with id: " + networkId);
            return false;
        }
        // Make sure that there are no user vms in the network that are not Expunged/Error
        final List<UserVmVO> userVms = _userVmDao.listByNetworkIdAndStates(networkId);

        for (final UserVmVO vm : userVms) {
            if (!(vm.getState() == VirtualMachine.State.Expunging && vm.getRemoved() != null)) {
                s_logger.warn("Can't delete the network, not all user vms are expunged. Vm " + vm + " is in " + vm.getState() + " state");
                return false;
            }
        }

        // Don't allow to delete network via api call when it has vms assigned to it
        final int nicCount = getActiveNicsInNetwork(networkId);
        if (nicCount > 0) {
            s_logger.debug("The network id=" + networkId + " has active Nics, but shouldn't.");
            // at this point we have already determined that there are no active user vms in network
            // if the op_networks table shows active nics, it's a bug in releasing nics updating op_networks
            _networksDao.changeActiveNicsBy(networkId, -1 * nicCount);
        }

        //In Basic zone, make sure that there are no non-removed console proxies and SSVMs using the network
        final DataCenter zone = _entityMgr.findById(DataCenter.class, network.getDataCenterId());
        if (zone.getNetworkType() == NetworkType.Basic) {
            final List<VMInstanceVO> systemVms = _vmDao.listNonRemovedVmsByTypeAndNetwork(network.getId(), Type.ConsoleProxy, Type.SecondaryStorageVm);
            if (systemVms != null && !systemVms.isEmpty()) {
                s_logger.warn("Can't delete the network, not all consoleProxy/secondaryStorage vms are expunged");
                return false;
            }
        }

        // Shutdown network first
        shutdownNetwork(networkId, context, false);

        // get updated state for the network
        network = _networksDao.findById(networkId);
        if (network.getState() != Network.State.Allocated && network.getState() != Network.State.Setup && !forced) {
            s_logger.debug("Network is not not in the correct state to be destroyed: " + network.getState());
            return false;
        }

        boolean success = true;
        if (!cleanupNetworkResources(networkId, callerAccount, context.getCaller().getId())) {
            s_logger.warn("Unable to delete network id=" + networkId + ": failed to cleanup network resources");
            return false;
        }

        // get providers to destroy
        final List<Provider> providersToDestroy = getNetworkProviders(network.getId());
        for (final NetworkElement element : networkElements) {
            if (providersToDestroy.contains(element.getProvider())) {
                try {
                    if (s_logger.isDebugEnabled()) {
                        s_logger.debug("Sending destroy to " + element);
                    }

                    if (!element.destroy(network, context)) {
                        success = false;
                        s_logger.warn("Unable to complete destroy of the network: failed to destroy network element " + element.getName());
                    }
                } catch (final ResourceUnavailableException e) {
                    s_logger.warn("Unable to complete destroy of the network due to element: " + element.getName(), e);
                    success = false;
                } catch (final ConcurrentOperationException e) {
                    s_logger.warn("Unable to complete destroy of the network due to element: " + element.getName(), e);
                    success = false;
                } catch (final Exception e) {
                    s_logger.warn("Unable to complete destroy of the network due to element: " + element.getName(), e);
                    success = false;
                }
            }
        }

        if (success) {
            if (s_logger.isDebugEnabled()) {
                s_logger.debug("Network id=" + networkId + " is destroyed successfully, cleaning up corresponding resources now.");
            }

            final NetworkVO networkFinal = network;
            try {
                Transaction.execute(new TransactionCallbackNoReturn() {
                    @Override
                    public void doInTransactionWithoutResult(final TransactionStatus status) {
                        final NetworkGuru guru = AdapterBase.getAdapterByName(networkGurus, networkFinal.getGuruName());

                        if (!guru.trash(networkFinal, _networkOfferingDao.findById(networkFinal.getNetworkOfferingId()))) {
                            throw new CloudRuntimeException("Failed to trash network.");
                        }

                        if (!deleteVlansInNetwork(networkFinal.getId(), context.getCaller().getId(), callerAccount)) {
                            s_logger.warn("Failed to delete network " + networkFinal + "; was unable to cleanup corresponding ip ranges");
                            throw new CloudRuntimeException("Failed to delete network " + networkFinal + "; was unable to cleanup corresponding ip ranges");
                        } else {
                            // commit transaction only when ips and vlans for the network are released successfully
                            try {
                                stateTransitTo(networkFinal, Event.DestroyNetwork);
                            } catch (final NoTransitionException e) {
                                s_logger.debug(e.getMessage());
                            }
                            if (_networksDao.remove(networkFinal.getId())) {
                                final NetworkDomainVO networkDomain = _networkDomainDao.getDomainNetworkMapByNetworkId(networkFinal.getId());
                                if (networkDomain != null) {
                                    _networkDomainDao.remove(networkDomain.getId());
                                }

                                final NetworkAccountVO networkAccount = _networkAccountDao.getAccountNetworkMapByNetworkId(networkFinal.getId());
                                if (networkAccount != null) {
                                    _networkAccountDao.remove(networkAccount.getId());
                                }
                            }

                            final NetworkOffering ntwkOff = _entityMgr.findById(NetworkOffering.class, networkFinal.getNetworkOfferingId());
                            final boolean updateResourceCount = resourceCountNeedsUpdate(ntwkOff, networkFinal.getAclType());
                            if (updateResourceCount) {
                                _resourceLimitMgr.decrementResourceCount(networkFinal.getAccountId(), ResourceType.network, networkFinal.getDisplayNetwork());
                            }
                        }
                    }
                });
                if (_networksDao.findById(network.getId()) == null) {
                    // remove its related ACL permission
                    final Pair<Class<?>, Long> networkMsg = new Pair<Class<?>, Long>(Network.class, networkFinal.getId());
                    _messageBus.publish(_name, EntityManager.MESSAGE_REMOVE_ENTITY_EVENT, PublishScope.LOCAL, networkMsg);
                }
                return true;
            } catch (final CloudRuntimeException e) {
                s_logger.error("Failed to delete network", e);
                return false;
            }
        }

        return success;
    }

    @Override
    public boolean resourceCountNeedsUpdate(final NetworkOffering ntwkOff, final ACLType aclType) {
        //Update resource count only for Isolated account specific non-system networks
        final boolean updateResourceCount = ntwkOff.getGuestType() == GuestType.Isolated && !ntwkOff.isSystemOnly() && aclType == ACLType.Account;
        return updateResourceCount;
    }

    protected boolean deleteVlansInNetwork(final long networkId, final long userId, final Account callerAccount) {

        //cleanup Public vlans
        final List<VlanVO> publicVlans = _vlanDao.listVlansByNetworkId(networkId);
        boolean result = true;
        for (final VlanVO vlan : publicVlans) {
            if (!_configMgr.deleteVlanAndPublicIpRange(userId, vlan.getId(), callerAccount)) {
                s_logger.warn("Failed to delete vlan " + vlan.getId() + ");");
                result = false;
            }
        }

        //cleanup private vlans
        final int privateIpAllocCount = _privateIpDao.countAllocatedByNetworkId(networkId);
        if (privateIpAllocCount > 0) {
            s_logger.warn("Can't delete Private ip range for network " + networkId + " as it has allocated ip addresses");
            result = false;
        } else {
            _privateIpDao.deleteByNetworkId(networkId);
            s_logger.debug("Deleted ip range for private network id=" + networkId);
        }
        return result;
    }

    public class NetworkGarbageCollector extends ManagedContextRunnable {
        @Override
        protected void runInContext() {
            final GlobalLock gcLock = GlobalLock.getInternLock("Network.GC.Lock");
            try {
                if (gcLock.lock(3)) {
                    try {
                        reallyRun();
                    } finally {
                        gcLock.unlock();
                    }
                }
            } finally {
                gcLock.releaseRef();
            }
        }

        public void reallyRun() {
            try {
                final List<Long> shutdownList = new ArrayList<Long>();
                final long currentTime = System.currentTimeMillis() / 1000;
                final HashMap<Long, Long> stillFree = new HashMap<Long, Long>();

                final List<Long> networkIds = _networksDao.findNetworksToGarbageCollect();
                final int netGcWait = NumbersUtil.parseInt(_configDao.getValue(NetworkGcWait.key()), 60);
                s_logger.info("NetworkGarbageCollector uses '" + netGcWait + "' seconds for GC interval.");

                for (final Long networkId : networkIds) {

                    if (!_networkModel.isNetworkReadyForGc(networkId)) {
                        continue;
                    }

                    final Long time = _lastNetworkIdsToFree.remove(networkId);
                    if (time == null) {
                        if (s_logger.isDebugEnabled()) {
                            s_logger.debug("We found network " + networkId + " to be free for the first time.  Adding it to the list: " + currentTime);
                        }
                        stillFree.put(networkId, currentTime);
                    } else if (time > currentTime - netGcWait) {
                        if (s_logger.isDebugEnabled()) {
                            s_logger.debug("Network " + networkId + " is still free but it's not time to shutdown yet: " + time);
                        }
                        stillFree.put(networkId, time);
                    } else {
                        shutdownList.add(networkId);
                    }
                }

                _lastNetworkIdsToFree = stillFree;

                final CallContext cctx = CallContext.current();

                for (final Long networkId : shutdownList) {

                    // If network is removed, unset gc flag for it
                    if (_networksDao.findById(networkId) == null) {
                        s_logger.debug("Network id=" + networkId + " is removed, so clearing up corresponding gc check");
                        _networksDao.clearCheckForGc(networkId);
                    } else {
                        try {

                            final User caller = cctx.getCallingUser();
                            final Account owner = cctx.getCallingAccount();

                            final ReservationContext context = new ReservationContextImpl(null, null, caller, owner);

                            shutdownNetwork(networkId, context, false);
                        } catch (final Exception e) {
                            s_logger.warn("Unable to shutdown network: " + networkId);
                        }
                    }
                }
            } catch (final Exception e) {
                s_logger.warn("Caught exception while running network gc: ", e);
            }
        }
    }

    @Override
    public boolean startNetwork(final long networkId, final DeployDestination dest, final ReservationContext context) throws ConcurrentOperationException, ResourceUnavailableException,
    InsufficientCapacityException {

        // Check if network exists
        final NetworkVO network = _networksDao.findById(networkId);
        if (network == null) {
            final InvalidParameterValueException ex = new InvalidParameterValueException("Network with specified id doesn't exist");
            ex.addProxyObject(String.valueOf(networkId), "networkId");
            throw ex;
        }

        // implement the network
        s_logger.debug("Starting network " + network + "...");
        final Pair<NetworkGuru, NetworkVO> implementedNetwork = implementNetwork(networkId, dest, context);
        if (implementedNetwork== null || implementedNetwork.first() == null) {
            s_logger.warn("Failed to start the network " + network);
            return false;
        } else {
            return true;
        }
    }

    @Override
    public boolean restartNetwork(final Long networkId, final Account callerAccount, final User callerUser, final boolean cleanup) throws ConcurrentOperationException, ResourceUnavailableException,
    InsufficientCapacityException {

        final NetworkVO network = _networksDao.findById(networkId);

        s_logger.debug("Restarting network " + networkId + "...");

        final ReservationContext context = new ReservationContextImpl(null, null, callerUser, callerAccount);
        final NetworkOffering offering = _networkOfferingDao.findByIdIncludingRemoved(network.getNetworkOfferingId());
        final DeployDestination dest = new DeployDestination(_dcDao.findById(network.getDataCenterId()), null, null, null);

        if (cleanup) {
            if (!rollingRestartRouters(network, offering, dest, context)) {
                setRestartRequired(network, true);
                return false;
            }
            return true;
        }

        s_logger.debug("Implementing the network " + network + " elements and resources as a part of network restart without cleanup");
        try {
            implementNetworkElementsAndResources(dest, context, network, offering);
            setRestartRequired(network, true);
            return true;
        } catch (final Exception ex) {
            s_logger.warn("Failed to implement network " + network + " elements and resources as a part of network restart due to ", ex);
            return false;
        }
    }

    @Override
    public void destroyExpendableRouters(final List<? extends VirtualRouter> routers, final ReservationContext context) throws ResourceUnavailableException {
        final List<VirtualRouter> remainingRouters = new ArrayList<>();
        for (final VirtualRouter router : routers) {
            if (router.getState() == VirtualMachine.State.Stopped ||
                    router.getState() == VirtualMachine.State.Error ||
                    router.getState() == VirtualMachine.State.Shutdowned ||
                    router.getState() == VirtualMachine.State.Unknown) {
                s_logger.debug("Destroying old router " + router);
                _routerService.destroyRouter(router.getId(), context.getAccount(), context.getCaller().getId());
            } else {
                remainingRouters.add(router);
            }
        }

        if (remainingRouters.size() < 2) {
            return;
        }

        VirtualRouter backupRouter = null;
        for (final VirtualRouter router : remainingRouters) {
            if (router.getRedundantState() == VirtualRouter.RedundantState.BACKUP) {
                backupRouter = router;
            }
        }
        if (backupRouter == null) {
            backupRouter = routers.get(routers.size() - 1);
        }
        if (backupRouter != null) {
            _routerService.destroyRouter(backupRouter.getId(), context.getAccount(), context.getCaller().getId());
        }
    }

    @Override
    public boolean areRoutersRunning(final List<? extends VirtualRouter> routers) {
        for (final VirtualRouter router : routers) {
            if (router.getState() != VirtualMachine.State.Running) {
                s_logger.debug("Found new router " + router.getInstanceName() + " to be in non-Running state: " + router.getState() + ". Please try restarting network again.");
                return false;
            }
        }
        return true;
    }

    /**
     * rollingRestartRouters performs restart of routers of a network by first
     * deploying a new VR and then destroying old VRs in rolling fashion. For
     * non-redundant network, it will re-program the new router as final step
     * otherwise deploys a backup router for the network.
     * @param network network to be restarted
     * @param offering network offering
     * @param dest deployment destination
     * @param context reservation context
     * @return returns true when the rolling restart operation succeeds
     * @throws ResourceUnavailableException
     * @throws ConcurrentOperationException
     * @throws InsufficientCapacityException
     */
    private boolean rollingRestartRouters(final NetworkVO network, final NetworkOffering offering, final DeployDestination dest, final ReservationContext context) throws ResourceUnavailableException, ConcurrentOperationException, InsufficientCapacityException {
        if (!NetworkOrchestrationService.RollingRestartEnabled.value()) {
            if (shutdownNetworkElementsAndResources(context, true, network)) {
                implementNetworkElementsAndResources(dest, context, network, offering);
                return true;
            }
            s_logger.debug("Failed to shutdown the network elements and resources as a part of network restart: " + network.getState());
            return false;
        }
        s_logger.debug("Performing rolling restart of routers of network " + network);
        destroyExpendableRouters(_routerDao.findByNetwork(network.getId()), context);

        final List<Provider> providersToImplement = getNetworkProviders(network.getId());
        final List<DomainRouterVO> oldRouters = _routerDao.findByNetwork(network.getId());

        // Deploy a new router
        if (oldRouters.size() > 0) {
            network.setRollingRestart(true);
        }
        implementNetworkElements(dest, context, network, offering, providersToImplement);
        if (oldRouters.size() > 0) {
            network.setRollingRestart(false);
        }

        // For redundant network wait for 3*advert_int+skew_seconds for VRRP to kick in
        if (network.isRedundant() || (oldRouters.size() == 1 && oldRouters.get(0).getIsRedundantRouter())) {
            try {
                Thread.sleep(NetworkOrchestrationService.RVRHandoverTime);
            } catch (final InterruptedException ignored) {}
        }

        // Destroy old routers
        for (final DomainRouterVO oldRouter : oldRouters) {
            _routerService.stopRouter(oldRouter.getId(), true);
            _routerService.destroyRouter(oldRouter.getId(), context.getAccount(), context.getCaller().getId());
        }

        if (network.isRedundant()) {
            // Add a new backup router for redundant network
            implementNetworkElements(dest, context, network, offering, providersToImplement);
        } else {
            // Re-apply rules for non-redundant network
            implementNetworkElementsAndResources(dest, context, network, offering);
        }

        return areRoutersRunning(_routerDao.findByNetwork(network.getId()));
    }

    private void setRestartRequired(final NetworkVO network, final boolean restartRequired) {
        s_logger.debug("Marking network " + network + " with restartRequired=" + restartRequired);
        network.setRestartRequired(restartRequired);
        _networksDao.update(network.getId(), network);
    }

    protected int getActiveNicsInNetwork(final long networkId) {
        return _networksDao.getActiveNicsIn(networkId);
    }

    @Override
    public NetworkProfile convertNetworkToNetworkProfile(final long networkId) {
        final NetworkVO network = _networksDao.findById(networkId);
        final NetworkGuru guru = AdapterBase.getAdapterByName(networkGurus, network.getGuruName());
        final NetworkProfile profile = new NetworkProfile(network);
        guru.updateNetworkProfile(profile);

        return profile;
    }

    @Override
    public UserDataServiceProvider getPasswordResetProvider(final Network network) {
        final String passwordProvider = _ntwkSrvcDao.getProviderForServiceInNetwork(network.getId(), Service.UserData);

        if (passwordProvider == null) {
            s_logger.debug("Network " + network + " doesn't support service " + Service.UserData.getName());
            return null;
        }

        return (UserDataServiceProvider)_networkModel.getElementImplementingProvider(passwordProvider);
    }

    @Override
    public UserDataServiceProvider getSSHKeyResetProvider(final Network network) {
        final String SSHKeyProvider = _ntwkSrvcDao.getProviderForServiceInNetwork(network.getId(), Service.UserData);

        if (SSHKeyProvider == null) {
            s_logger.debug("Network " + network + " doesn't support service " + Service.UserData.getName());
            return null;
        }

        return (UserDataServiceProvider)_networkModel.getElementImplementingProvider(SSHKeyProvider);
    }

    @Override
    public DhcpServiceProvider getDhcpServiceProvider(final Network network) {
        final String DhcpProvider = _ntwkSrvcDao.getProviderForServiceInNetwork(network.getId(), Service.Dhcp);

        if (DhcpProvider == null) {
            s_logger.debug("Network " + network + " doesn't support service " + Service.Dhcp.getName());
            return null;
        }

        final NetworkElement element = _networkModel.getElementImplementingProvider(DhcpProvider);
        if ( element instanceof DhcpServiceProvider ) {
            return (DhcpServiceProvider)element;
        } else {
            return null;
        }
    }

    @Override
    public DnsServiceProvider getDnsServiceProvider(final Network network) {
        final String dnsProvider = _ntwkSrvcDao.getProviderForServiceInNetwork(network.getId(), Service.Dns);

        if (dnsProvider == null) {
            s_logger.debug("Network " + network + " doesn't support service " + Service.Dhcp.getName());
            return null;
        }

        return  (DnsServiceProvider) _networkModel.getElementImplementingProvider(dnsProvider);
    }

    protected boolean isSharedNetworkWithServices(final Network network) {
        assert network != null;
        final DataCenter zone = _entityMgr.findById(DataCenter.class, network.getDataCenterId());
        if (network.getGuestType() == Network.GuestType.Shared && zone.getNetworkType() == NetworkType.Advanced
                && isSharedNetworkOfferingWithServices(network.getNetworkOfferingId())) {
            return true;
        }
        return false;
    }

    protected boolean isSharedNetworkOfferingWithServices(final long networkOfferingId) {
        final NetworkOfferingVO networkOffering = _networkOfferingDao.findById(networkOfferingId);
        if (networkOffering.getGuestType() == Network.GuestType.Shared
                && (_networkModel.areServicesSupportedByNetworkOffering(networkOfferingId, Service.SourceNat)
                        || _networkModel.areServicesSupportedByNetworkOffering(networkOfferingId, Service.StaticNat)
                        || _networkModel.areServicesSupportedByNetworkOffering(networkOfferingId, Service.Firewall)
                        || _networkModel.areServicesSupportedByNetworkOffering(networkOfferingId, Service.PortForwarding) || _networkModel.areServicesSupportedByNetworkOffering(
                                networkOfferingId, Service.Lb))) {
            return true;
        }
        return false;
    }

    @Override
    public List<? extends Nic> listVmNics(final long vmId, final Long nicId, final Long networkId, String keyword) {
        List<NicVO> result = null;

        if (keyword == null || keyword.isEmpty()) {
            if (nicId == null && networkId == null) {
                result = _nicDao.listByVmId(vmId);
            } else {
                result = _nicDao.listByVmIdAndNicIdAndNtwkId(vmId, nicId, networkId);
            }
        } else {
            result = _nicDao.listByVmIdAndKeyword(vmId, keyword);
        }

        for (final NicVO nic : result) {
            if (_networkModel.isProviderForNetwork(Provider.NiciraNvp, nic.getNetworkId())) {
                //For NSX Based networks, add nsxlogicalswitch, nsxlogicalswitchport to each result
                s_logger.info("Listing NSX logical switch and logical switch por for each nic");
                final NetworkVO network = _networksDao.findById(nic.getNetworkId());
                final NetworkGuru guru = AdapterBase.getAdapterByName(networkGurus, network.getGuruName());
                final NetworkGuruAdditionalFunctions guruFunctions = (NetworkGuruAdditionalFunctions) guru;

                final Map<String, ? extends Object> nsxParams = guruFunctions.listAdditionalNicParams(nic.getUuid());
                if (nsxParams != null){
                    final String lswitchUuuid = nsxParams.containsKey(NetworkGuruAdditionalFunctions.NSX_LSWITCH_UUID)
                            ? (String) nsxParams.get(NetworkGuruAdditionalFunctions.NSX_LSWITCH_UUID) : null;
                    final String lswitchPortUuuid = nsxParams.containsKey(NetworkGuruAdditionalFunctions.NSX_LSWITCHPORT_UUID)
                            ? (String) nsxParams.get(NetworkGuruAdditionalFunctions.NSX_LSWITCHPORT_UUID) : null;
                    nic.setNsxLogicalSwitchUuid(lswitchUuuid);
                    nic.setNsxLogicalSwitchPortUuid(lswitchPortUuuid);
                }
            }
        }

        return result;
    }

    @DB
    @Override
    public boolean reallocate(final VirtualMachineProfile vm, final DataCenterDeployment dest) throws InsufficientCapacityException, ConcurrentOperationException {
        final VMInstanceVO vmInstance = _vmDao.findById(vm.getId());
        final DataCenterVO dc = _dcDao.findById(vmInstance.getDataCenterId());
        if (dc.getNetworkType() == NetworkType.Basic) {
            final List<NicVO> nics = _nicDao.listByVmId(vmInstance.getId());
            final NetworkVO network = _networksDao.findById(nics.get(0).getNetworkId());
            final LinkedHashMap<Network, List<? extends NicProfile>> profiles = new LinkedHashMap<Network, List<? extends NicProfile>>();
            profiles.put(network, new ArrayList<NicProfile>());

            Transaction.execute(new TransactionCallbackWithExceptionNoReturn<InsufficientCapacityException>() {
                @Override
                public void doInTransactionWithoutResult(final TransactionStatus status) throws InsufficientCapacityException {
                    cleanupNics(vm);
                    allocate(vm, profiles, null);
                }
            });
        }
        return true;
    }

    private boolean cleanupNetworkResources(final long networkId, final Account caller, final long callerUserId) {
        boolean success = true;
        final Network network = _networksDao.findById(networkId);

        //remove all PF/Static Nat rules for the network
        try {
            if (_rulesMgr.revokeAllPFStaticNatRulesForNetwork(networkId, callerUserId, caller)) {
                s_logger.debug("Successfully cleaned up portForwarding/staticNat rules for network id=" + networkId);
            } else {
                success = false;
                s_logger.warn("Failed to release portForwarding/StaticNat rules as a part of network id=" + networkId + " cleanup");
            }
        } catch (final ResourceUnavailableException ex) {
            success = false;
            // shouldn't even come here as network is being cleaned up after all network elements are shutdown
            s_logger.warn("Failed to release portForwarding/StaticNat rules as a part of network id=" + networkId + " cleanup due to resourceUnavailable ", ex);
        }

        //remove all LB rules for the network
        if (_lbMgr.removeAllLoadBalanacersForNetwork(networkId, caller, callerUserId)) {
            s_logger.debug("Successfully cleaned up load balancing rules for network id=" + networkId);
        } else {
            // shouldn't even come here as network is being cleaned up after all network elements are shutdown
            success = false;
            s_logger.warn("Failed to cleanup LB rules as a part of network id=" + networkId + " cleanup");
        }

        //revoke all firewall rules for the network
        try {
            if (_firewallMgr.revokeAllFirewallRulesForNetwork(networkId, callerUserId, caller)) {
                s_logger.debug("Successfully cleaned up firewallRules rules for network id=" + networkId);
            } else {
                success = false;
                s_logger.warn("Failed to cleanup Firewall rules as a part of network id=" + networkId + " cleanup");
            }
        } catch (final ResourceUnavailableException ex) {
            success = false;
            // shouldn't even come here as network is being cleaned up after all network elements are shutdown
            s_logger.warn("Failed to cleanup Firewall rules as a part of network id=" + networkId + " cleanup due to resourceUnavailable ", ex);
        }

        //revoke all network ACLs for network
        try {
            if (_networkACLMgr.revokeACLItemsForNetwork(networkId)) {
                s_logger.debug("Successfully cleaned up NetworkACLs for network id=" + networkId);
            } else {
                success = false;
                s_logger.warn("Failed to cleanup NetworkACLs as a part of network id=" + networkId + " cleanup");
            }
        } catch (final ResourceUnavailableException ex) {
            success = false;
            s_logger.warn("Failed to cleanup Network ACLs as a part of network id=" + networkId + " cleanup due to resourceUnavailable ", ex);
        }

        //release all ip addresses
        final List<IPAddressVO> ipsToRelease = _ipAddressDao.listByAssociatedNetwork(networkId, null);
        for (final IPAddressVO ipToRelease : ipsToRelease) {
            if (ipToRelease.getVpcId() == null) {
                if (!ipToRelease.isPortable()) {
                    final IPAddressVO ip = _ipAddrMgr.markIpAsUnavailable(ipToRelease.getId());
                    assert ip != null : "Unable to mark the ip address id=" + ipToRelease.getId() + " as unavailable.";
                } else {
                    // portable IP address are associated with owner, until explicitly requested to be disassociated
                    // so as part of network clean up just break IP association with guest network
                    ipToRelease.setAssociatedWithNetworkId(null);
                    _ipAddressDao.update(ipToRelease.getId(), ipToRelease);
                    s_logger.debug("Portable IP address " + ipToRelease + " is no longer associated with any network");
                }
            } else {
                _vpcMgr.unassignIPFromVpcNetwork(ipToRelease.getId(), network.getId());
            }
        }

        try {
            if (!_ipAddrMgr.applyIpAssociations(network, true)) {
                s_logger.warn("Unable to apply ip address associations for " + network);
                success = false;
            }
        } catch (final ResourceUnavailableException e) {
            throw new CloudRuntimeException("We should never get to here because we used true when applyIpAssociations", e);
        }

        return success;
    }

    private boolean shutdownNetworkResources(final long networkId, final Account caller, final long callerUserId) {
        // This method cleans up network rules on the backend w/o touching them in the DB
        boolean success = true;
        final Network network = _networksDao.findById(networkId);

        // Mark all PF rules as revoked and apply them on the backend (not in the DB)
        final List<PortForwardingRuleVO> pfRules = _portForwardingRulesDao.listByNetwork(networkId);
        if (s_logger.isDebugEnabled()) {
            s_logger.debug("Releasing " + pfRules.size() + " port forwarding rules for network id=" + networkId + " as a part of shutdownNetworkRules");
        }

        for (final PortForwardingRuleVO pfRule : pfRules) {
            s_logger.trace("Marking pf rule " + pfRule + " with Revoke state");
            pfRule.setState(FirewallRule.State.Revoke);
        }

        try {
            if (!_firewallMgr.applyRules(pfRules, true, false)) {
                s_logger.warn("Failed to cleanup pf rules as a part of shutdownNetworkRules");
                success = false;
            }
        } catch (final ResourceUnavailableException ex) {
            s_logger.warn("Failed to cleanup pf rules as a part of shutdownNetworkRules due to ", ex);
            success = false;
        }

        // Mark all static rules as revoked and apply them on the backend (not in the DB)
        final List<FirewallRuleVO> firewallStaticNatRules = _firewallDao.listByNetworkAndPurpose(networkId, Purpose.StaticNat);
        final List<StaticNatRule> staticNatRules = new ArrayList<StaticNatRule>();
        if (s_logger.isDebugEnabled()) {
            s_logger.debug("Releasing " + firewallStaticNatRules.size() + " static nat rules for network id=" + networkId + " as a part of shutdownNetworkRules");
        }

        for (final FirewallRuleVO firewallStaticNatRule : firewallStaticNatRules) {
            s_logger.trace("Marking static nat rule " + firewallStaticNatRule + " with Revoke state");
            final IpAddress ip = _ipAddressDao.findById(firewallStaticNatRule.getSourceIpAddressId());
            final FirewallRuleVO ruleVO = _firewallDao.findById(firewallStaticNatRule.getId());

            if (ip == null || !ip.isOneToOneNat() || ip.getAssociatedWithVmId() == null) {
                throw new InvalidParameterValueException("Source ip address of the rule id=" + firewallStaticNatRule.getId() + " is not static nat enabled");
            }

            //String dstIp = _networkModel.getIpInNetwork(ip.getAssociatedWithVmId(), firewallStaticNatRule.getNetworkId());
            ruleVO.setState(FirewallRule.State.Revoke);
            staticNatRules.add(new StaticNatRuleImpl(ruleVO, ip.getVmIp()));
        }

        try {
            if (!_firewallMgr.applyRules(staticNatRules, true, false)) {
                s_logger.warn("Failed to cleanup static nat rules as a part of shutdownNetworkRules");
                success = false;
            }
        } catch (final ResourceUnavailableException ex) {
            s_logger.warn("Failed to cleanup static nat rules as a part of shutdownNetworkRules due to ", ex);
            success = false;
        }

        try {
            if (!_lbMgr.revokeLoadBalancersForNetwork(networkId, Scheme.Public)) {
                s_logger.warn("Failed to cleanup public lb rules as a part of shutdownNetworkRules");
                success = false;
            }
        } catch (final ResourceUnavailableException ex) {
            s_logger.warn("Failed to cleanup public lb rules as a part of shutdownNetworkRules due to ", ex);
            success = false;
        }

        try {
            if (!_lbMgr.revokeLoadBalancersForNetwork(networkId, Scheme.Internal)) {
                s_logger.warn("Failed to cleanup internal lb rules as a part of shutdownNetworkRules");
                success = false;
            }
        } catch (final ResourceUnavailableException ex) {
            s_logger.warn("Failed to cleanup public lb rules as a part of shutdownNetworkRules due to ", ex);
            success = false;
        }

        // revoke all firewall rules for the network w/o applying them on the DB
        final List<FirewallRuleVO> firewallRules = _firewallDao.listByNetworkPurposeTrafficType(networkId, Purpose.Firewall, FirewallRule.TrafficType.Ingress);
        if (s_logger.isDebugEnabled()) {
            s_logger.debug("Releasing " + firewallRules.size() + " firewall ingress rules for network id=" + networkId + " as a part of shutdownNetworkRules");
        }

        for (final FirewallRuleVO firewallRule : firewallRules) {
            s_logger.trace("Marking firewall ingress rule " + firewallRule + " with Revoke state");
            firewallRule.setState(FirewallRule.State.Revoke);
        }

        try {
            if (!_firewallMgr.applyRules(firewallRules, true, false)) {
                s_logger.warn("Failed to cleanup firewall ingress rules as a part of shutdownNetworkRules");
                success = false;
            }
        } catch (final ResourceUnavailableException ex) {
            s_logger.warn("Failed to cleanup firewall ingress rules as a part of shutdownNetworkRules due to ", ex);
            success = false;
        }

        final List<FirewallRuleVO> firewallEgressRules = _firewallDao.listByNetworkPurposeTrafficType(networkId, Purpose.Firewall, FirewallRule.TrafficType.Egress);
        if (s_logger.isDebugEnabled()) {
            s_logger.debug("Releasing " + firewallEgressRules.size() + " firewall egress rules for network id=" + networkId + " as a part of shutdownNetworkRules");
        }

        try {
            // delete default egress rule
            final DataCenter zone = _dcDao.findById(network.getDataCenterId());
            if (_networkModel.areServicesSupportedInNetwork(network.getId(), Service.Firewall)
                    && (network.getGuestType() == Network.GuestType.Isolated || network.getGuestType() == Network.GuestType.Shared && zone.getNetworkType() == NetworkType.Advanced)) {
                // add default egress rule to accept the traffic
                _firewallMgr.applyDefaultEgressFirewallRule(network.getId(), _networkModel.getNetworkEgressDefaultPolicy(networkId), false);
            }

        } catch (final ResourceUnavailableException ex) {
            s_logger.warn("Failed to cleanup firewall default egress rule as a part of shutdownNetworkRules due to ", ex);
            success = false;
        }

        for (final FirewallRuleVO firewallRule : firewallEgressRules) {
            s_logger.trace("Marking firewall egress rule " + firewallRule + " with Revoke state");
            firewallRule.setState(FirewallRule.State.Revoke);
        }

        try {
            if (!_firewallMgr.applyRules(firewallEgressRules, true, false)) {
                s_logger.warn("Failed to cleanup firewall egress rules as a part of shutdownNetworkRules");
                success = false;
            }
        } catch (final ResourceUnavailableException ex) {
            s_logger.warn("Failed to cleanup firewall egress rules as a part of shutdownNetworkRules due to ", ex);
            success = false;
        }

        if (network.getVpcId() != null) {
            if (s_logger.isDebugEnabled()) {
                s_logger.debug("Releasing Network ACL Items for network id=" + networkId + " as a part of shutdownNetworkRules");
            }

            try {
                //revoke all Network ACLs for the network w/o applying them in the DB
                if (!_networkACLMgr.revokeACLItemsForNetwork(networkId)) {
                    s_logger.warn("Failed to cleanup network ACLs as a part of shutdownNetworkRules");
                    success = false;
                }
            } catch (final ResourceUnavailableException ex) {
                s_logger.warn("Failed to cleanup network ACLs as a part of shutdownNetworkRules due to ", ex);
                success = false;
            }

        }

        //release all static nats for the network
        if (!_rulesMgr.applyStaticNatForNetwork(networkId, false, caller, true)) {
            s_logger.warn("Failed to disable static nats as part of shutdownNetworkRules for network id " + networkId);
            success = false;
        }

        // Get all ip addresses, mark as releasing and release them on the backend
        final List<IPAddressVO> userIps = _ipAddressDao.listByAssociatedNetwork(networkId, null);
        final List<PublicIp> publicIpsToRelease = new ArrayList<PublicIp>();
        if (userIps != null && !userIps.isEmpty()) {
            for (final IPAddressVO userIp : userIps) {
                userIp.setState(IpAddress.State.Releasing);
                final PublicIp publicIp = PublicIp.createFromAddrAndVlan(userIp, _vlanDao.findById(userIp.getVlanId()));
                publicIpsToRelease.add(publicIp);
            }
        }

        try {
            if (!_ipAddrMgr.applyIpAssociations(network, true, true, publicIpsToRelease)) {
                s_logger.warn("Unable to apply ip address associations for " + network + " as a part of shutdownNetworkRules");
                success = false;
            }
        } catch (final ResourceUnavailableException e) {
            throw new CloudRuntimeException("We should never get to here because we used true when applyIpAssociations", e);
        }

        return success;
    }

    @Override
    public boolean processAnswers(final long agentId, final long seq, final Answer[] answers) {
        return false;
    }

    @Override
    public boolean processCommands(final long agentId, final long seq, final Command[] commands) {
        return false;
    }

    @Override
    public AgentControlAnswer processControlCommand(final long agentId, final AgentControlCommand cmd) {
        return null;
    }

    public void processHostAdded(long hostId) {
    }

    @Override
    public void processConnect(final Host host, final StartupCommand cmd, final boolean forRebalance) throws ConnectionException {
        if (!(cmd instanceof StartupRoutingCommand)) {
            return;
        }
        final long hostId = host.getId();
        final StartupRoutingCommand startup = (StartupRoutingCommand)cmd;

        final String dataCenter = startup.getDataCenter();

        long dcId = -1;
        DataCenterVO dc = _dcDao.findByName(dataCenter);
        if (dc == null) {
            try {
                dcId = Long.parseLong(dataCenter);
                dc = _dcDao.findById(dcId);
            } catch (final NumberFormatException e) {
            }
        }
        if (dc == null) {
            throw new IllegalArgumentException("Host " + startup.getPrivateIpAddress() + " sent incorrect data center: " + dataCenter);
        }
        dcId = dc.getId();
        final HypervisorType hypervisorType = startup.getHypervisorType();

        if (s_logger.isDebugEnabled()) {
            s_logger.debug("Host's hypervisorType is: " + hypervisorType);
        }

        final List<PhysicalNetworkSetupInfo> networkInfoList = new ArrayList<PhysicalNetworkSetupInfo>();

        // list all physicalnetworks in the zone & for each get the network names
        final List<PhysicalNetworkVO> physicalNtwkList = _physicalNetworkDao.listByZone(dcId);
        for (final PhysicalNetworkVO pNtwk : physicalNtwkList) {
            final String publicName = _pNTrafficTypeDao.getNetworkTag(pNtwk.getId(), TrafficType.Public, hypervisorType);
            final String privateName = _pNTrafficTypeDao.getNetworkTag(pNtwk.getId(), TrafficType.Management, hypervisorType);
            final String guestName = _pNTrafficTypeDao.getNetworkTag(pNtwk.getId(), TrafficType.Guest, hypervisorType);
            final String storageName = _pNTrafficTypeDao.getNetworkTag(pNtwk.getId(), TrafficType.Storage, hypervisorType);
            // String controlName = _pNTrafficTypeDao._networkModel.getNetworkTag(pNtwk.getId(), TrafficType.Control, hypervisorType);
            final PhysicalNetworkSetupInfo info = new PhysicalNetworkSetupInfo();
            info.setPhysicalNetworkId(pNtwk.getId());
            info.setGuestNetworkName(guestName);
            info.setPrivateNetworkName(privateName);
            info.setPublicNetworkName(publicName);
            info.setStorageNetworkName(storageName);
            final PhysicalNetworkTrafficTypeVO mgmtTraffic = _pNTrafficTypeDao.findBy(pNtwk.getId(), TrafficType.Management);
            if (mgmtTraffic != null) {
                final String vlan = mgmtTraffic.getVlan();
                info.setMgmtVlan(vlan);
            }
            networkInfoList.add(info);
        }

        // send the names to the agent
        if (s_logger.isDebugEnabled()) {
            s_logger.debug("Sending CheckNetworkCommand to check the Network is setup correctly on Agent");
        }
        final CheckNetworkCommand nwCmd = new CheckNetworkCommand(networkInfoList);

        final CheckNetworkAnswer answer = (CheckNetworkAnswer)_agentMgr.easySend(hostId, nwCmd);

        if (answer == null) {
            s_logger.warn("Unable to get an answer to the CheckNetworkCommand from agent:" + host.getId());
            throw new ConnectionException(true, "Unable to get an answer to the CheckNetworkCommand from agent: " + host.getId());
        }

        if (!answer.getResult()) {
            s_logger.warn("Unable to setup agent " + hostId + " due to " + answer.getDetails() );
            final String msg = "Incorrect Network setup on agent, Reinitialize agent after network names are setup, details : " + answer.getDetails();
            _alertMgr.sendAlert(AlertManager.AlertType.ALERT_TYPE_HOST, dcId, host.getPodId(), msg, msg);
            throw new ConnectionException(true, msg);
        } else {
            if (answer.needReconnect()) {
                throw new ConnectionException(false, "Reinitialize agent after network setup.");
            }
            if (s_logger.isDebugEnabled()) {
                s_logger.debug("Network setup is correct on Agent");
            }
            return;
        }
    }

    @Override
    public boolean processDisconnect(final long agentId, final Status state) {
        return false;
    }

    @Override
    public void processHostAboutToBeRemoved(long hostId) {
    }

    @Override
    public void processHostRemoved(long hostId, long clusterId) {
    }

    @Override
    public boolean isRecurring() {
        return false;
    }

    @Override
    public int getTimeout() {
        return 0;
    }

    @Override
    public boolean processTimeout(final long agentId, final long seq) {
        return false;
    }

    @Override
    public Map<String, String> finalizeServicesAndProvidersForNetwork(final NetworkOffering offering, final Long physicalNetworkId) {
        final Map<String, String> svcProviders = new HashMap<String, String>();
        final Map<String, List<String>> providerSvcs = new HashMap<String, List<String>>();
        final List<NetworkOfferingServiceMapVO> servicesMap = _ntwkOfferingSrvcDao.listByNetworkOfferingId(offering.getId());

        final boolean checkPhysicalNetwork = physicalNetworkId != null ? true : false;

        for (final NetworkOfferingServiceMapVO serviceMap : servicesMap) {
            if (svcProviders.containsKey(serviceMap.getService())) {
                // FIXME - right now we pick up the first provider from the list, need to add more logic based on
                // provider load, etc
                continue;
            }

            final String service = serviceMap.getService();
            String provider = serviceMap.getProvider();

            if (provider == null) {
                provider = _networkModel.getDefaultUniqueProviderForService(service).getName();
            }

            // check that provider is supported
            if (checkPhysicalNetwork) {
                if (!_pNSPDao.isServiceProviderEnabled(physicalNetworkId, provider, service)) {
                    throw new UnsupportedServiceException("Provider " + provider + " is either not enabled or doesn't " + "support service " + service + " in physical network id="
                            + physicalNetworkId);
                }
            }

            svcProviders.put(service, provider);
            List<String> l = providerSvcs.get(provider);
            if (l == null) {
                providerSvcs.put(provider, l = new ArrayList<String>());
            }
            l.add(service);
        }

        return svcProviders;
    }

    private List<Provider> getNetworkProviders(final long networkId) {
        final List<String> providerNames = _ntwkSrvcDao.getDistinctProviders(networkId);
        final List<Provider> providers = new ArrayList<Provider>();
        for (final String providerName : providerNames) {
            providers.add(Network.Provider.getProvider(providerName));
        }

        return providers;
    }

    @Override
    public boolean setupDns(final Network network, final Provider provider) {
        final boolean dnsProvided = _networkModel.isProviderSupportServiceInNetwork(network.getId(), Service.Dns, provider);
        final boolean dhcpProvided = _networkModel.isProviderSupportServiceInNetwork(network.getId(), Service.Dhcp, provider);

        final boolean setupDns = dnsProvided || dhcpProvided;
        return setupDns;
    }

    protected NicProfile getNicProfileForVm(final Network network, final NicProfile requested, final VirtualMachine vm) {
        NicProfile nic = null;
        if (requested != null && requested.getBroadCastUri() != null) {
            final String broadcastUri = requested.getBroadCastUri().toString();
            final String ipAddress = requested.getIPv4Address();
            final NicVO nicVO = _nicDao.findByNetworkIdInstanceIdAndBroadcastUri(network.getId(), vm.getId(), broadcastUri);
            if (nicVO != null) {
                if (ipAddress == null || nicVO.getIPv4Address().equals(ipAddress)) {
                    nic = _networkModel.getNicProfile(vm, network.getId(), broadcastUri);
                }
            }
        } else {
            final NicVO nicVO = _nicDao.findByNtwkIdAndInstanceId(network.getId(), vm.getId());
            if (nicVO != null) {
                nic = _networkModel.getNicProfile(vm, network.getId(), null);
            }
        }
        return nic;
    }

    @Override
    public NicProfile createNicForVm(final Network network, final NicProfile requested, final ReservationContext context, final VirtualMachineProfile vmProfile, final boolean prepare)
            throws InsufficientVirtualNetworkCapacityException, InsufficientAddressCapacityException, ConcurrentOperationException, InsufficientCapacityException,
            ResourceUnavailableException {

        final VirtualMachine vm = vmProfile.getVirtualMachine();
        final DataCenter dc = _entityMgr.findById(DataCenter.class, network.getDataCenterId());
        final Host host = _hostDao.findById(vm.getHostId());
        final DeployDestination dest = new DeployDestination(dc, null, null, host);

        NicProfile nic = getNicProfileForVm(network, requested, vm);
        //1) allocate nic (if needed) Always allocate if it is a user vm
        if (nic == null || vmProfile.getType() == VirtualMachine.Type.User) {
            final int deviceId = _nicDao.getFreeDeviceId(vm.getId());

            nic = allocateNic(requested, network, false, deviceId, vmProfile).first();

            if (nic == null) {
                throw new CloudRuntimeException("Failed to allocate nic for vm " + vm + " in network " + network);
            }

            //Update vm_network_map table
            if(vmProfile.getType() == VirtualMachine.Type.User) {
                final VMNetworkMapVO vno = new VMNetworkMapVO(vm.getId(), network.getId());
                _vmNetworkMapDao.persist(vno);
            }
            s_logger.debug("Nic is allocated successfully for vm " + vm + " in network " + network);
        }

        //2) prepare nic
        if (prepare) {
            final Pair<NetworkGuru, NetworkVO> implemented = implementNetwork(nic.getNetworkId(), dest, context, vmProfile.getVirtualMachine().getType() == Type.DomainRouter);
            if (implemented == null || implemented.first() == null) {
                s_logger.warn("Failed to implement network id=" + nic.getNetworkId() + " as a part of preparing nic id=" + nic.getId());
                throw new CloudRuntimeException("Failed to implement network id=" + nic.getNetworkId() + " as a part preparing nic id=" + nic.getId());
            }
            nic = prepareNic(vmProfile, dest, context, nic.getId(), implemented.second());
            s_logger.debug("Nic is prepared successfully for vm " + vm + " in network " + network);
        }

        return nic;
    }

    @Override
    public List<NicProfile> getNicProfiles(final VirtualMachine vm) {
        final List<NicVO> nics = _nicDao.listByVmId(vm.getId());
        final List<NicProfile> profiles = new ArrayList<NicProfile>();

        if (nics != null) {
            for (final Nic nic : nics) {
                final NetworkVO network = _networksDao.findById(nic.getNetworkId());
                final Integer networkRate = _networkModel.getNetworkRate(network.getId(), vm.getId());

                final NetworkGuru guru = AdapterBase.getAdapterByName(networkGurus, network.getGuruName());
                final NicProfile profile = new NicProfile(nic, network, nic.getBroadcastUri(), nic.getIsolationUri(), networkRate,
                        _networkModel.isSecurityGroupSupportedInNetwork(network), _networkModel.getNetworkTag(vm.getHypervisorType(), network));
                guru.updateNicProfile(profile, network);
                profiles.add(profile);
            }
        }
        return profiles;
    }

    @Override
    public Map<String, String> getSystemVMAccessDetails(final VirtualMachine vm) {
        final Map<String, String> accessDetails = new HashMap<>();
        accessDetails.put(NetworkElementCommand.ROUTER_NAME, vm.getInstanceName());
        String privateIpAddress = null;
        for (final NicProfile profile : getNicProfiles(vm)) {
            if (profile == null) {
                continue;
            }
            final Network network = _networksDao.findById(profile.getNetworkId());
            if (network == null) {
                continue;
            }
            final String address = profile.getIPv4Address();
            if (network.getTrafficType() == Networks.TrafficType.Control) {
                accessDetails.put(NetworkElementCommand.ROUTER_IP, address);
            }
            if (network.getTrafficType() == Networks.TrafficType.Guest) {
                accessDetails.put(NetworkElementCommand.ROUTER_GUEST_IP, address);
            }
            if (network.getTrafficType() == Networks.TrafficType.Management) {
                privateIpAddress = address;
            }
            if (network.getTrafficType() != null && !Strings.isNullOrEmpty(address)) {
                accessDetails.put(network.getTrafficType().name(), address);
            }
        }
        if (privateIpAddress != null && Strings.isNullOrEmpty(accessDetails.get(NetworkElementCommand.ROUTER_IP))) {
            accessDetails.put(NetworkElementCommand.ROUTER_IP,  privateIpAddress);
        }
        return accessDetails;
    }

    protected boolean stateTransitTo(final NetworkVO network, final Network.Event e) throws NoTransitionException {
        return _stateMachine.transitTo(network, e, null, _networksDao);
    }

    private void setStateMachine() {
        _stateMachine = Network.State.getStateMachine();
    }

    private Map<Service, Set<Provider>> getServiceProvidersMap(final long networkId) {
        final Map<Service, Set<Provider>> map = new HashMap<Service, Set<Provider>>();
        final List<NetworkServiceMapVO> nsms = _ntwkSrvcDao.getServicesInNetwork(networkId);
        for (final NetworkServiceMapVO nsm : nsms) {
            Set<Provider> providers = map.get(Service.getService(nsm.getService()));
            if (providers == null) {
                providers = new HashSet<Provider>();
            }
            providers.add(Provider.getProvider(nsm.getProvider()));
            map.put(Service.getService(nsm.getService()), providers);
        }
        return map;
    }

    @Override
    public List<Provider> getProvidersForServiceInNetwork(final Network network, final Service service) {
        final Map<Service, Set<Provider>> service2ProviderMap = getServiceProvidersMap(network.getId());
        if (service2ProviderMap.get(service) != null) {
            final List<Provider> providers = new ArrayList<Provider>(service2ProviderMap.get(service));
            return providers;
        }
        return null;
    }

    protected List<NetworkElement> getElementForServiceInNetwork(final Network network, final Service service) {
        final List<NetworkElement> elements = new ArrayList<NetworkElement>();
        final List<Provider> providers = getProvidersForServiceInNetwork(network, service);
        //Only support one provider now
        if (providers == null) {
            s_logger.error("Cannot find " + service.getName() + " provider for network " + network.getId());
            return null;
        }
        if (providers.size() != 1 && service != Service.Lb) {
            //support more than one LB providers only
            s_logger.error("Found " + providers.size() + " " + service.getName() + " providers for network!" + network.getId());
            return null;
        }

        for (final Provider provider : providers) {
            final NetworkElement element = _networkModel.getElementImplementingProvider(provider.getName());
            s_logger.info("Let " + element.getName() + " handle " + service.getName() + " in network " + network.getId());
            elements.add(element);
        }
        return elements;
    }

    @Override
    public StaticNatServiceProvider getStaticNatProviderForNetwork(final Network network) {
        //only one provider per Static nat service is supoprted
        final NetworkElement element = getElementForServiceInNetwork(network, Service.StaticNat).get(0);
        assert element instanceof StaticNatServiceProvider;
        return (StaticNatServiceProvider)element;
    }

    @Override
    public LoadBalancingServiceProvider getLoadBalancingProviderForNetwork(final Network network, final Scheme lbScheme) {
        final List<NetworkElement> lbElements = getElementForServiceInNetwork(network, Service.Lb);
        NetworkElement lbElement = null;
        if (lbElements.size() > 1) {
            String providerName = null;
            //get network offering details
            final NetworkOffering off = _entityMgr.findById(NetworkOffering.class, network.getNetworkOfferingId());
            if (lbScheme == Scheme.Public) {
                providerName = _ntwkOffDetailsDao.getDetail(off.getId(), NetworkOffering.Detail.PublicLbProvider);
            } else {
                providerName = _ntwkOffDetailsDao.getDetail(off.getId(), NetworkOffering.Detail.InternalLbProvider);
            }
            if (providerName == null) {
                throw new InvalidParameterValueException("Can't find Lb provider supporting scheme " + lbScheme.toString() + " in network " + network);
            }
            lbElement = _networkModel.getElementImplementingProvider(providerName);
        } else if (lbElements.size() == 1) {
            lbElement = lbElements.get(0);
        }

        assert lbElement != null;
        assert lbElement instanceof LoadBalancingServiceProvider;
        return (LoadBalancingServiceProvider)lbElement;
    }

    @Override
    public boolean isNetworkInlineMode(final Network network) {
        final NetworkOfferingVO offering = _networkOfferingDao.findById(network.getNetworkOfferingId());
        return offering.isInline();
    }

    @Override
    public boolean isSecondaryIpSetForNic(final long nicId) {
        final NicVO nic = _nicDao.findById(nicId);
        return nic.getSecondaryIp();
    }

    private boolean removeVmSecondaryIpsOfNic(final long nicId) {
        Transaction.execute(new TransactionCallbackNoReturn() {
            @Override
            public void doInTransactionWithoutResult(final TransactionStatus status) {
                final List<NicSecondaryIpVO> ipList = _nicSecondaryIpDao.listByNicId(nicId);
                if (ipList != null) {
                    for (final NicSecondaryIpVO ip : ipList) {
                        _nicSecondaryIpDao.remove(ip.getId());
                    }
                    s_logger.debug("Revoving nic secondary ip entry ...");
                }
            }
        });

        return true;
    }

    @Override
    public NicVO savePlaceholderNic(final Network network, final String ip4Address, final String ip6Address, final Type vmType) {
        final NicVO nic = new NicVO(null, null, network.getId(), null);
        nic.setIPv4Address(ip4Address);
        nic.setIPv6Address(ip6Address);
        nic.setReservationStrategy(ReservationStrategy.PlaceHolder);
        nic.setState(Nic.State.Reserved);
        nic.setVmType(vmType);
        return _nicDao.persist(nic);
    }

    @Override
    public String getConfigComponentName() {
        return NetworkOrchestrationService.class.getSimpleName();
    }

    public static final ConfigKey<Integer> NetworkGcWait = new ConfigKey<Integer>(Integer.class, "network.gc.wait", "Advanced", "600",
            "Time (in seconds) to wait before shutting down a network that's not in used", false, Scope.Global, null);
    public static final ConfigKey<Integer> NetworkGcInterval = new ConfigKey<Integer>(Integer.class, "network.gc.interval", "Advanced", "600",
            "Seconds to wait before checking for networks to shutdown", true, Scope.Global, null);

    @Override
    public ConfigKey<?>[] getConfigKeys() {
        return new ConfigKey<?>[] {NetworkGcWait, NetworkGcInterval, NetworkLockTimeout,
                GuestDomainSuffix, NetworkThrottlingRate, MinVRVersion,
                PromiscuousMode, MacAddressChanges, ForgedTransmits, RollingRestartEnabled};
    }
}<|MERGE_RESOLUTION|>--- conflicted
+++ resolved
@@ -858,15 +858,12 @@
         }
 
         NicVO vo = new NicVO(guru.getName(), vm.getId(), network.getId(), vm.getType());
-<<<<<<< HEAD
-=======
 
         DataCenterVO dcVo = _dcDao.findById(network.getDataCenterId());
         if (dcVo.getNetworkType() == NetworkType.Basic) {
             configureNicProfileBasedOnRequestedIp(requested, profile, network);
         }
 
->>>>>>> 709845f4
         deviceId = applyProfileToNic(vo, profile, deviceId);
 
         vo = _nicDao.persist(vo);
@@ -3705,6 +3702,7 @@
         final DeployDestination dest = new DeployDestination(dc, null, null, host);
 
         NicProfile nic = getNicProfileForVm(network, requested, vm);
+
         //1) allocate nic (if needed) Always allocate if it is a user vm
         if (nic == null || vmProfile.getType() == VirtualMachine.Type.User) {
             final int deviceId = _nicDao.getFreeDeviceId(vm.getId());
