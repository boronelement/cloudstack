// Licensed to the Apache Software Foundation (ASF) under one
// or more contributor license agreements.  See the NOTICE file
// distributed with this work for additional information
// regarding copyright ownership.  The ASF licenses this file
// to you under the Apache License, Version 2.0 (the
// "License"); you may not use this file except in compliance
// with the License.  You may obtain a copy of the License at
//
//   http://www.apache.org/licenses/LICENSE-2.0
//
// Unless required by applicable law or agreed to in writing,
// software distributed under the License is distributed on an
// "AS IS" BASIS, WITHOUT WARRANTIES OR CONDITIONS OF ANY
// KIND, either express or implied.  See the License for the
// specific language governing permissions and limitations
// under the License.
package org.apache.cloudstack.engine.orchestration;

import java.net.URI;
import java.util.ArrayList;
import java.util.Arrays;
import java.util.Collections;
import java.util.Comparator;
import java.util.Date;
import java.util.HashMap;
import java.util.HashSet;
import java.util.LinkedHashMap;
import java.util.LinkedList;
import java.util.List;
import java.util.Map;
import java.util.Set;
import java.util.UUID;
import java.util.concurrent.Executors;
import java.util.concurrent.ScheduledExecutorService;
import java.util.concurrent.TimeUnit;
import java.util.stream.Collectors;

import javax.inject.Inject;
import javax.naming.ConfigurationException;

import org.apache.cloudstack.acl.ControlledEntity.ACLType;
import org.apache.cloudstack.annotation.AnnotationService;
import org.apache.cloudstack.annotation.dao.AnnotationDao;
import org.apache.cloudstack.api.ApiConstants;
import org.apache.cloudstack.context.CallContext;
import org.apache.cloudstack.engine.cloud.entity.api.db.VMNetworkMapVO;
import org.apache.cloudstack.engine.cloud.entity.api.db.dao.VMNetworkMapDao;
import org.apache.cloudstack.engine.orchestration.service.NetworkOrchestrationService;
import org.apache.cloudstack.framework.config.ConfigKey;
import org.apache.cloudstack.framework.config.ConfigKey.Scope;
import org.apache.cloudstack.framework.config.Configurable;
import org.apache.cloudstack.framework.config.dao.ConfigurationDao;
import org.apache.cloudstack.framework.messagebus.MessageBus;
import org.apache.cloudstack.framework.messagebus.PublishScope;
import org.apache.cloudstack.managed.context.ManagedContextRunnable;
import org.apache.cloudstack.network.dao.NetworkPermissionDao;
import org.apache.commons.collections.CollectionUtils;
import org.apache.commons.lang3.BooleanUtils;
import org.apache.commons.lang3.StringUtils;

import com.cloud.agent.AgentManager;
import com.cloud.agent.Listener;
import com.cloud.agent.api.AgentControlAnswer;
import com.cloud.agent.api.AgentControlCommand;
import com.cloud.agent.api.Answer;
import com.cloud.agent.api.CheckNetworkAnswer;
import com.cloud.agent.api.CheckNetworkCommand;
import com.cloud.agent.api.CleanupPersistentNetworkResourceAnswer;
import com.cloud.agent.api.CleanupPersistentNetworkResourceCommand;
import com.cloud.agent.api.Command;
import com.cloud.agent.api.SetupPersistentNetworkAnswer;
import com.cloud.agent.api.SetupPersistentNetworkCommand;
import com.cloud.agent.api.StartupCommand;
import com.cloud.agent.api.StartupRoutingCommand;
import com.cloud.agent.api.routing.NetworkElementCommand;
import com.cloud.agent.api.to.NicTO;
import com.cloud.agent.api.to.deployasis.OVFNetworkTO;
import com.cloud.alert.AlertManager;
import com.cloud.api.query.dao.DomainRouterJoinDao;
import com.cloud.api.query.vo.DomainRouterJoinVO;
import com.cloud.configuration.ConfigurationManager;
import com.cloud.configuration.Resource.ResourceType;
import com.cloud.dc.ClusterVO;
import com.cloud.dc.DataCenter;
import com.cloud.dc.DataCenter.NetworkType;
import com.cloud.dc.DataCenterVO;
import com.cloud.dc.DataCenterVnetVO;
import com.cloud.dc.PodVlanMapVO;
import com.cloud.dc.Vlan;
import com.cloud.dc.VlanVO;
import com.cloud.dc.dao.ClusterDao;
import com.cloud.dc.dao.DataCenterDao;
import com.cloud.dc.dao.DataCenterVnetDao;
import com.cloud.dc.dao.PodVlanMapDao;
import com.cloud.dc.dao.VlanDao;
import com.cloud.deploy.DataCenterDeployment;
import com.cloud.deploy.DeployDestination;
import com.cloud.deploy.DeploymentPlan;
import com.cloud.deployasis.dao.TemplateDeployAsIsDetailsDao;
import com.cloud.domain.Domain;
import com.cloud.event.EventTypes;
import com.cloud.event.UsageEventUtils;
import com.cloud.exception.AgentUnavailableException;
import com.cloud.exception.ConcurrentOperationException;
import com.cloud.exception.ConnectionException;
import com.cloud.exception.InsufficientAddressCapacityException;
import com.cloud.exception.InsufficientCapacityException;
import com.cloud.exception.InsufficientVirtualNetworkCapacityException;
import com.cloud.exception.InvalidParameterValueException;
import com.cloud.exception.OperationTimedoutException;
import com.cloud.exception.ResourceAllocationException;
import com.cloud.exception.ResourceUnavailableException;
import com.cloud.exception.UnsupportedServiceException;
import com.cloud.host.Host;
import com.cloud.host.HostVO;
import com.cloud.host.Status;
import com.cloud.host.dao.HostDao;
import com.cloud.hypervisor.Hypervisor.HypervisorType;
import com.cloud.network.IpAddress;
import com.cloud.network.IpAddressManager;
import com.cloud.network.Ipv6Service;
import com.cloud.network.Network;
import com.cloud.network.Network.Capability;
import com.cloud.network.Network.Event;
import com.cloud.network.Network.GuestType;
import com.cloud.network.Network.Provider;
import com.cloud.network.Network.Service;
import com.cloud.network.NetworkMigrationResponder;
import com.cloud.network.NetworkModel;
import com.cloud.network.NetworkProfile;
import com.cloud.network.NetworkService;
import com.cloud.network.NetworkStateListener;
import com.cloud.network.Networks;
import com.cloud.network.Networks.BroadcastDomainType;
import com.cloud.network.Networks.TrafficType;
import com.cloud.network.PhysicalNetwork;
import com.cloud.network.PhysicalNetworkSetupInfo;
import com.cloud.network.RemoteAccessVpn;
import com.cloud.network.VpcVirtualNetworkApplianceService;
import com.cloud.network.addr.PublicIp;
import com.cloud.network.dao.AccountGuestVlanMapDao;
import com.cloud.network.dao.AccountGuestVlanMapVO;
import com.cloud.network.dao.FirewallRulesDao;
import com.cloud.network.dao.IPAddressDao;
import com.cloud.network.dao.IPAddressVO;
import com.cloud.network.dao.NetworkAccountDao;
import com.cloud.network.dao.NetworkAccountVO;
import com.cloud.network.dao.NetworkDao;
import com.cloud.network.dao.NetworkDetailVO;
import com.cloud.network.dao.NetworkDetailsDao;
import com.cloud.network.dao.NetworkDomainDao;
import com.cloud.network.dao.NetworkDomainVO;
import com.cloud.network.dao.NetworkServiceMapDao;
import com.cloud.network.dao.NetworkServiceMapVO;
import com.cloud.network.dao.NetworkVO;
import com.cloud.network.dao.PhysicalNetworkDao;
import com.cloud.network.dao.PhysicalNetworkServiceProviderDao;
import com.cloud.network.dao.PhysicalNetworkTrafficTypeDao;
import com.cloud.network.dao.PhysicalNetworkTrafficTypeVO;
import com.cloud.network.dao.PhysicalNetworkVO;
import com.cloud.network.dao.RemoteAccessVpnDao;
import com.cloud.network.dao.RemoteAccessVpnVO;
import com.cloud.network.dao.RouterNetworkDao;
import com.cloud.network.element.AggregatedCommandExecutor;
import com.cloud.network.element.ConfigDriveNetworkElement;
import com.cloud.network.element.DhcpServiceProvider;
import com.cloud.network.element.DnsServiceProvider;
import com.cloud.network.element.IpDeployer;
import com.cloud.network.element.LoadBalancingServiceProvider;
import com.cloud.network.element.NetworkElement;
import com.cloud.network.element.RedundantResource;
import com.cloud.network.element.StaticNatServiceProvider;
import com.cloud.network.element.UserDataServiceProvider;
import com.cloud.network.element.VirtualRouterElement;
import com.cloud.network.guru.NetworkGuru;
import com.cloud.network.guru.NetworkGuruAdditionalFunctions;
import com.cloud.network.lb.LoadBalancingRulesManager;
import com.cloud.network.router.VirtualRouter;
import com.cloud.network.rules.FirewallManager;
import com.cloud.network.rules.FirewallRule;
import com.cloud.network.rules.FirewallRule.Purpose;
import com.cloud.network.rules.FirewallRuleVO;
import com.cloud.network.rules.LoadBalancerContainer.Scheme;
import com.cloud.network.rules.PortForwardingRuleVO;
import com.cloud.network.rules.RulesManager;
import com.cloud.network.rules.StaticNatRule;
import com.cloud.network.rules.StaticNatRuleImpl;
import com.cloud.network.rules.dao.PortForwardingRulesDao;
import com.cloud.network.vpc.NetworkACLManager;
import com.cloud.network.vpc.Vpc;
import com.cloud.network.vpc.VpcManager;
import com.cloud.network.vpc.VpcVO;
import com.cloud.network.vpc.dao.PrivateIpDao;
import com.cloud.network.vpn.RemoteAccessVpnService;
import com.cloud.offering.NetworkOffering;
import com.cloud.offering.NetworkOffering.Availability;
import com.cloud.offerings.NetworkOfferingServiceMapVO;
import com.cloud.offerings.NetworkOfferingVO;
import com.cloud.offerings.dao.NetworkOfferingDao;
import com.cloud.offerings.dao.NetworkOfferingDetailsDao;
import com.cloud.offerings.dao.NetworkOfferingServiceMapDao;
import com.cloud.resource.ResourceManager;
import com.cloud.server.ManagementServer;
import com.cloud.user.Account;
import com.cloud.user.ResourceLimitService;
import com.cloud.user.User;
import com.cloud.user.dao.AccountDao;
import com.cloud.utils.NumbersUtil;
import com.cloud.utils.Pair;
import com.cloud.utils.UuidUtils;
import com.cloud.utils.component.AdapterBase;
import com.cloud.utils.component.ManagerBase;
import com.cloud.utils.concurrency.NamedThreadFactory;
import com.cloud.utils.db.DB;
import com.cloud.utils.db.EntityManager;
import com.cloud.utils.db.GlobalLock;
import com.cloud.utils.db.JoinBuilder.JoinType;
import com.cloud.utils.db.SearchBuilder;
import com.cloud.utils.db.SearchCriteria.Op;
import com.cloud.utils.db.Transaction;
import com.cloud.utils.db.TransactionCallback;
import com.cloud.utils.db.TransactionCallbackNoReturn;
import com.cloud.utils.db.TransactionCallbackWithExceptionNoReturn;
import com.cloud.utils.db.TransactionStatus;
import com.cloud.utils.exception.CloudRuntimeException;
import com.cloud.utils.fsm.NoTransitionException;
import com.cloud.utils.fsm.StateMachine2;
import com.cloud.utils.net.Dhcp;
import com.cloud.utils.net.NetUtils;
import com.cloud.vm.DomainRouterVO;
import com.cloud.vm.Nic;
import com.cloud.vm.Nic.ReservationStrategy;
import com.cloud.vm.NicExtraDhcpOptionVO;
import com.cloud.vm.NicIpAlias;
import com.cloud.vm.NicProfile;
import com.cloud.vm.NicVO;
import com.cloud.vm.ReservationContext;
import com.cloud.vm.ReservationContextImpl;
import com.cloud.vm.UserVmManager;
import com.cloud.vm.UserVmVO;
import com.cloud.vm.VMInstanceVO;
import com.cloud.vm.VirtualMachine;
import com.cloud.vm.VirtualMachineManager;
import com.cloud.vm.VirtualMachine.Type;
import com.cloud.vm.VirtualMachineProfile;
import com.cloud.vm.dao.DomainRouterDao;
import com.cloud.vm.dao.NicDao;
import com.cloud.vm.dao.NicExtraDhcpOptionDao;
import com.cloud.vm.dao.NicIpAliasDao;
import com.cloud.vm.dao.NicIpAliasVO;
import com.cloud.vm.dao.NicSecondaryIpDao;
import com.cloud.vm.dao.NicSecondaryIpVO;
import com.cloud.vm.dao.UserVmDao;
import com.cloud.vm.dao.VMInstanceDao;
import com.googlecode.ipv6.IPv6Address;

/**
 * NetworkManagerImpl implements NetworkManager.
 */
public class NetworkOrchestrator extends ManagerBase implements NetworkOrchestrationService, Listener, Configurable {

    @Inject
    EntityManager _entityMgr;
    @Inject
    DataCenterDao _dcDao;
    @Inject
    VlanDao _vlanDao;
    @Inject
    IPAddressDao _ipAddressDao;
    @Inject
    AccountDao _accountDao;
    @Inject
    ConfigurationDao _configDao;
    @Inject
    UserVmDao _userVmDao;
    @Inject
    AlertManager _alertMgr;
    @Inject
    ConfigurationManager _configMgr;
    @Inject
    NetworkOfferingDao _networkOfferingDao;
    @Inject
    NetworkDao _networksDao;
    @Inject
    NetworkDetailsDao networkDetailsDao;
    @Inject
    NicDao _nicDao;
    @Inject
    RulesManager _rulesMgr;
    @Inject
    LoadBalancingRulesManager _lbMgr;
    @Inject
    RemoteAccessVpnService _vpnMgr;
    @Inject
    PodVlanMapDao _podVlanMapDao;
    @Inject
    NetworkOfferingDetailsDao _ntwkOffDetailsDao;
    @Inject
    AccountGuestVlanMapDao _accountGuestVlanMapDao;
    @Inject
    DataCenterVnetDao _datacenterVnetDao;
    @Inject
    NetworkAccountDao _networkAccountDao;
    @Inject
    protected NicIpAliasDao _nicIpAliasDao;
    @Inject
    protected NicExtraDhcpOptionDao _nicExtraDhcpOptionDao;
    @Inject
    protected IPAddressDao _publicIpAddressDao;
    @Inject
    protected IpAddressManager _ipAddrMgr;
    @Inject
    MessageBus _messageBus;
    @Inject
    VMNetworkMapDao _vmNetworkMapDao;
    @Inject
    DomainRouterDao routerDao;
    @Inject
    DomainRouterJoinDao routerJoinDao;
    @Inject
    RemoteAccessVpnDao _remoteAccessVpnDao;
    @Inject
    VpcVirtualNetworkApplianceService _routerService;
    @Inject
    UserVmManager _userVmMgr;
    @Inject
    TemplateDeployAsIsDetailsDao templateDeployAsIsDetailsDao;
    @Inject
    ResourceManager resourceManager;
    @Inject
    private AnnotationDao annotationDao;
    @Inject
    public ManagementServer mgr;
    @Inject
    NetworkPermissionDao networkPermissionDao;
    @Inject
    Ipv6Service ipv6Service;
    @Inject
    RouterNetworkDao routerNetworkDao;

    List<NetworkGuru> networkGurus;

    @Override
    public List<NetworkGuru> getNetworkGurus() {
        return networkGurus;
    }

    public void setNetworkGurus(final List<NetworkGuru> networkGurus) {
        this.networkGurus = networkGurus;
    }

    List<NetworkElement> networkElements;

    public List<NetworkElement> getNetworkElements() {
        return networkElements;
    }

    public void setNetworkElements(final List<NetworkElement> networkElements) {
        this.networkElements = networkElements;
    }

    @Inject
    NetworkDomainDao _networkDomainDao;

    List<IpDeployer> ipDeployers;

    public List<IpDeployer> getIpDeployers() {
        return ipDeployers;
    }

    public void setIpDeployers(final List<IpDeployer> ipDeployers) {
        this.ipDeployers = ipDeployers;
    }

    List<DhcpServiceProvider> _dhcpProviders;

    public List<DhcpServiceProvider> getDhcpProviders() {
        return _dhcpProviders;
    }

    public void setDhcpProviders(final List<DhcpServiceProvider> dhcpProviders) {
        _dhcpProviders = dhcpProviders;
    }

    @Inject
    VMInstanceDao _vmDao;
    @Inject
    FirewallManager _firewallMgr;
    @Inject
    FirewallRulesDao _firewallDao;
    @Inject
    ResourceLimitService _resourceLimitMgr;

    @Inject
    NetworkOfferingServiceMapDao _ntwkOfferingSrvcDao;
    @Inject
    PhysicalNetworkDao _physicalNetworkDao;
    @Inject
    PhysicalNetworkServiceProviderDao _pNSPDao;
    @Inject
    PortForwardingRulesDao _portForwardingRulesDao;
    @Inject
    PhysicalNetworkTrafficTypeDao _pNTrafficTypeDao;
    @Inject
    AgentManager _agentMgr;
    @Inject
    HostDao _hostDao;
    @Inject
    NetworkServiceMapDao _ntwkSrvcDao;
    @Inject
    VpcManager _vpcMgr;
    @Inject
    PrivateIpDao _privateIpDao;
    @Inject
    NetworkACLManager _networkACLMgr;
    @Inject
    NetworkModel _networkModel;
    @Inject
    NicSecondaryIpDao _nicSecondaryIpDao;
    @Inject
    ClusterDao clusterDao;

    protected StateMachine2<Network.State, Network.Event, Network> _stateMachine;
    ScheduledExecutorService _executor;

    SearchBuilder<IPAddressVO> AssignIpAddressSearch;
    SearchBuilder<IPAddressVO> AssignIpAddressFromPodVlanSearch;

    HashMap<Long, Long> _lastNetworkIdsToFree = new HashMap<Long, Long>();

    private void updateRouterDefaultDns(final VirtualMachineProfile vmProfile, final NicProfile nicProfile) {
        if (!Type.DomainRouter.equals(vmProfile.getType()) || !nicProfile.isDefaultNic()) {
            return;
        }
        DomainRouterVO router = routerDao.findById(vmProfile.getId());
        if (router != null && router.getVpcId() != null) {
            final Vpc vpc = _vpcMgr.getActiveVpc(router.getVpcId());
            if (StringUtils.isNotBlank(vpc.getIp4Dns1())) {
                nicProfile.setIPv4Dns1(vpc.getIp4Dns1());
                nicProfile.setIPv4Dns2(vpc.getIp4Dns2());
            }
            if (StringUtils.isNotBlank(vpc.getIp6Dns1())) {
                nicProfile.setIPv6Dns1(vpc.getIp6Dns1());
                nicProfile.setIPv6Dns2(vpc.getIp6Dns2());
            }
            return;
        }
        List<Long> networkIds = routerNetworkDao.getRouterNetworks(vmProfile.getId());
        if (CollectionUtils.isEmpty(networkIds) || networkIds.size() > 1) {
            return;
        }
        final NetworkVO routerNetwork = _networksDao.findById(networkIds.get(0));
        if (StringUtils.isNotBlank(routerNetwork.getDns1())) {
            nicProfile.setIPv4Dns1(routerNetwork.getDns1());
            nicProfile.setIPv4Dns2(routerNetwork.getDns2());
        }
        if (StringUtils.isNotBlank(routerNetwork.getIp6Dns1())) {
            nicProfile.setIPv6Dns1(routerNetwork.getIp6Dns1());
            nicProfile.setIPv6Dns2(routerNetwork.getIp6Dns2());
        }
    }

    @Override
    @DB
    public boolean configure(final String name, final Map<String, Object> params) throws ConfigurationException {
        // populate providers
        final Map<Network.Service, Set<Network.Provider>> defaultSharedNetworkOfferingProviders = new HashMap<Network.Service, Set<Network.Provider>>();
        final Set<Network.Provider> defaultProviders = new HashSet<Network.Provider>();
        final Set<Network.Provider> tungstenProvider = new HashSet<>();

        defaultProviders.add(Network.Provider.VirtualRouter);
        defaultSharedNetworkOfferingProviders.put(Service.Dhcp, defaultProviders);
        defaultSharedNetworkOfferingProviders.put(Service.Dns, defaultProviders);
        defaultSharedNetworkOfferingProviders.put(Service.UserData, defaultProviders);

        final Map<Network.Service, Set<Network.Provider>> defaultIsolatedNetworkOfferingProviders = defaultSharedNetworkOfferingProviders;
        defaultIsolatedNetworkOfferingProviders.put(Service.Dhcp, defaultProviders);
        defaultIsolatedNetworkOfferingProviders.put(Service.Dns, defaultProviders);
        defaultIsolatedNetworkOfferingProviders.put(Service.UserData, defaultProviders);
        defaultIsolatedNetworkOfferingProviders.put(Service.Firewall, defaultProviders);
        defaultIsolatedNetworkOfferingProviders.put(Service.Gateway, defaultProviders);
        defaultIsolatedNetworkOfferingProviders.put(Service.Lb, defaultProviders);
        defaultIsolatedNetworkOfferingProviders.put(Service.StaticNat, defaultProviders);
        defaultIsolatedNetworkOfferingProviders.put(Service.PortForwarding, defaultProviders);
        defaultIsolatedNetworkOfferingProviders.put(Service.Vpn, defaultProviders);

        final Map<Network.Service, Set<Network.Provider>> defaultSharedSGEnabledNetworkOfferingProviders = new HashMap<Network.Service, Set<Network.Provider>>();
        defaultSharedSGEnabledNetworkOfferingProviders.put(Service.Dhcp, defaultProviders);
        defaultSharedSGEnabledNetworkOfferingProviders.put(Service.Dns, defaultProviders);
        defaultSharedSGEnabledNetworkOfferingProviders.put(Service.UserData, defaultProviders);
        final Set<Provider> sgProviders = new HashSet<Provider>();
        sgProviders.add(Provider.SecurityGroupProvider);
        defaultSharedSGEnabledNetworkOfferingProviders.put(Service.SecurityGroup, sgProviders);

        tungstenProvider.add(Provider.Tungsten);
        final Map<Network.Service, Set<Network.Provider>> defaultTungstenSharedSGEnabledNetworkOfferingProviders = new HashMap<>();
        defaultTungstenSharedSGEnabledNetworkOfferingProviders.put(Service.Connectivity, tungstenProvider);
        defaultTungstenSharedSGEnabledNetworkOfferingProviders.put(Service.Dhcp, tungstenProvider);
        defaultTungstenSharedSGEnabledNetworkOfferingProviders.put(Service.Dns, tungstenProvider);
        defaultTungstenSharedSGEnabledNetworkOfferingProviders.put(Service.UserData, tungstenProvider);
        defaultTungstenSharedSGEnabledNetworkOfferingProviders.put(Service.SecurityGroup, tungstenProvider);

        final Map<Network.Service, Set<Network.Provider>> defaultIsolatedSourceNatEnabledNetworkOfferingProviders = new HashMap<Network.Service, Set<Network.Provider>>();
        defaultProviders.clear();
        defaultProviders.add(Network.Provider.VirtualRouter);
        defaultIsolatedSourceNatEnabledNetworkOfferingProviders.put(Service.Dhcp, defaultProviders);
        defaultIsolatedSourceNatEnabledNetworkOfferingProviders.put(Service.Dns, defaultProviders);
        defaultIsolatedSourceNatEnabledNetworkOfferingProviders.put(Service.UserData, defaultProviders);
        defaultIsolatedSourceNatEnabledNetworkOfferingProviders.put(Service.Firewall, defaultProviders);
        defaultIsolatedSourceNatEnabledNetworkOfferingProviders.put(Service.Gateway, defaultProviders);
        defaultIsolatedSourceNatEnabledNetworkOfferingProviders.put(Service.Lb, defaultProviders);
        defaultIsolatedSourceNatEnabledNetworkOfferingProviders.put(Service.SourceNat, defaultProviders);
        defaultIsolatedSourceNatEnabledNetworkOfferingProviders.put(Service.StaticNat, defaultProviders);
        defaultIsolatedSourceNatEnabledNetworkOfferingProviders.put(Service.PortForwarding, defaultProviders);
        defaultIsolatedSourceNatEnabledNetworkOfferingProviders.put(Service.Vpn, defaultProviders);

        final Map<Network.Service, Set<Network.Provider>> defaultVPCOffProviders = new HashMap<Network.Service, Set<Network.Provider>>();
        defaultProviders.clear();
        defaultProviders.add(Network.Provider.VPCVirtualRouter);
        defaultVPCOffProviders.put(Service.Dhcp, defaultProviders);
        defaultVPCOffProviders.put(Service.Dns, defaultProviders);
        defaultVPCOffProviders.put(Service.UserData, defaultProviders);
        defaultVPCOffProviders.put(Service.NetworkACL, defaultProviders);
        defaultVPCOffProviders.put(Service.Gateway, defaultProviders);
        defaultVPCOffProviders.put(Service.Lb, defaultProviders);
        defaultVPCOffProviders.put(Service.SourceNat, defaultProviders);
        defaultVPCOffProviders.put(Service.StaticNat, defaultProviders);
        defaultVPCOffProviders.put(Service.PortForwarding, defaultProviders);
        defaultVPCOffProviders.put(Service.Vpn, defaultProviders);

        Transaction.execute(new TransactionCallbackNoReturn() {
            @Override
            public void doInTransactionWithoutResult(final TransactionStatus status) {
                NetworkOfferingVO offering = null;
                //#1 - quick cloud network offering
                if (_networkOfferingDao.findByUniqueName(NetworkOffering.QuickCloudNoServices) == null) {
                    offering = _configMgr.createNetworkOffering(NetworkOffering.QuickCloudNoServices, "Offering for QuickCloud with no services", TrafficType.Guest, null, true,
                            Availability.Optional, null, new HashMap<Network.Service, Set<Network.Provider>>(), true, Network.GuestType.Shared, false, null, true, null, true,
                            false, null, false, null, true, false, false, null, null, true, null);
                }

                //#2 - SG enabled network offering
                if (_networkOfferingDao.findByUniqueName(NetworkOffering.DefaultSharedNetworkOfferingWithSGService) == null) {
                    offering = _configMgr.createNetworkOffering(NetworkOffering.DefaultSharedNetworkOfferingWithSGService, "Offering for Shared Security group enabled networks",
                            TrafficType.Guest, null, true, Availability.Optional, null, defaultSharedNetworkOfferingProviders, true, Network.GuestType.Shared, false, null, true,
                            null, true, false, null, false, null, true, false, false, null, null, true, null);
                }

                //#3 - shared network offering with no SG service
                if (_networkOfferingDao.findByUniqueName(NetworkOffering.DefaultSharedNetworkOffering) == null) {
                    offering = _configMgr.createNetworkOffering(NetworkOffering.DefaultSharedNetworkOffering, "Offering for Shared networks", TrafficType.Guest, null, true,
                            Availability.Optional, null, defaultSharedNetworkOfferingProviders, true, Network.GuestType.Shared, false, null, true, null, true, false, null, false,
                            null, true, false, false, null, null, true, null);
                }

                if (_networkOfferingDao.findByUniqueName(NetworkOffering.DEFAULT_TUNGSTEN_SHARED_NETWORK_OFFERING_WITH_SGSERVICE) == null) {
                    offering = _configMgr.createNetworkOffering(NetworkOffering.DEFAULT_TUNGSTEN_SHARED_NETWORK_OFFERING_WITH_SGSERVICE, "Offering for Tungsten Shared Security group enabled networks",
                            TrafficType.Guest, null, true, Availability.Optional, null, defaultTungstenSharedSGEnabledNetworkOfferingProviders, true, Network.GuestType.Shared, false, null, true,
                            null, true, false, null, false, null, true, false, true,null, null, true, null);
                    offering.setState(NetworkOffering.State.Enabled);
                    _networkOfferingDao.update(offering.getId(), offering);
                }

                //#4 - default isolated offering with Source nat service
                if (_networkOfferingDao.findByUniqueName(NetworkOffering.DefaultIsolatedNetworkOfferingWithSourceNatService) == null) {
                    offering = _configMgr.createNetworkOffering(NetworkOffering.DefaultIsolatedNetworkOfferingWithSourceNatService,
                            "Offering for Isolated networks with Source Nat service enabled", TrafficType.Guest, null, false, Availability.Required, null,
                            defaultIsolatedSourceNatEnabledNetworkOfferingProviders, true, Network.GuestType.Isolated, false, null, true, null, false, false, null, false, null,
                            true, false, false, null, null, true, null);
                }

                //#5 - default vpc offering with LB service
                if (_networkOfferingDao.findByUniqueName(NetworkOffering.DefaultIsolatedNetworkOfferingForVpcNetworks) == null) {
                    offering = _configMgr.createNetworkOffering(NetworkOffering.DefaultIsolatedNetworkOfferingForVpcNetworks,
                            "Offering for Isolated VPC networks with Source Nat service enabled", TrafficType.Guest, null, false, Availability.Optional, null,
                            defaultVPCOffProviders, true, Network.GuestType.Isolated, false, null, false, null, false, false, null, false, null, true, true, false, null, null, true, null);
                }

                //#6 - default vpc offering with no LB service
                if (_networkOfferingDao.findByUniqueName(NetworkOffering.DefaultIsolatedNetworkOfferingForVpcNetworksNoLB) == null) {
                    //remove LB service
                    defaultVPCOffProviders.remove(Service.Lb);
                    offering = _configMgr.createNetworkOffering(NetworkOffering.DefaultIsolatedNetworkOfferingForVpcNetworksNoLB,
                            "Offering for Isolated VPC networks with Source Nat service enabled and LB service disabled", TrafficType.Guest, null, false, Availability.Optional,
                            null, defaultVPCOffProviders, true, Network.GuestType.Isolated, false, null, false, null, false, false, null, false, null, true, true, false, null, null, true, null);
                }

                //#7 - isolated offering with source nat disabled
                if (_networkOfferingDao.findByUniqueName(NetworkOffering.DefaultIsolatedNetworkOffering) == null) {
                    offering = _configMgr.createNetworkOffering(NetworkOffering.DefaultIsolatedNetworkOffering, "Offering for Isolated networks with no Source Nat service",
                            TrafficType.Guest, null, true, Availability.Optional, null, defaultIsolatedNetworkOfferingProviders, true, Network.GuestType.Isolated, false, null,
                            true, null, true, false, null, false, null, true, false, false, null, null, true, null);
                }

                //#8 - network offering with internal lb service
                final Map<Network.Service, Set<Network.Provider>> internalLbOffProviders = new HashMap<Network.Service, Set<Network.Provider>>();
                final Set<Network.Provider> defaultVpcProvider = new HashSet<Network.Provider>();
                defaultVpcProvider.add(Network.Provider.VPCVirtualRouter);

                final Set<Network.Provider> defaultInternalLbProvider = new HashSet<Network.Provider>();
                defaultInternalLbProvider.add(Network.Provider.InternalLbVm);

                internalLbOffProviders.put(Service.Dhcp, defaultVpcProvider);
                internalLbOffProviders.put(Service.Dns, defaultVpcProvider);
                internalLbOffProviders.put(Service.UserData, defaultVpcProvider);
                internalLbOffProviders.put(Service.NetworkACL, defaultVpcProvider);
                internalLbOffProviders.put(Service.Gateway, defaultVpcProvider);
                internalLbOffProviders.put(Service.Lb, defaultInternalLbProvider);
                internalLbOffProviders.put(Service.SourceNat, defaultVpcProvider);

                if (_networkOfferingDao.findByUniqueName(NetworkOffering.DefaultIsolatedNetworkOfferingForVpcNetworksWithInternalLB) == null) {
                    offering = _configMgr.createNetworkOffering(NetworkOffering.DefaultIsolatedNetworkOfferingForVpcNetworksWithInternalLB,
                            "Offering for Isolated VPC networks with Internal Lb support", TrafficType.Guest, null, false, Availability.Optional, null, internalLbOffProviders,
                            true, Network.GuestType.Isolated, false, null, false, null, false, false, null, false, null, true, true, false, null, null, true, null);
                    offering.setInternalLb(true);
                    offering.setPublicLb(false);
                    _networkOfferingDao.update(offering.getId(), offering);
                }

                final Map<Network.Service, Set<Network.Provider>> netscalerServiceProviders = new HashMap<Network.Service, Set<Network.Provider>>();
                final Set<Network.Provider> vrProvider = new HashSet<Network.Provider>();
                vrProvider.add(Provider.VirtualRouter);
                final Set<Network.Provider> sgProvider = new HashSet<Network.Provider>();
                sgProvider.add(Provider.SecurityGroupProvider);
                final Set<Network.Provider> nsProvider = new HashSet<Network.Provider>();
                nsProvider.add(Provider.Netscaler);
                netscalerServiceProviders.put(Service.Dhcp, vrProvider);
                netscalerServiceProviders.put(Service.Dns, vrProvider);
                netscalerServiceProviders.put(Service.UserData, vrProvider);
                netscalerServiceProviders.put(Service.SecurityGroup, sgProvider);
                netscalerServiceProviders.put(Service.StaticNat, nsProvider);
                netscalerServiceProviders.put(Service.Lb, nsProvider);

                final Map<Service, Map<Capability, String>> serviceCapabilityMap = new HashMap<Service, Map<Capability, String>>();
                final Map<Capability, String> elb = new HashMap<Capability, String>();
                elb.put(Capability.ElasticLb, "true");
                final Map<Capability, String> eip = new HashMap<Capability, String>();
                eip.put(Capability.ElasticIp, "true");
                serviceCapabilityMap.put(Service.Lb, elb);
                serviceCapabilityMap.put(Service.StaticNat, eip);

                if (_networkOfferingDao.findByUniqueName(NetworkOffering.DefaultSharedEIPandELBNetworkOffering) == null) {
                    offering = _configMgr.createNetworkOffering(NetworkOffering.DefaultSharedEIPandELBNetworkOffering,
                            "Offering for Shared networks with Elastic IP and Elastic LB capabilities", TrafficType.Guest, null, true, Availability.Optional, null,
                            netscalerServiceProviders, true, Network.GuestType.Shared, false, null, true, serviceCapabilityMap, true, false, null, false, null, true, false, false, null, null, true, null);
                    offering.setDedicatedLB(false);
                    _networkOfferingDao.update(offering.getId(), offering);
                }

                _networkOfferingDao.persistDefaultL2NetworkOfferings();
            }
        });

        AssignIpAddressSearch = _ipAddressDao.createSearchBuilder();
        AssignIpAddressSearch.and("dc", AssignIpAddressSearch.entity().getDataCenterId(), Op.EQ);
        AssignIpAddressSearch.and("allocated", AssignIpAddressSearch.entity().getAllocatedTime(), Op.NULL);
        AssignIpAddressSearch.and("vlanId", AssignIpAddressSearch.entity().getVlanId(), Op.IN);
        final SearchBuilder<VlanVO> vlanSearch = _vlanDao.createSearchBuilder();
        vlanSearch.and("type", vlanSearch.entity().getVlanType(), Op.EQ);
        vlanSearch.and("networkId", vlanSearch.entity().getNetworkId(), Op.EQ);
        AssignIpAddressSearch.join("vlan", vlanSearch, vlanSearch.entity().getId(), AssignIpAddressSearch.entity().getVlanId(), JoinType.INNER);
        AssignIpAddressSearch.done();

        AssignIpAddressFromPodVlanSearch = _ipAddressDao.createSearchBuilder();
        AssignIpAddressFromPodVlanSearch.and("dc", AssignIpAddressFromPodVlanSearch.entity().getDataCenterId(), Op.EQ);
        AssignIpAddressFromPodVlanSearch.and("allocated", AssignIpAddressFromPodVlanSearch.entity().getAllocatedTime(), Op.NULL);
        AssignIpAddressFromPodVlanSearch.and("vlanId", AssignIpAddressFromPodVlanSearch.entity().getVlanId(), Op.IN);

        final SearchBuilder<VlanVO> podVlanSearch = _vlanDao.createSearchBuilder();
        podVlanSearch.and("type", podVlanSearch.entity().getVlanType(), Op.EQ);
        podVlanSearch.and("networkId", podVlanSearch.entity().getNetworkId(), Op.EQ);
        final SearchBuilder<PodVlanMapVO> podVlanMapSB = _podVlanMapDao.createSearchBuilder();
        podVlanMapSB.and("podId", podVlanMapSB.entity().getPodId(), Op.EQ);
        AssignIpAddressFromPodVlanSearch.join("podVlanMapSB", podVlanMapSB, podVlanMapSB.entity().getVlanDbId(), AssignIpAddressFromPodVlanSearch.entity().getVlanId(),
                JoinType.INNER);
        AssignIpAddressFromPodVlanSearch.join("vlan", podVlanSearch, podVlanSearch.entity().getId(), AssignIpAddressFromPodVlanSearch.entity().getVlanId(), JoinType.INNER);

        AssignIpAddressFromPodVlanSearch.done();

        _executor = Executors.newScheduledThreadPool(1, new NamedThreadFactory("Network-Scavenger"));

        _agentMgr.registerForHostEvents(this, true, false, true);

        Network.State.getStateMachine().registerListener(new NetworkStateListener(_configDao));

        logger.info("Network Manager is configured.");

        return true;
    }

    @Override
    public boolean start() {
        final int netGcInterval = NumbersUtil.parseInt(_configDao.getValue(NetworkGcInterval.key()), 60);
        logger.info("Network Manager will run the NetworkGarbageCollector every '" + netGcInterval + "' seconds.");

        _executor.scheduleWithFixedDelay(new NetworkGarbageCollector(), netGcInterval, netGcInterval, TimeUnit.SECONDS);
        return true;
    }

    @Override
    public boolean stop() {
        return true;
    }

    protected NetworkOrchestrator() {
        setStateMachine();
    }

    private void updateRouterIpInNetworkDetails(Long networkId, String routerIp, String routerIpv6) {
        if (StringUtils.isNotBlank(routerIp)) {
            networkDetailsDao.addDetail(networkId, ApiConstants.ROUTER_IP, routerIp, true);
        }
        if (StringUtils.isNotBlank(routerIpv6)) {
            networkDetailsDao.addDetail(networkId, ApiConstants.ROUTER_IPV6, routerIpv6, true);
        }
    }

    @Override
    public List<? extends Network> setupNetwork(final Account owner, final NetworkOffering offering, final DeploymentPlan plan, final String name, final String displayText, final boolean isDefault)
            throws ConcurrentOperationException {
        return setupNetwork(owner, offering, null, plan, name, displayText, false, null, null, null, null, true);
    }

    @Override
    @DB
    public List<? extends Network> setupNetwork(final Account owner, final NetworkOffering offering, final Network predefined, final DeploymentPlan plan, final String name,
                                                final String displayText, final boolean errorIfAlreadySetup, final Long domainId, final ACLType aclType, final Boolean subdomainAccess, final Long vpcId,
                                                final Boolean isDisplayNetworkEnabled) throws ConcurrentOperationException {

        final Account locked = _accountDao.acquireInLockTable(owner.getId());
        if (locked == null) {
            throw new ConcurrentOperationException("Unable to acquire lock on " + owner);
        }

        try {
            if (predefined == null
                    || offering.getTrafficType() != TrafficType.Guest && predefined.getCidr() == null && predefined.getBroadcastUri() == null && !(predefined
                    .getBroadcastDomainType() == BroadcastDomainType.Vlan || predefined.getBroadcastDomainType() == BroadcastDomainType.Lswitch || predefined
                    .getBroadcastDomainType() == BroadcastDomainType.Vxlan)) {
                final List<NetworkVO> configs = _networksDao.listBy(owner.getId(), offering.getId(), plan.getDataCenterId());
                if (configs.size() > 0) {
                    if (logger.isDebugEnabled()) {
                        logger.debug("Found existing network configuration for offering " + offering + ": " + configs.get(0));
                    }

                    if (errorIfAlreadySetup) {
                        final InvalidParameterValueException ex = new InvalidParameterValueException(
                                "Found existing network configuration (with specified id) for offering (with specified id)");
                        ex.addProxyObject(offering.getUuid(), "offeringId");
                        ex.addProxyObject(configs.get(0).getUuid(), "networkConfigId");
                        throw ex;
                    } else {
                        return configs;
                    }
                }
            }

            final List<NetworkVO> networks = new ArrayList<NetworkVO>();

            long related = -1;

            for (final NetworkGuru guru : networkGurus) {
                final Network network = guru.design(offering, plan, predefined, owner);
                if (network == null) {
                    continue;
                }

                if (network.getId() != -1) {
                    if (network instanceof NetworkVO) {
                        networks.add((NetworkVO) network);
                    } else {
                        networks.add(_networksDao.findById(network.getId()));
                    }
                    continue;
                }

                final long id = _networksDao.getNextInSequence(Long.class, "id");
                if (related == -1) {
                    related = id;
                }

                final long relatedFile = related;
                Transaction.execute(new TransactionCallbackNoReturn() {
                    @Override
                    public void doInTransactionWithoutResult(final TransactionStatus status) {
                        final NetworkVO vo = new NetworkVO(id, network, offering.getId(), guru.getName(), owner.getDomainId(), owner.getId(), relatedFile, name, displayText, predefined
                                .getNetworkDomain(), offering.getGuestType(), plan.getDataCenterId(), plan.getPhysicalNetworkId(), aclType, offering.isSpecifyIpRanges(),
                                vpcId, offering.isRedundantRouter(), predefined.getExternalId());
                        vo.setDisplayNetwork(isDisplayNetworkEnabled == null ? true : isDisplayNetworkEnabled);
                        vo.setStrechedL2Network(offering.isSupportingStrechedL2());
                        final NetworkVO networkPersisted = _networksDao.persist(vo, vo.getGuestType() == Network.GuestType.Isolated,
                                finalizeServicesAndProvidersForNetwork(offering, plan.getPhysicalNetworkId()));
                        networks.add(networkPersisted);
                        if (network.getPvlanType() != null) {
                            NetworkDetailVO detailVO = new NetworkDetailVO(networkPersisted.getId(), ApiConstants.ISOLATED_PVLAN_TYPE, network.getPvlanType().toString(), true);
                            networkDetailsDao.persist(detailVO);
                        }

                        updateRouterIpInNetworkDetails(networkPersisted.getId(), network.getRouterIp(), network.getRouterIpv6());

                        if (predefined instanceof NetworkVO && guru instanceof NetworkGuruAdditionalFunctions) {
                            final NetworkGuruAdditionalFunctions functions = (NetworkGuruAdditionalFunctions) guru;
                            functions.finalizeNetworkDesign(networkPersisted.getId(), ((NetworkVO) predefined).getVlanIdAsUUID());
                        }

                        if (domainId != null && aclType == ACLType.Domain) {
                            _networksDao.addDomainToNetwork(id, domainId, subdomainAccess == null ? true : subdomainAccess);
                        }
                    }
                });
            }

            if (networks.size() < 1) {
                // see networkOfferingVO.java
                final CloudRuntimeException ex = new CloudRuntimeException("Unable to convert network offering with specified id to network profile");
                ex.addProxyObject(offering.getUuid(), "offeringId");
                throw ex;
            }

            return networks;
        } finally {
            logger.debug("Releasing lock for " + locked);
            _accountDao.releaseFromLockTable(locked.getId());
        }
    }

    @Override
    @DB
    public void allocate(final VirtualMachineProfile vm, final LinkedHashMap<? extends Network, List<? extends NicProfile>> networks, final Map<String, Map<Integer, String>> extraDhcpOptions) throws InsufficientCapacityException,
            ConcurrentOperationException {

        Transaction.execute(new TransactionCallbackWithExceptionNoReturn<InsufficientCapacityException>() {
            @Override
            public void doInTransactionWithoutResult(final TransactionStatus status) throws InsufficientCapacityException {
                if (logger.isTraceEnabled()) {
                    logger.trace(String.format("allocating networks for %s(template %s); %d networks", vm.getInstanceName(), vm.getTemplate().getUuid(), networks.size()));
                }
                int deviceId = 0;
                int size;
                size = determineNumberOfNicsRequired();

                final boolean[] deviceIds = new boolean[size];
                Arrays.fill(deviceIds, false);

                List<Pair<Network, NicProfile>> profilesList = getOrderedNetworkNicProfileMapping(networks);
                final List<NicProfile> nics = new ArrayList<NicProfile>(size);
                NicProfile defaultNic = null;
                Network nextNetwork = null;
                for (Pair<Network, NicProfile> networkNicPair : profilesList) {
                    nextNetwork = networkNicPair.first();
                    Pair<NicProfile, Integer> newDeviceInfo = addRequestedNicToNicListWithDeviceNumberAndRetrieveDefaultDevice(networkNicPair.second(), deviceIds, deviceId, nextNetwork, nics, defaultNic);
                    defaultNic = newDeviceInfo.first();
                    deviceId = newDeviceInfo.second();
                }
                createExtraNics(size, nics, nextNetwork);

                if (nics.size() == 1) {
                    nics.get(0).setDefaultNic(true);
                }
            }

            /**
             * private transaction method to check and add devices to the nic list and update the info
             */
            Pair<NicProfile, Integer> addRequestedNicToNicListWithDeviceNumberAndRetrieveDefaultDevice(NicProfile requested, boolean[] deviceIds, int deviceId, Network nextNetwork, List<NicProfile> nics, NicProfile defaultNic)
                    throws InsufficientAddressCapacityException, InsufficientVirtualNetworkCapacityException {
                Pair<NicProfile, Integer> rc = new Pair<>(null, null);
                Boolean isDefaultNic = false;
                if (vm != null && requested != null && requested.isDefaultNic()) {
                    isDefaultNic = true;
                }

                while (deviceIds[deviceId] && deviceId < deviceIds.length) {
                    deviceId++;
                }

                final Pair<NicProfile, Integer> vmNicPair = allocateNic(requested, nextNetwork, isDefaultNic, deviceId, vm);
                NicProfile vmNic = null;
                if (vmNicPair != null) {
                    vmNic = vmNicPair.first();
                    if (vmNic == null) {
                        return rc;
                    }
                    deviceId = vmNicPair.second();
                }

                final int devId = vmNic.getDeviceId();
                if (devId >= deviceIds.length) {
                    throw new IllegalArgumentException("Device id for nic is too large: " + vmNic);
                }
                if (deviceIds[devId]) {
                    throw new IllegalArgumentException("Conflicting device id for two different nics: " + vmNic);
                }

                deviceIds[devId] = true;

                if (vmNic.isDefaultNic()) {
                    if (defaultNic != null) {
                        throw new IllegalArgumentException("You cannot specify two nics as default nics: nic 1 = " + defaultNic + "; nic 2 = " + vmNic);
                    }
                    defaultNic = vmNic;
                }

                nics.add(vmNic);
                vm.addNic(vmNic);
                saveExtraDhcpOptions(nextNetwork.getUuid(), vmNic.getId(), extraDhcpOptions);
                rc.first(defaultNic);
                rc.second(deviceId);
                return rc;
            }

            /**
             * private transaction method to get oredered list of Network and NicProfile pair
             * @return ordered list of Network and NicProfile pair
             * @param networks the map od networks to nic profiles list
             */
            private List<Pair<Network, NicProfile>> getOrderedNetworkNicProfileMapping(final LinkedHashMap<? extends Network, List<? extends NicProfile>> networks) {
                List<Pair<Network, NicProfile>> profilesList = new ArrayList<>();
                for (final Map.Entry<? extends Network, List<? extends NicProfile>> network : networks.entrySet()) {
                    List<? extends NicProfile> requestedProfiles = network.getValue();
                    if (requestedProfiles == null) {
                        requestedProfiles = new ArrayList<NicProfile>();
                    }
                    if (requestedProfiles.isEmpty()) {
                        requestedProfiles.add(null);
                    }
                    for (final NicProfile requested : requestedProfiles) {
                        profilesList.add(new Pair<Network, NicProfile>(network.getKey(), requested));
                    }
                }
                profilesList.sort(new Comparator<Pair<Network, NicProfile>>() {
                    @Override
                    public int compare(Pair<Network, NicProfile> pair1, Pair<Network, NicProfile> pair2) {
                        int profile1Order = Integer.MAX_VALUE;
                        int profile2Order = Integer.MAX_VALUE;
                        if (pair1 != null && pair1.second() != null && pair1.second().getOrderIndex() != null) {
                            profile1Order = pair1.second().getOrderIndex();
                        }
                        if (pair2 != null && pair2.second() != null && pair2.second().getOrderIndex() != null) {
                            profile2Order = pair2.second().getOrderIndex();
                        }
                        return profile1Order - profile2Order;
                    }
                });
                return profilesList;
            }

            /**
             * private transaction method to run over the objects and determine nic requirements
             * @return the total number of nics required
             */
            private int determineNumberOfNicsRequired() {
                int size = 0;
                for (final Network ntwk : networks.keySet()) {
                    final List<? extends NicProfile> profiles = networks.get(ntwk);
                    if (profiles != null && !profiles.isEmpty()) {
                        size = size + profiles.size();
                    } else {
                        size = size + 1;
                    }
                }

                List<OVFNetworkTO> netprereqs = templateDeployAsIsDetailsDao.listNetworkRequirementsByTemplateId(vm.getTemplate().getId());
                if (size < netprereqs.size()) {
                    size = netprereqs.size();
                }
                return size;
            }

            /**
             * private transaction method to add nics as required
             * @param size the number needed
             * @param nics the list of nics present
             * @param finalNetwork the network to add the nics to
             * @throws InsufficientVirtualNetworkCapacityException great
             * @throws InsufficientAddressCapacityException also magnificent, as the name suggests
             */
            private void createExtraNics(int size, List<NicProfile> nics, Network finalNetwork) throws InsufficientVirtualNetworkCapacityException, InsufficientAddressCapacityException {
                if (nics.size() != size) {
                    logger.warn("Number of nics " + nics.size() + " doesn't match number of requested nics " + size);
                    if (nics.size() > size) {
                        throw new CloudRuntimeException("Number of nics " + nics.size() + " doesn't match number of requested networks " + size);
                    } else {
                        if (finalNetwork == null) {
                            throw new CloudRuntimeException(String.format("can not assign network to %d remaining required NICs", size - nics.size()));
                        }
                        // create extra
                        for (int extraNicNum = nics.size(); extraNicNum < size; extraNicNum++) {
                            final Pair<NicProfile, Integer> vmNicPair = allocateNic(new NicProfile(), finalNetwork, false, extraNicNum, vm);
                        }
                    }
                }
            }
        });
    }

    @Override
    public void saveExtraDhcpOptions(final String networkUuid, final Long nicId, final Map<String, Map<Integer, String>> extraDhcpOptionMap) {

        if (extraDhcpOptionMap != null) {
            Map<Integer, String> extraDhcpOption = extraDhcpOptionMap.get(networkUuid);
            if (extraDhcpOption != null) {
                List<NicExtraDhcpOptionVO> nicExtraDhcpOptionList = new LinkedList<>();

                for (Integer code : extraDhcpOption.keySet()) {
                    Dhcp.DhcpOptionCode.valueOfInt(code); //check if code is supported or not.
                    NicExtraDhcpOptionVO nicExtraDhcpOptionVO = new NicExtraDhcpOptionVO(nicId, code, extraDhcpOption.get(code));
                    nicExtraDhcpOptionList.add(nicExtraDhcpOptionVO);
                }
                _nicExtraDhcpOptionDao.saveExtraDhcpOptions(nicExtraDhcpOptionList);
            }
        }
    }

    @DB
    @Override
    public Pair<NicProfile, Integer> allocateNic(final NicProfile requested, final Network network, final Boolean isDefaultNic, int deviceId, final VirtualMachineProfile vm)
            throws InsufficientVirtualNetworkCapacityException, InsufficientAddressCapacityException, ConcurrentOperationException {

        final NetworkVO ntwkVO = _networksDao.findById(network.getId());
        logger.debug("Allocating nic for vm " + vm.getVirtualMachine() + " in network " + network + " with requested profile " + requested);
        final NetworkGuru guru = AdapterBase.getAdapterByName(networkGurus, ntwkVO.getGuruName());

        if (requested != null && requested.getMode() == null) {
            requested.setMode(network.getMode());
        }
        final NicProfile profile = guru.allocate(network, requested, vm);
        if (profile == null) {
            return null;
        }

        if (isDefaultNic != null) {
            profile.setDefaultNic(isDefaultNic);
        }

        if (requested != null && requested.getMode() == null) {
            profile.setMode(requested.getMode());
        } else {
            profile.setMode(network.getMode());
        }

        NicVO vo = new NicVO(guru.getName(), vm.getId(), network.getId(), vm.getType());

        DataCenterVO dcVo = _dcDao.findById(network.getDataCenterId());
        if (dcVo.getNetworkType() == NetworkType.Basic) {
            configureNicProfileBasedOnRequestedIp(requested, profile, network);
        }

        deviceId = applyProfileToNic(vo, profile, deviceId);
        vo = _nicDao.persist(vo);

        final Integer networkRate = _networkModel.getNetworkRate(network.getId(), vm.getId());
        final NicProfile vmNic = new NicProfile(vo, network, vo.getBroadcastUri(), vo.getIsolationUri(), networkRate, _networkModel.isSecurityGroupSupportedInNetwork(network),
                _networkModel.getNetworkTag(vm.getHypervisorType(), network));
        if (vm.getType() == Type.DomainRouter) {
            Pair<NetworkVO, VpcVO> networks = getGuestNetworkRouterAndVpcDetails(vm.getId());
            setMtuDetailsInVRNic(networks, network, vo);
            _nicDao.update(vo.getId(), vo);
            setMtuInVRNicProfile(networks, network.getTrafficType(), vmNic);
        }
        return new Pair<NicProfile, Integer>(vmNic, Integer.valueOf(deviceId));
    }

    private void setMtuDetailsInVRNic(final Pair<NetworkVO, VpcVO> networks, Network network, NicVO vo) {
        if (TrafficType.Public == network.getTrafficType()) {
            if (networks == null) {
                return;
            }
            NetworkVO networkVO = networks.first();
            VpcVO vpcVO = networks.second();
            if (vpcVO != null) {
                vo.setMtu(vpcVO.getPublicMtu());
            } else {
                vo.setMtu(networkVO.getPublicMtu());
            }
        } else if (TrafficType.Guest == network.getTrafficType()) {
            vo.setMtu(network.getPrivateMtu());
        }
    }

    private void setMtuInVRNicProfile(final Pair<NetworkVO, VpcVO> networks, TrafficType trafficType, NicProfile vmNic) {
        if (networks == null) {
            return;
        }
        NetworkVO networkVO = networks.first();
        VpcVO vpcVO = networks.second();
        if (networkVO != null) {
            if (TrafficType.Public == trafficType) {
                if (vpcVO != null) {
                    vmNic.setMtu(vpcVO.getPublicMtu());
                } else {
                    vmNic.setMtu(networkVO.getPublicMtu());
                }
            } else if (TrafficType.Guest == trafficType) {
                vmNic.setMtu(networkVO.getPrivateMtu());
            }
        }
    }

    private Pair<NetworkVO, VpcVO> getGuestNetworkRouterAndVpcDetails(long routerId) {
        List<DomainRouterJoinVO> routerVo = routerJoinDao.getRouterByIdAndTrafficType(routerId, TrafficType.Guest);
        if (routerVo.isEmpty()) {
            routerVo = routerJoinDao.getRouterByIdAndTrafficType(routerId, TrafficType.Public);
            if (routerVo.isEmpty()) {
                return null;
            }
        }
        DomainRouterJoinVO guestRouterDetails = routerVo.get(0);
        VpcVO vpc = null;
        if (guestRouterDetails.getVpcId() != 0)  {
            vpc = _entityMgr.findById(VpcVO.class, guestRouterDetails.getVpcId());
        }
        long networkId = guestRouterDetails.getNetworkId();
        return new Pair<>(_networksDao.findById(networkId), vpc);
    }

    /**
     * If the requested IPv4 address from the NicProfile was configured then it configures the IPv4 address, Netmask and Gateway to deploy the VM with the requested IP.
     */
    protected void configureNicProfileBasedOnRequestedIp(NicProfile requestedNicProfile, NicProfile nicProfile, Network network) {
        if (requestedNicProfile == null) {
            return;
        }
        String requestedIpv4Address = requestedNicProfile.getRequestedIPv4();
        if (requestedIpv4Address == null) {
            return;
        }
        if (!NetUtils.isValidIp4(requestedIpv4Address)) {
            throw new InvalidParameterValueException(String.format("The requested [IPv4 address='%s'] is not a valid IP address", requestedIpv4Address));
        }

        VlanVO vlanVo = _vlanDao.findByNetworkIdAndIpv4(network.getId(), requestedIpv4Address);
        if (vlanVo == null) {
            throw new InvalidParameterValueException(String.format("Trying to configure a Nic with the requested [IPv4='%s'] but cannot find a Vlan for the [network id='%s']",
                    requestedIpv4Address, network.getId()));
        }

        String ipv4Gateway = vlanVo.getVlanGateway();
        String ipv4Netmask = vlanVo.getVlanNetmask();

        if (!NetUtils.isValidIp4(ipv4Gateway)) {
            throw new InvalidParameterValueException(String.format("The [IPv4Gateway='%s'] from [VlanId='%s'] is not valid", ipv4Gateway, vlanVo.getId()));
        }
        if (!NetUtils.isValidIp4Netmask(ipv4Netmask)) {
            throw new InvalidParameterValueException(String.format("The [IPv4Netmask='%s'] from [VlanId='%s'] is not valid", ipv4Netmask, vlanVo.getId()));
        }

        acquireLockAndCheckIfIpv4IsFree(network, requestedIpv4Address);

        nicProfile.setIPv4Address(requestedIpv4Address);
        nicProfile.setIPv4Gateway(ipv4Gateway);
        nicProfile.setIPv4Netmask(ipv4Netmask);

        if (nicProfile.getMacAddress() == null) {
            try {
                String macAddress = _networkModel.getNextAvailableMacAddressInNetwork(network.getId());
                nicProfile.setMacAddress(macAddress);
            } catch (InsufficientAddressCapacityException e) {
                throw new CloudRuntimeException(String.format("Cannot get next available mac address in [network id='%s']", network.getId()), e);
            }
        }
    }

    /**
     * Acquires lock in "user_ip_address" and checks if the requested IPv4 address is Free.
     */
    protected void acquireLockAndCheckIfIpv4IsFree(Network network, String requestedIpv4Address) {
        IPAddressVO ipVO = _ipAddressDao.findByIpAndSourceNetworkId(network.getId(), requestedIpv4Address);
        if (ipVO == null) {
            throw new InvalidParameterValueException(
                    String.format("Cannot find IPAddressVO for guest [IPv4 address='%s'] and [network id='%s']", requestedIpv4Address, network.getId()));
        }
        try {
            IPAddressVO lockedIpVO = _ipAddressDao.acquireInLockTable(ipVO.getId());
            validateLockedRequestedIp(ipVO, lockedIpVO);
            lockedIpVO.setState(IPAddressVO.State.Allocated);
            _ipAddressDao.update(lockedIpVO.getId(), lockedIpVO);
        } finally {
            _ipAddressDao.releaseFromLockTable(ipVO.getId());
        }
    }

    /**
     * Validates the locked IP, throwing an exception if the locked IP is null or the locked IP is not in 'Free' state.
     */
    protected void validateLockedRequestedIp(IPAddressVO ipVO, IPAddressVO lockedIpVO) {
        if (lockedIpVO == null) {
            throw new InvalidParameterValueException(String.format("Cannot acquire guest [IPv4 address='%s'] as it was removed while acquiring lock", ipVO.getAddress()));
        }
        if (lockedIpVO.getState() != IPAddressVO.State.Free) {
            throw new InvalidParameterValueException(
                    String.format("Cannot acquire guest [IPv4 address='%s']; The Ip address is in [state='%s']", ipVO.getAddress(), lockedIpVO.getState().toString()));
        }
    }

    protected Integer applyProfileToNic(final NicVO vo, final NicProfile profile, Integer deviceId) {
        if (profile.getDeviceId() != null) {
            vo.setDeviceId(profile.getDeviceId());
        } else if (deviceId != null) {
            vo.setDeviceId(deviceId++);
        }

        if (profile.getReservationStrategy() != null) {
            vo.setReservationStrategy(profile.getReservationStrategy());
        }

        vo.setDefaultNic(profile.isDefaultNic());

        vo.setIPv4Address(profile.getIPv4Address());
        vo.setAddressFormat(profile.getFormat());

        if (profile.getMacAddress() != null) {
            vo.setMacAddress(profile.getMacAddress());
        }

        vo.setMode(profile.getMode());
        vo.setIPv4Netmask(profile.getIPv4Netmask());
        vo.setIPv4Gateway(profile.getIPv4Gateway());

        if (profile.getBroadCastUri() != null) {
            vo.setBroadcastUri(profile.getBroadCastUri());
        }

        if (profile.getIsolationUri() != null) {
            vo.setIsolationUri(profile.getIsolationUri());
        }

        vo.setState(Nic.State.Allocated);

        vo.setIPv6Address(profile.getIPv6Address());
        vo.setIPv6Gateway(profile.getIPv6Gateway());
        vo.setIPv6Cidr(profile.getIPv6Cidr());

        return deviceId;
    }

    protected void applyProfileToNicForRelease(final NicVO vo, final NicProfile profile) {
        vo.setIPv4Gateway(profile.getIPv4Gateway());
        vo.setAddressFormat(profile.getFormat());
        vo.setIPv4Address(profile.getIPv4Address());
        vo.setIPv6Address(profile.getIPv6Address());
        vo.setMacAddress(profile.getMacAddress());
        if (profile.getReservationStrategy() != null) {
            vo.setReservationStrategy(profile.getReservationStrategy());
        }
        vo.setBroadcastUri(profile.getBroadCastUri());
        vo.setIsolationUri(profile.getIsolationUri());
        vo.setIPv4Netmask(profile.getIPv4Netmask());
    }

    protected void applyProfileToNetwork(final NetworkVO network, final NetworkProfile profile) {
        network.setBroadcastUri(profile.getBroadcastUri());
        network.setDns1(profile.getDns1());
        network.setDns2(profile.getDns2());
        network.setPhysicalNetworkId(profile.getPhysicalNetworkId());
    }

    protected NicTO toNicTO(final NicVO nic, final NicProfile profile, final NetworkVO config) {
        final NicTO to = new NicTO();
        to.setDeviceId(nic.getDeviceId());
        to.setBroadcastType(config.getBroadcastDomainType());
        to.setType(config.getTrafficType());
        to.setIp(nic.getIPv4Address());
        to.setNetmask(nic.getIPv4Netmask());
        to.setMac(nic.getMacAddress());
        to.setDns1(profile.getIPv4Dns1());
        to.setDns2(profile.getIPv4Dns2());
        if (nic.getIPv4Gateway() != null) {
            to.setGateway(nic.getIPv4Gateway());
        } else {
            to.setGateway(config.getGateway());
        }
        if (nic.getVmType() != VirtualMachine.Type.User) {
            to.setPxeDisable(true);
        }
        to.setDefaultNic(nic.isDefaultNic());
        to.setBroadcastUri(nic.getBroadcastUri());
        to.setIsolationuri(nic.getIsolationUri());
        if (profile != null) {
            to.setDns1(profile.getIPv4Dns1());
            to.setDns2(profile.getIPv4Dns2());
        }

        final Integer networkRate = _networkModel.getNetworkRate(config.getId(), null);
        to.setNetworkRateMbps(networkRate);

        to.setUuid(config.getUuid());

        return to;
    }

    boolean isNetworkImplemented(final NetworkVO network) {
        final Network.State state = network.getState();
        final NetworkOfferingVO offeringVO = _networkOfferingDao.findById(network.getNetworkOfferingId());
        if (state == Network.State.Implemented) {
            return true;
        } else if (state == Network.State.Setup) {
            final DataCenterVO zone = _dcDao.findById(network.getDataCenterId());
            if ((!isSharedNetworkOfferingWithServices(network.getNetworkOfferingId()) && !offeringVO.isPersistent()) || zone.getNetworkType() == NetworkType.Basic) {
                return true;
            }
        }
        return false;
    }

    Pair<NetworkGuru, NetworkVO> implementNetwork(final long networkId, final DeployDestination dest, final ReservationContext context, final boolean isRouter) throws ConcurrentOperationException,
            ResourceUnavailableException, InsufficientCapacityException {
        Pair<NetworkGuru, NetworkVO> implemented = null;
        if (!isRouter) {
            implemented = implementNetwork(networkId, dest, context);
        } else {
            // At the time of implementing network (using implementNetwork() method), if the VR needs to be deployed then
            // it follows the same path of regular VM deployment. This leads to a nested call to implementNetwork() while
            // preparing VR nics. This flow creates issues in dealing with network state transitions. The original call
            // puts network in "Implementing" state and then the nested call again tries to put it into same state resulting
            // in issues. In order to avoid it, implementNetwork() call for VR is replaced with below code.
            final NetworkVO network = _networksDao.findById(networkId);
            final NetworkGuru guru = AdapterBase.getAdapterByName(networkGurus, network.getGuruName());
            implemented = new Pair<NetworkGuru, NetworkVO>(guru, network);
        }
        return implemented;
    }

    /**
     * Creates a dummy NicTO object which is used by the respective hypervisors to setup network elements / resources
     * - bridges(KVM), VLANs(Xen) and portgroups(VMWare) for L2 network
     */
    private NicTO createNicTOFromNetworkAndOffering(NetworkVO networkVO, NetworkOfferingVO networkOfferingVO, HostVO hostVO) {
        NicTO to = new NicTO();
        to.setName(_networkModel.getNetworkTag(hostVO.getHypervisorType(), networkVO));
        to.setBroadcastType(networkVO.getBroadcastDomainType());
        to.setType(networkVO.getTrafficType());
        to.setBroadcastUri(networkVO.getBroadcastUri());
        to.setIsolationuri(networkVO.getBroadcastUri());
        to.setNetworkRateMbps(_configMgr.getNetworkOfferingNetworkRate(networkOfferingVO.getId(), networkVO.getDataCenterId()));
        to.setSecurityGroupEnabled(_networkModel.isSecurityGroupSupportedInNetwork(networkVO));
        return to;
    }

    private Pair<Boolean, NicTO> isNtwConfiguredInCluster(HostVO hostVO, Map<Long, List<Long>> clusterToHostsMap, NetworkVO networkVO, NetworkOfferingVO networkOfferingVO) {
        Long clusterId = hostVO.getClusterId();
        List<Long> hosts = clusterToHostsMap.get(clusterId);
        if (hosts == null) {
            hosts = new ArrayList<>();
        }
        if (hostVO.getHypervisorType() == HypervisorType.KVM || hostVO.getHypervisorType() == HypervisorType.XenServer) {
            hosts.add(hostVO.getId());
            clusterToHostsMap.put(clusterId, hosts);
            return new Pair<>(false, createNicTOFromNetworkAndOffering(networkVO, networkOfferingVO, hostVO));
        }
        if (hosts != null && !hosts.isEmpty()) {
            return new Pair<>(true, createNicTOFromNetworkAndOffering(networkVO, networkOfferingVO, hostVO));
        }
        hosts.add(hostVO.getId());
        clusterToHostsMap.put(clusterId, hosts);
        return new Pair<>(false, createNicTOFromNetworkAndOffering(networkVO, networkOfferingVO, hostVO));
    }

    private void setupPersistentNetwork(NetworkVO network, NetworkOfferingVO offering, Long dcId) throws AgentUnavailableException, OperationTimedoutException {
        List<ClusterVO> clusterVOs = clusterDao.listClustersByDcId(dcId);
        List<HostVO> hosts = resourceManager.listAllUpAndEnabledHostsInOneZoneByType(Host.Type.Routing, dcId);
        Map<Long, List<Long>> clusterToHostsMap = new HashMap<>();

        for (HostVO host : hosts) {
            try {
                Pair<Boolean, NicTO> networkCfgStateAndDetails = isNtwConfiguredInCluster(host, clusterToHostsMap, network, offering);
                if (networkCfgStateAndDetails.first()) {
                    continue;
                }
                NicTO to = networkCfgStateAndDetails.second();
                SetupPersistentNetworkCommand cmd = new SetupPersistentNetworkCommand(to);
                final SetupPersistentNetworkAnswer answer = (SetupPersistentNetworkAnswer) _agentMgr.send(host.getId(), cmd);

                if (answer == null) {
                    logger.warn("Unable to get an answer to the SetupPersistentNetworkCommand from agent:" + host.getId());
                    clusterToHostsMap.get(host.getClusterId()).remove(host.getId());
                    continue;
                }

                if (!answer.getResult()) {
                    logger.warn("Unable to setup agent " + host.getId() + " due to " + answer.getDetails());
                    clusterToHostsMap.get(host.getClusterId()).remove(host.getId());
                }
            } catch (Exception e) {
                logger.warn("Failed to connect to host: " + host.getName());
            }
        }
        if (clusterToHostsMap.keySet().size() != clusterVOs.size()) {
            logger.warn("Hosts on all clusters may not have been configured with network devices.");
        }
    }

    private boolean networkMeetsPersistenceCriteria(NetworkVO network, NetworkOfferingVO offering, boolean cleanup) {
        boolean criteriaMet = offering.isPersistent() &&
                (network.getBroadcastUri() != null && BroadcastDomainType.getSchemeValue(network.getBroadcastUri()) == BroadcastDomainType.Vlan);
        if (!cleanup) {
            return criteriaMet && network.getGuestType() == GuestType.L2;
        } else {
            return criteriaMet && (network.getGuestType() == GuestType.L2 || network.getGuestType() == GuestType.Isolated);
        }
    }

    @Override
    @DB
    public Pair<NetworkGuru, NetworkVO> implementNetwork(final long networkId, final DeployDestination dest, final ReservationContext context) throws ConcurrentOperationException,
            ResourceUnavailableException, InsufficientCapacityException {
        final Pair<NetworkGuru, NetworkVO> implemented = new Pair<NetworkGuru, NetworkVO>(null, null);

        NetworkVO network = _networksDao.findById(networkId);
        final NetworkGuru guru = AdapterBase.getAdapterByName(networkGurus, network.getGuruName());
        if (isNetworkImplemented(network)) {
            logger.debug("Network id=" + networkId + " is already implemented");
            implemented.set(guru, network);
            return implemented;
        }

        // Acquire lock only when network needs to be implemented
        network = _networksDao.acquireInLockTable(networkId, NetworkLockTimeout.value());
        if (network == null) {
            // see NetworkVO.java
            final ConcurrentOperationException ex = new ConcurrentOperationException("Unable to acquire network configuration");
            ex.addProxyObject(_entityMgr.findById(Network.class, networkId).getUuid());
            throw ex;
        }

        if (logger.isDebugEnabled()) {
            logger.debug("Lock is acquired for network id " + networkId + " as a part of network implement");
        }

        try {
            if (isNetworkImplemented(network)) {
                logger.debug("Network id=" + networkId + " is already implemented");
                implemented.set(guru, network);
                return implemented;
            }

            if (logger.isDebugEnabled()) {
                logger.debug("Asking " + guru.getName() + " to implement " + network);
            }

            final NetworkOfferingVO offering = _networkOfferingDao.findById(network.getNetworkOfferingId());

            network.setReservationId(context.getReservationId());
            if (isSharedNetworkWithServices(network)) {
                network.setState(Network.State.Implementing);
            } else {
                stateTransitTo(network, Event.ImplementNetwork);
            }

            final Network result = guru.implement(network, offering, dest, context);
            network.setCidr(result.getCidr());
            network.setBroadcastUri(result.getBroadcastUri());
            network.setGateway(result.getGateway());
            network.setMode(result.getMode());
            network.setPhysicalNetworkId(result.getPhysicalNetworkId());
            _networksDao.update(networkId, network);

            // implement network elements and re-apply all the network rules
            implementNetworkElementsAndResources(dest, context, network, offering);

            long dcId = dest.getDataCenter().getId();
            if (networkMeetsPersistenceCriteria(network, offering, false)) {
                setupPersistentNetwork(network, offering, dcId);
            }
            if (isSharedNetworkWithServices(network)) {
                network.setState(Network.State.Implemented);
            } else {
                stateTransitTo(network, Event.OperationSucceeded);
            }

            network.setRestartRequired(false);
            _networksDao.update(network.getId(), network);
            implemented.set(guru, network);
            return implemented;
        } catch (final NoTransitionException e) {
            logger.error(e.getMessage());
            return new Pair<NetworkGuru, NetworkVO>(null, null);
        } catch (final CloudRuntimeException | OperationTimedoutException e) {
            logger.error("Caught exception: " + e.getMessage());
            return new Pair<NetworkGuru, NetworkVO>(null, null);
        } finally {
            if (implemented.first() == null) {
                logger.debug("Cleaning up because we're unable to implement the network " + network);
                try {
                    if (isSharedNetworkWithServices(network)) {
                        network.setState(Network.State.Shutdown);
                        _networksDao.update(networkId, network);
                    } else {
                        stateTransitTo(network, Event.OperationFailed);
                    }
                } catch (final NoTransitionException e) {
                    logger.error(e.getMessage());
                }

                try {
                    shutdownNetwork(networkId, context, false);
                } catch (final Exception e) {
                    // Don't throw this exception as it would hide the original thrown exception, just log
                    logger.error("Exception caught while shutting down a network as part of a failed implementation", e);
                }
            }

            _networksDao.releaseFromLockTable(networkId);
            if (logger.isDebugEnabled()) {
                logger.debug("Lock is released for network id " + networkId + " as a part of network implement");
            }
        }
    }

    @Override
    public void implementNetworkElementsAndResources(final DeployDestination dest, final ReservationContext context, final Network network, final NetworkOffering offering)
            throws ConcurrentOperationException, InsufficientAddressCapacityException, ResourceUnavailableException, InsufficientCapacityException {

        // Associate a source NAT IP (if one isn't already associated with the network) if this is a
        //     1) 'Isolated' or 'Shared' guest virtual network in the advance zone
        //     2) network has sourceNat service
        //     3) network offering does not support a shared source NAT rule

        final boolean sharedSourceNat = offering.isSharedSourceNat();
        final DataCenter zone = _dcDao.findById(network.getDataCenterId());

        if (!sharedSourceNat && _networkModel.areServicesSupportedInNetwork(network.getId(), Service.SourceNat)
                && (network.getGuestType() == Network.GuestType.Isolated || network.getGuestType() == Network.GuestType.Shared && zone.getNetworkType() == NetworkType.Advanced)) {

            List<IPAddressVO> ips = null;
            final Account owner = _entityMgr.findById(Account.class, network.getAccountId());
            if (network.getVpcId() != null) {
                ips = _ipAddressDao.listByAssociatedVpc(network.getVpcId(), true);
                if (ips.isEmpty()) {
                    final Vpc vpc = _vpcMgr.getActiveVpc(network.getVpcId());
                    logger.debug("Creating a source nat ip for vpc " + vpc);
                    _vpcMgr.assignSourceNatIpAddressToVpc(owner, vpc);
                }
            } else {
                ips = _ipAddressDao.listByAssociatedNetwork(network.getId(), true);
                if (ips.isEmpty()) {
                    logger.debug("Creating a source nat ip for network " + network);
                    _ipAddrMgr.assignSourceNatIpAddressToGuestNetwork(owner, network);
                }
            }
        }
        // get providers to implement
        final List<Provider> providersToImplement = getNetworkProviders(network.getId());
        implementNetworkElements(dest, context, network, offering, providersToImplement);

        //Reset the extra DHCP option that may have been cleared per nic.
        List<NicVO> nicVOs = _nicDao.listByNetworkId(network.getId());
        for (NicVO nicVO : nicVOs) {
            if (nicVO.getState() == Nic.State.Reserved) {
                configureExtraDhcpOptions(network, nicVO.getId());
            }
        }

        for (final NetworkElement element : networkElements) {
            if (element instanceof AggregatedCommandExecutor && providersToImplement.contains(element.getProvider())) {
                ((AggregatedCommandExecutor) element).prepareAggregatedExecution(network, dest);
            }
        }

        try {
            // reapply all the firewall/staticNat/lb rules
            logger.debug("Reprogramming network " + network + " as a part of network implement");
            if (!reprogramNetworkRules(network.getId(), CallContext.current().getCallingAccount(), network)) {
                logger.warn("Failed to re-program the network as a part of network " + network + " implement");
                // see DataCenterVO.java
                final ResourceUnavailableException ex = new ResourceUnavailableException("Unable to apply network rules as a part of network " + network + " implement", DataCenter.class,
                        network.getDataCenterId());
                ex.addProxyObject(_entityMgr.findById(DataCenter.class, network.getDataCenterId()).getUuid());
                throw ex;
            }
            for (final NetworkElement element : networkElements) {
                if (element instanceof AggregatedCommandExecutor && providersToImplement.contains(element.getProvider())) {
                    if (!((AggregatedCommandExecutor) element).completeAggregatedExecution(network, dest)) {
                        logger.warn("Failed to re-program the network as a part of network " + network + " implement due to aggregated commands execution failure!");
                        // see DataCenterVO.java
                        final ResourceUnavailableException ex = new ResourceUnavailableException("Unable to apply network rules as a part of network " + network + " implement", DataCenter.class,
                                network.getDataCenterId());
                        ex.addProxyObject(_entityMgr.findById(DataCenter.class, network.getDataCenterId()).getUuid());
                        throw ex;
                    }
                }
            }
        } finally {
            for (final NetworkElement element : networkElements) {
                if (element instanceof AggregatedCommandExecutor && providersToImplement.contains(element.getProvider())) {
                    ((AggregatedCommandExecutor) element).cleanupAggregatedExecution(network, dest);
                }
            }
        }
    }

    private void implementNetworkElements(final DeployDestination dest, final ReservationContext context, final Network network, final NetworkOffering offering, final List<Provider> providersToImplement)
            throws ConcurrentOperationException, ResourceUnavailableException, InsufficientCapacityException {
        for (NetworkElement element : networkElements) {
            if (providersToImplement.contains(element.getProvider())) {
                if (!_networkModel.isProviderEnabledInPhysicalNetwork(_networkModel.getPhysicalNetworkId(network), element.getProvider().getName())) {
                    // The physicalNetworkId will not get translated into a uuid by the response serializer,
                    // because the serializer would look up the NetworkVO class's table and retrieve the
                    // network id instead of the physical network id.
                    // So just throw this exception as is. We may need to TBD by changing the serializer.
                    throw new CloudRuntimeException("Service provider " + element.getProvider().getName() + " either doesn't exist or is not enabled in physical network id: "
                            + network.getPhysicalNetworkId());
                }

<<<<<<< HEAD
                if (logger.isDebugEnabled()) {
                    logger.debug("Asking " + element.getName() + " to implemenet " + network);
=======
                if (s_logger.isDebugEnabled()) {
                    s_logger.debug("Asking " + element.getName() + " to implement " + network);
>>>>>>> c9b103c8
                }

                if (!element.implement(network, offering, dest, context)) {
                    CloudRuntimeException ex = new CloudRuntimeException("Failed to implement provider " + element.getProvider().getName() + " for network with specified id");
                    ex.addProxyObject(network.getUuid(), "networkId");
                    throw ex;
                }
            }
        }
    }

    // This method re-programs the rules/ips for existing network
    protected boolean reprogramNetworkRules(final long networkId, final Account caller, final Network network) throws ResourceUnavailableException {
        boolean success = true;

        //Apply egress rules first to effect the egress policy early on the guest traffic
        final List<FirewallRuleVO> firewallEgressRulesToApply = _firewallDao.listByNetworkPurposeTrafficType(networkId, Purpose.Firewall, FirewallRule.TrafficType.Egress);
        final NetworkOfferingVO offering = _networkOfferingDao.findById(network.getNetworkOfferingId());
        final DataCenter zone = _dcDao.findById(network.getDataCenterId());
        if (_networkModel.areServicesSupportedInNetwork(network.getId(), Service.Firewall) && _networkModel.areServicesSupportedInNetwork(network.getId(), Service.Firewall)
                && (network.getGuestType() == Network.GuestType.Isolated || network.getGuestType() == Network.GuestType.Shared && zone.getNetworkType() == NetworkType.Advanced)) {
            // add default egress rule to accept the traffic
            _firewallMgr.applyDefaultEgressFirewallRule(network.getId(), offering.isEgressDefaultPolicy(), true);
        }
        if (!_firewallMgr.applyFirewallRules(firewallEgressRulesToApply, false, caller)) {
            logger.warn("Failed to reapply firewall Egress rule(s) as a part of network id=" + networkId + " restart");
            success = false;
        }

        // associate all ip addresses
        if (!_ipAddrMgr.applyIpAssociations(network, false)) {
            logger.warn("Failed to apply ip addresses as a part of network id" + networkId + " restart");
            success = false;
        }

        // apply static nat
        if (!_rulesMgr.applyStaticNatsForNetwork(networkId, false, caller)) {
            logger.warn("Failed to apply static nats a part of network id" + networkId + " restart");
            success = false;
        }

        // apply firewall rules
        final List<FirewallRuleVO> firewallIngressRulesToApply = _firewallDao.listByNetworkPurposeTrafficType(networkId, Purpose.Firewall, FirewallRule.TrafficType.Ingress);
        if (!_firewallMgr.applyFirewallRules(firewallIngressRulesToApply, false, caller)) {
            logger.warn("Failed to reapply Ingress firewall rule(s) as a part of network id=" + networkId + " restart");
            success = false;
        }

        // apply port forwarding rules
        if (!_rulesMgr.applyPortForwardingRulesForNetwork(networkId, false, caller)) {
            logger.warn("Failed to reapply port forwarding rule(s) as a part of network id=" + networkId + " restart");
            success = false;
        }

        // apply static nat rules
        if (!_rulesMgr.applyStaticNatRulesForNetwork(networkId, false, caller)) {
            logger.warn("Failed to reapply static nat rule(s) as a part of network id=" + networkId + " restart");
            success = false;
        }

        // apply public load balancer rules
        if (!_lbMgr.applyLoadBalancersForNetwork(networkId, Scheme.Public)) {
            logger.warn("Failed to reapply Public load balancer rules as a part of network id=" + networkId + " restart");
            success = false;
        }

        // apply internal load balancer rules
        if (!_lbMgr.applyLoadBalancersForNetwork(networkId, Scheme.Internal)) {
            logger.warn("Failed to reapply internal load balancer rules as a part of network id=" + networkId + " restart");
            success = false;
        }

        // apply vpn rules
        final List<? extends RemoteAccessVpn> vpnsToReapply = _vpnMgr.listRemoteAccessVpns(networkId);
        if (vpnsToReapply != null) {
            for (final RemoteAccessVpn vpn : vpnsToReapply) {
                // Start remote access vpn per ip
                if (_vpnMgr.startRemoteAccessVpn(vpn.getServerAddressId(), false) == null) {
                    logger.warn("Failed to reapply vpn rules as a part of network id=" + networkId + " restart");
                    success = false;
                }
            }
        }

        //apply network ACLs
        if (!_networkACLMgr.applyACLToNetwork(networkId)) {
            logger.warn("Failed to reapply network ACLs as a part of  of network id=" + networkId + " restart");
            success = false;
        }

        return success;
    }

    protected boolean prepareElement(final NetworkElement element, final Network network, final NicProfile profile, final VirtualMachineProfile vmProfile, final DeployDestination dest,
                                     final ReservationContext context) throws InsufficientCapacityException, ConcurrentOperationException, ResourceUnavailableException {
        element.prepare(network, profile, vmProfile, dest, context);
        if (vmProfile.getType() == Type.User && element.getProvider() != null) {
            if (_networkModel.areServicesSupportedInNetwork(network.getId(), Service.Dhcp)
                    && _networkModel.isProviderSupportServiceInNetwork(network.getId(), Service.Dhcp, element.getProvider()) && element instanceof DhcpServiceProvider) {
                final DhcpServiceProvider sp = (DhcpServiceProvider) element;
                if (isDhcpAccrossMultipleSubnetsSupported(sp)) {
                    if (!sp.configDhcpSupportForSubnet(network, profile, vmProfile, dest, context)) {
                        return false;
                    }
                }
                if (!sp.addDhcpEntry(network, profile, vmProfile, dest, context)) {
                    return false;
                }
            }
            if (_networkModel.areServicesSupportedInNetwork(network.getId(), Service.Dns)
                    && _networkModel.isProviderSupportServiceInNetwork(network.getId(), Service.Dns, element.getProvider()) && element instanceof DnsServiceProvider) {
                final DnsServiceProvider sp = (DnsServiceProvider) element;
                if (profile.getIPv6Address() == null) {
                    if (!sp.configDnsSupportForSubnet(network, profile, vmProfile, dest, context)) {
                        return false;
                    }
                }
                if (!sp.addDnsEntry(network, profile, vmProfile, dest, context)) {
                    return false;
                }
            }
            if (_networkModel.areServicesSupportedInNetwork(network.getId(), Service.UserData)
                    && _networkModel.isProviderSupportServiceInNetwork(network.getId(), Service.UserData, element.getProvider()) && element instanceof UserDataServiceProvider) {
                final UserDataServiceProvider sp = (UserDataServiceProvider) element;
                if (!sp.addPasswordAndUserdata(network, profile, vmProfile, dest, context)) {
                    return false;
                }
            }
        }
        return true;
    }

    @Override
    public boolean canUpdateInSequence(Network network, boolean forced) {
        List<Provider> providers = getNetworkProviders(network.getId());

        //check if the there are no service provider other than virtualrouter.
        for (Provider provider : providers) {
            if (provider != Provider.VirtualRouter)
                throw new UnsupportedOperationException("Cannot update the network resources in sequence when providers other than virtualrouter are used");
        }
        //check if routers are in correct state before proceeding with the update
        List<DomainRouterVO> routers = routerDao.listByNetworkAndRole(network.getId(), VirtualRouter.Role.VIRTUAL_ROUTER);
        for (DomainRouterVO router : routers){
            if (router.getRedundantState() == VirtualRouter.RedundantState.UNKNOWN) {
                if (!forced) {
                    throw new CloudRuntimeException("Domain router: " + router.getInstanceName() + " is in unknown state, Cannot update network. set parameter forced to true for forcing an update");
                }
            }
        }
        return true;
    }

    @Override
    public List<String> getServicesNotSupportedInNewOffering(Network network, long newNetworkOfferingId) {
        NetworkOffering offering = _networkOfferingDao.findById(newNetworkOfferingId);
        List<String> services = _ntwkOfferingSrvcDao.listServicesForNetworkOffering(offering.getId());
        List<NetworkServiceMapVO> serviceMap = _ntwkSrvcDao.getServicesInNetwork(network.getId());
        List<String> servicesNotInNewOffering = new ArrayList<>();
        for (NetworkServiceMapVO serviceVO : serviceMap) {
            boolean inlist = false;
            for (String service : services) {
                if (serviceVO.getService().equalsIgnoreCase(service)) {
                    inlist = true;
                    break;
                }
            }
            if (!inlist) {
                //ignore Gateway service as this has no effect on the
                //behaviour of network.
                if (!serviceVO.getService().equalsIgnoreCase(Service.Gateway.getName()))
                    servicesNotInNewOffering.add(serviceVO.getService());
            }
        }
        return servicesNotInNewOffering;
    }

    @Override
    public void cleanupConfigForServicesInNetwork(List<String> services, final Network network) {
        long networkId = network.getId();
        Account caller = _accountDao.findById(Account.ACCOUNT_ID_SYSTEM);
        long userId = User.UID_SYSTEM;
        //remove all PF/Static Nat rules for the network
        logger.info("Services:" + services + " are no longer supported in network:" + network.getUuid() +
                " after applying new network offering:" + network.getNetworkOfferingId() + " removing the related configuration");
        if (services.contains(Service.StaticNat.getName()) || services.contains(Service.PortForwarding.getName())) {
            try {
                if (_rulesMgr.revokeAllPFStaticNatRulesForNetwork(networkId, userId, caller)) {
                    logger.debug("Successfully cleaned up portForwarding/staticNat rules for network id=" + networkId);
                } else {
                    logger.warn("Failed to release portForwarding/StaticNat rules as a part of network id=" + networkId + " cleanup");
                }
                if (services.contains(Service.StaticNat.getName())) {
                    //removing static nat configured on ips.
                    //optimizing the db operations using transaction.
                    Transaction.execute(new TransactionCallbackNoReturn() {
                        @Override
                        public void doInTransactionWithoutResult(TransactionStatus status) {
                            List<IPAddressVO> ips = _ipAddressDao.listStaticNatPublicIps(network.getId());
                            for (IPAddressVO ip : ips) {
                                ip.setOneToOneNat(false);
                                ip.setAssociatedWithVmId(null);
                                ip.setVmIp(null);
                                _ipAddressDao.update(ip.getId(), ip);
                            }
                        }
                    });
                }
            } catch (ResourceUnavailableException ex) {
                logger.warn("Failed to release portForwarding/StaticNat rules as a part of network id=" + networkId + " cleanup due to resourceUnavailable ", ex);
            }
        }
        if (services.contains(Service.SourceNat.getName())) {
            Transaction.execute(new TransactionCallbackNoReturn() {
                @Override
                public void doInTransactionWithoutResult(TransactionStatus status) {
                    List<IPAddressVO> ips = _ipAddressDao.listByAssociatedNetwork(network.getId(), true);
                    //removing static nat configured on ips.
                    for (IPAddressVO ip : ips) {
                        ip.setSourceNat(false);
                        _ipAddressDao.update(ip.getId(), ip);
                    }
                }
            });
        }
        if (services.contains(Service.Lb.getName())) {
            //remove all LB rules for the network
            if (_lbMgr.removeAllLoadBalanacersForNetwork(networkId, caller, userId)) {
                logger.debug("Successfully cleaned up load balancing rules for network id=" + networkId);
            } else {
                logger.warn("Failed to cleanup LB rules as a part of network id=" + networkId + " cleanup");
            }
        }

        if (services.contains(Service.Firewall.getName())) {
            //revoke all firewall rules for the network
            try {
                if (_firewallMgr.revokeAllFirewallRulesForNetwork(networkId, userId, caller)) {
                    logger.debug("Successfully cleaned up firewallRules rules for network id=" + networkId);
                } else {
                    logger.warn("Failed to cleanup Firewall rules as a part of network id=" + networkId + " cleanup");
                }
            } catch (ResourceUnavailableException ex) {
                logger.warn("Failed to cleanup Firewall rules as a part of network id=" + networkId + " cleanup due to resourceUnavailable ", ex);
            }
        }

        //do not remove vpn service for vpc networks.
        if (services.contains(Service.Vpn.getName()) && network.getVpcId() == null) {
            RemoteAccessVpnVO vpn = _remoteAccessVpnDao.findByAccountAndNetwork(network.getAccountId(), networkId);
            try {
                _vpnMgr.destroyRemoteAccessVpnForIp(vpn.getServerAddressId(), caller, true);
            } catch (ResourceUnavailableException ex) {
                logger.warn("Failed to cleanup remote access vpn resources of network:" + network.getUuid() + " due to Exception: ", ex);
            }
        }
    }

    @Override
    public void configureUpdateInSequence(Network network) {
        List<Provider> providers = getNetworkProviders(network.getId());
        for (NetworkElement element : networkElements) {
            if (providers.contains(element.getProvider())) {
                if (element instanceof RedundantResource) {
                    ((RedundantResource) element).configureResource(network);
                }
            }
        }
    }

    @Override
    public int getResourceCount(Network network) {
        List<Provider> providers = getNetworkProviders(network.getId());
        int resourceCount = 0;
        for (NetworkElement element : networkElements) {
            if (providers.contains(element.getProvider())) {
                //currently only one element implements the redundant resource interface
                if (element instanceof RedundantResource) {
                    resourceCount = ((RedundantResource) element).getResourceCount(network);
                    break;
                }
            }
        }
        return resourceCount;
    }

    @Override
    public void configureExtraDhcpOptions(Network network, long nicId, Map<Integer, String> extraDhcpOptions) {
        if (_networkModel.areServicesSupportedInNetwork(network.getId(), Service.Dhcp)) {
            if (_networkModel.getNetworkServiceCapabilities(network.getId(), Service.Dhcp).containsKey(Capability.ExtraDhcpOptions)) {
                DhcpServiceProvider sp = getDhcpServiceProvider(network);
                sp.setExtraDhcpOptions(network, nicId, extraDhcpOptions);
            }
        }
    }

    @Override
    public void configureExtraDhcpOptions(Network network, long nicId) {
        Map<Integer, String> extraDhcpOptions = getExtraDhcpOptions(nicId);
        configureExtraDhcpOptions(network, nicId, extraDhcpOptions);
    }

    @Override
    public void finalizeUpdateInSequence(Network network, boolean success) {
        List<Provider> providers = getNetworkProviders(network.getId());
        for (NetworkElement element : networkElements) {
            if (providers.contains(element.getProvider())) {
                //currently only one element implements the redundant resource interface
                if (element instanceof RedundantResource) {
                    ((RedundantResource) element).finalize(network, success);
                    break;
                }
            }
        }
    }

    @Override
    public void setHypervisorHostname(VirtualMachineProfile vm, DeployDestination dest, boolean migrationSuccessful) throws ResourceUnavailableException {
        String hypervisorHostName = VirtualMachineManager.getHypervisorHostname(dest.getHost().getName());
        if (StringUtils.isNotEmpty(hypervisorHostName)) {
            final List<NicVO> nics = _nicDao.listByVmId(vm.getId());
            for (final NicVO nic : nics) {
                final NetworkVO network = _networksDao.findById(nic.getNetworkId());
                final Integer networkRate = _networkModel.getNetworkRate(network.getId(), vm.getId());
                final NicProfile profile = new NicProfile(nic, network, nic.getBroadcastUri(), nic.getIsolationUri(), networkRate, _networkModel.isSecurityGroupSupportedInNetwork(network),
                        _networkModel.getNetworkTag(vm.getHypervisorType(), network));
                setHypervisorHostnameInNetwork(vm, dest, network, profile, migrationSuccessful);
            }
        }
    }

    private void setHypervisorHostnameInNetwork(VirtualMachineProfile vm, DeployDestination dest, Network network, NicProfile profile, boolean migrationSuccessful) {
        for (final NetworkElement element : networkElements) {
            if (_networkModel.areServicesSupportedInNetwork(network.getId(), Service.UserData) && element instanceof UserDataServiceProvider
                && (element instanceof ConfigDriveNetworkElement && !migrationSuccessful || element instanceof VirtualRouterElement && migrationSuccessful)) {
                String errorMsg = String.format("Failed to add hypervisor host name while applying the userdata during the migration of VM %s, " +
                        "VM needs to stop and start to apply the userdata again", vm.getInstanceName());
                try {
                    final UserDataServiceProvider sp = (UserDataServiceProvider) element;
                    if (!sp.saveHypervisorHostname(profile, network, vm, dest)) {
                        logger.error(errorMsg);
                    }
                } catch (ResourceUnavailableException e) {
                    logger.error(String.format("%s, error states %s", errorMsg, e));
                }
            }
        }
    }

    @DB
    protected void updateNic(final NicVO nic, final long networkId, final int count) {
        Transaction.execute(new TransactionCallbackNoReturn() {
            @Override
            public void doInTransactionWithoutResult(final TransactionStatus status) {
                _nicDao.update(nic.getId(), nic);

                if (nic.getVmType() == VirtualMachine.Type.User) {
                    logger.debug("Changing active number of nics for network id=" + networkId + " on " + count);
                    _networksDao.changeActiveNicsBy(networkId, count);
                }

                if (nic.getVmType() == VirtualMachine.Type.User
                        || nic.getVmType() == VirtualMachine.Type.DomainRouter && _networksDao.findById(networkId).getTrafficType() == TrafficType.Guest) {
                    _networksDao.setCheckForGc(networkId);
                }
            }
        });
    }

    @Override
    public void prepare(final VirtualMachineProfile vmProfile, final DeployDestination dest, final ReservationContext context) throws InsufficientCapacityException, ConcurrentOperationException,
            ResourceUnavailableException {
        final List<NicVO> nics = _nicDao.listByVmId(vmProfile.getId());
        // we have to implement default nics first - to ensure that default network elements start up first in multiple
        //nics case
        // (need for setting DNS on Dhcp to domR's Ip4 address)
        Collections.sort(nics, new Comparator<NicVO>() {

            @Override
            public int compare(final NicVO nic1, final NicVO nic2) {
                final boolean isDefault1 = nic1.isDefaultNic();
                final boolean isDefault2 = nic2.isDefaultNic();

                return isDefault1 ^ isDefault2 ? isDefault1 ^ true ? 1 : -1 : 0;
            }
        });

        for (final NicVO nic : nics) {
            final Pair<NetworkGuru, NetworkVO> implemented = implementNetwork(nic.getNetworkId(), dest, context, vmProfile.getVirtualMachine().getType() == Type.DomainRouter);
            if (implemented == null || implemented.first() == null) {
                logger.warn("Failed to implement network id=" + nic.getNetworkId() + " as a part of preparing nic id=" + nic.getId());
                throw new CloudRuntimeException("Failed to implement network id=" + nic.getNetworkId() + " as a part preparing nic id=" + nic.getId());
            }

            final NetworkVO network = implemented.second();
            final NicProfile profile = prepareNic(vmProfile, dest, context, nic.getId(), network);
            if (vmProfile.getType() == Type.DomainRouter) {
                Pair<NetworkVO, VpcVO> networks = getGuestNetworkRouterAndVpcDetails(vmProfile.getId());
                setMtuInVRNicProfile(networks, network.getTrafficType(), profile);
            }
            vmProfile.addNic(profile);
        }
    }

    @Override
    public NicProfile prepareNic(final VirtualMachineProfile vmProfile, final DeployDestination dest, final ReservationContext context, final long nicId, final Network network)
            throws InsufficientVirtualNetworkCapacityException, InsufficientAddressCapacityException, ConcurrentOperationException, InsufficientCapacityException,
            ResourceUnavailableException {

        final Integer networkRate = _networkModel.getNetworkRate(network.getId(), vmProfile.getId());
        final NetworkGuru guru = AdapterBase.getAdapterByName(networkGurus, network.getGuruName());
        final NicVO nic = _nicDao.findById(nicId);

        NicProfile profile = null;
        if (nic.getReservationStrategy() == Nic.ReservationStrategy.Start) {
            nic.setState(Nic.State.Reserving);
            nic.setReservationId(context.getReservationId());
            _nicDao.update(nic.getId(), nic);
            URI broadcastUri = nic.getBroadcastUri();
            if (broadcastUri == null) {
                broadcastUri = network.getBroadcastUri();
            }

            final URI isolationUri = nic.getIsolationUri();

            profile = new NicProfile(nic, network, broadcastUri, isolationUri,

                    networkRate, _networkModel.isSecurityGroupSupportedInNetwork(network), _networkModel.getNetworkTag(vmProfile.getHypervisorType(), network));
            guru.reserve(profile, network, vmProfile, dest, context);
            nic.setIPv4Address(profile.getIPv4Address());
            nic.setAddressFormat(profile.getFormat());
            nic.setIPv6Address(profile.getIPv6Address());
            nic.setIPv6Cidr(profile.getIPv6Cidr());
            nic.setIPv6Gateway(profile.getIPv6Gateway());
            nic.setMacAddress(profile.getMacAddress());
            nic.setIsolationUri(profile.getIsolationUri());
            nic.setBroadcastUri(profile.getBroadCastUri());
            nic.setReserver(guru.getName());
            nic.setState(Nic.State.Reserved);
            nic.setIPv4Netmask(profile.getIPv4Netmask());
            nic.setIPv4Gateway(profile.getIPv4Gateway());

            if (profile.getReservationStrategy() != null) {
                nic.setReservationStrategy(profile.getReservationStrategy());
            }
        } else {
            profile = new NicProfile(nic, network, nic.getBroadcastUri(), nic.getIsolationUri(), networkRate, _networkModel.isSecurityGroupSupportedInNetwork(network),
                    _networkModel.getNetworkTag(vmProfile.getHypervisorType(), network));
            guru.updateNicProfile(profile, network);
            nic.setState(Nic.State.Reserved);
        }

        if (vmProfile.getType() == Type.DomainRouter) {
            Pair<NetworkVO, VpcVO> networks = getGuestNetworkRouterAndVpcDetails(vmProfile.getId());
            setMtuDetailsInVRNic(networks, network, nic);
        }
        updateNic(nic, network.getId(), 1);

        final List<Provider> providersToImplement = getNetworkProviders(network.getId());
        for (final NetworkElement element : networkElements) {
            if (providersToImplement.contains(element.getProvider())) {
                if (!_networkModel.isProviderEnabledInPhysicalNetwork(_networkModel.getPhysicalNetworkId(network), element.getProvider().getName())) {
                    throw new CloudRuntimeException("Service provider " + element.getProvider().getName() + " either doesn't exist or is not enabled in physical network id: "
                            + network.getPhysicalNetworkId());
                }
                if (logger.isDebugEnabled()) {
                    logger.debug("Asking " + element.getName() + " to prepare for " + nic);
                }
                if (!prepareElement(element, network, profile, vmProfile, dest, context)) {
                    throw new InsufficientAddressCapacityException("unable to configure the dhcp service, due to insufficiant address capacity", Network.class, network.getId());
                }
            }
        }

        profile.setSecurityGroupEnabled(_networkModel.isSecurityGroupSupportedInNetwork(network));
        guru.updateNicProfile(profile, network);
        updateRouterDefaultDns(vmProfile, profile);
        configureExtraDhcpOptions(network, nicId);
        return profile;
    }

    @Override
    public Map<Integer, String> getExtraDhcpOptions(long nicId) {
        List<NicExtraDhcpOptionVO> nicExtraDhcpOptionVOList = _nicExtraDhcpOptionDao.listByNicId(nicId);
        return nicExtraDhcpOptionVOList
                .stream()
                .collect(Collectors.toMap(NicExtraDhcpOptionVO::getCode, NicExtraDhcpOptionVO::getValue));
    }

    @Override
    public void prepareNicForMigration(final VirtualMachineProfile vm, final DeployDestination dest) {
        if (vm.getType().equals(VirtualMachine.Type.DomainRouter) && (vm.getHypervisorType().equals(HypervisorType.KVM) || vm.getHypervisorType().equals(HypervisorType.VMware))) {
            //Include nics hot plugged and not stored in DB
            prepareAllNicsForMigration(vm, dest);
            return;
        }
        final List<NicVO> nics = _nicDao.listByVmId(vm.getId());
        final ReservationContext context = new ReservationContextImpl(UUID.randomUUID().toString(), null, null);
        for (final NicVO nic : nics) {
            final NetworkVO network = _networksDao.findById(nic.getNetworkId());
            final Integer networkRate = _networkModel.getNetworkRate(network.getId(), vm.getId());

            final NetworkGuru guru = AdapterBase.getAdapterByName(networkGurus, network.getGuruName());
            final NicProfile profile = new NicProfile(nic, network, nic.getBroadcastUri(), nic.getIsolationUri(), networkRate, _networkModel.isSecurityGroupSupportedInNetwork(network),
                    _networkModel.getNetworkTag(vm.getHypervisorType(), network));
            if (guru instanceof NetworkMigrationResponder) {
                if (!((NetworkMigrationResponder) guru).prepareMigration(profile, network, vm, dest, context)) {
                    logger.error("NetworkGuru " + guru + " prepareForMigration failed."); // XXX: Transaction error
                }
            }

            if (network.getGuestType() == Network.GuestType.L2 && vm.getType() == VirtualMachine.Type.User) {
                _userVmMgr.setupVmForPvlan(false, vm.getVirtualMachine().getHostId(), profile);
            }

            final List<Provider> providersToImplement = getNetworkProviders(network.getId());
            for (final NetworkElement element : networkElements) {
                if (providersToImplement.contains(element.getProvider())) {
                    if (!_networkModel.isProviderEnabledInPhysicalNetwork(_networkModel.getPhysicalNetworkId(network), element.getProvider().getName())) {
                        throw new CloudRuntimeException("Service provider " + element.getProvider().getName() + " either doesn't exist or is not enabled in physical network id: "
                                + network.getPhysicalNetworkId());
                    }
                    if (element instanceof NetworkMigrationResponder) {
                        if (!((NetworkMigrationResponder) element).prepareMigration(profile, network, vm, dest, context)) {
                            logger.error("NetworkElement " + element + " prepareForMigration failed."); // XXX: Transaction error
                        }
                    }
                }
            }
            guru.updateNicProfile(profile, network);
            vm.addNic(profile);
        }
    }

    /*
    Prepare All Nics for migration including the nics dynamically created and not stored in DB
    This is a temporary workaround work KVM migration
    Once clean fix is added by stored dynamically nics is DB, this workaround won't be needed
     */
    @Override
    public void prepareAllNicsForMigration(final VirtualMachineProfile vm, final DeployDestination dest) {
        final List<NicVO> nics = _nicDao.listByVmId(vm.getId());
        final ReservationContext context = new ReservationContextImpl(UUID.randomUUID().toString(), null, null);
        Long guestNetworkId = null;
        for (final NicVO nic : nics) {
            final NetworkVO network = _networksDao.findById(nic.getNetworkId());
            if (network.getTrafficType().equals(TrafficType.Guest) && network.getGuestType().equals(GuestType.Isolated)) {
                guestNetworkId = network.getId();
            }
            final Integer networkRate = _networkModel.getNetworkRate(network.getId(), vm.getId());

            final NetworkGuru guru = AdapterBase.getAdapterByName(networkGurus, network.getGuruName());
            final NicProfile profile = new NicProfile(nic, network, nic.getBroadcastUri(), nic.getIsolationUri(), networkRate,
                    _networkModel.isSecurityGroupSupportedInNetwork(network), _networkModel.getNetworkTag(vm.getHypervisorType(), network));
            if (guru instanceof NetworkMigrationResponder) {
                if (!((NetworkMigrationResponder) guru).prepareMigration(profile, network, vm, dest, context)) {
                    logger.error("NetworkGuru " + guru + " prepareForMigration failed."); // XXX: Transaction error
                }
            }
            final List<Provider> providersToImplement = getNetworkProviders(network.getId());
            for (final NetworkElement element : networkElements) {
                if (providersToImplement.contains(element.getProvider())) {
                    if (!_networkModel.isProviderEnabledInPhysicalNetwork(_networkModel.getPhysicalNetworkId(network), element.getProvider().getName())) {
                        throw new CloudRuntimeException("Service provider " + element.getProvider().getName() + " either doesn't exist or is not enabled in physical network id: " + network.getPhysicalNetworkId());
                    }
                    if (element instanceof NetworkMigrationResponder) {
                        if (!((NetworkMigrationResponder) element).prepareMigration(profile, network, vm, dest, context)) {
                            logger.error("NetworkElement " + element + " prepareForMigration failed."); // XXX: Transaction error
                        }
                    }
                }
            }
            guru.updateNicProfile(profile, network);
            vm.addNic(profile);
        }

        final List<String> addedURIs = new ArrayList<String>();
        if (guestNetworkId != null) {
            final List<IPAddressVO> publicIps = _ipAddressDao.listByAssociatedNetwork(guestNetworkId, null);
            for (final IPAddressVO userIp : publicIps) {
                final PublicIp publicIp = PublicIp.createFromAddrAndVlan(userIp, _vlanDao.findById(userIp.getVlanId()));
                final URI broadcastUri = BroadcastDomainType.Vlan.toUri(publicIp.getVlanTag());
                final long ntwkId = publicIp.getNetworkId();
                final Nic nic = _nicDao.findByNetworkIdInstanceIdAndBroadcastUri(ntwkId, vm.getId(),
                        broadcastUri.toString());
                if (nic == null && !addedURIs.contains(broadcastUri.toString())) {
                    //Nic details are not available in DB
                    //Create nic profile for migration
                    logger.debug("Creating nic profile for migration. BroadcastUri: " + broadcastUri.toString() + " NetworkId: " + ntwkId + " Vm: " + vm.getId());
                    final NetworkVO network = _networksDao.findById(ntwkId);
                    final NetworkGuru guru = AdapterBase.getAdapterByName(networkGurus, network.getGuruName());
                    final NicProfile profile = new NicProfile();
                    profile.setDeviceId(255); //dummyId
                    profile.setIPv4Address(userIp.getAddress().toString());
                    profile.setIPv4Netmask(publicIp.getNetmask());
                    profile.setIPv4Gateway(publicIp.getGateway());
                    profile.setMacAddress(publicIp.getMacAddress());
                    profile.setBroadcastType(network.getBroadcastDomainType());
                    profile.setTrafficType(network.getTrafficType());
                    profile.setBroadcastUri(broadcastUri);
                    profile.setIsolationUri(Networks.IsolationType.Vlan.toUri(publicIp.getVlanTag()));
                    profile.setSecurityGroupEnabled(_networkModel.isSecurityGroupSupportedInNetwork(network));
                    profile.setName(_networkModel.getNetworkTag(vm.getHypervisorType(), network));
                    profile.setNetworkRate(_networkModel.getNetworkRate(network.getId(), vm.getId()));
                    profile.setNetworkId(network.getId());

                    guru.updateNicProfile(profile, network);
                    vm.addNic(profile);
                    addedURIs.add(broadcastUri.toString());
                }
            }
        }
    }

    private NicProfile findNicProfileById(final VirtualMachineProfile vm, final long id) {
        for (final NicProfile nic : vm.getNics()) {
            if (nic.getId() == id) {
                return nic;
            }
        }
        return null;
    }

    @Override
    public void commitNicForMigration(final VirtualMachineProfile src, final VirtualMachineProfile dst) {
        for (final NicProfile nicSrc : src.getNics()) {
            final NetworkVO network = _networksDao.findById(nicSrc.getNetworkId());
            final NetworkGuru guru = AdapterBase.getAdapterByName(networkGurus, network.getGuruName());
            final NicProfile nicDst = findNicProfileById(dst, nicSrc.getId());
            final ReservationContext src_context = new ReservationContextImpl(nicSrc.getReservationId(), null, null);
            final ReservationContext dst_context = new ReservationContextImpl(nicDst.getReservationId(), null, null);

            if (guru instanceof NetworkMigrationResponder) {
                ((NetworkMigrationResponder) guru).commitMigration(nicSrc, network, src, src_context, dst_context);
            }

            if (network.getGuestType() == Network.GuestType.L2 && src.getType() == VirtualMachine.Type.User) {
                _userVmMgr.setupVmForPvlan(true, src.getVirtualMachine().getHostId(), nicSrc);
            }

            final List<Provider> providersToImplement = getNetworkProviders(network.getId());
            for (final NetworkElement element : networkElements) {
                if (providersToImplement.contains(element.getProvider())) {
                    if (!_networkModel.isProviderEnabledInPhysicalNetwork(_networkModel.getPhysicalNetworkId(network), element.getProvider().getName())) {
                        throw new CloudRuntimeException("Service provider " + element.getProvider().getName() + " either doesn't exist or is not enabled in physical network id: "
                                + network.getPhysicalNetworkId());
                    }
                    if (element instanceof NetworkMigrationResponder) {
                        ((NetworkMigrationResponder) element).commitMigration(nicSrc, network, src, src_context, dst_context);
                    }
                }
            }
            // update the reservation id
            final NicVO nicVo = _nicDao.findById(nicDst.getId());
            nicVo.setReservationId(nicDst.getReservationId());
            _nicDao.persist(nicVo);
        }
    }

    @Override
    public void rollbackNicForMigration(final VirtualMachineProfile src, final VirtualMachineProfile dst) {
        for (final NicProfile nicDst : dst.getNics()) {
            final NetworkVO network = _networksDao.findById(nicDst.getNetworkId());
            final NetworkGuru guru = AdapterBase.getAdapterByName(networkGurus, network.getGuruName());
            final NicProfile nicSrc = findNicProfileById(src, nicDst.getId());
            final ReservationContext src_context = new ReservationContextImpl(nicSrc.getReservationId(), null, null);
            final ReservationContext dst_context = new ReservationContextImpl(nicDst.getReservationId(), null, null);

            if (guru instanceof NetworkMigrationResponder) {
                ((NetworkMigrationResponder) guru).rollbackMigration(nicDst, network, dst, src_context, dst_context);
            }

            if (network.getGuestType() == Network.GuestType.L2 && src.getType() == VirtualMachine.Type.User) {
                _userVmMgr.setupVmForPvlan(true, dst.getVirtualMachine().getHostId(), nicDst);
            }

            final List<Provider> providersToImplement = getNetworkProviders(network.getId());
            for (final NetworkElement element : networkElements) {
                if (providersToImplement.contains(element.getProvider())) {
                    if (!_networkModel.isProviderEnabledInPhysicalNetwork(_networkModel.getPhysicalNetworkId(network), element.getProvider().getName())) {
                        throw new CloudRuntimeException("Service provider " + element.getProvider().getName() + " either doesn't exist or is not enabled in physical network id: "
                                + network.getPhysicalNetworkId());
                    }
                    if (element instanceof NetworkMigrationResponder) {
                        ((NetworkMigrationResponder) element).rollbackMigration(nicDst, network, dst, src_context, dst_context);
                    }
                }
            }
        }
    }

    @Override
    @DB
    public void release(final VirtualMachineProfile vmProfile, final boolean forced) throws ConcurrentOperationException, ResourceUnavailableException {
        final List<NicVO> nics = _nicDao.listByVmId(vmProfile.getId());
        for (final NicVO nic : nics) {
            releaseNic(vmProfile, nic.getId());
        }
    }

    @Override
    @DB
    public void releaseNic(final VirtualMachineProfile vmProfile, final Nic nic) throws ConcurrentOperationException, ResourceUnavailableException {
        releaseNic(vmProfile, nic.getId());
    }

    @DB
    protected void releaseNic(final VirtualMachineProfile vmProfile, final long nicId) throws ConcurrentOperationException, ResourceUnavailableException {
        final Pair<Network, NicProfile> networkToRelease = Transaction.execute(new TransactionCallback<Pair<Network, NicProfile>>() {
            @Override
            public Pair<Network, NicProfile> doInTransaction(final TransactionStatus status) {
                final NicVO nic = _nicDao.lockRow(nicId, true);
                if (nic == null) {
                    throw new ConcurrentOperationException("Unable to acquire lock on nic " + nic);
                }

                final Nic.State originalState = nic.getState();
                final NetworkVO network = _networksDao.findById(nic.getNetworkId());

                if (originalState == Nic.State.Reserved || originalState == Nic.State.Reserving) {
                    if (nic.getReservationStrategy() == Nic.ReservationStrategy.Start) {
                        final NetworkGuru guru = AdapterBase.getAdapterByName(networkGurus, network.getGuruName());
                        nic.setState(Nic.State.Releasing);
                        _nicDao.update(nic.getId(), nic);
                        final NicProfile profile = new NicProfile(nic, network, nic.getBroadcastUri(), nic.getIsolationUri(), null, _networkModel
                                .isSecurityGroupSupportedInNetwork(network), _networkModel.getNetworkTag(vmProfile.getHypervisorType(), network));
                        if (guru.release(profile, vmProfile, nic.getReservationId())) {
                            applyProfileToNicForRelease(nic, profile);
                            nic.setState(Nic.State.Allocated);
                            if (originalState == Nic.State.Reserved) {
                                updateNic(nic, network.getId(), -1);
                            } else {
                                _nicDao.update(nic.getId(), nic);
                            }
                        }
                        // Perform release on network elements
                        return new Pair<Network, NicProfile>(network, profile);
                    } else {
                        nic.setState(Nic.State.Allocated);
                        updateNic(nic, network.getId(), -1);
                    }
                }

                return null;
            }
        });

        // cleanup the entry in vm_network_map
        if (vmProfile.getType().equals(VirtualMachine.Type.User)) {
            final NicVO nic = _nicDao.findById(nicId);
            if (nic != null) {
                final NetworkVO vmNetwork = _networksDao.findById(nic.getNetworkId());
                final VMNetworkMapVO vno = _vmNetworkMapDao.findByVmAndNetworkId(vmProfile.getVirtualMachine().getId(), vmNetwork.getId());
                if (vno != null) {
                    _vmNetworkMapDao.remove(vno.getId());
                }
            }
        }

        if (networkToRelease != null) {
            final Network network = networkToRelease.first();
            final NicProfile profile = networkToRelease.second();
            final List<Provider> providersToImplement = getNetworkProviders(network.getId());
            for (final NetworkElement element : networkElements) {
                if (providersToImplement.contains(element.getProvider())) {
                    if (logger.isDebugEnabled()) {
                        logger.debug("Asking " + element.getName() + " to release " + profile);
                    }
                    //NOTE: Context appear to never be used in release method
                    //implementations. Consider removing it from interface Element
                    element.release(network, profile, vmProfile, null);
                }
            }
        }
    }

    @Override
    public void cleanupNics(final VirtualMachineProfile vm) {
        if (logger.isDebugEnabled()) {
            logger.debug("Cleaning network for vm: " + vm.getId());
        }

        final List<NicVO> nics = _nicDao.listByVmId(vm.getId());
        for (final NicVO nic : nics) {
            removeNic(vm, nic);
        }
    }

    @Override
    public void removeNic(final VirtualMachineProfile vm, final Nic nic) {
        removeNic(vm, _nicDao.findById(nic.getId()));
    }

    protected void removeNic(final VirtualMachineProfile vm, final NicVO nic) {

        if (nic.getReservationStrategy() == Nic.ReservationStrategy.Start && nic.getState() != Nic.State.Allocated) {
            // Nics with reservation strategy 'Start' should go through release phase in the Nic life cycle.
            // Ensure that release is performed before Nic is to be removed to avoid resource leaks.
            try {
                releaseNic(vm, nic.getId());
            } catch (final Exception ex) {
                logger.warn("Failed to release nic: " + nic.toString() + " as part of remove operation due to", ex);
            }
        }

        final NetworkVO network = _networksDao.findById(nic.getNetworkId());
        if (network != null && network.getTrafficType() == TrafficType.Guest) {
            final String nicIp = StringUtils.isEmpty(nic.getIPv4Address()) ? nic.getIPv6Address() : nic.getIPv4Address();
            if (StringUtils.isNotEmpty(nicIp)) {
                NicProfile nicProfile = new NicProfile(nic.getIPv4Address(), nic.getIPv6Address(), nic.getMacAddress());
                nicProfile.setId(nic.getId());
                cleanupNicDhcpDnsEntry(network, vm, nicProfile);
            }
        }

        Boolean preserveNics = (Boolean) vm.getParameter(VirtualMachineProfile.Param.PreserveNics);
        if (BooleanUtils.isNotTrue(preserveNics)) {
            nic.setState(Nic.State.Deallocating);
            _nicDao.update(nic.getId(), nic);
        }

        final NicProfile profile = new NicProfile(nic, network, null, null, null, _networkModel.isSecurityGroupSupportedInNetwork(network), _networkModel.getNetworkTag(
                vm.getHypervisorType(), network));

        /*
         * We need to release the nics with a Create ReservationStrategy here
         * because the nic is now being removed.
         */
        if (nic.getReservationStrategy() == Nic.ReservationStrategy.Create) {
            final List<Provider> providersToImplement = getNetworkProviders(network.getId());
            for (final NetworkElement element : networkElements) {
                if (providersToImplement.contains(element.getProvider())) {
                    if (logger.isDebugEnabled()) {
                        logger.debug("Asking " + element.getName() + " to release " + nic);
                    }
                    try {
                        element.release(network, profile, vm, null);
                    } catch (final ConcurrentOperationException ex) {
                        logger.warn("release failed during the nic " + nic.toString() + " removeNic due to ", ex);
                    } catch (final ResourceUnavailableException ex) {
                        logger.warn("release failed during the nic " + nic.toString() + " removeNic due to ", ex);
                    }
                }
            }
        }

        if (vm.getType() == Type.User
                && network.getTrafficType() == TrafficType.Guest
                && network.getGuestType() == GuestType.Shared
                && isLastNicInSubnet(nic)) {
            if (_networkModel.areServicesSupportedInNetwork(network.getId(), Service.Dhcp)) {
                // remove the dhcpservice ip if this is the last nic in subnet.
                final DhcpServiceProvider dhcpServiceProvider = getDhcpServiceProvider(network);
                if (dhcpServiceProvider != null
                        && isDhcpAccrossMultipleSubnetsSupported(dhcpServiceProvider)) {
                    removeDhcpServiceInSubnet(nic);
                }
            }
            if (_networkModel.areServicesSupportedInNetwork(network.getId(), Service.Dns)) {
                final DnsServiceProvider dnsServiceProvider = getDnsServiceProvider(network);
                if (dnsServiceProvider != null) {
                    try {
                        if (!dnsServiceProvider.removeDnsSupportForSubnet(network)) {
                            logger.warn("Failed to remove the ip alias on the dns server");
                        }
                    } catch (final ResourceUnavailableException e) {
                        //failed to remove the dnsconfig.
                        logger.info("Unable to delete the ip alias due to unable to contact the dns server.");
                    }
                }
            }
        }

        final NetworkGuru guru = AdapterBase.getAdapterByName(networkGurus, network.getGuruName());
        guru.deallocate(network, profile, vm);
        if (BooleanUtils.isNotTrue(preserveNics)) {
            _nicDao.remove(nic.getId());
        }

        logger.debug("Removed nic id=" + nic.getId());
        // release assigned IPv6 for Isolated Network VR NIC

        if (Type.User.equals(vm.getType()) && GuestType.Isolated.equals(network.getGuestType())
                && _networkOfferingDao.isIpv6Supported(network.getNetworkOfferingId()) && StringUtils.isNotEmpty(nic.getIPv6Address())) {
            final boolean usageHidden = networkDetailsDao.isNetworkUsageHidden(network.getId());
            UsageEventUtils.publishUsageEvent(EventTypes.EVENT_NET_IP6_RELEASE, network.getAccountId(), network.getDataCenterId(), 0L,
                    nic.getIPv6Address(), false, Vlan.VlanType.VirtualNetwork.toString(), false, usageHidden,
                    IPv6Address.class.getName(), null);
        }

        //remove the secondary ip addresses corresponding to to this nic
        if (!removeVmSecondaryIpsOfNic(nic.getId())) {
<<<<<<< HEAD
            logger.debug("Removing nic " + nic.getId() + " secondary ip addreses failed");
=======
            s_logger.debug("Removing nic " + nic.getId() + " secondary ip addresses failed");
>>>>>>> c9b103c8
        }
    }

    public boolean isDhcpAccrossMultipleSubnetsSupported(final DhcpServiceProvider dhcpServiceProvider) {

        final Map<Network.Capability, String> capabilities = dhcpServiceProvider.getCapabilities().get(Network.Service.Dhcp);
        final String supportsMultipleSubnets = capabilities.get(Network.Capability.DhcpAccrossMultipleSubnets);
        if (supportsMultipleSubnets != null && Boolean.valueOf(supportsMultipleSubnets)) {
            return true;
        }
        return false;
    }

    private boolean isLastNicInSubnet(final NicVO nic) {
        if (_nicDao.listByNetworkIdTypeAndGatewayAndBroadcastUri(nic.getNetworkId(), VirtualMachine.Type.User, nic.getIPv4Gateway(), nic.getBroadcastUri()).size() > 1) {
            return false;
        }
        return true;
    }

    @DB
    @Override
    public void removeDhcpServiceInSubnet(final Nic nic) {
        final Network network = _networksDao.findById(nic.getNetworkId());
        final DhcpServiceProvider dhcpServiceProvider = getDhcpServiceProvider(network);
        try {
            final NicIpAliasVO ipAlias = _nicIpAliasDao.findByGatewayAndNetworkIdAndState(nic.getIPv4Gateway(), network.getId(), NicIpAlias.State.active);
            if (ipAlias != null) {
                ipAlias.setState(NicIpAlias.State.revoked);
                Transaction.execute(new TransactionCallbackNoReturn() {
                    @Override
                    public void doInTransactionWithoutResult(final TransactionStatus status) {
                        _nicIpAliasDao.update(ipAlias.getId(), ipAlias);
                        final IPAddressVO aliasIpaddressVo = _publicIpAddressDao.findByIpAndSourceNetworkId(ipAlias.getNetworkId(), ipAlias.getIp4Address());
                        _publicIpAddressDao.unassignIpAddress(aliasIpaddressVo.getId());
                    }
                });
                if (!dhcpServiceProvider.removeDhcpSupportForSubnet(network)) {
                    logger.warn("Failed to remove the ip alias on the router, marking it as removed in db and freed the allocated ip " + ipAlias.getIp4Address());
                }
            }
        } catch (final ResourceUnavailableException e) {
            //failed to remove the dhcpconfig on the router.
            logger.info("Unable to delete the ip alias due to unable to contact the virtualrouter.");
        }

    }

    @Override
    public void removeNics(final VirtualMachineProfile vm) {
        final List<NicVO> nics = _nicDao.listByVmId(vm.getId());
        for (final NicVO nic : nics) {
            _nicDao.remove(nic.getId());
        }
    }

    @Override
    @DB
    public Network createPrivateNetwork(final long networkOfferingId, final String name, final String displayText, final String gateway, final String cidr, final String vlanId, final boolean bypassVlanOverlapCheck, final Account owner, final PhysicalNetwork pNtwk, final Long vpcId) throws ConcurrentOperationException, InsufficientCapacityException, ResourceAllocationException {
        // create network for private gateway
        return createGuestNetwork(networkOfferingId, name, displayText, gateway, cidr, vlanId,
                bypassVlanOverlapCheck, null, owner, null, pNtwk, pNtwk.getDataCenterId(), ACLType.Account, null,
                vpcId, null, null, true, null, null, null, true, null, null,
                null, null, null, null, null);
    }

    @Override
    @DB
    public Network createGuestNetwork(final long networkOfferingId, final String name, final String displayText, final String gateway, final String cidr, String vlanId,
                                      boolean bypassVlanOverlapCheck, String networkDomain, final Account owner, final Long domainId, final PhysicalNetwork pNtwk,
                                      final long zoneId, final ACLType aclType, Boolean subdomainAccess, final Long vpcId, final String ip6Gateway, final String ip6Cidr,
                                      final Boolean isDisplayNetworkEnabled, final String isolatedPvlan, Network.PVlanType isolatedPvlanType, String externalId,
                                      String routerIp, String routerIpv6, String ip4Dns1, String ip4Dns2, String ip6Dns1, String ip6Dns2, Pair<Integer, Integer> vrIfaceMTUs) throws ConcurrentOperationException, InsufficientCapacityException, ResourceAllocationException {
        // create Isolated/Shared/L2 network
        return createGuestNetwork(networkOfferingId, name, displayText, gateway, cidr, vlanId, bypassVlanOverlapCheck,
                networkDomain, owner, domainId, pNtwk, zoneId, aclType, subdomainAccess, vpcId, ip6Gateway, ip6Cidr,
                isDisplayNetworkEnabled, isolatedPvlan, isolatedPvlanType, externalId, false, routerIp, routerIpv6, ip4Dns1, ip4Dns2, ip6Dns1, ip6Dns2, vrIfaceMTUs);
    }

    @DB
    private Network createGuestNetwork(final long networkOfferingId, final String name, final String displayText, final String gateway, final String cidr, String vlanId,
                                       boolean bypassVlanOverlapCheck, String networkDomain, final Account owner, final Long domainId, final PhysicalNetwork pNtwk,
                                       final long zoneId, final ACLType aclType, Boolean subdomainAccess, final Long vpcId, final String ip6Gateway, final String ip6Cidr,
                                       final Boolean isDisplayNetworkEnabled, final String isolatedPvlan, Network.PVlanType isolatedPvlanType, String externalId,
                                       final Boolean isPrivateNetwork, String routerIp, String routerIpv6, final String ip4Dns1, final String ip4Dns2,
                                       final String ip6Dns1, final String ip6Dns2, Pair<Integer, Integer> vrIfaceMTUs) throws ConcurrentOperationException, InsufficientCapacityException, ResourceAllocationException {

        final NetworkOfferingVO ntwkOff = _networkOfferingDao.findById(networkOfferingId);
        final DataCenterVO zone = _dcDao.findById(zoneId);
        // this method supports only guest network creation
        if (ntwkOff.getTrafficType() != TrafficType.Guest) {
            logger.warn("Only guest networks can be created using this method");
            return null;
        }

        final boolean updateResourceCount = resourceCountNeedsUpdate(ntwkOff, aclType);
        //check resource limits
        if (updateResourceCount) {
            _resourceLimitMgr.checkResourceLimit(owner, ResourceType.network, isDisplayNetworkEnabled);
        }

        // Validate network offering
        if (ntwkOff.getState() != NetworkOffering.State.Enabled) {
            // see NetworkOfferingVO
            final InvalidParameterValueException ex = new InvalidParameterValueException("Can't use specified network offering id as its state is not " + NetworkOffering.State.Enabled);
            ex.addProxyObject(ntwkOff.getUuid(), "networkOfferingId");
            throw ex;
        }

        // Validate physical network
        if (pNtwk.getState() != PhysicalNetwork.State.Enabled) {
            // see PhysicalNetworkVO.java
            final InvalidParameterValueException ex = new InvalidParameterValueException("Specified physical network id is" + " in incorrect state:" + pNtwk.getState());
            ex.addProxyObject(pNtwk.getUuid(), "physicalNetworkId");
            throw ex;
        }

        boolean ipv6 = false;

        if (StringUtils.isNoneBlank(ip6Gateway, ip6Cidr)) {
            ipv6 = true;
        }
        // Validate zone
        if (zone.getNetworkType() == NetworkType.Basic) {
            // In Basic zone the network should have aclType=Domain, domainId=1, subdomainAccess=true
            if (aclType == null || aclType != ACLType.Domain) {
                throw new InvalidParameterValueException("Only AclType=Domain can be specified for network creation in Basic zone");
            }

            // Only one guest network is supported in Basic zone
            final List<NetworkVO> guestNetworks = _networksDao.listByZoneAndTrafficType(zone.getId(), TrafficType.Guest);
            if (!guestNetworks.isEmpty()) {
                throw new InvalidParameterValueException("Can't have more than one Guest network in zone with network type " + NetworkType.Basic);
            }

            // if zone is basic, only Shared network offerings w/o source nat service are allowed
            if (!(ntwkOff.getGuestType() == GuestType.Shared && !_networkModel.areServicesSupportedByNetworkOffering(ntwkOff.getId(), Service.SourceNat))) {
                throw new InvalidParameterValueException("For zone of type " + NetworkType.Basic + " only offerings of " + "guestType " + GuestType.Shared + " with disabled "
                        + Service.SourceNat.getName() + " service are allowed");
            }

            if (domainId == null || domainId != Domain.ROOT_DOMAIN) {
                throw new InvalidParameterValueException("Guest network in Basic zone should be dedicated to ROOT domain");
            }

            if (subdomainAccess == null) {
                subdomainAccess = true;
            } else if (!subdomainAccess) {
                throw new InvalidParameterValueException("Subdomain access should be set to true for the" + " guest network in the Basic zone");
            }

            if (vlanId == null) {
                vlanId = Vlan.UNTAGGED;
            } else {
                if (!vlanId.equalsIgnoreCase(Vlan.UNTAGGED)) {
                    throw new InvalidParameterValueException("Only vlan " + Vlan.UNTAGGED + " can be created in " + "the zone of type " + NetworkType.Basic);
                }
            }

        } else if (zone.getNetworkType() == NetworkType.Advanced) {
            if (zone.isSecurityGroupEnabled()) {
                if (isolatedPvlan != null) {
                    throw new InvalidParameterValueException("Isolated Private VLAN is not supported with security group!");
                }
                // Only Account specific Isolated network with sourceNat service disabled are allowed in security group
                // enabled zone
                if (ntwkOff.getGuestType() != GuestType.Shared) {
                    throw new InvalidParameterValueException("Only shared guest network can be created in security group enabled zone");
                }
                if (_networkModel.areServicesSupportedByNetworkOffering(ntwkOff.getId(), Service.SourceNat)) {
                    throw new InvalidParameterValueException("Service SourceNat is not allowed in security group enabled zone");
                }
            }

            //don't allow eip/elb networks in Advance zone
            if (ntwkOff.isElasticIp() || ntwkOff.isElasticLb()) {
                throw new InvalidParameterValueException("Elastic IP and Elastic LB services are supported in zone of type " + NetworkType.Basic);
            }
        }

        if (ipv6 && NetUtils.getIp6CidrSize(ip6Cidr) != 64) {
            throw new InvalidParameterValueException("IPv6 subnet should be exactly 64-bits in size");
        }

        //TODO(VXLAN): Support VNI specified
        // VlanId can be specified only when network offering supports it
        final boolean vlanSpecified = vlanId != null;
        if (vlanSpecified != ntwkOff.isSpecifyVlan()) {
            if (vlanSpecified) {
                if (!isSharedNetworkWithoutSpecifyVlan(ntwkOff) && !isPrivateGatewayWithoutSpecifyVlan(ntwkOff)) {
                    throw new InvalidParameterValueException("Can't specify vlan; corresponding offering says specifyVlan=false");
                }
            } else {
                throw new InvalidParameterValueException("Vlan has to be specified; corresponding offering says specifyVlan=true");
            }
        }

        if (vlanSpecified) {
            URI uri = encodeVlanIdIntoBroadcastUri(vlanId, pNtwk);
            // Aux: generate secondary URI for secondary VLAN ID (if provided) for performing checks
            URI secondaryUri = StringUtils.isNotBlank(isolatedPvlan) ? BroadcastDomainType.fromString(isolatedPvlan) : null;
            if (isSharedNetworkWithoutSpecifyVlan(ntwkOff) || isPrivateGatewayWithoutSpecifyVlan(ntwkOff)) {
                bypassVlanOverlapCheck = true;
            }
            //don't allow to specify vlan tag used by physical network for dynamic vlan allocation
            if (!(bypassVlanOverlapCheck && (ntwkOff.getGuestType() == GuestType.Shared || isPrivateNetwork))
                    && _dcDao.findVnet(zoneId, pNtwk.getId(), BroadcastDomainType.getValue(uri)).size() > 0) {
                throw new InvalidParameterValueException("The VLAN tag to use for new guest network, " + vlanId + " is already being used for dynamic vlan allocation for the guest network in zone "
                        + zone.getName());
            }
            if (secondaryUri != null && !(bypassVlanOverlapCheck && ntwkOff.getGuestType() == GuestType.Shared) &&
                    _dcDao.findVnet(zoneId, pNtwk.getId(), BroadcastDomainType.getValue(secondaryUri)).size() > 0) {
                throw new InvalidParameterValueException("The VLAN tag for isolated PVLAN " + isolatedPvlan + " is already being used for dynamic vlan allocation for the guest network in zone "
                        + zone.getName());
            }
            if (!UuidUtils.isUuid(vlanId)) {
                // For Isolated and L2 networks, don't allow to create network with vlan that already exists in the zone
                if (!hasGuestBypassVlanOverlapCheck(bypassVlanOverlapCheck, ntwkOff, isPrivateNetwork)) {
                    if (_networksDao.listByZoneAndUriAndGuestType(zoneId, uri.toString(), null).size() > 0) {
                        throw new InvalidParameterValueException("Network with vlan " + vlanId + " already exists or overlaps with other network vlans in zone " + zoneId);
                    } else if (secondaryUri != null && _networksDao.listByZoneAndUriAndGuestType(zoneId, secondaryUri.toString(), null).size() > 0) {
                        throw new InvalidParameterValueException("Network with vlan " + isolatedPvlan + " already exists or overlaps with other network vlans in zone " + zoneId);
                    } else {
                        final List<DataCenterVnetVO> dcVnets = _datacenterVnetDao.findVnet(zoneId, BroadcastDomainType.getValue(uri));
                        //for the network that is created as part of private gateway,
                        //the vnet is not coming from the data center vnet table, so the list can be empty
                        if (!dcVnets.isEmpty()) {
                            final DataCenterVnetVO dcVnet = dcVnets.get(0);
                            // Fail network creation if specified vlan is dedicated to a different account
                            if (dcVnet.getAccountGuestVlanMapId() != null) {
                                final Long accountGuestVlanMapId = dcVnet.getAccountGuestVlanMapId();
                                final AccountGuestVlanMapVO map = _accountGuestVlanMapDao.findById(accountGuestVlanMapId);
                                if (map.getAccountId() != owner.getAccountId()) {
                                    throw new InvalidParameterValueException("Vlan " + vlanId + " is dedicated to a different account");
                                }
                                // Fail network creation if owner has a dedicated range of vlans but the specified vlan belongs to the system pool
                            } else {
                                final List<AccountGuestVlanMapVO> maps = _accountGuestVlanMapDao.listAccountGuestVlanMapsByAccount(owner.getAccountId());
                                if (maps != null && !maps.isEmpty()) {
                                    final int vnetsAllocatedToAccount = _datacenterVnetDao.countVnetsAllocatedToAccount(zoneId, owner.getAccountId());
                                    final int vnetsDedicatedToAccount = _datacenterVnetDao.countVnetsDedicatedToAccount(zoneId, owner.getAccountId());
                                    if (vnetsAllocatedToAccount < vnetsDedicatedToAccount) {
                                        throw new InvalidParameterValueException("Specified vlan " + vlanId + " doesn't belong" + " to the vlan range dedicated to the owner "
                                                + owner.getAccountName());
                                    }
                                }
                            }
                        }
                    }
                } else {
                    // don't allow to creating shared network with given Vlan ID, if there already exists a isolated network or
                    // shared network with same Vlan ID in the zone
                    if (!bypassVlanOverlapCheck && _networksDao.listByZoneAndUriAndGuestType(zoneId, uri.toString(), GuestType.Isolated).size() > 0) {
                        throw new InvalidParameterValueException("There is an existing isolated/shared network that overlaps with vlan id:" + vlanId + " in zone " + zoneId);
                    }
                }
            }

        }

        // If networkDomain is not specified, take it from the global configuration
        if (_networkModel.areServicesSupportedByNetworkOffering(networkOfferingId, Service.Dns)) {
            final Map<Network.Capability, String> dnsCapabilities = _networkModel.getNetworkOfferingServiceCapabilities(_entityMgr.findById(NetworkOffering.class, networkOfferingId),
                    Service.Dns);
            final String isUpdateDnsSupported = dnsCapabilities.get(Capability.AllowDnsSuffixModification);
            if (isUpdateDnsSupported == null || !Boolean.valueOf(isUpdateDnsSupported)) {
                if (networkDomain != null) {
                    // TBD: NetworkOfferingId and zoneId. Send uuids instead.
                    throw new InvalidParameterValueException("Domain name change is not supported by network offering id=" + networkOfferingId + " in zone id=" + zoneId);
                }
            } else {
                if (networkDomain == null) {
                    // 1) Get networkDomain from the corresponding account/domain/zone
                    if (aclType == ACLType.Domain) {
                        networkDomain = _networkModel.getDomainNetworkDomain(domainId, zoneId);
                    } else if (aclType == ACLType.Account) {
                        networkDomain = _networkModel.getAccountNetworkDomain(owner.getId(), zoneId);
                    }

                    // 2) If null, generate networkDomain using domain suffix from the global config variables
                    if (networkDomain == null) {
                        networkDomain = "cs" + Long.toHexString(owner.getId()) + GuestDomainSuffix.valueIn(zoneId);
                    }

                } else {
                    // validate network domain
                    if (!NetUtils.verifyDomainName(networkDomain)) {
                        throw new InvalidParameterValueException("Invalid network domain. Total length shouldn't exceed 190 chars. Each domain "
                                + "label must be between 1 and 63 characters long, can contain ASCII letters 'a' through 'z', the digits '0' through '9', "
                                + "and the hyphen ('-'); can't start or end with \"-\"");
                    }
                }
            }
        }

        // In Advance zone Cidr for Shared networks and Isolated networks w/o source nat service can't be NULL - 2.2.x
        // limitation, remove after we introduce support for multiple ip ranges
        // with different Cidrs for the same Shared network
        final boolean cidrRequired = zone.getNetworkType() == NetworkType.Advanced
                && ntwkOff.getTrafficType() == TrafficType.Guest
                && (ntwkOff.getGuestType() == GuestType.Shared || (ntwkOff.getGuestType() == GuestType.Isolated
                && !_networkModel.areServicesSupportedByNetworkOffering(ntwkOff.getId(), Service.SourceNat)));
        if (cidr == null && ip6Cidr == null && cidrRequired) {
            if (ntwkOff.getGuestType() == GuestType.Shared) {
                throw new InvalidParameterValueException(String.format("Gateway/netmask are required when creating %s networks.", Network.GuestType.Shared));
            } else {
                throw new InvalidParameterValueException("gateway/netmask are required when create network of" + " type " + GuestType.Isolated + " with service " + Service.SourceNat.getName() + " disabled");
            }
        }

        checkL2OfferingServices(ntwkOff);

        // No cidr can be specified in Basic zone
        if (zone.getNetworkType() == NetworkType.Basic && cidr != null) {
            throw new InvalidParameterValueException("StartIp/endIp/gateway/netmask can't be specified for zone of type " + NetworkType.Basic);
        }

        // Check if cidr is RFC1918 compliant if the network is Guest Isolated for IPv4
        if (cidr != null && ntwkOff.getGuestType() == Network.GuestType.Isolated && ntwkOff.getTrafficType() == TrafficType.Guest) {
            if (!NetUtils.validateGuestCidr(cidr)) {
                throw new InvalidParameterValueException("Virtual Guest Cidr " + cidr + " is not RFC 1918 or 6598 compliant");
            }
        }

        final String networkDomainFinal = networkDomain;
        final String vlanIdFinal = vlanId;
        final Boolean subdomainAccessFinal = subdomainAccess;
        final Network network = Transaction.execute(new TransactionCallback<Network>() {
            @Override
            public Network doInTransaction(final TransactionStatus status) {
                Long physicalNetworkId = null;
                if (pNtwk != null) {
                    physicalNetworkId = pNtwk.getId();
                }
                final DataCenterDeployment plan = new DataCenterDeployment(zoneId, null, null, null, null, physicalNetworkId);
                final NetworkVO userNetwork = new NetworkVO();
                userNetwork.setNetworkDomain(networkDomainFinal);

                if (cidr != null && gateway != null) {
                    userNetwork.setCidr(cidr);
                    userNetwork.setGateway(gateway);
                }

                if (StringUtils.isNoneBlank(ip6Gateway, ip6Cidr)) {
                    userNetwork.setIp6Cidr(ip6Cidr);
                    userNetwork.setIp6Gateway(ip6Gateway);
                }

                if (externalId != null) {
                    userNetwork.setExternalId(externalId);
                }

                if (StringUtils.isNotBlank(routerIp)) {
                    userNetwork.setRouterIp(routerIp);
                }

                if (StringUtils.isNotBlank(routerIpv6)) {
                    userNetwork.setRouterIpv6(routerIpv6);
                }

                if (vrIfaceMTUs != null) {
                    if (vrIfaceMTUs.first() != null && vrIfaceMTUs.first() > 0) {
                        userNetwork.setPublicMtu(vrIfaceMTUs.first());
                    } else {
                        userNetwork.setPublicMtu(Integer.valueOf(NetworkService.VRPublicInterfaceMtu.defaultValue()));
                    }

                    if (vrIfaceMTUs.second() != null && vrIfaceMTUs.second() > 0) {
                        userNetwork.setPrivateMtu(vrIfaceMTUs.second());
                    } else {
                        userNetwork.setPrivateMtu(Integer.valueOf(NetworkService.VRPrivateInterfaceMtu.defaultValue()));
                    }
                } else {
                    userNetwork.setPublicMtu(Integer.valueOf(NetworkService.VRPublicInterfaceMtu.defaultValue()));
                    userNetwork.setPrivateMtu(Integer.valueOf(NetworkService.VRPrivateInterfaceMtu.defaultValue()));
                }

                if (!GuestType.L2.equals(userNetwork.getGuestType())) {
                    if (StringUtils.isNotBlank(ip4Dns1)) {
                        userNetwork.setDns1(ip4Dns1);
                    }
                    if (StringUtils.isNotBlank(ip4Dns2)) {
                        userNetwork.setDns2(ip4Dns2);
                    }
                    if (StringUtils.isNotBlank(ip6Dns1)) {
                        userNetwork.setIp6Dns1(ip6Dns1);
                    }
                    if (StringUtils.isNotBlank(ip6Dns2)) {
                        userNetwork.setIp6Dns2(ip6Dns2);
                    }
                }

                if (vlanIdFinal != null) {
                    if (isolatedPvlan == null) {
                        URI uri = null;
                        if (UuidUtils.isUuid(vlanIdFinal)) {
                            //Logical router's UUID provided as VLAN_ID
                            userNetwork.setVlanIdAsUUID(vlanIdFinal); //Set transient field
                        } else {
                            uri = encodeVlanIdIntoBroadcastUri(vlanIdFinal, pNtwk);
                        }

                        if (_networksDao.listByPhysicalNetworkPvlan(physicalNetworkId, uri.toString()).size() > 0) {
                            throw new InvalidParameterValueException("Network with vlan " + vlanIdFinal +
                                    " already exists or overlaps with other network pvlans in zone " + zoneId);
                        }

                        userNetwork.setBroadcastUri(uri);
                        if (!vlanIdFinal.equalsIgnoreCase(Vlan.UNTAGGED)) {
                            userNetwork.setBroadcastDomainType(BroadcastDomainType.Vlan);
                        } else {
                            userNetwork.setBroadcastDomainType(BroadcastDomainType.Native);
                        }
                    } else {
                        if (vlanIdFinal.equalsIgnoreCase(Vlan.UNTAGGED)) {
                            throw new InvalidParameterValueException("Cannot support pvlan with untagged primary vlan!");
                        }
                        URI uri = NetUtils.generateUriForPvlan(vlanIdFinal, isolatedPvlan, isolatedPvlanType.toString());
                        if (_networksDao.listByPhysicalNetworkPvlan(physicalNetworkId, uri.toString(), isolatedPvlanType).size() > 0) {
                            throw new InvalidParameterValueException("Network with primary vlan " + vlanIdFinal +
                                    " and secondary vlan " + isolatedPvlan + " type " + isolatedPvlanType +
                                    " already exists or overlaps with other network pvlans in zone " + zoneId);
                        }
                        userNetwork.setBroadcastUri(uri);
                        userNetwork.setBroadcastDomainType(BroadcastDomainType.Pvlan);
                        userNetwork.setPvlanType(isolatedPvlanType);
                    }
                }
                final List<? extends Network> networks = setupNetwork(owner, ntwkOff, userNetwork, plan, name, displayText, true, domainId, aclType, subdomainAccessFinal, vpcId,
                        isDisplayNetworkEnabled);
                Network network = null;
                if (networks == null || networks.isEmpty()) {
                    throw new CloudRuntimeException("Fail to create a network");
                } else {
                    if (networks.size() > 0 && networks.get(0).getGuestType() == Network.GuestType.Isolated && networks.get(0).getTrafficType() == TrafficType.Guest) {
                        Network defaultGuestNetwork = networks.get(0);
                        for (final Network nw : networks) {
                            if (nw.getCidr() != null && nw.getCidr().equals(zone.getGuestNetworkCidr())) {
                                defaultGuestNetwork = nw;
                            }
                        }
                        network = defaultGuestNetwork;
                    } else {
                        // For shared network
                        network = networks.get(0);
                    }
                }

                if (updateResourceCount) {
                    _resourceLimitMgr.incrementResourceCount(owner.getId(), ResourceType.network, isDisplayNetworkEnabled);
                }

                return network;
            }
        });

        CallContext.current().setEventDetails("Network Id: " + network.getId());
        CallContext.current().putContextParameter(Network.class, network.getUuid());
        return network;
    }

    @Override
    public boolean isSharedNetworkWithoutSpecifyVlan(NetworkOffering offering) {
        if (offering == null || offering.getTrafficType() != TrafficType.Guest || offering.getGuestType() != GuestType.Shared) {
            return false;
        }
        return !offering.isSpecifyVlan();
    }

    private boolean isPrivateGatewayWithoutSpecifyVlan(NetworkOffering ntwkOff) {
        return ntwkOff.getId() == _networkOfferingDao.findByUniqueName(NetworkOffering.SystemPrivateGatewayNetworkOfferingWithoutVlan).getId();
    }

    /**
     * Encodes VLAN/VXLAN ID into a Broadcast URI according to the isolation method from the Physical Network.
     *
     * @return Broadcast URI, e.g. 'vlan://vlan_ID' or 'vxlan://vlxan_ID'
     */
    protected URI encodeVlanIdIntoBroadcastUri(String vlanId, PhysicalNetwork pNtwk) {
        if (pNtwk == null) {
            throw new InvalidParameterValueException(String.format("Failed to encode VLAN/VXLAN %s into a Broadcast URI. Physical Network cannot be null.", vlanId));
        }

        if (!pNtwk.getIsolationMethods().isEmpty() && StringUtils.isNotBlank(pNtwk.getIsolationMethods().get(0))) {
            String isolationMethod = pNtwk.getIsolationMethods().get(0).toLowerCase();
            String vxlan = BroadcastDomainType.Vxlan.toString().toLowerCase();
            if (isolationMethod.equals(vxlan)) {
                return BroadcastDomainType.encodeStringIntoBroadcastUri(vlanId, BroadcastDomainType.Vxlan);
            }
        }
        return BroadcastDomainType.fromString(vlanId);
    }

    /**
     * Checks bypass VLAN id/range overlap check during network creation for guest networks
     *
     * @param bypassVlanOverlapCheck bypass VLAN id/range overlap check
     * @param ntwkOff                network offering
     */
    private boolean hasGuestBypassVlanOverlapCheck(final boolean bypassVlanOverlapCheck, final NetworkOfferingVO ntwkOff, final boolean isPrivateNetwork) {
        return bypassVlanOverlapCheck && (ntwkOff.getGuestType() != GuestType.Isolated || isPrivateNetwork);
    }

    /**
     * Checks for L2 network offering services. Only 2 cases allowed:
     * - No services
     * - User Data service only, provided by ConfigDrive
     *
     * @param ntwkOff network offering
     */
    protected void checkL2OfferingServices(NetworkOfferingVO ntwkOff) {
        if (ntwkOff.getGuestType() == GuestType.L2 && !_networkModel.listNetworkOfferingServices(ntwkOff.getId()).isEmpty() &&
                (!_networkModel.areServicesSupportedByNetworkOffering(ntwkOff.getId(), Service.UserData) ||
                        (_networkModel.areServicesSupportedByNetworkOffering(ntwkOff.getId(), Service.UserData) &&
                                _networkModel.listNetworkOfferingServices(ntwkOff.getId()).size() > 1))) {
            throw new InvalidParameterValueException("For L2 networks, only UserData service is allowed");
        }
    }

    @Override
    @DB
    public boolean shutdownNetwork(final long networkId, final ReservationContext context, final boolean cleanupElements) {
        NetworkVO network = _networksDao.findById(networkId);
        if (network.getState() == Network.State.Allocated) {
            logger.debug("Network is already shutdown: " + network);
            return true;
        }

        if (network.getState() != Network.State.Implemented && network.getState() != Network.State.Shutdown) {
            logger.debug("Network is not implemented: " + network);
            return false;
        }

        try {
            //do global lock for the network
            network = _networksDao.acquireInLockTable(networkId, NetworkLockTimeout.value());
            if (network == null) {
                logger.warn("Unable to acquire lock for the network " + network + " as a part of network shutdown");
                return false;
            }
            if (logger.isDebugEnabled()) {
                logger.debug("Lock is acquired for network " + network + " as a part of network shutdown");
            }

            if (network.getState() == Network.State.Allocated) {
                logger.debug("Network is already shutdown: " + network);
                return true;
            }

            if (network.getState() != Network.State.Implemented && network.getState() != Network.State.Shutdown) {
                logger.debug("Network is not implemented: " + network);
                return false;
            }

            if (isSharedNetworkWithServices(network)) {
                network.setState(Network.State.Shutdown);
                _networksDao.update(network.getId(), network);
            } else {
                try {
                    stateTransitTo(network, Event.DestroyNetwork);
                } catch (final NoTransitionException e) {
                    network.setState(Network.State.Shutdown);
                    _networksDao.update(network.getId(), network);
                }
            }

            final boolean success = shutdownNetworkElementsAndResources(context, cleanupElements, network);

            final NetworkVO networkFinal = network;
            final boolean result = Transaction.execute(new TransactionCallback<Boolean>() {
                @Override
                public Boolean doInTransaction(final TransactionStatus status) {
                    boolean result = false;

                    if (success) {
                        if (logger.isDebugEnabled()) {
                            logger.debug("Network id=" + networkId + " is shutdown successfully, cleaning up corresponding resources now.");
                        }
                        final NetworkGuru guru = AdapterBase.getAdapterByName(networkGurus, networkFinal.getGuruName());
                        final NetworkProfile profile = convertNetworkToNetworkProfile(networkFinal.getId());
                        guru.shutdown(profile, _networkOfferingDao.findById(networkFinal.getNetworkOfferingId()));

                        applyProfileToNetwork(networkFinal, profile);
                        final DataCenterVO zone = _dcDao.findById(networkFinal.getDataCenterId());
                        if (isSharedNetworkOfferingWithServices(networkFinal.getNetworkOfferingId()) && zone.getNetworkType() == NetworkType.Advanced) {
                            networkFinal.setState(Network.State.Setup);
                        } else {
                            try {
                                stateTransitTo(networkFinal, Event.OperationSucceeded);
                            } catch (final NoTransitionException e) {
                                networkFinal.setState(Network.State.Allocated);
                                networkFinal.setRestartRequired(false);
                            }
                        }
                        _networksDao.update(networkFinal.getId(), networkFinal);
                        _networksDao.clearCheckForGc(networkId);
                        result = true;
                    } else {
                        try {
                            stateTransitTo(networkFinal, Event.OperationFailed);
                        } catch (final NoTransitionException e) {
                            networkFinal.setState(Network.State.Implemented);
                            _networksDao.update(networkFinal.getId(), networkFinal);
                        }
                        result = false;
                    }

                    return result;
                }
            });

            return result;
        } finally {
            if (network != null) {
                _networksDao.releaseFromLockTable(network.getId());
                if (logger.isDebugEnabled()) {
                    logger.debug("Lock is released for network " + network + " as a part of network shutdown");
                }
            }
        }
    }

    @Override
    public boolean shutdownNetworkElementsAndResources(final ReservationContext context, final boolean cleanupElements, final Network network) {

        // get providers to shutdown
        final List<Provider> providersToShutdown = getNetworkProviders(network.getId());

        // 1) Cleanup all the rules for the network. If it fails, just log the failure and proceed with shutting down
        // the elements
        boolean cleanupResult = true;
        boolean cleanupNeeded = false;
        try {
            for (final Provider provider : providersToShutdown) {
                if (provider.cleanupNeededOnShutdown()) {
                    cleanupNeeded = true;
                    break;
                }
            }
            if (cleanupNeeded) {
                cleanupResult = shutdownNetworkResources(network.getId(), context.getAccount(), context.getCaller().getId());
            }
        } catch (final Exception ex) {
            logger.warn("shutdownNetworkRules failed during the network " + network + " shutdown due to ", ex);
        } finally {
            // just warn the administrator that the network elements failed to shutdown
            if (!cleanupResult) {
                logger.warn("Failed to cleanup network id=" + network.getId() + " resources as a part of shutdownNetwork");
            }
        }

        // 2) Shutdown all the network elements
        boolean success = true;
        for (final NetworkElement element : networkElements) {
            if (providersToShutdown.contains(element.getProvider())) {
                try {
                    if (logger.isDebugEnabled()) {
                        logger.debug("Sending network shutdown to " + element.getName());
                    }
                    if (!element.shutdown(network, context, cleanupElements)) {
                        logger.warn("Unable to complete shutdown of the network elements due to element: " + element.getName());
                        success = false;
                    }
                } catch (final ResourceUnavailableException e) {
                    logger.warn("Unable to complete shutdown of the network elements due to element: " + element.getName(), e);
                    success = false;
                } catch (final ConcurrentOperationException e) {
                    logger.warn("Unable to complete shutdown of the network elements due to element: " + element.getName(), e);
                    success = false;
                } catch (final Exception e) {
                    logger.warn("Unable to complete shutdown of the network elements due to element: " + element.getName(), e);
                    success = false;
                }
            }
        }
        return success;
    }

    private void cleanupPersistentnNetworkResources(NetworkVO network) {
        long networkOfferingId = network.getNetworkOfferingId();
        NetworkOfferingVO offering = _networkOfferingDao.findById(networkOfferingId);
        if (offering != null) {
            if (networkMeetsPersistenceCriteria(network, offering, true) &&
                    _networksDao.getOtherPersistentNetworksCount(network.getId(), network.getBroadcastUri().toString(), offering.isPersistent()) == 0) {
                List<HostVO> hosts = resourceManager.listAllUpAndEnabledHostsInOneZoneByType(Host.Type.Routing, network.getDataCenterId());
                for (HostVO host : hosts) {
                    try {
                        NicTO to = createNicTOFromNetworkAndOffering(network, offering, host);
                        CleanupPersistentNetworkResourceCommand cmd = new CleanupPersistentNetworkResourceCommand(to);
                        CleanupPersistentNetworkResourceAnswer answer = (CleanupPersistentNetworkResourceAnswer) _agentMgr.send(host.getId(), cmd);
                        if (answer == null) {
                            logger.warn("Unable to get an answer to the CleanupPersistentNetworkResourceCommand from agent:" + host.getId());
                            continue;
                        }

                        if (!answer.getResult()) {
                            logger.warn("Unable to setup agent " + host.getId() + " due to " + answer.getDetails());
                        }
                    } catch (Exception e) {
                        logger.warn("Failed to cleanup network resources on host: " + host.getName());
                    }
                }
            }
        }
    }

    @Override
    @DB
    public boolean destroyNetwork(final long networkId, final ReservationContext context, final boolean forced) {
        final Account callerAccount = context.getAccount();

        NetworkVO network = _networksDao.findById(networkId);
        if (network == null) {
            logger.debug("Unable to find network with id: " + networkId);
            return false;
        }
        // Make sure that there are no user vms in the network that are not Expunged/Error
        final List<UserVmVO> userVms = _userVmDao.listByNetworkIdAndStates(networkId);

        for (final UserVmVO vm : userVms) {
            if (!(vm.getState() == VirtualMachine.State.Expunging && vm.getRemoved() != null)) {
                logger.warn("Can't delete the network, not all user vms are expunged. Vm " + vm + " is in " + vm.getState() + " state");
                return false;
            }
        }

        // Don't allow to delete network via api call when it has vms assigned to it
        final int nicCount = getActiveNicsInNetwork(networkId);
        if (nicCount > 0) {
            logger.debug("The network id=" + networkId + " has active Nics, but shouldn't.");
            // at this point we have already determined that there are no active user vms in network
            // if the op_networks table shows active nics, it's a bug in releasing nics updating op_networks
            _networksDao.changeActiveNicsBy(networkId, -1 * nicCount);
        }

        //In Basic zone, make sure that there are no non-removed console proxies and SSVMs using the network
        final DataCenter zone = _entityMgr.findById(DataCenter.class, network.getDataCenterId());
        if (zone.getNetworkType() == NetworkType.Basic) {
            final List<VMInstanceVO> systemVms = _vmDao.listNonRemovedVmsByTypeAndNetwork(network.getId(), Type.ConsoleProxy, Type.SecondaryStorageVm);
            if (systemVms != null && !systemVms.isEmpty()) {
                logger.warn("Can't delete the network, not all consoleProxy/secondaryStorage vms are expunged");
                return false;
            }
        }

        cleanupPersistentnNetworkResources(network);

        // Shutdown network first
        shutdownNetwork(networkId, context, false);

        // get updated state for the network
        network = _networksDao.findById(networkId);
        if (network.getState() != Network.State.Allocated && network.getState() != Network.State.Setup && !forced) {
            logger.debug("Network is not not in the correct state to be destroyed: " + network.getState());
            return false;
        }

        boolean success = true;
        if (!cleanupNetworkResources(networkId, callerAccount, context.getCaller().getId())) {
            logger.warn("Unable to delete network id=" + networkId + ": failed to cleanup network resources");
            return false;
        }

        // get providers to destroy
        final List<Provider> providersToDestroy = getNetworkProviders(network.getId());
        for (final NetworkElement element : networkElements) {
            if (providersToDestroy.contains(element.getProvider())) {
                try {
                    if (logger.isDebugEnabled()) {
                        logger.debug("Sending destroy to " + element);
                    }

                    if (!element.destroy(network, context)) {
                        success = false;
                        logger.warn("Unable to complete destroy of the network: failed to destroy network element " + element.getName());
                    }
                } catch (final ResourceUnavailableException e) {
                    logger.warn("Unable to complete destroy of the network due to element: " + element.getName(), e);
                    success = false;
                } catch (final ConcurrentOperationException e) {
                    logger.warn("Unable to complete destroy of the network due to element: " + element.getName(), e);
                    success = false;
                } catch (final Exception e) {
                    logger.warn("Unable to complete destroy of the network due to element: " + element.getName(), e);
                    success = false;
                }
            }
        }

        if (success) {
            if (logger.isDebugEnabled()) {
                logger.debug("Network id=" + networkId + " is destroyed successfully, cleaning up corresponding resources now.");
            }

            final NetworkVO networkFinal = network;
            try {
                Transaction.execute(new TransactionCallbackNoReturn() {
                    @Override
                    public void doInTransactionWithoutResult(final TransactionStatus status) {
                        final NetworkGuru guru = AdapterBase.getAdapterByName(networkGurus, networkFinal.getGuruName());

                        if (!guru.trash(networkFinal, _networkOfferingDao.findById(networkFinal.getNetworkOfferingId()))) {
                            throw new CloudRuntimeException("Failed to trash network.");
                        }

                        if (!deleteVlansInNetwork(networkFinal, context.getCaller().getId(), callerAccount)) {
                            logger.warn("Failed to delete network " + networkFinal + "; was unable to cleanup corresponding ip ranges");
                            throw new CloudRuntimeException("Failed to delete network " + networkFinal + "; was unable to cleanup corresponding ip ranges");
                        } else {
                            // commit transaction only when ips and vlans for the network are released successfully

                            ipv6Service.releaseIpv6SubnetForNetwork(networkId);
                            ipv6Service.removePublicIpv6PlaceholderNics(networkFinal);
                            try {
                                stateTransitTo(networkFinal, Event.DestroyNetwork);
                            } catch (final NoTransitionException e) {
                                logger.debug(e.getMessage());
                            }
                            if (_networksDao.remove(networkFinal.getId())) {
                                final NetworkDomainVO networkDomain = _networkDomainDao.getDomainNetworkMapByNetworkId(networkFinal.getId());
                                if (networkDomain != null) {
                                    _networkDomainDao.remove(networkDomain.getId());
                                }

                                final NetworkAccountVO networkAccount = _networkAccountDao.getAccountNetworkMapByNetworkId(networkFinal.getId());
                                if (networkAccount != null) {
                                    _networkAccountDao.remove(networkAccount.getId());
                                }

                                networkDetailsDao.removeDetails(networkFinal.getId());
                                networkPermissionDao.removeAllPermissions(networkFinal.getId());
                            }

                            final NetworkOffering ntwkOff = _entityMgr.findById(NetworkOffering.class, networkFinal.getNetworkOfferingId());
                            final boolean updateResourceCount = resourceCountNeedsUpdate(ntwkOff, networkFinal.getAclType());
                            if (updateResourceCount) {
                                _resourceLimitMgr.decrementResourceCount(networkFinal.getAccountId(), ResourceType.network, networkFinal.getDisplayNetwork());
                            }
                        }
                    }
                });
                if (_networksDao.findById(network.getId()) == null) {
                    // remove its related ACL permission
                    final Pair<Class<?>, Long> networkMsg = new Pair<Class<?>, Long>(Network.class, networkFinal.getId());
                    _messageBus.publish(_name, EntityManager.MESSAGE_REMOVE_ENTITY_EVENT, PublishScope.LOCAL, networkMsg);
                }
                return true;
            } catch (final CloudRuntimeException e) {
                logger.error("Failed to delete network", e);
                return false;
            }
        }

        return success;
    }

    @Override
    public boolean resourceCountNeedsUpdate(final NetworkOffering ntwkOff, final ACLType aclType) {
        //Update resource count only for Isolated account specific non-system networks
        final boolean updateResourceCount = ntwkOff.getGuestType() == GuestType.Isolated && !ntwkOff.isSystemOnly() && aclType == ACLType.Account;
        return updateResourceCount;
    }

    protected boolean deleteVlansInNetwork(final NetworkVO network, final long userId, final Account callerAccount) {
        final long networkId = network.getId();
        //cleanup Public vlans
        final List<VlanVO> publicVlans = _vlanDao.listVlansByNetworkId(networkId);
        boolean result = true;
        for (final VlanVO vlan : publicVlans) {
            if (!_configMgr.deleteVlanAndPublicIpRange(userId, vlan.getId(), callerAccount)) {
                logger.warn("Failed to delete vlan " + vlan.getId() + ");");
                result = false;
            }
        }

        //cleanup private vlans
        final int privateIpAllocCount = _privateIpDao.countAllocatedByNetworkId(networkId);
        if (privateIpAllocCount > 0) {
            logger.warn("Can't delete Private ip range for network " + networkId + " as it has allocated ip addresses");
            result = false;
        } else {
            _privateIpDao.deleteByNetworkId(networkId);
            logger.debug("Deleted ip range for private network id=" + networkId);
        }

        // release vlans of user-shared networks without specifyvlan
        if (isSharedNetworkWithoutSpecifyVlan(_networkOfferingDao.findById(network.getNetworkOfferingId()))) {
            logger.debug("Releasing vnet for the network id=" + network.getId());
            _dcDao.releaseVnet(BroadcastDomainType.getValue(network.getBroadcastUri()), network.getDataCenterId(),
                    network.getPhysicalNetworkId(), network.getAccountId(), network.getReservationId());
        }
        return result;
    }

    public class NetworkGarbageCollector extends ManagedContextRunnable {
        @Override
        protected void runInContext() {
            final GlobalLock gcLock = GlobalLock.getInternLock("Network.GC.Lock");
            try {
                if (gcLock.lock(3)) {
                    try {
                        reallyRun();
                    } finally {
                        gcLock.unlock();
                    }
                }
            } finally {
                gcLock.releaseRef();
            }
        }

        public void reallyRun() {
            try {
                final List<Long> shutdownList = new ArrayList<Long>();
                final long currentTime = System.currentTimeMillis() / 1000;
                final HashMap<Long, Long> stillFree = new HashMap<Long, Long>();

                final List<Long> networkIds = _networksDao.findNetworksToGarbageCollect();
                final int netGcWait = NumbersUtil.parseInt(_configDao.getValue(NetworkGcWait.key()), 60);
                logger.info("NetworkGarbageCollector uses '" + netGcWait + "' seconds for GC interval.");

                for (final Long networkId : networkIds) {
                    if (!_networkModel.isNetworkReadyForGc(networkId)) {
                        continue;
                    }

                    if (!networkDetailsDao.findDetails(Network.AssociatedNetworkId, String.valueOf(networkId), null).isEmpty()) {
                        logger.debug(String.format("Network %s is associated to a shared network, skipping", networkId));
                        continue;
                    }

                    final Long time = _lastNetworkIdsToFree.remove(networkId);
                    if (time == null) {
                        if (logger.isDebugEnabled()) {
                            logger.debug("We found network " + networkId + " to be free for the first time.  Adding it to the list: " + currentTime);
                        }
                        stillFree.put(networkId, currentTime);
                    } else if (time > currentTime - netGcWait) {
                        if (logger.isDebugEnabled()) {
                            logger.debug("Network " + networkId + " is still free but it's not time to shutdown yet: " + time);
                        }
                        stillFree.put(networkId, time);
                    } else {
                        shutdownList.add(networkId);
                    }
                }

                _lastNetworkIdsToFree = stillFree;

                final CallContext cctx = CallContext.current();

                for (final Long networkId : shutdownList) {

                    // If network is removed, unset gc flag for it
                    if (_networksDao.findById(networkId) == null) {
                        logger.debug("Network id=" + networkId + " is removed, so clearing up corresponding gc check");
                        _networksDao.clearCheckForGc(networkId);
                    } else {
                        try {

                            final User caller = cctx.getCallingUser();
                            final Account owner = cctx.getCallingAccount();

                            final ReservationContext context = new ReservationContextImpl(null, null, caller, owner);

                            shutdownNetwork(networkId, context, false);
                        } catch (final Exception e) {
                            logger.warn("Unable to shutdown network: " + networkId);
                        }
                    }
                }
            } catch (final Exception e) {
                logger.warn("Caught exception while running network gc: ", e);
            }
        }
    }

    @Override
    public boolean startNetwork(final long networkId, final DeployDestination dest, final ReservationContext context) throws ConcurrentOperationException, ResourceUnavailableException,
            InsufficientCapacityException {

        // Check if network exists
        final NetworkVO network = _networksDao.findById(networkId);
        if (network == null) {
            final InvalidParameterValueException ex = new InvalidParameterValueException("Network with specified id doesn't exist");
            ex.addProxyObject(String.valueOf(networkId), "networkId");
            throw ex;
        }

        // implement the network
        logger.debug("Starting network " + network + "...");
        final Pair<NetworkGuru, NetworkVO> implementedNetwork = implementNetwork(networkId, dest, context);
        if (implementedNetwork == null || implementedNetwork.first() == null) {
            logger.warn("Failed to start the network " + network);
            return false;
        } else {
            return true;
        }
    }

    @Override
    public boolean restartNetwork(final Long networkId, final Account callerAccount, final User callerUser, final boolean cleanup, final boolean livePatch) throws ConcurrentOperationException, ResourceUnavailableException,
            InsufficientCapacityException {
        boolean status = true;
        boolean restartRequired = false;
        final NetworkVO network = _networksDao.findById(networkId);

        logger.debug("Restarting network " + networkId + "...");

        final ReservationContext context = new ReservationContextImpl(null, null, callerUser, callerAccount);
        final NetworkOffering offering = _networkOfferingDao.findByIdIncludingRemoved(network.getNetworkOfferingId());
        final DeployDestination dest = new DeployDestination(_dcDao.findById(network.getDataCenterId()), null, null, null);

        if (cleanup) {
            if (!rollingRestartRouters(network, offering, dest, context)) {
                status = false;
                restartRequired = true;
            }
            setRestartRequired(network, restartRequired);
            return status;
        } else if (livePatch) {
            List<DomainRouterVO> domainRouters = routerDao.listByNetworkAndRole(network.getId(), VirtualRouter.Role.VIRTUAL_ROUTER, VirtualRouter.Role.INTERNAL_LB_VM);
            for (DomainRouterVO router: domainRouters) {
                try {
                    VMInstanceVO instanceVO = _vmDao.findById(router.getId());
                    if (instanceVO == null) {
                        logger.info("Did not find a virtual router instance for the network");
                        continue;
                    }
                    Pair<Boolean, String> patched = mgr.updateSystemVM(instanceVO, true);
                    if (patched.first()) {
                        logger.info(String.format("Successfully patched router %s", router));
                    }
                } catch (CloudRuntimeException e) {
                    throw new CloudRuntimeException(String.format("Failed to live patch router: %s", router), e);
                }

            }
        }

        logger.debug("Implementing the network " + network + " elements and resources as a part of network restart without cleanup");
        try {
            implementNetworkElementsAndResources(dest, context, network, offering);
            setRestartRequired(network, false);
            return true;
        } catch (final Exception ex) {
            logger.warn("Failed to implement network " + network + " elements and resources as a part of network restart due to ", ex);
            return false;
        }
    }

    @Override
    public void destroyExpendableRouters(final List<? extends VirtualRouter> routers, final ReservationContext context) throws ResourceUnavailableException {
        final List<VirtualRouter> remainingRouters = new ArrayList<>();
        for (final VirtualRouter router : routers) {
            if (router.getState() == VirtualMachine.State.Stopped ||
                    router.getState() == VirtualMachine.State.Error ||
                    router.getState() == VirtualMachine.State.Shutdown ||
                    router.getState() == VirtualMachine.State.Unknown) {
                logger.debug("Destroying old router " + router);
                _routerService.destroyRouter(router.getId(), context.getAccount(), context.getCaller().getId());
            } else {
                remainingRouters.add(router);
            }
        }

        if (remainingRouters.size() < 2) {
            return;
        }

        VirtualRouter backupRouter = null;
        for (final VirtualRouter router : remainingRouters) {
            if (router.getRedundantState() == VirtualRouter.RedundantState.BACKUP) {
                backupRouter = router;
            }
        }
        if (backupRouter == null) {
            backupRouter = routers.get(routers.size() - 1);
        }
        if (backupRouter != null) {
            _routerService.destroyRouter(backupRouter.getId(), context.getAccount(), context.getCaller().getId());
        }
    }

    @Override
    public boolean areRoutersRunning(final List<? extends VirtualRouter> routers) {
        for (final VirtualRouter router : routers) {
            if (router.getState() != VirtualMachine.State.Running) {
                logger.debug("Found new router " + router.getInstanceName() + " to be in non-Running state: " + router.getState() + ". Please try restarting network again.");
                return false;
            }
        }
        return true;
    }

    /**
     * Cleanup entry on VR file specified by type
     */
    @Override
    public void cleanupNicDhcpDnsEntry(Network network, VirtualMachineProfile vmProfile, NicProfile nicProfile) {

        final List<Provider> networkProviders = getNetworkProviders(network.getId());
        for (final NetworkElement element : networkElements) {
            if (networkProviders.contains(element.getProvider())) {
                if (!_networkModel.isProviderEnabledInPhysicalNetwork(_networkModel.getPhysicalNetworkId(network), element.getProvider().getName())) {
                    throw new CloudRuntimeException("Service provider " + element.getProvider().getName() + " either doesn't exist or is not enabled in physical network id: "
                            + network.getPhysicalNetworkId());
                }
                if (vmProfile.getType() == Type.User && element.getProvider() != null) {
                    if (_networkModel.areServicesSupportedInNetwork(network.getId(), Service.Dhcp)
                            && _networkModel.isProviderSupportServiceInNetwork(network.getId(), Service.Dhcp, element.getProvider()) && element instanceof DhcpServiceProvider) {
                        final DhcpServiceProvider sp = (DhcpServiceProvider) element;
                        try {
                            sp.removeDhcpEntry(network, nicProfile, vmProfile);
                        } catch (ResourceUnavailableException e) {
                            logger.error("Failed to remove dhcp-dns entry due to: ", e);
                        }
                    }
                }
            }
        }
    }

    /**
     * rollingRestartRouters performs restart of routers of a network by first
     * deploying a new VR and then destroying old VRs in rolling fashion. For
     * non-redundant network, it will re-program the new router as final step
     * otherwise deploys a backup router for the network.
     * @param network network to be restarted
     * @param offering network offering
     * @param dest deployment destination
     * @param context reservation context
     * @return returns true when the rolling restart operation succeeds
     * @throws ResourceUnavailableException
     * @throws ConcurrentOperationException
     * @throws InsufficientCapacityException
     */
    private boolean rollingRestartRouters(final NetworkVO network, final NetworkOffering offering, final DeployDestination dest, final ReservationContext context) throws ResourceUnavailableException, ConcurrentOperationException, InsufficientCapacityException {
        if (!NetworkOrchestrationService.RollingRestartEnabled.value()) {
            if (shutdownNetworkElementsAndResources(context, true, network)) {
                implementNetworkElementsAndResources(dest, context, network, offering);
                return true;
            }
            logger.debug("Failed to shutdown the network elements and resources as a part of network restart: " + network.getState());
            return false;
        }
        logger.debug("Performing rolling restart of routers of network " + network);
        destroyExpendableRouters(routerDao.findByNetwork(network.getId()), context);

        final List<Provider> providersToImplement = getNetworkProviders(network.getId());
        final List<DomainRouterVO> oldRouters = routerDao.findByNetwork(network.getId());

        // Deploy a new router
        if (oldRouters.size() > 0) {
            network.setRollingRestart(true);
        }
        implementNetworkElements(dest, context, network, offering, providersToImplement);
        if (oldRouters.size() > 0) {
            network.setRollingRestart(false);
        }

        // For redundant network wait for 3*advert_int+skew_seconds for VRRP to kick in
        if (network.isRedundant() || (oldRouters.size() == 1 && oldRouters.get(0).getIsRedundantRouter())) {
            try {
                Thread.sleep(NetworkOrchestrationService.RVRHandoverTime);
            } catch (final InterruptedException ignored) {
            }
        }

        // Destroy old routers
        for (final DomainRouterVO oldRouter : oldRouters) {
            _routerService.stopRouter(oldRouter.getId(), true);
            _routerService.destroyRouter(oldRouter.getId(), context.getAccount(), context.getCaller().getId());
        }

        if (network.isRedundant()) {
            // Add a new backup router for redundant network
            implementNetworkElements(dest, context, network, offering, providersToImplement);
        } else {
            // Re-apply rules for non-redundant network
            implementNetworkElementsAndResources(dest, context, network, offering);
        }

        return areRoutersRunning(routerDao.findByNetwork(network.getId()));
    }

    private void setRestartRequired(final NetworkVO network, final boolean restartRequired) {
        logger.debug("Marking network " + network + " with restartRequired=" + restartRequired);
        network.setRestartRequired(restartRequired);
        _networksDao.update(network.getId(), network);
    }

    protected int getActiveNicsInNetwork(final long networkId) {
        return _networksDao.getActiveNicsIn(networkId);
    }

    @Override
    public NetworkProfile convertNetworkToNetworkProfile(final long networkId) {
        final NetworkVO network = _networksDao.findById(networkId);
        final NetworkGuru guru = AdapterBase.getAdapterByName(networkGurus, network.getGuruName());
        final NetworkProfile profile = new NetworkProfile(network);
        guru.updateNetworkProfile(profile);

        return profile;
    }

    @Override
    public UserDataServiceProvider getPasswordResetProvider(final Network network) {
        final String passwordProvider = _ntwkSrvcDao.getProviderForServiceInNetwork(network.getId(), Service.UserData);

        if (passwordProvider == null) {
            logger.debug("Network " + network + " doesn't support service " + Service.UserData.getName());
            return null;
        }

        return (UserDataServiceProvider) _networkModel.getElementImplementingProvider(passwordProvider);
    }

    @Override
    public UserDataServiceProvider getSSHKeyResetProvider(final Network network) {
        final String SSHKeyProvider = _ntwkSrvcDao.getProviderForServiceInNetwork(network.getId(), Service.UserData);

        if (SSHKeyProvider == null) {
            logger.debug("Network " + network + " doesn't support service " + Service.UserData.getName());
            return null;
        }

        return (UserDataServiceProvider) _networkModel.getElementImplementingProvider(SSHKeyProvider);
    }

    @Override
    public DhcpServiceProvider getDhcpServiceProvider(final Network network) {
        final String DhcpProvider = _ntwkSrvcDao.getProviderForServiceInNetwork(network.getId(), Service.Dhcp);

        if (DhcpProvider == null) {
            logger.debug("Network " + network + " doesn't support service " + Service.Dhcp.getName());
            return null;
        }

        final NetworkElement element = _networkModel.getElementImplementingProvider(DhcpProvider);
        if (element instanceof DhcpServiceProvider) {
            return (DhcpServiceProvider) element;
        } else {
            return null;
        }
    }

    @Override
    public DnsServiceProvider getDnsServiceProvider(final Network network) {
        final String dnsProvider = _ntwkSrvcDao.getProviderForServiceInNetwork(network.getId(), Service.Dns);

        if (dnsProvider == null) {
            logger.debug("Network " + network + " doesn't support service " + Service.Dhcp.getName());
            return null;
        }

        return (DnsServiceProvider) _networkModel.getElementImplementingProvider(dnsProvider);
    }

    protected boolean isSharedNetworkWithServices(final Network network) {
        assert network != null;
        final DataCenter zone = _entityMgr.findById(DataCenter.class, network.getDataCenterId());
        if (network.getGuestType() == Network.GuestType.Shared && zone.getNetworkType() == NetworkType.Advanced
                && isSharedNetworkOfferingWithServices(network.getNetworkOfferingId())) {
            return true;
        }
        return false;
    }

    protected boolean isSharedNetworkOfferingWithServices(final long networkOfferingId) {
        final NetworkOfferingVO networkOffering = _networkOfferingDao.findById(networkOfferingId);
        if (networkOffering.getGuestType() == Network.GuestType.Shared
                && (_networkModel.areServicesSupportedByNetworkOffering(networkOfferingId, Service.SourceNat)
                || _networkModel.areServicesSupportedByNetworkOffering(networkOfferingId, Service.StaticNat)
                || _networkModel.areServicesSupportedByNetworkOffering(networkOfferingId, Service.Firewall)
                || _networkModel.areServicesSupportedByNetworkOffering(networkOfferingId, Service.PortForwarding) || _networkModel.areServicesSupportedByNetworkOffering(
                networkOfferingId, Service.Lb))) {
            return true;
        }
        return false;
    }

    @Override
    public List<? extends Nic> listVmNics(final long vmId, final Long nicId, final Long networkId, String keyword) {
        List<NicVO> result = null;

        if (keyword == null || keyword.isEmpty()) {
            if (nicId == null && networkId == null) {
                result = _nicDao.listByVmId(vmId);
            } else {
                result = _nicDao.listByVmIdAndNicIdAndNtwkId(vmId, nicId, networkId);
            }
        } else {
            result = _nicDao.listByVmIdAndKeyword(vmId, keyword);
        }

        for (final NicVO nic : result) {
            if (_networkModel.isProviderForNetwork(Provider.NiciraNvp, nic.getNetworkId())) {
                //For NSX Based networks, add nsxlogicalswitch, nsxlogicalswitchport to each result
                logger.info("Listing NSX logical switch and logical switch por for each nic");
                final NetworkVO network = _networksDao.findById(nic.getNetworkId());
                final NetworkGuru guru = AdapterBase.getAdapterByName(networkGurus, network.getGuruName());
                final NetworkGuruAdditionalFunctions guruFunctions = (NetworkGuruAdditionalFunctions) guru;

                final Map<String, ? extends Object> nsxParams = guruFunctions.listAdditionalNicParams(nic.getUuid());
                if (nsxParams != null) {
                    final String lswitchUuuid = nsxParams.containsKey(NetworkGuruAdditionalFunctions.NSX_LSWITCH_UUID)
                            ? (String) nsxParams.get(NetworkGuruAdditionalFunctions.NSX_LSWITCH_UUID) : null;
                    final String lswitchPortUuuid = nsxParams.containsKey(NetworkGuruAdditionalFunctions.NSX_LSWITCHPORT_UUID)
                            ? (String) nsxParams.get(NetworkGuruAdditionalFunctions.NSX_LSWITCHPORT_UUID) : null;
                    nic.setNsxLogicalSwitchUuid(lswitchUuuid);
                    nic.setNsxLogicalSwitchPortUuid(lswitchPortUuuid);
                }
            }
        }

        return result;
    }

    @DB
    @Override
    public boolean reallocate(final VirtualMachineProfile vm, final DataCenterDeployment dest) throws InsufficientCapacityException, ConcurrentOperationException {
        final VMInstanceVO vmInstance = _vmDao.findById(vm.getId());
        final DataCenterVO dc = _dcDao.findById(vmInstance.getDataCenterId());
        if (dc.getNetworkType() == NetworkType.Basic) {
            final List<NicVO> nics = _nicDao.listByVmId(vmInstance.getId());
            final NetworkVO network = _networksDao.findById(nics.get(0).getNetworkId());
            final LinkedHashMap<Network, List<? extends NicProfile>> profiles = new LinkedHashMap<Network, List<? extends NicProfile>>();
            profiles.put(network, new ArrayList<NicProfile>());

            Transaction.execute(new TransactionCallbackWithExceptionNoReturn<InsufficientCapacityException>() {
                @Override
                public void doInTransactionWithoutResult(final TransactionStatus status) throws InsufficientCapacityException {
                    cleanupNics(vm);
                    allocate(vm, profiles, null);
                }
            });
        }
        return true;
    }

    private boolean cleanupNetworkResources(final long networkId, final Account caller, final long callerUserId) {
        boolean success = true;
        final Network network = _networksDao.findById(networkId);

        //remove all PF/Static Nat rules for the network
        try {
            if (_rulesMgr.revokeAllPFStaticNatRulesForNetwork(networkId, callerUserId, caller)) {
                logger.debug("Successfully cleaned up portForwarding/staticNat rules for network id=" + networkId);
            } else {
                success = false;
                logger.warn("Failed to release portForwarding/StaticNat rules as a part of network id=" + networkId + " cleanup");
            }
        } catch (final ResourceUnavailableException ex) {
            success = false;
            // shouldn't even come here as network is being cleaned up after all network elements are shutdown
            logger.warn("Failed to release portForwarding/StaticNat rules as a part of network id=" + networkId + " cleanup due to resourceUnavailable ", ex);
        }

        //remove all LB rules for the network
        if (_lbMgr.removeAllLoadBalanacersForNetwork(networkId, caller, callerUserId)) {
            logger.debug("Successfully cleaned up load balancing rules for network id=" + networkId);
        } else {
            // shouldn't even come here as network is being cleaned up after all network elements are shutdown
            success = false;
            logger.warn("Failed to cleanup LB rules as a part of network id=" + networkId + " cleanup");
        }

        //revoke all firewall rules for the network
        try {
            if (_firewallMgr.revokeAllFirewallRulesForNetwork(networkId, callerUserId, caller)) {
                logger.debug("Successfully cleaned up firewallRules rules for network id=" + networkId);
            } else {
                success = false;
                logger.warn("Failed to cleanup Firewall rules as a part of network id=" + networkId + " cleanup");
            }
        } catch (final ResourceUnavailableException ex) {
            success = false;
            // shouldn't even come here as network is being cleaned up after all network elements are shutdown
            logger.warn("Failed to cleanup Firewall rules as a part of network id=" + networkId + " cleanup due to resourceUnavailable ", ex);
        }

        //revoke all network ACLs for network
        try {
            if (_networkACLMgr.revokeACLItemsForNetwork(networkId)) {
                logger.debug("Successfully cleaned up NetworkACLs for network id=" + networkId);
            } else {
                success = false;
                logger.warn("Failed to cleanup NetworkACLs as a part of network id=" + networkId + " cleanup");
            }
        } catch (final ResourceUnavailableException ex) {
            success = false;
            logger.warn("Failed to cleanup Network ACLs as a part of network id=" + networkId + " cleanup due to resourceUnavailable ", ex);
        }

        //release all ip addresses
        final List<IPAddressVO> ipsToRelease = _ipAddressDao.listByAssociatedNetwork(networkId, null);
        for (final IPAddressVO ipToRelease : ipsToRelease) {
            if (ipToRelease.getVpcId() == null) {
                if (!ipToRelease.isPortable()) {
                    final IPAddressVO ip = _ipAddrMgr.markIpAsUnavailable(ipToRelease.getId());
                    assert ip != null : "Unable to mark the ip address id=" + ipToRelease.getId() + " as unavailable.";
                } else {
                    // portable IP address are associated with owner, until explicitly requested to be disassociated
                    // so as part of network clean up just break IP association with guest network
                    ipToRelease.setAssociatedWithNetworkId(null);
                    _ipAddressDao.update(ipToRelease.getId(), ipToRelease);
                    logger.debug("Portable IP address " + ipToRelease + " is no longer associated with any network");
                }
            } else {
                _vpcMgr.unassignIPFromVpcNetwork(ipToRelease.getId(), network.getId());
            }
        }

        try {
            if (!_ipAddrMgr.applyIpAssociations(network, true)) {
                logger.warn("Unable to apply ip address associations for " + network);
                success = false;
            }
        } catch (final ResourceUnavailableException e) {
            throw new CloudRuntimeException("We should never get to here because we used true when applyIpAssociations", e);
        }

        annotationDao.removeByEntityType(AnnotationService.EntityType.NETWORK.name(), network.getUuid());

        return success;
    }

    private boolean shutdownNetworkResources(final long networkId, final Account caller, final long callerUserId) {
        // This method cleans up network rules on the backend w/o touching them in the DB
        boolean success = true;
        final Network network = _networksDao.findById(networkId);

        // Mark all PF rules as revoked and apply them on the backend (not in the DB)
        final List<PortForwardingRuleVO> pfRules = _portForwardingRulesDao.listByNetwork(networkId);
        if (logger.isDebugEnabled()) {
            logger.debug("Releasing " + pfRules.size() + " port forwarding rules for network id=" + networkId + " as a part of shutdownNetworkRules");
        }

        for (final PortForwardingRuleVO pfRule : pfRules) {
            logger.trace("Marking pf rule " + pfRule + " with Revoke state");
            pfRule.setState(FirewallRule.State.Revoke);
        }

        try {
            if (!_firewallMgr.applyRules(pfRules, true, false)) {
                logger.warn("Failed to cleanup pf rules as a part of shutdownNetworkRules");
                success = false;
            }
        } catch (final ResourceUnavailableException ex) {
            logger.warn("Failed to cleanup pf rules as a part of shutdownNetworkRules due to ", ex);
            success = false;
        }

        // Mark all static rules as revoked and apply them on the backend (not in the DB)
        final List<FirewallRuleVO> firewallStaticNatRules = _firewallDao.listByNetworkAndPurpose(networkId, Purpose.StaticNat);
        final List<StaticNatRule> staticNatRules = new ArrayList<StaticNatRule>();
        if (logger.isDebugEnabled()) {
            logger.debug("Releasing " + firewallStaticNatRules.size() + " static nat rules for network id=" + networkId + " as a part of shutdownNetworkRules");
        }

        for (final FirewallRuleVO firewallStaticNatRule : firewallStaticNatRules) {
            logger.trace("Marking static nat rule " + firewallStaticNatRule + " with Revoke state");
            final IpAddress ip = _ipAddressDao.findById(firewallStaticNatRule.getSourceIpAddressId());
            final FirewallRuleVO ruleVO = _firewallDao.findById(firewallStaticNatRule.getId());

            if (ip == null || !ip.isOneToOneNat() || ip.getAssociatedWithVmId() == null) {
                throw new InvalidParameterValueException("Source ip address of the rule id=" + firewallStaticNatRule.getId() + " is not static nat enabled");
            }

            //String dstIp = _networkModel.getIpInNetwork(ip.getAssociatedWithVmId(), firewallStaticNatRule.getNetworkId());
            ruleVO.setState(FirewallRule.State.Revoke);
            staticNatRules.add(new StaticNatRuleImpl(ruleVO, ip.getVmIp()));
        }

        try {
            if (!_firewallMgr.applyRules(staticNatRules, true, false)) {
                logger.warn("Failed to cleanup static nat rules as a part of shutdownNetworkRules");
                success = false;
            }
        } catch (final ResourceUnavailableException ex) {
            logger.warn("Failed to cleanup static nat rules as a part of shutdownNetworkRules due to ", ex);
            success = false;
        }

        try {
            if (!_lbMgr.revokeLoadBalancersForNetwork(networkId, Scheme.Public)) {
                logger.warn("Failed to cleanup public lb rules as a part of shutdownNetworkRules");
                success = false;
            }
        } catch (final ResourceUnavailableException ex) {
            logger.warn("Failed to cleanup public lb rules as a part of shutdownNetworkRules due to ", ex);
            success = false;
        }

        try {
            if (!_lbMgr.revokeLoadBalancersForNetwork(networkId, Scheme.Internal)) {
                logger.warn("Failed to cleanup internal lb rules as a part of shutdownNetworkRules");
                success = false;
            }
        } catch (final ResourceUnavailableException ex) {
            logger.warn("Failed to cleanup public lb rules as a part of shutdownNetworkRules due to ", ex);
            success = false;
        }

        // revoke all firewall rules for the network w/o applying them on the DB
        final List<FirewallRuleVO> firewallRules = _firewallDao.listByNetworkPurposeTrafficType(networkId, Purpose.Firewall, FirewallRule.TrafficType.Ingress);
        if (logger.isDebugEnabled()) {
            logger.debug("Releasing " + firewallRules.size() + " firewall ingress rules for network id=" + networkId + " as a part of shutdownNetworkRules");
        }

        for (final FirewallRuleVO firewallRule : firewallRules) {
            logger.trace("Marking firewall ingress rule " + firewallRule + " with Revoke state");
            firewallRule.setState(FirewallRule.State.Revoke);
        }

        try {
            if (!_firewallMgr.applyRules(firewallRules, true, false)) {
                logger.warn("Failed to cleanup firewall ingress rules as a part of shutdownNetworkRules");
                success = false;
            }
        } catch (final ResourceUnavailableException ex) {
            logger.warn("Failed to cleanup firewall ingress rules as a part of shutdownNetworkRules due to ", ex);
            success = false;
        }

        final List<FirewallRuleVO> firewallEgressRules = _firewallDao.listByNetworkPurposeTrafficType(networkId, Purpose.Firewall, FirewallRule.TrafficType.Egress);
        if (logger.isDebugEnabled()) {
            logger.debug("Releasing " + firewallEgressRules.size() + " firewall egress rules for network id=" + networkId + " as a part of shutdownNetworkRules");
        }

        try {
            // delete default egress rule
            final DataCenter zone = _dcDao.findById(network.getDataCenterId());
            if (_networkModel.areServicesSupportedInNetwork(network.getId(), Service.Firewall)
                    && (network.getGuestType() == Network.GuestType.Isolated || network.getGuestType() == Network.GuestType.Shared && zone.getNetworkType() == NetworkType.Advanced)) {
                // add default egress rule to accept the traffic
                _firewallMgr.applyDefaultEgressFirewallRule(network.getId(), _networkModel.getNetworkEgressDefaultPolicy(networkId), false);
            }

        } catch (final ResourceUnavailableException ex) {
            logger.warn("Failed to cleanup firewall default egress rule as a part of shutdownNetworkRules due to ", ex);
            success = false;
        }

        for (final FirewallRuleVO firewallRule : firewallEgressRules) {
            logger.trace("Marking firewall egress rule " + firewallRule + " with Revoke state");
            firewallRule.setState(FirewallRule.State.Revoke);
        }

        try {
            if (!_firewallMgr.applyRules(firewallEgressRules, true, false)) {
                logger.warn("Failed to cleanup firewall egress rules as a part of shutdownNetworkRules");
                success = false;
            }
        } catch (final ResourceUnavailableException ex) {
            logger.warn("Failed to cleanup firewall egress rules as a part of shutdownNetworkRules due to ", ex);
            success = false;
        }

        if (network.getVpcId() != null) {
            if (logger.isDebugEnabled()) {
                logger.debug("Releasing Network ACL Items for network id=" + networkId + " as a part of shutdownNetworkRules");
            }

            try {
                //revoke all Network ACLs for the network w/o applying them in the DB
                if (!_networkACLMgr.revokeACLItemsForNetwork(networkId)) {
                    logger.warn("Failed to cleanup network ACLs as a part of shutdownNetworkRules");
                    success = false;
                }
            } catch (final ResourceUnavailableException ex) {
                logger.warn("Failed to cleanup network ACLs as a part of shutdownNetworkRules due to ", ex);
                success = false;
            }

        }

        //release all static nats for the network
        if (!_rulesMgr.applyStaticNatForNetwork(networkId, false, caller, true)) {
            logger.warn("Failed to disable static nats as part of shutdownNetworkRules for network id " + networkId);
            success = false;
        }

        // Get all ip addresses, mark as releasing and release them on the backend
        final List<IPAddressVO> userIps = _ipAddressDao.listByAssociatedNetwork(networkId, null);
        final List<PublicIp> publicIpsToRelease = new ArrayList<PublicIp>();
        if (userIps != null && !userIps.isEmpty()) {
            for (final IPAddressVO userIp : userIps) {
                userIp.setState(IpAddress.State.Releasing);
                final PublicIp publicIp = PublicIp.createFromAddrAndVlan(userIp, _vlanDao.findById(userIp.getVlanId()));
                publicIpsToRelease.add(publicIp);
            }
        }

        try {
            if (!_ipAddrMgr.applyIpAssociations(network, true, true, publicIpsToRelease)) {
                logger.warn("Unable to apply ip address associations for " + network + " as a part of shutdownNetworkRules");
                success = false;
            }
        } catch (final ResourceUnavailableException e) {
            throw new CloudRuntimeException("We should never get to here because we used true when applyIpAssociations", e);
        }

        return success;
    }

    @Override
    public boolean processAnswers(final long agentId, final long seq, final Answer[] answers) {
        return false;
    }

    @Override
    public boolean processCommands(final long agentId, final long seq, final Command[] commands) {
        return false;
    }

    @Override
    public AgentControlAnswer processControlCommand(final long agentId, final AgentControlCommand cmd) {
        return null;
    }

    public void processHostAdded(long hostId) {
    }

    @Override
    public void processConnect(final Host host, final StartupCommand cmd, final boolean forRebalance) throws ConnectionException {
        if (!(cmd instanceof StartupRoutingCommand)) {
            return;
        }
        final long hostId = host.getId();
        final StartupRoutingCommand startup = (StartupRoutingCommand) cmd;

        final String dataCenter = startup.getDataCenter();

        long dcId = -1;
        DataCenterVO dc = _dcDao.findByName(dataCenter);
        if (dc == null) {
            try {
                dcId = Long.parseLong(dataCenter);
                dc = _dcDao.findById(dcId);
            } catch (final NumberFormatException e) {
            }
        }
        if (dc == null) {
            throw new IllegalArgumentException("Host " + startup.getPrivateIpAddress() + " sent incorrect data center: " + dataCenter);
        }
        dcId = dc.getId();
        final HypervisorType hypervisorType = startup.getHypervisorType();

        if (logger.isDebugEnabled()) {
            logger.debug("Host's hypervisorType is: " + hypervisorType);
        }

        final List<PhysicalNetworkSetupInfo> networkInfoList = new ArrayList<PhysicalNetworkSetupInfo>();

        // list all physicalnetworks in the zone & for each get the network names
        final List<PhysicalNetworkVO> physicalNtwkList = _physicalNetworkDao.listByZone(dcId);
        for (final PhysicalNetworkVO pNtwk : physicalNtwkList) {
            final String publicName = _pNTrafficTypeDao.getNetworkTag(pNtwk.getId(), TrafficType.Public, hypervisorType);
            final String privateName = _pNTrafficTypeDao.getNetworkTag(pNtwk.getId(), TrafficType.Management, hypervisorType);
            final String guestName = _pNTrafficTypeDao.getNetworkTag(pNtwk.getId(), TrafficType.Guest, hypervisorType);
            final String storageName = _pNTrafficTypeDao.getNetworkTag(pNtwk.getId(), TrafficType.Storage, hypervisorType);
            // String controlName = _pNTrafficTypeDao._networkModel.getNetworkTag(pNtwk.getId(), TrafficType.Control, hypervisorType);
            final PhysicalNetworkSetupInfo info = new PhysicalNetworkSetupInfo();
            info.setPhysicalNetworkId(pNtwk.getId());
            info.setGuestNetworkName(guestName);
            info.setPrivateNetworkName(privateName);
            info.setPublicNetworkName(publicName);
            info.setStorageNetworkName(storageName);
            final PhysicalNetworkTrafficTypeVO mgmtTraffic = _pNTrafficTypeDao.findBy(pNtwk.getId(), TrafficType.Management);
            if (mgmtTraffic != null) {
                final String vlan = mgmtTraffic.getVlan();
                info.setMgmtVlan(vlan);
            }
            networkInfoList.add(info);
        }

        // send the names to the agent
        if (logger.isDebugEnabled()) {
            logger.debug("Sending CheckNetworkCommand to check the Network is setup correctly on Agent");
        }
        final CheckNetworkCommand nwCmd = new CheckNetworkCommand(networkInfoList);

        final CheckNetworkAnswer answer = (CheckNetworkAnswer) _agentMgr.easySend(hostId, nwCmd);

        if (answer == null) {
            logger.warn("Unable to get an answer to the CheckNetworkCommand from agent:" + host.getId());
            throw new ConnectionException(true, "Unable to get an answer to the CheckNetworkCommand from agent: " + host.getId());
        }

        if (!answer.getResult()) {
            logger.warn("Unable to setup agent " + hostId + " due to " + answer.getDetails());
            final String msg = "Incorrect Network setup on agent, Reinitialize agent after network names are setup, details : " + answer.getDetails();
            _alertMgr.sendAlert(AlertManager.AlertType.ALERT_TYPE_HOST, dcId, host.getPodId(), msg, msg);
            throw new ConnectionException(true, msg);
        } else {
            if (answer.needReconnect()) {
                throw new ConnectionException(false, "Reinitialize agent after network setup.");
            }
            if (logger.isDebugEnabled()) {
                logger.debug("Network setup is correct on Agent");
            }
            return;
        }
    }

    @Override
    public boolean processDisconnect(final long agentId, final Status state) {
        return false;
    }

    @Override
    public void processHostAboutToBeRemoved(long hostId) {
    }

    @Override
    public void processHostRemoved(long hostId, long clusterId) {
    }

    @Override
    public boolean isRecurring() {
        return false;
    }

    @Override
    public int getTimeout() {
        return 0;
    }

    @Override
    public boolean processTimeout(final long agentId, final long seq) {
        return false;
    }

    @Override
    public Map<String, String> finalizeServicesAndProvidersForNetwork(final NetworkOffering offering, final Long physicalNetworkId) {
        final Map<String, String> svcProviders = new HashMap<String, String>();
        final Map<String, List<String>> providerSvcs = new HashMap<String, List<String>>();
        final List<NetworkOfferingServiceMapVO> servicesMap = _ntwkOfferingSrvcDao.listByNetworkOfferingId(offering.getId());

        final boolean checkPhysicalNetwork = physicalNetworkId != null ? true : false;

        for (final NetworkOfferingServiceMapVO serviceMap : servicesMap) {
            if (svcProviders.containsKey(serviceMap.getService())) {
                // FIXME - right now we pick up the first provider from the list, need to add more logic based on
                // provider load, etc
                continue;
            }

            final String service = serviceMap.getService();
            String provider = serviceMap.getProvider();

            if (provider == null) {
                provider = _networkModel.getDefaultUniqueProviderForService(service).getName();
            }

            // check that provider is supported
            if (checkPhysicalNetwork) {
                if (!_pNSPDao.isServiceProviderEnabled(physicalNetworkId, provider, service)) {
                    throw new UnsupportedServiceException("Provider " + provider + " is either not enabled or doesn't " + "support service " + service + " in physical network id="
                            + physicalNetworkId);
                }
            }

            svcProviders.put(service, provider);
            List<String> l = providerSvcs.get(provider);
            if (l == null) {
                providerSvcs.put(provider, l = new ArrayList<String>());
            }
            l.add(service);
        }

        return svcProviders;
    }

    private List<Provider> getNetworkProviders(final long networkId) {
        final List<String> providerNames = _ntwkSrvcDao.getDistinctProviders(networkId);
        final List<Provider> providers = new ArrayList<Provider>();
        for (final String providerName : providerNames) {
            providers.add(Network.Provider.getProvider(providerName));
        }

        return providers;
    }

    @Override
    public boolean setupDns(final Network network, final Provider provider) {
        final boolean dnsProvided = _networkModel.isProviderSupportServiceInNetwork(network.getId(), Service.Dns, provider);
        final boolean dhcpProvided = _networkModel.isProviderSupportServiceInNetwork(network.getId(), Service.Dhcp, provider);

        final boolean setupDns = dnsProvided || dhcpProvided;
        return setupDns;
    }

    protected NicProfile getNicProfileForVm(final Network network, final NicProfile requested, final VirtualMachine vm) {
        NicProfile nic = null;
        if (requested != null && requested.getBroadCastUri() != null) {
            final String broadcastUri = requested.getBroadCastUri().toString();
            final String ipAddress = requested.getIPv4Address();
            final NicVO nicVO = _nicDao.findByNetworkIdInstanceIdAndBroadcastUri(network.getId(), vm.getId(), broadcastUri);
            if (nicVO != null) {
                if (ipAddress == null || nicVO.getIPv4Address().equals(ipAddress)) {
                    nic = _networkModel.getNicProfile(vm, network.getId(), broadcastUri);
                }
            }
        } else {
            final NicVO nicVO = _nicDao.findByNtwkIdAndInstanceId(network.getId(), vm.getId());
            if (nicVO != null) {
                nic = _networkModel.getNicProfile(vm, network.getId(), null);
            }
        }
        return nic;
    }

    @Override
    public NicProfile createNicForVm(final Network network, final NicProfile requested, final ReservationContext context, final VirtualMachineProfile vmProfile, final boolean prepare)
            throws InsufficientVirtualNetworkCapacityException, InsufficientAddressCapacityException, ConcurrentOperationException, InsufficientCapacityException,
            ResourceUnavailableException {
        final VirtualMachine vm = vmProfile.getVirtualMachine();
        final DataCenter dc = _entityMgr.findById(DataCenter.class, network.getDataCenterId());
        final Host host = _hostDao.findById(vm.getHostId());
        final DeployDestination dest = new DeployDestination(dc, null, null, host);

        NicProfile nic = getNicProfileForVm(network, requested, vm);

        //1) allocate nic (if needed) Always allocate if it is a user vm
        if (nic == null || vmProfile.getType() == VirtualMachine.Type.User) {
            final int deviceId = _nicDao.getFreeDeviceId(vm.getId());

            nic = allocateNic(requested, network, false, deviceId, vmProfile).first();

            if (nic == null) {
                throw new CloudRuntimeException("Failed to allocate nic for vm " + vm + " in network " + network);
            }

            //Update vm_network_map table
            if (vmProfile.getType() == VirtualMachine.Type.User) {
                final VMNetworkMapVO vno = new VMNetworkMapVO(vm.getId(), network.getId());
                _vmNetworkMapDao.persist(vno);
            }
            logger.debug("Nic is allocated successfully for vm " + vm + " in network " + network);
        }

        //2) prepare nic
        if (prepare) {
            final Pair<NetworkGuru, NetworkVO> implemented = implementNetwork(nic.getNetworkId(), dest, context, vmProfile.getVirtualMachine().getType() == Type.DomainRouter);
            if (implemented == null || implemented.first() == null) {
                logger.warn("Failed to implement network id=" + nic.getNetworkId() + " as a part of preparing nic id=" + nic.getId());
                throw new CloudRuntimeException("Failed to implement network id=" + nic.getNetworkId() + " as a part preparing nic id=" + nic.getId());
            }
            nic = prepareNic(vmProfile, dest, context, nic.getId(), implemented.second());
            logger.debug("Nic is prepared successfully for vm " + vm + " in network " + network);
        }

        return nic;
    }

    @Override
    public List<NicProfile> getNicProfiles(final VirtualMachine vm) {
        final List<NicVO> nics = _nicDao.listByVmId(vm.getId());
        final List<NicProfile> profiles = new ArrayList<NicProfile>();

        if (nics != null) {
            for (final Nic nic : nics) {
                final NetworkVO network = _networksDao.findById(nic.getNetworkId());
                final Integer networkRate = _networkModel.getNetworkRate(network.getId(), vm.getId());

                final NetworkGuru guru = AdapterBase.getAdapterByName(networkGurus, network.getGuruName());
                final NicProfile profile = new NicProfile(nic, network, nic.getBroadcastUri(), nic.getIsolationUri(), networkRate,
                        _networkModel.isSecurityGroupSupportedInNetwork(network), _networkModel.getNetworkTag(vm.getHypervisorType(), network));
                guru.updateNicProfile(profile, network);
                profiles.add(profile);
            }
        }
        return profiles;
    }

    @Override
    public Map<String, String> getSystemVMAccessDetails(final VirtualMachine vm) {
        final Map<String, String> accessDetails = new HashMap<>();
        accessDetails.put(NetworkElementCommand.ROUTER_NAME, vm.getInstanceName());
        String privateIpAddress = null;
        for (final NicProfile profile : getNicProfiles(vm)) {
            if (profile == null) {
                continue;
            }
            final Network network = _networksDao.findById(profile.getNetworkId());
            if (network == null) {
                continue;
            }
            final String address = profile.getIPv4Address();
            if (network.getTrafficType() == Networks.TrafficType.Control) {
                accessDetails.put(NetworkElementCommand.ROUTER_IP, address);
            }
            if (network.getTrafficType() == Networks.TrafficType.Guest) {
                accessDetails.put(NetworkElementCommand.ROUTER_GUEST_IP, address);
            }
            if (network.getTrafficType() == Networks.TrafficType.Management) {
                privateIpAddress = address;
            }
            if (network.getTrafficType() != null && StringUtils.isNotEmpty(address)) {
                accessDetails.put(network.getTrafficType().name(), address);
            }
        }

        if (privateIpAddress != null && StringUtils.isEmpty(accessDetails.get(NetworkElementCommand.ROUTER_IP))) {
            accessDetails.put(NetworkElementCommand.ROUTER_IP,  privateIpAddress);
        }
        return accessDetails;
    }

    protected boolean stateTransitTo(final NetworkVO network, final Network.Event e) throws NoTransitionException {
        return _stateMachine.transitTo(network, e, null, _networksDao);
    }

    private void setStateMachine() {
        _stateMachine = Network.State.getStateMachine();
    }

    private Map<Service, Set<Provider>> getServiceProvidersMap(final long networkId) {
        final Map<Service, Set<Provider>> map = new HashMap<Service, Set<Provider>>();
        final List<NetworkServiceMapVO> nsms = _ntwkSrvcDao.getServicesInNetwork(networkId);
        for (final NetworkServiceMapVO nsm : nsms) {
            Set<Provider> providers = map.get(Service.getService(nsm.getService()));
            if (providers == null) {
                providers = new HashSet<Provider>();
            }
            providers.add(Provider.getProvider(nsm.getProvider()));
            map.put(Service.getService(nsm.getService()), providers);
        }
        return map;
    }

    @Override
    public List<Provider> getProvidersForServiceInNetwork(final Network network, final Service service) {
        final Map<Service, Set<Provider>> service2ProviderMap = getServiceProvidersMap(network.getId());
        if (service2ProviderMap.get(service) != null) {
            final List<Provider> providers = new ArrayList<Provider>(service2ProviderMap.get(service));
            return providers;
        }
        return null;
    }

    protected List<NetworkElement> getElementForServiceInNetwork(final Network network, final Service service) {
        final List<NetworkElement> elements = new ArrayList<NetworkElement>();
        final List<Provider> providers = getProvidersForServiceInNetwork(network, service);
        //Only support one provider now
        if (providers == null) {
            logger.error("Cannot find " + service.getName() + " provider for network " + network.getId());
            return null;
        }
        if (providers.size() != 1 && service != Service.Lb) {
            //support more than one LB providers only
            logger.error("Found " + providers.size() + " " + service.getName() + " providers for network!" + network.getId());
            return null;
        }

        for (final Provider provider : providers) {
            final NetworkElement element = _networkModel.getElementImplementingProvider(provider.getName());
            logger.info("Let " + element.getName() + " handle " + service.getName() + " in network " + network.getId());
            elements.add(element);
        }
        return elements;
    }

    @Override
    public StaticNatServiceProvider getStaticNatProviderForNetwork(final Network network) {
        //only one provider per Static nat service is supoprted
        final NetworkElement element = getElementForServiceInNetwork(network, Service.StaticNat).get(0);
        assert element instanceof StaticNatServiceProvider;
        return (StaticNatServiceProvider) element;
    }

    @Override
    public LoadBalancingServiceProvider getLoadBalancingProviderForNetwork(final Network network, final Scheme lbScheme) {
        final List<NetworkElement> lbElements = getElementForServiceInNetwork(network, Service.Lb);
        NetworkElement lbElement = null;
        if (lbElements.size() > 1) {
            String providerName = null;
            //get network offering details
            final NetworkOffering off = _entityMgr.findById(NetworkOffering.class, network.getNetworkOfferingId());
            if (lbScheme == Scheme.Public) {
                providerName = _ntwkOffDetailsDao.getDetail(off.getId(), NetworkOffering.Detail.PublicLbProvider);
            } else {
                providerName = _ntwkOffDetailsDao.getDetail(off.getId(), NetworkOffering.Detail.InternalLbProvider);
            }
            if (providerName == null) {
                throw new InvalidParameterValueException("Can't find Lb provider supporting scheme " + lbScheme.toString() + " in network " + network);
            }
            lbElement = _networkModel.getElementImplementingProvider(providerName);
        } else if (lbElements.size() == 1) {
            lbElement = lbElements.get(0);
        }

        assert lbElement != null;
        assert lbElement instanceof LoadBalancingServiceProvider;
        return (LoadBalancingServiceProvider) lbElement;
    }

    @Override
    public boolean isNetworkInlineMode(final Network network) {
        final NetworkOfferingVO offering = _networkOfferingDao.findById(network.getNetworkOfferingId());
        return offering.isInline();
    }

    @Override
    public boolean isSecondaryIpSetForNic(final long nicId) {
        final NicVO nic = _nicDao.findById(nicId);
        return nic.getSecondaryIp();
    }

    private boolean removeVmSecondaryIpsOfNic(final long nicId) {
        Transaction.execute(new TransactionCallbackNoReturn() {
            @Override
            public void doInTransactionWithoutResult(final TransactionStatus status) {
                final List<NicSecondaryIpVO> ipList = _nicSecondaryIpDao.listByNicId(nicId);
                if (ipList != null) {
                    for (final NicSecondaryIpVO ip : ipList) {
                        _nicSecondaryIpDao.remove(ip.getId());
                    }
                    logger.debug("Revoving nic secondary ip entry ...");
                }
            }
        });

        return true;
    }

    @Override
    public NicVO savePlaceholderNic(final Network network, final String ip4Address, final String ip6Address, final Type vmType) {
        return savePlaceholderNic(network, ip4Address, ip6Address, null, null, null, vmType);
    }

    @Override
    public NicVO savePlaceholderNic(final Network network, final String ip4Address, final String ip6Address, final String ip6Cidr, final String ip6Gateway, final String reserver, final Type vmType) {
        final NicVO nic = new NicVO(null, null, network.getId(), null);
        nic.setIPv4Address(ip4Address);
        nic.setIPv6Address(ip6Address);
        nic.setIPv6Cidr(ip6Cidr);
        nic.setIPv6Gateway(ip6Gateway);
        nic.setReservationStrategy(ReservationStrategy.PlaceHolder);
        if (reserver != null) {
            nic.setReserver(reserver);
        }
        nic.setState(Nic.State.Reserved);
        nic.setVmType(vmType);
        return _nicDao.persist(nic);
    }

    @DB
    @Override
    public Pair<NicProfile, Integer> importNic(final String macAddress, int deviceId, final Network network, final Boolean isDefaultNic, final VirtualMachine vm, final Network.IpAddresses ipAddresses, final boolean forced)
            throws ConcurrentOperationException, InsufficientVirtualNetworkCapacityException, InsufficientAddressCapacityException {
        logger.debug("Allocating nic for vm " + vm.getUuid() + " in network " + network + " during import");
        String guestIp = null;
        if (ipAddresses != null && StringUtils.isNotEmpty(ipAddresses.getIp4Address())) {
            if (ipAddresses.getIp4Address().equals("auto")) {
                ipAddresses.setIp4Address(null);
            }
            if (network.getGuestType() != GuestType.L2) {
                guestIp = _ipAddrMgr.acquireGuestIpAddress(network, ipAddresses.getIp4Address());
            } else {
                guestIp = null;
            }
            if (guestIp == null && network.getGuestType() != GuestType.L2 && !_networkModel.listNetworkOfferingServices(network.getNetworkOfferingId()).isEmpty()) {
                throw new InsufficientVirtualNetworkCapacityException("Unable to acquire Guest IP  address for network " + network, DataCenter.class,
                        network.getDataCenterId());
            }
        }
        final String finalGuestIp = guestIp;
        final NicVO vo = Transaction.execute(new TransactionCallback<NicVO>() {
            @Override
            public NicVO doInTransaction(TransactionStatus status) {
                NicVO existingNic = _nicDao.findByNetworkIdAndMacAddress(network.getId(), macAddress);
                if (existingNic != null) {
                    if (!forced) {
                        throw new CloudRuntimeException("NIC with MAC address = " + macAddress + " exists on network with ID = " + network.getId() +
                                " and forced flag is disabled");
                    }
                    logger.debug("Removing existing NIC with MAC address = " + macAddress + " on network with ID = " + network.getId());
                    existingNic.setState(Nic.State.Deallocating);
                    existingNic.setRemoved(new Date());
                    _nicDao.update(existingNic.getId(), existingNic);
                }
                NicVO vo = new NicVO(network.getGuruName(), vm.getId(), network.getId(), vm.getType());
                vo.setMacAddress(macAddress);
                vo.setAddressFormat(Networks.AddressFormat.Ip4);
                if (NetUtils.isValidIp4(finalGuestIp) && StringUtils.isNotEmpty(network.getGateway())) {
                    vo.setIPv4Address(finalGuestIp);
                    vo.setIPv4Gateway(network.getGateway());
                    if (StringUtils.isNotEmpty(network.getCidr())) {
                        vo.setIPv4Netmask(NetUtils.cidr2Netmask(network.getCidr()));
                    }
                }
                vo.setBroadcastUri(network.getBroadcastUri());
                vo.setMode(network.getMode());
                vo.setState(Nic.State.Reserved);
                vo.setReservationStrategy(ReservationStrategy.Start);
                vo.setReservationId(UUID.randomUUID().toString());
                vo.setIsolationUri(network.getBroadcastUri());
                vo.setDeviceId(deviceId);
                vo.setDefaultNic(isDefaultNic);
                vo = _nicDao.persist(vo);

                int count = 1;
                if (vo.getVmType() == VirtualMachine.Type.User) {
                    logger.debug("Changing active number of nics for network id=" + network.getUuid() + " on " + count);
                    _networksDao.changeActiveNicsBy(network.getId(), count);
                }
                if (vo.getVmType() == VirtualMachine.Type.User
                        || vo.getVmType() == VirtualMachine.Type.DomainRouter && _networksDao.findById(network.getId()).getTrafficType() == TrafficType.Guest) {
                    _networksDao.setCheckForGc(network.getId());
                }
                if (vm.getType() == Type.DomainRouter) {
                    Pair<NetworkVO, VpcVO> networks = getGuestNetworkRouterAndVpcDetails(vm.getId());
                    setMtuDetailsInVRNic(networks, network, vo);
                }

                return vo;
            }
        });

        final Integer networkRate = _networkModel.getNetworkRate(network.getId(), vm.getId());
        final NicProfile vmNic = new NicProfile(vo, network, vo.getBroadcastUri(), vo.getIsolationUri(), networkRate, _networkModel.isSecurityGroupSupportedInNetwork(network),
                _networkModel.getNetworkTag(vm.getHypervisorType(), network));

        return new Pair<NicProfile, Integer>(vmNic, Integer.valueOf(deviceId));
    }

    @Override
    public void unmanageNics(VirtualMachineProfile vm) {
        if (logger.isDebugEnabled()) {
            logger.debug("Unmanaging NICs for VM: " + vm.getId());
        }

        VirtualMachine virtualMachine = vm.getVirtualMachine();
        final List<NicVO> nics = _nicDao.listByVmId(vm.getId());
        for (final NicVO nic : nics) {
            removeNic(vm, nic);
            NetworkVO network = _networksDao.findById(nic.getNetworkId());
            if (virtualMachine.getState() != VirtualMachine.State.Stopped) {
                UsageEventUtils.publishUsageEvent(EventTypes.EVENT_NETWORK_OFFERING_REMOVE, virtualMachine.getAccountId(), virtualMachine.getDataCenterId(), virtualMachine.getId(),
                        Long.toString(nic.getId()), network.getNetworkOfferingId(), null, 0L, virtualMachine.getClass().getName(), virtualMachine.getUuid(), virtualMachine.isDisplay());
            }
        }
    }

    @Override
    public String getConfigComponentName() {
        return NetworkOrchestrationService.class.getSimpleName();
    }

    public static final ConfigKey<Integer> NetworkGcWait = new ConfigKey<Integer>(Integer.class, "network.gc.wait", "Advanced", "600",
            "Time (in seconds) to wait before shutting down a network that's not in used", false, Scope.Global, null);
    public static final ConfigKey<Integer> NetworkGcInterval = new ConfigKey<Integer>(Integer.class, "network.gc.interval", "Advanced", "600",
            "Seconds to wait before checking for networks to shutdown", true, Scope.Global, null);

    @Override
    public ConfigKey<?>[] getConfigKeys() {
        return new ConfigKey<?>[]{NetworkGcWait, NetworkGcInterval, NetworkLockTimeout,
                GuestDomainSuffix, NetworkThrottlingRate, MinVRVersion,
                PromiscuousMode, MacAddressChanges, ForgedTransmits, MacLearning, RollingRestartEnabled,
                TUNGSTEN_ENABLED };
    }
}<|MERGE_RESOLUTION|>--- conflicted
+++ resolved
@@ -1602,13 +1602,8 @@
                             + network.getPhysicalNetworkId());
                 }
 
-<<<<<<< HEAD
                 if (logger.isDebugEnabled()) {
-                    logger.debug("Asking " + element.getName() + " to implemenet " + network);
-=======
-                if (s_logger.isDebugEnabled()) {
-                    s_logger.debug("Asking " + element.getName() + " to implement " + network);
->>>>>>> c9b103c8
+                    logger.debug("Asking " + element.getName() + " to implement " + network);
                 }
 
                 if (!element.implement(network, offering, dest, context)) {
@@ -2501,11 +2496,7 @@
 
         //remove the secondary ip addresses corresponding to to this nic
         if (!removeVmSecondaryIpsOfNic(nic.getId())) {
-<<<<<<< HEAD
-            logger.debug("Removing nic " + nic.getId() + " secondary ip addreses failed");
-=======
-            s_logger.debug("Removing nic " + nic.getId() + " secondary ip addresses failed");
->>>>>>> c9b103c8
+            logger.debug("Removing nic " + nic.getId() + " secondary ip addresses failed");
         }
     }
 
