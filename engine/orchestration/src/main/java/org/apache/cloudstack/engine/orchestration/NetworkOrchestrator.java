// Licensed to the Apache Software Foundation (ASF) under one
// or more contributor license agreements.  See the NOTICE file
// distributed with this work for additional information
// regarding copyright ownership.  The ASF licenses this file
// to you under the Apache License, Version 2.0 (the
// "License"); you may not use this file except in compliance
// with the License.  You may obtain a copy of the License at
//
//   http://www.apache.org/licenses/LICENSE-2.0
//
// Unless required by applicable law or agreed to in writing,
// software distributed under the License is distributed on an
// "AS IS" BASIS, WITHOUT WARRANTIES OR CONDITIONS OF ANY
// KIND, either express or implied.  See the License for the
// specific language governing permissions and limitations
// under the License.
package org.apache.cloudstack.engine.orchestration;

import java.net.URI;
import java.util.ArrayList;
import java.util.Arrays;
import java.util.Collections;
import java.util.Comparator;
import java.util.HashMap;
import java.util.HashSet;
import java.util.LinkedHashMap;
import java.util.LinkedList;
import java.util.List;
import java.util.Map;
import java.util.Objects;
import java.util.Set;
import java.util.UUID;
import java.util.concurrent.Executors;
import java.util.concurrent.ScheduledExecutorService;
import java.util.concurrent.TimeUnit;
import java.util.stream.Collectors;

import javax.inject.Inject;
import javax.naming.ConfigurationException;

import org.apache.cloudstack.acl.ControlledEntity.ACLType;
import org.apache.cloudstack.annotation.AnnotationService;
import org.apache.cloudstack.annotation.dao.AnnotationDao;
import org.apache.cloudstack.api.ApiConstants;
import org.apache.cloudstack.context.CallContext;
import org.apache.cloudstack.engine.cloud.entity.api.db.VMNetworkMapVO;
import org.apache.cloudstack.engine.cloud.entity.api.db.dao.VMNetworkMapDao;
import org.apache.cloudstack.engine.orchestration.service.NetworkOrchestrationService;
import org.apache.cloudstack.framework.config.ConfigKey;
import org.apache.cloudstack.framework.config.ConfigKey.Scope;
import org.apache.cloudstack.framework.config.Configurable;
import org.apache.cloudstack.framework.config.dao.ConfigurationDao;
import org.apache.cloudstack.framework.messagebus.MessageBus;
import org.apache.cloudstack.framework.messagebus.PublishScope;
import org.apache.cloudstack.managed.context.ManagedContextRunnable;
import org.apache.cloudstack.network.dao.NetworkPermissionDao;
import org.apache.commons.collections.CollectionUtils;
import org.apache.commons.lang3.BooleanUtils;
import org.apache.commons.lang3.StringUtils;

import com.cloud.agent.AgentManager;
import com.cloud.agent.Listener;
import com.cloud.agent.api.AgentControlAnswer;
import com.cloud.agent.api.AgentControlCommand;
import com.cloud.agent.api.Answer;
import com.cloud.agent.api.CheckNetworkAnswer;
import com.cloud.agent.api.CheckNetworkCommand;
import com.cloud.agent.api.CleanupPersistentNetworkResourceAnswer;
import com.cloud.agent.api.CleanupPersistentNetworkResourceCommand;
import com.cloud.agent.api.Command;
import com.cloud.agent.api.SetupPersistentNetworkAnswer;
import com.cloud.agent.api.SetupPersistentNetworkCommand;
import com.cloud.agent.api.StartupCommand;
import com.cloud.agent.api.StartupRoutingCommand;
import com.cloud.agent.api.routing.NetworkElementCommand;
import com.cloud.agent.api.to.NicTO;
import com.cloud.agent.api.to.deployasis.OVFNetworkTO;
import com.cloud.alert.AlertManager;
import com.cloud.api.query.dao.DomainRouterJoinDao;
import com.cloud.api.query.vo.DomainRouterJoinVO;
import com.cloud.configuration.ConfigurationManager;
import com.cloud.configuration.Resource.ResourceType;
import com.cloud.dc.ClusterVO;
import com.cloud.dc.DataCenter;
import com.cloud.dc.DataCenter.NetworkType;
import com.cloud.dc.DataCenterVO;
import com.cloud.dc.DataCenterVnetVO;
import com.cloud.dc.PodVlanMapVO;
import com.cloud.dc.Vlan;
import com.cloud.dc.VlanVO;
import com.cloud.dc.dao.ClusterDao;
import com.cloud.dc.dao.DataCenterDao;
import com.cloud.dc.dao.DataCenterVnetDao;
import com.cloud.dc.dao.PodVlanMapDao;
import com.cloud.dc.dao.VlanDao;
import com.cloud.deploy.DataCenterDeployment;
import com.cloud.deploy.DeployDestination;
import com.cloud.deploy.DeploymentPlan;
import com.cloud.deployasis.dao.TemplateDeployAsIsDetailsDao;
import com.cloud.domain.Domain;
import com.cloud.event.EventTypes;
import com.cloud.event.UsageEventUtils;
import com.cloud.exception.AgentUnavailableException;
import com.cloud.exception.ConcurrentOperationException;
import com.cloud.exception.ConnectionException;
import com.cloud.exception.InsufficientAddressCapacityException;
import com.cloud.exception.InsufficientCapacityException;
import com.cloud.exception.InsufficientVirtualNetworkCapacityException;
import com.cloud.exception.InvalidParameterValueException;
import com.cloud.exception.OperationTimedoutException;
import com.cloud.exception.ResourceAllocationException;
import com.cloud.exception.ResourceUnavailableException;
import com.cloud.exception.UnsupportedServiceException;
import com.cloud.host.Host;
import com.cloud.host.HostVO;
import com.cloud.host.Status;
import com.cloud.host.dao.HostDao;
import com.cloud.hypervisor.Hypervisor.HypervisorType;
import com.cloud.network.IpAddress;
import com.cloud.network.IpAddressManager;
import com.cloud.network.Ipv6Service;
import com.cloud.network.Network;
import com.cloud.network.Network.Capability;
import com.cloud.network.Network.Event;
import com.cloud.network.Network.GuestType;
import com.cloud.network.Network.Provider;
import com.cloud.network.Network.Service;
import com.cloud.network.NetworkMigrationResponder;
import com.cloud.network.NetworkModel;
import com.cloud.network.NetworkProfile;
import com.cloud.network.NetworkService;
import com.cloud.network.NetworkStateListener;
import com.cloud.network.Networks;
import com.cloud.network.Networks.BroadcastDomainType;
import com.cloud.network.Networks.TrafficType;
import com.cloud.network.PhysicalNetwork;
import com.cloud.network.PhysicalNetworkSetupInfo;
import com.cloud.network.RemoteAccessVpn;
import com.cloud.network.VpcVirtualNetworkApplianceService;
import com.cloud.network.addr.PublicIp;
import com.cloud.network.dao.AccountGuestVlanMapDao;
import com.cloud.network.dao.AccountGuestVlanMapVO;
import com.cloud.network.dao.FirewallRulesDao;
import com.cloud.network.dao.IPAddressDao;
import com.cloud.network.dao.IPAddressVO;
import com.cloud.network.dao.NetworkAccountDao;
import com.cloud.network.dao.NetworkAccountVO;
import com.cloud.network.dao.NetworkDao;
import com.cloud.network.dao.NetworkDetailVO;
import com.cloud.network.dao.NetworkDetailsDao;
import com.cloud.network.dao.NetworkDomainDao;
import com.cloud.network.dao.NetworkDomainVO;
import com.cloud.network.dao.NetworkServiceMapDao;
import com.cloud.network.dao.NetworkServiceMapVO;
import com.cloud.network.dao.NetworkVO;
import com.cloud.network.dao.PhysicalNetworkDao;
import com.cloud.network.dao.PhysicalNetworkServiceProviderDao;
import com.cloud.network.dao.PhysicalNetworkTrafficTypeDao;
import com.cloud.network.dao.PhysicalNetworkTrafficTypeVO;
import com.cloud.network.dao.PhysicalNetworkVO;
import com.cloud.network.dao.RemoteAccessVpnDao;
import com.cloud.network.dao.RemoteAccessVpnVO;
import com.cloud.network.dao.RouterNetworkDao;
import com.cloud.network.element.AggregatedCommandExecutor;
import com.cloud.network.element.ConfigDriveNetworkElement;
import com.cloud.network.element.DhcpServiceProvider;
import com.cloud.network.element.DnsServiceProvider;
import com.cloud.network.element.IpDeployer;
import com.cloud.network.element.LoadBalancingServiceProvider;
import com.cloud.network.element.NetworkElement;
import com.cloud.network.element.RedundantResource;
import com.cloud.network.element.StaticNatServiceProvider;
import com.cloud.network.element.UserDataServiceProvider;
import com.cloud.network.element.VirtualRouterElement;
import com.cloud.network.guru.NetworkGuru;
import com.cloud.network.guru.NetworkGuruAdditionalFunctions;
import com.cloud.network.lb.LoadBalancingRulesManager;
import com.cloud.network.router.VirtualRouter;
import com.cloud.network.rules.FirewallManager;
import com.cloud.network.rules.FirewallRule;
import com.cloud.network.rules.FirewallRule.Purpose;
import com.cloud.network.rules.FirewallRuleVO;
import com.cloud.network.rules.LoadBalancerContainer.Scheme;
import com.cloud.network.rules.PortForwardingRuleVO;
import com.cloud.network.rules.RulesManager;
import com.cloud.network.rules.StaticNatRule;
import com.cloud.network.rules.StaticNatRuleImpl;
import com.cloud.network.rules.dao.PortForwardingRulesDao;
import com.cloud.network.vpc.NetworkACLManager;
import com.cloud.network.vpc.Vpc;
import com.cloud.network.vpc.VpcManager;
import com.cloud.network.vpc.VpcVO;
import com.cloud.network.vpc.dao.PrivateIpDao;
import com.cloud.network.vpn.RemoteAccessVpnService;
import com.cloud.offering.NetworkOffering;
import com.cloud.offering.NetworkOffering.Availability;
import com.cloud.offerings.NetworkOfferingServiceMapVO;
import com.cloud.offerings.NetworkOfferingVO;
import com.cloud.offerings.dao.NetworkOfferingDao;
import com.cloud.offerings.dao.NetworkOfferingDetailsDao;
import com.cloud.offerings.dao.NetworkOfferingServiceMapDao;
import com.cloud.resource.ResourceManager;
import com.cloud.server.ManagementServer;
import com.cloud.user.Account;
import com.cloud.user.ResourceLimitService;
import com.cloud.user.User;
import com.cloud.user.dao.AccountDao;
import com.cloud.utils.NumbersUtil;
import com.cloud.utils.Pair;
import com.cloud.utils.UuidUtils;
import com.cloud.utils.component.AdapterBase;
import com.cloud.utils.component.ManagerBase;
import com.cloud.utils.concurrency.NamedThreadFactory;
import com.cloud.utils.db.DB;
import com.cloud.utils.db.EntityManager;
import com.cloud.utils.db.GlobalLock;
import com.cloud.utils.db.JoinBuilder.JoinType;
import com.cloud.utils.db.SearchBuilder;
import com.cloud.utils.db.SearchCriteria.Op;
import com.cloud.utils.db.Transaction;
import com.cloud.utils.db.TransactionCallback;
import com.cloud.utils.db.TransactionCallbackNoReturn;
import com.cloud.utils.db.TransactionCallbackWithExceptionNoReturn;
import com.cloud.utils.db.TransactionStatus;
import com.cloud.utils.exception.CloudRuntimeException;
import com.cloud.utils.fsm.NoTransitionException;
import com.cloud.utils.fsm.StateMachine2;
import com.cloud.utils.net.Dhcp;
import com.cloud.utils.net.NetUtils;
import com.cloud.vm.DomainRouterVO;
import com.cloud.vm.Nic;
import com.cloud.vm.Nic.ReservationStrategy;
import com.cloud.vm.NicExtraDhcpOptionVO;
import com.cloud.vm.NicIpAlias;
import com.cloud.vm.NicProfile;
import com.cloud.vm.NicVO;
import com.cloud.vm.ReservationContext;
import com.cloud.vm.ReservationContextImpl;
import com.cloud.vm.UserVmManager;
import com.cloud.vm.UserVmVO;
import com.cloud.vm.VMInstanceVO;
import com.cloud.vm.VirtualMachine;
import com.cloud.vm.VirtualMachineManager;
import com.cloud.vm.VirtualMachine.Type;
import com.cloud.vm.VirtualMachineProfile;
import com.cloud.vm.dao.DomainRouterDao;
import com.cloud.vm.dao.NicDao;
import com.cloud.vm.dao.NicExtraDhcpOptionDao;
import com.cloud.vm.dao.NicIpAliasDao;
import com.cloud.vm.dao.NicIpAliasVO;
import com.cloud.vm.dao.NicSecondaryIpDao;
import com.cloud.vm.dao.NicSecondaryIpVO;
import com.cloud.vm.dao.UserVmDao;
import com.cloud.vm.dao.VMInstanceDao;
import com.googlecode.ipv6.IPv6Address;

/**
 * NetworkManagerImpl implements NetworkManager.
 */
public class NetworkOrchestrator extends ManagerBase implements NetworkOrchestrationService, Listener, Configurable {

    @Inject
    EntityManager _entityMgr;
    @Inject
    DataCenterDao _dcDao;
    @Inject
    VlanDao _vlanDao;
    @Inject
    IPAddressDao _ipAddressDao;
    @Inject
    AccountDao _accountDao;
    @Inject
    ConfigurationDao _configDao;
    @Inject
    UserVmDao _userVmDao;
    @Inject
    AlertManager _alertMgr;
    @Inject
    ConfigurationManager _configMgr;
    @Inject
    NetworkOfferingDao _networkOfferingDao;
    @Inject
    NetworkDao _networksDao;
    @Inject
    NetworkDetailsDao networkDetailsDao;
    @Inject
    NicDao _nicDao;
    @Inject
    RulesManager _rulesMgr;
    @Inject
    LoadBalancingRulesManager _lbMgr;
    @Inject
    RemoteAccessVpnService _vpnMgr;
    @Inject
    PodVlanMapDao _podVlanMapDao;
    @Inject
    NetworkOfferingDetailsDao _ntwkOffDetailsDao;
    @Inject
    AccountGuestVlanMapDao _accountGuestVlanMapDao;
    @Inject
    DataCenterVnetDao _datacenterVnetDao;
    @Inject
    NetworkAccountDao _networkAccountDao;
    @Inject
    protected NicIpAliasDao _nicIpAliasDao;
    @Inject
    protected NicExtraDhcpOptionDao _nicExtraDhcpOptionDao;
    @Inject
    protected IPAddressDao _publicIpAddressDao;
    @Inject
    protected IpAddressManager _ipAddrMgr;
    @Inject
    MessageBus _messageBus;
    @Inject
    VMNetworkMapDao _vmNetworkMapDao;
    @Inject
    DomainRouterDao routerDao;
    @Inject
    DomainRouterJoinDao routerJoinDao;
    @Inject
    RemoteAccessVpnDao _remoteAccessVpnDao;
    @Inject
    VpcVirtualNetworkApplianceService _routerService;
    @Inject
    UserVmManager _userVmMgr;
    @Inject
    TemplateDeployAsIsDetailsDao templateDeployAsIsDetailsDao;
    @Inject
    ResourceManager resourceManager;
    @Inject
    private AnnotationDao annotationDao;
    @Inject
    public ManagementServer mgr;
    @Inject
    NetworkPermissionDao networkPermissionDao;
    @Inject
    Ipv6Service ipv6Service;
    @Inject
    RouterNetworkDao routerNetworkDao;

    List<NetworkGuru> networkGurus;

    @Override
    public List<NetworkGuru> getNetworkGurus() {
        return networkGurus;
    }

    public void setNetworkGurus(final List<NetworkGuru> networkGurus) {
        this.networkGurus = networkGurus;
    }

    List<NetworkElement> networkElements;

    public List<NetworkElement> getNetworkElements() {
        return networkElements;
    }

    public void setNetworkElements(final List<NetworkElement> networkElements) {
        this.networkElements = networkElements;
    }

    @Inject
    NetworkDomainDao _networkDomainDao;

    List<IpDeployer> ipDeployers;

    public List<IpDeployer> getIpDeployers() {
        return ipDeployers;
    }

    public void setIpDeployers(final List<IpDeployer> ipDeployers) {
        this.ipDeployers = ipDeployers;
    }

    List<DhcpServiceProvider> _dhcpProviders;

    public List<DhcpServiceProvider> getDhcpProviders() {
        return _dhcpProviders;
    }

    public void setDhcpProviders(final List<DhcpServiceProvider> dhcpProviders) {
        _dhcpProviders = dhcpProviders;
    }

    @Inject
    VMInstanceDao _vmDao;
    @Inject
    FirewallManager _firewallMgr;
    @Inject
    FirewallRulesDao _firewallDao;
    @Inject
    ResourceLimitService _resourceLimitMgr;

    @Inject
    NetworkOfferingServiceMapDao _ntwkOfferingSrvcDao;
    @Inject
    PhysicalNetworkDao _physicalNetworkDao;
    @Inject
    PhysicalNetworkServiceProviderDao _pNSPDao;
    @Inject
    PortForwardingRulesDao _portForwardingRulesDao;
    @Inject
    PhysicalNetworkTrafficTypeDao _pNTrafficTypeDao;
    @Inject
    AgentManager _agentMgr;
    @Inject
    HostDao _hostDao;
    @Inject
    NetworkServiceMapDao _ntwkSrvcDao;
    @Inject
    VpcManager _vpcMgr;
    @Inject
    PrivateIpDao _privateIpDao;
    @Inject
    NetworkACLManager _networkACLMgr;
    @Inject
    NetworkModel _networkModel;
    @Inject
    NicSecondaryIpDao _nicSecondaryIpDao;
    @Inject
    ClusterDao clusterDao;

    protected StateMachine2<Network.State, Network.Event, Network> _stateMachine;
    ScheduledExecutorService _executor;

    SearchBuilder<IPAddressVO> AssignIpAddressSearch;
    SearchBuilder<IPAddressVO> AssignIpAddressFromPodVlanSearch;

    HashMap<Long, Long> _lastNetworkIdsToFree = new HashMap<Long, Long>();

    private void updateRouterDefaultDns(final VirtualMachineProfile vmProfile, final NicProfile nicProfile) {
        if (!Type.DomainRouter.equals(vmProfile.getType()) || !nicProfile.isDefaultNic()) {
            return;
        }
        DomainRouterVO router = routerDao.findById(vmProfile.getId());
        if (router != null && router.getVpcId() != null) {
            final Vpc vpc = _vpcMgr.getActiveVpc(router.getVpcId());
            if (StringUtils.isNotBlank(vpc.getIp4Dns1())) {
                nicProfile.setIPv4Dns1(vpc.getIp4Dns1());
                nicProfile.setIPv4Dns2(vpc.getIp4Dns2());
            }
            if (StringUtils.isNotBlank(vpc.getIp6Dns1())) {
                nicProfile.setIPv6Dns1(vpc.getIp6Dns1());
                nicProfile.setIPv6Dns2(vpc.getIp6Dns2());
            }
            return;
        }
        List<Long> networkIds = routerNetworkDao.getRouterNetworks(vmProfile.getId());
        if (CollectionUtils.isEmpty(networkIds) || networkIds.size() > 1) {
            return;
        }
        final NetworkVO routerNetwork = _networksDao.findById(networkIds.get(0));
        if (StringUtils.isNotBlank(routerNetwork.getDns1())) {
            nicProfile.setIPv4Dns1(routerNetwork.getDns1());
            nicProfile.setIPv4Dns2(routerNetwork.getDns2());
        }
        if (StringUtils.isNotBlank(routerNetwork.getIp6Dns1())) {
            nicProfile.setIPv6Dns1(routerNetwork.getIp6Dns1());
            nicProfile.setIPv6Dns2(routerNetwork.getIp6Dns2());
        }
    }

    @Override
    @DB
    public boolean configure(final String name, final Map<String, Object> params) throws ConfigurationException {
        // populate providers
        final Map<Network.Service, Set<Network.Provider>> defaultSharedNetworkOfferingProviders = new HashMap<Network.Service, Set<Network.Provider>>();
        final Set<Network.Provider> defaultProviders = new HashSet<Network.Provider>();
        final Set<Network.Provider> tungstenProvider = new HashSet<>();

        defaultProviders.add(Network.Provider.VirtualRouter);
        defaultSharedNetworkOfferingProviders.put(Service.Dhcp, defaultProviders);
        defaultSharedNetworkOfferingProviders.put(Service.Dns, defaultProviders);
        defaultSharedNetworkOfferingProviders.put(Service.UserData, defaultProviders);

        final Map<Network.Service, Set<Network.Provider>> defaultIsolatedNetworkOfferingProviders = defaultSharedNetworkOfferingProviders;
        defaultIsolatedNetworkOfferingProviders.put(Service.Dhcp, defaultProviders);
        defaultIsolatedNetworkOfferingProviders.put(Service.Dns, defaultProviders);
        defaultIsolatedNetworkOfferingProviders.put(Service.UserData, defaultProviders);
        defaultIsolatedNetworkOfferingProviders.put(Service.Firewall, defaultProviders);
        defaultIsolatedNetworkOfferingProviders.put(Service.Gateway, defaultProviders);
        defaultIsolatedNetworkOfferingProviders.put(Service.Lb, defaultProviders);
        defaultIsolatedNetworkOfferingProviders.put(Service.StaticNat, defaultProviders);
        defaultIsolatedNetworkOfferingProviders.put(Service.PortForwarding, defaultProviders);
        defaultIsolatedNetworkOfferingProviders.put(Service.Vpn, defaultProviders);

        final Map<Network.Service, Set<Network.Provider>> defaultSharedSGEnabledNetworkOfferingProviders = new HashMap<Network.Service, Set<Network.Provider>>();
        defaultSharedSGEnabledNetworkOfferingProviders.put(Service.Dhcp, defaultProviders);
        defaultSharedSGEnabledNetworkOfferingProviders.put(Service.Dns, defaultProviders);
        defaultSharedSGEnabledNetworkOfferingProviders.put(Service.UserData, defaultProviders);
        final Set<Provider> sgProviders = new HashSet<Provider>();
        sgProviders.add(Provider.SecurityGroupProvider);
        defaultSharedSGEnabledNetworkOfferingProviders.put(Service.SecurityGroup, sgProviders);

        tungstenProvider.add(Provider.Tungsten);
        final Map<Network.Service, Set<Network.Provider>> defaultTungstenSharedSGEnabledNetworkOfferingProviders = new HashMap<>();
        defaultTungstenSharedSGEnabledNetworkOfferingProviders.put(Service.Connectivity, tungstenProvider);
        defaultTungstenSharedSGEnabledNetworkOfferingProviders.put(Service.Dhcp, tungstenProvider);
        defaultTungstenSharedSGEnabledNetworkOfferingProviders.put(Service.Dns, tungstenProvider);
        defaultTungstenSharedSGEnabledNetworkOfferingProviders.put(Service.UserData, tungstenProvider);
        defaultTungstenSharedSGEnabledNetworkOfferingProviders.put(Service.SecurityGroup, tungstenProvider);

        final Map<Network.Service, Set<Network.Provider>> defaultIsolatedSourceNatEnabledNetworkOfferingProviders = new HashMap<Network.Service, Set<Network.Provider>>();
        defaultProviders.clear();
        defaultProviders.add(Network.Provider.VirtualRouter);
        defaultIsolatedSourceNatEnabledNetworkOfferingProviders.put(Service.Dhcp, defaultProviders);
        defaultIsolatedSourceNatEnabledNetworkOfferingProviders.put(Service.Dns, defaultProviders);
        defaultIsolatedSourceNatEnabledNetworkOfferingProviders.put(Service.UserData, defaultProviders);
        defaultIsolatedSourceNatEnabledNetworkOfferingProviders.put(Service.Firewall, defaultProviders);
        defaultIsolatedSourceNatEnabledNetworkOfferingProviders.put(Service.Gateway, defaultProviders);
        defaultIsolatedSourceNatEnabledNetworkOfferingProviders.put(Service.Lb, defaultProviders);
        defaultIsolatedSourceNatEnabledNetworkOfferingProviders.put(Service.SourceNat, defaultProviders);
        defaultIsolatedSourceNatEnabledNetworkOfferingProviders.put(Service.StaticNat, defaultProviders);
        defaultIsolatedSourceNatEnabledNetworkOfferingProviders.put(Service.PortForwarding, defaultProviders);
        defaultIsolatedSourceNatEnabledNetworkOfferingProviders.put(Service.Vpn, defaultProviders);

        final Map<Network.Service, Set<Network.Provider>> defaultVPCOffProviders = new HashMap<Network.Service, Set<Network.Provider>>();
        defaultProviders.clear();
        defaultProviders.add(Network.Provider.VPCVirtualRouter);
        defaultVPCOffProviders.put(Service.Dhcp, defaultProviders);
        defaultVPCOffProviders.put(Service.Dns, defaultProviders);
        defaultVPCOffProviders.put(Service.UserData, defaultProviders);
        defaultVPCOffProviders.put(Service.NetworkACL, defaultProviders);
        defaultVPCOffProviders.put(Service.Gateway, defaultProviders);
        defaultVPCOffProviders.put(Service.Lb, defaultProviders);
        defaultVPCOffProviders.put(Service.SourceNat, defaultProviders);
        defaultVPCOffProviders.put(Service.StaticNat, defaultProviders);
        defaultVPCOffProviders.put(Service.PortForwarding, defaultProviders);
        defaultVPCOffProviders.put(Service.Vpn, defaultProviders);

        Transaction.execute(new TransactionCallbackNoReturn() {
            @Override
            public void doInTransactionWithoutResult(final TransactionStatus status) {
                NetworkOfferingVO offering = null;
                //#1 - quick cloud network offering
                if (_networkOfferingDao.findByUniqueName(NetworkOffering.QuickCloudNoServices) == null) {
                    offering = _configMgr.createNetworkOffering(NetworkOffering.QuickCloudNoServices, "Offering for QuickCloud with no services", TrafficType.Guest, null, true,
                            Availability.Optional, null, new HashMap<Network.Service, Set<Network.Provider>>(), true, Network.GuestType.Shared, false, null, true, null, true,
                            false, null, false, null, true, false, false, null, null, true, null);
                }

                //#2 - SG enabled network offering
                if (_networkOfferingDao.findByUniqueName(NetworkOffering.DefaultSharedNetworkOfferingWithSGService) == null) {
                    offering = _configMgr.createNetworkOffering(NetworkOffering.DefaultSharedNetworkOfferingWithSGService, "Offering for Shared Security group enabled networks",
                            TrafficType.Guest, null, true, Availability.Optional, null, defaultSharedNetworkOfferingProviders, true, Network.GuestType.Shared, false, null, true,
                            null, true, false, null, false, null, true, false, false, null, null, true, null);
                }

                //#3 - shared network offering with no SG service
                if (_networkOfferingDao.findByUniqueName(NetworkOffering.DefaultSharedNetworkOffering) == null) {
                    offering = _configMgr.createNetworkOffering(NetworkOffering.DefaultSharedNetworkOffering, "Offering for Shared networks", TrafficType.Guest, null, true,
                            Availability.Optional, null, defaultSharedNetworkOfferingProviders, true, Network.GuestType.Shared, false, null, true, null, true, false, null, false,
                            null, true, false, false, null, null, true, null);
                }

                if (_networkOfferingDao.findByUniqueName(NetworkOffering.DEFAULT_TUNGSTEN_SHARED_NETWORK_OFFERING_WITH_SGSERVICE) == null) {
                    offering = _configMgr.createNetworkOffering(NetworkOffering.DEFAULT_TUNGSTEN_SHARED_NETWORK_OFFERING_WITH_SGSERVICE, "Offering for Tungsten Shared Security group enabled networks",
                            TrafficType.Guest, null, true, Availability.Optional, null, defaultTungstenSharedSGEnabledNetworkOfferingProviders, true, Network.GuestType.Shared, false, null, true,
                            null, true, false, null, false, null, true, false, true,null, null, true, null);
                    offering.setState(NetworkOffering.State.Enabled);
                    _networkOfferingDao.update(offering.getId(), offering);
                }

                //#4 - default isolated offering with Source nat service
                if (_networkOfferingDao.findByUniqueName(NetworkOffering.DefaultIsolatedNetworkOfferingWithSourceNatService) == null) {
                    offering = _configMgr.createNetworkOffering(NetworkOffering.DefaultIsolatedNetworkOfferingWithSourceNatService,
                            "Offering for Isolated networks with Source Nat service enabled", TrafficType.Guest, null, false, Availability.Required, null,
                            defaultIsolatedSourceNatEnabledNetworkOfferingProviders, true, Network.GuestType.Isolated, false, null, true, null, false, false, null, false, null,
                            true, false, false, null, null, true, null);
                }

                //#5 - default vpc offering with LB service
                if (_networkOfferingDao.findByUniqueName(NetworkOffering.DefaultIsolatedNetworkOfferingForVpcNetworks) == null) {
                    offering = _configMgr.createNetworkOffering(NetworkOffering.DefaultIsolatedNetworkOfferingForVpcNetworks,
                            "Offering for Isolated VPC networks with Source Nat service enabled", TrafficType.Guest, null, false, Availability.Optional, null,
                            defaultVPCOffProviders, true, Network.GuestType.Isolated, false, null, false, null, false, false, null, false, null, true, true, false, null, null, true, null);
                }

                //#6 - default vpc offering with no LB service
                if (_networkOfferingDao.findByUniqueName(NetworkOffering.DefaultIsolatedNetworkOfferingForVpcNetworksNoLB) == null) {
                    //remove LB service
                    defaultVPCOffProviders.remove(Service.Lb);
                    offering = _configMgr.createNetworkOffering(NetworkOffering.DefaultIsolatedNetworkOfferingForVpcNetworksNoLB,
                            "Offering for Isolated VPC networks with Source Nat service enabled and LB service disabled", TrafficType.Guest, null, false, Availability.Optional,
                            null, defaultVPCOffProviders, true, Network.GuestType.Isolated, false, null, false, null, false, false, null, false, null, true, true, false, null, null, true, null);
                }

                //#7 - isolated offering with source nat disabled
                if (_networkOfferingDao.findByUniqueName(NetworkOffering.DefaultIsolatedNetworkOffering) == null) {
                    offering = _configMgr.createNetworkOffering(NetworkOffering.DefaultIsolatedNetworkOffering, "Offering for Isolated networks with no Source Nat service",
                            TrafficType.Guest, null, true, Availability.Optional, null, defaultIsolatedNetworkOfferingProviders, true, Network.GuestType.Isolated, false, null,
                            true, null, true, false, null, false, null, true, false, false, null, null, true, null);
                }

                //#8 - network offering with internal lb service
                final Map<Network.Service, Set<Network.Provider>> internalLbOffProviders = new HashMap<Network.Service, Set<Network.Provider>>();
                final Set<Network.Provider> defaultVpcProvider = new HashSet<Network.Provider>();
                defaultVpcProvider.add(Network.Provider.VPCVirtualRouter);

                final Set<Network.Provider> defaultInternalLbProvider = new HashSet<Network.Provider>();
                defaultInternalLbProvider.add(Network.Provider.InternalLbVm);

                internalLbOffProviders.put(Service.Dhcp, defaultVpcProvider);
                internalLbOffProviders.put(Service.Dns, defaultVpcProvider);
                internalLbOffProviders.put(Service.UserData, defaultVpcProvider);
                internalLbOffProviders.put(Service.NetworkACL, defaultVpcProvider);
                internalLbOffProviders.put(Service.Gateway, defaultVpcProvider);
                internalLbOffProviders.put(Service.Lb, defaultInternalLbProvider);
                internalLbOffProviders.put(Service.SourceNat, defaultVpcProvider);

                if (_networkOfferingDao.findByUniqueName(NetworkOffering.DefaultIsolatedNetworkOfferingForVpcNetworksWithInternalLB) == null) {
                    offering = _configMgr.createNetworkOffering(NetworkOffering.DefaultIsolatedNetworkOfferingForVpcNetworksWithInternalLB,
                            "Offering for Isolated VPC networks with Internal Lb support", TrafficType.Guest, null, false, Availability.Optional, null, internalLbOffProviders,
                            true, Network.GuestType.Isolated, false, null, false, null, false, false, null, false, null, true, true, false, null, null, true, null);
                    offering.setInternalLb(true);
                    offering.setPublicLb(false);
                    _networkOfferingDao.update(offering.getId(), offering);
                }

                final Map<Network.Service, Set<Network.Provider>> netscalerServiceProviders = new HashMap<Network.Service, Set<Network.Provider>>();
                final Set<Network.Provider> vrProvider = new HashSet<Network.Provider>();
                vrProvider.add(Provider.VirtualRouter);
                final Set<Network.Provider> sgProvider = new HashSet<Network.Provider>();
                sgProvider.add(Provider.SecurityGroupProvider);
                final Set<Network.Provider> nsProvider = new HashSet<Network.Provider>();
                nsProvider.add(Provider.Netscaler);
                netscalerServiceProviders.put(Service.Dhcp, vrProvider);
                netscalerServiceProviders.put(Service.Dns, vrProvider);
                netscalerServiceProviders.put(Service.UserData, vrProvider);
                netscalerServiceProviders.put(Service.SecurityGroup, sgProvider);
                netscalerServiceProviders.put(Service.StaticNat, nsProvider);
                netscalerServiceProviders.put(Service.Lb, nsProvider);

                final Map<Service, Map<Capability, String>> serviceCapabilityMap = new HashMap<Service, Map<Capability, String>>();
                final Map<Capability, String> elb = new HashMap<Capability, String>();
                elb.put(Capability.ElasticLb, "true");
                final Map<Capability, String> eip = new HashMap<Capability, String>();
                eip.put(Capability.ElasticIp, "true");
                serviceCapabilityMap.put(Service.Lb, elb);
                serviceCapabilityMap.put(Service.StaticNat, eip);

                if (_networkOfferingDao.findByUniqueName(NetworkOffering.DefaultSharedEIPandELBNetworkOffering) == null) {
                    offering = _configMgr.createNetworkOffering(NetworkOffering.DefaultSharedEIPandELBNetworkOffering,
                            "Offering for Shared networks with Elastic IP and Elastic LB capabilities", TrafficType.Guest, null, true, Availability.Optional, null,
                            netscalerServiceProviders, true, Network.GuestType.Shared, false, null, true, serviceCapabilityMap, true, false, null, false, null, true, false, false, null, null, true, null);
                    offering.setDedicatedLB(false);
                    _networkOfferingDao.update(offering.getId(), offering);
                }

                _networkOfferingDao.persistDefaultL2NetworkOfferings();
            }
        });

        AssignIpAddressSearch = _ipAddressDao.createSearchBuilder();
        AssignIpAddressSearch.and("dc", AssignIpAddressSearch.entity().getDataCenterId(), Op.EQ);
        AssignIpAddressSearch.and("allocated", AssignIpAddressSearch.entity().getAllocatedTime(), Op.NULL);
        AssignIpAddressSearch.and("vlanId", AssignIpAddressSearch.entity().getVlanId(), Op.IN);
        final SearchBuilder<VlanVO> vlanSearch = _vlanDao.createSearchBuilder();
        vlanSearch.and("type", vlanSearch.entity().getVlanType(), Op.EQ);
        vlanSearch.and("networkId", vlanSearch.entity().getNetworkId(), Op.EQ);
        AssignIpAddressSearch.join("vlan", vlanSearch, vlanSearch.entity().getId(), AssignIpAddressSearch.entity().getVlanId(), JoinType.INNER);
        AssignIpAddressSearch.done();

        AssignIpAddressFromPodVlanSearch = _ipAddressDao.createSearchBuilder();
        AssignIpAddressFromPodVlanSearch.and("dc", AssignIpAddressFromPodVlanSearch.entity().getDataCenterId(), Op.EQ);
        AssignIpAddressFromPodVlanSearch.and("allocated", AssignIpAddressFromPodVlanSearch.entity().getAllocatedTime(), Op.NULL);
        AssignIpAddressFromPodVlanSearch.and("vlanId", AssignIpAddressFromPodVlanSearch.entity().getVlanId(), Op.IN);

        final SearchBuilder<VlanVO> podVlanSearch = _vlanDao.createSearchBuilder();
        podVlanSearch.and("type", podVlanSearch.entity().getVlanType(), Op.EQ);
        podVlanSearch.and("networkId", podVlanSearch.entity().getNetworkId(), Op.EQ);
        final SearchBuilder<PodVlanMapVO> podVlanMapSB = _podVlanMapDao.createSearchBuilder();
        podVlanMapSB.and("podId", podVlanMapSB.entity().getPodId(), Op.EQ);
        AssignIpAddressFromPodVlanSearch.join("podVlanMapSB", podVlanMapSB, podVlanMapSB.entity().getVlanDbId(), AssignIpAddressFromPodVlanSearch.entity().getVlanId(),
                JoinType.INNER);
        AssignIpAddressFromPodVlanSearch.join("vlan", podVlanSearch, podVlanSearch.entity().getId(), AssignIpAddressFromPodVlanSearch.entity().getVlanId(), JoinType.INNER);

        AssignIpAddressFromPodVlanSearch.done();

        _executor = Executors.newScheduledThreadPool(1, new NamedThreadFactory("Network-Scavenger"));

        _agentMgr.registerForHostEvents(this, true, false, true);

        Network.State.getStateMachine().registerListener(new NetworkStateListener(_configDao));

        logger.info("Network Manager is configured.");

        return true;
    }

    @Override
    public boolean start() {
        final int netGcInterval = NumbersUtil.parseInt(_configDao.getValue(NetworkGcInterval.key()), 60);
        logger.info("Network Manager will run the NetworkGarbageCollector every '" + netGcInterval + "' seconds.");

        _executor.scheduleWithFixedDelay(new NetworkGarbageCollector(), netGcInterval, netGcInterval, TimeUnit.SECONDS);
        return true;
    }

    @Override
    public boolean stop() {
        return true;
    }

    protected NetworkOrchestrator() {
        setStateMachine();
    }

    private void updateRouterIpInNetworkDetails(Long networkId, String routerIp, String routerIpv6) {
        if (StringUtils.isNotBlank(routerIp)) {
            networkDetailsDao.addDetail(networkId, ApiConstants.ROUTER_IP, routerIp, true);
        }
        if (StringUtils.isNotBlank(routerIpv6)) {
            networkDetailsDao.addDetail(networkId, ApiConstants.ROUTER_IPV6, routerIpv6, true);
        }
    }

    @Override
    public List<? extends Network> setupNetwork(final Account owner, final NetworkOffering offering, final DeploymentPlan plan, final String name, final String displayText, final boolean isDefault)
            throws ConcurrentOperationException {
        return setupNetwork(owner, offering, null, plan, name, displayText, false, null, null, null, null, true);
    }

    @Override
    @DB
    public List<? extends Network> setupNetwork(final Account owner, final NetworkOffering offering, final Network predefined, final DeploymentPlan plan, final String name,
                                                final String displayText, final boolean errorIfAlreadySetup, final Long domainId, final ACLType aclType, final Boolean subdomainAccess, final Long vpcId,
                                                final Boolean isDisplayNetworkEnabled) throws ConcurrentOperationException {

        final Account locked = _accountDao.acquireInLockTable(owner.getId());
        if (locked == null) {
            throw new ConcurrentOperationException("Unable to acquire lock on " + owner);
        }

        try {
            if (predefined == null
                    || offering.getTrafficType() != TrafficType.Guest && predefined.getCidr() == null && predefined.getBroadcastUri() == null && !(predefined
                    .getBroadcastDomainType() == BroadcastDomainType.Vlan || predefined.getBroadcastDomainType() == BroadcastDomainType.Lswitch || predefined
                    .getBroadcastDomainType() == BroadcastDomainType.Vxlan)) {
                final List<NetworkVO> configs = _networksDao.listBy(owner.getId(), offering.getId(), plan.getDataCenterId());
                if (configs.size() > 0) {
                    if (logger.isDebugEnabled()) {
                        logger.debug("Found existing network configuration for offering " + offering + ": " + configs.get(0));
                    }

                    if (errorIfAlreadySetup) {
                        final InvalidParameterValueException ex = new InvalidParameterValueException(
                                "Found existing network configuration (with specified id) for offering (with specified id)");
                        ex.addProxyObject(offering.getUuid(), "offeringId");
                        ex.addProxyObject(configs.get(0).getUuid(), "networkConfigId");
                        throw ex;
                    } else {
                        return configs;
                    }
                }
            }

            final List<NetworkVO> networks = new ArrayList<NetworkVO>();

            long related = -1;

            for (final NetworkGuru guru : networkGurus) {
                final Network network = guru.design(offering, plan, predefined, owner);
                if (network == null) {
                    continue;
                }

                if (network.getId() != -1) {
                    if (network instanceof NetworkVO) {
                        networks.add((NetworkVO) network);
                    } else {
                        networks.add(_networksDao.findById(network.getId()));
                    }
                    continue;
                }

                final long id = _networksDao.getNextInSequence(Long.class, "id");
                if (related == -1) {
                    related = id;
                }

                final long relatedFile = related;
                Transaction.execute(new TransactionCallbackNoReturn() {
                    @Override
                    public void doInTransactionWithoutResult(final TransactionStatus status) {
                        final NetworkVO vo = new NetworkVO(id, network, offering.getId(), guru.getName(), owner.getDomainId(), owner.getId(), relatedFile, name, displayText, predefined
                                .getNetworkDomain(), offering.getGuestType(), plan.getDataCenterId(), plan.getPhysicalNetworkId(), aclType, offering.isSpecifyIpRanges(),
                                vpcId, offering.isRedundantRouter(), predefined.getExternalId());
                        vo.setDisplayNetwork(isDisplayNetworkEnabled == null ? true : isDisplayNetworkEnabled);
                        vo.setStrechedL2Network(offering.isSupportingStrechedL2());
                        final NetworkVO networkPersisted = _networksDao.persist(vo, vo.getGuestType() == Network.GuestType.Isolated,
                                finalizeServicesAndProvidersForNetwork(offering, plan.getPhysicalNetworkId()));
                        networks.add(networkPersisted);
                        if (network.getPvlanType() != null) {
                            NetworkDetailVO detailVO = new NetworkDetailVO(networkPersisted.getId(), ApiConstants.ISOLATED_PVLAN_TYPE, network.getPvlanType().toString(), true);
                            networkDetailsDao.persist(detailVO);
                        }

                        updateRouterIpInNetworkDetails(networkPersisted.getId(), network.getRouterIp(), network.getRouterIpv6());

                        if (predefined instanceof NetworkVO && guru instanceof NetworkGuruAdditionalFunctions) {
                            final NetworkGuruAdditionalFunctions functions = (NetworkGuruAdditionalFunctions) guru;
                            functions.finalizeNetworkDesign(networkPersisted.getId(), ((NetworkVO) predefined).getVlanIdAsUUID());
                        }

                        if (domainId != null && aclType == ACLType.Domain) {
                            _networksDao.addDomainToNetwork(id, domainId, subdomainAccess == null ? true : subdomainAccess);
                        }
                    }
                });
            }

            if (networks.size() < 1) {
                // see networkOfferingVO.java
                final CloudRuntimeException ex = new CloudRuntimeException("Unable to convert network offering with specified id to network profile");
                ex.addProxyObject(offering.getUuid(), "offeringId");
                throw ex;
            }

            return networks;
        } finally {
            logger.debug("Releasing lock for " + locked);
            _accountDao.releaseFromLockTable(locked.getId());
        }
    }

    @Override
    @DB
    public void allocate(final VirtualMachineProfile vm, final LinkedHashMap<? extends Network, List<? extends NicProfile>> networks, final Map<String, Map<Integer, String>> extraDhcpOptions) throws InsufficientCapacityException,
            ConcurrentOperationException {

        if (logger.isTraceEnabled()) {
            logger.trace(String.format("allocating networks for %s(template %s); %d networks", vm.getInstanceName(), vm.getTemplate().getUuid(), networks.size()));
        }
        int deviceId = 0;
        int size;
        size = determineNumberOfNicsRequired(vm, networks);

        final boolean[] deviceIds = new boolean[size];
        Arrays.fill(deviceIds, false);

        List<Pair<Network, NicProfile>> profilesList = getOrderedNetworkNicProfileMapping(networks);
        final List<NicProfile> nics = new ArrayList<NicProfile>(size);
        NicProfile defaultNic = null;
        Network nextNetwork = null;
        for (Pair<Network, NicProfile> networkNicPair : profilesList) {
            nextNetwork = networkNicPair.first();
            Pair<NicProfile, Integer> newDeviceInfo = addRequestedNicToNicListWithDeviceNumberAndRetrieveDefaultDevice(vm, extraDhcpOptions, networkNicPair.second(), deviceIds, deviceId, nextNetwork, nics, defaultNic);
            defaultNic = newDeviceInfo.first();
            deviceId = newDeviceInfo.second();
        }
        createExtraNics(vm,size, nics, nextNetwork);

        if (nics.size() == 1) {
            nics.get(0).setDefaultNic(true);
        }
    }

    /**
     * Method to check and add devices to the nic list and update the info
     */
    private Pair<NicProfile, Integer> addRequestedNicToNicListWithDeviceNumberAndRetrieveDefaultDevice(VirtualMachineProfile vm, Map<String, Map<Integer, String>> extraDhcpOptions,
                                                                                                       NicProfile requested, boolean[] deviceIds, int deviceId, Network nextNetwork, List<NicProfile> nics, NicProfile defaultNic)
            throws InsufficientAddressCapacityException, InsufficientVirtualNetworkCapacityException {
        Pair<NicProfile, Integer> rc = new Pair<>(null, null);
        Boolean isDefaultNic = false;
        if (vm != null && requested != null && requested.isDefaultNic()) {
            isDefaultNic = true;
        }

        while (deviceIds[deviceId] && deviceId < deviceIds.length) {
            deviceId++;
        }

        final Pair<NicProfile, Integer> vmNicPair = allocateNic(requested, nextNetwork, isDefaultNic, deviceId, vm);
        NicProfile vmNic = null;
        if (vmNicPair != null) {
            vmNic = vmNicPair.first();
            if (vmNic == null) {
                return rc;
            }
            deviceId = vmNicPair.second();
        }

        final int devId = vmNic.getDeviceId();
        if (devId >= deviceIds.length) {
            throw new IllegalArgumentException("Device id for nic is too large: " + vmNic);
        }
        if (deviceIds[devId]) {
            throw new IllegalArgumentException("Conflicting device id for two different nics: " + vmNic);
        }

        deviceIds[devId] = true;

        if (vmNic.isDefaultNic()) {
            if (defaultNic != null) {
                throw new IllegalArgumentException("You cannot specify two nics as default nics: nic 1 = " + defaultNic + "; nic 2 = " + vmNic);
            }
            defaultNic = vmNic;
        }

        nics.add(vmNic);
        vm.addNic(vmNic);
        saveExtraDhcpOptions(nextNetwork.getUuid(), vmNic.getId(), extraDhcpOptions);
        rc.first(defaultNic);
        rc.second(deviceId);
        return rc;
    }

    /**
     * Method to get oredered list of Network and NicProfile pair
     * @return ordered list of Network and NicProfile pair
     * @param networks the map od networks to nic profiles list
     */
    private List<Pair<Network, NicProfile>> getOrderedNetworkNicProfileMapping(final LinkedHashMap<? extends Network, List<? extends NicProfile>> networks) {
        List<Pair<Network, NicProfile>> profilesList = new ArrayList<>();
        for (final Map.Entry<? extends Network, List<? extends NicProfile>> network : networks.entrySet()) {
            List<? extends NicProfile> requestedProfiles = network.getValue();
            if (requestedProfiles == null) {
                requestedProfiles = new ArrayList<NicProfile>();
            }
            if (requestedProfiles.isEmpty()) {
                requestedProfiles.add(null);
            }
            for (final NicProfile requested : requestedProfiles) {
                profilesList.add(new Pair<Network, NicProfile>(network.getKey(), requested));
            }
        }
        profilesList.sort(new Comparator<Pair<Network, NicProfile>>() {
            @Override
            public int compare(Pair<Network, NicProfile> pair1, Pair<Network, NicProfile> pair2) {
                int profile1Order = Integer.MAX_VALUE;
                int profile2Order = Integer.MAX_VALUE;
                if (pair1 != null && pair1.second() != null && pair1.second().getOrderIndex() != null) {
                    profile1Order = pair1.second().getOrderIndex();
                }
                if (pair2 != null && pair2.second() != null && pair2.second().getOrderIndex() != null) {
                    profile2Order = pair2.second().getOrderIndex();
                }
                return profile1Order - profile2Order;
            }
        });
        return profilesList;
    }

    /**
     * private transaction method to run over the objects and determine nic requirements
     * @return the total numer of nics required
     */
    private int determineNumberOfNicsRequired(final VirtualMachineProfile vm, final LinkedHashMap<? extends Network, List<? extends NicProfile>> networks) {
        int size = 0;
        for (final Network ntwk : networks.keySet()) {
            final List<? extends NicProfile> profiles = networks.get(ntwk);
            if (profiles != null && !profiles.isEmpty()) {
                size = size + profiles.size();
            } else {
                size = size + 1;
            }
        }

        List<OVFNetworkTO> netprereqs = templateDeployAsIsDetailsDao.listNetworkRequirementsByTemplateId(vm.getTemplate().getId());
        if (size < netprereqs.size()) {
            size = netprereqs.size();
        }
        return size;
    }

    /**
     * Method to add nics as required
     * @param size the number needed
     * @param nics the list of nics present
     * @param finalNetwork the network to add the nics to
     * @throws InsufficientVirtualNetworkCapacityException great
     * @throws InsufficientAddressCapacityException also magnificent, as the name suggests
     */
    private void createExtraNics(final VirtualMachineProfile vm, int size, List<NicProfile> nics, Network finalNetwork) throws InsufficientVirtualNetworkCapacityException, InsufficientAddressCapacityException {
        if (nics.size() != size) {
            logger.warn("Number of nics " + nics.size() + " doesn't match number of requested nics " + size);
            if (nics.size() > size) {
                throw new CloudRuntimeException("Number of nics " + nics.size() + " doesn't match number of requested networks " + size);
            } else {
                if (finalNetwork == null) {
                    throw new CloudRuntimeException(String.format("can not assign network to %d remaining required NICs", size - nics.size()));
                }
                // create extra
                for (int extraNicNum = nics.size(); extraNicNum < size; extraNicNum++) {
                    final Pair<NicProfile, Integer> vmNicPair = allocateNic(new NicProfile(), finalNetwork, false, extraNicNum, vm);
                }
            }
        }
    }

    @Override
    public void saveExtraDhcpOptions(final String networkUuid, final Long nicId, final Map<String, Map<Integer, String>> extraDhcpOptionMap) {

        if (extraDhcpOptionMap != null) {
            Map<Integer, String> extraDhcpOption = extraDhcpOptionMap.get(networkUuid);
            if (extraDhcpOption != null) {
                List<NicExtraDhcpOptionVO> nicExtraDhcpOptionList = new LinkedList<>();

                for (Integer code : extraDhcpOption.keySet()) {
                    Dhcp.DhcpOptionCode.valueOfInt(code); //check if code is supported or not.
                    NicExtraDhcpOptionVO nicExtraDhcpOptionVO = new NicExtraDhcpOptionVO(nicId, code, extraDhcpOption.get(code));
                    nicExtraDhcpOptionList.add(nicExtraDhcpOptionVO);
                }
                _nicExtraDhcpOptionDao.saveExtraDhcpOptions(nicExtraDhcpOptionList);
            }
        }
    }

    @DB
    @Override
    public Pair<NicProfile, Integer> allocateNic(final NicProfile requested, final Network network, final Boolean isDefaultNic, int deviceId, final VirtualMachineProfile vm)
            throws InsufficientVirtualNetworkCapacityException, InsufficientAddressCapacityException, ConcurrentOperationException {

        final NetworkVO ntwkVO = _networksDao.findById(network.getId());
        logger.debug("Allocating nic for vm " + vm.getVirtualMachine() + " in network " + network + " with requested profile " + requested);
        final NetworkGuru guru = AdapterBase.getAdapterByName(networkGurus, ntwkVO.getGuruName());

        if (requested != null && requested.getMode() == null) {
            requested.setMode(network.getMode());
        }
        final NicProfile profile = guru.allocate(network, requested, vm);
        if (profile == null) {
            return null;
        }

        if (isDefaultNic != null) {
            profile.setDefaultNic(isDefaultNic);
        }

        if (requested != null && requested.getMode() == null) {
            profile.setMode(requested.getMode());
        } else {
            profile.setMode(network.getMode());
        }

        NicVO vo = new NicVO(guru.getName(), vm.getId(), network.getId(), vm.getType());

        DataCenterVO dcVo = _dcDao.findById(network.getDataCenterId());
        if (dcVo.getNetworkType() == NetworkType.Basic) {
            configureNicProfileBasedOnRequestedIp(requested, profile, network);
        }

        deviceId = applyProfileToNic(vo, profile, deviceId);
        vo = _nicDao.persist(vo);

        final Integer networkRate = _networkModel.getNetworkRate(network.getId(), vm.getId());
        final NicProfile vmNic = new NicProfile(vo, network, vo.getBroadcastUri(), vo.getIsolationUri(), networkRate, _networkModel.isSecurityGroupSupportedInNetwork(network),
                _networkModel.getNetworkTag(vm.getHypervisorType(), network));
        if (vm.getType() == Type.DomainRouter) {
            Pair<NetworkVO, VpcVO> networks = getGuestNetworkRouterAndVpcDetails(vm.getId());
            setMtuDetailsInVRNic(networks, network, vo);
            _nicDao.update(vo.getId(), vo);
            setMtuInVRNicProfile(networks, network.getTrafficType(), vmNic);
        }
        return new Pair<NicProfile, Integer>(vmNic, Integer.valueOf(deviceId));
    }

    private void setMtuDetailsInVRNic(final Pair<NetworkVO, VpcVO> networks, Network network, NicVO vo) {
        if (TrafficType.Public == network.getTrafficType()) {
            if (networks == null) {
                return;
            }
            NetworkVO networkVO = networks.first();
            VpcVO vpcVO = networks.second();
            if (vpcVO != null) {
                vo.setMtu(vpcVO.getPublicMtu());
            } else {
                vo.setMtu(networkVO.getPublicMtu());
            }
        } else if (TrafficType.Guest == network.getTrafficType()) {
            vo.setMtu(network.getPrivateMtu());
        }
    }

    private void setMtuInVRNicProfile(final Pair<NetworkVO, VpcVO> networks, TrafficType trafficType, NicProfile vmNic) {
        if (networks == null) {
            return;
        }
        NetworkVO networkVO = networks.first();
        VpcVO vpcVO = networks.second();
        if (networkVO != null) {
            if (TrafficType.Public == trafficType) {
                if (vpcVO != null) {
                    vmNic.setMtu(vpcVO.getPublicMtu());
                } else {
                    vmNic.setMtu(networkVO.getPublicMtu());
                }
            } else if (TrafficType.Guest == trafficType) {
                vmNic.setMtu(networkVO.getPrivateMtu());
            }
        }
    }

    private Pair<NetworkVO, VpcVO> getGuestNetworkRouterAndVpcDetails(long routerId) {
        List<DomainRouterJoinVO> routerVo = routerJoinDao.getRouterByIdAndTrafficType(routerId, TrafficType.Guest);
        if (routerVo.isEmpty()) {
            routerVo = routerJoinDao.getRouterByIdAndTrafficType(routerId, TrafficType.Public);
            if (routerVo.isEmpty()) {
                return null;
            }
        }
        DomainRouterJoinVO guestRouterDetails = routerVo.get(0);
        VpcVO vpc = null;
        if (guestRouterDetails.getVpcId() != 0)  {
            vpc = _entityMgr.findById(VpcVO.class, guestRouterDetails.getVpcId());
        }
        long networkId = guestRouterDetails.getNetworkId();
        return new Pair<>(_networksDao.findById(networkId), vpc);
    }

    /**
     * If the requested IPv4 address from the NicProfile was configured then it configures the IPv4 address, Netmask and Gateway to deploy the VM with the requested IP.
     */
    protected void configureNicProfileBasedOnRequestedIp(NicProfile requestedNicProfile, NicProfile nicProfile, Network network) {
        if (requestedNicProfile == null) {
            return;
        }
        String requestedIpv4Address = requestedNicProfile.getRequestedIPv4();
        if (requestedIpv4Address == null) {
            return;
        }
        if (!NetUtils.isValidIp4(requestedIpv4Address)) {
            throw new InvalidParameterValueException(String.format("The requested [IPv4 address='%s'] is not a valid IP address", requestedIpv4Address));
        }

        VlanVO vlanVo = _vlanDao.findByNetworkIdAndIpv4(network.getId(), requestedIpv4Address);
        if (vlanVo == null) {
            throw new InvalidParameterValueException(String.format("Trying to configure a Nic with the requested [IPv4='%s'] but cannot find a Vlan for the [network id='%s']",
                    requestedIpv4Address, network.getId()));
        }

        String ipv4Gateway = vlanVo.getVlanGateway();
        String ipv4Netmask = vlanVo.getVlanNetmask();

        if (!NetUtils.isValidIp4(ipv4Gateway)) {
            throw new InvalidParameterValueException(String.format("The [IPv4Gateway='%s'] from [VlanId='%s'] is not valid", ipv4Gateway, vlanVo.getId()));
        }
        if (!NetUtils.isValidIp4Netmask(ipv4Netmask)) {
            throw new InvalidParameterValueException(String.format("The [IPv4Netmask='%s'] from [VlanId='%s'] is not valid", ipv4Netmask, vlanVo.getId()));
        }

        acquireLockAndCheckIfIpv4IsFree(network, requestedIpv4Address);

        nicProfile.setIPv4Address(requestedIpv4Address);
        nicProfile.setIPv4Gateway(ipv4Gateway);
        nicProfile.setIPv4Netmask(ipv4Netmask);

        if (nicProfile.getMacAddress() == null) {
            try {
                String macAddress = _networkModel.getNextAvailableMacAddressInNetwork(network.getId());
                nicProfile.setMacAddress(macAddress);
            } catch (InsufficientAddressCapacityException e) {
                throw new CloudRuntimeException(String.format("Cannot get next available mac address in [network id='%s']", network.getId()), e);
            }
        }
    }

    /**
     * Acquires lock in "user_ip_address" and checks if the requested IPv4 address is Free.
     */
    protected void acquireLockAndCheckIfIpv4IsFree(Network network, String requestedIpv4Address) {
        IPAddressVO ipVO = _ipAddressDao.findByIpAndSourceNetworkId(network.getId(), requestedIpv4Address);
        if (ipVO == null) {
            throw new InvalidParameterValueException(
                    String.format("Cannot find IPAddressVO for guest [IPv4 address='%s'] and [network id='%s']", requestedIpv4Address, network.getId()));
        }
        try {
            IPAddressVO lockedIpVO = _ipAddressDao.acquireInLockTable(ipVO.getId());
            validateLockedRequestedIp(ipVO, lockedIpVO);
            lockedIpVO.setState(IPAddressVO.State.Allocated);
            _ipAddressDao.update(lockedIpVO.getId(), lockedIpVO);
        } finally {
            _ipAddressDao.releaseFromLockTable(ipVO.getId());
        }
    }

    /**
     * Validates the locked IP, throwing an exception if the locked IP is null or the locked IP is not in 'Free' state.
     */
    protected void validateLockedRequestedIp(IPAddressVO ipVO, IPAddressVO lockedIpVO) {
        if (lockedIpVO == null) {
            throw new InvalidParameterValueException(String.format("Cannot acquire guest [IPv4 address='%s'] as it was removed while acquiring lock", ipVO.getAddress()));
        }
        if (lockedIpVO.getState() != IPAddressVO.State.Free) {
            throw new InvalidParameterValueException(
                    String.format("Cannot acquire guest [IPv4 address='%s']; The Ip address is in [state='%s']", ipVO.getAddress(), lockedIpVO.getState().toString()));
        }
    }

    protected Integer applyProfileToNic(final NicVO vo, final NicProfile profile, Integer deviceId) {
        if (profile.getDeviceId() != null) {
            vo.setDeviceId(profile.getDeviceId());
        } else if (deviceId != null) {
            vo.setDeviceId(deviceId++);
        }

        if (profile.getReservationStrategy() != null) {
            vo.setReservationStrategy(profile.getReservationStrategy());
        }

        vo.setDefaultNic(profile.isDefaultNic());

        vo.setIPv4Address(profile.getIPv4Address());
        vo.setAddressFormat(profile.getFormat());

        if (profile.getMacAddress() != null) {
            vo.setMacAddress(profile.getMacAddress());
        }

        vo.setMode(profile.getMode());
        vo.setIPv4Netmask(profile.getIPv4Netmask());
        vo.setIPv4Gateway(profile.getIPv4Gateway());

        if (profile.getBroadCastUri() != null) {
            vo.setBroadcastUri(profile.getBroadCastUri());
        }

        if (profile.getIsolationUri() != null) {
            vo.setIsolationUri(profile.getIsolationUri());
        }

        vo.setState(Nic.State.Allocated);

        vo.setIPv6Address(profile.getIPv6Address());
        vo.setIPv6Gateway(profile.getIPv6Gateway());
        vo.setIPv6Cidr(profile.getIPv6Cidr());

        return deviceId;
    }

    protected void applyProfileToNicForRelease(final NicVO vo, final NicProfile profile) {
        vo.setIPv4Gateway(profile.getIPv4Gateway());
        vo.setAddressFormat(profile.getFormat());
        vo.setIPv4Address(profile.getIPv4Address());
        vo.setIPv6Address(profile.getIPv6Address());
        vo.setMacAddress(profile.getMacAddress());
        if (profile.getReservationStrategy() != null) {
            vo.setReservationStrategy(profile.getReservationStrategy());
        }
        vo.setBroadcastUri(profile.getBroadCastUri());
        vo.setIsolationUri(profile.getIsolationUri());
        vo.setIPv4Netmask(profile.getIPv4Netmask());
    }

    protected void applyProfileToNetwork(final NetworkVO network, final NetworkProfile profile) {
        network.setBroadcastUri(profile.getBroadcastUri());
        network.setDns1(profile.getDns1());
        network.setDns2(profile.getDns2());
        network.setPhysicalNetworkId(profile.getPhysicalNetworkId());
    }

    protected NicTO toNicTO(final NicVO nic, final NicProfile profile, final NetworkVO config) {
        final NicTO to = new NicTO();
        to.setDeviceId(nic.getDeviceId());
        to.setBroadcastType(config.getBroadcastDomainType());
        to.setType(config.getTrafficType());
        to.setIp(nic.getIPv4Address());
        to.setNetmask(nic.getIPv4Netmask());
        to.setMac(nic.getMacAddress());
        to.setDns1(profile.getIPv4Dns1());
        to.setDns2(profile.getIPv4Dns2());
        if (nic.getIPv4Gateway() != null) {
            to.setGateway(nic.getIPv4Gateway());
        } else {
            to.setGateway(config.getGateway());
        }
        if (nic.getVmType() != VirtualMachine.Type.User) {
            to.setPxeDisable(true);
        }
        to.setDefaultNic(nic.isDefaultNic());
        to.setBroadcastUri(nic.getBroadcastUri());
        to.setIsolationuri(nic.getIsolationUri());
        if (profile != null) {
            to.setDns1(profile.getIPv4Dns1());
            to.setDns2(profile.getIPv4Dns2());
        }

        final Integer networkRate = _networkModel.getNetworkRate(config.getId(), null);
        to.setNetworkRateMbps(networkRate);

        to.setUuid(config.getUuid());

        return to;
    }

    boolean isNetworkImplemented(final NetworkVO network) {
        final Network.State state = network.getState();
        final NetworkOfferingVO offeringVO = _networkOfferingDao.findById(network.getNetworkOfferingId());
        if (state == Network.State.Implemented) {
            return true;
        } else if (state == Network.State.Setup) {
            final DataCenterVO zone = _dcDao.findById(network.getDataCenterId());
            if ((!isSharedNetworkOfferingWithServices(network.getNetworkOfferingId()) && !offeringVO.isPersistent()) || zone.getNetworkType() == NetworkType.Basic) {
                return true;
            }
        }
        return false;
    }

    Pair<NetworkGuru, NetworkVO> implementNetwork(final long networkId, final DeployDestination dest, final ReservationContext context, final boolean isRouter) throws ConcurrentOperationException,
            ResourceUnavailableException, InsufficientCapacityException {
        Pair<NetworkGuru, NetworkVO> implemented = null;
        if (!isRouter) {
            implemented = implementNetwork(networkId, dest, context);
        } else {
            // At the time of implementing network (using implementNetwork() method), if the VR needs to be deployed then
            // it follows the same path of regular VM deployment. This leads to a nested call to implementNetwork() while
            // preparing VR nics. This flow creates issues in dealing with network state transitions. The original call
            // puts network in "Implementing" state and then the nested call again tries to put it into same state resulting
            // in issues. In order to avoid it, implementNetwork() call for VR is replaced with below code.
            final NetworkVO network = _networksDao.findById(networkId);
            final NetworkGuru guru = AdapterBase.getAdapterByName(networkGurus, network.getGuruName());
            implemented = new Pair<NetworkGuru, NetworkVO>(guru, network);
        }
        return implemented;
    }

    /**
     * Creates a dummy NicTO object which is used by the respective hypervisors to setup network elements / resources
     * - bridges(KVM), VLANs(Xen) and portgroups(VMWare) for L2 network
     */
    private NicTO createNicTOFromNetworkAndOffering(NetworkVO networkVO, NetworkOfferingVO networkOfferingVO, HostVO hostVO) {
        NicTO to = new NicTO();
        to.setName(_networkModel.getNetworkTag(hostVO.getHypervisorType(), networkVO));
        to.setBroadcastType(networkVO.getBroadcastDomainType());
        to.setType(networkVO.getTrafficType());
        to.setBroadcastUri(networkVO.getBroadcastUri());
        to.setIsolationuri(networkVO.getBroadcastUri());
        to.setNetworkRateMbps(_configMgr.getNetworkOfferingNetworkRate(networkOfferingVO.getId(), networkVO.getDataCenterId()));
        to.setSecurityGroupEnabled(_networkModel.isSecurityGroupSupportedInNetwork(networkVO));
        return to;
    }

    private Pair<Boolean, NicTO> isNtwConfiguredInCluster(HostVO hostVO, Map<Long, List<Long>> clusterToHostsMap, NetworkVO networkVO, NetworkOfferingVO networkOfferingVO) {
        Long clusterId = hostVO.getClusterId();
        List<Long> hosts = clusterToHostsMap.get(clusterId);
        if (hosts == null) {
            hosts = new ArrayList<>();
        }
        if (hostVO.getHypervisorType() == HypervisorType.KVM || hostVO.getHypervisorType() == HypervisorType.XenServer) {
            hosts.add(hostVO.getId());
            clusterToHostsMap.put(clusterId, hosts);
            return new Pair<>(false, createNicTOFromNetworkAndOffering(networkVO, networkOfferingVO, hostVO));
        }
        if (hosts != null && !hosts.isEmpty()) {
            return new Pair<>(true, createNicTOFromNetworkAndOffering(networkVO, networkOfferingVO, hostVO));
        }
        hosts.add(hostVO.getId());
        clusterToHostsMap.put(clusterId, hosts);
        return new Pair<>(false, createNicTOFromNetworkAndOffering(networkVO, networkOfferingVO, hostVO));
    }

    private void setupPersistentNetwork(NetworkVO network, NetworkOfferingVO offering, Long dcId) throws AgentUnavailableException, OperationTimedoutException {
        List<ClusterVO> clusterVOs = clusterDao.listClustersByDcId(dcId);
        List<HostVO> hosts = resourceManager.listAllUpAndEnabledHostsInOneZoneByType(Host.Type.Routing, dcId);
        Map<Long, List<Long>> clusterToHostsMap = new HashMap<>();

        for (HostVO host : hosts) {
            try {
                Pair<Boolean, NicTO> networkCfgStateAndDetails = isNtwConfiguredInCluster(host, clusterToHostsMap, network, offering);
                if (networkCfgStateAndDetails.first()) {
                    continue;
                }
                NicTO to = networkCfgStateAndDetails.second();
                SetupPersistentNetworkCommand cmd = new SetupPersistentNetworkCommand(to);
                final SetupPersistentNetworkAnswer answer = (SetupPersistentNetworkAnswer) _agentMgr.send(host.getId(), cmd);

                if (answer == null) {
                    logger.warn("Unable to get an answer to the SetupPersistentNetworkCommand from agent:" + host.getId());
                    clusterToHostsMap.get(host.getClusterId()).remove(host.getId());
                    continue;
                }

                if (!answer.getResult()) {
                    logger.warn("Unable to setup agent " + host.getId() + " due to " + answer.getDetails());
                    clusterToHostsMap.get(host.getClusterId()).remove(host.getId());
                }
            } catch (Exception e) {
                logger.warn("Failed to connect to host: " + host.getName());
            }
        }
        if (clusterToHostsMap.keySet().size() != clusterVOs.size()) {
            logger.warn("Hosts on all clusters may not have been configured with network devices.");
        }
    }

    private boolean networkMeetsPersistenceCriteria(NetworkVO network, NetworkOfferingVO offering, boolean cleanup) {
        boolean criteriaMet = offering.isPersistent() &&
                (network.getBroadcastUri() != null && BroadcastDomainType.getSchemeValue(network.getBroadcastUri()) == BroadcastDomainType.Vlan);
        if (!cleanup) {
            return criteriaMet && network.getGuestType() == GuestType.L2;
        } else {
            return criteriaMet && (network.getGuestType() == GuestType.L2 || network.getGuestType() == GuestType.Isolated);
        }
    }

    @Override
    @DB
    public Pair<NetworkGuru, NetworkVO> implementNetwork(final long networkId, final DeployDestination dest, final ReservationContext context) throws ConcurrentOperationException,
            ResourceUnavailableException, InsufficientCapacityException {
        final Pair<NetworkGuru, NetworkVO> implemented = new Pair<NetworkGuru, NetworkVO>(null, null);

        NetworkVO network = _networksDao.findById(networkId);
        final NetworkGuru guru = AdapterBase.getAdapterByName(networkGurus, network.getGuruName());
        if (isNetworkImplemented(network)) {
            logger.debug("Network id=" + networkId + " is already implemented");
            implemented.set(guru, network);
            return implemented;
        }

        // Acquire lock only when network needs to be implemented
        network = _networksDao.acquireInLockTable(networkId, NetworkLockTimeout.value());
        if (network == null) {
            // see NetworkVO.java
            final ConcurrentOperationException ex = new ConcurrentOperationException("Unable to acquire network configuration");
            ex.addProxyObject(_entityMgr.findById(Network.class, networkId).getUuid());
            throw ex;
        }

        if (logger.isDebugEnabled()) {
            logger.debug("Lock is acquired for network id " + networkId + " as a part of network implement");
        }

        try {
            if (isNetworkImplemented(network)) {
                logger.debug("Network id=" + networkId + " is already implemented");
                implemented.set(guru, network);
                return implemented;
            }

            if (logger.isDebugEnabled()) {
                logger.debug("Asking " + guru.getName() + " to implement " + network);
            }

            final NetworkOfferingVO offering = _networkOfferingDao.findById(network.getNetworkOfferingId());

            network.setReservationId(context.getReservationId());
            if (isSharedNetworkWithServices(network)) {
                network.setState(Network.State.Implementing);
            } else {
                stateTransitTo(network, Event.ImplementNetwork);
            }

            final Network result = guru.implement(network, offering, dest, context);
            network.setCidr(result.getCidr());
            network.setBroadcastUri(result.getBroadcastUri());
            network.setGateway(result.getGateway());
            network.setMode(result.getMode());
            network.setPhysicalNetworkId(result.getPhysicalNetworkId());
            _networksDao.update(networkId, network);

            // implement network elements and re-apply all the network rules
            implementNetworkElementsAndResources(dest, context, network, offering);

            long dcId = dest.getDataCenter().getId();
            if (networkMeetsPersistenceCriteria(network, offering, false)) {
                setupPersistentNetwork(network, offering, dcId);
            }
            if (isSharedNetworkWithServices(network)) {
                network.setState(Network.State.Implemented);
            } else {
                stateTransitTo(network, Event.OperationSucceeded);
            }

            network.setRestartRequired(false);
            _networksDao.update(network.getId(), network);
            implemented.set(guru, network);
            return implemented;
        } catch (final NoTransitionException e) {
            logger.error(e.getMessage());
            return new Pair<NetworkGuru, NetworkVO>(null, null);
        } catch (final CloudRuntimeException | OperationTimedoutException e) {
            logger.error("Caught exception: " + e.getMessage());
            return new Pair<NetworkGuru, NetworkVO>(null, null);
        } finally {
            if (implemented.first() == null) {
                logger.debug("Cleaning up because we're unable to implement the network " + network);
                try {
                    if (isSharedNetworkWithServices(network)) {
                        network.setState(Network.State.Shutdown);
                        _networksDao.update(networkId, network);
                    } else {
                        stateTransitTo(network, Event.OperationFailed);
                    }
                } catch (final NoTransitionException e) {
                    logger.error(e.getMessage());
                }

                try {
                    shutdownNetwork(networkId, context, false);
                } catch (final Exception e) {
                    // Don't throw this exception as it would hide the original thrown exception, just log
                    logger.error("Exception caught while shutting down a network as part of a failed implementation", e);
                }
            }

            _networksDao.releaseFromLockTable(networkId);
            if (logger.isDebugEnabled()) {
                logger.debug("Lock is released for network id " + networkId + " as a part of network implement");
            }
        }
    }

    @Override
    public void implementNetworkElementsAndResources(final DeployDestination dest, final ReservationContext context, final Network network, final NetworkOffering offering)
            throws ConcurrentOperationException, InsufficientAddressCapacityException, ResourceUnavailableException, InsufficientCapacityException {

        // Associate a source NAT IP (if one isn't already associated with the network) if this is a
        //     1) 'Isolated' or 'Shared' guest virtual network in the advance zone
        //     2) network has sourceNat service
        //     3) network offering does not support a shared source NAT rule

        final boolean sharedSourceNat = offering.isSharedSourceNat();
        final DataCenter zone = _dcDao.findById(network.getDataCenterId());

        if (!sharedSourceNat && _networkModel.areServicesSupportedInNetwork(network.getId(), Service.SourceNat)
                && (network.getGuestType() == Network.GuestType.Isolated || network.getGuestType() == Network.GuestType.Shared && zone.getNetworkType() == NetworkType.Advanced)) {

            List<IPAddressVO> ips = null;
            final Account owner = _entityMgr.findById(Account.class, network.getAccountId());
            if (network.getVpcId() != null) {
                ips = _ipAddressDao.listByAssociatedVpc(network.getVpcId(), true);
                if (ips.isEmpty()) {
                    final Vpc vpc = _vpcMgr.getActiveVpc(network.getVpcId());
                    logger.debug("Creating a source nat ip for vpc " + vpc);
                    _vpcMgr.assignSourceNatIpAddressToVpc(owner, vpc);
                }
            } else {
                ips = _ipAddressDao.listByAssociatedNetwork(network.getId(), true);
                if (ips.isEmpty()) {
                    logger.debug("Creating a source nat ip for network " + network);
                    _ipAddrMgr.assignSourceNatIpAddressToGuestNetwork(owner, network);
                }
            }
        }
        // get providers to implement
        final List<Provider> providersToImplement = getNetworkProviders(network.getId());
        implementNetworkElements(dest, context, network, offering, providersToImplement);

        //Reset the extra DHCP option that may have been cleared per nic.
        List<NicVO> nicVOs = _nicDao.listByNetworkId(network.getId());
        for (NicVO nicVO : nicVOs) {
            if (nicVO.getState() == Nic.State.Reserved) {
                configureExtraDhcpOptions(network, nicVO.getId());
            }
        }

        for (final NetworkElement element : networkElements) {
            if (element instanceof AggregatedCommandExecutor && providersToImplement.contains(element.getProvider())) {
                ((AggregatedCommandExecutor) element).prepareAggregatedExecution(network, dest);
            }
        }

        try {
            // reapply all the firewall/staticNat/lb rules
            logger.debug("Reprogramming network " + network + " as a part of network implement");
            if (!reprogramNetworkRules(network.getId(), CallContext.current().getCallingAccount(), network)) {
                logger.warn("Failed to re-program the network as a part of network " + network + " implement");
                // see DataCenterVO.java
                final ResourceUnavailableException ex = new ResourceUnavailableException("Unable to apply network rules as a part of network " + network + " implement", DataCenter.class,
                        network.getDataCenterId());
                ex.addProxyObject(_entityMgr.findById(DataCenter.class, network.getDataCenterId()).getUuid());
                throw ex;
            }
            for (final NetworkElement element : networkElements) {
                if (element instanceof AggregatedCommandExecutor && providersToImplement.contains(element.getProvider())) {
                    if (!((AggregatedCommandExecutor) element).completeAggregatedExecution(network, dest)) {
                        logger.warn("Failed to re-program the network as a part of network " + network + " implement due to aggregated commands execution failure!");
                        // see DataCenterVO.java
                        final ResourceUnavailableException ex = new ResourceUnavailableException("Unable to apply network rules as a part of network " + network + " implement", DataCenter.class,
                                network.getDataCenterId());
                        ex.addProxyObject(_entityMgr.findById(DataCenter.class, network.getDataCenterId()).getUuid());
                        throw ex;
                    }
                }
            }
        } finally {
            for (final NetworkElement element : networkElements) {
                if (element instanceof AggregatedCommandExecutor && providersToImplement.contains(element.getProvider())) {
                    ((AggregatedCommandExecutor) element).cleanupAggregatedExecution(network, dest);
                }
            }
        }
    }

    private void implementNetworkElements(final DeployDestination dest, final ReservationContext context, final Network network, final NetworkOffering offering, final List<Provider> providersToImplement)
            throws ConcurrentOperationException, ResourceUnavailableException, InsufficientCapacityException {
        for (NetworkElement element : networkElements) {
            if (providersToImplement.contains(element.getProvider())) {
                if (!_networkModel.isProviderEnabledInPhysicalNetwork(_networkModel.getPhysicalNetworkId(network), element.getProvider().getName())) {
                    // The physicalNetworkId will not get translated into a uuid by the response serializer,
                    // because the serializer would look up the NetworkVO class's table and retrieve the
                    // network id instead of the physical network id.
                    // So just throw this exception as is. We may need to TBD by changing the serializer.
                    throw new CloudRuntimeException("Service provider " + element.getProvider().getName() + " either doesn't exist or is not enabled in physical network id: "
                            + network.getPhysicalNetworkId());
                }

                if (logger.isDebugEnabled()) {
                    logger.debug("Asking " + element.getName() + " to implement " + network);
                }

                if (!element.implement(network, offering, dest, context)) {
                    CloudRuntimeException ex = new CloudRuntimeException("Failed to implement provider " + element.getProvider().getName() + " for network with specified id");
                    ex.addProxyObject(network.getUuid(), "networkId");
                    throw ex;
                }
            }
        }
    }

    // This method re-programs the rules/ips for existing network
    protected boolean reprogramNetworkRules(final long networkId, final Account caller, final Network network) throws ResourceUnavailableException {
        boolean success = true;

        //Apply egress rules first to effect the egress policy early on the guest traffic
        final List<FirewallRuleVO> firewallEgressRulesToApply = _firewallDao.listByNetworkPurposeTrafficType(networkId, Purpose.Firewall, FirewallRule.TrafficType.Egress);
        final NetworkOfferingVO offering = _networkOfferingDao.findById(network.getNetworkOfferingId());
        final DataCenter zone = _dcDao.findById(network.getDataCenterId());
        if (_networkModel.areServicesSupportedInNetwork(network.getId(), Service.Firewall) && _networkModel.areServicesSupportedInNetwork(network.getId(), Service.Firewall)
                && (network.getGuestType() == Network.GuestType.Isolated || network.getGuestType() == Network.GuestType.Shared && zone.getNetworkType() == NetworkType.Advanced)) {
            // add default egress rule to accept the traffic
            _firewallMgr.applyDefaultEgressFirewallRule(network.getId(), offering.isEgressDefaultPolicy(), true);
        }
        if (!_firewallMgr.applyFirewallRules(firewallEgressRulesToApply, false, caller)) {
            logger.warn("Failed to reapply firewall Egress rule(s) as a part of network id=" + networkId + " restart");
            success = false;
        }

        // associate all ip addresses
        if (!_ipAddrMgr.applyIpAssociations(network, false)) {
            logger.warn("Failed to apply ip addresses as a part of network id" + networkId + " restart");
            success = false;
        }

        // apply static nat
        if (!_rulesMgr.applyStaticNatsForNetwork(networkId, false, caller)) {
            logger.warn("Failed to apply static nats a part of network id" + networkId + " restart");
            success = false;
        }

        // apply firewall rules
        final List<FirewallRuleVO> firewallIngressRulesToApply = _firewallDao.listByNetworkPurposeTrafficType(networkId, Purpose.Firewall, FirewallRule.TrafficType.Ingress);
        if (!_firewallMgr.applyFirewallRules(firewallIngressRulesToApply, false, caller)) {
            logger.warn("Failed to reapply Ingress firewall rule(s) as a part of network id=" + networkId + " restart");
            success = false;
        }

        // apply port forwarding rules
        if (!_rulesMgr.applyPortForwardingRulesForNetwork(networkId, false, caller)) {
            logger.warn("Failed to reapply port forwarding rule(s) as a part of network id=" + networkId + " restart");
            success = false;
        }

        // apply static nat rules
        if (!_rulesMgr.applyStaticNatRulesForNetwork(networkId, false, caller)) {
            logger.warn("Failed to reapply static nat rule(s) as a part of network id=" + networkId + " restart");
            success = false;
        }

        // apply public load balancer rules
        if (!_lbMgr.applyLoadBalancersForNetwork(networkId, Scheme.Public)) {
            logger.warn("Failed to reapply Public load balancer rules as a part of network id=" + networkId + " restart");
            success = false;
        }

        // apply internal load balancer rules
        if (!_lbMgr.applyLoadBalancersForNetwork(networkId, Scheme.Internal)) {
            logger.warn("Failed to reapply internal load balancer rules as a part of network id=" + networkId + " restart");
            success = false;
        }

        // apply vpn rules
        final List<? extends RemoteAccessVpn> vpnsToReapply = _vpnMgr.listRemoteAccessVpns(networkId);
        if (vpnsToReapply != null) {
            for (final RemoteAccessVpn vpn : vpnsToReapply) {
                // Start remote access vpn per ip
                if (_vpnMgr.startRemoteAccessVpn(vpn.getServerAddressId(), false) == null) {
                    logger.warn("Failed to reapply vpn rules as a part of network id=" + networkId + " restart");
                    success = false;
                }
            }
        }

        //apply network ACLs
        if (!_networkACLMgr.applyACLToNetwork(networkId)) {
            logger.warn("Failed to reapply network ACLs as a part of  of network id=" + networkId + " restart");
            success = false;
        }

        return success;
    }

    protected boolean prepareElement(final NetworkElement element, final Network network, final NicProfile profile, final VirtualMachineProfile vmProfile, final DeployDestination dest,
                                     final ReservationContext context) throws InsufficientCapacityException, ConcurrentOperationException, ResourceUnavailableException {
        element.prepare(network, profile, vmProfile, dest, context);
        if (vmProfile.getType() == Type.User && element.getProvider() != null) {
            if (_networkModel.areServicesSupportedInNetwork(network.getId(), Service.Dhcp)
                    && _networkModel.isProviderSupportServiceInNetwork(network.getId(), Service.Dhcp, element.getProvider()) && element instanceof DhcpServiceProvider) {
                final DhcpServiceProvider sp = (DhcpServiceProvider) element;
                if (isDhcpAccrossMultipleSubnetsSupported(sp)) {
                    if (!sp.configDhcpSupportForSubnet(network, profile, vmProfile, dest, context)) {
                        return false;
                    }
                }
                if (!sp.addDhcpEntry(network, profile, vmProfile, dest, context)) {
                    return false;
                }
            }
            if (_networkModel.areServicesSupportedInNetwork(network.getId(), Service.Dns)
                    && _networkModel.isProviderSupportServiceInNetwork(network.getId(), Service.Dns, element.getProvider()) && element instanceof DnsServiceProvider) {
                final DnsServiceProvider sp = (DnsServiceProvider) element;
                if (profile.getIPv6Address() == null) {
                    if (!sp.configDnsSupportForSubnet(network, profile, vmProfile, dest, context)) {
                        return false;
                    }
                }
                if (!sp.addDnsEntry(network, profile, vmProfile, dest, context)) {
                    return false;
                }
            }
            if (_networkModel.areServicesSupportedInNetwork(network.getId(), Service.UserData)
                    && _networkModel.isProviderSupportServiceInNetwork(network.getId(), Service.UserData, element.getProvider()) && element instanceof UserDataServiceProvider) {
                final UserDataServiceProvider sp = (UserDataServiceProvider) element;
                if (!sp.addPasswordAndUserdata(network, profile, vmProfile, dest, context)) {
                    return false;
                }
            }
        }
        return true;
    }

    @Override
    public boolean canUpdateInSequence(Network network, boolean forced) {
        List<Provider> providers = getNetworkProviders(network.getId());

        //check if the there are no service provider other than virtualrouter.
        for (Provider provider : providers) {
            if (provider != Provider.VirtualRouter)
                throw new UnsupportedOperationException("Cannot update the network resources in sequence when providers other than virtualrouter are used");
        }
        //check if routers are in correct state before proceeding with the update
        List<DomainRouterVO> routers = routerDao.listByNetworkAndRole(network.getId(), VirtualRouter.Role.VIRTUAL_ROUTER);
        for (DomainRouterVO router : routers){
            if (router.getRedundantState() == VirtualRouter.RedundantState.UNKNOWN) {
                if (!forced) {
                    throw new CloudRuntimeException("Domain router: " + router.getInstanceName() + " is in unknown state, Cannot update network. set parameter forced to true for forcing an update");
                }
            }
        }
        return true;
    }

    @Override
    public List<String> getServicesNotSupportedInNewOffering(Network network, long newNetworkOfferingId) {
        NetworkOffering offering = _networkOfferingDao.findById(newNetworkOfferingId);
        List<String> services = _ntwkOfferingSrvcDao.listServicesForNetworkOffering(offering.getId());
        List<NetworkServiceMapVO> serviceMap = _ntwkSrvcDao.getServicesInNetwork(network.getId());
        List<String> servicesNotInNewOffering = new ArrayList<>();
        for (NetworkServiceMapVO serviceVO : serviceMap) {
            boolean inlist = false;
            for (String service : services) {
                if (serviceVO.getService().equalsIgnoreCase(service)) {
                    inlist = true;
                    break;
                }
            }
            if (!inlist) {
                //ignore Gateway service as this has no effect on the
                //behaviour of network.
                if (!serviceVO.getService().equalsIgnoreCase(Service.Gateway.getName()))
                    servicesNotInNewOffering.add(serviceVO.getService());
            }
        }
        return servicesNotInNewOffering;
    }

    @Override
    public void cleanupConfigForServicesInNetwork(List<String> services, final Network network) {
        long networkId = network.getId();
        Account caller = _accountDao.findById(Account.ACCOUNT_ID_SYSTEM);
        long userId = User.UID_SYSTEM;
        //remove all PF/Static Nat rules for the network
        logger.info("Services:" + services + " are no longer supported in network:" + network.getUuid() +
                " after applying new network offering:" + network.getNetworkOfferingId() + " removing the related configuration");
        if (services.contains(Service.StaticNat.getName()) || services.contains(Service.PortForwarding.getName())) {
            try {
                if (_rulesMgr.revokeAllPFStaticNatRulesForNetwork(networkId, userId, caller)) {
                    logger.debug("Successfully cleaned up portForwarding/staticNat rules for network id=" + networkId);
                } else {
                    logger.warn("Failed to release portForwarding/StaticNat rules as a part of network id=" + networkId + " cleanup");
                }
                if (services.contains(Service.StaticNat.getName())) {
                    //removing static nat configured on ips.
                    //optimizing the db operations using transaction.
                    Transaction.execute(new TransactionCallbackNoReturn() {
                        @Override
                        public void doInTransactionWithoutResult(TransactionStatus status) {
                            List<IPAddressVO> ips = _ipAddressDao.listStaticNatPublicIps(network.getId());
                            for (IPAddressVO ip : ips) {
                                ip.setOneToOneNat(false);
                                ip.setAssociatedWithVmId(null);
                                ip.setVmIp(null);
                                _ipAddressDao.update(ip.getId(), ip);
                            }
                        }
                    });
                }
            } catch (ResourceUnavailableException ex) {
                logger.warn("Failed to release portForwarding/StaticNat rules as a part of network id=" + networkId + " cleanup due to resourceUnavailable ", ex);
            }
        }
        if (services.contains(Service.SourceNat.getName())) {
            Transaction.execute(new TransactionCallbackNoReturn() {
                @Override
                public void doInTransactionWithoutResult(TransactionStatus status) {
                    List<IPAddressVO> ips = _ipAddressDao.listByAssociatedNetwork(network.getId(), true);
                    //removing static nat configured on ips.
                    for (IPAddressVO ip : ips) {
                        ip.setSourceNat(false);
                        _ipAddressDao.update(ip.getId(), ip);
                    }
                }
            });
        }
        if (services.contains(Service.Lb.getName())) {
            //remove all LB rules for the network
            if (_lbMgr.removeAllLoadBalanacersForNetwork(networkId, caller, userId)) {
                logger.debug("Successfully cleaned up load balancing rules for network id=" + networkId);
            } else {
                logger.warn("Failed to cleanup LB rules as a part of network id=" + networkId + " cleanup");
            }
        }

        if (services.contains(Service.Firewall.getName())) {
            //revoke all firewall rules for the network
            try {
                if (_firewallMgr.revokeAllFirewallRulesForNetwork(networkId, userId, caller)) {
                    logger.debug("Successfully cleaned up firewallRules rules for network id=" + networkId);
                } else {
                    logger.warn("Failed to cleanup Firewall rules as a part of network id=" + networkId + " cleanup");
                }
            } catch (ResourceUnavailableException ex) {
                logger.warn("Failed to cleanup Firewall rules as a part of network id=" + networkId + " cleanup due to resourceUnavailable ", ex);
            }
        }

        //do not remove vpn service for vpc networks.
        if (services.contains(Service.Vpn.getName()) && network.getVpcId() == null) {
            RemoteAccessVpnVO vpn = _remoteAccessVpnDao.findByAccountAndNetwork(network.getAccountId(), networkId);
            try {
                _vpnMgr.destroyRemoteAccessVpnForIp(vpn.getServerAddressId(), caller, true);
            } catch (ResourceUnavailableException ex) {
                logger.warn("Failed to cleanup remote access vpn resources of network:" + network.getUuid() + " due to Exception: ", ex);
            }
        }
    }

    @Override
    public void configureUpdateInSequence(Network network) {
        List<Provider> providers = getNetworkProviders(network.getId());
        for (NetworkElement element : networkElements) {
            if (providers.contains(element.getProvider())) {
                if (element instanceof RedundantResource) {
                    ((RedundantResource) element).configureResource(network);
                }
            }
        }
    }

    @Override
    public int getResourceCount(Network network) {
        List<Provider> providers = getNetworkProviders(network.getId());
        int resourceCount = 0;
        for (NetworkElement element : networkElements) {
            if (providers.contains(element.getProvider())) {
                //currently only one element implements the redundant resource interface
                if (element instanceof RedundantResource) {
                    resourceCount = ((RedundantResource) element).getResourceCount(network);
                    break;
                }
            }
        }
        return resourceCount;
    }

    @Override
    public void configureExtraDhcpOptions(Network network, long nicId, Map<Integer, String> extraDhcpOptions) {
        if (_networkModel.areServicesSupportedInNetwork(network.getId(), Service.Dhcp)) {
            if (_networkModel.getNetworkServiceCapabilities(network.getId(), Service.Dhcp).containsKey(Capability.ExtraDhcpOptions)) {
                DhcpServiceProvider sp = getDhcpServiceProvider(network);
                sp.setExtraDhcpOptions(network, nicId, extraDhcpOptions);
            }
        }
    }

    @Override
    public void configureExtraDhcpOptions(Network network, long nicId) {
        Map<Integer, String> extraDhcpOptions = getExtraDhcpOptions(nicId);
        configureExtraDhcpOptions(network, nicId, extraDhcpOptions);
    }

    @Override
    public void finalizeUpdateInSequence(Network network, boolean success) {
        List<Provider> providers = getNetworkProviders(network.getId());
        for (NetworkElement element : networkElements) {
            if (providers.contains(element.getProvider())) {
                //currently only one element implements the redundant resource interface
                if (element instanceof RedundantResource) {
                    ((RedundantResource) element).finalize(network, success);
                    break;
                }
            }
        }
    }

    @Override
    public void setHypervisorHostname(VirtualMachineProfile vm, DeployDestination dest, boolean migrationSuccessful) throws ResourceUnavailableException {
        String hypervisorHostName = VirtualMachineManager.getHypervisorHostname(dest.getHost().getName());
        if (StringUtils.isNotEmpty(hypervisorHostName)) {
            final List<NicVO> nics = _nicDao.listByVmId(vm.getId());
            for (final NicVO nic : nics) {
                final NetworkVO network = _networksDao.findById(nic.getNetworkId());
                final Integer networkRate = _networkModel.getNetworkRate(network.getId(), vm.getId());
                final NicProfile profile = new NicProfile(nic, network, nic.getBroadcastUri(), nic.getIsolationUri(), networkRate, _networkModel.isSecurityGroupSupportedInNetwork(network),
                        _networkModel.getNetworkTag(vm.getHypervisorType(), network));
                setHypervisorHostnameInNetwork(vm, dest, network, profile, migrationSuccessful);
            }
        }
    }

    private void setHypervisorHostnameInNetwork(VirtualMachineProfile vm, DeployDestination dest, Network network, NicProfile profile, boolean migrationSuccessful) {
        for (final NetworkElement element : networkElements) {
            if (_networkModel.areServicesSupportedInNetwork(network.getId(), Service.UserData) && element instanceof UserDataServiceProvider
                && (element instanceof ConfigDriveNetworkElement && !migrationSuccessful || element instanceof VirtualRouterElement && migrationSuccessful)) {
                String errorMsg = String.format("Failed to add hypervisor host name while applying the userdata during the migration of VM %s, " +
                        "VM needs to stop and start to apply the userdata again", vm.getInstanceName());
                try {
                    final UserDataServiceProvider sp = (UserDataServiceProvider) element;
                    if (!sp.saveHypervisorHostname(profile, network, vm, dest)) {
                        logger.error(errorMsg);
                    }
                } catch (ResourceUnavailableException e) {
                    logger.error(String.format("%s, error states %s", errorMsg, e));
                }
            }
        }
    }

    @DB
    protected void updateNic(final NicVO nic, final long networkId, final int count) {
        Transaction.execute(new TransactionCallbackNoReturn() {
            @Override
            public void doInTransactionWithoutResult(final TransactionStatus status) {
                _nicDao.update(nic.getId(), nic);

                if (nic.getVmType() == VirtualMachine.Type.User) {
                    logger.debug("Changing active number of nics for network id=" + networkId + " on " + count);
                    _networksDao.changeActiveNicsBy(networkId, count);
                }

                if (nic.getVmType() == VirtualMachine.Type.User
                        || nic.getVmType() == VirtualMachine.Type.DomainRouter && _networksDao.findById(networkId).getTrafficType() == TrafficType.Guest) {
                    _networksDao.setCheckForGc(networkId);
                }
            }
        });
    }

    @Override
    public void prepare(final VirtualMachineProfile vmProfile, final DeployDestination dest, final ReservationContext context) throws InsufficientCapacityException, ConcurrentOperationException,
            ResourceUnavailableException {
        final List<NicVO> nics = _nicDao.listByVmId(vmProfile.getId());
        // we have to implement default nics first - to ensure that default network elements start up first in multiple
        //nics case
        // (need for setting DNS on Dhcp to domR's Ip4 address)
        Collections.sort(nics, new Comparator<NicVO>() {

            @Override
            public int compare(final NicVO nic1, final NicVO nic2) {
                final boolean isDefault1 = nic1.isDefaultNic();
                final boolean isDefault2 = nic2.isDefaultNic();

                return isDefault1 ^ isDefault2 ? isDefault1 ^ true ? 1 : -1 : 0;
            }
        });

        for (final NicVO nic : nics) {
            final Pair<NetworkGuru, NetworkVO> implemented = implementNetwork(nic.getNetworkId(), dest, context, vmProfile.getVirtualMachine().getType() == Type.DomainRouter);
            if (implemented == null || implemented.first() == null) {
                logger.warn("Failed to implement network id=" + nic.getNetworkId() + " as a part of preparing nic id=" + nic.getId());
                throw new CloudRuntimeException("Failed to implement network id=" + nic.getNetworkId() + " as a part preparing nic id=" + nic.getId());
            }

            final NetworkVO network = implemented.second();
            final NicProfile profile = prepareNic(vmProfile, dest, context, nic.getId(), network);
            if (vmProfile.getType() == Type.DomainRouter) {
                Pair<NetworkVO, VpcVO> networks = getGuestNetworkRouterAndVpcDetails(vmProfile.getId());
                setMtuInVRNicProfile(networks, network.getTrafficType(), profile);
            }
            vmProfile.addNic(profile);
        }
    }

    @Override
    public NicProfile prepareNic(final VirtualMachineProfile vmProfile, final DeployDestination dest, final ReservationContext context, final long nicId, final Network network)
            throws InsufficientVirtualNetworkCapacityException, InsufficientAddressCapacityException, ConcurrentOperationException, InsufficientCapacityException,
            ResourceUnavailableException {

        final Integer networkRate = _networkModel.getNetworkRate(network.getId(), vmProfile.getId());
        final NetworkGuru guru = AdapterBase.getAdapterByName(networkGurus, network.getGuruName());
        final NicVO nic = _nicDao.findById(nicId);

        NicProfile profile = null;
        if (nic.getReservationStrategy() == Nic.ReservationStrategy.Start) {
            nic.setState(Nic.State.Reserving);
            nic.setReservationId(context.getReservationId());
            _nicDao.update(nic.getId(), nic);
            URI broadcastUri = nic.getBroadcastUri();
            if (broadcastUri == null) {
                broadcastUri = network.getBroadcastUri();
            }

            final URI isolationUri = nic.getIsolationUri();

            profile = new NicProfile(nic, network, broadcastUri, isolationUri,

                    networkRate, _networkModel.isSecurityGroupSupportedInNetwork(network), _networkModel.getNetworkTag(vmProfile.getHypervisorType(), network));
            guru.reserve(profile, network, vmProfile, dest, context);
            nic.setIPv4Address(profile.getIPv4Address());
            nic.setAddressFormat(profile.getFormat());
            nic.setIPv6Address(profile.getIPv6Address());
            nic.setIPv6Cidr(profile.getIPv6Cidr());
            nic.setIPv6Gateway(profile.getIPv6Gateway());
            nic.setMacAddress(profile.getMacAddress());
            nic.setIsolationUri(profile.getIsolationUri());
            nic.setBroadcastUri(profile.getBroadCastUri());
            nic.setReserver(guru.getName());
            nic.setState(Nic.State.Reserved);
            nic.setIPv4Netmask(profile.getIPv4Netmask());
            nic.setIPv4Gateway(profile.getIPv4Gateway());

            if (profile.getReservationStrategy() != null) {
                nic.setReservationStrategy(profile.getReservationStrategy());
            }
        } else {
            profile = new NicProfile(nic, network, nic.getBroadcastUri(), nic.getIsolationUri(), networkRate, _networkModel.isSecurityGroupSupportedInNetwork(network),
                    _networkModel.getNetworkTag(vmProfile.getHypervisorType(), network));
            guru.updateNicProfile(profile, network);
            nic.setState(Nic.State.Reserved);
        }

        if (vmProfile.getType() == Type.DomainRouter) {
            Pair<NetworkVO, VpcVO> networks = getGuestNetworkRouterAndVpcDetails(vmProfile.getId());
            setMtuDetailsInVRNic(networks, network, nic);
        }
        updateNic(nic, network.getId(), 1);

        final List<Provider> providersToImplement = getNetworkProviders(network.getId());
        for (final NetworkElement element : networkElements) {
            if (providersToImplement.contains(element.getProvider())) {
                if (!_networkModel.isProviderEnabledInPhysicalNetwork(_networkModel.getPhysicalNetworkId(network), element.getProvider().getName())) {
                    throw new CloudRuntimeException("Service provider " + element.getProvider().getName() + " either doesn't exist or is not enabled in physical network id: "
                            + network.getPhysicalNetworkId());
                }
                if (logger.isDebugEnabled()) {
                    logger.debug("Asking " + element.getName() + " to prepare for " + nic);
                }
                if (!prepareElement(element, network, profile, vmProfile, dest, context)) {
                    throw new InsufficientAddressCapacityException("unable to configure the dhcp service, due to insufficiant address capacity", Network.class, network.getId());
                }
            }
        }

        profile.setSecurityGroupEnabled(_networkModel.isSecurityGroupSupportedInNetwork(network));
        guru.updateNicProfile(profile, network);
        updateRouterDefaultDns(vmProfile, profile);
        configureExtraDhcpOptions(network, nicId);
        return profile;
    }

    @Override
    public Map<Integer, String> getExtraDhcpOptions(long nicId) {
        List<NicExtraDhcpOptionVO> nicExtraDhcpOptionVOList = _nicExtraDhcpOptionDao.listByNicId(nicId);
        return nicExtraDhcpOptionVOList
                .stream()
                .collect(Collectors.toMap(NicExtraDhcpOptionVO::getCode, NicExtraDhcpOptionVO::getValue));
    }

    @Override
    public void prepareNicForMigration(final VirtualMachineProfile vm, final DeployDestination dest) {
        if (vm.getType().equals(VirtualMachine.Type.DomainRouter) && (vm.getHypervisorType().equals(HypervisorType.KVM) || vm.getHypervisorType().equals(HypervisorType.VMware))) {
            //Include nics hot plugged and not stored in DB
            prepareAllNicsForMigration(vm, dest);
            return;
        }
        final List<NicVO> nics = _nicDao.listByVmId(vm.getId());
        final ReservationContext context = new ReservationContextImpl(UUID.randomUUID().toString(), null, null);
        for (final NicVO nic : nics) {
            final NetworkVO network = _networksDao.findById(nic.getNetworkId());
            final Integer networkRate = _networkModel.getNetworkRate(network.getId(), vm.getId());

            final NetworkGuru guru = AdapterBase.getAdapterByName(networkGurus, network.getGuruName());
            final NicProfile profile = new NicProfile(nic, network, nic.getBroadcastUri(), nic.getIsolationUri(), networkRate, _networkModel.isSecurityGroupSupportedInNetwork(network),
                    _networkModel.getNetworkTag(vm.getHypervisorType(), network));
            if (guru instanceof NetworkMigrationResponder) {
                if (!((NetworkMigrationResponder) guru).prepareMigration(profile, network, vm, dest, context)) {
                    logger.error("NetworkGuru " + guru + " prepareForMigration failed."); // XXX: Transaction error
                }
            }

            if (network.getGuestType() == Network.GuestType.L2 && vm.getType() == VirtualMachine.Type.User) {
                _userVmMgr.setupVmForPvlan(false, vm.getVirtualMachine().getHostId(), profile);
            }

            final List<Provider> providersToImplement = getNetworkProviders(network.getId());
            for (final NetworkElement element : networkElements) {
                if (providersToImplement.contains(element.getProvider())) {
                    if (!_networkModel.isProviderEnabledInPhysicalNetwork(_networkModel.getPhysicalNetworkId(network), element.getProvider().getName())) {
                        throw new CloudRuntimeException("Service provider " + element.getProvider().getName() + " either doesn't exist or is not enabled in physical network id: "
                                + network.getPhysicalNetworkId());
                    }
                    if (element instanceof NetworkMigrationResponder) {
                        if (!((NetworkMigrationResponder) element).prepareMigration(profile, network, vm, dest, context)) {
                            logger.error("NetworkElement " + element + " prepareForMigration failed."); // XXX: Transaction error
                        }
                    }
                }
            }
            guru.updateNicProfile(profile, network);
            vm.addNic(profile);
        }
    }

    /*
    Prepare All Nics for migration including the nics dynamically created and not stored in DB
    This is a temporary workaround work KVM migration
    Once clean fix is added by stored dynamically nics is DB, this workaround won't be needed
     */
    @Override
    public void prepareAllNicsForMigration(final VirtualMachineProfile vm, final DeployDestination dest) {
        final List<NicVO> nics = _nicDao.listByVmId(vm.getId());
        final ReservationContext context = new ReservationContextImpl(UUID.randomUUID().toString(), null, null);
        Long guestNetworkId = null;
        for (final NicVO nic : nics) {
            final NetworkVO network = _networksDao.findById(nic.getNetworkId());
            if (network.getTrafficType().equals(TrafficType.Guest) && network.getGuestType().equals(GuestType.Isolated)) {
                guestNetworkId = network.getId();
            }
            final Integer networkRate = _networkModel.getNetworkRate(network.getId(), vm.getId());

            final NetworkGuru guru = AdapterBase.getAdapterByName(networkGurus, network.getGuruName());
            final NicProfile profile = new NicProfile(nic, network, nic.getBroadcastUri(), nic.getIsolationUri(), networkRate,
                    _networkModel.isSecurityGroupSupportedInNetwork(network), _networkModel.getNetworkTag(vm.getHypervisorType(), network));
            if (guru instanceof NetworkMigrationResponder) {
                if (!((NetworkMigrationResponder) guru).prepareMigration(profile, network, vm, dest, context)) {
                    logger.error("NetworkGuru " + guru + " prepareForMigration failed."); // XXX: Transaction error
                }
            }
            final List<Provider> providersToImplement = getNetworkProviders(network.getId());
            for (final NetworkElement element : networkElements) {
                if (providersToImplement.contains(element.getProvider())) {
                    if (!_networkModel.isProviderEnabledInPhysicalNetwork(_networkModel.getPhysicalNetworkId(network), element.getProvider().getName())) {
                        throw new CloudRuntimeException("Service provider " + element.getProvider().getName() + " either doesn't exist or is not enabled in physical network id: " + network.getPhysicalNetworkId());
                    }
                    if (element instanceof NetworkMigrationResponder) {
                        if (!((NetworkMigrationResponder) element).prepareMigration(profile, network, vm, dest, context)) {
                            logger.error("NetworkElement " + element + " prepareForMigration failed."); // XXX: Transaction error
                        }
                    }
                }
            }
            guru.updateNicProfile(profile, network);
            vm.addNic(profile);
        }

        final List<String> addedURIs = new ArrayList<String>();
        if (guestNetworkId != null) {
            final List<IPAddressVO> publicIps = _ipAddressDao.listByAssociatedNetwork(guestNetworkId, null);
            for (final IPAddressVO userIp : publicIps) {
                final PublicIp publicIp = PublicIp.createFromAddrAndVlan(userIp, _vlanDao.findById(userIp.getVlanId()));
                final URI broadcastUri = BroadcastDomainType.Vlan.toUri(publicIp.getVlanTag());
                final long ntwkId = publicIp.getNetworkId();
                final Nic nic = _nicDao.findByNetworkIdInstanceIdAndBroadcastUri(ntwkId, vm.getId(),
                        broadcastUri.toString());
                if (nic == null && !addedURIs.contains(broadcastUri.toString())) {
                    //Nic details are not available in DB
                    //Create nic profile for migration
                    logger.debug("Creating nic profile for migration. BroadcastUri: " + broadcastUri.toString() + " NetworkId: " + ntwkId + " Vm: " + vm.getId());
                    final NetworkVO network = _networksDao.findById(ntwkId);
                    final NetworkGuru guru = AdapterBase.getAdapterByName(networkGurus, network.getGuruName());
                    final NicProfile profile = new NicProfile();
                    profile.setDeviceId(255); //dummyId
                    profile.setIPv4Address(userIp.getAddress().toString());
                    profile.setIPv4Netmask(publicIp.getNetmask());
                    profile.setIPv4Gateway(publicIp.getGateway());
                    profile.setMacAddress(publicIp.getMacAddress());
                    profile.setBroadcastType(network.getBroadcastDomainType());
                    profile.setTrafficType(network.getTrafficType());
                    profile.setBroadcastUri(broadcastUri);
                    profile.setIsolationUri(Networks.IsolationType.Vlan.toUri(publicIp.getVlanTag()));
                    profile.setSecurityGroupEnabled(_networkModel.isSecurityGroupSupportedInNetwork(network));
                    profile.setName(_networkModel.getNetworkTag(vm.getHypervisorType(), network));
                    profile.setNetworkRate(_networkModel.getNetworkRate(network.getId(), vm.getId()));
                    profile.setNetworkId(network.getId());

                    guru.updateNicProfile(profile, network);
                    vm.addNic(profile);
                    addedURIs.add(broadcastUri.toString());
                }
            }
        }
    }

    private NicProfile findNicProfileById(final VirtualMachineProfile vm, final long id) {
        for (final NicProfile nic : vm.getNics()) {
            if (nic.getId() == id) {
                return nic;
            }
        }
        return null;
    }

    @Override
    public void commitNicForMigration(final VirtualMachineProfile src, final VirtualMachineProfile dst) {
        for (final NicProfile nicSrc : src.getNics()) {
            final NetworkVO network = _networksDao.findById(nicSrc.getNetworkId());
            final NetworkGuru guru = AdapterBase.getAdapterByName(networkGurus, network.getGuruName());
            final NicProfile nicDst = findNicProfileById(dst, nicSrc.getId());
            final ReservationContext src_context = new ReservationContextImpl(nicSrc.getReservationId(), null, null);
            final ReservationContext dst_context = new ReservationContextImpl(nicDst.getReservationId(), null, null);

            if (guru instanceof NetworkMigrationResponder) {
                ((NetworkMigrationResponder) guru).commitMigration(nicSrc, network, src, src_context, dst_context);
            }

            if (network.getGuestType() == Network.GuestType.L2 && src.getType() == VirtualMachine.Type.User) {
                _userVmMgr.setupVmForPvlan(true, src.getVirtualMachine().getHostId(), nicSrc);
            }

            final List<Provider> providersToImplement = getNetworkProviders(network.getId());
            for (final NetworkElement element : networkElements) {
                if (providersToImplement.contains(element.getProvider())) {
                    if (!_networkModel.isProviderEnabledInPhysicalNetwork(_networkModel.getPhysicalNetworkId(network), element.getProvider().getName())) {
                        throw new CloudRuntimeException("Service provider " + element.getProvider().getName() + " either doesn't exist or is not enabled in physical network id: "
                                + network.getPhysicalNetworkId());
                    }
                    if (element instanceof NetworkMigrationResponder) {
                        ((NetworkMigrationResponder) element).commitMigration(nicSrc, network, src, src_context, dst_context);
                    }
                }
            }
            // update the reservation id
            final NicVO nicVo = _nicDao.findById(nicDst.getId());
            nicVo.setReservationId(nicDst.getReservationId());
            _nicDao.persist(nicVo);
        }
    }

    @Override
    public void rollbackNicForMigration(final VirtualMachineProfile src, final VirtualMachineProfile dst) {
        for (final NicProfile nicDst : dst.getNics()) {
            final NetworkVO network = _networksDao.findById(nicDst.getNetworkId());
            final NetworkGuru guru = AdapterBase.getAdapterByName(networkGurus, network.getGuruName());
            final NicProfile nicSrc = findNicProfileById(src, nicDst.getId());
            final ReservationContext src_context = new ReservationContextImpl(nicSrc.getReservationId(), null, null);
            final ReservationContext dst_context = new ReservationContextImpl(nicDst.getReservationId(), null, null);

            if (guru instanceof NetworkMigrationResponder) {
                ((NetworkMigrationResponder) guru).rollbackMigration(nicDst, network, dst, src_context, dst_context);
            }

            if (network.getGuestType() == Network.GuestType.L2 && src.getType() == VirtualMachine.Type.User) {
                _userVmMgr.setupVmForPvlan(true, dst.getVirtualMachine().getHostId(), nicDst);
            }

            final List<Provider> providersToImplement = getNetworkProviders(network.getId());
            for (final NetworkElement element : networkElements) {
                if (providersToImplement.contains(element.getProvider())) {
                    if (!_networkModel.isProviderEnabledInPhysicalNetwork(_networkModel.getPhysicalNetworkId(network), element.getProvider().getName())) {
                        throw new CloudRuntimeException("Service provider " + element.getProvider().getName() + " either doesn't exist or is not enabled in physical network id: "
                                + network.getPhysicalNetworkId());
                    }
                    if (element instanceof NetworkMigrationResponder) {
                        ((NetworkMigrationResponder) element).rollbackMigration(nicDst, network, dst, src_context, dst_context);
                    }
                }
            }
        }
    }

    @Override
    @DB
    public void release(final VirtualMachineProfile vmProfile, final boolean forced) throws ConcurrentOperationException, ResourceUnavailableException {
        final List<NicVO> nics = _nicDao.listByVmId(vmProfile.getId());
        for (final NicVO nic : nics) {
            releaseNic(vmProfile, nic.getId());
        }
    }

    @Override
    @DB
    public void releaseNic(final VirtualMachineProfile vmProfile, final Nic nic) throws ConcurrentOperationException, ResourceUnavailableException {
        releaseNic(vmProfile, nic.getId());
    }

    @DB
    protected void releaseNic(final VirtualMachineProfile vmProfile, final long nicId) throws ConcurrentOperationException, ResourceUnavailableException {
        final Pair<Network, NicProfile> networkToRelease = Transaction.execute(new TransactionCallback<>() {
            @Override
            public Pair<Network, NicProfile> doInTransaction(final TransactionStatus status) {
                final NicVO nic = _nicDao.lockRow(nicId, true);
                if (nic == null) {
                    throw new ConcurrentOperationException(String.format("Unable to acquire lock on nic id=%d", nicId));
                }

                final Nic.State originalState = nic.getState();
                final NetworkVO network = _networksDao.findById(nic.getNetworkId());

                if (originalState == Nic.State.Reserved || originalState == Nic.State.Reserving) {
                    if (nic.getReservationStrategy() == Nic.ReservationStrategy.Start) {
                        final NetworkGuru guru = AdapterBase.getAdapterByName(networkGurus, network.getGuruName());
                        nic.setState(Nic.State.Releasing);
                        _nicDao.update(nic.getId(), nic);
                        final NicProfile profile = new NicProfile(nic, network, nic.getBroadcastUri(), nic.getIsolationUri(), null, _networkModel
                                .isSecurityGroupSupportedInNetwork(network), _networkModel.getNetworkTag(vmProfile.getHypervisorType(), network));
                        if (guru.release(profile, vmProfile, nic.getReservationId())) {
                            if (s_logger.isDebugEnabled()) {
                                s_logger.debug(String.format("The nic %s on %s was released according to %s by guru %s, now updating record.", nic, profile, vmProfile, guru));
                            }
                            applyProfileToNicForRelease(nic, profile);
                            nic.setState(Nic.State.Allocated);
                            if (originalState == Nic.State.Reserved) {
                                updateNic(nic, network.getId(), -1);
                            } else {
                                _nicDao.update(nic.getId(), nic);
                            }
                        }
                        // Perform release on network elements
                        return new Pair<>(network, profile);
                    } else {
                        nic.setState(Nic.State.Allocated);
                        updateNic(nic, network.getId(), -1);
                    }
                }

                return null;
            }
        });

        // cleanup the entry in vm_network_map
        if (vmProfile.getType().equals(VirtualMachine.Type.User)) {
            final NicVO nic = _nicDao.findById(nicId);
            if (nic != null) {
                final NetworkVO vmNetwork = _networksDao.findById(nic.getNetworkId());
                final VMNetworkMapVO vno = _vmNetworkMapDao.findByVmAndNetworkId(vmProfile.getVirtualMachine().getId(), vmNetwork.getId());
                if (vno != null) {
                    _vmNetworkMapDao.remove(vno.getId());
                }
            }
        }

        if (networkToRelease != null) {
            final Network network = networkToRelease.first();
            final NicProfile profile = networkToRelease.second();
            final List<Provider> providersToImplement = getNetworkProviders(network.getId());
            for (final NetworkElement element : networkElements) {
                if (providersToImplement.contains(element.getProvider())) {
                    if (logger.isDebugEnabled()) {
                        logger.debug("Asking " + element.getName() + " to release " + profile);
                    }
                    //NOTE: Context appear to never be used in release method
                    //implementations. Consider removing it from interface Element
                    element.release(network, profile, vmProfile, null);
                }
            }
        }
    }

    @Override
    public void cleanupNics(final VirtualMachineProfile vm) {
        if (logger.isDebugEnabled()) {
            logger.debug("Cleaning network for vm: " + vm.getId());
        }

        final List<NicVO> nics = _nicDao.listByVmId(vm.getId());
        for (final NicVO nic : nics) {
            removeNic(vm, nic);
        }
    }

    @Override
    public void removeNic(final VirtualMachineProfile vm, final Nic nic) {
        removeNic(vm, _nicDao.findById(nic.getId()));
    }

    protected void removeNic(final VirtualMachineProfile vm, final NicVO nic) {

        if (nic.getReservationStrategy() == Nic.ReservationStrategy.Start && nic.getState() != Nic.State.Allocated) {
            // Nics with reservation strategy 'Start' should go through release phase in the Nic life cycle.
            // Ensure that release is performed before Nic is to be removed to avoid resource leaks.
            try {
                releaseNic(vm, nic.getId());
            } catch (final Exception ex) {
                logger.warn("Failed to release nic: " + nic.toString() + " as part of remove operation due to", ex);
            }
        }

        final NetworkVO network = _networksDao.findById(nic.getNetworkId());
        if (network != null && network.getTrafficType() == TrafficType.Guest) {
            final String nicIp = StringUtils.isEmpty(nic.getIPv4Address()) ? nic.getIPv6Address() : nic.getIPv4Address();
            if (StringUtils.isNotEmpty(nicIp)) {
                NicProfile nicProfile = new NicProfile(nic.getIPv4Address(), nic.getIPv6Address(), nic.getMacAddress());
                nicProfile.setId(nic.getId());
                cleanupNicDhcpDnsEntry(network, vm, nicProfile);
            }
        }

        Boolean preserveNics = (Boolean) vm.getParameter(VirtualMachineProfile.Param.PreserveNics);
        if (BooleanUtils.isNotTrue(preserveNics)) {
            nic.setState(Nic.State.Deallocating);
            _nicDao.update(nic.getId(), nic);
        }

        final NicProfile profile = new NicProfile(nic, network, null, null, null, _networkModel.isSecurityGroupSupportedInNetwork(network), _networkModel.getNetworkTag(
                vm.getHypervisorType(), network));

        /*
         * We need to release the nics with a Create ReservationStrategy here
         * because the nic is now being removed.
         */
        if (nic.getReservationStrategy() == Nic.ReservationStrategy.Create) {
            final List<Provider> providersToImplement = getNetworkProviders(network.getId());
            for (final NetworkElement element : networkElements) {
                if (providersToImplement.contains(element.getProvider())) {
<<<<<<< HEAD
                    if (logger.isDebugEnabled()) {
                        logger.debug("Asking " + element.getName() + " to release " + nic);
=======
                    if (s_logger.isDebugEnabled()) {
                        s_logger.debug(String.format("Asking %s to release %s, according to the reservation strategy %s", element.getName(), nic, nic.getReservationStrategy()));
>>>>>>> a0e592e9
                    }
                    try {
                        element.release(network, profile, vm, null);
                    } catch (final ConcurrentOperationException ex) {
                        logger.warn("release failed during the nic " + nic.toString() + " removeNic due to ", ex);
                    } catch (final ResourceUnavailableException ex) {
                        logger.warn("release failed during the nic " + nic.toString() + " removeNic due to ", ex);
                    }
                }
            }
        }

        if (vm.getType() == Type.User
                && network.getTrafficType() == TrafficType.Guest
                && network.getGuestType() == GuestType.Shared
                && isLastNicInSubnet(nic)) {
            if (_networkModel.areServicesSupportedInNetwork(network.getId(), Service.Dhcp)) {
                // remove the dhcpservice ip if this is the last nic in subnet.
                final DhcpServiceProvider dhcpServiceProvider = getDhcpServiceProvider(network);
                if (dhcpServiceProvider != null
                        && isDhcpAccrossMultipleSubnetsSupported(dhcpServiceProvider)) {
                    removeDhcpServiceInSubnet(nic);
                }
            }
            if (_networkModel.areServicesSupportedInNetwork(network.getId(), Service.Dns)) {
                final DnsServiceProvider dnsServiceProvider = getDnsServiceProvider(network);
                if (dnsServiceProvider != null) {
                    try {
                        if (!dnsServiceProvider.removeDnsSupportForSubnet(network)) {
                            logger.warn("Failed to remove the ip alias on the dns server");
                        }
                    } catch (final ResourceUnavailableException e) {
                        //failed to remove the dnsconfig.
                        logger.info("Unable to delete the ip alias due to unable to contact the dns server.");
                    }
                }
            }
        }

        final NetworkGuru guru = AdapterBase.getAdapterByName(networkGurus, network.getGuruName());
        guru.deallocate(network, profile, vm);
        if (BooleanUtils.isNotTrue(preserveNics)) {
            _nicDao.remove(nic.getId());
        }

        logger.debug("Removed nic id=" + nic.getId());
        // release assigned IPv6 for Isolated Network VR NIC

        if (Type.User.equals(vm.getType()) && GuestType.Isolated.equals(network.getGuestType())
                && _networkOfferingDao.isIpv6Supported(network.getNetworkOfferingId()) && StringUtils.isNotEmpty(nic.getIPv6Address())) {
            final boolean usageHidden = networkDetailsDao.isNetworkUsageHidden(network.getId());
            UsageEventUtils.publishUsageEvent(EventTypes.EVENT_NET_IP6_RELEASE, network.getAccountId(), network.getDataCenterId(), 0L,
                    nic.getIPv6Address(), false, Vlan.VlanType.VirtualNetwork.toString(), false, usageHidden,
                    IPv6Address.class.getName(), null);
        }

        //remove the secondary ip addresses corresponding to this nic
        if (!removeVmSecondaryIpsOfNic(nic.getId())) {
            logger.debug("Removing nic " + nic.getId() + " secondary ip addresses failed");
        }
    }

    public boolean isDhcpAccrossMultipleSubnetsSupported(final DhcpServiceProvider dhcpServiceProvider) {

        final Map<Network.Capability, String> capabilities = dhcpServiceProvider.getCapabilities().get(Network.Service.Dhcp);
        final String supportsMultipleSubnets = capabilities.get(Network.Capability.DhcpAccrossMultipleSubnets);
        if (supportsMultipleSubnets != null && Boolean.valueOf(supportsMultipleSubnets)) {
            return true;
        }
        return false;
    }

    private boolean isLastNicInSubnet(final NicVO nic) {
        if (_nicDao.listByNetworkIdTypeAndGatewayAndBroadcastUri(nic.getNetworkId(), VirtualMachine.Type.User, nic.getIPv4Gateway(), nic.getBroadcastUri()).size() > 1) {
            return false;
        }
        return true;
    }

    @DB
    @Override
    public void removeDhcpServiceInSubnet(final Nic nic) {
        final Network network = _networksDao.findById(nic.getNetworkId());
        final DhcpServiceProvider dhcpServiceProvider = getDhcpServiceProvider(network);
        try {
            final NicIpAliasVO ipAlias = _nicIpAliasDao.findByGatewayAndNetworkIdAndState(nic.getIPv4Gateway(), network.getId(), NicIpAlias.State.active);
            if (ipAlias != null) {
                ipAlias.setState(NicIpAlias.State.revoked);
                Transaction.execute(new TransactionCallbackNoReturn() {
                    @Override
                    public void doInTransactionWithoutResult(final TransactionStatus status) {
                        _nicIpAliasDao.update(ipAlias.getId(), ipAlias);
                        final IPAddressVO aliasIpaddressVo = _publicIpAddressDao.findByIpAndSourceNetworkId(ipAlias.getNetworkId(), ipAlias.getIp4Address());
                        _publicIpAddressDao.unassignIpAddress(aliasIpaddressVo.getId());
                    }
                });
                if (!dhcpServiceProvider.removeDhcpSupportForSubnet(network)) {
                    logger.warn("Failed to remove the ip alias on the router, marking it as removed in db and freed the allocated ip " + ipAlias.getIp4Address());
                }
            }
        } catch (final ResourceUnavailableException e) {
            //failed to remove the dhcpconfig on the router.
            logger.info("Unable to delete the ip alias due to unable to contact the virtualrouter.");
        }

    }

    @Override
    public void removeNics(final VirtualMachineProfile vm) {
        final List<NicVO> nics = _nicDao.listByVmId(vm.getId());
        for (final NicVO nic : nics) {
            _nicDao.remove(nic.getId());
        }
    }

    @Override
    @DB
    public Network createPrivateNetwork(final long networkOfferingId, final String name, final String displayText, final String gateway, final String cidr, final String vlanId, final boolean bypassVlanOverlapCheck, final Account owner, final PhysicalNetwork pNtwk, final Long vpcId) throws ConcurrentOperationException, InsufficientCapacityException, ResourceAllocationException {
        // create network for private gateway
        return createGuestNetwork(networkOfferingId, name, displayText, gateway, cidr, vlanId,
                bypassVlanOverlapCheck, null, owner, null, pNtwk, pNtwk.getDataCenterId(), ACLType.Account, null,
                vpcId, null, null, true, null, null, null, true, null, null,
                null, null, null, null, null);
    }

    @Override
    @DB
    public Network createGuestNetwork(final long networkOfferingId, final String name, final String displayText, final String gateway, final String cidr, String vlanId,
                                      boolean bypassVlanOverlapCheck, String networkDomain, final Account owner, final Long domainId, final PhysicalNetwork pNtwk,
                                      final long zoneId, final ACLType aclType, Boolean subdomainAccess, final Long vpcId, final String ip6Gateway, final String ip6Cidr,
                                      final Boolean isDisplayNetworkEnabled, final String isolatedPvlan, Network.PVlanType isolatedPvlanType, String externalId,
                                      String routerIp, String routerIpv6, String ip4Dns1, String ip4Dns2, String ip6Dns1, String ip6Dns2, Pair<Integer, Integer> vrIfaceMTUs) throws ConcurrentOperationException, InsufficientCapacityException, ResourceAllocationException {
        // create Isolated/Shared/L2 network
        return createGuestNetwork(networkOfferingId, name, displayText, gateway, cidr, vlanId, bypassVlanOverlapCheck,
                networkDomain, owner, domainId, pNtwk, zoneId, aclType, subdomainAccess, vpcId, ip6Gateway, ip6Cidr,
                isDisplayNetworkEnabled, isolatedPvlan, isolatedPvlanType, externalId, false, routerIp, routerIpv6, ip4Dns1, ip4Dns2, ip6Dns1, ip6Dns2, vrIfaceMTUs);
    }

    @DB
    private Network createGuestNetwork(final long networkOfferingId, final String name, final String displayText, final String gateway, final String cidr, String vlanId,
                                       boolean bypassVlanOverlapCheck, String networkDomain, final Account owner, final Long domainId, final PhysicalNetwork pNtwk,
                                       final long zoneId, final ACLType aclType, Boolean subdomainAccess, final Long vpcId, final String ip6Gateway, final String ip6Cidr,
                                       final Boolean isDisplayNetworkEnabled, final String isolatedPvlan, Network.PVlanType isolatedPvlanType, String externalId,
                                       final Boolean isPrivateNetwork, String routerIp, String routerIpv6, final String ip4Dns1, final String ip4Dns2,
                                       final String ip6Dns1, final String ip6Dns2, Pair<Integer, Integer> vrIfaceMTUs) throws ConcurrentOperationException, InsufficientCapacityException, ResourceAllocationException {

        final NetworkOfferingVO ntwkOff = _networkOfferingDao.findById(networkOfferingId);
        final DataCenterVO zone = _dcDao.findById(zoneId);
        // this method supports only guest network creation
        if (ntwkOff.getTrafficType() != TrafficType.Guest) {
            logger.warn("Only guest networks can be created using this method");
            return null;
        }

        final boolean updateResourceCount = resourceCountNeedsUpdate(ntwkOff, aclType);
        //check resource limits
        if (updateResourceCount) {
            _resourceLimitMgr.checkResourceLimit(owner, ResourceType.network, isDisplayNetworkEnabled);
        }

        // Validate network offering
        if (ntwkOff.getState() != NetworkOffering.State.Enabled) {
            // see NetworkOfferingVO
            final InvalidParameterValueException ex = new InvalidParameterValueException("Can't use specified network offering id as its state is not " + NetworkOffering.State.Enabled);
            ex.addProxyObject(ntwkOff.getUuid(), "networkOfferingId");
            throw ex;
        }

        // Validate physical network
        if (pNtwk.getState() != PhysicalNetwork.State.Enabled) {
            // see PhysicalNetworkVO.java
            final InvalidParameterValueException ex = new InvalidParameterValueException("Specified physical network id is" + " in incorrect state:" + pNtwk.getState());
            ex.addProxyObject(pNtwk.getUuid(), "physicalNetworkId");
            throw ex;
        }

        boolean ipv6 = false;

        if (StringUtils.isNoneBlank(ip6Gateway, ip6Cidr)) {
            ipv6 = true;
        }
        // Validate zone
        if (zone.getNetworkType() == NetworkType.Basic) {
            // In Basic zone the network should have aclType=Domain, domainId=1, subdomainAccess=true
            if (aclType == null || aclType != ACLType.Domain) {
                throw new InvalidParameterValueException("Only AclType=Domain can be specified for network creation in Basic zone");
            }

            // Only one guest network is supported in Basic zone
            final List<NetworkVO> guestNetworks = _networksDao.listByZoneAndTrafficType(zone.getId(), TrafficType.Guest);
            if (!guestNetworks.isEmpty()) {
                throw new InvalidParameterValueException("Can't have more than one Guest network in zone with network type " + NetworkType.Basic);
            }

            // if zone is basic, only Shared network offerings w/o source nat service are allowed
            if (!(ntwkOff.getGuestType() == GuestType.Shared && !_networkModel.areServicesSupportedByNetworkOffering(ntwkOff.getId(), Service.SourceNat))) {
                throw new InvalidParameterValueException("For zone of type " + NetworkType.Basic + " only offerings of " + "guestType " + GuestType.Shared + " with disabled "
                        + Service.SourceNat.getName() + " service are allowed");
            }

            if (domainId == null || domainId != Domain.ROOT_DOMAIN) {
                throw new InvalidParameterValueException("Guest network in Basic zone should be dedicated to ROOT domain");
            }

            if (subdomainAccess == null) {
                subdomainAccess = true;
            } else if (!subdomainAccess) {
                throw new InvalidParameterValueException("Subdomain access should be set to true for the" + " guest network in the Basic zone");
            }

            if (vlanId == null) {
                vlanId = Vlan.UNTAGGED;
            } else {
                if (!vlanId.equalsIgnoreCase(Vlan.UNTAGGED)) {
                    throw new InvalidParameterValueException("Only vlan " + Vlan.UNTAGGED + " can be created in " + "the zone of type " + NetworkType.Basic);
                }
            }

        } else if (zone.getNetworkType() == NetworkType.Advanced) {
            if (zone.isSecurityGroupEnabled()) {
                if (isolatedPvlan != null) {
                    throw new InvalidParameterValueException("Isolated Private VLAN is not supported with security group!");
                }
                // Only Account specific Isolated network with sourceNat service disabled are allowed in security group
                // enabled zone
                if ((ntwkOff.getGuestType() != GuestType.Shared) && (ntwkOff.getGuestType() != GuestType.L2)) {
                    throw new InvalidParameterValueException("Only shared or L2 guest network can be created in security group enabled zone");
                }
                if (_networkModel.areServicesSupportedByNetworkOffering(ntwkOff.getId(), Service.SourceNat)) {
                    throw new InvalidParameterValueException("Service SourceNat is not allowed in security group enabled zone");
                }
            }

            //don't allow eip/elb networks in Advance zone
            if (ntwkOff.isElasticIp() || ntwkOff.isElasticLb()) {
                throw new InvalidParameterValueException("Elastic IP and Elastic LB services are supported in zone of type " + NetworkType.Basic);
            }
        }

        if (ipv6 && NetUtils.getIp6CidrSize(ip6Cidr) != 64) {
            throw new InvalidParameterValueException("IPv6 subnet should be exactly 64-bits in size");
        }

        //TODO(VXLAN): Support VNI specified
        // VlanId can be specified only when network offering supports it
        final boolean vlanSpecified = vlanId != null;
        if (vlanSpecified != ntwkOff.isSpecifyVlan()) {
            if (vlanSpecified) {
                if (!isSharedNetworkWithoutSpecifyVlan(ntwkOff) && !isPrivateGatewayWithoutSpecifyVlan(ntwkOff)) {
                    throw new InvalidParameterValueException("Can't specify vlan; corresponding offering says specifyVlan=false");
                }
            } else {
                throw new InvalidParameterValueException("Vlan has to be specified; corresponding offering says specifyVlan=true");
            }
        }

        if (vlanSpecified) {
            URI uri = encodeVlanIdIntoBroadcastUri(vlanId, pNtwk);
            // Aux: generate secondary URI for secondary VLAN ID (if provided) for performing checks
            URI secondaryUri = StringUtils.isNotBlank(isolatedPvlan) ? BroadcastDomainType.fromString(isolatedPvlan) : null;
            if (isSharedNetworkWithoutSpecifyVlan(ntwkOff) || isPrivateGatewayWithoutSpecifyVlan(ntwkOff)) {
                bypassVlanOverlapCheck = true;
            }
            //don't allow to specify vlan tag used by physical network for dynamic vlan allocation
            if (!(bypassVlanOverlapCheck && (ntwkOff.getGuestType() == GuestType.Shared || isPrivateNetwork))
                    && _dcDao.findVnet(zoneId, pNtwk.getId(), BroadcastDomainType.getValue(uri)).size() > 0) {
                throw new InvalidParameterValueException("The VLAN tag to use for new guest network, " + vlanId + " is already being used for dynamic vlan allocation for the guest network in zone "
                        + zone.getName());
            }
            if (secondaryUri != null && !(bypassVlanOverlapCheck && ntwkOff.getGuestType() == GuestType.Shared) &&
                    _dcDao.findVnet(zoneId, pNtwk.getId(), BroadcastDomainType.getValue(secondaryUri)).size() > 0) {
                throw new InvalidParameterValueException("The VLAN tag for isolated PVLAN " + isolatedPvlan + " is already being used for dynamic vlan allocation for the guest network in zone "
                        + zone.getName());
            }
            if (!UuidUtils.isUuid(vlanId)) {
                // For Isolated and L2 networks, don't allow to create network with vlan that already exists in the zone
                if (!hasGuestBypassVlanOverlapCheck(bypassVlanOverlapCheck, ntwkOff, isPrivateNetwork)) {
                    if (_networksDao.listByZoneAndUriAndGuestType(zoneId, uri.toString(), null).size() > 0) {
                        throw new InvalidParameterValueException("Network with vlan " + vlanId + " already exists or overlaps with other network vlans in zone " + zoneId);
                    } else if (secondaryUri != null && _networksDao.listByZoneAndUriAndGuestType(zoneId, secondaryUri.toString(), null).size() > 0) {
                        throw new InvalidParameterValueException("Network with vlan " + isolatedPvlan + " already exists or overlaps with other network vlans in zone " + zoneId);
                    } else {
                        final List<DataCenterVnetVO> dcVnets = _datacenterVnetDao.findVnet(zoneId, BroadcastDomainType.getValue(uri));
                        //for the network that is created as part of private gateway,
                        //the vnet is not coming from the data center vnet table, so the list can be empty
                        if (!dcVnets.isEmpty()) {
                            final DataCenterVnetVO dcVnet = dcVnets.get(0);
                            // Fail network creation if specified vlan is dedicated to a different account
                            if (dcVnet.getAccountGuestVlanMapId() != null) {
                                final Long accountGuestVlanMapId = dcVnet.getAccountGuestVlanMapId();
                                final AccountGuestVlanMapVO map = _accountGuestVlanMapDao.findById(accountGuestVlanMapId);
                                if (map.getAccountId() != owner.getAccountId()) {
                                    throw new InvalidParameterValueException("Vlan " + vlanId + " is dedicated to a different account");
                                }
                                // Fail network creation if owner has a dedicated range of vlans but the specified vlan belongs to the system pool
                            } else {
                                final List<AccountGuestVlanMapVO> maps = _accountGuestVlanMapDao.listAccountGuestVlanMapsByAccount(owner.getAccountId());
                                if (maps != null && !maps.isEmpty()) {
                                    final int vnetsAllocatedToAccount = _datacenterVnetDao.countVnetsAllocatedToAccount(zoneId, owner.getAccountId());
                                    final int vnetsDedicatedToAccount = _datacenterVnetDao.countVnetsDedicatedToAccount(zoneId, owner.getAccountId());
                                    if (vnetsAllocatedToAccount < vnetsDedicatedToAccount) {
                                        throw new InvalidParameterValueException("Specified vlan " + vlanId + " doesn't belong" + " to the vlan range dedicated to the owner "
                                                + owner.getAccountName());
                                    }
                                }
                            }
                        }
                    }
                } else {
                    // don't allow to creating shared network with given Vlan ID, if there already exists a isolated network or
                    // shared network with same Vlan ID in the zone
                    if (!bypassVlanOverlapCheck && _networksDao.listByZoneAndUriAndGuestType(zoneId, uri.toString(), GuestType.Isolated).size() > 0) {
                        throw new InvalidParameterValueException("There is an existing isolated/shared network that overlaps with vlan id:" + vlanId + " in zone " + zoneId);
                    }
                }
            }

        }

        // If networkDomain is not specified, take it from the global configuration
        if (_networkModel.areServicesSupportedByNetworkOffering(networkOfferingId, Service.Dns)) {
            final Map<Network.Capability, String> dnsCapabilities = _networkModel.getNetworkOfferingServiceCapabilities(_entityMgr.findById(NetworkOffering.class, networkOfferingId),
                    Service.Dns);
            final String isUpdateDnsSupported = dnsCapabilities.get(Capability.AllowDnsSuffixModification);
            if (isUpdateDnsSupported == null || !Boolean.valueOf(isUpdateDnsSupported)) {
                if (networkDomain != null) {
                    // TBD: NetworkOfferingId and zoneId. Send uuids instead.
                    throw new InvalidParameterValueException("Domain name change is not supported by network offering id=" + networkOfferingId + " in zone id=" + zoneId);
                }
            } else {
                if (networkDomain == null) {
                    // 1) Get networkDomain from the corresponding account/domain/zone
                    if (aclType == ACLType.Domain) {
                        networkDomain = _networkModel.getDomainNetworkDomain(domainId, zoneId);
                    } else if (aclType == ACLType.Account) {
                        networkDomain = _networkModel.getAccountNetworkDomain(owner.getId(), zoneId);
                    }

                    // 2) If null, generate networkDomain using domain suffix from the global config variables
                    if (networkDomain == null) {
                        networkDomain = "cs" + Long.toHexString(owner.getId()) + GuestDomainSuffix.valueIn(zoneId);
                    }

                } else {
                    // validate network domain
                    if (!NetUtils.verifyDomainName(networkDomain)) {
                        throw new InvalidParameterValueException("Invalid network domain. Total length shouldn't exceed 190 chars. Each domain "
                                + "label must be between 1 and 63 characters long, can contain ASCII letters 'a' through 'z', the digits '0' through '9', "
                                + "and the hyphen ('-'); can't start or end with \"-\"");
                    }
                }
            }
        }

        // In Advance zone Cidr for Shared networks and Isolated networks w/o source nat service can't be NULL - 2.2.x
        // limitation, remove after we introduce support for multiple ip ranges
        // with different Cidrs for the same Shared network
        final boolean cidrRequired = zone.getNetworkType() == NetworkType.Advanced
                && ntwkOff.getTrafficType() == TrafficType.Guest
                && (ntwkOff.getGuestType() == GuestType.Shared || (ntwkOff.getGuestType() == GuestType.Isolated
                && !_networkModel.areServicesSupportedByNetworkOffering(ntwkOff.getId(), Service.SourceNat)));
        if (cidr == null && ip6Cidr == null && cidrRequired) {
            if (ntwkOff.getGuestType() == GuestType.Shared) {
                throw new InvalidParameterValueException(String.format("Gateway/netmask are required when creating %s networks.", Network.GuestType.Shared));
            } else {
                throw new InvalidParameterValueException("gateway/netmask are required when create network of" + " type " + GuestType.Isolated + " with service " + Service.SourceNat.getName() + " disabled");
            }
        }

        checkL2OfferingServices(ntwkOff);

        // No cidr can be specified in Basic zone
        if (zone.getNetworkType() == NetworkType.Basic && cidr != null) {
            throw new InvalidParameterValueException("StartIp/endIp/gateway/netmask can't be specified for zone of type " + NetworkType.Basic);
        }

        // Check if cidr is RFC1918 compliant if the network is Guest Isolated for IPv4
        if (cidr != null && ntwkOff.getGuestType() == Network.GuestType.Isolated && ntwkOff.getTrafficType() == TrafficType.Guest) {
            if (!NetUtils.validateGuestCidr(cidr)) {
                throw new InvalidParameterValueException("Virtual Guest Cidr " + cidr + " is not RFC 1918 or 6598 compliant");
            }
        }

        final String networkDomainFinal = networkDomain;
        final String vlanIdFinal = vlanId;
        final Boolean subdomainAccessFinal = subdomainAccess;
        final Network network = Transaction.execute(new TransactionCallback<Network>() {
            @Override
            public Network doInTransaction(final TransactionStatus status) {
                Long physicalNetworkId = null;
                if (pNtwk != null) {
                    physicalNetworkId = pNtwk.getId();
                }
                final DataCenterDeployment plan = new DataCenterDeployment(zoneId, null, null, null, null, physicalNetworkId);
                final NetworkVO userNetwork = new NetworkVO();
                userNetwork.setNetworkDomain(networkDomainFinal);

                if (cidr != null && gateway != null) {
                    userNetwork.setCidr(cidr);
                    userNetwork.setGateway(gateway);
                }

                if (StringUtils.isNoneBlank(ip6Gateway, ip6Cidr)) {
                    userNetwork.setIp6Cidr(ip6Cidr);
                    userNetwork.setIp6Gateway(ip6Gateway);
                }

                if (externalId != null) {
                    userNetwork.setExternalId(externalId);
                }

                if (StringUtils.isNotBlank(routerIp)) {
                    userNetwork.setRouterIp(routerIp);
                }

                if (StringUtils.isNotBlank(routerIpv6)) {
                    userNetwork.setRouterIpv6(routerIpv6);
                }

                if (vrIfaceMTUs != null) {
                    if (vrIfaceMTUs.first() != null && vrIfaceMTUs.first() > 0) {
                        userNetwork.setPublicMtu(vrIfaceMTUs.first());
                    } else {
                        userNetwork.setPublicMtu(Integer.valueOf(NetworkService.VRPublicInterfaceMtu.defaultValue()));
                    }

                    if (vrIfaceMTUs.second() != null && vrIfaceMTUs.second() > 0) {
                        userNetwork.setPrivateMtu(vrIfaceMTUs.second());
                    } else {
                        userNetwork.setPrivateMtu(Integer.valueOf(NetworkService.VRPrivateInterfaceMtu.defaultValue()));
                    }
                } else {
                    userNetwork.setPublicMtu(Integer.valueOf(NetworkService.VRPublicInterfaceMtu.defaultValue()));
                    userNetwork.setPrivateMtu(Integer.valueOf(NetworkService.VRPrivateInterfaceMtu.defaultValue()));
                }

                if (!GuestType.L2.equals(userNetwork.getGuestType())) {
                    if (StringUtils.isNotBlank(ip4Dns1)) {
                        userNetwork.setDns1(ip4Dns1);
                    }
                    if (StringUtils.isNotBlank(ip4Dns2)) {
                        userNetwork.setDns2(ip4Dns2);
                    }
                    if (StringUtils.isNotBlank(ip6Dns1)) {
                        userNetwork.setIp6Dns1(ip6Dns1);
                    }
                    if (StringUtils.isNotBlank(ip6Dns2)) {
                        userNetwork.setIp6Dns2(ip6Dns2);
                    }
                }

                if (vlanIdFinal != null) {
                    if (isolatedPvlan == null) {
                        URI uri = null;
                        if (UuidUtils.isUuid(vlanIdFinal)) {
                            //Logical router's UUID provided as VLAN_ID
                            userNetwork.setVlanIdAsUUID(vlanIdFinal); //Set transient field
                        } else {
                            uri = encodeVlanIdIntoBroadcastUri(vlanIdFinal, pNtwk);
                        }

                        if (_networksDao.listByPhysicalNetworkPvlan(physicalNetworkId, uri.toString()).size() > 0) {
                            throw new InvalidParameterValueException("Network with vlan " + vlanIdFinal +
                                    " already exists or overlaps with other network pvlans in zone " + zoneId);
                        }

                        userNetwork.setBroadcastUri(uri);
                        if (!vlanIdFinal.equalsIgnoreCase(Vlan.UNTAGGED)) {
                            userNetwork.setBroadcastDomainType(BroadcastDomainType.Vlan);
                        } else {
                            userNetwork.setBroadcastDomainType(BroadcastDomainType.Native);
                        }
                    } else {
                        if (vlanIdFinal.equalsIgnoreCase(Vlan.UNTAGGED)) {
                            throw new InvalidParameterValueException("Cannot support pvlan with untagged primary vlan!");
                        }
                        URI uri = NetUtils.generateUriForPvlan(vlanIdFinal, isolatedPvlan, isolatedPvlanType.toString());
                        if (_networksDao.listByPhysicalNetworkPvlan(physicalNetworkId, uri.toString(), isolatedPvlanType).size() > 0) {
                            throw new InvalidParameterValueException("Network with primary vlan " + vlanIdFinal +
                                    " and secondary vlan " + isolatedPvlan + " type " + isolatedPvlanType +
                                    " already exists or overlaps with other network pvlans in zone " + zoneId);
                        }
                        userNetwork.setBroadcastUri(uri);
                        userNetwork.setBroadcastDomainType(BroadcastDomainType.Pvlan);
                        userNetwork.setPvlanType(isolatedPvlanType);
                    }
                }
                final List<? extends Network> networks = setupNetwork(owner, ntwkOff, userNetwork, plan, name, displayText, true, domainId, aclType, subdomainAccessFinal, vpcId,
                        isDisplayNetworkEnabled);
                Network network = null;
                if (networks == null || networks.isEmpty()) {
                    throw new CloudRuntimeException("Fail to create a network");
                } else {
                    if (networks.size() > 0 && networks.get(0).getGuestType() == Network.GuestType.Isolated && networks.get(0).getTrafficType() == TrafficType.Guest) {
                        Network defaultGuestNetwork = networks.get(0);
                        for (final Network nw : networks) {
                            if (nw.getCidr() != null && nw.getCidr().equals(zone.getGuestNetworkCidr())) {
                                defaultGuestNetwork = nw;
                            }
                        }
                        network = defaultGuestNetwork;
                    } else {
                        // For shared network
                        network = networks.get(0);
                    }
                }

                if (updateResourceCount) {
                    _resourceLimitMgr.incrementResourceCount(owner.getId(), ResourceType.network, isDisplayNetworkEnabled);
                }

                return network;
            }
        });

        CallContext.current().setEventDetails("Network Id: " + network.getId());
        CallContext.current().putContextParameter(Network.class, network.getUuid());
        return network;
    }

    @Override
    public boolean isSharedNetworkWithoutSpecifyVlan(NetworkOffering offering) {
        if (offering == null || offering.getTrafficType() != TrafficType.Guest || offering.getGuestType() != GuestType.Shared) {
            return false;
        }
        return !offering.isSpecifyVlan();
    }

    private boolean isPrivateGatewayWithoutSpecifyVlan(NetworkOffering ntwkOff) {
        return ntwkOff.getId() == _networkOfferingDao.findByUniqueName(NetworkOffering.SystemPrivateGatewayNetworkOfferingWithoutVlan).getId();
    }

    /**
     * Encodes VLAN/VXLAN ID into a Broadcast URI according to the isolation method from the Physical Network.
     *
     * @return Broadcast URI, e.g. 'vlan://vlan_ID' or 'vxlan://vlxan_ID'
     */
    protected URI encodeVlanIdIntoBroadcastUri(String vlanId, PhysicalNetwork pNtwk) {
        if (pNtwk == null) {
            throw new InvalidParameterValueException(String.format("Failed to encode VLAN/VXLAN %s into a Broadcast URI. Physical Network cannot be null.", vlanId));
        }

        if (!pNtwk.getIsolationMethods().isEmpty() && StringUtils.isNotBlank(pNtwk.getIsolationMethods().get(0))) {
            String isolationMethod = pNtwk.getIsolationMethods().get(0).toLowerCase();
            String vxlan = BroadcastDomainType.Vxlan.toString().toLowerCase();
            if (isolationMethod.equals(vxlan)) {
                return BroadcastDomainType.encodeStringIntoBroadcastUri(vlanId, BroadcastDomainType.Vxlan);
            }
        }
        return BroadcastDomainType.fromString(vlanId);
    }

    /**
     * Checks bypass VLAN id/range overlap check during network creation for guest networks
     *
     * @param bypassVlanOverlapCheck bypass VLAN id/range overlap check
     * @param ntwkOff                network offering
     */
    private boolean hasGuestBypassVlanOverlapCheck(final boolean bypassVlanOverlapCheck, final NetworkOfferingVO ntwkOff, final boolean isPrivateNetwork) {
        return bypassVlanOverlapCheck && (ntwkOff.getGuestType() != GuestType.Isolated || isPrivateNetwork);
    }

    /**
     * Checks for L2 network offering services. Only 2 cases allowed:
     * - No services
     * - User Data service only, provided by ConfigDrive
     *
     * @param ntwkOff network offering
     */
    protected void checkL2OfferingServices(NetworkOfferingVO ntwkOff) {
        if (ntwkOff.getGuestType() == GuestType.L2 && !_networkModel.listNetworkOfferingServices(ntwkOff.getId()).isEmpty() &&
                (!_networkModel.areServicesSupportedByNetworkOffering(ntwkOff.getId(), Service.UserData) ||
                        (_networkModel.areServicesSupportedByNetworkOffering(ntwkOff.getId(), Service.UserData) &&
                                _networkModel.listNetworkOfferingServices(ntwkOff.getId()).size() > 1))) {
            throw new InvalidParameterValueException("For L2 networks, only UserData service is allowed");
        }
    }

    @Override
    @DB
    public boolean shutdownNetwork(final long networkId, final ReservationContext context, final boolean cleanupElements) {
        NetworkVO network = _networksDao.findById(networkId);
        if (network.getState() == Network.State.Allocated) {
            logger.debug("Network is already shutdown: " + network);
            return true;
        }

        if (network.getState() != Network.State.Implemented && network.getState() != Network.State.Shutdown) {
            logger.debug("Network is not implemented: " + network);
            return false;
        }

        try {
            //do global lock for the network
            network = _networksDao.acquireInLockTable(networkId, NetworkLockTimeout.value());
            if (network == null) {
                logger.warn("Unable to acquire lock for the network " + network + " as a part of network shutdown");
                return false;
            }
            if (logger.isDebugEnabled()) {
                logger.debug("Lock is acquired for network " + network + " as a part of network shutdown");
            }

            if (network.getState() == Network.State.Allocated) {
                logger.debug("Network is already shutdown: " + network);
                return true;
            }

            if (network.getState() != Network.State.Implemented && network.getState() != Network.State.Shutdown) {
                logger.debug("Network is not implemented: " + network);
                return false;
            }

            if (isSharedNetworkWithServices(network)) {
                network.setState(Network.State.Shutdown);
                _networksDao.update(network.getId(), network);
            } else {
                try {
                    stateTransitTo(network, Event.DestroyNetwork);
                } catch (final NoTransitionException e) {
                    network.setState(Network.State.Shutdown);
                    _networksDao.update(network.getId(), network);
                }
            }

            final boolean success = shutdownNetworkElementsAndResources(context, cleanupElements, network);

            final NetworkVO networkFinal = network;
            final boolean result = Transaction.execute(new TransactionCallback<Boolean>() {
                @Override
                public Boolean doInTransaction(final TransactionStatus status) {
                    boolean result = false;

                    if (success) {
                        if (logger.isDebugEnabled()) {
                            logger.debug("Network id=" + networkId + " is shutdown successfully, cleaning up corresponding resources now.");
                        }
                        final NetworkGuru guru = AdapterBase.getAdapterByName(networkGurus, networkFinal.getGuruName());
                        final NetworkProfile profile = convertNetworkToNetworkProfile(networkFinal.getId());
                        guru.shutdown(profile, _networkOfferingDao.findById(networkFinal.getNetworkOfferingId()));

                        applyProfileToNetwork(networkFinal, profile);
                        final DataCenterVO zone = _dcDao.findById(networkFinal.getDataCenterId());
                        if (isSharedNetworkOfferingWithServices(networkFinal.getNetworkOfferingId()) && zone.getNetworkType() == NetworkType.Advanced) {
                            networkFinal.setState(Network.State.Setup);
                        } else {
                            try {
                                stateTransitTo(networkFinal, Event.OperationSucceeded);
                            } catch (final NoTransitionException e) {
                                networkFinal.setState(Network.State.Allocated);
                                networkFinal.setRestartRequired(false);
                            }
                        }
                        _networksDao.update(networkFinal.getId(), networkFinal);
                        _networksDao.clearCheckForGc(networkId);
                        result = true;
                    } else {
                        try {
                            stateTransitTo(networkFinal, Event.OperationFailed);
                        } catch (final NoTransitionException e) {
                            networkFinal.setState(Network.State.Implemented);
                            _networksDao.update(networkFinal.getId(), networkFinal);
                        }
                        result = false;
                    }

                    return result;
                }
            });

            return result;
        } finally {
            if (network != null) {
                _networksDao.releaseFromLockTable(network.getId());
                if (logger.isDebugEnabled()) {
                    logger.debug("Lock is released for network " + network + " as a part of network shutdown");
                }
            }
        }
    }

    @Override
    public boolean shutdownNetworkElementsAndResources(final ReservationContext context, final boolean cleanupElements, final Network network) {

        // get providers to shutdown
        final List<Provider> providersToShutdown = getNetworkProviders(network.getId());

        // 1) Cleanup all the rules for the network. If it fails, just log the failure and proceed with shutting down
        // the elements
        boolean cleanupResult = true;
        boolean cleanupNeeded = false;
        try {
            for (final Provider provider : providersToShutdown) {
                if (provider.cleanupNeededOnShutdown()) {
                    cleanupNeeded = true;
                    break;
                }
            }
            if (cleanupNeeded) {
                cleanupResult = shutdownNetworkResources(network.getId(), context.getAccount(), context.getCaller().getId());
            }
        } catch (final Exception ex) {
            logger.warn("shutdownNetworkRules failed during the network " + network + " shutdown due to ", ex);
        } finally {
            // just warn the administrator that the network elements failed to shutdown
            if (!cleanupResult) {
                logger.warn("Failed to cleanup network id=" + network.getId() + " resources as a part of shutdownNetwork");
            }
        }

        // 2) Shutdown all the network elements
        boolean success = true;
        for (final NetworkElement element : networkElements) {
            if (providersToShutdown.contains(element.getProvider())) {
                try {
                    if (logger.isDebugEnabled()) {
                        logger.debug("Sending network shutdown to " + element.getName());
                    }
                    if (!element.shutdown(network, context, cleanupElements)) {
                        logger.warn("Unable to complete shutdown of the network elements due to element: " + element.getName());
                        success = false;
                    }
                } catch (final ResourceUnavailableException e) {
                    logger.warn("Unable to complete shutdown of the network elements due to element: " + element.getName(), e);
                    success = false;
                } catch (final ConcurrentOperationException e) {
                    logger.warn("Unable to complete shutdown of the network elements due to element: " + element.getName(), e);
                    success = false;
                } catch (final Exception e) {
                    logger.warn("Unable to complete shutdown of the network elements due to element: " + element.getName(), e);
                    success = false;
                }
            }
        }
        return success;
    }

    private void cleanupPersistentnNetworkResources(NetworkVO network) {
        long networkOfferingId = network.getNetworkOfferingId();
        NetworkOfferingVO offering = _networkOfferingDao.findById(networkOfferingId);
        if (offering != null) {
            if (networkMeetsPersistenceCriteria(network, offering, true) &&
                    _networksDao.getOtherPersistentNetworksCount(network.getId(), network.getBroadcastUri().toString(), offering.isPersistent()) == 0) {
                List<HostVO> hosts = resourceManager.listAllUpAndEnabledHostsInOneZoneByType(Host.Type.Routing, network.getDataCenterId());
                for (HostVO host : hosts) {
                    try {
                        NicTO to = createNicTOFromNetworkAndOffering(network, offering, host);
                        CleanupPersistentNetworkResourceCommand cmd = new CleanupPersistentNetworkResourceCommand(to);
                        CleanupPersistentNetworkResourceAnswer answer = (CleanupPersistentNetworkResourceAnswer) _agentMgr.send(host.getId(), cmd);
                        if (answer == null) {
                            logger.warn("Unable to get an answer to the CleanupPersistentNetworkResourceCommand from agent:" + host.getId());
                            continue;
                        }

                        if (!answer.getResult()) {
                            logger.warn("Unable to setup agent " + host.getId() + " due to " + answer.getDetails());
                        }
                    } catch (Exception e) {
                        logger.warn("Failed to cleanup network resources on host: " + host.getName());
                    }
                }
            }
        }
    }

    @Override
    @DB
    public boolean destroyNetwork(final long networkId, final ReservationContext context, final boolean forced) {
        final Account callerAccount = context.getAccount();

        NetworkVO network = _networksDao.findById(networkId);
        if (network == null) {
            logger.debug("Unable to find network with id: " + networkId);
            return false;
        }
        // Make sure that there are no user vms in the network that are not Expunged/Error
        final List<UserVmVO> userVms = _userVmDao.listByNetworkIdAndStates(networkId);

        for (final UserVmVO vm : userVms) {
            if (!(vm.getState() == VirtualMachine.State.Expunging && vm.getRemoved() != null)) {
                logger.warn("Can't delete the network, not all user vms are expunged. Vm " + vm + " is in " + vm.getState() + " state");
                return false;
            }
        }

        // Don't allow to delete network via api call when it has vms assigned to it
        final int nicCount = getActiveNicsInNetwork(networkId);
        if (nicCount > 0) {
            logger.debug("The network id=" + networkId + " has active Nics, but shouldn't.");
            // at this point we have already determined that there are no active user vms in network
            // if the op_networks table shows active nics, it's a bug in releasing nics updating op_networks
            _networksDao.changeActiveNicsBy(networkId, -1 * nicCount);
        }

        //In Basic zone, make sure that there are no non-removed console proxies and SSVMs using the network
        final DataCenter zone = _entityMgr.findById(DataCenter.class, network.getDataCenterId());
        if (zone.getNetworkType() == NetworkType.Basic) {
            final List<VMInstanceVO> systemVms = _vmDao.listNonRemovedVmsByTypeAndNetwork(network.getId(), Type.ConsoleProxy, Type.SecondaryStorageVm);
            if (systemVms != null && !systemVms.isEmpty()) {
                logger.warn("Can't delete the network, not all consoleProxy/secondaryStorage vms are expunged");
                return false;
            }
        }

        cleanupPersistentnNetworkResources(network);

        // Shutdown network first
        shutdownNetwork(networkId, context, false);

        // get updated state for the network
        network = _networksDao.findById(networkId);
        if (network.getState() != Network.State.Allocated && network.getState() != Network.State.Setup && !forced) {
            logger.debug("Network is not in the correct state to be destroyed: " + network.getState());
            return false;
        }

        boolean success = true;
        if (!cleanupNetworkResources(networkId, callerAccount, context.getCaller().getId())) {
            logger.warn("Unable to delete network id=" + networkId + ": failed to cleanup network resources");
            return false;
        }

        // get providers to destroy
        final List<Provider> providersToDestroy = getNetworkProviders(network.getId());
        for (final NetworkElement element : networkElements) {
            if (providersToDestroy.contains(element.getProvider())) {
                try {
                    if (logger.isDebugEnabled()) {
                        logger.debug("Sending destroy to " + element);
                    }

                    if (!element.destroy(network, context)) {
                        success = false;
                        logger.warn("Unable to complete destroy of the network: failed to destroy network element " + element.getName());
                    }
                } catch (final ResourceUnavailableException e) {
                    logger.warn("Unable to complete destroy of the network due to element: " + element.getName(), e);
                    success = false;
                } catch (final ConcurrentOperationException e) {
                    logger.warn("Unable to complete destroy of the network due to element: " + element.getName(), e);
                    success = false;
                } catch (final Exception e) {
                    logger.warn("Unable to complete destroy of the network due to element: " + element.getName(), e);
                    success = false;
                }
            }
        }

        if (success) {
            if (logger.isDebugEnabled()) {
                logger.debug("Network id=" + networkId + " is destroyed successfully, cleaning up corresponding resources now.");
            }

            final NetworkVO networkFinal = network;
            try {
                Transaction.execute(new TransactionCallbackNoReturn() {
                    @Override
                    public void doInTransactionWithoutResult(final TransactionStatus status) {
                        final NetworkGuru guru = AdapterBase.getAdapterByName(networkGurus, networkFinal.getGuruName());

                        if (!guru.trash(networkFinal, _networkOfferingDao.findById(networkFinal.getNetworkOfferingId()))) {
                            throw new CloudRuntimeException("Failed to trash network.");
                        }

                        if (!deleteVlansInNetwork(networkFinal, context.getCaller().getId(), callerAccount)) {
                            logger.warn("Failed to delete network " + networkFinal + "; was unable to cleanup corresponding ip ranges");
                            throw new CloudRuntimeException("Failed to delete network " + networkFinal + "; was unable to cleanup corresponding ip ranges");
                        } else {
                            // commit transaction only when ips and vlans for the network are released successfully

                            ipv6Service.releaseIpv6SubnetForNetwork(networkId);
                            ipv6Service.removePublicIpv6PlaceholderNics(networkFinal);
                            try {
                                stateTransitTo(networkFinal, Event.DestroyNetwork);
                            } catch (final NoTransitionException e) {
                                logger.debug(e.getMessage());
                            }
                            if (_networksDao.remove(networkFinal.getId())) {
                                final NetworkDomainVO networkDomain = _networkDomainDao.getDomainNetworkMapByNetworkId(networkFinal.getId());
                                if (networkDomain != null) {
                                    _networkDomainDao.remove(networkDomain.getId());
                                }

                                final NetworkAccountVO networkAccount = _networkAccountDao.getAccountNetworkMapByNetworkId(networkFinal.getId());
                                if (networkAccount != null) {
                                    _networkAccountDao.remove(networkAccount.getId());
                                }

                                networkDetailsDao.removeDetails(networkFinal.getId());
                                networkPermissionDao.removeAllPermissions(networkFinal.getId());
                            }

                            final NetworkOffering ntwkOff = _entityMgr.findById(NetworkOffering.class, networkFinal.getNetworkOfferingId());
                            final boolean updateResourceCount = resourceCountNeedsUpdate(ntwkOff, networkFinal.getAclType());
                            if (updateResourceCount) {
                                _resourceLimitMgr.decrementResourceCount(networkFinal.getAccountId(), ResourceType.network, networkFinal.getDisplayNetwork());
                            }
                        }
                    }
                });
                if (_networksDao.findById(network.getId()) == null) {
                    // remove its related ACL permission
                    final Pair<Class<?>, Long> networkMsg = new Pair<Class<?>, Long>(Network.class, networkFinal.getId());
                    _messageBus.publish(_name, EntityManager.MESSAGE_REMOVE_ENTITY_EVENT, PublishScope.LOCAL, networkMsg);
                }
                return true;
            } catch (final CloudRuntimeException e) {
                logger.error("Failed to delete network", e);
                return false;
            }
        }

        return success;
    }

    @Override
    public boolean resourceCountNeedsUpdate(final NetworkOffering ntwkOff, final ACLType aclType) {
        //Update resource count only for Isolated account specific non-system networks
        final boolean updateResourceCount = ntwkOff.getGuestType() == GuestType.Isolated && !ntwkOff.isSystemOnly() && aclType == ACLType.Account;
        return updateResourceCount;
    }

    protected boolean deleteVlansInNetwork(final NetworkVO network, final long userId, final Account callerAccount) {
        final long networkId = network.getId();
        //cleanup Public vlans
        final List<VlanVO> publicVlans = _vlanDao.listVlansByNetworkId(networkId);
        boolean result = true;
        for (final VlanVO vlan : publicVlans) {
            if (!_configMgr.deleteVlanAndPublicIpRange(userId, vlan.getId(), callerAccount)) {
                logger.warn("Failed to delete vlan " + vlan.getId() + ");");
                result = false;
            }
        }

        //cleanup private vlans
        final int privateIpAllocCount = _privateIpDao.countAllocatedByNetworkId(networkId);
        if (privateIpAllocCount > 0) {
            logger.warn("Can't delete Private ip range for network " + networkId + " as it has allocated ip addresses");
            result = false;
        } else {
            _privateIpDao.deleteByNetworkId(networkId);
            logger.debug("Deleted ip range for private network id=" + networkId);
        }

        // release vlans of user-shared networks without specifyvlan
        if (isSharedNetworkWithoutSpecifyVlan(_networkOfferingDao.findById(network.getNetworkOfferingId()))) {
            logger.debug("Releasing vnet for the network id=" + network.getId());
            _dcDao.releaseVnet(BroadcastDomainType.getValue(network.getBroadcastUri()), network.getDataCenterId(),
                    network.getPhysicalNetworkId(), network.getAccountId(), network.getReservationId());
        }
        return result;
    }

    public class NetworkGarbageCollector extends ManagedContextRunnable {
        @Override
        protected void runInContext() {
            final GlobalLock gcLock = GlobalLock.getInternLock("Network.GC.Lock");
            try {
                if (gcLock.lock(3)) {
                    try {
                        reallyRun();
                    } finally {
                        gcLock.unlock();
                    }
                }
            } finally {
                gcLock.releaseRef();
            }
        }

        public void reallyRun() {
            try {
                final List<Long> shutdownList = new ArrayList<Long>();
                final long currentTime = System.currentTimeMillis() / 1000;
                final HashMap<Long, Long> stillFree = new HashMap<Long, Long>();

                final List<Long> networkIds = _networksDao.findNetworksToGarbageCollect();
                final int netGcWait = NumbersUtil.parseInt(_configDao.getValue(NetworkGcWait.key()), 60);
                logger.info("NetworkGarbageCollector uses '" + netGcWait + "' seconds for GC interval.");

                for (final Long networkId : networkIds) {
                    if (!_networkModel.isNetworkReadyForGc(networkId)) {
                        continue;
                    }

                    if (!networkDetailsDao.findDetails(Network.AssociatedNetworkId, String.valueOf(networkId), null).isEmpty()) {
                        logger.debug(String.format("Network %s is associated to a shared network, skipping", networkId));
                        continue;
                    }

                    final Long time = _lastNetworkIdsToFree.remove(networkId);
                    if (time == null) {
                        if (logger.isDebugEnabled()) {
                            logger.debug("We found network " + networkId + " to be free for the first time.  Adding it to the list: " + currentTime);
                        }
                        stillFree.put(networkId, currentTime);
                    } else if (time > currentTime - netGcWait) {
                        if (logger.isDebugEnabled()) {
                            logger.debug("Network " + networkId + " is still free but it's not time to shutdown yet: " + time);
                        }
                        stillFree.put(networkId, time);
                    } else {
                        shutdownList.add(networkId);
                    }
                }

                _lastNetworkIdsToFree = stillFree;

                final CallContext cctx = CallContext.current();

                for (final Long networkId : shutdownList) {

                    // If network is removed, unset gc flag for it
                    if (_networksDao.findById(networkId) == null) {
                        logger.debug("Network id=" + networkId + " is removed, so clearing up corresponding gc check");
                        _networksDao.clearCheckForGc(networkId);
                    } else {
                        try {

                            final User caller = cctx.getCallingUser();
                            final Account owner = cctx.getCallingAccount();

                            final ReservationContext context = new ReservationContextImpl(null, null, caller, owner);

                            shutdownNetwork(networkId, context, false);
                        } catch (final Exception e) {
                            logger.warn("Unable to shutdown network: " + networkId);
                        }
                    }
                }
            } catch (final Exception e) {
                logger.warn("Caught exception while running network gc: ", e);
            }
        }
    }

    @Override
    public boolean startNetwork(final long networkId, final DeployDestination dest, final ReservationContext context) throws ConcurrentOperationException, ResourceUnavailableException,
            InsufficientCapacityException {

        // Check if network exists
        final NetworkVO network = _networksDao.findById(networkId);
        if (network == null) {
            final InvalidParameterValueException ex = new InvalidParameterValueException("Network with specified id doesn't exist");
            ex.addProxyObject(String.valueOf(networkId), "networkId");
            throw ex;
        }

        // implement the network
        logger.debug("Starting network " + network + "...");
        final Pair<NetworkGuru, NetworkVO> implementedNetwork = implementNetwork(networkId, dest, context);
        if (implementedNetwork == null || implementedNetwork.first() == null) {
            logger.warn("Failed to start the network " + network);
            return false;
        } else {
            return true;
        }
    }

    @Override
    public boolean restartNetwork(final Long networkId, final Account callerAccount, final User callerUser, final boolean cleanup, final boolean livePatch) throws ConcurrentOperationException, ResourceUnavailableException,
            InsufficientCapacityException {
        boolean status = true;
        boolean restartRequired = false;
        final NetworkVO network = _networksDao.findById(networkId);

        logger.debug("Restarting network " + networkId + "...");

        final ReservationContext context = new ReservationContextImpl(null, null, callerUser, callerAccount);
        final NetworkOffering offering = _networkOfferingDao.findByIdIncludingRemoved(network.getNetworkOfferingId());
        final DeployDestination dest = new DeployDestination(_dcDao.findById(network.getDataCenterId()), null, null, null);

        if (cleanup) {
            if (!rollingRestartRouters(network, offering, dest, context)) {
                status = false;
                restartRequired = true;
            }
            setRestartRequired(network, restartRequired);
            return status;
        } else if (livePatch) {
            List<DomainRouterVO> domainRouters;
            if (Objects.nonNull(network.getVpcId())) {
                domainRouters = routerDao.listByVpcId(network.getVpcId());
            } else {
                domainRouters = routerDao.listByNetworkAndRole(network.getId(), VirtualRouter.Role.VIRTUAL_ROUTER, VirtualRouter.Role.INTERNAL_LB_VM);
            }
            for (DomainRouterVO router: domainRouters) {
                try {
                    VMInstanceVO instanceVO = _vmDao.findById(router.getId());
                    if (instanceVO == null) {
                        logger.info("Did not find a virtual router instance for the network");
                        continue;
                    }
                    Pair<Boolean, String> patched = mgr.updateSystemVM(instanceVO, true);
                    if (patched.first()) {
                        logger.info(String.format("Successfully patched router %s", router));
                    }
                } catch (CloudRuntimeException e) {
                    throw new CloudRuntimeException(String.format("Failed to live patch router: %s", router), e);
                }

            }
        }

        logger.debug("Implementing the network " + network + " elements and resources as a part of network restart without cleanup");
        try {
            implementNetworkElementsAndResources(dest, context, network, offering);
            setRestartRequired(network, false);
            return true;
        } catch (final Exception ex) {
            logger.warn("Failed to implement network " + network + " elements and resources as a part of network restart due to ", ex);
            return false;
        }
    }

    @Override
    public void destroyExpendableRouters(final List<? extends VirtualRouter> routers, final ReservationContext context) throws ResourceUnavailableException {
        final List<VirtualRouter> remainingRouters = new ArrayList<>();
        for (final VirtualRouter router : routers) {
            if (router.getState() == VirtualMachine.State.Stopped ||
                    router.getState() == VirtualMachine.State.Error ||
                    router.getState() == VirtualMachine.State.Shutdown ||
                    router.getState() == VirtualMachine.State.Unknown) {
                logger.debug("Destroying old router " + router);
                _routerService.destroyRouter(router.getId(), context.getAccount(), context.getCaller().getId());
            } else {
                remainingRouters.add(router);
            }
        }

        if (remainingRouters.size() < 2) {
            return;
        }

        VirtualRouter backupRouter = null;
        for (final VirtualRouter router : remainingRouters) {
            if (router.getRedundantState() == VirtualRouter.RedundantState.BACKUP) {
                backupRouter = router;
            }
        }
        if (backupRouter == null) {
            backupRouter = routers.get(routers.size() - 1);
        }
        if (backupRouter != null) {
            _routerService.destroyRouter(backupRouter.getId(), context.getAccount(), context.getCaller().getId());
        }
    }

    @Override
    public boolean areRoutersRunning(final List<? extends VirtualRouter> routers) {
        for (final VirtualRouter router : routers) {
            if (router.getState() != VirtualMachine.State.Running) {
                logger.debug("Found new router " + router.getInstanceName() + " to be in non-Running state: " + router.getState() + ". Please try restarting network again.");
                return false;
            }
        }
        return true;
    }

    /**
     * Cleanup entry on VR file specified by type
     */
    @Override
    public void cleanupNicDhcpDnsEntry(Network network, VirtualMachineProfile vmProfile, NicProfile nicProfile) {

        final List<Provider> networkProviders = getNetworkProviders(network.getId());
        for (final NetworkElement element : networkElements) {
            if (networkProviders.contains(element.getProvider())) {
                if (!_networkModel.isProviderEnabledInPhysicalNetwork(_networkModel.getPhysicalNetworkId(network), element.getProvider().getName())) {
                    throw new CloudRuntimeException("Service provider " + element.getProvider().getName() + " either doesn't exist or is not enabled in physical network id: "
                            + network.getPhysicalNetworkId());
                }
                if (vmProfile.getType() == Type.User && element.getProvider() != null) {
                    if (_networkModel.areServicesSupportedInNetwork(network.getId(), Service.Dhcp)
                            && _networkModel.isProviderSupportServiceInNetwork(network.getId(), Service.Dhcp, element.getProvider()) && element instanceof DhcpServiceProvider) {
                        final DhcpServiceProvider sp = (DhcpServiceProvider) element;
                        try {
                            sp.removeDhcpEntry(network, nicProfile, vmProfile);
                        } catch (ResourceUnavailableException e) {
                            logger.error("Failed to remove dhcp-dns entry due to: ", e);
                        }
                    }
                }
            }
        }
    }

    /**
     * rollingRestartRouters performs restart of routers of a network by first
     * deploying a new VR and then destroying old VRs in rolling fashion. For
     * non-redundant network, it will re-program the new router as final step
     * otherwise deploys a backup router for the network.
     * @param network network to be restarted
     * @param offering network offering
     * @param dest deployment destination
     * @param context reservation context
     * @return returns true when the rolling restart operation succeeds
     * @throws ResourceUnavailableException
     * @throws ConcurrentOperationException
     * @throws InsufficientCapacityException
     */
    private boolean rollingRestartRouters(final NetworkVO network, final NetworkOffering offering, final DeployDestination dest, final ReservationContext context) throws ResourceUnavailableException, ConcurrentOperationException, InsufficientCapacityException {
        if (!NetworkOrchestrationService.RollingRestartEnabled.value()) {
            if (shutdownNetworkElementsAndResources(context, true, network)) {
                implementNetworkElementsAndResources(dest, context, network, offering);
                return true;
            }
            logger.debug("Failed to shutdown the network elements and resources as a part of network restart: " + network.getState());
            return false;
        }
        logger.debug("Performing rolling restart of routers of network " + network);
        destroyExpendableRouters(routerDao.findByNetwork(network.getId()), context);

        final List<Provider> providersToImplement = getNetworkProviders(network.getId());
        final List<DomainRouterVO> oldRouters = routerDao.findByNetwork(network.getId());

        // Deploy a new router
        if (oldRouters.size() > 0) {
            network.setRollingRestart(true);
        }
        implementNetworkElements(dest, context, network, offering, providersToImplement);
        if (oldRouters.size() > 0) {
            network.setRollingRestart(false);
        }

        // For redundant network wait for 3*advert_int+skew_seconds for VRRP to kick in
        if (network.isRedundant() || (oldRouters.size() == 1 && oldRouters.get(0).getIsRedundantRouter())) {
            try {
                Thread.sleep(NetworkOrchestrationService.RVRHandoverTime);
            } catch (final InterruptedException ignored) {
            }
        }

        // Destroy old routers
        for (final DomainRouterVO oldRouter : oldRouters) {
            _routerService.stopRouter(oldRouter.getId(), true);
            _routerService.destroyRouter(oldRouter.getId(), context.getAccount(), context.getCaller().getId());
        }

        if (network.isRedundant()) {
            // Add a new backup router for redundant network
            implementNetworkElements(dest, context, network, offering, providersToImplement);
        } else {
            // Re-apply rules for non-redundant network
            implementNetworkElementsAndResources(dest, context, network, offering);
        }

        return areRoutersRunning(routerDao.findByNetwork(network.getId()));
    }

    private void setRestartRequired(final NetworkVO network, final boolean restartRequired) {
        logger.debug("Marking network " + network + " with restartRequired=" + restartRequired);
        network.setRestartRequired(restartRequired);
        _networksDao.update(network.getId(), network);
    }

    protected int getActiveNicsInNetwork(final long networkId) {
        return _networksDao.getActiveNicsIn(networkId);
    }

    @Override
    public NetworkProfile convertNetworkToNetworkProfile(final long networkId) {
        final NetworkVO network = _networksDao.findById(networkId);
        final NetworkGuru guru = AdapterBase.getAdapterByName(networkGurus, network.getGuruName());
        final NetworkProfile profile = new NetworkProfile(network);
        guru.updateNetworkProfile(profile);

        return profile;
    }

    @Override
    public UserDataServiceProvider getPasswordResetProvider(final Network network) {
        final String passwordProvider = _ntwkSrvcDao.getProviderForServiceInNetwork(network.getId(), Service.UserData);

        if (passwordProvider == null) {
            logger.debug("Network " + network + " doesn't support service " + Service.UserData.getName());
            return null;
        }

        return (UserDataServiceProvider) _networkModel.getElementImplementingProvider(passwordProvider);
    }

    @Override
    public UserDataServiceProvider getSSHKeyResetProvider(final Network network) {
        final String SSHKeyProvider = _ntwkSrvcDao.getProviderForServiceInNetwork(network.getId(), Service.UserData);

        if (SSHKeyProvider == null) {
            logger.debug("Network " + network + " doesn't support service " + Service.UserData.getName());
            return null;
        }

        return (UserDataServiceProvider) _networkModel.getElementImplementingProvider(SSHKeyProvider);
    }

    @Override
    public DhcpServiceProvider getDhcpServiceProvider(final Network network) {
        final String DhcpProvider = _ntwkSrvcDao.getProviderForServiceInNetwork(network.getId(), Service.Dhcp);

        if (DhcpProvider == null) {
            logger.debug("Network " + network + " doesn't support service " + Service.Dhcp.getName());
            return null;
        }

        final NetworkElement element = _networkModel.getElementImplementingProvider(DhcpProvider);
        if (element instanceof DhcpServiceProvider) {
            return (DhcpServiceProvider) element;
        } else {
            return null;
        }
    }

    @Override
    public DnsServiceProvider getDnsServiceProvider(final Network network) {
        final String dnsProvider = _ntwkSrvcDao.getProviderForServiceInNetwork(network.getId(), Service.Dns);

        if (dnsProvider == null) {
            logger.debug("Network " + network + " doesn't support service " + Service.Dhcp.getName());
            return null;
        }

        return (DnsServiceProvider) _networkModel.getElementImplementingProvider(dnsProvider);
    }

    protected boolean isSharedNetworkWithServices(final Network network) {
        assert network != null;
        final DataCenter zone = _entityMgr.findById(DataCenter.class, network.getDataCenterId());
        if (network.getGuestType() == Network.GuestType.Shared && zone.getNetworkType() == NetworkType.Advanced
                && isSharedNetworkOfferingWithServices(network.getNetworkOfferingId())) {
            return true;
        }
        return false;
    }

    protected boolean isSharedNetworkOfferingWithServices(final long networkOfferingId) {
        final NetworkOfferingVO networkOffering = _networkOfferingDao.findById(networkOfferingId);
        if (networkOffering.getGuestType() == Network.GuestType.Shared
                && (_networkModel.areServicesSupportedByNetworkOffering(networkOfferingId, Service.SourceNat)
                || _networkModel.areServicesSupportedByNetworkOffering(networkOfferingId, Service.StaticNat)
                || _networkModel.areServicesSupportedByNetworkOffering(networkOfferingId, Service.Firewall)
                || _networkModel.areServicesSupportedByNetworkOffering(networkOfferingId, Service.PortForwarding) || _networkModel.areServicesSupportedByNetworkOffering(
                networkOfferingId, Service.Lb))) {
            return true;
        }
        return false;
    }

    @Override
    public List<? extends Nic> listVmNics(final long vmId, final Long nicId, final Long networkId, String keyword) {
        List<NicVO> result = null;

        if (keyword == null || keyword.isEmpty()) {
            if (nicId == null && networkId == null) {
                result = _nicDao.listByVmId(vmId);
            } else {
                result = _nicDao.listByVmIdAndNicIdAndNtwkId(vmId, nicId, networkId);
            }
        } else {
            result = _nicDao.listByVmIdAndKeyword(vmId, keyword);
        }

        for (final NicVO nic : result) {
            if (_networkModel.isProviderForNetwork(Provider.NiciraNvp, nic.getNetworkId())) {
                //For NSX Based networks, add nsxlogicalswitch, nsxlogicalswitchport to each result
                logger.info("Listing NSX logical switch and logical switch por for each nic");
                final NetworkVO network = _networksDao.findById(nic.getNetworkId());
                final NetworkGuru guru = AdapterBase.getAdapterByName(networkGurus, network.getGuruName());
                final NetworkGuruAdditionalFunctions guruFunctions = (NetworkGuruAdditionalFunctions) guru;

                final Map<String, ? extends Object> nsxParams = guruFunctions.listAdditionalNicParams(nic.getUuid());
                if (nsxParams != null) {
                    final String lswitchUuuid = nsxParams.containsKey(NetworkGuruAdditionalFunctions.NSX_LSWITCH_UUID)
                            ? (String) nsxParams.get(NetworkGuruAdditionalFunctions.NSX_LSWITCH_UUID) : null;
                    final String lswitchPortUuuid = nsxParams.containsKey(NetworkGuruAdditionalFunctions.NSX_LSWITCHPORT_UUID)
                            ? (String) nsxParams.get(NetworkGuruAdditionalFunctions.NSX_LSWITCHPORT_UUID) : null;
                    nic.setNsxLogicalSwitchUuid(lswitchUuuid);
                    nic.setNsxLogicalSwitchPortUuid(lswitchPortUuuid);
                }
            }
        }

        return result;
    }

    @DB
    @Override
    public boolean reallocate(final VirtualMachineProfile vm, final DataCenterDeployment dest) throws InsufficientCapacityException, ConcurrentOperationException {
        final VMInstanceVO vmInstance = _vmDao.findById(vm.getId());
        final DataCenterVO dc = _dcDao.findById(vmInstance.getDataCenterId());
        if (dc.getNetworkType() == NetworkType.Basic) {
            final List<NicVO> nics = _nicDao.listByVmId(vmInstance.getId());
            final NetworkVO network = _networksDao.findById(nics.get(0).getNetworkId());
            final LinkedHashMap<Network, List<? extends NicProfile>> profiles = new LinkedHashMap<Network, List<? extends NicProfile>>();
            profiles.put(network, new ArrayList<NicProfile>());

            Transaction.execute(new TransactionCallbackWithExceptionNoReturn<InsufficientCapacityException>() {
                @Override
                public void doInTransactionWithoutResult(final TransactionStatus status) throws InsufficientCapacityException {
                    cleanupNics(vm);
                    allocate(vm, profiles, null);
                }
            });
        }
        return true;
    }

    private boolean cleanupNetworkResources(final long networkId, final Account caller, final long callerUserId) {
        boolean success = true;
        final Network network = _networksDao.findById(networkId);

        //remove all PF/Static Nat rules for the network
        try {
            if (_rulesMgr.revokeAllPFStaticNatRulesForNetwork(networkId, callerUserId, caller)) {
                logger.debug("Successfully cleaned up portForwarding/staticNat rules for network id=" + networkId);
            } else {
                success = false;
                logger.warn("Failed to release portForwarding/StaticNat rules as a part of network id=" + networkId + " cleanup");
            }
        } catch (final ResourceUnavailableException ex) {
            success = false;
            // shouldn't even come here as network is being cleaned up after all network elements are shutdown
            logger.warn("Failed to release portForwarding/StaticNat rules as a part of network id=" + networkId + " cleanup due to resourceUnavailable ", ex);
        }

        //remove all LB rules for the network
        if (_lbMgr.removeAllLoadBalanacersForNetwork(networkId, caller, callerUserId)) {
            logger.debug("Successfully cleaned up load balancing rules for network id=" + networkId);
        } else {
            // shouldn't even come here as network is being cleaned up after all network elements are shutdown
            success = false;
            logger.warn("Failed to cleanup LB rules as a part of network id=" + networkId + " cleanup");
        }

        //revoke all firewall rules for the network
        try {
            if (_firewallMgr.revokeAllFirewallRulesForNetwork(networkId, callerUserId, caller)) {
                logger.debug("Successfully cleaned up firewallRules rules for network id=" + networkId);
            } else {
                success = false;
                logger.warn("Failed to cleanup Firewall rules as a part of network id=" + networkId + " cleanup");
            }
        } catch (final ResourceUnavailableException ex) {
            success = false;
            // shouldn't even come here as network is being cleaned up after all network elements are shutdown
            logger.warn("Failed to cleanup Firewall rules as a part of network id=" + networkId + " cleanup due to resourceUnavailable ", ex);
        }

        //revoke all network ACLs for network
        try {
            if (_networkACLMgr.revokeACLItemsForNetwork(networkId)) {
                logger.debug("Successfully cleaned up NetworkACLs for network id=" + networkId);
            } else {
                success = false;
                logger.warn("Failed to cleanup NetworkACLs as a part of network id=" + networkId + " cleanup");
            }
        } catch (final ResourceUnavailableException ex) {
            success = false;
            logger.warn("Failed to cleanup Network ACLs as a part of network id=" + networkId + " cleanup due to resourceUnavailable ", ex);
        }

        //release all ip addresses
        final List<IPAddressVO> ipsToRelease = _ipAddressDao.listByAssociatedNetwork(networkId, null);
        for (final IPAddressVO ipToRelease : ipsToRelease) {
            if (ipToRelease.getVpcId() == null) {
                if (!ipToRelease.isPortable()) {
                    final IPAddressVO ip = _ipAddrMgr.markIpAsUnavailable(ipToRelease.getId());
                    assert ip != null : "Unable to mark the ip address id=" + ipToRelease.getId() + " as unavailable.";
                } else {
                    // portable IP address are associated with owner, until explicitly requested to be disassociated
                    // so as part of network clean up just break IP association with guest network
                    ipToRelease.setAssociatedWithNetworkId(null);
                    _ipAddressDao.update(ipToRelease.getId(), ipToRelease);
                    logger.debug("Portable IP address " + ipToRelease + " is no longer associated with any network");
                }
            } else {
                _vpcMgr.unassignIPFromVpcNetwork(ipToRelease.getId(), network.getId());
            }
        }

        try {
            if (!_ipAddrMgr.applyIpAssociations(network, true)) {
                logger.warn("Unable to apply ip address associations for " + network);
                success = false;
            }
        } catch (final ResourceUnavailableException e) {
            throw new CloudRuntimeException("We should never get to here because we used true when applyIpAssociations", e);
        }

        annotationDao.removeByEntityType(AnnotationService.EntityType.NETWORK.name(), network.getUuid());

        return success;
    }

    private boolean shutdownNetworkResources(final long networkId, final Account caller, final long callerUserId) {
        // This method cleans up network rules on the backend w/o touching them in the DB
        boolean success = true;
        final Network network = _networksDao.findById(networkId);

        // Mark all PF rules as revoked and apply them on the backend (not in the DB)
        final List<PortForwardingRuleVO> pfRules = _portForwardingRulesDao.listByNetwork(networkId);
        if (logger.isDebugEnabled()) {
            logger.debug("Releasing " + pfRules.size() + " port forwarding rules for network id=" + networkId + " as a part of shutdownNetworkRules");
        }

        for (final PortForwardingRuleVO pfRule : pfRules) {
            logger.trace("Marking pf rule " + pfRule + " with Revoke state");
            pfRule.setState(FirewallRule.State.Revoke);
        }

        try {
            if (!_firewallMgr.applyRules(pfRules, true, false)) {
                logger.warn("Failed to cleanup pf rules as a part of shutdownNetworkRules");
                success = false;
            }
        } catch (final ResourceUnavailableException ex) {
            logger.warn("Failed to cleanup pf rules as a part of shutdownNetworkRules due to ", ex);
            success = false;
        }

        // Mark all static rules as revoked and apply them on the backend (not in the DB)
        final List<FirewallRuleVO> firewallStaticNatRules = _firewallDao.listByNetworkAndPurpose(networkId, Purpose.StaticNat);
        final List<StaticNatRule> staticNatRules = new ArrayList<StaticNatRule>();
        if (logger.isDebugEnabled()) {
            logger.debug("Releasing " + firewallStaticNatRules.size() + " static nat rules for network id=" + networkId + " as a part of shutdownNetworkRules");
        }

        for (final FirewallRuleVO firewallStaticNatRule : firewallStaticNatRules) {
            logger.trace("Marking static nat rule " + firewallStaticNatRule + " with Revoke state");
            final IpAddress ip = _ipAddressDao.findById(firewallStaticNatRule.getSourceIpAddressId());
            final FirewallRuleVO ruleVO = _firewallDao.findById(firewallStaticNatRule.getId());

            if (ip == null || !ip.isOneToOneNat() || ip.getAssociatedWithVmId() == null) {
                throw new InvalidParameterValueException("Source ip address of the rule id=" + firewallStaticNatRule.getId() + " is not static nat enabled");
            }

            //String dstIp = _networkModel.getIpInNetwork(ip.getAssociatedWithVmId(), firewallStaticNatRule.getNetworkId());
            ruleVO.setState(FirewallRule.State.Revoke);
            staticNatRules.add(new StaticNatRuleImpl(ruleVO, ip.getVmIp()));
        }

        try {
            if (!_firewallMgr.applyRules(staticNatRules, true, false)) {
                logger.warn("Failed to cleanup static nat rules as a part of shutdownNetworkRules");
                success = false;
            }
        } catch (final ResourceUnavailableException ex) {
            logger.warn("Failed to cleanup static nat rules as a part of shutdownNetworkRules due to ", ex);
            success = false;
        }

        try {
            if (!_lbMgr.revokeLoadBalancersForNetwork(networkId, Scheme.Public)) {
                logger.warn("Failed to cleanup public lb rules as a part of shutdownNetworkRules");
                success = false;
            }
        } catch (final ResourceUnavailableException ex) {
            logger.warn("Failed to cleanup public lb rules as a part of shutdownNetworkRules due to ", ex);
            success = false;
        }

        try {
            if (!_lbMgr.revokeLoadBalancersForNetwork(networkId, Scheme.Internal)) {
                logger.warn("Failed to cleanup internal lb rules as a part of shutdownNetworkRules");
                success = false;
            }
        } catch (final ResourceUnavailableException ex) {
            logger.warn("Failed to cleanup public lb rules as a part of shutdownNetworkRules due to ", ex);
            success = false;
        }

        // revoke all firewall rules for the network w/o applying them on the DB
        final List<FirewallRuleVO> firewallRules = _firewallDao.listByNetworkPurposeTrafficType(networkId, Purpose.Firewall, FirewallRule.TrafficType.Ingress);
        if (logger.isDebugEnabled()) {
            logger.debug("Releasing " + firewallRules.size() + " firewall ingress rules for network id=" + networkId + " as a part of shutdownNetworkRules");
        }

        for (final FirewallRuleVO firewallRule : firewallRules) {
            logger.trace("Marking firewall ingress rule " + firewallRule + " with Revoke state");
            firewallRule.setState(FirewallRule.State.Revoke);
        }

        try {
            if (!_firewallMgr.applyRules(firewallRules, true, false)) {
                logger.warn("Failed to cleanup firewall ingress rules as a part of shutdownNetworkRules");
                success = false;
            }
        } catch (final ResourceUnavailableException ex) {
            logger.warn("Failed to cleanup firewall ingress rules as a part of shutdownNetworkRules due to ", ex);
            success = false;
        }

        final List<FirewallRuleVO> firewallEgressRules = _firewallDao.listByNetworkPurposeTrafficType(networkId, Purpose.Firewall, FirewallRule.TrafficType.Egress);
        if (logger.isDebugEnabled()) {
            logger.debug("Releasing " + firewallEgressRules.size() + " firewall egress rules for network id=" + networkId + " as a part of shutdownNetworkRules");
        }

        try {
            // delete default egress rule
            final DataCenter zone = _dcDao.findById(network.getDataCenterId());
            if (_networkModel.areServicesSupportedInNetwork(network.getId(), Service.Firewall)
                    && (network.getGuestType() == Network.GuestType.Isolated || network.getGuestType() == Network.GuestType.Shared && zone.getNetworkType() == NetworkType.Advanced)) {
                // add default egress rule to accept the traffic
                _firewallMgr.applyDefaultEgressFirewallRule(network.getId(), _networkModel.getNetworkEgressDefaultPolicy(networkId), false);
            }

        } catch (final ResourceUnavailableException ex) {
            logger.warn("Failed to cleanup firewall default egress rule as a part of shutdownNetworkRules due to ", ex);
            success = false;
        }

        for (final FirewallRuleVO firewallRule : firewallEgressRules) {
            logger.trace("Marking firewall egress rule " + firewallRule + " with Revoke state");
            firewallRule.setState(FirewallRule.State.Revoke);
        }

        try {
            if (!_firewallMgr.applyRules(firewallEgressRules, true, false)) {
                logger.warn("Failed to cleanup firewall egress rules as a part of shutdownNetworkRules");
                success = false;
            }
        } catch (final ResourceUnavailableException ex) {
            logger.warn("Failed to cleanup firewall egress rules as a part of shutdownNetworkRules due to ", ex);
            success = false;
        }

        if (network.getVpcId() != null) {
            if (logger.isDebugEnabled()) {
                logger.debug("Releasing Network ACL Items for network id=" + networkId + " as a part of shutdownNetworkRules");
            }

            try {
                //revoke all Network ACLs for the network w/o applying them in the DB
                if (!_networkACLMgr.revokeACLItemsForNetwork(networkId)) {
                    logger.warn("Failed to cleanup network ACLs as a part of shutdownNetworkRules");
                    success = false;
                }
            } catch (final ResourceUnavailableException ex) {
                logger.warn("Failed to cleanup network ACLs as a part of shutdownNetworkRules due to ", ex);
                success = false;
            }

        }

        //release all static nats for the network
        if (!_rulesMgr.applyStaticNatForNetwork(networkId, false, caller, true)) {
            logger.warn("Failed to disable static nats as part of shutdownNetworkRules for network id " + networkId);
            success = false;
        }

        // Get all ip addresses, mark as releasing and release them on the backend
        final List<IPAddressVO> userIps = _ipAddressDao.listByAssociatedNetwork(networkId, null);
        final List<PublicIp> publicIpsToRelease = new ArrayList<PublicIp>();
        if (userIps != null && !userIps.isEmpty()) {
            for (final IPAddressVO userIp : userIps) {
                userIp.setState(IpAddress.State.Releasing);
                final PublicIp publicIp = PublicIp.createFromAddrAndVlan(userIp, _vlanDao.findById(userIp.getVlanId()));
                publicIpsToRelease.add(publicIp);
            }
        }

        try {
            if (!_ipAddrMgr.applyIpAssociations(network, true, true, publicIpsToRelease)) {
                logger.warn("Unable to apply ip address associations for " + network + " as a part of shutdownNetworkRules");
                success = false;
            }
        } catch (final ResourceUnavailableException e) {
            throw new CloudRuntimeException("We should never get to here because we used true when applyIpAssociations", e);
        }

        return success;
    }

    @Override
    public boolean processAnswers(final long agentId, final long seq, final Answer[] answers) {
        return false;
    }

    @Override
    public boolean processCommands(final long agentId, final long seq, final Command[] commands) {
        return false;
    }

    @Override
    public AgentControlAnswer processControlCommand(final long agentId, final AgentControlCommand cmd) {
        return null;
    }

    public void processHostAdded(long hostId) {
    }

    @Override
    public void processConnect(final Host host, final StartupCommand cmd, final boolean forRebalance) throws ConnectionException {
        if (!(cmd instanceof StartupRoutingCommand)) {
            return;
        }
        final long hostId = host.getId();
        final StartupRoutingCommand startup = (StartupRoutingCommand) cmd;

        final String dataCenter = startup.getDataCenter();

        long dcId = -1;
        DataCenterVO dc = _dcDao.findByName(dataCenter);
        if (dc == null) {
            try {
                dcId = Long.parseLong(dataCenter);
                dc = _dcDao.findById(dcId);
            } catch (final NumberFormatException e) {
            }
        }
        if (dc == null) {
            throw new IllegalArgumentException("Host " + startup.getPrivateIpAddress() + " sent incorrect data center: " + dataCenter);
        }
        dcId = dc.getId();
        final HypervisorType hypervisorType = startup.getHypervisorType();

        if (logger.isDebugEnabled()) {
            logger.debug("Host's hypervisorType is: " + hypervisorType);
        }

        final List<PhysicalNetworkSetupInfo> networkInfoList = new ArrayList<PhysicalNetworkSetupInfo>();

        // list all physicalnetworks in the zone & for each get the network names
        final List<PhysicalNetworkVO> physicalNtwkList = _physicalNetworkDao.listByZone(dcId);
        for (final PhysicalNetworkVO pNtwk : physicalNtwkList) {
            final String publicName = _pNTrafficTypeDao.getNetworkTag(pNtwk.getId(), TrafficType.Public, hypervisorType);
            final String privateName = _pNTrafficTypeDao.getNetworkTag(pNtwk.getId(), TrafficType.Management, hypervisorType);
            final String guestName = _pNTrafficTypeDao.getNetworkTag(pNtwk.getId(), TrafficType.Guest, hypervisorType);
            final String storageName = _pNTrafficTypeDao.getNetworkTag(pNtwk.getId(), TrafficType.Storage, hypervisorType);
            // String controlName = _pNTrafficTypeDao._networkModel.getNetworkTag(pNtwk.getId(), TrafficType.Control, hypervisorType);
            final PhysicalNetworkSetupInfo info = new PhysicalNetworkSetupInfo();
            info.setPhysicalNetworkId(pNtwk.getId());
            info.setGuestNetworkName(guestName);
            info.setPrivateNetworkName(privateName);
            info.setPublicNetworkName(publicName);
            info.setStorageNetworkName(storageName);
            final PhysicalNetworkTrafficTypeVO mgmtTraffic = _pNTrafficTypeDao.findBy(pNtwk.getId(), TrafficType.Management);
            if (mgmtTraffic != null) {
                final String vlan = mgmtTraffic.getVlan();
                info.setMgmtVlan(vlan);
            }
            networkInfoList.add(info);
        }

        // send the names to the agent
        if (logger.isDebugEnabled()) {
            logger.debug("Sending CheckNetworkCommand to check the Network is setup correctly on Agent");
        }
        final CheckNetworkCommand nwCmd = new CheckNetworkCommand(networkInfoList);

        final CheckNetworkAnswer answer = (CheckNetworkAnswer) _agentMgr.easySend(hostId, nwCmd);

        if (answer == null) {
            logger.warn("Unable to get an answer to the CheckNetworkCommand from agent:" + host.getId());
            throw new ConnectionException(true, "Unable to get an answer to the CheckNetworkCommand from agent: " + host.getId());
        }

        if (!answer.getResult()) {
            logger.warn("Unable to setup agent " + hostId + " due to " + answer.getDetails());
            final String msg = "Incorrect Network setup on agent, Reinitialize agent after network names are setup, details : " + answer.getDetails();
            _alertMgr.sendAlert(AlertManager.AlertType.ALERT_TYPE_HOST, dcId, host.getPodId(), msg, msg);
            throw new ConnectionException(true, msg);
        } else {
            if (answer.needReconnect()) {
                throw new ConnectionException(false, "Reinitialize agent after network setup.");
            }
            if (logger.isDebugEnabled()) {
                logger.debug("Network setup is correct on Agent");
            }
            return;
        }
    }

    @Override
    public boolean processDisconnect(final long agentId, final Status state) {
        return false;
    }

    @Override
    public void processHostAboutToBeRemoved(long hostId) {
    }

    @Override
    public void processHostRemoved(long hostId, long clusterId) {
    }

    @Override
    public boolean isRecurring() {
        return false;
    }

    @Override
    public int getTimeout() {
        return 0;
    }

    @Override
    public boolean processTimeout(final long agentId, final long seq) {
        return false;
    }

    @Override
    public Map<String, String> finalizeServicesAndProvidersForNetwork(final NetworkOffering offering, final Long physicalNetworkId) {
        final Map<String, String> svcProviders = new HashMap<String, String>();
        final Map<String, List<String>> providerSvcs = new HashMap<String, List<String>>();
        final List<NetworkOfferingServiceMapVO> servicesMap = _ntwkOfferingSrvcDao.listByNetworkOfferingId(offering.getId());

        final boolean checkPhysicalNetwork = physicalNetworkId != null ? true : false;

        for (final NetworkOfferingServiceMapVO serviceMap : servicesMap) {
            if (svcProviders.containsKey(serviceMap.getService())) {
                // FIXME - right now we pick up the first provider from the list, need to add more logic based on
                // provider load, etc
                continue;
            }

            final String service = serviceMap.getService();
            String provider = serviceMap.getProvider();

            if (provider == null) {
                provider = _networkModel.getDefaultUniqueProviderForService(service).getName();
            }

            // check that provider is supported
            if (checkPhysicalNetwork) {
                if (!_pNSPDao.isServiceProviderEnabled(physicalNetworkId, provider, service)) {
                    throw new UnsupportedServiceException("Provider " + provider + " is either not enabled or doesn't " + "support service " + service + " in physical network id="
                            + physicalNetworkId);
                }
            }

            svcProviders.put(service, provider);
            List<String> l = providerSvcs.get(provider);
            if (l == null) {
                providerSvcs.put(provider, l = new ArrayList<String>());
            }
            l.add(service);
        }

        return svcProviders;
    }

    private List<Provider> getNetworkProviders(final long networkId) {
        final List<String> providerNames = _ntwkSrvcDao.getDistinctProviders(networkId);
        final List<Provider> providers = new ArrayList<Provider>();
        for (final String providerName : providerNames) {
            providers.add(Network.Provider.getProvider(providerName));
        }

        return providers;
    }

    @Override
    public boolean setupDns(final Network network, final Provider provider) {
        final boolean dnsProvided = _networkModel.isProviderSupportServiceInNetwork(network.getId(), Service.Dns, provider);
        final boolean dhcpProvided = _networkModel.isProviderSupportServiceInNetwork(network.getId(), Service.Dhcp, provider);

        final boolean setupDns = dnsProvided || dhcpProvided;
        return setupDns;
    }

    protected NicProfile getNicProfileForVm(final Network network, final NicProfile requested, final VirtualMachine vm) {
        NicProfile nic = null;
        if (requested != null && requested.getBroadCastUri() != null) {
            final String broadcastUri = requested.getBroadCastUri().toString();
            final String ipAddress = requested.getIPv4Address();
            final NicVO nicVO = _nicDao.findByNetworkIdInstanceIdAndBroadcastUri(network.getId(), vm.getId(), broadcastUri);
            if (nicVO != null) {
                if (ipAddress == null || nicVO.getIPv4Address().equals(ipAddress)) {
                    nic = _networkModel.getNicProfile(vm, network.getId(), broadcastUri);
                }
            }
        } else {
            final NicVO nicVO = _nicDao.findByNtwkIdAndInstanceId(network.getId(), vm.getId());
            if (nicVO != null) {
                nic = _networkModel.getNicProfile(vm, network.getId(), null);
            }
        }
        return nic;
    }

    @Override
    public NicProfile createNicForVm(final Network network, final NicProfile requested, final ReservationContext context, final VirtualMachineProfile vmProfile, final boolean prepare)
            throws InsufficientVirtualNetworkCapacityException, InsufficientAddressCapacityException, ConcurrentOperationException, InsufficientCapacityException,
            ResourceUnavailableException {
        final VirtualMachine vm = vmProfile.getVirtualMachine();
        final DataCenter dc = _entityMgr.findById(DataCenter.class, network.getDataCenterId());
        final Host host = _hostDao.findById(vm.getHostId());
        final DeployDestination dest = new DeployDestination(dc, null, null, host);

        NicProfile nic = getNicProfileForVm(network, requested, vm);

        //1) allocate nic (if needed) Always allocate if it is a user vm
        if (nic == null || vmProfile.getType() == VirtualMachine.Type.User) {
            final int deviceId = _nicDao.getFreeDeviceId(vm.getId());

            boolean isDefaultNic = getNicProfileDefaultNic(requested);

            nic = allocateNic(requested, network, isDefaultNic, deviceId, vmProfile).first();

            if (nic == null) {
                throw new CloudRuntimeException("Failed to allocate nic for vm " + vm + " in network " + network);
            }

            //Update vm_network_map table
            if (vmProfile.getType() == VirtualMachine.Type.User) {
                final VMNetworkMapVO vno = new VMNetworkMapVO(vm.getId(), network.getId());
                _vmNetworkMapDao.persist(vno);
            }
            logger.debug("Nic is allocated successfully for vm " + vm + " in network " + network);
        }

        //2) prepare nic
        if (prepare) {
            final Pair<NetworkGuru, NetworkVO> implemented = implementNetwork(nic.getNetworkId(), dest, context, vmProfile.getVirtualMachine().getType() == Type.DomainRouter);
            if (implemented == null || implemented.first() == null) {
                logger.warn("Failed to implement network id=" + nic.getNetworkId() + " as a part of preparing nic id=" + nic.getId());
                throw new CloudRuntimeException("Failed to implement network id=" + nic.getNetworkId() + " as a part preparing nic id=" + nic.getId());
            }
            nic = prepareNic(vmProfile, dest, context, nic.getId(), implemented.second());
            logger.debug("Nic is prepared successfully for vm " + vm + " in network " + network);
        }

        return nic;
    }

    private boolean getNicProfileDefaultNic(NicProfile nicProfile) {
        if (nicProfile != null) {
            logger.debug(String.format("Using requested nic profile isDefaultNic value [%s].", nicProfile.isDefaultNic()));
            return nicProfile.isDefaultNic();
        }

        logger.debug("Using isDefaultNic default value [false] as requested nic profile is null.");
        return false;
    }

    @Override
    public List<NicProfile> getNicProfiles(final VirtualMachine vm) {
        final List<NicVO> nics = _nicDao.listByVmId(vm.getId());
        final List<NicProfile> profiles = new ArrayList<NicProfile>();

        if (nics != null) {
            for (final Nic nic : nics) {
                final NetworkVO network = _networksDao.findById(nic.getNetworkId());
                final Integer networkRate = _networkModel.getNetworkRate(network.getId(), vm.getId());

                final NetworkGuru guru = AdapterBase.getAdapterByName(networkGurus, network.getGuruName());
                final NicProfile profile = new NicProfile(nic, network, nic.getBroadcastUri(), nic.getIsolationUri(), networkRate,
                        _networkModel.isSecurityGroupSupportedInNetwork(network), _networkModel.getNetworkTag(vm.getHypervisorType(), network));
                guru.updateNicProfile(profile, network);
                profiles.add(profile);
            }
        }
        return profiles;
    }

    @Override
    public Map<String, String> getSystemVMAccessDetails(final VirtualMachine vm) {
        final Map<String, String> accessDetails = new HashMap<>();
        accessDetails.put(NetworkElementCommand.ROUTER_NAME, vm.getInstanceName());
        String privateIpAddress = null;
        for (final NicProfile profile : getNicProfiles(vm)) {
            if (profile == null) {
                continue;
            }
            final Network network = _networksDao.findById(profile.getNetworkId());
            if (network == null) {
                continue;
            }
            final String address = profile.getIPv4Address();
            if (network.getTrafficType() == Networks.TrafficType.Control) {
                accessDetails.put(NetworkElementCommand.ROUTER_IP, address);
            }
            if (network.getTrafficType() == Networks.TrafficType.Guest) {
                accessDetails.put(NetworkElementCommand.ROUTER_GUEST_IP, address);
            }
            if (network.getTrafficType() == Networks.TrafficType.Management) {
                privateIpAddress = address;
            }
            if (network.getTrafficType() != null && StringUtils.isNotEmpty(address)) {
                accessDetails.put(network.getTrafficType().name(), address);
            }
        }

        if (privateIpAddress != null && StringUtils.isEmpty(accessDetails.get(NetworkElementCommand.ROUTER_IP))) {
            accessDetails.put(NetworkElementCommand.ROUTER_IP,  privateIpAddress);
        }
        return accessDetails;
    }

    @Override
    public boolean stateTransitTo(final Network network, final Network.Event e) throws NoTransitionException {
        return _stateMachine.transitTo(network, e, null, _networksDao);
    }

    private void setStateMachine() {
        _stateMachine = Network.State.getStateMachine();
    }

    private Map<Service, Set<Provider>> getServiceProvidersMap(final long networkId) {
        final Map<Service, Set<Provider>> map = new HashMap<Service, Set<Provider>>();
        final List<NetworkServiceMapVO> nsms = _ntwkSrvcDao.getServicesInNetwork(networkId);
        for (final NetworkServiceMapVO nsm : nsms) {
            Set<Provider> providers = map.get(Service.getService(nsm.getService()));
            if (providers == null) {
                providers = new HashSet<Provider>();
            }
            providers.add(Provider.getProvider(nsm.getProvider()));
            map.put(Service.getService(nsm.getService()), providers);
        }
        return map;
    }

    @Override
    public List<Provider> getProvidersForServiceInNetwork(final Network network, final Service service) {
        final Map<Service, Set<Provider>> service2ProviderMap = getServiceProvidersMap(network.getId());
        if (service2ProviderMap.get(service) != null) {
            final List<Provider> providers = new ArrayList<Provider>(service2ProviderMap.get(service));
            return providers;
        }
        return null;
    }

    protected List<NetworkElement> getElementForServiceInNetwork(final Network network, final Service service) {
        final List<NetworkElement> elements = new ArrayList<NetworkElement>();
        final List<Provider> providers = getProvidersForServiceInNetwork(network, service);
        //Only support one provider now
        if (providers == null) {
            logger.error("Cannot find " + service.getName() + " provider for network " + network.getId());
            return null;
        }
        if (providers.size() != 1 && service != Service.Lb) {
            //support more than one LB providers only
            logger.error("Found " + providers.size() + " " + service.getName() + " providers for network!" + network.getId());
            return null;
        }

        for (final Provider provider : providers) {
            final NetworkElement element = _networkModel.getElementImplementingProvider(provider.getName());
            logger.info("Let " + element.getName() + " handle " + service.getName() + " in network " + network.getId());
            elements.add(element);
        }
        return elements;
    }

    @Override
    public StaticNatServiceProvider getStaticNatProviderForNetwork(final Network network) {
        //only one provider per Static nat service is supoprted
        final NetworkElement element = getElementForServiceInNetwork(network, Service.StaticNat).get(0);
        assert element instanceof StaticNatServiceProvider;
        return (StaticNatServiceProvider) element;
    }

    @Override
    public LoadBalancingServiceProvider getLoadBalancingProviderForNetwork(final Network network, final Scheme lbScheme) {
        final List<NetworkElement> lbElements = getElementForServiceInNetwork(network, Service.Lb);
        NetworkElement lbElement = null;
        if (lbElements.size() > 1) {
            String providerName = null;
            //get network offering details
            final NetworkOffering off = _entityMgr.findById(NetworkOffering.class, network.getNetworkOfferingId());
            if (lbScheme == Scheme.Public) {
                providerName = _ntwkOffDetailsDao.getDetail(off.getId(), NetworkOffering.Detail.PublicLbProvider);
            } else {
                providerName = _ntwkOffDetailsDao.getDetail(off.getId(), NetworkOffering.Detail.InternalLbProvider);
            }
            if (providerName == null) {
                throw new InvalidParameterValueException("Can't find Lb provider supporting scheme " + lbScheme.toString() + " in network " + network);
            }
            lbElement = _networkModel.getElementImplementingProvider(providerName);
        } else if (lbElements.size() == 1) {
            lbElement = lbElements.get(0);
        }

        assert lbElement != null;
        assert lbElement instanceof LoadBalancingServiceProvider;
        return (LoadBalancingServiceProvider) lbElement;
    }

    @Override
    public boolean isNetworkInlineMode(final Network network) {
        final NetworkOfferingVO offering = _networkOfferingDao.findById(network.getNetworkOfferingId());
        return offering.isInline();
    }

    @Override
    public boolean isSecondaryIpSetForNic(final long nicId) {
        final NicVO nic = _nicDao.findById(nicId);
        return nic.getSecondaryIp();
    }

    private boolean removeVmSecondaryIpsOfNic(final long nicId) {
        Transaction.execute(new TransactionCallbackNoReturn() {
            @Override
            public void doInTransactionWithoutResult(final TransactionStatus status) {
                final List<NicSecondaryIpVO> ipList = _nicSecondaryIpDao.listByNicId(nicId);
                if (ipList != null) {
                    for (final NicSecondaryIpVO ip : ipList) {
                        _nicSecondaryIpDao.remove(ip.getId());
                    }
                    logger.debug("Revoving nic secondary ip entry ...");
                }
            }
        });

        return true;
    }

    @Override
    public NicVO savePlaceholderNic(final Network network, final String ip4Address, final String ip6Address, final Type vmType) {
        return savePlaceholderNic(network, ip4Address, ip6Address, null, null, null, vmType);
    }

    @Override
    public NicVO savePlaceholderNic(final Network network, final String ip4Address, final String ip6Address, final String ip6Cidr, final String ip6Gateway, final String reserver, final Type vmType) {
        final NicVO nic = new NicVO(null, null, network.getId(), null);
        nic.setIPv4Address(ip4Address);
        nic.setIPv6Address(ip6Address);
        nic.setIPv6Cidr(ip6Cidr);
        nic.setIPv6Gateway(ip6Gateway);
        nic.setReservationStrategy(ReservationStrategy.PlaceHolder);
        if (reserver != null) {
            nic.setReserver(reserver);
        }
        nic.setState(Nic.State.Reserved);
        nic.setVmType(vmType);
        return _nicDao.persist(nic);
    }

    @DB
    @Override
    public Pair<NicProfile, Integer> importNic(final String macAddress, int deviceId, final Network network, final Boolean isDefaultNic, final VirtualMachine vm, final Network.IpAddresses ipAddresses, final DataCenter dataCenter, final boolean forced)
            throws ConcurrentOperationException, InsufficientVirtualNetworkCapacityException, InsufficientAddressCapacityException {
        logger.debug("Allocating nic for vm " + vm.getUuid() + " in network " + network + " during import");
        String selectedIp = null;
        if (ipAddresses != null && StringUtils.isNotEmpty(ipAddresses.getIp4Address())) {
            if (ipAddresses.getIp4Address().equals("auto")) {
                ipAddresses.setIp4Address(null);
            }
            selectedIp = getSelectedIpForNicImport(network, dataCenter, ipAddresses);
            if (selectedIp == null && network.getGuestType() != GuestType.L2 && !_networkModel.listNetworkOfferingServices(network.getNetworkOfferingId()).isEmpty()) {
                throw new InsufficientVirtualNetworkCapacityException("Unable to acquire Guest IP  address for network " + network, DataCenter.class,
                        network.getDataCenterId());
            }
        }
        final String finalSelectedIp = selectedIp;
        final NicVO vo = Transaction.execute(new TransactionCallback<NicVO>() {
            @Override
            public NicVO doInTransaction(TransactionStatus status) {
                NicVO existingNic = _nicDao.findByNetworkIdAndMacAddress(network.getId(), macAddress);
                String macAddressToPersist = macAddress;
                if (existingNic != null) {
                    macAddressToPersist = generateNewMacAddressIfForced(network, macAddress, forced);
                }
                NicVO vo = new NicVO(network.getGuruName(), vm.getId(), network.getId(), vm.getType());
                vo.setMacAddress(macAddressToPersist);
                vo.setAddressFormat(Networks.AddressFormat.Ip4);
                Pair<String, String> pair = getNetworkGatewayAndNetmaskForNicImport(network, dataCenter, finalSelectedIp);
                String gateway = pair.first();
                String netmask = pair.second();
                if (NetUtils.isValidIp4(finalSelectedIp) && StringUtils.isNotEmpty(gateway)) {
                    vo.setIPv4Address(finalSelectedIp);
                    vo.setIPv4Gateway(gateway);
                    vo.setIPv4Netmask(netmask);
                }
                vo.setBroadcastUri(network.getBroadcastUri());
                vo.setMode(network.getMode());
                vo.setState(Nic.State.Reserved);
                vo.setReservationStrategy(ReservationStrategy.Start);
                vo.setReservationId(UUID.randomUUID().toString());
                vo.setIsolationUri(network.getBroadcastUri());
                vo.setDeviceId(deviceId);
                vo.setDefaultNic(isDefaultNic);
                vo = _nicDao.persist(vo);

                int count = 1;
                if (vo.getVmType() == VirtualMachine.Type.User) {
                    logger.debug("Changing active number of nics for network id=" + network.getUuid() + " on " + count);
                    _networksDao.changeActiveNicsBy(network.getId(), count);
                }
                if (vo.getVmType() == VirtualMachine.Type.User
                        || vo.getVmType() == VirtualMachine.Type.DomainRouter && _networksDao.findById(network.getId()).getTrafficType() == TrafficType.Guest) {
                    _networksDao.setCheckForGc(network.getId());
                }
                if (vm.getType() == Type.DomainRouter) {
                    Pair<NetworkVO, VpcVO> networks = getGuestNetworkRouterAndVpcDetails(vm.getId());
                    setMtuDetailsInVRNic(networks, network, vo);
                }

                return vo;
            }
        });

        final Integer networkRate = _networkModel.getNetworkRate(network.getId(), vm.getId());
        final NicProfile vmNic = new NicProfile(vo, network, vo.getBroadcastUri(), vo.getIsolationUri(), networkRate, _networkModel.isSecurityGroupSupportedInNetwork(network),
                _networkModel.getNetworkTag(vm.getHypervisorType(), network));

        return new Pair<NicProfile, Integer>(vmNic, Integer.valueOf(deviceId));
    }

    protected String getSelectedIpForNicImport(Network network, DataCenter dataCenter, Network.IpAddresses ipAddresses) {
        if (network.getGuestType() == GuestType.L2) {
            return null;
        }
        return dataCenter.getNetworkType() == NetworkType.Basic ?
                getSelectedIpForNicImportOnBasicZone(ipAddresses.getIp4Address(), network, dataCenter):
                _ipAddrMgr.acquireGuestIpAddress(network, ipAddresses.getIp4Address());
    }

    protected String getSelectedIpForNicImportOnBasicZone(String requestedIp, Network network, DataCenter dataCenter) {
        IPAddressVO ipAddressVO = StringUtils.isBlank(requestedIp) ?
                _ipAddressDao.findBySourceNetworkIdAndDatacenterIdAndState(network.getId(), dataCenter.getId(), IpAddress.State.Free):
                _ipAddressDao.findByIp(requestedIp);
        if (ipAddressVO == null || ipAddressVO.getState() != IpAddress.State.Free) {
            String msg = String.format("Cannot find a free IP to assign to VM NIC on network %s", network.getName());
            logger.error(msg);
            throw new CloudRuntimeException(msg);
        }
        return ipAddressVO.getAddress() != null ? ipAddressVO.getAddress().addr() : null;
    }

    /**
     * Obtain the gateway and netmask for a VM NIC to import
     * If the VM to import is on a Basic Zone, then obtain the information from the vlan table instead of the network
     */
    protected Pair<String, String> getNetworkGatewayAndNetmaskForNicImport(Network network, DataCenter dataCenter, String selectedIp) {
        String gateway = network.getGateway();
        String netmask = StringUtils.isNotEmpty(network.getCidr()) ? NetUtils.cidr2Netmask(network.getCidr()) : null;
        if (dataCenter.getNetworkType() == NetworkType.Basic) {
            IPAddressVO freeIp = _ipAddressDao.findByIp(selectedIp);
            if (freeIp != null) {
                VlanVO vlan = _vlanDao.findById(freeIp.getVlanId());
                gateway = vlan != null ? vlan.getVlanGateway() : null;
                netmask = vlan != null ? vlan.getVlanNetmask() : null;
            }
        }
        return new Pair<>(gateway, netmask);
    }

    private String generateNewMacAddressIfForced(Network network, String macAddress, boolean forced) {
        if (!forced) {
            throw new CloudRuntimeException("NIC with MAC address = " + macAddress + " exists on network with ID = " + network.getId() +
                    " and forced flag is disabled");
        }
        try {
            logger.debug(String.format("Generating a new mac address on network %s as the mac address %s already exists", network.getName(), macAddress));
            String newMacAddress = _networkModel.getNextAvailableMacAddressInNetwork(network.getId());
            logger.debug(String.format("Successfully generated the mac address %s, using it instead of the conflicting address %s", newMacAddress, macAddress));
            return newMacAddress;
        } catch (InsufficientAddressCapacityException e) {
            String msg = String.format("Could not generate a new mac address on network %s", network.getName());
            logger.error(msg);
            throw new CloudRuntimeException(msg);
        }
    }

    @Override
    public void unmanageNics(VirtualMachineProfile vm) {
        if (logger.isDebugEnabled()) {
            logger.debug("Unmanaging NICs for VM: " + vm.getId());
        }

        VirtualMachine virtualMachine = vm.getVirtualMachine();
        final List<NicVO> nics = _nicDao.listByVmId(vm.getId());
        for (final NicVO nic : nics) {
            removeNic(vm, nic);
            NetworkVO network = _networksDao.findById(nic.getNetworkId());
            if (virtualMachine.getState() != VirtualMachine.State.Stopped) {
                UsageEventUtils.publishUsageEvent(EventTypes.EVENT_NETWORK_OFFERING_REMOVE, virtualMachine.getAccountId(), virtualMachine.getDataCenterId(), virtualMachine.getId(),
                        Long.toString(nic.getId()), network.getNetworkOfferingId(), null, 0L, virtualMachine.getClass().getName(), virtualMachine.getUuid(), virtualMachine.isDisplay());
            }
        }
    }

    @Override
    public String getConfigComponentName() {
        return NetworkOrchestrationService.class.getSimpleName();
    }

    public static final ConfigKey<Integer> NetworkGcWait = new ConfigKey<Integer>(Integer.class, "network.gc.wait", "Advanced", "600",
            "Time (in seconds) to wait before shutting down a network that's not in used", false, Scope.Global, null);
    public static final ConfigKey<Integer> NetworkGcInterval = new ConfigKey<Integer>(Integer.class, "network.gc.interval", "Advanced", "600",
            "Seconds to wait before checking for networks to shutdown", true, Scope.Global, null);

    @Override
    public ConfigKey<?>[] getConfigKeys() {
        return new ConfigKey<?>[]{NetworkGcWait, NetworkGcInterval, NetworkLockTimeout,
                GuestDomainSuffix, NetworkThrottlingRate, MinVRVersion,
                PromiscuousMode, MacAddressChanges, ForgedTransmits, MacLearning, RollingRestartEnabled,
                TUNGSTEN_ENABLED };
    }
}<|MERGE_RESOLUTION|>--- conflicted
+++ resolved
@@ -2327,8 +2327,8 @@
                         final NicProfile profile = new NicProfile(nic, network, nic.getBroadcastUri(), nic.getIsolationUri(), null, _networkModel
                                 .isSecurityGroupSupportedInNetwork(network), _networkModel.getNetworkTag(vmProfile.getHypervisorType(), network));
                         if (guru.release(profile, vmProfile, nic.getReservationId())) {
-                            if (s_logger.isDebugEnabled()) {
-                                s_logger.debug(String.format("The nic %s on %s was released according to %s by guru %s, now updating record.", nic, profile, vmProfile, guru));
+                            if (logger.isDebugEnabled()) {
+                                logger.debug(String.format("The nic %s on %s was released according to %s by guru %s, now updating record.", nic, profile, vmProfile, guru));
                             }
                             applyProfileToNicForRelease(nic, profile);
                             nic.setState(Nic.State.Allocated);
@@ -2435,13 +2435,8 @@
             final List<Provider> providersToImplement = getNetworkProviders(network.getId());
             for (final NetworkElement element : networkElements) {
                 if (providersToImplement.contains(element.getProvider())) {
-<<<<<<< HEAD
                     if (logger.isDebugEnabled()) {
-                        logger.debug("Asking " + element.getName() + " to release " + nic);
-=======
-                    if (s_logger.isDebugEnabled()) {
-                        s_logger.debug(String.format("Asking %s to release %s, according to the reservation strategy %s", element.getName(), nic, nic.getReservationStrategy()));
->>>>>>> a0e592e9
+                        logger.debug(String.format("Asking %s to release %s, according to the reservation strategy %s", element.getName(), nic, nic.getReservationStrategy()));
                     }
                     try {
                         element.release(network, profile, vm, null);
