--- conflicted
+++ resolved
@@ -38,14 +38,11 @@
 import javax.inject.Inject;
 import javax.naming.ConfigurationException;
 
-<<<<<<< HEAD
 import com.cloud.api.query.dao.DomainRouterJoinDao;
 import com.cloud.api.query.vo.DomainRouterJoinVO;
 import com.cloud.network.NetworkServiceImpl;
 import com.cloud.network.vpc.VpcVO;
 import com.cloud.server.ManagementServer;
-=======
->>>>>>> bbc12605
 import org.apache.cloudstack.acl.ControlledEntity.ACLType;
 import org.apache.cloudstack.annotation.AnnotationService;
 import org.apache.cloudstack.annotation.dao.AnnotationDao;
@@ -205,7 +202,6 @@
 import com.cloud.offerings.dao.NetworkOfferingDetailsDao;
 import com.cloud.offerings.dao.NetworkOfferingServiceMapDao;
 import com.cloud.resource.ResourceManager;
-import com.cloud.server.ManagementServer;
 import com.cloud.user.Account;
 import com.cloud.user.ResourceLimitService;
 import com.cloud.user.User;
@@ -2535,12 +2531,8 @@
         // create network for private gateway
         return createGuestNetwork(networkOfferingId, name, displayText, gateway, cidr, vlanId,
                 bypassVlanOverlapCheck, null, owner, null, pNtwk, pNtwk.getDataCenterId(), ACLType.Account, null,
-<<<<<<< HEAD
-                vpcId, null, null, true, null, null, null, true, null, null, null);
-=======
                 vpcId, null, null, true, null, null, null, true, null, null,
-                null, null, null, null);
->>>>>>> bbc12605
+                null, null, null, null, null);
     }
 
     @Override
@@ -2548,22 +2540,12 @@
     public Network createGuestNetwork(final long networkOfferingId, final String name, final String displayText, final String gateway, final String cidr, String vlanId,
                                       boolean bypassVlanOverlapCheck, String networkDomain, final Account owner, final Long domainId, final PhysicalNetwork pNtwk,
                                       final long zoneId, final ACLType aclType, Boolean subdomainAccess, final Long vpcId, final String ip6Gateway, final String ip6Cidr,
-<<<<<<< HEAD
-                                      final Boolean isDisplayNetworkEnabled, final String isolatedPvlan, Network.PVlanType isolatedPvlanType,
-                                      String externalId, String routerIp, String routerIpv6, Pair<Integer, Integer> vrIfaceMTUs) throws ConcurrentOperationException, InsufficientCapacityException, ResourceAllocationException {
+                                      final Boolean isDisplayNetworkEnabled, final String isolatedPvlan, Network.PVlanType isolatedPvlanType, String externalId,
+                                      String routerIp, String routerIpv6, String ip4Dns1, String ip4Dns2, String ip6Dns1, String ip6Dns2, Pair<Integer, Integer> vrIfaceMTUs) throws ConcurrentOperationException, InsufficientCapacityException, ResourceAllocationException {
         // create Isolated/Shared/L2 network
         return createGuestNetwork(networkOfferingId, name, displayText, gateway, cidr, vlanId, bypassVlanOverlapCheck,
                 networkDomain, owner, domainId, pNtwk, zoneId, aclType, subdomainAccess, vpcId, ip6Gateway, ip6Cidr,
-                isDisplayNetworkEnabled, isolatedPvlan, isolatedPvlanType, externalId, false,
-                routerIp, routerIpv6, vrIfaceMTUs);
-=======
-                                      final Boolean isDisplayNetworkEnabled, final String isolatedPvlan, Network.PVlanType isolatedPvlanType, String externalId,
-                                      String routerIp, String routerIpv6, String ip4Dns1, String ip4Dns2, String ip6Dns1, String ip6Dns2) throws ConcurrentOperationException, InsufficientCapacityException, ResourceAllocationException {
-        // create Isolated/Shared/L2 network
-        return createGuestNetwork(networkOfferingId, name, displayText, gateway, cidr, vlanId, bypassVlanOverlapCheck,
-                networkDomain, owner, domainId, pNtwk, zoneId, aclType, subdomainAccess, vpcId, ip6Gateway, ip6Cidr,
-                isDisplayNetworkEnabled, isolatedPvlan, isolatedPvlanType, externalId, false, routerIp, routerIpv6, ip4Dns1, ip4Dns2, ip6Dns1, ip6Dns2);
->>>>>>> bbc12605
+                isDisplayNetworkEnabled, isolatedPvlan, isolatedPvlanType, externalId, false, routerIp, routerIpv6, ip4Dns1, ip4Dns2, ip6Dns1, ip6Dns2, vrIfaceMTUs);
     }
 
     @DB
@@ -2571,12 +2553,8 @@
                                        boolean bypassVlanOverlapCheck, String networkDomain, final Account owner, final Long domainId, final PhysicalNetwork pNtwk,
                                        final long zoneId, final ACLType aclType, Boolean subdomainAccess, final Long vpcId, final String ip6Gateway, final String ip6Cidr,
                                        final Boolean isDisplayNetworkEnabled, final String isolatedPvlan, Network.PVlanType isolatedPvlanType, String externalId,
-<<<<<<< HEAD
-                                       final Boolean isPrivateNetwork, String routerIp, String routerIpv6, Pair<Integer, Integer> vrIfaceMTUs) throws ConcurrentOperationException, ResourceAllocationException {
-=======
                                        final Boolean isPrivateNetwork, String routerIp, String routerIpv6, final String ip4Dns1, final String ip4Dns2,
-                                       final String ip6Dns1, final String ip6Dns2) throws ConcurrentOperationException, InsufficientCapacityException, ResourceAllocationException {
->>>>>>> bbc12605
+                                       final String ip6Dns1, final String ip6Dns2, Pair<Integer, Integer> vrIfaceMTUs) throws ConcurrentOperationException, InsufficientCapacityException, ResourceAllocationException {
 
         final NetworkOfferingVO ntwkOff = _networkOfferingDao.findById(networkOfferingId);
         final DataCenterVO zone = _dcDao.findById(zoneId);
@@ -2851,7 +2829,6 @@
                     userNetwork.setRouterIpv6(routerIpv6);
                 }
 
-<<<<<<< HEAD
                 if (vrIfaceMTUs != null) {
                     if (vrIfaceMTUs.first() != null && vrIfaceMTUs.first() > 0) {
                         userNetwork.setPublicMtu(vrIfaceMTUs.first());
@@ -2867,7 +2844,8 @@
                 } else {
                     userNetwork.setPublicMtu(Integer.valueOf(NetworkServiceImpl.VRPublicInterfaceMtu.defaultValue()));
                     userNetwork.setPrivateMtu(Integer.valueOf(NetworkServiceImpl.VRPrivateInterfaceMtu.defaultValue()));
-=======
+                }
+
                 if (!GuestType.L2.equals(userNetwork.getGuestType())) {
                     if (StringUtils.isNotBlank(ip4Dns1)) {
                         userNetwork.setDns1(ip4Dns1);
@@ -2881,7 +2859,6 @@
                     if (StringUtils.isNotBlank(ip6Dns2)) {
                         userNetwork.setIp6Dns2(ip6Dns2);
                     }
->>>>>>> bbc12605
                 }
 
                 if (vlanIdFinal != null) {
