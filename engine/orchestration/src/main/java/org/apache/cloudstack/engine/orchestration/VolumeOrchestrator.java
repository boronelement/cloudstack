/*
 * Licensed to the Apache Software Foundation (ASF) under one
 * or more contributor license agreements.  See the NOTICE file
 * distributed with this work for additional information
 * regarding copyright ownership.  The ASF licenses this file
 * to you under the Apache License, Version 2.0 (the
 * "License"); you may not use this file except in compliance
 * with the License.  You may obtain a copy of the License at
 *
 *   http://www.apache.org/licenses/LICENSE-2.0
 *
 * Unless required by applicable law or agreed to in writing,
 * software distributed under the License is distributed on an
 * "AS IS" BASIS, WITHOUT WARRANTIES OR CONDITIONS OF ANY
 * KIND, either express or implied.  See the License for the
 * specific language governing permissions and limitations
 * under the License.
 */
package org.apache.cloudstack.engine.orchestration;

import static com.cloud.storage.resource.StorageProcessor.REQUEST_TEMPLATE_RELOAD;
import static com.cloud.utils.NumbersUtil.toHumanReadableSize;

import java.util.ArrayList;
import java.util.Comparator;
import java.util.Date;
import java.util.HashMap;
import java.util.HashSet;
import java.util.List;
import java.util.Map;
import java.util.Optional;
import java.util.Set;
import java.util.UUID;
import java.util.concurrent.ExecutionException;
import java.util.stream.Collectors;

import javax.inject.Inject;
import javax.naming.ConfigurationException;

import org.apache.cloudstack.api.command.admin.vm.MigrateVMCmd;
import org.apache.cloudstack.api.command.admin.volume.MigrateVolumeCmdByAdmin;
import org.apache.cloudstack.api.command.user.volume.MigrateVolumeCmd;
import org.apache.cloudstack.engine.orchestration.service.VolumeOrchestrationService;
import org.apache.cloudstack.engine.subsystem.api.storage.ChapInfo;
import org.apache.cloudstack.engine.subsystem.api.storage.DataObject;
import org.apache.cloudstack.engine.subsystem.api.storage.DataStore;
import org.apache.cloudstack.engine.subsystem.api.storage.DataStoreDriver;
import org.apache.cloudstack.engine.subsystem.api.storage.DataStoreManager;
import org.apache.cloudstack.engine.subsystem.api.storage.PrimaryDataStore;
import org.apache.cloudstack.engine.subsystem.api.storage.PrimaryDataStoreDriver;
import org.apache.cloudstack.engine.subsystem.api.storage.SnapshotDataFactory;
import org.apache.cloudstack.engine.subsystem.api.storage.SnapshotInfo;
import org.apache.cloudstack.engine.subsystem.api.storage.SnapshotService;
import org.apache.cloudstack.engine.subsystem.api.storage.StoragePoolAllocator;
import org.apache.cloudstack.engine.subsystem.api.storage.StorageStrategyFactory;
import org.apache.cloudstack.engine.subsystem.api.storage.TemplateDataFactory;
import org.apache.cloudstack.engine.subsystem.api.storage.TemplateInfo;
import org.apache.cloudstack.engine.subsystem.api.storage.TemplateService;
import org.apache.cloudstack.engine.subsystem.api.storage.VolumeDataFactory;
import org.apache.cloudstack.engine.subsystem.api.storage.VolumeInfo;
import org.apache.cloudstack.engine.subsystem.api.storage.VolumeService;
import org.apache.cloudstack.engine.subsystem.api.storage.VolumeService.VolumeApiResult;
import org.apache.cloudstack.framework.async.AsyncCallFuture;
import org.apache.cloudstack.framework.config.ConfigDepot;
import org.apache.cloudstack.framework.config.ConfigKey;
import org.apache.cloudstack.framework.config.Configurable;
import org.apache.cloudstack.framework.jobs.AsyncJobManager;
import org.apache.cloudstack.framework.jobs.impl.AsyncJobVO;
import org.apache.cloudstack.resourcedetail.DiskOfferingDetailVO;
import org.apache.cloudstack.resourcedetail.dao.DiskOfferingDetailsDao;
import org.apache.cloudstack.storage.command.CommandResult;
import org.apache.cloudstack.storage.datastore.db.PrimaryDataStoreDao;
import org.apache.cloudstack.storage.datastore.db.SnapshotDataStoreDao;
import org.apache.cloudstack.storage.datastore.db.StoragePoolVO;
import org.apache.cloudstack.storage.datastore.db.TemplateDataStoreDao;
import org.apache.cloudstack.storage.datastore.db.TemplateDataStoreVO;
import org.apache.commons.collections.CollectionUtils;
import org.apache.commons.collections.MapUtils;
import org.apache.commons.lang3.StringUtils;
import org.apache.log4j.Logger;

import com.cloud.agent.api.to.DataTO;
import com.cloud.agent.api.to.DatadiskTO;
import com.cloud.agent.api.to.DiskTO;
import com.cloud.agent.api.to.VirtualMachineTO;
import com.cloud.agent.manager.allocator.PodAllocator;
import com.cloud.capacity.CapacityManager;
import com.cloud.cluster.ClusterManager;
import com.cloud.configuration.Resource.ResourceType;
import com.cloud.dc.DataCenter;
import com.cloud.dc.Pod;
import com.cloud.deploy.DataCenterDeployment;
import com.cloud.deploy.DeployDestination;
import com.cloud.deploy.DeploymentPlanner.ExcludeList;
import com.cloud.event.EventTypes;
import com.cloud.event.UsageEventUtils;
import com.cloud.exception.ConcurrentOperationException;
import com.cloud.exception.InsufficientStorageCapacityException;
import com.cloud.exception.InvalidParameterValueException;
import com.cloud.exception.StorageAccessException;
import com.cloud.exception.StorageUnavailableException;
import com.cloud.host.Host;
import com.cloud.host.HostVO;
import com.cloud.host.dao.HostDao;
import com.cloud.hypervisor.Hypervisor.HypervisorType;
import com.cloud.offering.DiskOffering;
import com.cloud.offering.ServiceOffering;
import com.cloud.org.Cluster;
import com.cloud.storage.DataStoreRole;
import com.cloud.storage.ScopeType;
import com.cloud.storage.Snapshot;
import com.cloud.storage.Storage;
import com.cloud.storage.Storage.ImageFormat;
import com.cloud.storage.StorageManager;
import com.cloud.storage.StoragePool;
import com.cloud.storage.VMTemplateStorageResourceAssoc;
import com.cloud.storage.Volume;
import com.cloud.storage.Volume.Type;
import com.cloud.storage.VolumeApiService;
import com.cloud.storage.VolumeDetailVO;
import com.cloud.storage.VolumeVO;
import com.cloud.storage.dao.SnapshotDao;
import com.cloud.storage.dao.VMTemplateDetailsDao;
import com.cloud.storage.dao.VolumeDao;
import com.cloud.storage.dao.VolumeDetailsDao;
import com.cloud.template.TemplateManager;
import com.cloud.template.VirtualMachineTemplate;
import com.cloud.user.Account;
import com.cloud.user.ResourceLimitService;
import com.cloud.uservm.UserVm;
import com.cloud.utils.Pair;
import com.cloud.utils.component.ManagerBase;
import com.cloud.utils.db.DB;
import com.cloud.utils.db.EntityManager;
import com.cloud.utils.db.Transaction;
import com.cloud.utils.db.TransactionCallback;
import com.cloud.utils.db.TransactionCallbackNoReturn;
import com.cloud.utils.db.TransactionStatus;
import com.cloud.utils.exception.CloudRuntimeException;
import com.cloud.utils.fsm.NoTransitionException;
import com.cloud.utils.fsm.StateMachine2;
import com.cloud.vm.DiskProfile;
import com.cloud.vm.SecondaryStorageVmVO;
import com.cloud.vm.UserVmCloneSettingVO;
import com.cloud.vm.UserVmDetailVO;
import com.cloud.vm.UserVmVO;
import com.cloud.vm.VMInstanceVO;
import com.cloud.vm.VirtualMachine;
import com.cloud.vm.VirtualMachine.State;
import com.cloud.vm.VirtualMachineProfile;
import com.cloud.vm.VirtualMachineProfileImpl;
import com.cloud.vm.VmDetailConstants;
import com.cloud.vm.VmWorkAttachVolume;
import com.cloud.vm.VmWorkMigrateVolume;
import com.cloud.vm.VmWorkSerializer;
import com.cloud.vm.VmWorkTakeVolumeSnapshot;
import com.cloud.vm.dao.SecondaryStorageVmDao;
import com.cloud.vm.dao.UserVmCloneSettingDao;
import com.cloud.vm.dao.UserVmDao;
import com.cloud.vm.dao.UserVmDetailsDao;

import org.apache.cloudstack.snapshot.SnapshotHelper;

public class VolumeOrchestrator extends ManagerBase implements VolumeOrchestrationService, Configurable {

    public enum UserVmCloneType {
        full, linked
    }

    private static final Logger s_logger = Logger.getLogger(VolumeOrchestrator.class);

    @Inject
    EntityManager _entityMgr;
    @Inject
    protected TemplateManager _tmpltMgr;
    @Inject
    protected VolumeDao _volsDao;
    @Inject
    protected PrimaryDataStoreDao _storagePoolDao = null;
    @Inject
    protected TemplateDataStoreDao _vmTemplateStoreDao = null;
    @Inject
    protected VolumeDao _volumeDao;
    @Inject
    protected SnapshotDao _snapshotDao;
    @Inject
    protected SnapshotDataStoreDao _snapshotDataStoreDao;
    @Inject
    protected ResourceLimitService _resourceLimitMgr;
    @Inject
    DiskOfferingDetailsDao _diskOfferingDetailDao;
    @Inject
    VolumeDetailsDao _volDetailDao;
    @Inject
    DataStoreManager dataStoreMgr;
    @Inject
    VolumeService volService;
    @Inject
    VolumeDataFactory volFactory;
    @Inject
    TemplateDataFactory tmplFactory;
    @Inject
    SnapshotDataFactory snapshotFactory;
    @Inject
    ConfigDepot _configDepot;
    @Inject
    HostDao _hostDao;
    @Inject
    SnapshotService _snapshotSrv;
    @Inject
    protected UserVmDao _userVmDao;
    @Inject
    protected AsyncJobManager _jobMgr;
    @Inject
    ClusterManager clusterManager;
    @Inject
    StorageManager storageMgr;
    @Inject
    protected UserVmCloneSettingDao _vmCloneSettingDao;
    @Inject
    StorageStrategyFactory _storageStrategyFactory;
    @Inject
    VMTemplateDetailsDao templateDetailsDao;
    @Inject
    TemplateService templateService;
    @Inject
    UserVmDetailsDao userVmDetailsDao;
    @Inject
    private SecondaryStorageVmDao secondaryStorageVmDao;
    @Inject
    VolumeApiService _volumeApiService;

    @Inject
    protected SnapshotHelper snapshotHelper;

    private final StateMachine2<Volume.State, Volume.Event, Volume> _volStateMachine;
    protected List<StoragePoolAllocator> _storagePoolAllocators;

    protected boolean backupSnapshotAfterTakingSnapshot = SnapshotManager.BackupSnapshotAfterTakingSnapshot.value();

    public List<StoragePoolAllocator> getStoragePoolAllocators() {
        return _storagePoolAllocators;
    }

    public void setStoragePoolAllocators(List<StoragePoolAllocator> storagePoolAllocators) {
        _storagePoolAllocators = storagePoolAllocators;
    }

    protected List<PodAllocator> _podAllocators;

    public List<PodAllocator> getPodAllocators() {
        return _podAllocators;
    }

    public void setPodAllocators(List<PodAllocator> podAllocators) {
        _podAllocators = podAllocators;
    }

    protected VolumeOrchestrator() {
        _volStateMachine = Volume.State.getStateMachine();
    }

    @Override
    public VolumeInfo moveVolume(VolumeInfo volume, long destPoolDcId, Long destPoolPodId, Long destPoolClusterId, HypervisorType dataDiskHyperType)
            throws ConcurrentOperationException, StorageUnavailableException {

        // Find a destination storage pool with the specified criteria
        DiskOffering diskOffering = _entityMgr.findById(DiskOffering.class, volume.getDiskOfferingId());
        DiskProfile dskCh = new DiskProfile(volume.getId(), volume.getVolumeType(), volume.getName(), diskOffering.getId(), diskOffering.getDiskSize(), diskOffering.getTagsArray(),
                diskOffering.isUseLocalStorage(), diskOffering.isRecreatable(), null);
        dskCh.setHyperType(dataDiskHyperType);
        storageMgr.setDiskProfileThrottling(dskCh, null, diskOffering);

        DataCenter destPoolDataCenter = _entityMgr.findById(DataCenter.class, destPoolDcId);
        Pod destPoolPod = _entityMgr.findById(Pod.class, destPoolPodId);

        StoragePool destPool = findStoragePool(dskCh, destPoolDataCenter, destPoolPod, destPoolClusterId, null, null, new HashSet<StoragePool>());

        if (destPool == null) {
            throw new CloudRuntimeException("Failed to find a storage pool with enough capacity to move the volume to.");
        }

        Volume newVol = migrateVolume(volume, destPool);
        return volFactory.getVolume(newVol.getId());
    }

    @Override
    public Volume allocateDuplicateVolume(Volume oldVol, Long templateId) {
        return allocateDuplicateVolumeVO(oldVol, templateId);
    }

    public VolumeVO allocateDuplicateVolumeVO(Volume oldVol, Long templateId) {
        VolumeVO newVol = new VolumeVO(oldVol.getVolumeType(), oldVol.getName(), oldVol.getDataCenterId(), oldVol.getDomainId(), oldVol.getAccountId(), oldVol.getDiskOfferingId(),
                oldVol.getProvisioningType(), oldVol.getSize(), oldVol.getMinIops(), oldVol.getMaxIops(), oldVol.get_iScsiName());
        if (templateId != null) {
            newVol.setTemplateId(templateId);
        } else {
            newVol.setTemplateId(oldVol.getTemplateId());
        }
        newVol.setDeviceId(oldVol.getDeviceId());
        newVol.setInstanceId(oldVol.getInstanceId());
        newVol.setRecreatable(oldVol.isRecreatable());
        newVol.setFormat(oldVol.getFormat());
        return _volsDao.persist(newVol);
    }

    private Optional<StoragePool> getMatchingStoragePool(String preferredPoolId, List<StoragePool> storagePools) {
        if (preferredPoolId == null) {
            return Optional.empty();
        }
        return storagePools.stream()
                .filter(pool -> pool.getUuid().equalsIgnoreCase(preferredPoolId))
                .findFirst();
    }

    private Optional<StoragePool> getPreferredStoragePool(List<StoragePool> poolList, VirtualMachine vm) {
        String accountStoragePoolUuid = null;
        if (vm != null) {
            accountStoragePoolUuid = StorageManager.PreferredStoragePool.valueIn(vm.getAccountId());
        }
        Optional<StoragePool> storagePool = getMatchingStoragePool(accountStoragePoolUuid, poolList);

        if (storagePool.isPresent()) {
            s_logger.debug("A storage pool is specified for this account, so we will use this storage pool for allocation: "
                    + storagePool.get().getUuid());
        } else {
            String globalStoragePoolUuid = StorageManager.PreferredStoragePool.value();
            storagePool = getMatchingStoragePool(globalStoragePoolUuid, poolList);
            storagePool.ifPresent(pool -> s_logger.debug("A storage pool is specified in global setting, so we will use this storage pool for allocation: "
                    + pool.getUuid()));
        }
        return storagePool;
    }

    @Override
    public StoragePool findStoragePool(DiskProfile dskCh, DataCenter dc, Pod pod, Long clusterId, Long hostId, VirtualMachine vm, final Set<StoragePool> avoid) {
        Long podId = null;
        if (pod != null) {
            podId = pod.getId();
        } else if (clusterId != null) {
            Cluster cluster = _entityMgr.findById(Cluster.class, clusterId);
            if (cluster != null) {
                podId = cluster.getPodId();
            }
        }

        VirtualMachineProfile profile = new VirtualMachineProfileImpl(vm);
        for (StoragePoolAllocator allocator : _storagePoolAllocators) {

            ExcludeList avoidList = new ExcludeList();
            for (StoragePool pool : avoid) {
                avoidList.addPool(pool.getId());
            }
            DataCenterDeployment plan = new DataCenterDeployment(dc.getId(), podId, clusterId, hostId, null, null);

            final List<StoragePool> poolList = allocator.allocateToPool(dskCh, profile, plan, avoidList, StoragePoolAllocator.RETURN_UPTO_ALL);
            if (poolList != null && !poolList.isEmpty()) {
                // Check if the preferred storage pool can be used. If yes, use it.
                Optional<StoragePool> storagePool = getPreferredStoragePool(poolList, vm);

                return (storagePool.isPresent()) ? (StoragePool) this.dataStoreMgr.getDataStore(storagePool.get().getId(), DataStoreRole.Primary) :
                    (StoragePool)dataStoreMgr.getDataStore(poolList.get(0).getId(), DataStoreRole.Primary);
            }
        }
        return null;
    }

    public List<StoragePool> findStoragePoolsForVolumeWithNewDiskOffering(DiskProfile dskCh, DataCenter dc, Pod pod, Long clusterId, Long hostId, VirtualMachine vm, final Set<StoragePool> avoid) {
        Long podId = null;
        if (pod != null) {
            podId = pod.getId();
        } else if (clusterId != null) {
            Cluster cluster = _entityMgr.findById(Cluster.class, clusterId);
            if (cluster != null) {
                podId = cluster.getPodId();
            }
        }

        VirtualMachineProfile profile = new VirtualMachineProfileImpl(vm);
        List<StoragePool> suitablePools = new ArrayList<>();
        for (StoragePoolAllocator allocator : _storagePoolAllocators) {

            ExcludeList avoidList = new ExcludeList();
            for (StoragePool pool : avoid) {
                avoidList.addPool(pool.getId());
            }
            DataCenterDeployment plan = new DataCenterDeployment(dc.getId(), podId, clusterId, hostId, null, null);

            final List<StoragePool> poolList = allocator.allocateToPool(dskCh, profile, plan, avoidList, StoragePoolAllocator.RETURN_UPTO_ALL);
            if (CollectionUtils.isEmpty(poolList)) {
                continue;
            }
            suitablePools.addAll(poolList);
        }
        return suitablePools;
    }

    @Override
    public StoragePool findChildDataStoreInDataStoreCluster(DataCenter dc, Pod pod, Long clusterId, Long hostId, VirtualMachine vm, Long datastoreClusterId) {
        Long podId = null;
        if (pod != null) {
            podId = pod.getId();
        } else if (clusterId != null) {
            Cluster cluster = _entityMgr.findById(Cluster.class, clusterId);
            if (cluster != null) {
                podId = cluster.getPodId();
            }
        }
        List<StoragePoolVO> childDatastores = _storagePoolDao.listChildStoragePoolsInDatastoreCluster(datastoreClusterId);
        List<StoragePool> suitablePools = new ArrayList<StoragePool>();

        for (StoragePoolVO childDatastore: childDatastores)
            suitablePools.add((StoragePool)dataStoreMgr.getDataStore(childDatastore.getId(), DataStoreRole.Primary));

        VirtualMachineProfile profile = new VirtualMachineProfileImpl(vm);
        for (StoragePoolAllocator allocator : _storagePoolAllocators) {
            DataCenterDeployment plan = new DataCenterDeployment(dc.getId(), podId, clusterId, hostId, null, null);
            final List<StoragePool> poolList = allocator.reorderPools(suitablePools, profile, plan, null);

            if (poolList != null && !poolList.isEmpty()) {
                return (StoragePool)dataStoreMgr.getDataStore(poolList.get(0).getId(), DataStoreRole.Primary);
            }
        }
        return null;
    }
    public Pair<Pod, Long> findPod(VirtualMachineTemplate template, ServiceOffering offering, DataCenter dc, long accountId, Set<Long> avoids) {
        for (PodAllocator allocator : _podAllocators) {
            final Pair<Pod, Long> pod = allocator.allocateTo(template, offering, dc, accountId, avoids);
            if (pod != null) {
                return pod;
            }
        }
        return null;
    }

    @DB
    @Override
    public VolumeInfo createVolumeFromSnapshot(Volume volume, Snapshot snapshot, UserVm vm) throws StorageUnavailableException {
        Account account = _entityMgr.findById(Account.class, volume.getAccountId());

        final HashSet<StoragePool> poolsToAvoid = new HashSet<StoragePool>();
        StoragePool pool = null;

        Set<Long> podsToAvoid = new HashSet<Long>();
        Pair<Pod, Long> pod = null;

        DiskOffering diskOffering = _entityMgr.findById(DiskOffering.class, volume.getDiskOfferingId());
        DataCenter dc = _entityMgr.findById(DataCenter.class, volume.getDataCenterId());
        DiskProfile dskCh = new DiskProfile(volume, diskOffering, snapshot.getHypervisorType());

        String msg = "There are no available storage pools to store the volume in";

        if (vm != null) {
            Pod podofVM = _entityMgr.findById(Pod.class, vm.getPodIdToDeployIn());
            if (podofVM != null) {
                pod = new Pair<Pod, Long>(podofVM, podofVM.getId());
            }
        }

        if (vm != null && pod != null) {
            //if VM is running use the hostId to find the clusterID. If it is stopped, refer the cluster where the ROOT volume of the VM exists.
            Long hostId = null;
            Long clusterId = null;
            if (vm.getState() == State.Running) {
                hostId = vm.getHostId();
                if (hostId != null) {
                    Host vmHost = _entityMgr.findById(Host.class, hostId);
                    clusterId = vmHost.getClusterId();
                }
            } else {
                List<VolumeVO> rootVolumesOfVm = _volsDao.findByInstanceAndType(vm.getId(), Volume.Type.ROOT);
                if (rootVolumesOfVm.size() != 1) {
                    throw new CloudRuntimeException("The VM " + vm.getHostName() + " has more than one ROOT volume and is in an invalid state. Please contact Cloud Support.");
                } else {
                    VolumeVO rootVolumeOfVm = rootVolumesOfVm.get(0);
                    StoragePoolVO rootDiskPool = _storagePoolDao.findById(rootVolumeOfVm.getPoolId());
                    clusterId = (rootDiskPool == null ? null : rootDiskPool.getClusterId());
                }
            }
            // Determine what storage pool to store the volume in
            while ((pool = findStoragePool(dskCh, dc, pod.first(), clusterId, hostId, vm, poolsToAvoid)) != null) {
                break;
            }

            if (pool == null) {
                //pool could not be found in the VM's pod/cluster.
                if (s_logger.isDebugEnabled()) {
                    s_logger.debug("Could not find any storage pool to create Volume in the pod/cluster of the provided VM " + vm.getUuid());
                }
                StringBuilder addDetails = new StringBuilder(msg);
                addDetails.append(", Could not find any storage pool to create Volume in the pod/cluster of the VM ");
                addDetails.append(vm.getUuid());
                msg = addDetails.toString();
            }
        } else {
            // Determine what pod to store the volume in
            while ((pod = findPod(null, null, dc, account.getId(), podsToAvoid)) != null) {
                podsToAvoid.add(pod.first().getId());
                // Determine what storage pool to store the volume in
                while ((pool = findStoragePool(dskCh, dc, pod.first(), null, null, null, poolsToAvoid)) != null) {
                    break;
                }

                if (pool != null) {
                    if (s_logger.isDebugEnabled()) {
                        s_logger.debug("Found a suitable pool for create volume: " + pool.getId());
                    }
                    break;
                }
            }
        }

        if (pool == null) {
            s_logger.info(msg);
            throw new StorageUnavailableException(msg, -1);
        }

        VolumeInfo vol = volFactory.getVolume(volume.getId());
        DataStore store = dataStoreMgr.getDataStore(pool.getId(), DataStoreRole.Primary);
        DataStoreRole dataStoreRole = snapshotHelper.getDataStoreRole(snapshot);
        SnapshotInfo snapInfo = snapshotFactory.getSnapshot(snapshot.getId(), dataStoreRole);

        boolean kvmSnapshotOnlyInPrimaryStorage = snapshotHelper.isKvmSnapshotOnlyInPrimaryStorage(snapshot, dataStoreRole);

        try {
            snapInfo = snapshotHelper.backupSnapshotToSecondaryStorageIfNotExists(snapInfo, dataStoreRole, snapshot, kvmSnapshotOnlyInPrimaryStorage);
        } catch (CloudRuntimeException e) {
            snapshotHelper.expungeTemporarySnapshot(kvmSnapshotOnlyInPrimaryStorage, snapInfo);
            throw e;
        }

        // don't try to perform a sync if the DataStoreRole of the snapshot is equal to DataStoreRole.Primary
        if (!DataStoreRole.Primary.equals(dataStoreRole) || kvmSnapshotOnlyInPrimaryStorage) {
            try {
                // sync snapshot to region store if necessary
                DataStore snapStore = snapInfo.getDataStore();
                long snapVolId = snapInfo.getVolumeId();

                _snapshotSrv.syncVolumeSnapshotsToRegionStore(snapVolId, snapStore);
            } catch (Exception ex) {
                // log but ignore the sync error to avoid any potential S3 down issue, it should be sync next time
                s_logger.warn(ex.getMessage(), ex);
            }
        }

        // create volume on primary from snapshot
        AsyncCallFuture<VolumeApiResult> future = volService.createVolumeFromSnapshot(vol, store, snapInfo);
        try {
            VolumeApiResult result = future.get();
            if (result.isFailed()) {
                s_logger.debug("Failed to create volume from snapshot:" + result.getResult());
                throw new CloudRuntimeException("Failed to create volume from snapshot:" + result.getResult());
            }
            return result.getVolume();
<<<<<<< HEAD
        } catch (InterruptedException e) {
            s_logger.debug("Failed to create volume from snapshot", e);
            throw new CloudRuntimeException("Failed to create volume from snapshot", e);
        } catch (ExecutionException e) {
            s_logger.debug("Failed to create volume from snapshot", e);
            throw new CloudRuntimeException("Failed to create volume from snapshot", e);
        }

    }

    private SnapshotInfo backupSnapshotIfNeeded(Snapshot snapshot, DataStoreRole dataStoreRole, SnapshotInfo snapInfo) {
        boolean backupSnapToSecondary = SnapshotInfo.BackupSnapshotAfterTakingSnapshot.value() == null || SnapshotInfo.BackupSnapshotAfterTakingSnapshot.value();

        StoragePoolVO srcPool = _storagePoolDao.findById(snapInfo.getBaseVolume().getPoolId());
        // We need to copy the snapshot onto secondary.
        //Skipping the backup to secondary storage with NFS/FS could be supported when CLOUDSTACK-5297 is accepted with small enhancement in:
        //KVMStorageProcessor::createVolumeFromSnapshot and CloudStackPrimaryDataStoreDriverImpl::copyAsync/createAsync
        if ((!backupSnapToSecondary && (StoragePoolType.NetworkFilesystem.equals(srcPool.getPoolType()) || StoragePoolType.Filesystem.equals(srcPool.getPoolType())))) {
            SnapshotStrategy snapshotStrategy = _storageStrategyFactory.getSnapshotStrategy(snapshot, SnapshotOperation.BACKUP);
            snapshotStrategy.backupSnapshot(snapInfo);
            // Attempt to grab it again.
            snapInfo = snapshotFactory.getSnapshot(snapshot.getId(), dataStoreRole);
            if (snapInfo == null) {
                throw new CloudRuntimeException("Cannot find snapshot " + snapshot.getId() + " on secondary and could not create backup");
            }
        }
        return snapInfo;
    }

    public DataStoreRole getDataStoreRole(Snapshot snapshot) {
        SnapshotDataStoreVO snapshotStore = _snapshotDataStoreDao.findBySnapshot(snapshot.getId(), DataStoreRole.Primary);

        if (snapshotStore == null) {
            return DataStoreRole.Image;
        }

        long storagePoolId = snapshotStore.getDataStoreId();
        DataStore dataStore = dataStoreMgr.getDataStore(storagePoolId, DataStoreRole.Primary);

        Map<String, String> mapCapabilities = dataStore.getDriver().getCapabilities();

        if (mapCapabilities != null) {
            String value = mapCapabilities.get(DataStoreCapabilities.STORAGE_SYSTEM_SNAPSHOT.toString());
            Boolean supportsStorageSystemSnapshots = new Boolean(value);

            if (supportsStorageSystemSnapshots) {
                return DataStoreRole.Primary;
            }
=======
        } catch (InterruptedException | ExecutionException e) {
            String message = String.format("Failed to create volume from snapshot [%s] due to [%s].", snapInfo.getTO(), e.getMessage());
            s_logger.error(message, e);
            throw new CloudRuntimeException(message, e);
        } finally {
            snapshotHelper.expungeTemporarySnapshot(kvmSnapshotOnlyInPrimaryStorage, snapInfo);
>>>>>>> c1691a9e
        }

    }

    protected DiskProfile createDiskCharacteristics(VolumeInfo volume, VirtualMachineTemplate template, DataCenter dc, DiskOffering diskOffering) {
        if (volume.getVolumeType() == Type.ROOT && Storage.ImageFormat.ISO != template.getFormat()) {
            TemplateDataStoreVO ss = _vmTemplateStoreDao.findByTemplateZoneDownloadStatus(template.getId(), dc.getId(), VMTemplateStorageResourceAssoc.Status.DOWNLOADED);
            if (ss == null) {
                throw new CloudRuntimeException("Template " + template.getName() + " has not been completely downloaded to zone " + dc.getId());
            }

            return new DiskProfile(volume.getId(), volume.getVolumeType(), volume.getName(), diskOffering.getId(), ss.getSize(), diskOffering.getTagsArray(), diskOffering.isUseLocalStorage(),
                    diskOffering.isRecreatable(), Storage.ImageFormat.ISO != template.getFormat() ? template.getId() : null);
        } else {
            return new DiskProfile(volume.getId(), volume.getVolumeType(), volume.getName(), diskOffering.getId(), diskOffering.getDiskSize(), diskOffering.getTagsArray(),
                    diskOffering.isUseLocalStorage(), diskOffering.isRecreatable(), null);
        }
    }

    @DB
    public VolumeInfo copyVolumeFromSecToPrimary(VolumeInfo volume, VirtualMachine vm, VirtualMachineTemplate template, DataCenter dc, Pod pod, Long clusterId, ServiceOffering offering,
                                                 DiskOffering diskOffering, List<StoragePool> avoids, long size, HypervisorType hyperType) throws NoTransitionException {

        final HashSet<StoragePool> avoidPools = new HashSet<StoragePool>(avoids);
        DiskProfile dskCh = createDiskCharacteristics(volume, template, dc, diskOffering);
        dskCh.setHyperType(vm.getHypervisorType());
        storageMgr.setDiskProfileThrottling(dskCh, null, diskOffering);

        // Find a suitable storage to create volume on
        StoragePool destPool = findStoragePool(dskCh, dc, pod, clusterId, null, vm, avoidPools);
        if (destPool == null) {
            throw new CloudRuntimeException("Failed to find a suitable storage pool to create Volume in the pod/cluster of the provided VM "+ vm.getUuid());
        }
        DataStore destStore = dataStoreMgr.getDataStore(destPool.getId(), DataStoreRole.Primary);
        AsyncCallFuture<VolumeApiResult> future = volService.copyVolume(volume, destStore);

        try {
            VolumeApiResult result = future.get();
            if (result.isFailed()) {
                s_logger.debug("copy volume failed: " + result.getResult());
                throw new CloudRuntimeException("copy volume failed: " + result.getResult());
            }
            return result.getVolume();
        } catch (InterruptedException e) {
            s_logger.debug("Failed to copy volume: " + volume.getId(), e);
            throw new CloudRuntimeException("Failed to copy volume", e);
        } catch (ExecutionException e) {
            s_logger.debug("Failed to copy volume: " + volume.getId(), e);
            throw new CloudRuntimeException("Failed to copy volume", e);
        }
    }

    @DB
    public VolumeInfo createVolume(VolumeInfo volume, VirtualMachine vm, VirtualMachineTemplate template, DataCenter dc, Pod pod, Long clusterId, ServiceOffering offering, DiskOffering diskOffering,
                                   List<StoragePool> avoids, long size, HypervisorType hyperType) {
        // update the volume's hv_ss_reserve (hypervisor snapshot reserve) from a disk offering (used for managed storage)
        volume = volService.updateHypervisorSnapshotReserveForVolume(diskOffering, volume.getId(), hyperType);

        StoragePool pool = null;

        DiskProfile dskCh = null;
        if (volume.getVolumeType() == Type.ROOT && Storage.ImageFormat.ISO != template.getFormat()) {
            dskCh = createDiskCharacteristics(volume, template, dc, diskOffering);
            storageMgr.setDiskProfileThrottling(dskCh, offering, diskOffering);
        } else {
            dskCh = createDiskCharacteristics(volume, template, dc, diskOffering);
            storageMgr.setDiskProfileThrottling(dskCh, null, diskOffering);
        }

        if (diskOffering != null && diskOffering.isCustomized()) {
            dskCh.setSize(size);
        }

        dskCh.setHyperType(hyperType);

        final HashSet<StoragePool> avoidPools = new HashSet<StoragePool>(avoids);

        pool = findStoragePool(dskCh, dc, pod, clusterId, vm.getHostId(), vm, avoidPools);
        if (pool == null) {
            s_logger.warn("Unable to find suitable primary storage when creating volume " + volume.getName());
            throw new CloudRuntimeException("Unable to find suitable primary storage when creating volume " + volume.getName());
        }

        if (s_logger.isDebugEnabled()) {
            s_logger.debug("Trying to create " + volume + " on " + pool);
        }
        DataStore store = dataStoreMgr.getDataStore(pool.getId(), DataStoreRole.Primary);
        for (int i = 0; i < 2; i++) {
            // retry one more time in case of template reload is required for Vmware case
            AsyncCallFuture<VolumeApiResult> future = null;
            boolean isNotCreatedFromTemplate = volume.getTemplateId() == null ? true : false;
            if (isNotCreatedFromTemplate) {
                future = volService.createVolumeAsync(volume, store);
            } else {
                TemplateInfo templ = tmplFactory.getTemplate(template.getId(), DataStoreRole.Image);
                future = volService.createVolumeFromTemplateAsync(volume, store.getId(), templ);
            }
            try {
                VolumeApiResult result = future.get();
                if (result.isFailed()) {
                    if (result.getResult().contains(REQUEST_TEMPLATE_RELOAD) && (i == 0)) {
                        s_logger.debug("Retry template re-deploy for vmware");
                        continue;
                    } else {
                        s_logger.debug("create volume failed: " + result.getResult());
                        throw new CloudRuntimeException("create volume failed:" + result.getResult());
                    }
                }

                return result.getVolume();
            } catch (InterruptedException e) {
                s_logger.error("create volume failed", e);
                throw new CloudRuntimeException("create volume failed", e);
            } catch (ExecutionException e) {
                s_logger.error("create volume failed", e);
                throw new CloudRuntimeException("create volume failed", e);
            }
        }
        throw new CloudRuntimeException("create volume failed even after template re-deploy");
    }

    public String getRandomVolumeName() {
        return UUID.randomUUID().toString();
    }

    @Override
    public boolean volumeOnSharedStoragePool(Volume volume) {
        Long poolId = volume.getPoolId();
        if (poolId == null) {
            return false;
        } else {
            StoragePoolVO pool = _storagePoolDao.findById(poolId);

            if (pool == null) {
                return false;
            } else {
                return (pool.getScope() == ScopeType.HOST) ? false : true;
            }
        }
    }

    @Override
    public boolean volumeInactive(Volume volume) {
        Long vmId = volume.getInstanceId();

        if (vmId == null) {
            return true;
        }

        UserVm vm = _entityMgr.findById(UserVm.class, vmId);

        if (vm == null) {
            return true;
        }

        State state = vm.getState();

        if (state.equals(State.Stopped) || state.equals(State.Destroyed)) {
            return true;
        }

        return false;
    }

    @Override
    public String getVmNameOnVolume(Volume volume) {
        Long vmId = volume.getInstanceId();
        if (vmId != null) {
            VirtualMachine vm = _entityMgr.findById(VirtualMachine.class, vmId);

            if (vm == null) {
                return null;
            }
            return vm.getInstanceName();
        }
        return null;
    }

    @Override
    public boolean validateVolumeSizeRange(long size) {
        if (size < 0 || (size > 0 && size < (1024 * 1024 * 1024))) {
            throw new InvalidParameterValueException("Please specify a size of at least 1 GB.");
        } else if (size > (MaxVolumeSize.value() * 1024 * 1024 * 1024)) {
            throw new InvalidParameterValueException("volume size " + size + ", but the maximum size allowed is " + MaxVolumeSize.value() + " GB.");
        }

        return true;
    }

    protected DiskProfile toDiskProfile(Volume vol, DiskOffering offering) {
        return new DiskProfile(vol.getId(), vol.getVolumeType(), vol.getName(), offering.getId(), vol.getSize(), offering.getTagsArray(), offering.isUseLocalStorage(), offering.isRecreatable(),
                vol.getTemplateId());
    }

    @Override
    public DiskProfile allocateRawVolume(Type type, String name, DiskOffering offering, Long size, Long minIops, Long maxIops, VirtualMachine vm, VirtualMachineTemplate template, Account owner,
                                         Long deviceId) {
        if (size == null) {
            size = offering.getDiskSize();
        } else {
            size = (size * 1024 * 1024 * 1024);
        }

        minIops = minIops != null ? minIops : offering.getMinIops();
        maxIops = maxIops != null ? maxIops : offering.getMaxIops();

        VolumeVO vol = new VolumeVO(type, name, vm.getDataCenterId(), owner.getDomainId(), owner.getId(), offering.getId(), offering.getProvisioningType(), size, minIops, maxIops, null);
        if (vm != null) {
            vol.setInstanceId(vm.getId());
        }

        if (deviceId != null) {
            vol.setDeviceId(deviceId);
        } else if (type.equals(Type.ROOT)) {
            vol.setDeviceId(0l);
        } else {
            vol.setDeviceId(1l);
        }
        if (template.getFormat() == ImageFormat.ISO) {
            vol.setIsoId(template.getId());
        } else if (template.getTemplateType().equals(Storage.TemplateType.DATADISK)) {
            vol.setTemplateId(template.getId());
        }
        // display flag matters only for the User vms
        if (vm.getType() == VirtualMachine.Type.User) {
            UserVmVO userVm = _userVmDao.findById(vm.getId());
            vol.setDisplayVolume(userVm.isDisplayVm());
        }

        vol.setFormat(getSupportedImageFormatForCluster(vm.getHypervisorType()));
        vol = _volsDao.persist(vol);

        List<VolumeDetailVO> volumeDetailsVO = new ArrayList<VolumeDetailVO>();
        DiskOfferingDetailVO bandwidthLimitDetail = _diskOfferingDetailDao.findDetail(offering.getId(), Volume.BANDWIDTH_LIMIT_IN_MBPS);
        if (bandwidthLimitDetail != null) {
            volumeDetailsVO.add(new VolumeDetailVO(vol.getId(), Volume.BANDWIDTH_LIMIT_IN_MBPS, bandwidthLimitDetail.getValue(), false));
        }
        DiskOfferingDetailVO iopsLimitDetail = _diskOfferingDetailDao.findDetail(offering.getId(), Volume.IOPS_LIMIT);
        if (iopsLimitDetail != null) {
            volumeDetailsVO.add(new VolumeDetailVO(vol.getId(), Volume.IOPS_LIMIT, iopsLimitDetail.getValue(), false));
        }
        if (!volumeDetailsVO.isEmpty()) {
            _volDetailDao.saveDetails(volumeDetailsVO);
        }

        // Save usage event and update resource count for user vm volumes
        if (vm.getType() == VirtualMachine.Type.User) {
            UsageEventUtils.publishUsageEvent(EventTypes.EVENT_VOLUME_CREATE, vol.getAccountId(), vol.getDataCenterId(), vol.getId(), vol.getName(), offering.getId(), null, size,
                    Volume.class.getName(), vol.getUuid(), vol.isDisplayVolume());

            _resourceLimitMgr.incrementResourceCount(vm.getAccountId(), ResourceType.volume, vol.isDisplayVolume());
            _resourceLimitMgr.incrementResourceCount(vm.getAccountId(), ResourceType.primary_storage, vol.isDisplayVolume(), new Long(vol.getSize()));
        }
        return toDiskProfile(vol, offering);
    }

    private DiskProfile allocateTemplatedVolume(Type type, String name, DiskOffering offering, Long rootDisksize, Long minIops, Long maxIops, VirtualMachineTemplate template, VirtualMachine vm,
                                                Account owner, long deviceId, String configurationId) {
        assert (template.getFormat() != ImageFormat.ISO) : "ISO is not a template really....";

        Long size = _tmpltMgr.getTemplateSize(template.getId(), vm.getDataCenterId());
        if (rootDisksize != null) {
            if (template.isDeployAsIs()) {
                // Volume size specified from template deploy-as-is
                size = rootDisksize;
            } else {
                rootDisksize = rootDisksize * 1024 * 1024 * 1024;
                if (rootDisksize > size) {
                    s_logger.debug("Using root disk size of " + toHumanReadableSize(rootDisksize) + " Bytes for volume " + name);
                    size = rootDisksize;
                } else {
                    s_logger.debug("Using root disk size of " + toHumanReadableSize(rootDisksize) + " Bytes for volume " + name + "since specified root disk size of " + rootDisksize + " Bytes is smaller than template");
                }
            }
        }

        minIops = minIops != null ? minIops : offering.getMinIops();
        maxIops = maxIops != null ? maxIops : offering.getMaxIops();

        VolumeVO vol = new VolumeVO(type, name, vm.getDataCenterId(), owner.getDomainId(), owner.getId(), offering.getId(), offering.getProvisioningType(), size, minIops, maxIops, null);
        vol.setFormat(getSupportedImageFormatForCluster(template.getHypervisorType()));
        if (vm != null) {
            vol.setInstanceId(vm.getId());
        }
        vol.setTemplateId(template.getId());

        vol.setDeviceId(deviceId);
        if (type.equals(Type.ROOT) && !vm.getType().equals(VirtualMachine.Type.User)) {
            vol.setRecreatable(true);
        }

        if (vm.getType() == VirtualMachine.Type.User) {
            UserVmVO userVm = _userVmDao.findById(vm.getId());
            vol.setDisplayVolume(userVm.isDisplayVm());
        }

        vol = _volsDao.persist(vol);

        List<VolumeDetailVO> volumeDetailsVO = new ArrayList<VolumeDetailVO>();
        DiskOfferingDetailVO bandwidthLimitDetail = _diskOfferingDetailDao.findDetail(offering.getId(), Volume.BANDWIDTH_LIMIT_IN_MBPS);
        if (bandwidthLimitDetail != null) {
            volumeDetailsVO.add(new VolumeDetailVO(vol.getId(), Volume.BANDWIDTH_LIMIT_IN_MBPS, bandwidthLimitDetail.getValue(), false));
        }
        DiskOfferingDetailVO iopsLimitDetail = _diskOfferingDetailDao.findDetail(offering.getId(), Volume.IOPS_LIMIT);
        if (iopsLimitDetail != null) {
            volumeDetailsVO.add(new VolumeDetailVO(vol.getId(), Volume.IOPS_LIMIT, iopsLimitDetail.getValue(), false));
        }
        if (!volumeDetailsVO.isEmpty()) {
            _volDetailDao.saveDetails(volumeDetailsVO);
        }

        if (StringUtils.isNotBlank(configurationId)) {
            VolumeDetailVO deployConfigurationDetail = new VolumeDetailVO(vol.getId(), VmDetailConstants.DEPLOY_AS_IS_CONFIGURATION, configurationId, false);
            _volDetailDao.persist(deployConfigurationDetail);
        }

        // Create event and update resource count for volumes if vm is a user vm
        if (vm.getType() == VirtualMachine.Type.User) {

            Long offeringId = null;

            if (!offering.isComputeOnly()) {
                offeringId = offering.getId();
            }

            UsageEventUtils.publishUsageEvent(EventTypes.EVENT_VOLUME_CREATE, vol.getAccountId(), vol.getDataCenterId(), vol.getId(), vol.getName(), offeringId, vol.getTemplateId(), size,
                    Volume.class.getName(), vol.getUuid(), vol.isDisplayVolume());

            _resourceLimitMgr.incrementResourceCount(vm.getAccountId(), ResourceType.volume, vol.isDisplayVolume());
            _resourceLimitMgr.incrementResourceCount(vm.getAccountId(), ResourceType.primary_storage, vol.isDisplayVolume(), new Long(vol.getSize()));
        }
        return toDiskProfile(vol, offering);
    }

    @Override
    public List<DiskProfile> allocateTemplatedVolumes(Type type, String name, DiskOffering offering, Long rootDisksize, Long minIops, Long maxIops, VirtualMachineTemplate template, VirtualMachine vm,
                                                      Account owner) {
        int volumesNumber = 1;
        List<DatadiskTO> templateAsIsDisks = null;
        String configurationId = null;
        boolean deployVmAsIs = false;
        if (template.isDeployAsIs() && vm.getType() != VirtualMachine.Type.SecondaryStorageVm) {
            List<SecondaryStorageVmVO> runningSSVMs = secondaryStorageVmDao.getSecStorageVmListInStates(null, vm.getDataCenterId(), State.Running);
            if (CollectionUtils.isEmpty(runningSSVMs)) {
                s_logger.info("Could not find a running SSVM in datacenter " + vm.getDataCenterId() + " for deploying VM as is, " +
                        "not deploying VM " + vm.getInstanceName() + " as-is");
            } else {
                UserVmDetailVO configurationDetail = userVmDetailsDao.findDetail(vm.getId(), VmDetailConstants.DEPLOY_AS_IS_CONFIGURATION);
                if (configurationDetail != null) {
                    configurationId = configurationDetail.getValue();
                }
                templateAsIsDisks = _tmpltMgr.getTemplateDisksOnImageStore(template.getId(), DataStoreRole.Image, configurationId);
                if (CollectionUtils.isNotEmpty(templateAsIsDisks)) {
                    templateAsIsDisks = templateAsIsDisks.stream()
                            .filter(x -> !x.isIso())
                            .sorted(Comparator.comparing(DatadiskTO::getDiskNumber))
                            .collect(Collectors.toList());
                }
                volumesNumber = templateAsIsDisks.size();
                deployVmAsIs = true;
            }
        }

        if (volumesNumber < 1) {
            throw new CloudRuntimeException("Unable to create any volume from template " + template.getName());
        }

        List<DiskProfile> profiles = new ArrayList<>();

        for (int number = 0; number < volumesNumber; number++) {
            String volumeName = name;
            Long volumeSize = rootDisksize;
            long deviceId = type.equals(Type.ROOT) ? 0L : 1L;
            if (deployVmAsIs) {
                int volumeNameSuffix = templateAsIsDisks.get(number).getDiskNumber();
                volumeName = String.format("%s-%d", volumeName, volumeNameSuffix);
                volumeSize = templateAsIsDisks.get(number).getVirtualSize();
                deviceId = templateAsIsDisks.get(number).getDiskNumber();
            }
            s_logger.info(String.format("adding disk object %s to %s", volumeName, vm.getInstanceName()));
            DiskProfile diskProfile = allocateTemplatedVolume(type, volumeName, offering, volumeSize, minIops, maxIops,
                    template, vm, owner, deviceId, configurationId);
            profiles.add(diskProfile);
        }

        handleRootDiskControllerTpeForDeployAsIs(templateAsIsDisks, vm);
        return profiles;
    }

    private void handleRootDiskControllerTpeForDeployAsIs(List<DatadiskTO> disksAsIs, VirtualMachine vm) {
        if (CollectionUtils.isNotEmpty(disksAsIs)) {
            String diskControllerSubType = disksAsIs.get(0).getDiskControllerSubType();
            if (StringUtils.isNotBlank(diskControllerSubType)) {
                long vmId = vm.getId();
                UserVmDetailVO detail = userVmDetailsDao.findDetail(vmId, VmDetailConstants.ROOT_DISK_CONTROLLER);
                if (detail != null) {
                    detail.setValue(diskControllerSubType);
                    userVmDetailsDao.update(detail.getId(), detail);
                } else {
                    detail = new UserVmDetailVO(vmId, VmDetailConstants.ROOT_DISK_CONTROLLER, diskControllerSubType, false);
                    userVmDetailsDao.persist(detail);
                }
            }
        }
    }

    private ImageFormat getSupportedImageFormatForCluster(HypervisorType hyperType) {
        if (hyperType == HypervisorType.XenServer) {
            return ImageFormat.VHD;
        } else if (hyperType == HypervisorType.KVM) {
            return ImageFormat.QCOW2;
        } else if (hyperType == HypervisorType.VMware) {
            return ImageFormat.OVA;
        } else if (hyperType == HypervisorType.Ovm) {
            return ImageFormat.RAW;
        } else if (hyperType == HypervisorType.Hyperv) {
            return ImageFormat.VHDX;
        } else {
            return null;
        }
    }

    private boolean isSupportedImageFormatForCluster(VolumeInfo volume, HypervisorType rootDiskHyperType) {
        ImageFormat volumeFormat = volume.getFormat();
        if (rootDiskHyperType == HypervisorType.Hyperv) {
            if (volumeFormat.equals(ImageFormat.VHDX) || volumeFormat.equals(ImageFormat.VHD)) {
                return true;
            } else {
                return false;
            }
        } else {
            return volume.getFormat().equals(getSupportedImageFormatForCluster(rootDiskHyperType));
        }
    }

    private VolumeInfo copyVolume(StoragePool rootDiskPool, VolumeInfo volume, VirtualMachine vm, VirtualMachineTemplate rootDiskTmplt, DataCenter dcVO, Pod pod, DiskOffering diskVO,
                                  ServiceOffering svo, HypervisorType rootDiskHyperType) throws NoTransitionException {

        if (!isSupportedImageFormatForCluster(volume, rootDiskHyperType)) {
            throw new InvalidParameterValueException("Failed to attach volume to VM since volumes format " + volume.getFormat().getFileExtension() + " is not compatible with the vm hypervisor type");
        }

        VolumeInfo volumeOnPrimary = copyVolumeFromSecToPrimary(volume, vm, rootDiskTmplt, dcVO, pod, rootDiskPool.getClusterId(), svo, diskVO, new ArrayList<StoragePool>(), volume.getSize(),
                rootDiskHyperType);

        return volumeOnPrimary;
    }

    @Override
    public VolumeInfo createVolumeOnPrimaryStorage(VirtualMachine vm, VolumeInfo volume, HypervisorType rootDiskHyperType, StoragePool storagePool) throws NoTransitionException {
        VirtualMachineTemplate rootDiskTmplt = _entityMgr.findById(VirtualMachineTemplate.class, vm.getTemplateId());
        DataCenter dcVO = _entityMgr.findById(DataCenter.class, vm.getDataCenterId());
        Long podId = storagePool.getPodId() != null ? storagePool.getPodId() : vm.getPodIdToDeployIn();
        Pod pod = _entityMgr.findById(Pod.class, podId);

        ServiceOffering svo = _entityMgr.findById(ServiceOffering.class, vm.getServiceOfferingId());
        DiskOffering diskVO = _entityMgr.findById(DiskOffering.class, volume.getDiskOfferingId());
        Long clusterId = storagePool.getClusterId();

        VolumeInfo vol = null;
        if (volume.getState() == Volume.State.Allocated) {
            vol = createVolume(volume, vm, rootDiskTmplt, dcVO, pod, clusterId, svo, diskVO, new ArrayList<StoragePool>(), volume.getSize(), rootDiskHyperType);
        } else if (volume.getState() == Volume.State.Uploaded) {
            vol = copyVolume(storagePool, volume, vm, rootDiskTmplt, dcVO, pod, diskVO, svo, rootDiskHyperType);
            if (vol != null) {
                // Moving of Volume is successful, decrement the volume resource count from secondary for an account and increment it into primary storage under same account.
                _resourceLimitMgr.decrementResourceCount(volume.getAccountId(), ResourceType.secondary_storage, volume.getSize());
                _resourceLimitMgr.incrementResourceCount(volume.getAccountId(), ResourceType.primary_storage, volume.getSize());
            }
        }

        if (vol == null) {
            throw new CloudRuntimeException("Volume shouldn't be null " + volume.getId());
        }
        VolumeVO volVO = _volsDao.findById(vol.getId());
        if (volVO.getFormat() == null) {
            volVO.setFormat(getSupportedImageFormatForCluster(rootDiskHyperType));
        }
        _volsDao.update(volVO.getId(), volVO);
        return volFactory.getVolume(volVO.getId());
    }

    @DB
    protected VolumeVO switchVolume(final VolumeVO existingVolume, final VirtualMachineProfile vm) throws StorageUnavailableException {
        Long templateIdToUse = null;
        Long volTemplateId = existingVolume.getTemplateId();
        long vmTemplateId = vm.getTemplateId();
        if (volTemplateId != null && volTemplateId.longValue() != vmTemplateId) {
            if (s_logger.isDebugEnabled()) {
                s_logger.debug("switchVolume: Old Volume's templateId: " + volTemplateId + " does not match the VM's templateId: " + vmTemplateId + ", updating templateId in the new Volume");
            }
            templateIdToUse = vmTemplateId;
        }

        final Long templateIdToUseFinal = templateIdToUse;
        return Transaction.execute(new TransactionCallback<VolumeVO>() {
            @Override
            public VolumeVO doInTransaction(TransactionStatus status) {
                VolumeVO newVolume = allocateDuplicateVolumeVO(existingVolume, templateIdToUseFinal);
                try {
                    stateTransitTo(existingVolume, Volume.Event.DestroyRequested);
                } catch (NoTransitionException e) {
                    s_logger.debug("Unable to destroy existing volume: " + e.toString());
                }
                // In case of VMware VM will continue to use the old root disk until expunged, so force expunge old root disk
                if (vm.getHypervisorType() == HypervisorType.VMware) {
                    s_logger.info("Expunging volume " + existingVolume.getId() + " from primary data store");
                    AsyncCallFuture<VolumeApiResult> future = volService.expungeVolumeAsync(volFactory.getVolume(existingVolume.getId()));
                    try {
                        future.get();
                    } catch (Exception e) {
                        s_logger.debug("Failed to expunge volume:" + existingVolume.getId(), e);
                    }
                }

                return newVolume;
            }
        });
    }

    @Override
    public void release(VirtualMachineProfile vmProfile) {
        Long hostId = vmProfile.getVirtualMachine().getHostId();
        if (hostId != null) {
            revokeAccess(vmProfile.getId(), hostId);
        }
    }

    @Override
    public void release(long vmId, long hostId) {
        List<VolumeVO> volumesForVm = _volsDao.findUsableVolumesForInstance(vmId);
        if (volumesForVm == null || volumesForVm.isEmpty()) {
            return;
        }

        if (s_logger.isDebugEnabled()) {
            s_logger.debug("Releasing " + volumesForVm.size() + " volumes for VM: " + vmId + " from host: " + hostId);
        }

        for (VolumeVO volumeForVm : volumesForVm) {
            VolumeInfo volumeInfo = volFactory.getVolume(volumeForVm.getId());

            // pool id can be null for the VM's volumes in Allocated state
            if (volumeForVm.getPoolId() != null) {
                DataStore dataStore = dataStoreMgr.getDataStore(volumeForVm.getPoolId(), DataStoreRole.Primary);
                PrimaryDataStore primaryDataStore = (PrimaryDataStore)dataStore;
                HostVO host = _hostDao.findById(hostId);

                // This might impact other managed storages, grant access for PowerFlex storage pool only
                if (primaryDataStore.isManaged() && primaryDataStore.getPoolType() == Storage.StoragePoolType.PowerFlex) {
                    volService.revokeAccess(volumeInfo, host, dataStore);
                }
            }
        }
    }

    @Override
    @DB
    public void cleanupVolumes(long vmId) throws ConcurrentOperationException {
        if (s_logger.isDebugEnabled()) {
            s_logger.debug("Cleaning storage for vm: " + vmId);
        }
        final List<VolumeVO> volumesForVm = _volsDao.findByInstance(vmId);
        final List<VolumeVO> toBeExpunged = new ArrayList<VolumeVO>();

        Transaction.execute(new TransactionCallbackNoReturn() {
            @Override
            public void doInTransactionWithoutResult(TransactionStatus status) {
                for (VolumeVO vol : volumesForVm) {
                    if (vol.getVolumeType().equals(Type.ROOT)) {
                        // Destroy volume if not already destroyed
                        boolean volumeAlreadyDestroyed = (vol.getState() == Volume.State.Destroy || vol.getState() == Volume.State.Expunged || vol.getState() == Volume.State.Expunging);
                        if (!volumeAlreadyDestroyed) {
                            volService.destroyVolume(vol.getId());
                        } else {
                            s_logger.debug("Skipping destroy for the volume " + vol + " as its in state " + vol.getState().toString());
                        }
                        toBeExpunged.add(vol);
                    } else {
                        if (s_logger.isDebugEnabled()) {
                            s_logger.debug("Detaching " + vol);
                        }
                        VMInstanceVO vm = _userVmDao.findById(vmId);
                        if (vm.getHypervisorType().equals(HypervisorType.VMware)) {
                            _volumeApiService.detachVolumeViaDestroyVM(vmId, vol.getId());
                        }
                        _volsDao.detachVolume(vol.getId());
                    }
                }
            }
        });

        AsyncCallFuture<VolumeApiResult> future = null;
        for (VolumeVO expunge : toBeExpunged) {
            future = volService.expungeVolumeAsync(volFactory.getVolume(expunge.getId()));
            try {
                future.get();
            } catch (InterruptedException e) {
                s_logger.debug("failed expunge volume" + expunge.getId(), e);
            } catch (ExecutionException e) {
                s_logger.debug("failed expunge volume" + expunge.getId(), e);
            }
        }
    }

    @Override
    public void revokeAccess(DataObject dataObject, Host host, DataStore dataStore) {
        DataStoreDriver dataStoreDriver = dataStore != null ? dataStore.getDriver() : null;

        if (dataStoreDriver instanceof PrimaryDataStoreDriver) {
            ((PrimaryDataStoreDriver)dataStoreDriver).revokeAccess(dataObject, host, dataStore);
        }
    }

    @Override
    public void revokeAccess(long vmId, long hostId) {
        HostVO host = _hostDao.findById(hostId);

        List<VolumeVO> volumesForVm = _volsDao.findByInstance(vmId);

        if (volumesForVm != null) {
            for (VolumeVO volumeForVm : volumesForVm) {
                VolumeInfo volumeInfo = volFactory.getVolume(volumeForVm.getId());

                // pool id can be null for the VM's volumes in Allocated state
                if (volumeForVm.getPoolId() != null) {
                    DataStore dataStore = dataStoreMgr.getDataStore(volumeForVm.getPoolId(), DataStoreRole.Primary);

                    volService.revokeAccess(volumeInfo, host, dataStore);
                }
            }
        }
    }

    private void checkConcurrentJobsPerDatastoreThreshhold(final StoragePool destPool) {
        final Long threshold = VolumeApiService.ConcurrentMigrationsThresholdPerDatastore.value();
        if (threshold != null && threshold > 0) {
            long count = _jobMgr.countPendingJobs("\"storageid\":\"" + destPool.getUuid() + "\"", MigrateVMCmd.class.getName(), MigrateVolumeCmd.class.getName(), MigrateVolumeCmdByAdmin.class.getName());
            if (count > threshold) {
                throw new CloudRuntimeException("Number of concurrent migration jobs per datastore exceeded the threshold: " + threshold.toString() + ". Please try again after some time.");
            }
        }
    }


    @Override
    @DB
    public Volume migrateVolume(Volume volume, StoragePool destPool) throws StorageUnavailableException {
        VolumeInfo vol = volFactory.getVolume(volume.getId());
        if (vol == null){
            throw new CloudRuntimeException("Migrate volume failed because volume object of volume " + volume.getName()+ "is null");
        }
        if (destPool == null) {
            throw new CloudRuntimeException("Migrate volume failed because destination storage pool is not available!!");
        }

        checkConcurrentJobsPerDatastoreThreshhold(destPool);

        DataStore dataStoreTarget = dataStoreMgr.getDataStore(destPool.getId(), DataStoreRole.Primary);
        AsyncCallFuture<VolumeApiResult> future = volService.copyVolume(vol, dataStoreTarget);
        try {
            VolumeApiResult result = future.get();
            if (result.isFailed()) {
                s_logger.error("Migrate volume failed:" + result.getResult());
                if (result.getResult() != null && result.getResult().contains("[UNSUPPORTED]")) {
                    throw new CloudRuntimeException("Migrate volume failed: " + result.getResult());
                }
                throw new StorageUnavailableException("Migrate volume failed: " + result.getResult(), destPool.getId());
            } else {
                // update the volumeId for snapshots on secondary
                if (!_snapshotDao.listByVolumeId(vol.getId()).isEmpty()) {
                    _snapshotDao.updateVolumeIds(vol.getId(), result.getVolume().getId());
                    _snapshotDataStoreDao.updateVolumeIds(vol.getId(), result.getVolume().getId());
                }
            }
            return result.getVolume();
        } catch (InterruptedException e) {
            s_logger.debug("migrate volume failed", e);
            throw new CloudRuntimeException(e.getMessage());
        } catch (ExecutionException e) {
            s_logger.debug("migrate volume failed", e);
            throw new CloudRuntimeException(e.getMessage());
        }
    }

    @Override
    @DB
    public Volume liveMigrateVolume(Volume volume, StoragePool destPool) {
        VolumeInfo vol = volFactory.getVolume(volume.getId());
        DataStore dataStoreTarget = dataStoreMgr.getDataStore(destPool.getId(), DataStoreRole.Primary);
        AsyncCallFuture<VolumeApiResult> future = volService.migrateVolume(vol, dataStoreTarget);
        try {
            VolumeApiResult result = future.get();
            if (result.isFailed()) {
                s_logger.debug("migrate volume failed:" + result.getResult());
                return null;
            }
            return result.getVolume();
        } catch (InterruptedException e) {
            s_logger.debug("migrate volume failed", e);
            return null;
        } catch (ExecutionException e) {
            s_logger.debug("migrate volume failed", e);
            return null;
        }
    }

    @Override
    public void migrateVolumes(VirtualMachine vm, VirtualMachineTO vmTo, Host srcHost, Host destHost, Map<Volume, StoragePool> volumeToPool) {
        // Check if all the vms being migrated belong to the vm.
        // Check if the storage pool is of the right type.
        // Create a VolumeInfo to DataStore map too.
        Map<VolumeInfo, DataStore> volumeMap = new HashMap<VolumeInfo, DataStore>();
        for (Map.Entry<Volume, StoragePool> entry : volumeToPool.entrySet()) {
            Volume volume = entry.getKey();
            StoragePool storagePool = entry.getValue();
            StoragePool destPool = (StoragePool)dataStoreMgr.getDataStore(storagePool.getId(), DataStoreRole.Primary);

            if (volume.getInstanceId() != vm.getId()) {
                throw new CloudRuntimeException("Volume " + volume + " that has to be migrated doesn't belong to the" + " instance " + vm);
            }

            if (destPool == null) {
                throw new CloudRuntimeException("Failed to find the destination storage pool " + storagePool.getId());
            }

            volumeMap.put(volFactory.getVolume(volume.getId()), (DataStore)destPool);
        }

        AsyncCallFuture<CommandResult> future = volService.migrateVolumes(volumeMap, vmTo, srcHost, destHost);
        try {
            CommandResult result = future.get();
            if (result.isFailed()) {
                s_logger.debug("Failed to migrated vm " + vm + " along with its volumes. " + result.getResult());
                throw new CloudRuntimeException("Failed to migrated vm " + vm + " along with its volumes. ");
            }
        } catch (InterruptedException e) {
            s_logger.debug("Failed to migrated vm " + vm + " along with its volumes.", e);
        } catch (ExecutionException e) {
            s_logger.debug("Failed to migrated vm " + vm + " along with its volumes.", e);
        }
    }

    @Override
    public boolean storageMigration(VirtualMachineProfile vm, Map<Volume, StoragePool> volumeToPool) throws StorageUnavailableException {
        Map<Volume, StoragePool> volumeStoragePoolMap = new HashMap<>();
        for (Map.Entry<Volume, StoragePool> entry : volumeToPool.entrySet()) {
            Volume volume = entry.getKey();
            StoragePool pool = entry.getValue();
            if (volume.getState() != Volume.State.Ready) {
                s_logger.debug("volume: " + volume.getId() + " is in " + volume.getState() + " state");
                throw new CloudRuntimeException("volume: " + volume.getId() + " is in " + volume.getState() + " state");
            }

            if (volume.getPoolId() == pool.getId()) {
                s_logger.debug("volume: " + volume.getId() + " is on the same storage pool: " + pool.getId());
                continue;
            }
            volumeStoragePoolMap.put(volume, volumeToPool.get(volume));
        }

        if (MapUtils.isEmpty(volumeStoragePoolMap)) {
            s_logger.debug("No volume need to be migrated");
            return true;
        }
        if (s_logger.isDebugEnabled()) {
            s_logger.debug("Offline vm migration was not done up the stack in VirtualMachineManager so trying here.");
        }
        for (Map.Entry<Volume, StoragePool> entry : volumeStoragePoolMap.entrySet()) {
            Volume result = migrateVolume(entry.getKey(), entry.getValue());
            if (result == null) {
                return false;
            }
        }
        return true;
    }

    @Override
    public void prepareForMigration(VirtualMachineProfile vm, DeployDestination dest) {
        List<VolumeVO> vols = _volsDao.findUsableVolumesForInstance(vm.getId());
        if (s_logger.isDebugEnabled()) {
            s_logger.debug("Preparing " + vols.size() + " volumes for " + vm);
        }

        for (VolumeVO vol : vols) {
            VolumeInfo volumeInfo = volFactory.getVolume(vol.getId());
            DataTO volTO = volumeInfo.getTO();
            DiskTO disk = storageMgr.getDiskWithThrottling(volTO, vol.getVolumeType(), vol.getDeviceId(), vol.getPath(), vm.getServiceOfferingId(), vol.getDiskOfferingId());
            DataStore dataStore = dataStoreMgr.getDataStore(vol.getPoolId(), DataStoreRole.Primary);

            disk.setDetails(getDetails(volumeInfo, dataStore));

            PrimaryDataStore primaryDataStore = (PrimaryDataStore)dataStore;
            // This might impact other managed storages, grant access for PowerFlex storage pool only
            if (primaryDataStore.isManaged() && primaryDataStore.getPoolType() == Storage.StoragePoolType.PowerFlex) {
                volService.grantAccess(volFactory.getVolume(vol.getId()), dest.getHost(), dataStore);
            }

            vm.addDisk(disk);
        }

        //if (vm.getType() == VirtualMachine.Type.User && vm.getTemplate().getFormat() == ImageFormat.ISO) {
        if (vm.getType() == VirtualMachine.Type.User) {
            _tmpltMgr.prepareIsoForVmProfile(vm, dest);
            //DataTO dataTO = tmplFactory.getTemplate(vm.getTemplate().getId(), DataStoreRole.Image, vm.getVirtualMachine().getDataCenterId()).getTO();
            //DiskTO iso = new DiskTO(dataTO, 3L, null, Volume.Type.ISO);
            //vm.addDisk(iso);
        }
    }

    private Map<String, String> getDetails(VolumeInfo volumeInfo, DataStore dataStore) {
        Map<String, String> details = new HashMap<String, String>();

        StoragePoolVO storagePool = _storagePoolDao.findById(dataStore.getId());

        details.put(DiskTO.MANAGED, String.valueOf(storagePool.isManaged()));
        details.put(DiskTO.STORAGE_HOST, storagePool.getHostAddress());
        details.put(DiskTO.STORAGE_PORT, String.valueOf(storagePool.getPort()));
        details.put(DiskTO.VOLUME_SIZE, String.valueOf(volumeInfo.getSize()));
        details.put(DiskTO.IQN, volumeInfo.get_iScsiName());
        details.put(DiskTO.MOUNT_POINT, volumeInfo.get_iScsiName());

        VolumeVO volume = _volumeDao.findById(volumeInfo.getId());
        details.put(DiskTO.PROTOCOL_TYPE, (volume.getPoolType() != null) ? volume.getPoolType().toString() : null);
        details.put(StorageManager.STORAGE_POOL_DISK_WAIT.toString(), String.valueOf(StorageManager.STORAGE_POOL_DISK_WAIT.valueIn(storagePool.getId())));

         if (volume.getPoolId() != null) {
            StoragePoolVO poolVO = _storagePoolDao.findById(volume.getPoolId());
            if (poolVO.getParent() != 0L) {
                details.put(DiskTO.PROTOCOL_TYPE, Storage.StoragePoolType.DatastoreCluster.toString());
            }
        }

        ChapInfo chapInfo = volService.getChapInfo(volumeInfo, dataStore);

        if (chapInfo != null) {
            details.put(DiskTO.CHAP_INITIATOR_USERNAME, chapInfo.getInitiatorUsername());
            details.put(DiskTO.CHAP_INITIATOR_SECRET, chapInfo.getInitiatorSecret());
            details.put(DiskTO.CHAP_TARGET_USERNAME, chapInfo.getTargetUsername());
            details.put(DiskTO.CHAP_TARGET_SECRET, chapInfo.getTargetSecret());
        }

        return details;
    }

    private static enum VolumeTaskType {
        RECREATE, NOP, MIGRATE
    }

    private static class VolumeTask {
        final VolumeTaskType type;
        final StoragePoolVO pool;
        final VolumeVO volume;

        VolumeTask(VolumeTaskType type, VolumeVO volume, StoragePoolVO pool) {
            this.type = type;
            this.pool = pool;
            this.volume = volume;
        }
    }

    private List<VolumeTask> getTasks(List<VolumeVO> vols, Map<Volume, StoragePool> destVols, VirtualMachineProfile vm) throws StorageUnavailableException {
        boolean recreate = RecreatableSystemVmEnabled.value();
        List<VolumeTask> tasks = new ArrayList<VolumeTask>();
        for (VolumeVO vol : vols) {
            StoragePoolVO assignedPool = null;
            if (destVols != null) {
                StoragePool pool = destVols.get(vol);
                if (pool != null) {
                    assignedPool = _storagePoolDao.findById(pool.getId());
                }
            }
            if (assignedPool == null && recreate) {
                assignedPool = _storagePoolDao.findById(vol.getPoolId());
            }
            if (assignedPool != null) {
                Volume.State state = vol.getState();
                if (state == Volume.State.Allocated || state == Volume.State.Creating) {
                    VolumeTask task = new VolumeTask(VolumeTaskType.RECREATE, vol, null);
                    tasks.add(task);
                } else {
                    if (vol.isRecreatable()) {
                        if (s_logger.isDebugEnabled()) {
                            s_logger.debug("Volume " + vol + " will be recreated on storage pool " + assignedPool + " assigned by deploymentPlanner");
                        }
                        VolumeTask task = new VolumeTask(VolumeTaskType.RECREATE, vol, null);
                        tasks.add(task);
                    } else {
                        if (assignedPool.getId() != vol.getPoolId()) {
                            if (s_logger.isDebugEnabled()) {
                                s_logger.debug("Mismatch in storage pool " + assignedPool + " assigned by deploymentPlanner and the one associated with volume " + vol);
                            }
                            DiskOffering diskOffering = _entityMgr.findById(DiskOffering.class, vol.getDiskOfferingId());
                            if (diskOffering.isUseLocalStorage()) {
                                // Currently migration of local volume is not supported so bail out
                                if (s_logger.isDebugEnabled()) {
                                    s_logger.debug("Local volume " + vol + " cannot be recreated on storagepool " + assignedPool + " assigned by deploymentPlanner");
                                }
                                throw new CloudRuntimeException("Local volume " + vol + " cannot be recreated on storagepool " + assignedPool + " assigned by deploymentPlanner");
                            } else {
                                //Check if storage migration is enabled in config
                                Boolean isHAOperation = (Boolean)vm.getParameter(VirtualMachineProfile.Param.HaOperation);
                                Boolean storageMigrationEnabled = true;
                                if (isHAOperation != null && isHAOperation) {
                                    storageMigrationEnabled = StorageHAMigrationEnabled.value();
                                } else {
                                    storageMigrationEnabled = StorageMigrationEnabled.value();
                                }
                                if (storageMigrationEnabled) {
                                    if (s_logger.isDebugEnabled()) {
                                        s_logger.debug("Shared volume " + vol + " will be migrated on storage pool " + assignedPool + " assigned by deploymentPlanner");
                                    }
                                    VolumeTask task = new VolumeTask(VolumeTaskType.MIGRATE, vol, assignedPool);
                                    tasks.add(task);
                                } else {
                                    throw new CloudRuntimeException("Cannot migrate volumes. Volume Migration is disabled");
                                }
                            }
                        } else {
                            StoragePoolVO pool = _storagePoolDao.findById(vol.getPoolId());
                            VolumeTask task = new VolumeTask(VolumeTaskType.NOP, vol, pool);
                            tasks.add(task);
                        }

                    }
                }
            } else {
                if (vol.getPoolId() == null) {
                    throw new StorageUnavailableException("Volume has no pool associate and also no storage pool assigned in DeployDestination, Unable to create " + vol, Volume.class, vol.getId());
                }
                if (s_logger.isDebugEnabled()) {
                    s_logger.debug("No need to recreate the volume: " + vol + ", since it already has a pool assigned: " + vol.getPoolId() + ", adding disk to VM");
                }
                StoragePoolVO pool = _storagePoolDao.findById(vol.getPoolId());
                VolumeTask task = new VolumeTask(VolumeTaskType.NOP, vol, pool);
                tasks.add(task);
            }
        }

        return tasks;
    }

    private Pair<VolumeVO, DataStore> recreateVolume(VolumeVO vol, VirtualMachineProfile vm, DeployDestination dest) throws StorageUnavailableException, StorageAccessException {
        VolumeVO newVol;
        boolean recreate = RecreatableSystemVmEnabled.value();
        DataStore destPool = null;
        if (recreate && (dest.getStorageForDisks() == null || dest.getStorageForDisks().get(vol) == null)) {
            destPool = dataStoreMgr.getDataStore(vol.getPoolId(), DataStoreRole.Primary);
            s_logger.debug("existing pool: " + destPool.getId());
        } else {
            StoragePool pool = dest.getStorageForDisks().get(vol);
            destPool = dataStoreMgr.getDataStore(pool.getId(), DataStoreRole.Primary);
        }
        if (vol.getState() == Volume.State.Allocated || vol.getState() == Volume.State.Creating) {
            newVol = vol;
        } else {
            newVol = switchVolume(vol, vm);
            // update the volume->PrimaryDataStoreVO map since volumeId has
            // changed
            if (dest.getStorageForDisks() != null && dest.getStorageForDisks().containsKey(vol)) {
                StoragePool poolWithOldVol = dest.getStorageForDisks().get(vol);
                dest.getStorageForDisks().put(newVol, poolWithOldVol);
                dest.getStorageForDisks().remove(vol);
            }
            if (s_logger.isDebugEnabled()) {
                s_logger.debug("Created new volume " + newVol + " for old volume " + vol);
            }
        }
        VolumeInfo volume = volFactory.getVolume(newVol.getId(), destPool);
        Long templateId = newVol.getTemplateId();
        for (int i = 0; i < 2; i++) {
            // retry one more time in case of template reload is required for VMware case
            AsyncCallFuture<VolumeApiResult> future;

            if (templateId == null) {
                DiskOffering diskOffering = _entityMgr.findById(DiskOffering.class, volume.getDiskOfferingId());
                HypervisorType hyperType = vm.getVirtualMachine().getHypervisorType();

                // update the volume's hv_ss_reserve (hypervisor snapshot reserve) from a disk offering (used for managed storage)
                volService.updateHypervisorSnapshotReserveForVolume(diskOffering, volume.getId(), hyperType);

                volume = volFactory.getVolume(newVol.getId(), destPool);

                future = volService.createVolumeAsync(volume, destPool);
            } else {
                TemplateInfo templ = tmplFactory.getReadyTemplateOnImageStore(templateId, dest.getDataCenter().getId());
                PrimaryDataStore primaryDataStore = (PrimaryDataStore)destPool;

                if (templ == null) {
                    if (tmplFactory.isTemplateMarkedForDirectDownload(templateId)) {
                        // Template is marked for direct download bypassing Secondary Storage
                        if (!primaryDataStore.isManaged()) {
                            templ = tmplFactory.getReadyBypassedTemplateOnPrimaryStore(templateId, destPool.getId(), dest.getHost().getId());
                        } else {
                            s_logger.debug("Direct download template: " + templateId + " on host: " + dest.getHost().getId() + " and copy to the managed storage pool: " + destPool.getId());
                            templ = volService.createManagedStorageTemplate(templateId, destPool.getId(), dest.getHost().getId());
                        }

                        if (templ == null) {
                            s_logger.debug("Failed to spool direct download template: " + templateId + " for data center " + dest.getDataCenter().getId());
                            throw new CloudRuntimeException("Failed to spool direct download template: " + templateId + " for data center " + dest.getDataCenter().getId());
                        }
                    } else {
                        s_logger.debug("can't find ready template: " + templateId + " for data center " + dest.getDataCenter().getId());
                        throw new CloudRuntimeException("can't find ready template: " + templateId + " for data center " + dest.getDataCenter().getId());
                    }
                }

                if (primaryDataStore.isManaged()) {
                    DiskOffering diskOffering = _entityMgr.findById(DiskOffering.class, volume.getDiskOfferingId());
                    HypervisorType hyperType = vm.getVirtualMachine().getHypervisorType();

                    // update the volume's hv_ss_reserve (hypervisor snapshot reserve) from a disk offering (used for managed storage)
                    volService.updateHypervisorSnapshotReserveForVolume(diskOffering, volume.getId(), hyperType);

                    long hostId = vm.getVirtualMachine().getHostId();

                    future = volService.createManagedStorageVolumeFromTemplateAsync(volume, destPool.getId(), templ, hostId);
                } else {
                    future = volService.createVolumeFromTemplateAsync(volume, destPool.getId(), templ);
                }
            }
            VolumeApiResult result;
            try {
                result = future.get();
                if (result.isFailed()) {
                    if (result.getResult().contains(REQUEST_TEMPLATE_RELOAD) && (i == 0)) {
                        s_logger.debug("Retry template re-deploy for vmware");
                        continue;
                    } else {
                        s_logger.debug("Unable to create " + newVol + ":" + result.getResult());
                        throw new StorageUnavailableException("Unable to create " + newVol + ":" + result.getResult(), destPool.getId());
                    }
                }

                StoragePoolVO storagePool = _storagePoolDao.findById(destPool.getId());

                if (storagePool.isManaged()) {
                    long hostId = vm.getVirtualMachine().getHostId();
                    Host host = _hostDao.findById(hostId);

                    try {
                        volService.grantAccess(volFactory.getVolume(newVol.getId()), host, destPool);
                    } catch (Exception e) {
                        throw new StorageAccessException("Unable to grant access to volume: " + newVol.getId() + " on host: " + host.getId());
                    }
                }

                newVol = _volsDao.findById(newVol.getId());
                break; //break out of template-redeploy retry loop
            } catch (StorageAccessException e) {
                throw e;
            } catch (InterruptedException | ExecutionException e) {
                s_logger.error("Unable to create " + newVol, e);
                throw new StorageUnavailableException("Unable to create " + newVol + ":" + e.toString(), destPool.getId());
            }
        }

        return new Pair<VolumeVO, DataStore>(newVol, destPool);
    }

    @Override
    public void prepare(VirtualMachineProfile vm, DeployDestination dest) throws StorageUnavailableException, InsufficientStorageCapacityException, ConcurrentOperationException, StorageAccessException {

        if (dest == null) {
            if (s_logger.isDebugEnabled()) {
                s_logger.debug("DeployDestination cannot be null, cannot prepare Volumes for the vm: " + vm);
            }
            throw new CloudRuntimeException("Unable to prepare Volume for vm because DeployDestination is null, vm:" + vm);
        }

        // don't allow to start vm that doesn't have a root volume
        if (_volsDao.findByInstanceAndType(vm.getId(), Volume.Type.ROOT).isEmpty()) {
            throw new CloudRuntimeException("Unable to prepare volumes for vm as ROOT volume is missing");
        }

        List<VolumeVO> vols = _volsDao.findUsableVolumesForInstance(vm.getId());

        List<VolumeTask> tasks = getTasks(vols, dest.getStorageForDisks(), vm);
        Volume vol = null;
        StoragePool pool;
        for (VolumeTask task : tasks) {
            if (task.type == VolumeTaskType.NOP) {
                vol = task.volume;

                pool = (StoragePool)dataStoreMgr.getDataStore(task.pool.getId(), DataStoreRole.Primary);

                // For zone-wide managed storage, it is possible that the VM can be started in another
                // cluster. In that case, make sure that the volume is in the right access group.
                if (pool.isManaged()) {
                    Host lastHost = _hostDao.findById(vm.getVirtualMachine().getLastHostId());
                    Host host = _hostDao.findById(vm.getVirtualMachine().getHostId());

                    long lastClusterId = lastHost == null || lastHost.getClusterId() == null ? -1 : lastHost.getClusterId();
                    long clusterId = host == null || host.getClusterId() == null ? -1 : host.getClusterId();

                    if (lastClusterId != clusterId) {
                        if (lastHost != null) {
                            storageMgr.removeStoragePoolFromCluster(lastHost.getId(), vol.get_iScsiName(), pool);

                            DataStore storagePool = dataStoreMgr.getDataStore(pool.getId(), DataStoreRole.Primary);

                            volService.revokeAccess(volFactory.getVolume(vol.getId()), lastHost, storagePool);
                        }

                        try {
                            volService.grantAccess(volFactory.getVolume(vol.getId()), host, (DataStore)pool);
                        } catch (Exception e) {
                            throw new StorageAccessException("Unable to grant access to volume: " + vol.getId() + " on host: " + host.getId());
                        }
                    } else {
                        // This might impact other managed storages, grant access for PowerFlex storage pool only
                        if (pool.getPoolType() == Storage.StoragePoolType.PowerFlex) {
                            try {
                                volService.grantAccess(volFactory.getVolume(vol.getId()), host, (DataStore)pool);
                            } catch (Exception e) {
                                throw new StorageAccessException("Unable to grant access to volume: " + vol.getId() + " on host: " + host.getId());
                            }
                        }
                    }
                }
            } else if (task.type == VolumeTaskType.MIGRATE) {
                pool = (StoragePool)dataStoreMgr.getDataStore(task.pool.getId(), DataStoreRole.Primary);
                vol = migrateVolume(task.volume, pool);
            } else if (task.type == VolumeTaskType.RECREATE) {
                Pair<VolumeVO, DataStore> result = recreateVolume(task.volume, vm, dest);
                pool = (StoragePool)dataStoreMgr.getDataStore(result.second().getId(), DataStoreRole.Primary);
                vol = result.first();
            }

            VolumeInfo volumeInfo = volFactory.getVolume(vol.getId());
            DataTO volTO = volumeInfo.getTO();
            DiskTO disk = storageMgr.getDiskWithThrottling(volTO, vol.getVolumeType(), vol.getDeviceId(), vol.getPath(), vm.getServiceOfferingId(), vol.getDiskOfferingId());
            DataStore dataStore = dataStoreMgr.getDataStore(vol.getPoolId(), DataStoreRole.Primary);

            disk.setDetails(getDetails(volumeInfo, dataStore));

            vm.addDisk(disk);

            // If hypervisor is vSphere, check for clone type setting.
            if (vm.getHypervisorType().equals(HypervisorType.VMware)) {
                // retrieve clone flag.
                UserVmCloneType cloneType = UserVmCloneType.linked;
                Boolean value = CapacityManager.VmwareCreateCloneFull.valueIn(vol.getPoolId());
                if (value != null && value) {
                    cloneType = UserVmCloneType.full;
                }
                UserVmCloneSettingVO cloneSettingVO = _vmCloneSettingDao.findByVmId(vm.getId());
                if (cloneSettingVO != null) {
                    if (!cloneSettingVO.getCloneType().equals(cloneType.toString())) {
                        cloneSettingVO.setCloneType(cloneType.toString());
                        _vmCloneSettingDao.update(cloneSettingVO.getId(), cloneSettingVO);
                    }
                } else {
                    UserVmCloneSettingVO vmCloneSettingVO = new UserVmCloneSettingVO(vm.getId(), cloneType.toString());
                    _vmCloneSettingDao.persist(vmCloneSettingVO);
                }
            }

        }
    }

    private boolean stateTransitTo(Volume vol, Volume.Event event) throws NoTransitionException {
        return _volStateMachine.transitTo(vol, event, null, _volsDao);
    }

    @Override
    public boolean canVmRestartOnAnotherServer(long vmId) {
        List<VolumeVO> vols = _volsDao.findCreatedByInstance(vmId);
        for (VolumeVO vol : vols) {
            StoragePoolVO storagePoolVO = _storagePoolDao.findById(vol.getPoolId());
            if (!vol.isRecreatable() && storagePoolVO != null && storagePoolVO.getPoolType() != null && !(storagePoolVO.getPoolType().isShared())) {
                return false;
            }
        }
        return true;
    }

    public static final ConfigKey<Boolean> RecreatableSystemVmEnabled = new ConfigKey<Boolean>(Boolean.class, "recreate.systemvm.enabled", "Advanced", "false",
            "If true, will recreate system vm root disk whenever starting system vm", true);

    public static final ConfigKey<Boolean> StorageHAMigrationEnabled = new ConfigKey<Boolean>(Boolean.class, "enable.ha.storage.migration", "Storage", "true",
            "Enable/disable storage migration across primary storage during HA", true);

    public static final ConfigKey<Boolean> StorageMigrationEnabled = new ConfigKey<Boolean>(Boolean.class, "enable.storage.migration", "Storage", "true",
            "Enable/disable storage migration across primary storage", true);

    static final ConfigKey<Boolean> VolumeUrlCheck = new ConfigKey<Boolean>("Advanced", Boolean.class, "volume.url.check", "true",
            "Check the url for a volume before downloading it from the management server. Set to flase when you managment has no internet access.", true);

    @Override
    public ConfigKey<?>[] getConfigKeys() {
        return new ConfigKey<?>[] {RecreatableSystemVmEnabled, MaxVolumeSize, StorageHAMigrationEnabled, StorageMigrationEnabled, CustomDiskOfferingMaxSize, CustomDiskOfferingMinSize, VolumeUrlCheck};
    }

    @Override
    public String getConfigComponentName() {
        return VolumeOrchestrationService.class.getSimpleName();
    }

    @Override
    public boolean configure(String name, Map<String, Object> params) throws ConfigurationException {
        return true;
    }

    private void cleanupVolumeDuringAttachFailure(Long volumeId, Long vmId) {
        VolumeVO volume = _volsDao.findById(volumeId);
        if (volume == null) {
            return;
        }

        if (volume.getState().equals(Volume.State.Creating)) {
            s_logger.debug("Remove volume: " + volume.getId() + ", as it's leftover from last mgt server stop");
            _volsDao.remove(volume.getId());
        }

        if (volume.getState().equals(Volume.State.Attaching)) {
            s_logger.warn("Vol: " + volume.getName() + " failed to attach to VM: " + _userVmDao.findById(vmId).getHostName() + " on last mgt server stop, changing state back to Ready");
            volume.setState(Volume.State.Ready);
            _volsDao.update(volumeId, volume);
        }
    }

    private void cleanupVolumeDuringMigrationFailure(Long volumeId, Long destPoolId) {
        StoragePool destPool = (StoragePool)dataStoreMgr.getDataStore(destPoolId, DataStoreRole.Primary);
        if (destPool == null) {
            return;
        }

        VolumeVO volume = _volsDao.findById(volumeId);
        if (volume.getState() == Volume.State.Migrating) {
            VolumeVO duplicateVol = _volsDao.findByPoolIdName(destPoolId, volume.getName());
            if (duplicateVol != null) {
                s_logger.debug("Remove volume " + duplicateVol.getId() + " on storage pool " + destPoolId);
                _volsDao.remove(duplicateVol.getId());
            }

            s_logger.debug("change volume state to ready from migrating in case migration failure for vol: " + volumeId);
            volume.setState(Volume.State.Ready);
            _volsDao.update(volumeId, volume);
        }

    }

    private void cleanupVolumeDuringSnapshotFailure(Long volumeId, Long snapshotId) {
        _snapshotSrv.cleanupVolumeDuringSnapshotFailure(volumeId, snapshotId);
        VolumeVO volume = _volsDao.findById(volumeId);
        if (volume.getState() == Volume.State.Snapshotting) {
            s_logger.debug("change volume state back to Ready: " + volume.getId());
            volume.setState(Volume.State.Ready);
            _volsDao.update(volume.getId(), volume);
        }
    }

    @Override
    public void cleanupStorageJobs() {
        //clean up failure jobs related to volume
        List<AsyncJobVO> jobs = _jobMgr.findFailureAsyncJobs(VmWorkAttachVolume.class.getName(), VmWorkMigrateVolume.class.getName(), VmWorkTakeVolumeSnapshot.class.getName());

        for (AsyncJobVO job : jobs) {
            try {
                if (job.getCmd().equalsIgnoreCase(VmWorkAttachVolume.class.getName())) {
                    VmWorkAttachVolume work = VmWorkSerializer.deserialize(VmWorkAttachVolume.class, job.getCmdInfo());
                    cleanupVolumeDuringAttachFailure(work.getVolumeId(), work.getVmId());
                } else if (job.getCmd().equalsIgnoreCase(VmWorkMigrateVolume.class.getName())) {
                    VmWorkMigrateVolume work = VmWorkSerializer.deserialize(VmWorkMigrateVolume.class, job.getCmdInfo());
                    cleanupVolumeDuringMigrationFailure(work.getVolumeId(), work.getDestPoolId());
                } else if (job.getCmd().equalsIgnoreCase(VmWorkTakeVolumeSnapshot.class.getName())) {
                    VmWorkTakeVolumeSnapshot work = VmWorkSerializer.deserialize(VmWorkTakeVolumeSnapshot.class, job.getCmdInfo());
                    cleanupVolumeDuringSnapshotFailure(work.getVolumeId(), work.getSnapshotId());
                }
            } catch (Exception e) {
                s_logger.debug("clean up job failure, will continue", e);
            }
        }
    }

    @Override
    public boolean stop() {
        return true;
    }

    @Override
    public String getName() {
        return "Volume Manager";
    }

    @Override
    public void destroyVolume(Volume volume) {
        try {
            // Mark volume as removed if volume has not been created on primary
            if (volume.getState() == Volume.State.Allocated) {
                _volsDao.remove(volume.getId());
                stateTransitTo(volume, Volume.Event.DestroyRequested);
                _resourceLimitMgr.decrementResourceCount(volume.getAccountId(), ResourceType.volume, volume.isDisplay());
                _resourceLimitMgr.decrementResourceCount(volume.getAccountId(), ResourceType.primary_storage, volume.isDisplay(), new Long(volume.getSize()));
            } else {
                volService.destroyVolume(volume.getId());
            }
            // FIXME - All this is boiler plate code and should be done as part of state transition. This shouldn't be part of orchestrator.
            // publish usage event for the volume
            UsageEventUtils.publishUsageEvent(EventTypes.EVENT_VOLUME_DELETE, volume.getAccountId(), volume.getDataCenterId(), volume.getId(), volume.getName(), Volume.class.getName(),
                    volume.getUuid(), volume.isDisplayVolume());
        } catch (Exception e) {
            s_logger.debug("Failed to destroy volume" + volume.getId(), e);
            throw new CloudRuntimeException("Failed to destroy volume" + volume.getId(), e);
        }
    }

    @Override
    public String getVmNameFromVolumeId(long volumeId) {
        VolumeVO volume = _volsDao.findById(volumeId);
        return getVmNameOnVolume(volume);
    }

    @Override
    public String getStoragePoolOfVolume(long volumeId) {
        VolumeVO vol = _volsDao.findById(volumeId);
        return dataStoreMgr.getPrimaryDataStore(vol.getPoolId()).getUuid();
    }

    @Override
    public void updateVolumeDiskChain(long volumeId, String path, String chainInfo, String updatedDataStoreUUID) {
        VolumeVO vol = _volsDao.findById(volumeId);
        boolean needUpdate = false;
        // Volume path is not getting updated in the DB, need to find reason and fix the issue.
        if (vol.getPath() == null) {
            return;
        }
        if (!vol.getPath().equalsIgnoreCase(path)) {
            needUpdate = true;
        }

        if (chainInfo != null && (vol.getChainInfo() == null || !chainInfo.equalsIgnoreCase(vol.getChainInfo()))) {
            needUpdate = true;
        }

        if (updatedDataStoreUUID != null) {
            needUpdate = true;
        }

        if (needUpdate) {
            s_logger.info("Update volume disk chain info. vol: " + vol.getId() + ", " + vol.getPath() + " -> " + path + ", " + vol.getChainInfo() + " -> " + chainInfo);
            vol.setPath(path);
            vol.setChainInfo(chainInfo);
            if (updatedDataStoreUUID != null) {
                StoragePoolVO pool = _storagePoolDao.findByUuid(updatedDataStoreUUID);
                if (pool != null) {
                    vol.setPoolId(pool.getId());
                }
            }
            _volsDao.update(volumeId, vol);
        }
    }

    @Override
    public DiskProfile importVolume(Type type, String name, DiskOffering offering, Long size, Long minIops, Long maxIops,
                                    VirtualMachine vm, VirtualMachineTemplate template, Account owner,
                                    Long deviceId, Long poolId, String path, String chainInfo) {
        if (size == null) {
            size = offering.getDiskSize();
        } else {
            size = (size * 1024 * 1024 * 1024);
        }

        minIops = minIops != null ? minIops : offering.getMinIops();
        maxIops = maxIops != null ? maxIops : offering.getMaxIops();

        VolumeVO vol = new VolumeVO(type, name, vm.getDataCenterId(), owner.getDomainId(), owner.getId(), offering.getId(), offering.getProvisioningType(), size, minIops, maxIops, null);
        if (vm != null) {
            vol.setInstanceId(vm.getId());
        }

        if (deviceId != null) {
            vol.setDeviceId(deviceId);
        } else if (type.equals(Type.ROOT)) {
            vol.setDeviceId(0l);
        } else {
            vol.setDeviceId(1l);
        }

        if (template != null) {
            if (ImageFormat.ISO.equals(template.getFormat())) {
                vol.setIsoId(template.getId());
            } else if (Storage.TemplateType.DATADISK.equals(template.getTemplateType())) {
                vol.setTemplateId(template.getId());
            }
            if (type == Type.ROOT) {
                vol.setTemplateId(template.getId());
            }
        }

        // display flag matters only for the User vms
        if (VirtualMachine.Type.User.equals(vm.getType())) {
            UserVmVO userVm = _userVmDao.findById(vm.getId());
            vol.setDisplayVolume(userVm.isDisplayVm());
        }

        vol.setFormat(getSupportedImageFormatForCluster(vm.getHypervisorType()));
        vol.setPoolId(poolId);
        vol.setPath(path);
        vol.setChainInfo(chainInfo);
        vol.setState(Volume.State.Ready);
        vol.setAttached(new Date());
        vol = _volsDao.persist(vol);
        return toDiskProfile(vol, offering);
    }

    @Override
    public void unmanageVolumes(long vmId) {
        if (s_logger.isDebugEnabled()) {
            s_logger.debug("Unmanaging storage for vm: " + vmId);
        }
        final List<VolumeVO> volumesForVm = _volsDao.findByInstance(vmId);

        Transaction.execute(new TransactionCallbackNoReturn() {
            @Override
            public void doInTransactionWithoutResult(TransactionStatus status) {
                for (VolumeVO vol : volumesForVm) {
                    boolean volumeAlreadyDestroyed = (vol.getState() == Volume.State.Destroy || vol.getState() == Volume.State.Expunged
                            || vol.getState() == Volume.State.Expunging);
                    if (volumeAlreadyDestroyed) {
                        s_logger.debug("Skipping destroy for the volume " + vol + " as its in state " + vol.getState().toString());
                    } else {
                        volService.unmanageVolume(vol.getId());
                    }
                }
            }
        });
    }
}<|MERGE_RESOLUTION|>--- conflicted
+++ resolved
@@ -552,63 +552,12 @@
                 throw new CloudRuntimeException("Failed to create volume from snapshot:" + result.getResult());
             }
             return result.getVolume();
-<<<<<<< HEAD
-        } catch (InterruptedException e) {
-            s_logger.debug("Failed to create volume from snapshot", e);
-            throw new CloudRuntimeException("Failed to create volume from snapshot", e);
-        } catch (ExecutionException e) {
-            s_logger.debug("Failed to create volume from snapshot", e);
-            throw new CloudRuntimeException("Failed to create volume from snapshot", e);
-        }
-
-    }
-
-    private SnapshotInfo backupSnapshotIfNeeded(Snapshot snapshot, DataStoreRole dataStoreRole, SnapshotInfo snapInfo) {
-        boolean backupSnapToSecondary = SnapshotInfo.BackupSnapshotAfterTakingSnapshot.value() == null || SnapshotInfo.BackupSnapshotAfterTakingSnapshot.value();
-
-        StoragePoolVO srcPool = _storagePoolDao.findById(snapInfo.getBaseVolume().getPoolId());
-        // We need to copy the snapshot onto secondary.
-        //Skipping the backup to secondary storage with NFS/FS could be supported when CLOUDSTACK-5297 is accepted with small enhancement in:
-        //KVMStorageProcessor::createVolumeFromSnapshot and CloudStackPrimaryDataStoreDriverImpl::copyAsync/createAsync
-        if ((!backupSnapToSecondary && (StoragePoolType.NetworkFilesystem.equals(srcPool.getPoolType()) || StoragePoolType.Filesystem.equals(srcPool.getPoolType())))) {
-            SnapshotStrategy snapshotStrategy = _storageStrategyFactory.getSnapshotStrategy(snapshot, SnapshotOperation.BACKUP);
-            snapshotStrategy.backupSnapshot(snapInfo);
-            // Attempt to grab it again.
-            snapInfo = snapshotFactory.getSnapshot(snapshot.getId(), dataStoreRole);
-            if (snapInfo == null) {
-                throw new CloudRuntimeException("Cannot find snapshot " + snapshot.getId() + " on secondary and could not create backup");
-            }
-        }
-        return snapInfo;
-    }
-
-    public DataStoreRole getDataStoreRole(Snapshot snapshot) {
-        SnapshotDataStoreVO snapshotStore = _snapshotDataStoreDao.findBySnapshot(snapshot.getId(), DataStoreRole.Primary);
-
-        if (snapshotStore == null) {
-            return DataStoreRole.Image;
-        }
-
-        long storagePoolId = snapshotStore.getDataStoreId();
-        DataStore dataStore = dataStoreMgr.getDataStore(storagePoolId, DataStoreRole.Primary);
-
-        Map<String, String> mapCapabilities = dataStore.getDriver().getCapabilities();
-
-        if (mapCapabilities != null) {
-            String value = mapCapabilities.get(DataStoreCapabilities.STORAGE_SYSTEM_SNAPSHOT.toString());
-            Boolean supportsStorageSystemSnapshots = new Boolean(value);
-
-            if (supportsStorageSystemSnapshots) {
-                return DataStoreRole.Primary;
-            }
-=======
         } catch (InterruptedException | ExecutionException e) {
             String message = String.format("Failed to create volume from snapshot [%s] due to [%s].", snapInfo.getTO(), e.getMessage());
             s_logger.error(message, e);
             throw new CloudRuntimeException(message, e);
         } finally {
             snapshotHelper.expungeTemporarySnapshot(kvmSnapshotOnlyInPrimaryStorage, snapInfo);
->>>>>>> c1691a9e
         }
 
     }
