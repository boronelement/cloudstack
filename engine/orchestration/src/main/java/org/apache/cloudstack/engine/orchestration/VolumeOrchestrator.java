--- conflicted
+++ resolved
@@ -236,11 +236,8 @@
     @Inject
     VolumeApiService _volumeApiService;
     @Inject
-<<<<<<< HEAD
     private VolumeGroupDao _volumeGroupDao;
-=======
     PassphraseDao passphraseDao;
->>>>>>> 7936eb04
 
     @Inject
     protected SnapshotHelper snapshotHelper;
