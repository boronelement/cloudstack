--- conflicted
+++ resolved
@@ -491,27 +491,15 @@
 
         boolean kvmSnapshotOnlyInPrimaryStorage = snapshotHelper.isKvmSnapshotOnlyInPrimaryStorage(snapshot, dataStoreRole);
 
-<<<<<<< HEAD
         try {
             snapInfo = snapshotHelper.backupSnapshotToSecondaryStorageIfNotExists(snapInfo, dataStoreRole, snapshot, kvmSnapshotOnlyInPrimaryStorage);
         } catch (CloudRuntimeException e) {
             snapshotHelper.expungeTemporarySnapshot(kvmSnapshotOnlyInPrimaryStorage, snapInfo);
             throw e;
-=======
-            if (snapInfo == null) {
-                throw new CloudRuntimeException("Cannot find snapshot " + snapshot.getId());
-            }
-
-            snapInfo = backupSnapshotIfNeeded(snapshot, dataStoreRole, snapInfo);
->>>>>>> a1a3aff2
         }
 
         // don't try to perform a sync if the DataStoreRole of the snapshot is equal to DataStoreRole.Primary
-<<<<<<< HEAD
         if (!DataStoreRole.Primary.equals(dataStoreRole) || kvmSnapshotOnlyInPrimaryStorage) {
-=======
-        if (!DataStoreRole.Primary.equals(snapInfo.getDataStore().getRole())) {
->>>>>>> a1a3aff2
             try {
                 // sync snapshot to region store if necessary
                 DataStore snapStore = snapInfo.getDataStore();
@@ -533,63 +521,12 @@
                 throw new CloudRuntimeException("Failed to create volume from snapshot:" + result.getResult());
             }
             return result.getVolume();
-<<<<<<< HEAD
         } catch (InterruptedException | ExecutionException e) {
             String message = String.format("Failed to create volume from snapshot [%s] due to [%s].", snapInfo.getTO(), e.getMessage());
             s_logger.error(message, e);
             throw new CloudRuntimeException(message, e);
         } finally {
             snapshotHelper.expungeTemporarySnapshot(kvmSnapshotOnlyInPrimaryStorage, snapInfo);
-=======
-        } catch (InterruptedException e) {
-            s_logger.debug("Failed to create volume from snapshot", e);
-            throw new CloudRuntimeException("Failed to create volume from snapshot", e);
-        } catch (ExecutionException e) {
-            s_logger.debug("Failed to create volume from snapshot", e);
-            throw new CloudRuntimeException("Failed to create volume from snapshot", e);
-        }
-
-    }
-
-    private SnapshotInfo backupSnapshotIfNeeded(Snapshot snapshot, DataStoreRole dataStoreRole, SnapshotInfo snapInfo) {
-        boolean backupSnapToSecondary = SnapshotManager.BackupSnapshotAfterTakingSnapshot.value() == null || SnapshotManager.BackupSnapshotAfterTakingSnapshot.value();
-
-        StoragePoolVO srcPool = _storagePoolDao.findById(snapInfo.getBaseVolume().getPoolId());
-        // We need to copy the snapshot onto secondary.
-        //Skipping the backup to secondary storage with NFS/FS could be supported when CLOUDSTACK-5297 is accepted with small enhancement in:
-        //KVMStorageProcessor::createVolumeFromSnapshot and CloudStackPrimaryDataStoreDriverImpl::copyAsync/createAsync
-        if ((!backupSnapToSecondary && (StoragePoolType.NetworkFilesystem.equals(srcPool.getPoolType()) || StoragePoolType.Filesystem.equals(srcPool.getPoolType())))) {
-            SnapshotStrategy snapshotStrategy = _storageStrategyFactory.getSnapshotStrategy(snapshot, SnapshotOperation.BACKUP);
-            snapshotStrategy.backupSnapshot(snapInfo);
-            // Attempt to grab it again.
-            snapInfo = snapshotFactory.getSnapshot(snapshot.getId(), dataStoreRole);
-            if (snapInfo == null) {
-                throw new CloudRuntimeException("Cannot find snapshot " + snapshot.getId() + " on secondary and could not create backup");
-            }
-        }
-        return snapInfo;
-    }
-
-    public DataStoreRole getDataStoreRole(Snapshot snapshot) {
-        SnapshotDataStoreVO snapshotStore = _snapshotDataStoreDao.findBySnapshot(snapshot.getId(), DataStoreRole.Primary);
-
-        if (snapshotStore == null) {
-            return DataStoreRole.Image;
-        }
-
-        long storagePoolId = snapshotStore.getDataStoreId();
-        DataStore dataStore = dataStoreMgr.getDataStore(storagePoolId, DataStoreRole.Primary);
-
-        Map<String, String> mapCapabilities = dataStore.getDriver().getCapabilities();
-
-        if (mapCapabilities != null) {
-            String value = mapCapabilities.get(DataStoreCapabilities.STORAGE_SYSTEM_SNAPSHOT.toString());
-            Boolean supportsStorageSystemSnapshots = new Boolean(value);
-
-            if (supportsStorageSystemSnapshots) {
-                return DataStoreRole.Primary;
-            }
->>>>>>> a1a3aff2
         }
 
     }
