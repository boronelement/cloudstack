/*
 * Licensed to the Apache Software Foundation (ASF) under one
 * or more contributor license agreements.  See the NOTICE file
 * distributed with this work for additional information
 * regarding copyright ownership.  The ASF licenses this file
 * to you under the Apache License, Version 2.0 (the
 * "License"); you may not use this file except in compliance
 * with the License.  You may obtain a copy of the License at
 *
 *   http://www.apache.org/licenses/LICENSE-2.0
 *
 * Unless required by applicable law or agreed to in writing,
 * software distributed under the License is distributed on an
 * "AS IS" BASIS, WITHOUT WARRANTIES OR CONDITIONS OF ANY
 * KIND, either express or implied.  See the License for the
 * specific language governing permissions and limitations
 * under the License.
 */
package org.apache.cloudstack.engine.orchestration;

import static com.cloud.storage.resource.StorageProcessor.REQUEST_TEMPLATE_RELOAD;
import static com.cloud.utils.NumbersUtil.toHumanReadableSize;

import java.util.ArrayList;
import java.util.Comparator;
import java.util.Date;
import java.util.HashMap;
import java.util.HashSet;
import java.util.List;
import java.util.Map;
import java.util.Optional;
import java.util.Set;
import java.util.UUID;
import java.util.concurrent.ExecutionException;
import java.util.stream.Collectors;

import javax.inject.Inject;
import javax.naming.ConfigurationException;

import com.cloud.storage.StorageUtil;
import org.apache.cloudstack.secret.dao.PassphraseDao;
import org.apache.cloudstack.secret.PassphraseVO;
import org.apache.cloudstack.api.command.admin.vm.MigrateVMCmd;
import org.apache.cloudstack.api.command.admin.volume.MigrateVolumeCmdByAdmin;
import org.apache.cloudstack.api.command.user.volume.MigrateVolumeCmd;
import org.apache.cloudstack.engine.orchestration.service.VolumeOrchestrationService;
import org.apache.cloudstack.engine.subsystem.api.storage.ChapInfo;
import org.apache.cloudstack.engine.subsystem.api.storage.DataObject;
import org.apache.cloudstack.engine.subsystem.api.storage.DataStore;
import org.apache.cloudstack.engine.subsystem.api.storage.DataStoreDriver;
import org.apache.cloudstack.engine.subsystem.api.storage.DataStoreManager;
import org.apache.cloudstack.engine.subsystem.api.storage.PrimaryDataStore;
import org.apache.cloudstack.engine.subsystem.api.storage.PrimaryDataStoreDriver;
import org.apache.cloudstack.engine.subsystem.api.storage.SnapshotDataFactory;
import org.apache.cloudstack.engine.subsystem.api.storage.SnapshotInfo;
import org.apache.cloudstack.engine.subsystem.api.storage.SnapshotService;
import org.apache.cloudstack.engine.subsystem.api.storage.StoragePoolAllocator;
import org.apache.cloudstack.engine.subsystem.api.storage.StorageStrategyFactory;
import org.apache.cloudstack.engine.subsystem.api.storage.TemplateDataFactory;
import org.apache.cloudstack.engine.subsystem.api.storage.TemplateInfo;
import org.apache.cloudstack.engine.subsystem.api.storage.TemplateService;
import org.apache.cloudstack.engine.subsystem.api.storage.VolumeDataFactory;
import org.apache.cloudstack.engine.subsystem.api.storage.VolumeInfo;
import org.apache.cloudstack.engine.subsystem.api.storage.VolumeService;
import org.apache.cloudstack.engine.subsystem.api.storage.VolumeService.VolumeApiResult;
import org.apache.cloudstack.framework.async.AsyncCallFuture;
import org.apache.cloudstack.framework.config.ConfigDepot;
import org.apache.cloudstack.framework.config.ConfigKey;
import org.apache.cloudstack.framework.config.Configurable;
import org.apache.cloudstack.framework.jobs.AsyncJobManager;
import org.apache.cloudstack.framework.jobs.impl.AsyncJobVO;
import org.apache.cloudstack.resourcedetail.DiskOfferingDetailVO;
import org.apache.cloudstack.resourcedetail.dao.DiskOfferingDetailsDao;
import org.apache.cloudstack.storage.command.CommandResult;
import org.apache.cloudstack.storage.datastore.db.PrimaryDataStoreDao;
import org.apache.cloudstack.storage.datastore.db.SnapshotDataStoreDao;
import org.apache.cloudstack.storage.datastore.db.StoragePoolVO;
import org.apache.cloudstack.storage.datastore.db.TemplateDataStoreDao;
import org.apache.cloudstack.storage.datastore.db.TemplateDataStoreVO;
import org.apache.cloudstack.utils.reflectiontostringbuilderutils.ReflectionToStringBuilderUtils;
import org.apache.commons.collections.CollectionUtils;
import org.apache.commons.collections.MapUtils;
import org.apache.commons.lang3.StringUtils;
import org.apache.log4j.Logger;

import com.cloud.agent.api.to.DataTO;
import com.cloud.agent.api.to.DatadiskTO;
import com.cloud.agent.api.to.DiskTO;
import com.cloud.agent.api.to.VirtualMachineTO;
import com.cloud.agent.manager.allocator.PodAllocator;
import com.cloud.cluster.ClusterManager;
import com.cloud.configuration.Resource.ResourceType;
import com.cloud.dc.DataCenter;
import com.cloud.dc.Pod;
import com.cloud.deploy.DataCenterDeployment;
import com.cloud.deploy.DeployDestination;
import com.cloud.deploy.DeploymentPlanner.ExcludeList;
import com.cloud.event.EventTypes;
import com.cloud.event.UsageEventUtils;
import com.cloud.exception.ConcurrentOperationException;
import com.cloud.exception.InsufficientStorageCapacityException;
import com.cloud.exception.InvalidParameterValueException;
import com.cloud.exception.StorageAccessException;
import com.cloud.exception.StorageUnavailableException;
import com.cloud.host.Host;
import com.cloud.host.HostVO;
import com.cloud.host.dao.HostDao;
import com.cloud.hypervisor.Hypervisor.HypervisorType;
import com.cloud.offering.DiskOffering;
import com.cloud.offering.ServiceOffering;
import com.cloud.org.Cluster;
import com.cloud.storage.DataStoreRole;
import com.cloud.storage.ScopeType;
import com.cloud.storage.Snapshot;
import com.cloud.storage.Storage;
import com.cloud.storage.Storage.ImageFormat;
import com.cloud.storage.StorageManager;
import com.cloud.storage.StoragePool;
import com.cloud.storage.VMTemplateStorageResourceAssoc;
import com.cloud.storage.Volume;
import com.cloud.storage.Volume.Type;
import com.cloud.storage.VolumeApiService;
import com.cloud.storage.VolumeDetailVO;
import com.cloud.storage.VolumeVO;
import com.cloud.storage.dao.SnapshotDao;
import com.cloud.storage.dao.VMTemplateDetailsDao;
import com.cloud.storage.dao.VolumeDao;
import com.cloud.storage.dao.VolumeDetailsDao;
import com.cloud.storage.snapshot.SnapshotManager;
import com.cloud.template.TemplateManager;
import com.cloud.template.VirtualMachineTemplate;
import com.cloud.user.Account;
import com.cloud.user.ResourceLimitService;
import com.cloud.uservm.UserVm;
import com.cloud.utils.Pair;
import com.cloud.utils.component.ManagerBase;
import com.cloud.utils.db.DB;
import com.cloud.utils.db.EntityManager;
import com.cloud.utils.db.Transaction;
import com.cloud.utils.db.TransactionCallback;
import com.cloud.utils.db.TransactionCallbackNoReturn;
import com.cloud.utils.db.TransactionStatus;
import com.cloud.utils.exception.CloudRuntimeException;
import com.cloud.utils.fsm.NoTransitionException;
import com.cloud.utils.fsm.StateMachine2;
import com.cloud.vm.DiskProfile;
import com.cloud.vm.SecondaryStorageVmVO;
import com.cloud.vm.UserVmCloneSettingVO;
import com.cloud.vm.UserVmDetailVO;
import com.cloud.vm.UserVmVO;
import com.cloud.vm.VMInstanceVO;
import com.cloud.vm.VirtualMachine;
import com.cloud.vm.VirtualMachine.State;
import com.cloud.vm.VirtualMachineProfile;
import com.cloud.vm.VirtualMachineProfileImpl;
import com.cloud.vm.VmDetailConstants;
import com.cloud.vm.VmWorkAttachVolume;
import com.cloud.vm.VmWorkMigrateVolume;
import com.cloud.vm.VmWorkSerializer;
import com.cloud.vm.VmWorkTakeVolumeSnapshot;
import com.cloud.vm.dao.SecondaryStorageVmDao;
import com.cloud.vm.dao.UserVmCloneSettingDao;
import com.cloud.vm.dao.UserVmDao;
import com.cloud.vm.dao.UserVmDetailsDao;

import org.apache.cloudstack.snapshot.SnapshotHelper;
import org.jetbrains.annotations.Nullable;

public class VolumeOrchestrator extends ManagerBase implements VolumeOrchestrationService, Configurable {

    public enum UserVmCloneType {
        full, linked
    }

    private static final Logger s_logger = Logger.getLogger(VolumeOrchestrator.class);

    @Inject
    EntityManager _entityMgr;
    @Inject
    protected TemplateManager _tmpltMgr;
    @Inject
    protected VolumeDao _volsDao;
    @Inject
    protected PrimaryDataStoreDao _storagePoolDao = null;
    @Inject
    protected TemplateDataStoreDao _vmTemplateStoreDao = null;
    @Inject
    protected VolumeDao _volumeDao;
    @Inject
    protected SnapshotDao _snapshotDao;
    @Inject
    protected SnapshotDataStoreDao _snapshotDataStoreDao;
    @Inject
    protected ResourceLimitService _resourceLimitMgr;
    @Inject
    DiskOfferingDetailsDao _diskOfferingDetailDao;
    @Inject
    VolumeDetailsDao _volDetailDao;
    @Inject
    DataStoreManager dataStoreMgr;
    @Inject
    VolumeService volService;
    @Inject
    VolumeDataFactory volFactory;
    @Inject
    TemplateDataFactory tmplFactory;
    @Inject
    SnapshotDataFactory snapshotFactory;
    @Inject
    ConfigDepot _configDepot;
    @Inject
    HostDao _hostDao;
    @Inject
    SnapshotService _snapshotSrv;
    @Inject
    protected UserVmDao _userVmDao;
    @Inject
    protected AsyncJobManager _jobMgr;
    @Inject
    ClusterManager clusterManager;
    @Inject
    StorageManager storageMgr;
    @Inject
    protected UserVmCloneSettingDao _vmCloneSettingDao;
    @Inject
    StorageStrategyFactory _storageStrategyFactory;
    @Inject
    VMTemplateDetailsDao templateDetailsDao;
    @Inject
    TemplateService templateService;
    @Inject
    UserVmDetailsDao userVmDetailsDao;
    @Inject
    private SecondaryStorageVmDao secondaryStorageVmDao;
    @Inject
    VolumeApiService _volumeApiService;
    @Inject
    PassphraseDao passphraseDao;

    @Inject
    protected SnapshotHelper snapshotHelper;

    private final StateMachine2<Volume.State, Volume.Event, Volume> _volStateMachine;
    protected List<StoragePoolAllocator> _storagePoolAllocators;

    protected boolean backupSnapshotAfterTakingSnapshot = SnapshotManager.BackupSnapshotAfterTakingSnapshot.value();

    public List<StoragePoolAllocator> getStoragePoolAllocators() {
        return _storagePoolAllocators;
    }

    public void setStoragePoolAllocators(List<StoragePoolAllocator> storagePoolAllocators) {
        _storagePoolAllocators = storagePoolAllocators;
    }

    protected List<PodAllocator> _podAllocators;

    public List<PodAllocator> getPodAllocators() {
        return _podAllocators;
    }

    public void setPodAllocators(List<PodAllocator> podAllocators) {
        _podAllocators = podAllocators;
    }

    protected VolumeOrchestrator() {
        _volStateMachine = Volume.State.getStateMachine();
    }

    @Override
    public VolumeInfo moveVolume(VolumeInfo volumeInfo, long destPoolDcId, Long destPoolPodId, Long destPoolClusterId, HypervisorType dataDiskHyperType)
            throws ConcurrentOperationException, StorageUnavailableException {
        String volumeToString = getReflectOnlySelectedFields(volumeInfo.getVolume());

        // Find a destination storage pool with the specified criteria
<<<<<<< HEAD
        DiskOffering diskOffering = _entityMgr.findById(DiskOffering.class, volume.getDiskOfferingId());
        DiskProfile dskCh = new DiskProfile(volume.getId(), volume.getVolumeType(), volume.getName(), diskOffering.getId(), diskOffering.getDiskSize(), diskOffering.getTagsArray(),
                diskOffering.isUseLocalStorage(), diskOffering.isRecreatable(), null, (diskOffering.getEncrypt() || volume.getPassphraseId() != null));
=======
        DiskOffering diskOffering = _entityMgr.findById(DiskOffering.class, volumeInfo.getDiskOfferingId());
        DiskProfile dskCh = new DiskProfile(volumeInfo.getId(), volumeInfo.getVolumeType(), volumeInfo.getName(), diskOffering.getId(), diskOffering.getDiskSize(), diskOffering.getTagsArray(),
                diskOffering.isUseLocalStorage(), diskOffering.isRecreatable(), null);
>>>>>>> d9b770eb
        dskCh.setHyperType(dataDiskHyperType);
        storageMgr.setDiskProfileThrottling(dskCh, null, diskOffering);

        DataCenter destPoolDataCenter = _entityMgr.findById(DataCenter.class, destPoolDcId);
        Pod destPoolPod = _entityMgr.findById(Pod.class, destPoolPodId);

        StoragePool destPool = findStoragePool(dskCh, destPoolDataCenter, destPoolPod, destPoolClusterId, null, null, new HashSet<StoragePool>());

        if (destPool == null) {
            throw new CloudRuntimeException(String.format("Failed to find a storage pool with enough capacity to move the volume [%s] to.", volumeToString));
        }

        Volume newVol = migrateVolume(volumeInfo, destPool);
        return volFactory.getVolume(newVol.getId());
    }

    @Override
    public Volume allocateDuplicateVolume(Volume oldVol, Long templateId) {
        return allocateDuplicateVolumeVO(oldVol, templateId);
    }

    public VolumeVO allocateDuplicateVolumeVO(Volume oldVol, Long templateId) {
        VolumeVO newVol = new VolumeVO(oldVol.getVolumeType(), oldVol.getName(), oldVol.getDataCenterId(), oldVol.getDomainId(), oldVol.getAccountId(), oldVol.getDiskOfferingId(),
                oldVol.getProvisioningType(), oldVol.getSize(), oldVol.getMinIops(), oldVol.getMaxIops(), oldVol.get_iScsiName());
        if (templateId != null) {
            newVol.setTemplateId(templateId);
        } else {
            newVol.setTemplateId(oldVol.getTemplateId());
        }
        newVol.setDeviceId(oldVol.getDeviceId());
        newVol.setInstanceId(oldVol.getInstanceId());
        newVol.setRecreatable(oldVol.isRecreatable());
        newVol.setFormat(oldVol.getFormat());

        if (oldVol.getPassphraseId() != null) {
            PassphraseVO passphrase = passphraseDao.persist(new PassphraseVO());
            passphrase.clearPassphrase();
            newVol.setPassphraseId(passphrase.getId());
        }

        return _volsDao.persist(newVol);
    }

    private Optional<StoragePool> getMatchingStoragePool(String preferredPoolId, List<StoragePool> storagePools) {
        if (preferredPoolId == null) {
            return Optional.empty();
        }
        return storagePools.stream()
                .filter(pool -> pool.getUuid().equalsIgnoreCase(preferredPoolId))
                .findFirst();
    }

    private Optional<StoragePool> getPreferredStoragePool(List<StoragePool> poolList, VirtualMachine vm) {
        String accountStoragePoolUuid = null;
        if (vm != null) {
            accountStoragePoolUuid = StorageManager.PreferredStoragePool.valueIn(vm.getAccountId());
        }
        Optional<StoragePool> storagePool = getMatchingStoragePool(accountStoragePoolUuid, poolList);

        if (storagePool.isPresent()) {
            String storagePoolToString = getReflectOnlySelectedFields(storagePool.get());
            s_logger.debug(String.format("The storage pool [%s] was specified for this account [%s] and will be used for allocation.", storagePoolToString, vm.getAccountId()));

        } else {
            String globalStoragePoolUuid = StorageManager.PreferredStoragePool.value();
            storagePool = getMatchingStoragePool(globalStoragePoolUuid, poolList);
            storagePool.ifPresent(pool -> s_logger.debug(String.format("The storage pool [%s] was specified in the Global Settings and will be used for allocation.",
                    getReflectOnlySelectedFields(pool))));
        }
        return storagePool;
    }

    @Override
    public StoragePool findStoragePool(DiskProfile dskCh, DataCenter dc, Pod pod, Long clusterId, Long hostId, VirtualMachine vm, final Set<StoragePool> avoid) {
        Long podId = retrievePod(pod, clusterId);

        VirtualMachineProfile profile = new VirtualMachineProfileImpl(vm);
        for (StoragePoolAllocator allocator : _storagePoolAllocators) {

            ExcludeList avoidList = new ExcludeList();
            for (StoragePool pool : avoid) {
                avoidList.addPool(pool.getId());
            }
            DataCenterDeployment plan = new DataCenterDeployment(dc.getId(), podId, clusterId, hostId, null, null);

            final List<StoragePool> poolList = allocator.allocateToPool(dskCh, profile, plan, avoidList, StoragePoolAllocator.RETURN_UPTO_ALL);
            if (poolList != null && !poolList.isEmpty()) {
                StorageUtil.traceLogStoragePools(poolList, s_logger, "pools to choose from: ");
                // Check if the preferred storage pool can be used. If yes, use it.
                Optional<StoragePool> storagePool = getPreferredStoragePool(poolList, vm);
                if (s_logger.isTraceEnabled()) {
                    s_logger.trace(String.format("we have a preferred pool: %b", storagePool.isPresent()));
                }

                return (storagePool.isPresent()) ? (StoragePool) this.dataStoreMgr.getDataStore(storagePool.get().getId(), DataStoreRole.Primary) :
                    (StoragePool)dataStoreMgr.getDataStore(poolList.get(0).getId(), DataStoreRole.Primary);
            }
        }
        return null;
    }

    @Nullable
    private Long retrievePod(Pod pod, Long clusterId) {
        Long podId = null;
        if (pod != null) {
            podId = pod.getId();
        } else if (clusterId != null) {
            Cluster cluster = _entityMgr.findById(Cluster.class, clusterId);
            if (cluster != null) {
                podId = cluster.getPodId();
            }
        }
        return podId;
    }

    public List<StoragePool> findStoragePoolsForVolumeWithNewDiskOffering(DiskProfile dskCh, DataCenter dc, Pod pod, Long clusterId, Long hostId, VirtualMachine vm, final Set<StoragePool> avoid) {
        Long podId = retrievePod(pod, clusterId);

        VirtualMachineProfile profile = new VirtualMachineProfileImpl(vm);
        List<StoragePool> suitablePools = new ArrayList<>();
        for (StoragePoolAllocator allocator : _storagePoolAllocators) {

            ExcludeList avoidList = new ExcludeList();
            for (StoragePool pool : avoid) {
                avoidList.addPool(pool.getId());
            }
            DataCenterDeployment plan = new DataCenterDeployment(dc.getId(), podId, clusterId, hostId, null, null);

            final List<StoragePool> poolList = allocator.allocateToPool(dskCh, profile, plan, avoidList, StoragePoolAllocator.RETURN_UPTO_ALL);
            if (CollectionUtils.isEmpty(poolList)) {
                continue;
            }
            suitablePools.addAll(poolList);
        }
        return suitablePools;
    }

    @Override
    public StoragePool findChildDataStoreInDataStoreCluster(DataCenter dc, Pod pod, Long clusterId, Long hostId, VirtualMachine vm, Long datastoreClusterId) {
        Long podId = retrievePod(pod, clusterId);
        List<StoragePoolVO> childDatastores = _storagePoolDao.listChildStoragePoolsInDatastoreCluster(datastoreClusterId);
        List<StoragePool> suitablePools = new ArrayList<StoragePool>();

        for (StoragePoolVO childDatastore: childDatastores)
            suitablePools.add((StoragePool)dataStoreMgr.getDataStore(childDatastore.getId(), DataStoreRole.Primary));

        VirtualMachineProfile profile = new VirtualMachineProfileImpl(vm);
        for (StoragePoolAllocator allocator : _storagePoolAllocators) {
            DataCenterDeployment plan = new DataCenterDeployment(dc.getId(), podId, clusterId, hostId, null, null);
            final List<StoragePool> poolList = allocator.reorderPools(suitablePools, profile, plan, null);

            if (poolList != null && !poolList.isEmpty()) {
                return (StoragePool)dataStoreMgr.getDataStore(poolList.get(0).getId(), DataStoreRole.Primary);
            }
        }
        return null;
    }
    public Pair<Pod, Long> findPod(VirtualMachineTemplate template, ServiceOffering offering, DataCenter dc, long accountId, Set<Long> avoids) {
        for (PodAllocator allocator : _podAllocators) {
            final Pair<Pod, Long> pod = allocator.allocateTo(template, offering, dc, accountId, avoids);
            if (pod != null) {
                return pod;
            }
        }
        return null;
    }

    @DB
    @Override
    public VolumeInfo createVolumeFromSnapshot(Volume volume, Snapshot snapshot, UserVm vm) throws StorageUnavailableException {
        String volumeToString = getReflectOnlySelectedFields(volume);

        Account account = _entityMgr.findById(Account.class, volume.getAccountId());

        final HashSet<StoragePool> poolsToAvoid = new HashSet<StoragePool>();
        StoragePool pool = null;

        Set<Long> podsToAvoid = new HashSet<Long>();
        Pair<Pod, Long> pod = null;

        DiskOffering diskOffering = _entityMgr.findById(DiskOffering.class, volume.getDiskOfferingId());
        if (diskOffering.getEncrypt()) {
            VolumeVO vol = (VolumeVO) volume;
            volume = setPassphraseForVolumeEncryption(vol);
        }
        DataCenter dc = _entityMgr.findById(DataCenter.class, volume.getDataCenterId());
        DiskProfile dskCh = new DiskProfile(volume, diskOffering, snapshot.getHypervisorType());

        String msg = String.format("There are no available storage pools to store the volume [%s] in. ", volumeToString);

        if (vm != null) {
            Pod podofVM = _entityMgr.findById(Pod.class, vm.getPodIdToDeployIn());
            if (podofVM != null) {
                pod = new Pair<Pod, Long>(podofVM, podofVM.getId());
            }
        }

        if (vm != null && pod != null) {
            //if VM is running use the hostId to find the clusterID. If it is stopped, refer the cluster where the ROOT volume of the VM exists.
            Long hostId = null;
            Long clusterId = null;
            if (vm.getState() == State.Running) {
                hostId = vm.getHostId();
                if (hostId != null) {
                    Host vmHost = _entityMgr.findById(Host.class, hostId);
                    clusterId = vmHost.getClusterId();
                }
            } else {
                List<VolumeVO> rootVolumesOfVm = _volsDao.findByInstanceAndType(vm.getId(), Volume.Type.ROOT);
                if (rootVolumesOfVm.size() != 1) {
                    throw new CloudRuntimeException(String.format("The VM [%s] has more than one ROOT volume and it is in an invalid state. Please contact Cloud Support.", vm));
                } else {
                    VolumeVO rootVolumeOfVm = rootVolumesOfVm.get(0);
                    StoragePoolVO rootDiskPool = _storagePoolDao.findById(rootVolumeOfVm.getPoolId());
                    clusterId = (rootDiskPool == null ? null : rootDiskPool.getClusterId());
                }
            }
            // Determine what storage pool to store the volume in
            while ((pool = findStoragePool(dskCh, dc, pod.first(), clusterId, hostId, vm, poolsToAvoid)) != null) {
                break;
            }

            if (pool == null) {
                String logMsg = String.format("Could not find a storage pool in the pod/cluster of the provided VM [%s] to create the volume [%s] in.", vm, volumeToString);

                //pool could not be found in the VM's pod/cluster.
                s_logger.error(logMsg);

                StringBuilder addDetails = new StringBuilder(msg);
                addDetails.append(logMsg);
                msg = addDetails.toString();
            }
        } else {
            // Determine what pod to store the volume in
            while ((pod = findPod(null, null, dc, account.getId(), podsToAvoid)) != null) {
                podsToAvoid.add(pod.first().getId());
                // Determine what storage pool to store the volume in
                while ((pool = findStoragePool(dskCh, dc, pod.first(), null, null, null, poolsToAvoid)) != null) {
                    break;
                }

                if (pool != null) {
                    String poolToString = getReflectOnlySelectedFields(pool);

                    if (s_logger.isDebugEnabled()) {
                        s_logger.debug(String.format("Found a suitable pool [%s] to create the volume [%s] in.", poolToString, volumeToString));
                    }
                    break;
                }
            }
        }

        if (pool == null) {
            s_logger.info(msg);
            throw new StorageUnavailableException(msg, -1);
        }

        VolumeInfo vol = volFactory.getVolume(volume.getId());
        DataStore store = dataStoreMgr.getDataStore(pool.getId(), DataStoreRole.Primary);
        DataStoreRole dataStoreRole = snapshotHelper.getDataStoreRole(snapshot);
        SnapshotInfo snapInfo = snapshotFactory.getSnapshot(snapshot.getId(), dataStoreRole);

        boolean kvmSnapshotOnlyInPrimaryStorage = snapshotHelper.isKvmSnapshotOnlyInPrimaryStorage(snapshot, dataStoreRole);

        try {
            snapInfo = snapshotHelper.backupSnapshotToSecondaryStorageIfNotExists(snapInfo, dataStoreRole, snapshot, kvmSnapshotOnlyInPrimaryStorage);
        } catch (CloudRuntimeException e) {
            snapshotHelper.expungeTemporarySnapshot(kvmSnapshotOnlyInPrimaryStorage, snapInfo);
            throw e;
        }

        // don't try to perform a sync if the DataStoreRole of the snapshot is equal to DataStoreRole.Primary
        if (!DataStoreRole.Primary.equals(dataStoreRole) || kvmSnapshotOnlyInPrimaryStorage) {
            try {
                // sync snapshot to region store if necessary
                DataStore snapStore = snapInfo.getDataStore();
                long snapVolId = snapInfo.getVolumeId();

                _snapshotSrv.syncVolumeSnapshotsToRegionStore(snapVolId, snapStore);
            } catch (Exception ex) {
                // log but ignore the sync error to avoid any potential S3 down issue, it should be sync next time
                s_logger.warn(ex.getMessage(), ex);
            }
        }

        // create volume on primary from snapshot
        AsyncCallFuture<VolumeApiResult> future = volService.createVolumeFromSnapshot(vol, store, snapInfo);
        String snapshotToString = getReflectOnlySelectedFields(snapInfo.getSnapshotVO());

        try {
            VolumeApiResult result = future.get();
            if (result.isFailed()) {
                String logMsg = String.format("Failed to create volume from snapshot [%s] due to [%s].", snapshotToString, result.getResult());
                s_logger.error(logMsg);
                throw new CloudRuntimeException(logMsg);
            }
            return result.getVolume();
        } catch (InterruptedException | ExecutionException e) {
            String message = String.format("Failed to create volume from snapshot [%s] due to [%s].", snapshotToString, e.getMessage());
            s_logger.error(message);
            s_logger.debug("Exception: ", e);
            throw new CloudRuntimeException(message, e);
        } finally {
            snapshotHelper.expungeTemporarySnapshot(kvmSnapshotOnlyInPrimaryStorage, snapInfo);
        }

    }

<<<<<<< HEAD
    protected DiskProfile createDiskCharacteristics(VolumeInfo volume, VirtualMachineTemplate template, DataCenter dc, DiskOffering diskOffering) {
        boolean requiresEncryption = diskOffering.getEncrypt() || volume.getPassphraseId() != null;
        if (volume.getVolumeType() == Type.ROOT && Storage.ImageFormat.ISO != template.getFormat()) {
=======
    protected DiskProfile createDiskCharacteristics(VolumeInfo volumeInfo, VirtualMachineTemplate template, DataCenter dc, DiskOffering diskOffering) {
        if (volumeInfo.getVolumeType() == Type.ROOT && Storage.ImageFormat.ISO != template.getFormat()) {
            String templateToString = getReflectOnlySelectedFields(template);
            String zoneToString = getReflectOnlySelectedFields(dc);

>>>>>>> d9b770eb
            TemplateDataStoreVO ss = _vmTemplateStoreDao.findByTemplateZoneDownloadStatus(template.getId(), dc.getId(), VMTemplateStorageResourceAssoc.Status.DOWNLOADED);
            if (ss == null) {
                throw new CloudRuntimeException(String.format("Template [%s] has not been completely downloaded to the zone [%s].",
                        templateToString, zoneToString));
            }

<<<<<<< HEAD
            return new DiskProfile(volume.getId(), volume.getVolumeType(), volume.getName(), diskOffering.getId(), ss.getSize(), diskOffering.getTagsArray(), diskOffering.isUseLocalStorage(),
                    diskOffering.isRecreatable(), Storage.ImageFormat.ISO != template.getFormat() ? template.getId() : null, requiresEncryption);
        } else {
            return new DiskProfile(volume.getId(), volume.getVolumeType(), volume.getName(), diskOffering.getId(), diskOffering.getDiskSize(), diskOffering.getTagsArray(),
                    diskOffering.isUseLocalStorage(), diskOffering.isRecreatable(), null, requiresEncryption);
=======
            return new DiskProfile(volumeInfo.getId(), volumeInfo.getVolumeType(), volumeInfo.getName(), diskOffering.getId(), ss.getSize(), diskOffering.getTagsArray(), diskOffering.isUseLocalStorage(),
                    diskOffering.isRecreatable(), Storage.ImageFormat.ISO != template.getFormat() ? template.getId() : null);
        } else {
            return new DiskProfile(volumeInfo.getId(), volumeInfo.getVolumeType(), volumeInfo.getName(), diskOffering.getId(), diskOffering.getDiskSize(), diskOffering.getTagsArray(),
                    diskOffering.isUseLocalStorage(), diskOffering.isRecreatable(), null);
>>>>>>> d9b770eb
        }
    }

    @DB
    public VolumeInfo copyVolumeFromSecToPrimary(VolumeInfo volumeInfo, VirtualMachine vm, VirtualMachineTemplate template, DataCenter dc, Pod pod, Long clusterId, ServiceOffering offering,
                                                 DiskOffering diskOffering, List<StoragePool> avoids, long size, HypervisorType hyperType) throws NoTransitionException {
        String volumeToString = getReflectOnlySelectedFields(volumeInfo.getVolume());

        final HashSet<StoragePool> avoidPools = new HashSet<StoragePool>(avoids);
        DiskProfile dskCh = createDiskCharacteristics(volumeInfo, template, dc, diskOffering);
        dskCh.setHyperType(vm.getHypervisorType());
        storageMgr.setDiskProfileThrottling(dskCh, null, diskOffering);

        // Find a suitable storage to create volume on
        StoragePool destPool = findStoragePool(dskCh, dc, pod, clusterId, null, vm, avoidPools);
        if (destPool == null) {
            throw new CloudRuntimeException(String.format("Failed to find a suitable storage pool in the pod/cluster of the provided VM [%s] to create the volume in.", vm));
        }
        DataStore destStore = dataStoreMgr.getDataStore(destPool.getId(), DataStoreRole.Primary);
        AsyncCallFuture<VolumeApiResult> future = volService.copyVolume(volumeInfo, destStore);

        try {
            VolumeApiResult result = future.get();
            if (result.isFailed()) {
                String msg = String.format("Copy of the volume [%s] failed due to [%s].", volumeToString, result.getResult());
                s_logger.error(msg);
                throw new CloudRuntimeException(msg);
            }
            return result.getVolume();
        } catch (InterruptedException | ExecutionException e) {
            String msg = String.format("Failed to copy the volume [%s] due to [%s].", volumeToString, e.getMessage());
            s_logger.error(msg);
            s_logger.debug("Exception: ", e);
            throw new CloudRuntimeException(msg, e);
        }
    }

    @DB
    public VolumeInfo createVolume(VolumeInfo volumeInfo, VirtualMachine vm, VirtualMachineTemplate template, DataCenter dc, Pod pod, Long clusterId, ServiceOffering offering, DiskOffering diskOffering,
                                   List<StoragePool> avoids, long size, HypervisorType hyperType) {
        // update the volume's hv_ss_reserve (hypervisor snapshot reserve) from a disk offering (used for managed storage)
        volumeInfo = volService.updateHypervisorSnapshotReserveForVolume(diskOffering, volumeInfo.getId(), hyperType);

        String volumeToString = getReflectOnlySelectedFields(volumeInfo.getVolume());
        String templateToString = getReflectOnlySelectedFields(template);

        StoragePool pool = null;

        DiskProfile dskCh = null;
        if (volumeInfo.getVolumeType() == Type.ROOT && Storage.ImageFormat.ISO != template.getFormat()) {
            dskCh = createDiskCharacteristics(volumeInfo, template, dc, diskOffering);
            storageMgr.setDiskProfileThrottling(dskCh, offering, diskOffering);
        } else {
            dskCh = createDiskCharacteristics(volumeInfo, template, dc, diskOffering);
            storageMgr.setDiskProfileThrottling(dskCh, null, diskOffering);
        }

        if (diskOffering != null) {
            if (diskOffering.isCustomized()) {
                dskCh.setSize(size);
            }

            if (diskOffering.getEncrypt()) {
                VolumeVO vol = _volsDao.findById(volume.getId());
                setPassphraseForVolumeEncryption(vol);
                volume = volFactory.getVolume(volume.getId());
            }
        }

        dskCh.setHyperType(hyperType);

        final HashSet<StoragePool> avoidPools = new HashSet<StoragePool>(avoids);

        pool = findStoragePool(dskCh, dc, pod, clusterId, vm.getHostId(), vm, avoidPools);
        if (pool == null) {
            String msg = String.format("Unable to find suitable primary storage when creating volume [%s].", volumeToString);
            s_logger.error(msg);
            throw new CloudRuntimeException(msg);
        }

        String poolToString = getReflectOnlySelectedFields(pool);

        if (s_logger.isDebugEnabled()) {
            s_logger.debug(String.format("Trying to create volume [%s] on storage pool [%s].",
                    volumeToString, poolToString));
        }
        DataStore store = dataStoreMgr.getDataStore(pool.getId(), DataStoreRole.Primary);
        for (int i = 0; i < 2; i++) {
            // retry one more time in case of template reload is required for Vmware case
            AsyncCallFuture<VolumeApiResult> future = null;
            boolean isNotCreatedFromTemplate = (volumeInfo.getTemplateId() == null);
            if (isNotCreatedFromTemplate) {
                future = volService.createVolumeAsync(volumeInfo, store);
            } else {
                TemplateInfo templ = tmplFactory.getTemplate(template.getId(), DataStoreRole.Image);
                future = volService.createVolumeFromTemplateAsync(volumeInfo, store.getId(), templ);
            }
            try {
                VolumeApiResult result = future.get();
                if (result.isFailed()) {
                    if (result.getResult().contains(REQUEST_TEMPLATE_RELOAD) && (i == 0)) {
                        s_logger.debug(String.format("Retrying to deploy template [%s] for VMware, attempt 2/2. ", templateToString));
                        continue;
                    } else {
                        String msg = String.format("Failed to create volume [%s] due to [%s].", volumeToString, result.getResult());
                        s_logger.error(msg);
                        throw new CloudRuntimeException(msg);
                    }
                }
                return result.getVolume();
            } catch (InterruptedException | ExecutionException e) {
                String msg = String.format("Failed to create volume [%s] due to [%s].", volumeToString, e.getMessage());
                s_logger.error(msg);
                s_logger.debug("Exception: ", e);
                throw new CloudRuntimeException(msg, e);
            }
        }
        throw new CloudRuntimeException(String.format("Failed to create volume [%s] even after retrying to deploy the template.", volumeToString));
    }

    private String getReflectOnlySelectedFields(Object obj) {
        return ReflectionToStringBuilderUtils.reflectOnlySelectedFields(obj, "uuid", "name");
    }

    private String getVolumeIdentificationInfos(Volume volume) {
        return String.format("uuid: %s, name: %s", volume.getUuid(), volume.getName());
    }

    public String getRandomVolumeName() {
        return UUID.randomUUID().toString();
    }

    @Override
    public boolean volumeOnSharedStoragePool(Volume volume) {
        Long poolId = volume.getPoolId();
        if (poolId == null) {
            return false;
        } else {
            StoragePoolVO pool = _storagePoolDao.findById(poolId);

            if (pool == null) {
                return false;
            } else {
                return (pool.getScope() == ScopeType.HOST) ? false : true;
            }
        }
    }

    @Override
    public boolean volumeInactive(Volume volume) {
        Long vmId = volume.getInstanceId();

        if (vmId == null) {
            return true;
        }

        UserVm vm = _entityMgr.findById(UserVm.class, vmId);

        if (vm == null) {
            return true;
        }

        State state = vm.getState();

        if (state.equals(State.Stopped) || state.equals(State.Destroyed)) {
            return true;
        }

        return false;
    }

    @Override
    public String getVmNameOnVolume(Volume volume) {
        Long vmId = volume.getInstanceId();
        if (vmId != null) {
            VirtualMachine vm = _entityMgr.findById(VirtualMachine.class, vmId);

            if (vm == null) {
                return null;
            }
            return vm.getInstanceName();
        }
        return null;
    }

    @Override
    public boolean validateVolumeSizeRange(long size) {
        if (size < 0 || (size > 0 && size < (1024 * 1024 * 1024))) {
            throw new InvalidParameterValueException("Please specify a size of at least 1 GB.");
        } else if (size > (MaxVolumeSize.value() * 1024 * 1024 * 1024)) {
            throw new InvalidParameterValueException(String.format("Volume size ([%s] GB) exceeded the maximum size allowed: [%s] GB.", size, MaxVolumeSize.value()));
        }

        return true;
    }

    protected DiskProfile toDiskProfile(Volume vol, DiskOffering offering) {
        return new DiskProfile(vol.getId(), vol.getVolumeType(), vol.getName(), offering.getId(), vol.getSize(), offering.getTagsArray(), offering.isUseLocalStorage(), offering.isRecreatable(),
                vol.getTemplateId());
    }

    @Override
    public DiskProfile allocateRawVolume(Type type, String name, DiskOffering offering, Long size, Long minIops, Long maxIops, VirtualMachine vm, VirtualMachineTemplate template, Account owner,
                                         Long deviceId) {
        if (size == null) {
            size = offering.getDiskSize();
        } else {
            size = (size * 1024 * 1024 * 1024);
        }

        minIops = minIops != null ? minIops : offering.getMinIops();
        maxIops = maxIops != null ? maxIops : offering.getMaxIops();

        VolumeVO vol = new VolumeVO(type, name, vm.getDataCenterId(), owner.getDomainId(), owner.getId(), offering.getId(), offering.getProvisioningType(), size, minIops, maxIops, null);
        if (vm != null) {
            vol.setInstanceId(vm.getId());
        }

        if (deviceId != null) {
            vol.setDeviceId(deviceId);
        } else if (type.equals(Type.ROOT)) {
            vol.setDeviceId(0l);
        } else {
            vol.setDeviceId(1l);
        }
        if (template.getFormat() == ImageFormat.ISO) {
            vol.setIsoId(template.getId());
        } else if (template.getTemplateType().equals(Storage.TemplateType.DATADISK)) {
            vol.setTemplateId(template.getId());
        }
        // display flag matters only for the User vms
        if (vm.getType() == VirtualMachine.Type.User) {
            UserVmVO userVm = _userVmDao.findById(vm.getId());
            vol.setDisplayVolume(userVm.isDisplayVm());
        }

        vol.setFormat(getSupportedImageFormatForCluster(vm.getHypervisorType()));
        vol = _volsDao.persist(vol);

        List<VolumeDetailVO> volumeDetailsVO = new ArrayList<VolumeDetailVO>();
        DiskOfferingDetailVO bandwidthLimitDetail = _diskOfferingDetailDao.findDetail(offering.getId(), Volume.BANDWIDTH_LIMIT_IN_MBPS);
        if (bandwidthLimitDetail != null) {
            volumeDetailsVO.add(new VolumeDetailVO(vol.getId(), Volume.BANDWIDTH_LIMIT_IN_MBPS, bandwidthLimitDetail.getValue(), false));
        }
        DiskOfferingDetailVO iopsLimitDetail = _diskOfferingDetailDao.findDetail(offering.getId(), Volume.IOPS_LIMIT);
        if (iopsLimitDetail != null) {
            volumeDetailsVO.add(new VolumeDetailVO(vol.getId(), Volume.IOPS_LIMIT, iopsLimitDetail.getValue(), false));
        }
        if (!volumeDetailsVO.isEmpty()) {
            _volDetailDao.saveDetails(volumeDetailsVO);
        }

        // Save usage event and update resource count for user vm volumes
        if (vm.getType() == VirtualMachine.Type.User) {
            UsageEventUtils.publishUsageEvent(EventTypes.EVENT_VOLUME_CREATE, vol.getAccountId(), vol.getDataCenterId(), vol.getId(), vol.getName(), offering.getId(), null, size,
                    Volume.class.getName(), vol.getUuid(), vol.isDisplayVolume());

            _resourceLimitMgr.incrementResourceCount(vm.getAccountId(), ResourceType.volume, vol.isDisplayVolume());
            _resourceLimitMgr.incrementResourceCount(vm.getAccountId(), ResourceType.primary_storage, vol.isDisplayVolume(), new Long(vol.getSize()));
        }
        return toDiskProfile(vol, offering);
    }

    private DiskProfile allocateTemplatedVolume(Type type, String name, DiskOffering offering, Long rootDisksize, Long minIops, Long maxIops, VirtualMachineTemplate template, VirtualMachine vm,
                                                Account owner, long deviceId, String configurationId) {
        assert (template.getFormat() != ImageFormat.ISO) : "ISO is not a template.";

        Long size = _tmpltMgr.getTemplateSize(template.getId(), vm.getDataCenterId());
        if (rootDisksize != null) {
            if (template.isDeployAsIs()) {
                // Volume size specified from template deploy-as-is
                size = rootDisksize;
            } else {
                rootDisksize = rootDisksize * 1024 * 1024 * 1024;
                if (rootDisksize > size) {
                    s_logger.debug(String.format("Using root disk size of [%s] bytes for the volume [%s].", toHumanReadableSize(rootDisksize), name));
                    size = rootDisksize;
                } else {
                    s_logger.debug(String.format("The specified root disk size of [%s] bytes is smaller than the template. Using root disk size of [%s] bytes for the volume [%s].",
                            toHumanReadableSize(rootDisksize), size, name));
                }
            }
        }

        minIops = minIops != null ? minIops : offering.getMinIops();
        maxIops = maxIops != null ? maxIops : offering.getMaxIops();

        VolumeVO vol = new VolumeVO(type, name, vm.getDataCenterId(), owner.getDomainId(), owner.getId(), offering.getId(), offering.getProvisioningType(), size, minIops, maxIops, null);
        vol.setFormat(getSupportedImageFormatForCluster(template.getHypervisorType()));
        if (vm != null) {
            vol.setInstanceId(vm.getId());
        }
        vol.setTemplateId(template.getId());

        vol.setDeviceId(deviceId);
        if (type.equals(Type.ROOT) && !vm.getType().equals(VirtualMachine.Type.User)) {
            vol.setRecreatable(true);
        }

        if (vm.getType() == VirtualMachine.Type.User) {
            UserVmVO userVm = _userVmDao.findById(vm.getId());
            vol.setDisplayVolume(userVm.isDisplayVm());
        }

        vol = _volsDao.persist(vol);

        List<VolumeDetailVO> volumeDetailsVO = new ArrayList<VolumeDetailVO>();
        DiskOfferingDetailVO bandwidthLimitDetail = _diskOfferingDetailDao.findDetail(offering.getId(), Volume.BANDWIDTH_LIMIT_IN_MBPS);
        if (bandwidthLimitDetail != null) {
            volumeDetailsVO.add(new VolumeDetailVO(vol.getId(), Volume.BANDWIDTH_LIMIT_IN_MBPS, bandwidthLimitDetail.getValue(), false));
        }
        DiskOfferingDetailVO iopsLimitDetail = _diskOfferingDetailDao.findDetail(offering.getId(), Volume.IOPS_LIMIT);
        if (iopsLimitDetail != null) {
            volumeDetailsVO.add(new VolumeDetailVO(vol.getId(), Volume.IOPS_LIMIT, iopsLimitDetail.getValue(), false));
        }
        if (!volumeDetailsVO.isEmpty()) {
            _volDetailDao.saveDetails(volumeDetailsVO);
        }

        if (StringUtils.isNotBlank(configurationId)) {
            VolumeDetailVO deployConfigurationDetail = new VolumeDetailVO(vol.getId(), VmDetailConstants.DEPLOY_AS_IS_CONFIGURATION, configurationId, false);
            _volDetailDao.persist(deployConfigurationDetail);
        }

        // Create event and update resource count for volumes if vm is a user vm
        if (vm.getType() == VirtualMachine.Type.User) {

            Long offeringId = null;

            if (!offering.isComputeOnly()) {
                offeringId = offering.getId();
            }

            UsageEventUtils.publishUsageEvent(EventTypes.EVENT_VOLUME_CREATE, vol.getAccountId(), vol.getDataCenterId(), vol.getId(), vol.getName(), offeringId, vol.getTemplateId(), size,
                    Volume.class.getName(), vol.getUuid(), vol.isDisplayVolume());

            _resourceLimitMgr.incrementResourceCount(vm.getAccountId(), ResourceType.volume, vol.isDisplayVolume());
            _resourceLimitMgr.incrementResourceCount(vm.getAccountId(), ResourceType.primary_storage, vol.isDisplayVolume(), new Long(vol.getSize()));
        }
        return toDiskProfile(vol, offering);
    }

    @Override
    public List<DiskProfile> allocateTemplatedVolumes(Type type, String name, DiskOffering offering, Long rootDisksize, Long minIops, Long maxIops, VirtualMachineTemplate template, VirtualMachine vm,
                                                      Account owner) {
        String templateToString = getReflectOnlySelectedFields(template);

        int volumesNumber = 1;
        List<DatadiskTO> templateAsIsDisks = null;
        String configurationId = null;
        boolean deployVmAsIs = false;
        if (template.isDeployAsIs() && vm.getType() != VirtualMachine.Type.SecondaryStorageVm) {
            List<SecondaryStorageVmVO> runningSSVMs = secondaryStorageVmDao.getSecStorageVmListInStates(null, vm.getDataCenterId(), State.Running);
            if (CollectionUtils.isEmpty(runningSSVMs)) {
                s_logger.info(String.format("Could not find a running SSVM in datacenter [%s] for deploying VM as is. Not deploying VM [%s] as is.",
                        vm.getDataCenterId(), vm));
            } else {
                UserVmDetailVO configurationDetail = userVmDetailsDao.findDetail(vm.getId(), VmDetailConstants.DEPLOY_AS_IS_CONFIGURATION);
                if (configurationDetail != null) {
                    configurationId = configurationDetail.getValue();
                }
                templateAsIsDisks = _tmpltMgr.getTemplateDisksOnImageStore(template.getId(), DataStoreRole.Image, configurationId);
                if (CollectionUtils.isNotEmpty(templateAsIsDisks)) {
                    templateAsIsDisks = templateAsIsDisks.stream()
                            .filter(x -> !x.isIso())
                            .sorted(Comparator.comparing(DatadiskTO::getDiskNumber))
                            .collect(Collectors.toList());
                }
                volumesNumber = templateAsIsDisks.size();
                deployVmAsIs = true;
            }
        }

        if (volumesNumber < 1) {
            throw new CloudRuntimeException(String.format("Unable to create any volume from template [%s].", templateToString));
        }

        List<DiskProfile> profiles = new ArrayList<>();

        for (int number = 0; number < volumesNumber; number++) {
            String volumeName = name;
            Long volumeSize = rootDisksize;
            long deviceId = type.equals(Type.ROOT) ? 0L : 1L;
            if (deployVmAsIs) {
                int volumeNameSuffix = templateAsIsDisks.get(number).getDiskNumber();
                volumeName = String.format("%s-%d", volumeName, volumeNameSuffix);
                volumeSize = templateAsIsDisks.get(number).getVirtualSize();
                deviceId = templateAsIsDisks.get(number).getDiskNumber();
            }
            s_logger.info(String.format("Adding disk object [%s] to VM [%s]", volumeName, vm));
            DiskProfile diskProfile = allocateTemplatedVolume(type, volumeName, offering, volumeSize, minIops, maxIops,
                    template, vm, owner, deviceId, configurationId);
            profiles.add(diskProfile);
        }

        handleRootDiskControllerTpeForDeployAsIs(templateAsIsDisks, vm);
        return profiles;
    }

    private void handleRootDiskControllerTpeForDeployAsIs(List<DatadiskTO> disksAsIs, VirtualMachine vm) {
        if (CollectionUtils.isNotEmpty(disksAsIs)) {
            String diskControllerSubType = disksAsIs.get(0).getDiskControllerSubType();
            if (StringUtils.isNotBlank(diskControllerSubType)) {
                long vmId = vm.getId();
                UserVmDetailVO detail = userVmDetailsDao.findDetail(vmId, VmDetailConstants.ROOT_DISK_CONTROLLER);
                if (detail != null) {
                    detail.setValue(diskControllerSubType);
                    userVmDetailsDao.update(detail.getId(), detail);
                } else {
                    detail = new UserVmDetailVO(vmId, VmDetailConstants.ROOT_DISK_CONTROLLER, diskControllerSubType, false);
                    userVmDetailsDao.persist(detail);
                }
            }
        }
    }

    private ImageFormat getSupportedImageFormatForCluster(HypervisorType hyperType) {
        if (hyperType == HypervisorType.XenServer) {
            return ImageFormat.VHD;
        } else if (hyperType == HypervisorType.KVM) {
            return ImageFormat.QCOW2;
        } else if (hyperType == HypervisorType.VMware) {
            return ImageFormat.OVA;
        } else if (hyperType == HypervisorType.Ovm) {
            return ImageFormat.RAW;
        } else if (hyperType == HypervisorType.Hyperv) {
            return ImageFormat.VHDX;
        } else {
            return null;
        }
    }

    private boolean isSupportedImageFormatForCluster(VolumeInfo volume, HypervisorType rootDiskHyperType) {
        ImageFormat volumeFormat = volume.getFormat();
        if (rootDiskHyperType == HypervisorType.Hyperv) {
            if (volumeFormat.equals(ImageFormat.VHDX) || volumeFormat.equals(ImageFormat.VHD)) {
                return true;
            } else {
                return false;
            }
        } else {
            return volume.getFormat().equals(getSupportedImageFormatForCluster(rootDiskHyperType));
        }
    }

    private VolumeInfo copyVolume(StoragePool rootDiskPool, VolumeInfo volumeInfo, VirtualMachine vm, VirtualMachineTemplate rootDiskTmplt, DataCenter dcVO, Pod pod, DiskOffering diskVO,
                                  ServiceOffering svo, HypervisorType rootDiskHyperType) throws NoTransitionException {
        String volumeToString = getReflectOnlySelectedFields(volumeInfo.getVolume());

        if (!isSupportedImageFormatForCluster(volumeInfo, rootDiskHyperType)) {
            throw new InvalidParameterValueException(String.format("Failed to attach the volume [%s] to the VM [%s]: volume's format [%s] is not compatible with the VM hypervisor type [%s].",
                    volumeToString, vm, volumeInfo.getFormat().getFileExtension(), rootDiskHyperType.toString()));
        }

        return copyVolumeFromSecToPrimary(volumeInfo, vm, rootDiskTmplt, dcVO, pod, rootDiskPool.getClusterId(), svo, diskVO, new ArrayList<StoragePool>(), volumeInfo.getSize(),
                rootDiskHyperType);
    }

    @Override
    public VolumeInfo createVolumeOnPrimaryStorage(VirtualMachine vm, VolumeInfo volumeInfo, HypervisorType rootDiskHyperType, StoragePool storagePool) throws NoTransitionException {
        String volumeToString = getReflectOnlySelectedFields(volumeInfo.getVolume());

        VirtualMachineTemplate rootDiskTmplt = _entityMgr.findById(VirtualMachineTemplate.class, vm.getTemplateId());
        DataCenter dcVO = _entityMgr.findById(DataCenter.class, vm.getDataCenterId());
        if (s_logger.isTraceEnabled()) {
            s_logger.trace(String.format("storage-pool %s/%s is associated with pod %d",storagePool.getName(), storagePool.getUuid(), storagePool.getPodId()));
        }
        Long podId = storagePool.getPodId() != null ? storagePool.getPodId() : vm.getPodIdToDeployIn();
        Pod pod = _entityMgr.findById(Pod.class, podId);

        ServiceOffering svo = _entityMgr.findById(ServiceOffering.class, vm.getServiceOfferingId());
        DiskOffering diskVO = _entityMgr.findById(DiskOffering.class, volumeInfo.getDiskOfferingId());
        Long clusterId = storagePool.getClusterId();
        if (s_logger.isTraceEnabled()) {
            s_logger.trace(String.format("storage-pool %s/%s is associated with cluster %d",storagePool.getName(), storagePool.getUuid(), clusterId));
        }

        VolumeInfo vol = null;
        if (volumeInfo.getState() == Volume.State.Allocated) {
            vol = createVolume(volumeInfo, vm, rootDiskTmplt, dcVO, pod, clusterId, svo, diskVO, new ArrayList<StoragePool>(), volumeInfo.getSize(), rootDiskHyperType);
        } else if (volumeInfo.getState() == Volume.State.Uploaded) {
            vol = copyVolume(storagePool, volumeInfo, vm, rootDiskTmplt, dcVO, pod, diskVO, svo, rootDiskHyperType);
            if (vol != null) {
                // Moving of Volume is successful, decrement the volume resource count from secondary for an account and increment it into primary storage under same account.
                _resourceLimitMgr.decrementResourceCount(volumeInfo.getAccountId(), ResourceType.secondary_storage, volumeInfo.getSize());
                _resourceLimitMgr.incrementResourceCount(volumeInfo.getAccountId(), ResourceType.primary_storage, volumeInfo.getSize());
            }
        }

        if (vol == null) {
            throw new CloudRuntimeException(String.format("Volume [%s] shouldn't be null.", volumeToString));
        }
        VolumeVO volVO = _volsDao.findById(vol.getId());
        if (volVO.getFormat() == null) {
            volVO.setFormat(getSupportedImageFormatForCluster(rootDiskHyperType));
        }
        _volsDao.update(volVO.getId(), volVO);
        return volFactory.getVolume(volVO.getId());
    }

    @DB
    protected VolumeVO switchVolume(final VolumeVO existingVolume, final VirtualMachineProfile vm) throws StorageUnavailableException {
        String volumeToString = getReflectOnlySelectedFields(existingVolume);

        Long templateIdToUse = null;
        Long volTemplateId = existingVolume.getTemplateId();
        long vmTemplateId = vm.getTemplateId();
        if (volTemplateId != null && volTemplateId.longValue() != vmTemplateId) {
            if (s_logger.isDebugEnabled()) {
                s_logger.debug(String.format("switchVolume: Old volume's templateId [%s] does not match the VM's templateId [%s]. Updating templateId in the new volume.", volTemplateId, vmTemplateId));
            }
            templateIdToUse = vmTemplateId;
        }

        final Long templateIdToUseFinal = templateIdToUse;
        return Transaction.execute(new TransactionCallback<VolumeVO>() {
            @Override
            public VolumeVO doInTransaction(TransactionStatus status) {
                VolumeVO newVolume = allocateDuplicateVolumeVO(existingVolume, templateIdToUseFinal);
                try {
                    stateTransitTo(existingVolume, Volume.Event.DestroyRequested);
                } catch (NoTransitionException e) {
                    s_logger.error(String.format("Unable to destroy existing volume [%s] due to [%s].", volumeToString, e.getMessage()));
                }
                // In case of VMware VM will continue to use the old root disk until expunged, so force expunge old root disk
                if (vm.getHypervisorType() == HypervisorType.VMware) {
                    s_logger.info(String.format("Trying to expunge volume [%s] from primary data storage.", volumeToString));
                    AsyncCallFuture<VolumeApiResult> future = volService.expungeVolumeAsync(volFactory.getVolume(existingVolume.getId()));
                    try {
                        future.get();
                    } catch (Exception e) {
                        s_logger.error(String.format("Failed to expunge volume [%s] from primary data storage due to [%s].", volumeToString, e.getMessage()));
                        s_logger.debug("Exception: ", e);
                    }
                }

                return newVolume;
            }
        });
    }

    @Override
    public void release(VirtualMachineProfile vmProfile) {
        Long hostId = vmProfile.getVirtualMachine().getHostId();
        if (hostId != null) {
            revokeAccess(vmProfile.getId(), hostId);
        }
    }

    @Override
    public void release(long vmId, long hostId) {
        List<VolumeVO> volumesForVm = _volsDao.findUsableVolumesForInstance(vmId);
        if (volumesForVm == null || volumesForVm.isEmpty()) {
            return;
        }

        HostVO host = _hostDao.findById(hostId);

        if (s_logger.isDebugEnabled()) {
            s_logger.debug(String.format("Releasing [%s] volumes for VM [%s] from host [%s].", volumesForVm.size(), _userVmDao.findById(vmId), host));
        }

        for (VolumeVO volumeForVm : volumesForVm) {
            VolumeInfo volumeInfo = volFactory.getVolume(volumeForVm.getId());

            // pool id can be null for the VM's volumes in Allocated state
            if (volumeForVm.getPoolId() != null) {
                DataStore dataStore = dataStoreMgr.getDataStore(volumeForVm.getPoolId(), DataStoreRole.Primary);
                PrimaryDataStore primaryDataStore = (PrimaryDataStore)dataStore;

                // This might impact other managed storages, grant access for PowerFlex storage pool only
                if (primaryDataStore.isManaged() && primaryDataStore.getPoolType() == Storage.StoragePoolType.PowerFlex) {
                    volService.revokeAccess(volumeInfo, host, dataStore);
                }
            }
        }
    }

    @Override
    @DB
    public void cleanupVolumes(long vmId) throws ConcurrentOperationException {
        VMInstanceVO vm = _userVmDao.findById(vmId);

        if (s_logger.isDebugEnabled()) {
            s_logger.debug(String.format("Cleaning storage for VM [%s].", vm));
        }
        final List<VolumeVO> volumesForVm = _volsDao.findByInstance(vmId);
        final List<VolumeVO> toBeExpunged = new ArrayList<VolumeVO>();

        Transaction.execute(new TransactionCallbackNoReturn() {
            @Override
            public void doInTransactionWithoutResult(TransactionStatus status) {
                for (VolumeVO vol : volumesForVm) {
                    String volumeToString = getReflectOnlySelectedFields(vol);

                    if (vol.getVolumeType().equals(Type.ROOT)) {
                        // Destroy volume if not already destroyed
                        boolean volumeAlreadyDestroyed = (vol.getState() == Volume.State.Destroy || vol.getState() == Volume.State.Expunged || vol.getState() == Volume.State.Expunging);
                        if (!volumeAlreadyDestroyed) {
                            volService.destroyVolume(vol.getId());
                        } else {
                            s_logger.debug(String.format("Skipping destroy for the volume [%s] as it is in [%s] state.", volumeToString, vol.getState().toString()));
                        }
                        toBeExpunged.add(vol);
                    } else {
                        if (s_logger.isDebugEnabled()) {
                            s_logger.debug(String.format("Detaching volume [%s].", volumeToString));
                        }
                        if (vm.getHypervisorType().equals(HypervisorType.VMware)) {
                            _volumeApiService.detachVolumeViaDestroyVM(vmId, vol.getId());
                        }
                        _volsDao.detachVolume(vol.getId());
                    }
                }
            }
        });

        AsyncCallFuture<VolumeApiResult> future = null;
        for (VolumeVO expunge : toBeExpunged) {
            String expungeToString = getReflectOnlySelectedFields(expunge);

            future = volService.expungeVolumeAsync(volFactory.getVolume(expunge.getId()));
            try {
                future.get();
            } catch (InterruptedException | ExecutionException e) {
                s_logger.error(String.format("Failed to expunge volume [%s] due to [%s].", expungeToString, e.getMessage()));
                s_logger.debug("Exception: ", e);
            }
        }
    }

    @Override
    public void revokeAccess(DataObject dataObject, Host host, DataStore dataStore) {
        DataStoreDriver dataStoreDriver = dataStore != null ? dataStore.getDriver() : null;

        if (dataStoreDriver instanceof PrimaryDataStoreDriver) {
            ((PrimaryDataStoreDriver)dataStoreDriver).revokeAccess(dataObject, host, dataStore);
        }
    }

    @Override
    public void revokeAccess(long vmId, long hostId) {
        HostVO host = _hostDao.findById(hostId);

        List<VolumeVO> volumesForVm = _volsDao.findByInstance(vmId);

        if (volumesForVm != null) {
            for (VolumeVO volumeForVm : volumesForVm) {
                VolumeInfo volumeInfo = volFactory.getVolume(volumeForVm.getId());

                // pool id can be null for the VM's volumes in Allocated state
                if (volumeForVm.getPoolId() != null) {
                    DataStore dataStore = dataStoreMgr.getDataStore(volumeForVm.getPoolId(), DataStoreRole.Primary);

                    volService.revokeAccess(volumeInfo, host, dataStore);
                }
            }
        }
    }

    private void checkConcurrentJobsPerDatastoreThreshhold(final StoragePool destPool) {
        final Long threshold = VolumeApiService.ConcurrentMigrationsThresholdPerDatastore.value();
        if (threshold != null && threshold > 0) {
            long count = _jobMgr.countPendingJobs("\"storageid\":\"" + destPool.getUuid() + "\"", MigrateVMCmd.class.getName(), MigrateVolumeCmd.class.getName(), MigrateVolumeCmdByAdmin.class.getName());
            if (count > threshold) {
                throw new CloudRuntimeException(String.format("Number of concurrent migration jobs per datastore exceeded the threshold [%s]. Please try again after a few minutes.", threshold.toString()));
            }
        }
    }


    @Override
    @DB
    public Volume migrateVolume(Volume volume, StoragePool destPool) throws StorageUnavailableException {
        String volumeToString = getVolumeIdentificationInfos(volume);

        VolumeInfo vol = volFactory.getVolume(volume.getId());
        if (vol == null){
            throw new CloudRuntimeException(String.format("Volume migration failed because volume [%s] is null.", volumeToString));
        }
        if (destPool == null) {
            throw new CloudRuntimeException("Volume migration failed because the destination storage pool is not available.");
        }

        checkConcurrentJobsPerDatastoreThreshhold(destPool);

        DataStore dataStoreTarget = dataStoreMgr.getDataStore(destPool.getId(), DataStoreRole.Primary);
        AsyncCallFuture<VolumeApiResult> future = volService.copyVolume(vol, dataStoreTarget);
        try {
            VolumeApiResult result = future.get();
            if (result.isFailed()) {
                String volToString = getReflectOnlySelectedFields(vol.getVolume());

                String msg = String.format("Volume [%s] migration failed due to [%s].", volToString, result.getResult());
                s_logger.error(msg);

                if (result.getResult() != null && result.getResult().contains("[UNSUPPORTED]")) {
                    throw new CloudRuntimeException(msg);
                }
                throw new StorageUnavailableException(msg, destPool.getId());
            } else {
                // update the volumeId for snapshots on secondary
                if (!_snapshotDao.listByVolumeId(vol.getId()).isEmpty()) {
                    _snapshotDao.updateVolumeIds(vol.getId(), result.getVolume().getId());
                    _snapshotDataStoreDao.updateVolumeIds(vol.getId(), result.getVolume().getId());
                }
            }
            return result.getVolume();
        } catch (InterruptedException | ExecutionException e) {
            String msg = String.format("Volume [%s] migration failed due to [%s].", volumeToString, e.getMessage());
            s_logger.error(msg);
            s_logger.debug("Exception: ", e);
            throw new CloudRuntimeException(msg, e);
        }
    }

    @Override
    @DB
    public Volume liveMigrateVolume(Volume volume, StoragePool destPool) {
        VolumeInfo vol = volFactory.getVolume(volume.getId());
        DataStore dataStoreTarget = dataStoreMgr.getDataStore(destPool.getId(), DataStoreRole.Primary);
        AsyncCallFuture<VolumeApiResult> future = volService.migrateVolume(vol, dataStoreTarget);

        String volToString = getReflectOnlySelectedFields(vol.getVolume());

        try {
            VolumeApiResult result = future.get();
            if (result.isFailed()) {
                s_logger.error(String.format("Volume [%s] migration failed due to [%s].", volToString, result.getResult()));
                return null;
            }
            return result.getVolume();
        } catch (InterruptedException | ExecutionException e) {
            s_logger.error(String.format("Volume [%s] migration failed due to [%s].", volToString, e.getMessage()));
            s_logger.debug("Exception: ", e);
            return null;
        }
    }

    @Override
    public void migrateVolumes(VirtualMachine vm, VirtualMachineTO vmTo, Host srcHost, Host destHost, Map<Volume, StoragePool> volumeToPool) {
        // Check if all the vms being migrated belong to the vm.
        // Check if the storage pool is of the right type.
        // Create a VolumeInfo to DataStore map too.

        Map<VolumeInfo, DataStore> volumeMap = new HashMap<VolumeInfo, DataStore>();
        for (Map.Entry<Volume, StoragePool> entry : volumeToPool.entrySet()) {
            Volume volume = entry.getKey();
            StoragePool storagePool = entry.getValue();
            StoragePool destPool = (StoragePool)dataStoreMgr.getDataStore(storagePool.getId(), DataStoreRole.Primary);

            String volumeToString = getVolumeIdentificationInfos(volume);
            String storagePoolToString = getReflectOnlySelectedFields(storagePool);

            if (volume.getInstanceId() != vm.getId()) {
                throw new CloudRuntimeException(String.format("Volume [%s] that has to be migrated, but it doesn't belong to the instance [%s].", volumeToString, vm));
            }

            if (destPool == null) {
                throw new CloudRuntimeException(String.format("Failed to find the destination storage pool [%s] to migrate the volume [%s] to.", storagePoolToString, volumeToString));
            }

            volumeMap.put(volFactory.getVolume(volume.getId()), (DataStore)destPool);
        }

        AsyncCallFuture<CommandResult> future = volService.migrateVolumes(volumeMap, vmTo, srcHost, destHost);
        try {
            CommandResult result = future.get();
            if (result.isFailed()) {
                String msg = String.format("Failed to migrate VM [%s] along with its volumes due to [%s].", vm, result.getResult());
                s_logger.error(msg);
                throw new CloudRuntimeException(msg);
            }
        } catch (InterruptedException |  ExecutionException e) {
            s_logger.error(String.format("Failed to migrate VM [%s] along with its volumes due to [%s].", vm, e.getMessage()));
            s_logger.debug("Exception: ", e);
        }
    }

    @Override
    public boolean storageMigration(VirtualMachineProfile vm, Map<Volume, StoragePool> volumeToPool) throws StorageUnavailableException {
        Map<Volume, StoragePool> volumeStoragePoolMap = new HashMap<>();
        for (Map.Entry<Volume, StoragePool> entry : volumeToPool.entrySet()) {
            Volume volume = entry.getKey();
            StoragePool pool = entry.getValue();

            String volumeToString = getVolumeIdentificationInfos(volume);
            String poolToString = getReflectOnlySelectedFields(pool);

            if (volume.getState() != Volume.State.Ready) {
                String msg = String.format("Volume [%s] is in [%s] state.", volumeToString, volume.getState());
                s_logger.error(msg);
                throw new CloudRuntimeException(msg);
            }

            if (volume.getPoolId() == pool.getId()) {
                s_logger.debug(String.format("Volume [%s] already is on the elected storage pool [%s].", volumeToString, poolToString));
                continue;
            }
            volumeStoragePoolMap.put(volume, volumeToPool.get(volume));
        }

        if (MapUtils.isEmpty(volumeStoragePoolMap)) {
            s_logger.debug("No volume needs to be migrated.");
            return true;
        }
        if (s_logger.isDebugEnabled()) {
            s_logger.debug("Offline VM migration was not done up the stack in VirtualMachineManager. Trying to migrate the VM here.");
        }
        for (Map.Entry<Volume, StoragePool> entry : volumeStoragePoolMap.entrySet()) {
            Volume result = migrateVolume(entry.getKey(), entry.getValue());
            if (result == null) {
                return false;
            }
        }
        return true;
    }

    @Override
    public void prepareForMigration(VirtualMachineProfile vm, DeployDestination dest) {
        List<VolumeVO> vols = _volsDao.findUsableVolumesForInstance(vm.getId());
        if (s_logger.isDebugEnabled()) {
            s_logger.debug(String.format("Preparing to migrate [%s] volumes for VM [%s].", vols.size(), vm.getVirtualMachine()));
        }

        for (VolumeVO vol : vols) {
            VolumeInfo volumeInfo = volFactory.getVolume(vol.getId());
            DataTO volTO = volumeInfo.getTO();
            DiskTO disk = storageMgr.getDiskWithThrottling(volTO, vol.getVolumeType(), vol.getDeviceId(), vol.getPath(), vm.getServiceOfferingId(), vol.getDiskOfferingId());
            DataStore dataStore = dataStoreMgr.getDataStore(vol.getPoolId(), DataStoreRole.Primary);

            disk.setDetails(getDetails(volumeInfo, dataStore));

            PrimaryDataStore primaryDataStore = (PrimaryDataStore)dataStore;
            // This might impact other managed storages, grant access for PowerFlex storage pool only
            if (primaryDataStore.isManaged() && primaryDataStore.getPoolType() == Storage.StoragePoolType.PowerFlex) {
                volService.grantAccess(volFactory.getVolume(vol.getId()), dest.getHost(), dataStore);
            }

            vm.addDisk(disk);
        }

        //if (vm.getType() == VirtualMachine.Type.User && vm.getTemplate().getFormat() == ImageFormat.ISO) {
        if (vm.getType() == VirtualMachine.Type.User) {
            _tmpltMgr.prepareIsoForVmProfile(vm, dest);
            //DataTO dataTO = tmplFactory.getTemplate(vm.getTemplate().getId(), DataStoreRole.Image, vm.getVirtualMachine().getDataCenterId()).getTO();
            //DiskTO iso = new DiskTO(dataTO, 3L, null, Volume.Type.ISO);
            //vm.addDisk(iso);
        }
    }

    private Map<String, String> getDetails(VolumeInfo volumeInfo, DataStore dataStore) {
        Map<String, String> details = new HashMap<String, String>();

        StoragePoolVO storagePool = _storagePoolDao.findById(dataStore.getId());

        details.put(DiskTO.MANAGED, String.valueOf(storagePool.isManaged()));
        details.put(DiskTO.STORAGE_HOST, storagePool.getHostAddress());
        details.put(DiskTO.STORAGE_PORT, String.valueOf(storagePool.getPort()));
        details.put(DiskTO.VOLUME_SIZE, String.valueOf(volumeInfo.getSize()));
        details.put(DiskTO.IQN, volumeInfo.get_iScsiName());
        details.put(DiskTO.MOUNT_POINT, volumeInfo.get_iScsiName());

        VolumeVO volume = _volumeDao.findById(volumeInfo.getId());
        details.put(DiskTO.PROTOCOL_TYPE, (volume.getPoolType() != null) ? volume.getPoolType().toString() : null);
        details.put(StorageManager.STORAGE_POOL_DISK_WAIT.toString(), String.valueOf(StorageManager.STORAGE_POOL_DISK_WAIT.valueIn(storagePool.getId())));

         if (volume.getPoolId() != null) {
            StoragePoolVO poolVO = _storagePoolDao.findById(volume.getPoolId());
            if (poolVO.getParent() != 0L) {
                details.put(DiskTO.PROTOCOL_TYPE, Storage.StoragePoolType.DatastoreCluster.toString());
            }
        }

        ChapInfo chapInfo = volService.getChapInfo(volumeInfo, dataStore);

        if (chapInfo != null) {
            details.put(DiskTO.CHAP_INITIATOR_USERNAME, chapInfo.getInitiatorUsername());
            details.put(DiskTO.CHAP_INITIATOR_SECRET, chapInfo.getInitiatorSecret());
            details.put(DiskTO.CHAP_TARGET_USERNAME, chapInfo.getTargetUsername());
            details.put(DiskTO.CHAP_TARGET_SECRET, chapInfo.getTargetSecret());
        }

        return details;
    }

    private static enum VolumeTaskType {
        RECREATE, NOP, MIGRATE
    }

    private static class VolumeTask {
        final VolumeTaskType type;
        final StoragePoolVO pool;
        final VolumeVO volume;

        VolumeTask(VolumeTaskType type, VolumeVO volume, StoragePoolVO pool) {
            this.type = type;
            this.pool = pool;
            this.volume = volume;
        }
    }

    private List<VolumeTask> getTasks(List<VolumeVO> vols, Map<Volume, StoragePool> destVols, VirtualMachineProfile vm) throws StorageUnavailableException {
        boolean recreate = RecreatableSystemVmEnabled.value();
        List<VolumeTask> tasks = new ArrayList<VolumeTask>();
        for (VolumeVO vol : vols) {
            String volToString = getReflectOnlySelectedFields(vol);

            StoragePoolVO assignedPool = null;
            if (destVols != null) {
                StoragePool pool = destVols.get(vol);
                if (pool != null) {
                    assignedPool = _storagePoolDao.findById(pool.getId());
                }
            }
            if (assignedPool == null && recreate) {
                assignedPool = _storagePoolDao.findById(vol.getPoolId());
            }
            if (assignedPool != null) {
                String assignedPoolToString = getReflectOnlySelectedFields(assignedPool);

                Volume.State state = vol.getState();
                if (state == Volume.State.Allocated || state == Volume.State.Creating) {
                    VolumeTask task = new VolumeTask(VolumeTaskType.RECREATE, vol, null);
                    tasks.add(task);
                } else {
                    if (vol.isRecreatable()) {
                        if (s_logger.isDebugEnabled()) {
                            s_logger.debug(String.format("Volume [%s] will be recreated on storage pool [%s], assigned by deploymentPlanner.", volToString, assignedPoolToString));
                        }
                        VolumeTask task = new VolumeTask(VolumeTaskType.RECREATE, vol, null);
                        tasks.add(task);
                    } else {
                        if (assignedPool.getId() != vol.getPoolId()) {
                            if (s_logger.isDebugEnabled()) {
                                s_logger.debug(String.format("Mismatch with the storage pool [%s] assigned by deploymentPlanner and the one associated with the volume [%s].",
                                        assignedPoolToString, volToString));
                            }
                            DiskOffering diskOffering = _entityMgr.findById(DiskOffering.class, vol.getDiskOfferingId());
                            if (diskOffering.isUseLocalStorage()) {
                                // Currently migration of local volume is not supported so bail out
                                String msg = String.format("Local volume [%s] cannot be recreated on storage pool [%s], assigned by deploymentPlanner.", volToString, assignedPoolToString);

                                s_logger.error(msg);
                                throw new CloudRuntimeException(msg);

                            } else {
                                //Check if storage migration is enabled in config
                                Boolean isHAOperation = (Boolean)vm.getParameter(VirtualMachineProfile.Param.HaOperation);
                                Boolean storageMigrationEnabled = true;
                                if (isHAOperation != null && isHAOperation) {
                                    storageMigrationEnabled = StorageHAMigrationEnabled.value();
                                } else {
                                    storageMigrationEnabled = StorageMigrationEnabled.value();
                                }
                                if (storageMigrationEnabled) {
                                    if (s_logger.isDebugEnabled()) {
                                        s_logger.debug(String.format("Shared volume [%s] will be migrated to the storage pool [%s], assigned by deploymentPlanner.",
                                                volToString, assignedPoolToString));
                                    }
                                    VolumeTask task = new VolumeTask(VolumeTaskType.MIGRATE, vol, assignedPool);
                                    tasks.add(task);
                                } else {
                                    throw new CloudRuntimeException("Cannot migrate volumes. Volume Migration is disabled.");
                                }
                            }
                        } else {
                            StoragePoolVO pool = _storagePoolDao.findById(vol.getPoolId());
                            VolumeTask task = new VolumeTask(VolumeTaskType.NOP, vol, pool);
                            tasks.add(task);
                        }

                    }
                }
            } else {
                if (vol.getPoolId() == null) {
                    throw new StorageUnavailableException(String.format("Volume has no pool associated and no storage pool assigned in DeployDestination. Unable to create volume [%s].",
                            volToString), Volume.class, vol.getId());
                }

                StoragePoolVO pool = _storagePoolDao.findById(vol.getPoolId());

                if (s_logger.isDebugEnabled()) {
                    s_logger.debug(String.format("No need to recreate the volume [%s] since it already has an assigned pool: [%s]. Adding disk to the VM.",
                            volToString, pool.getUuid()));
                }
                VolumeTask task = new VolumeTask(VolumeTaskType.NOP, vol, pool);
                tasks.add(task);
            }
        }

        return tasks;
    }

    private Pair<VolumeVO, DataStore> recreateVolume(VolumeVO vol, VirtualMachineProfile vm, DeployDestination dest) throws StorageUnavailableException, StorageAccessException {
        String volToString = getReflectOnlySelectedFields(vol);

        VolumeVO newVol;
        boolean recreate = RecreatableSystemVmEnabled.value();
        DataStore destPool = null;
        if (recreate && (dest.getStorageForDisks() == null || dest.getStorageForDisks().get(vol) == null)) {
            destPool = dataStoreMgr.getDataStore(vol.getPoolId(), DataStoreRole.Primary);
            String destPoolToString = getReflectOnlySelectedFields(destPool);
            s_logger.debug(String.format("Existing pool: [%s].", destPoolToString));
        } else {
            StoragePool pool = dest.getStorageForDisks().get(vol);
            destPool = dataStoreMgr.getDataStore(pool.getId(), DataStoreRole.Primary);
        }
        if (vol.getState() == Volume.State.Allocated || vol.getState() == Volume.State.Creating) {
            DiskOffering diskOffering = _entityMgr.findById(DiskOffering.class, vol.getDiskOfferingId());
            if (diskOffering.getEncrypt()) {
                vol = setPassphraseForVolumeEncryption(vol);
            }
            newVol = vol;
        } else {
            newVol = switchVolume(vol, vm);

            String newVolToString = getReflectOnlySelectedFields(newVol);
            // update the volume->PrimaryDataStoreVO map since volumeId has
            // changed
            if (dest.getStorageForDisks() != null && dest.getStorageForDisks().containsKey(vol)) {
                StoragePool poolWithOldVol = dest.getStorageForDisks().get(vol);
                dest.getStorageForDisks().put(newVol, poolWithOldVol);
                dest.getStorageForDisks().remove(vol);
            }
            if (s_logger.isDebugEnabled()) {
                s_logger.debug(String.format("Created new volume [%s] from old volume [%s].", newVolToString, volToString));
            }
        }
        VolumeInfo volume = volFactory.getVolume(newVol.getId(), destPool);
        Long templateId = newVol.getTemplateId();
        for (int i = 0; i < 2; i++) {
            // retry one more time in case of template reload is required for VMware case
            AsyncCallFuture<VolumeApiResult> future;

            if (templateId == null) {
                DiskOffering diskOffering = _entityMgr.findById(DiskOffering.class, volume.getDiskOfferingId());
                HypervisorType hyperType = vm.getVirtualMachine().getHypervisorType();

                // update the volume's hv_ss_reserve (hypervisor snapshot reserve) from a disk offering (used for managed storage)
                volService.updateHypervisorSnapshotReserveForVolume(diskOffering, volume.getId(), hyperType);

                volume = volFactory.getVolume(newVol.getId(), destPool);

                future = volService.createVolumeAsync(volume, destPool);
            } else {
                TemplateInfo templ = tmplFactory.getReadyTemplateOnImageStore(templateId, dest.getDataCenter().getId());
                PrimaryDataStore primaryDataStore = (PrimaryDataStore)destPool;

                if (templ == null) {
                    if (tmplFactory.isTemplateMarkedForDirectDownload(templateId)) {
                        // Template is marked for direct download bypassing Secondary Storage
                        if (!primaryDataStore.isManaged()) {
                            templ = tmplFactory.getReadyBypassedTemplateOnPrimaryStore(templateId, destPool.getId(), dest.getHost().getId());
                        } else {
                            s_logger.debug(String.format("Directly downloading template [%s] on host [%s] and copying it to the managed storage pool [%s].",
                                    templateId, dest.getHost().getUuid(), destPool.getUuid()));
                            templ = volService.createManagedStorageTemplate(templateId, destPool.getId(), dest.getHost().getId());
                        }

                        if (templ == null) {
                            String msg = String.format("Failed to spool direct download template [%s] to the data center [%s].", templateId, dest.getDataCenter().getUuid());
                            s_logger.error(msg);
                            throw new CloudRuntimeException(msg);
                        }
                    } else {
                        String msg = String.format("Could not find template [%s] ready for the data center [%s].", templateId, dest.getDataCenter().getUuid());
                        s_logger.error(msg);
                        throw new CloudRuntimeException(msg);
                    }
                }

                if (primaryDataStore.isManaged()) {
                    DiskOffering diskOffering = _entityMgr.findById(DiskOffering.class, volume.getDiskOfferingId());
                    HypervisorType hyperType = vm.getVirtualMachine().getHypervisorType();

                    // update the volume's hv_ss_reserve (hypervisor snapshot reserve) from a disk offering (used for managed storage)
                    volService.updateHypervisorSnapshotReserveForVolume(diskOffering, volume.getId(), hyperType);

                    long hostId = vm.getVirtualMachine().getHostId();

                    future = volService.createManagedStorageVolumeFromTemplateAsync(volume, destPool.getId(), templ, hostId);
                } else {
                    future = volService.createVolumeFromTemplateAsync(volume, destPool.getId(), templ);
                }
            }
            VolumeApiResult result;
            String newVolToString = getReflectOnlySelectedFields(newVol);

            try {
                result = future.get();
                if (result.isFailed()) {
                    if (result.getResult().contains(REQUEST_TEMPLATE_RELOAD) && (i == 0)) {
                        s_logger.debug("Retrying template deploy for VMware.");
                        continue;
                    } else {
                        String msg = String.format("Unable to create volume [%s] due to [%s].", newVolToString, result.getResult());
                        s_logger.error(msg);
                        throw new StorageUnavailableException(msg, destPool.getId());
                    }
                }

                StoragePoolVO storagePool = _storagePoolDao.findById(destPool.getId());

                if (storagePool.isManaged()) {
                    long hostId = vm.getVirtualMachine().getHostId();
                    Host host = _hostDao.findById(hostId);

                    try {
                        volService.grantAccess(volFactory.getVolume(newVol.getId()), host, destPool);
                    } catch (Exception e) {
                        throw new StorageAccessException(String.format("Unable to grant access to the volume [%s] on host [%s].", newVolToString, host));
                    }
                }

                newVol = _volsDao.findById(newVol.getId());
                break; //break out of template-redeploy retry loop
            } catch (StorageAccessException e) {
                throw e;
            } catch (InterruptedException | ExecutionException e) {
                String msg = String.format("Unable to create volume [%s] due to [%s].", newVolToString, e.toString());
                s_logger.error(msg);
                s_logger.debug("Exception: ", e);
                throw new StorageUnavailableException(msg, destPool.getId());
            }
        }

        return new Pair<VolumeVO, DataStore>(newVol, destPool);
    }

    private VolumeVO setPassphraseForVolumeEncryption(VolumeVO volume) {
        if (volume.getPassphraseId() != null) {
            return volume;
        }
        s_logger.debug("Creating passphrase for the volume: " + volume.getName());
        long startTime = System.currentTimeMillis();
        PassphraseVO passphrase = passphraseDao.persist(new PassphraseVO());
        passphrase.clearPassphrase();
        volume.setPassphraseId(passphrase.getId());
        long finishTime = System.currentTimeMillis();
        s_logger.debug("Creating and persisting passphrase took: " + (finishTime - startTime) + " ms for the volume: " + volume.toString());
        return _volsDao.persist(volume);
    }

    @Override
    public void prepare(VirtualMachineProfile vm, DeployDestination dest) throws StorageUnavailableException, InsufficientStorageCapacityException, ConcurrentOperationException, StorageAccessException {
        if (dest == null) {
            String msg = String.format("Unable to prepare volumes for the VM [%s] because DeployDestination is null.", vm.getVirtualMachine());
            s_logger.error(msg);
            throw new CloudRuntimeException(msg);
        }

        // don't allow to start vm that doesn't have a root volume
        if (_volsDao.findByInstanceAndType(vm.getId(), Volume.Type.ROOT).isEmpty()) {
            throw new CloudRuntimeException(String.format("ROOT volume is missing, unable to prepare volumes for the VM [%s].", vm.getVirtualMachine()));
        }

        List<VolumeVO> vols = _volsDao.findUsableVolumesForInstance(vm.getId());

        List<VolumeTask> tasks = getTasks(vols, dest.getStorageForDisks(), vm);
        Volume vol = null;
        StoragePool pool;
        for (VolumeTask task : tasks) {
            if (task.type == VolumeTaskType.NOP) {
                vol = task.volume;

                String volToString = getReflectOnlySelectedFields(vol);

                pool = (StoragePool)dataStoreMgr.getDataStore(task.pool.getId(), DataStoreRole.Primary);

                // For zone-wide managed storage, it is possible that the VM can be started in another
                // cluster. In that case, make sure that the volume is in the right access group.
                if (pool.isManaged()) {
                    Host lastHost = _hostDao.findById(vm.getVirtualMachine().getLastHostId());
                    Host host = _hostDao.findById(vm.getVirtualMachine().getHostId());

                    long lastClusterId = lastHost == null || lastHost.getClusterId() == null ? -1 : lastHost.getClusterId();
                    long clusterId = host == null || host.getClusterId() == null ? -1 : host.getClusterId();

                    if (lastClusterId != clusterId) {
                        if (lastHost != null) {
                            storageMgr.removeStoragePoolFromCluster(lastHost.getId(), vol.get_iScsiName(), pool);

                            DataStore storagePool = dataStoreMgr.getDataStore(pool.getId(), DataStoreRole.Primary);

                            volService.revokeAccess(volFactory.getVolume(vol.getId()), lastHost, storagePool);
                        }

                        try {
                            volService.grantAccess(volFactory.getVolume(vol.getId()), host, (DataStore)pool);
                        } catch (Exception e) {
                            throw new StorageAccessException(String.format("Unable to grant access to volume [%s] on host [%s].", volToString, host));
                        }
                    } else {
                        // This might impact other managed storages, grant access for PowerFlex storage pool only
                        if (pool.getPoolType() == Storage.StoragePoolType.PowerFlex) {
                            try {
                                volService.grantAccess(volFactory.getVolume(vol.getId()), host, (DataStore)pool);
                            } catch (Exception e) {
                                throw new StorageAccessException(String.format("Unable to grant access to volume [%s] on host [%s].", volToString, host));
                            }
                        }
                    }
                }
            } else if (task.type == VolumeTaskType.MIGRATE) {
                pool = (StoragePool)dataStoreMgr.getDataStore(task.pool.getId(), DataStoreRole.Primary);
                vol = migrateVolume(task.volume, pool);
            } else if (task.type == VolumeTaskType.RECREATE) {
                Pair<VolumeVO, DataStore> result = recreateVolume(task.volume, vm, dest);
                pool = (StoragePool)dataStoreMgr.getDataStore(result.second().getId(), DataStoreRole.Primary);
                vol = result.first();
            }

            VolumeInfo volumeInfo = volFactory.getVolume(vol.getId());
            DataTO volTO = volumeInfo.getTO();
            DiskTO disk = storageMgr.getDiskWithThrottling(volTO, vol.getVolumeType(), vol.getDeviceId(), vol.getPath(), vm.getServiceOfferingId(), vol.getDiskOfferingId());
            DataStore dataStore = dataStoreMgr.getDataStore(vol.getPoolId(), DataStoreRole.Primary);

            disk.setDetails(getDetails(volumeInfo, dataStore));

            vm.addDisk(disk);

            // If hypervisor is vSphere, check for clone type setting.
            if (vm.getHypervisorType().equals(HypervisorType.VMware)) {
                // retrieve clone flag.
                UserVmCloneType cloneType = UserVmCloneType.linked;
                Boolean value = StorageManager.VmwareCreateCloneFull.valueIn(vol.getPoolId());
                if (value != null && value) {
                    cloneType = UserVmCloneType.full;
                }
                UserVmCloneSettingVO cloneSettingVO = _vmCloneSettingDao.findByVmId(vm.getId());
                if (cloneSettingVO != null) {
                    if (!cloneSettingVO.getCloneType().equals(cloneType.toString())) {
                        cloneSettingVO.setCloneType(cloneType.toString());
                        _vmCloneSettingDao.update(cloneSettingVO.getId(), cloneSettingVO);
                    }
                } else {
                    UserVmCloneSettingVO vmCloneSettingVO = new UserVmCloneSettingVO(vm.getId(), cloneType.toString());
                    _vmCloneSettingDao.persist(vmCloneSettingVO);
                }
            }

        }
    }

    private boolean stateTransitTo(Volume vol, Volume.Event event) throws NoTransitionException {
        return _volStateMachine.transitTo(vol, event, null, _volsDao);
    }

    @Override
    public boolean canVmRestartOnAnotherServer(long vmId) {
        List<VolumeVO> vols = _volsDao.findCreatedByInstance(vmId);
        for (VolumeVO vol : vols) {
            StoragePoolVO storagePoolVO = _storagePoolDao.findById(vol.getPoolId());
            if (!vol.isRecreatable() && storagePoolVO != null && storagePoolVO.getPoolType() != null && !(storagePoolVO.getPoolType().isShared())) {
                return false;
            }
        }
        return true;
    }

    public static final ConfigKey<Boolean> RecreatableSystemVmEnabled = new ConfigKey<Boolean>(Boolean.class, "recreate.systemvm.enabled", "Advanced", "false",
            "If true, will recreate system vm root disk whenever starting system vm", true);

    public static final ConfigKey<Boolean> StorageHAMigrationEnabled = new ConfigKey<Boolean>(Boolean.class, "enable.ha.storage.migration", "Storage", "true",
            "Enable/disable storage migration across primary storage during HA", true);

    public static final ConfigKey<Boolean> StorageMigrationEnabled = new ConfigKey<Boolean>(Boolean.class, "enable.storage.migration", "Storage", "true",
            "Enable/disable storage migration across primary storage", true);

    static final ConfigKey<Boolean> VolumeUrlCheck = new ConfigKey<Boolean>("Advanced", Boolean.class, "volume.url.check", "true",
            "Check the url for a volume before downloading it from the management server. Set to flase when you managment has no internet access.", true);

    @Override
    public ConfigKey<?>[] getConfigKeys() {
        return new ConfigKey<?>[] {RecreatableSystemVmEnabled, MaxVolumeSize, StorageHAMigrationEnabled, StorageMigrationEnabled, CustomDiskOfferingMaxSize, CustomDiskOfferingMinSize, VolumeUrlCheck};
    }

    @Override
    public String getConfigComponentName() {
        return VolumeOrchestrationService.class.getSimpleName();
    }

    @Override
    public boolean configure(String name, Map<String, Object> params) throws ConfigurationException {
        return true;
    }

    private void cleanupVolumeDuringAttachFailure(Long volumeId, Long vmId) {
        VolumeVO volume = _volsDao.findById(volumeId);
        if (volume == null) {
            return;
        }

        String volumeToString = getReflectOnlySelectedFields(volume);

        if (volume.getState().equals(Volume.State.Creating)) {
            s_logger.debug(String.format("Removing volume [%s], as it was leftover from the last management server stop.", volumeToString));
            _volsDao.remove(volume.getId());
        }

        if (volume.getState().equals(Volume.State.Attaching)) {
            s_logger.warn(String.format("Volume [%s] failed to attach to the VM [%s] on the last management server stop, changing state back to Ready.", volumeToString, _userVmDao.findById(vmId)));
            volume.setState(Volume.State.Ready);
            _volsDao.update(volumeId, volume);
        }
    }

    private void cleanupVolumeDuringMigrationFailure(Long volumeId, Long destPoolId) {
        StoragePool destPool = (StoragePool)dataStoreMgr.getDataStore(destPoolId, DataStoreRole.Primary);
        if (destPool == null) {
            return;
        }

        VolumeVO volume = _volsDao.findById(volumeId);

        String destPoolToString = getReflectOnlySelectedFields(destPool);
        String volumeToString = getReflectOnlySelectedFields(volume);

        if (volume.getState() == Volume.State.Migrating) {
            VolumeVO duplicateVol = _volsDao.findByPoolIdName(destPoolId, volume.getName());

            if (duplicateVol != null) {
                String duplicateVolToString = getReflectOnlySelectedFields(duplicateVol);

                s_logger.debug(String.format("Removing volume [%s] from storage pool [%s] because it's duplicated.", duplicateVolToString, destPoolToString));
                _volsDao.remove(duplicateVol.getId());
            }

            s_logger.debug(String.format("Changing volume [%s] state from Migrating to Ready in case of migration failure.", volumeToString));
            volume.setState(Volume.State.Ready);
            _volsDao.update(volumeId, volume);
        }

    }

    private void cleanupVolumeDuringSnapshotFailure(Long volumeId, Long snapshotId) {
        _snapshotSrv.cleanupVolumeDuringSnapshotFailure(volumeId, snapshotId);
        VolumeVO volume = _volsDao.findById(volumeId);

        String volumeToString = getReflectOnlySelectedFields(volume);

        if (volume.getState() == Volume.State.Snapshotting) {
            s_logger.debug(String.format("Changing volume [%s] state back to Ready.", volumeToString));
            volume.setState(Volume.State.Ready);
            _volsDao.update(volume.getId(), volume);
        }
    }

    @Override
    public void cleanupStorageJobs() {
        //clean up failure jobs related to volume
        List<AsyncJobVO> jobs = _jobMgr.findFailureAsyncJobs(VmWorkAttachVolume.class.getName(), VmWorkMigrateVolume.class.getName(), VmWorkTakeVolumeSnapshot.class.getName());

        for (AsyncJobVO job : jobs) {
            try {
                if (job.getCmd().equalsIgnoreCase(VmWorkAttachVolume.class.getName())) {
                    VmWorkAttachVolume work = VmWorkSerializer.deserialize(VmWorkAttachVolume.class, job.getCmdInfo());
                    cleanupVolumeDuringAttachFailure(work.getVolumeId(), work.getVmId());
                } else if (job.getCmd().equalsIgnoreCase(VmWorkMigrateVolume.class.getName())) {
                    VmWorkMigrateVolume work = VmWorkSerializer.deserialize(VmWorkMigrateVolume.class, job.getCmdInfo());
                    cleanupVolumeDuringMigrationFailure(work.getVolumeId(), work.getDestPoolId());
                } else if (job.getCmd().equalsIgnoreCase(VmWorkTakeVolumeSnapshot.class.getName())) {
                    VmWorkTakeVolumeSnapshot work = VmWorkSerializer.deserialize(VmWorkTakeVolumeSnapshot.class, job.getCmdInfo());
                    cleanupVolumeDuringSnapshotFailure(work.getVolumeId(), work.getSnapshotId());
                }
            } catch (Exception e) {
                s_logger.error(String.format("Clean up job failed due to [%s]. Will continue with other clean up jobs.", e.getMessage()));
                s_logger.debug("Exception: ", e);
            }
        }
    }

    @Override
    public boolean stop() {
        return true;
    }

    @Override
    public String getName() {
        return "Volume Manager";
    }

    @Override
    public void destroyVolume(Volume volume) {
        String volumeToString = getReflectOnlySelectedFields(volume);

        try {
            // Mark volume as removed if volume has not been created on primary
            if (volume.getState() == Volume.State.Allocated) {
                _volsDao.remove(volume.getId());
                stateTransitTo(volume, Volume.Event.DestroyRequested);
                _resourceLimitMgr.decrementResourceCount(volume.getAccountId(), ResourceType.volume, volume.isDisplay());
                _resourceLimitMgr.decrementResourceCount(volume.getAccountId(), ResourceType.primary_storage, volume.isDisplay(), new Long(volume.getSize()));
            } else {
                volService.destroyVolume(volume.getId());
            }
            // FIXME - All this is boiler plate code and should be done as part of state transition. This shouldn't be part of orchestrator.
            // publish usage event for the volume
            UsageEventUtils.publishUsageEvent(EventTypes.EVENT_VOLUME_DELETE, volume.getAccountId(), volume.getDataCenterId(), volume.getId(), volume.getName(), Volume.class.getName(),
                    volume.getUuid(), volume.isDisplayVolume());
        } catch (Exception e) {
            String msg = String.format("Failed to destroy volume [%s] due to [%s].", volumeToString, e.getMessage());
            s_logger.error(msg);
            s_logger.debug("Exception: ", e);
            throw new CloudRuntimeException(msg, e);
        }
    }

    @Override
    public String getVmNameFromVolumeId(long volumeId) {
        VolumeVO volume = _volsDao.findById(volumeId);
        return getVmNameOnVolume(volume);
    }

    @Override
    public String getStoragePoolOfVolume(long volumeId) {
        VolumeVO vol = _volsDao.findById(volumeId);
        return dataStoreMgr.getPrimaryDataStore(vol.getPoolId()).getUuid();
    }

    @Override
    public void updateVolumeDiskChain(long volumeId, String path, String chainInfo, String updatedDataStoreUUID) {
        VolumeVO vol = _volsDao.findById(volumeId);
        boolean needUpdate = false;

        String volToString = getReflectOnlySelectedFields(vol);

        // Volume path is not getting updated in the DB, need to find reason and fix the issue.
        if (vol.getPath() == null) {
            return;
        }
        if (!vol.getPath().equalsIgnoreCase(path)) {
            needUpdate = true;
        }

        if (chainInfo != null && (vol.getChainInfo() == null || !chainInfo.equalsIgnoreCase(vol.getChainInfo()))) {
            needUpdate = true;
        }

        if (updatedDataStoreUUID != null) {
            needUpdate = true;
        }

        if (needUpdate) {
            s_logger.info(String.format("Updating volume's disk chain info. Volume: [%s]. Path: [%s] -> [%s], Disk Chain Info: [%s] -> [%s].",
                    volToString, vol.getPath(), path, vol.getChainInfo(), chainInfo));
            vol.setPath(path);
            vol.setChainInfo(chainInfo);
            if (updatedDataStoreUUID != null) {
                StoragePoolVO pool = _storagePoolDao.findByUuid(updatedDataStoreUUID);
                if (pool != null) {
                    vol.setPoolId(pool.getId());
                }
            }
            _volsDao.update(volumeId, vol);
        }
    }

    @Override
    public DiskProfile importVolume(Type type, String name, DiskOffering offering, Long size, Long minIops, Long maxIops,
                                    VirtualMachine vm, VirtualMachineTemplate template, Account owner,
                                    Long deviceId, Long poolId, String path, String chainInfo) {
        if (size == null) {
            size = offering.getDiskSize();
        } else {
            size = (size * 1024 * 1024 * 1024);
        }

        minIops = minIops != null ? minIops : offering.getMinIops();
        maxIops = maxIops != null ? maxIops : offering.getMaxIops();

        VolumeVO vol = new VolumeVO(type, name, vm.getDataCenterId(), owner.getDomainId(), owner.getId(), offering.getId(), offering.getProvisioningType(), size, minIops, maxIops, null);
        if (vm != null) {
            vol.setInstanceId(vm.getId());
        }

        if (deviceId != null) {
            vol.setDeviceId(deviceId);
        } else if (type.equals(Type.ROOT)) {
            vol.setDeviceId(0l);
        } else {
            vol.setDeviceId(1l);
        }

        if (template != null) {
            if (ImageFormat.ISO.equals(template.getFormat())) {
                vol.setIsoId(template.getId());
            } else if (Storage.TemplateType.DATADISK.equals(template.getTemplateType())) {
                vol.setTemplateId(template.getId());
            }
            if (type == Type.ROOT) {
                vol.setTemplateId(template.getId());
            }
        }

        // display flag matters only for the User vms
        if (VirtualMachine.Type.User.equals(vm.getType())) {
            UserVmVO userVm = _userVmDao.findById(vm.getId());
            vol.setDisplayVolume(userVm.isDisplayVm());
        }

        vol.setFormat(getSupportedImageFormatForCluster(vm.getHypervisorType()));
        vol.setPoolId(poolId);
        vol.setPath(path);
        vol.setChainInfo(chainInfo);
        vol.setState(Volume.State.Ready);
        vol.setAttached(new Date());
        vol = _volsDao.persist(vol);
        return toDiskProfile(vol, offering);
    }

    @Override
    public void unmanageVolumes(long vmId) {
        if (s_logger.isDebugEnabled()) {
            s_logger.debug(String.format("Unmanaging storage for VM [%s].", _userVmDao.findById(vmId)));
        }
        final List<VolumeVO> volumesForVm = _volsDao.findByInstance(vmId);

        Transaction.execute(new TransactionCallbackNoReturn() {
            @Override
            public void doInTransactionWithoutResult(TransactionStatus status) {
                for (VolumeVO vol : volumesForVm) {
                    String volToString = getReflectOnlySelectedFields(vol);

                    boolean volumeAlreadyDestroyed = (vol.getState() == Volume.State.Destroy || vol.getState() == Volume.State.Expunged
                            || vol.getState() == Volume.State.Expunging);
                    if (volumeAlreadyDestroyed) {
                        s_logger.debug(String.format("Skipping Destroy for the volume [%s] as it is in [%s] state.", volToString, vol.getState().toString()));
                    } else {
                        volService.unmanageVolume(vol.getId());
                    }
                }
            }
        });
    }
}<|MERGE_RESOLUTION|>--- conflicted
+++ resolved
@@ -273,15 +273,10 @@
         String volumeToString = getReflectOnlySelectedFields(volumeInfo.getVolume());
 
         // Find a destination storage pool with the specified criteria
-<<<<<<< HEAD
-        DiskOffering diskOffering = _entityMgr.findById(DiskOffering.class, volume.getDiskOfferingId());
-        DiskProfile dskCh = new DiskProfile(volume.getId(), volume.getVolumeType(), volume.getName(), diskOffering.getId(), diskOffering.getDiskSize(), diskOffering.getTagsArray(),
-                diskOffering.isUseLocalStorage(), diskOffering.isRecreatable(), null, (diskOffering.getEncrypt() || volume.getPassphraseId() != null));
-=======
         DiskOffering diskOffering = _entityMgr.findById(DiskOffering.class, volumeInfo.getDiskOfferingId());
         DiskProfile dskCh = new DiskProfile(volumeInfo.getId(), volumeInfo.getVolumeType(), volumeInfo.getName(), diskOffering.getId(), diskOffering.getDiskSize(), diskOffering.getTagsArray(),
-                diskOffering.isUseLocalStorage(), diskOffering.isRecreatable(), null);
->>>>>>> d9b770eb
+                diskOffering.isUseLocalStorage(), diskOffering.isRecreatable(), null, (diskOffering.getEncrypt() || volumeInfo.getPassphraseId() != null));
+
         dskCh.setHyperType(dataDiskHyperType);
         storageMgr.setDiskProfileThrottling(dskCh, null, diskOffering);
 
@@ -590,36 +585,22 @@
 
     }
 
-<<<<<<< HEAD
-    protected DiskProfile createDiskCharacteristics(VolumeInfo volume, VirtualMachineTemplate template, DataCenter dc, DiskOffering diskOffering) {
-        boolean requiresEncryption = diskOffering.getEncrypt() || volume.getPassphraseId() != null;
-        if (volume.getVolumeType() == Type.ROOT && Storage.ImageFormat.ISO != template.getFormat()) {
-=======
     protected DiskProfile createDiskCharacteristics(VolumeInfo volumeInfo, VirtualMachineTemplate template, DataCenter dc, DiskOffering diskOffering) {
+        boolean requiresEncryption = diskOffering.getEncrypt() || volumeInfo.getPassphraseId() != null;
         if (volumeInfo.getVolumeType() == Type.ROOT && Storage.ImageFormat.ISO != template.getFormat()) {
             String templateToString = getReflectOnlySelectedFields(template);
             String zoneToString = getReflectOnlySelectedFields(dc);
-
->>>>>>> d9b770eb
             TemplateDataStoreVO ss = _vmTemplateStoreDao.findByTemplateZoneDownloadStatus(template.getId(), dc.getId(), VMTemplateStorageResourceAssoc.Status.DOWNLOADED);
             if (ss == null) {
                 throw new CloudRuntimeException(String.format("Template [%s] has not been completely downloaded to the zone [%s].",
                         templateToString, zoneToString));
             }
-
-<<<<<<< HEAD
-            return new DiskProfile(volume.getId(), volume.getVolumeType(), volume.getName(), diskOffering.getId(), ss.getSize(), diskOffering.getTagsArray(), diskOffering.isUseLocalStorage(),
+            return new DiskProfile(volumeInfo.getId(), volumeInfo.getVolumeType(), volumeInfo.getName(), diskOffering.getId(), ss.getSize(), diskOffering.getTagsArray(), diskOffering.isUseLocalStorage(),
                     diskOffering.isRecreatable(), Storage.ImageFormat.ISO != template.getFormat() ? template.getId() : null, requiresEncryption);
         } else {
-            return new DiskProfile(volume.getId(), volume.getVolumeType(), volume.getName(), diskOffering.getId(), diskOffering.getDiskSize(), diskOffering.getTagsArray(),
+            return new DiskProfile(volumeInfo.getId(), volumeInfo.getVolumeType(), volumeInfo.getName(), diskOffering.getId(), diskOffering.getDiskSize(), diskOffering.getTagsArray(),
                     diskOffering.isUseLocalStorage(), diskOffering.isRecreatable(), null, requiresEncryption);
-=======
-            return new DiskProfile(volumeInfo.getId(), volumeInfo.getVolumeType(), volumeInfo.getName(), diskOffering.getId(), ss.getSize(), diskOffering.getTagsArray(), diskOffering.isUseLocalStorage(),
-                    diskOffering.isRecreatable(), Storage.ImageFormat.ISO != template.getFormat() ? template.getId() : null);
-        } else {
-            return new DiskProfile(volumeInfo.getId(), volumeInfo.getVolumeType(), volumeInfo.getName(), diskOffering.getId(), diskOffering.getDiskSize(), diskOffering.getTagsArray(),
-                    diskOffering.isUseLocalStorage(), diskOffering.isRecreatable(), null);
->>>>>>> d9b770eb
+
         }
     }
 
@@ -683,9 +664,9 @@
             }
 
             if (diskOffering.getEncrypt()) {
-                VolumeVO vol = _volsDao.findById(volume.getId());
+                VolumeVO vol = _volsDao.findById(volumeInfo.getId());
                 setPassphraseForVolumeEncryption(vol);
-                volume = volFactory.getVolume(volume.getId());
+                volumeInfo = volFactory.getVolume(volumeInfo.getId());
             }
         }
 
