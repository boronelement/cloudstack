--- conflicted
+++ resolved
@@ -60,15 +60,9 @@
     }
 
     @Override
-<<<<<<< HEAD
-    public void processHostVmStatePingReport(long hostId, Map<String, HostVmStateReportEntry> report) {
+    public void processHostVmStatePingReport(long hostId, Map<String, HostVmStateReportEntry> report, boolean force) {
         if (logger.isDebugEnabled())
             logger.debug("Process host VM state report from ping process. host: " + hostId);
-=======
-    public void processHostVmStatePingReport(long hostId, Map<String, HostVmStateReportEntry> report, boolean force) {
-        if (s_logger.isDebugEnabled())
-            s_logger.debug("Process host VM state report from ping process. host: " + hostId);
->>>>>>> 31e2b629
 
         Map<Long, VirtualMachine.PowerState> translatedInfo = convertVmStateReport(report);
         processReport(hostId, translatedInfo, force);
@@ -124,13 +118,8 @@
 
                 // Make sure powerState is up to date for missing VMs
                 try {
-<<<<<<< HEAD
-                    if (!_instanceDao.isPowerStateUpToDate(instance.getId())) {
+                    if (!force && !_instanceDao.isPowerStateUpToDate(instance.getId())) {
                         logger.warn("Detected missing VM but power state is outdated, wait for another process report run for VM id: " + instance.getId());
-=======
-                    if (!force && !_instanceDao.isPowerStateUpToDate(instance.getId())) {
-                        s_logger.warn("Detected missing VM but power state is outdated, wait for another process report run for VM id: " + instance.getId());
->>>>>>> 31e2b629
                         _instanceDao.resetVmPowerStateTracking(instance.getId());
                         continue;
                     }
@@ -162,13 +151,8 @@
 
                 long milliSecondsSinceLastStateUpdate = currentTime.getTime() - vmStateUpdateTime.getTime();
 
-<<<<<<< HEAD
-                if (milliSecondsSinceLastStateUpdate > milliSecondsGracefullPeriod) {
+                if (force || milliSecondsSinceLastStateUpdate > milliSecondsGracefullPeriod) {
                     logger.debug("vm id: " + instance.getId() + " - time since last state update(" + milliSecondsSinceLastStateUpdate + "ms) has passed graceful period");
-=======
-                if (force || milliSecondsSinceLastStateUpdate > milliSecondsGracefullPeriod) {
-                    s_logger.debug("vm id: " + instance.getId() + " - time since last state update(" + milliSecondsSinceLastStateUpdate + "ms) has passed graceful period");
->>>>>>> 31e2b629
 
                     // this is were a race condition might have happened if we don't re-fetch the instance;
                     // between the startime of this job and the currentTime of this missing-branch
