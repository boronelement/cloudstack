--- conflicted
+++ resolved
@@ -140,11 +140,7 @@
                 if (s_logger.isInfoEnabled()) {
                     String lastTime = new SimpleDateFormat("yyyy/MM/dd'T'HH:mm:ss.SSS'Z'").format(vmStateUpdateTime);
                     s_logger.info(
-<<<<<<< HEAD
-                            String.format("Detected missing VM. host: %d, vm id: %d(%s), power state: %s, last state update: %d"
-=======
                             String.format("Detected missing VM. host: %d, vm id: %d(%s), power state: %s, last state update: %s"
->>>>>>> a813c248
                                     , hostId
                                     , instance.getId()
                                     , instance.getUuid()
