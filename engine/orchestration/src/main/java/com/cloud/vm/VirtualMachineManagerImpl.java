// Licensed to the Apacohe Software Foundation (ASF) under one
// or more contributor license agreements.  See the NOTICE file
// distributed with this work for additional information
// regarding copyright ownership.  The ASF licenses this file
// to you under the Apache License, Version 2.0 (the
// "License"); you may not use this file except in compliance
// with the License.  You may obtain a copy of the License at
//
//   http://www.apache.org/licenses/LICENSE-2.0
//
// Unless required by applicable law or agreed to in writing,
// software distributed under the License is distributed on an
// "AS IS" BASIS, WITHOUT WARRANTIES OR CONDITIONS OF ANY
// KIND, either express or implied.  See the License for the
// specific language governing permissions and limitations
// under the License.

package com.cloud.vm;

import static com.cloud.configuration.ConfigurationManagerImpl.MIGRATE_VM_ACROSS_CLUSTERS;

import java.net.URI;
import java.sql.PreparedStatement;
import java.sql.ResultSet;
import java.sql.SQLException;
import java.util.ArrayList;
import java.util.Arrays;
import java.util.Collection;
import java.util.Collections;
import java.util.Comparator;
import java.util.Date;
import java.util.HashMap;
import java.util.HashSet;
import java.util.LinkedHashMap;
import java.util.List;
import java.util.Map;
import java.util.Map.Entry;
import java.util.Objects;
import java.util.Set;
import java.util.TimeZone;
import java.util.UUID;
import java.util.concurrent.Executors;
import java.util.concurrent.ScheduledExecutorService;
import java.util.concurrent.TimeUnit;
import java.util.stream.Collectors;

import javax.inject.Inject;
import javax.naming.ConfigurationException;
import javax.persistence.EntityExistsException;

import com.cloud.domain.Domain;
import com.cloud.domain.dao.DomainDao;
import com.cloud.network.vpc.VpcVO;
import com.cloud.network.vpc.dao.VpcDao;
import com.cloud.user.dao.AccountDao;
import com.cloud.event.ActionEventUtils;
import org.apache.cloudstack.affinity.dao.AffinityGroupVMMapDao;
import org.apache.cloudstack.annotation.AnnotationService;
import org.apache.cloudstack.annotation.dao.AnnotationDao;
import org.apache.cloudstack.api.ApiCommandResourceType;
import org.apache.cloudstack.api.ApiConstants;
import org.apache.cloudstack.api.command.admin.vm.MigrateVMCmd;
import org.apache.cloudstack.api.command.admin.volume.MigrateVolumeCmdByAdmin;
import org.apache.cloudstack.api.command.user.volume.MigrateVolumeCmd;
import org.apache.cloudstack.ca.CAManager;
import org.apache.cloudstack.context.CallContext;
import org.apache.cloudstack.engine.orchestration.service.NetworkOrchestrationService;
import org.apache.cloudstack.engine.orchestration.service.VolumeOrchestrationService;
import org.apache.cloudstack.engine.subsystem.api.storage.DataStoreManager;
import org.apache.cloudstack.engine.subsystem.api.storage.StoragePoolAllocator;
import org.apache.cloudstack.framework.ca.Certificate;
import org.apache.cloudstack.framework.config.ConfigKey;
import org.apache.cloudstack.framework.config.Configurable;
import org.apache.cloudstack.framework.jobs.AsyncJob;
import org.apache.cloudstack.framework.jobs.AsyncJobExecutionContext;
import org.apache.cloudstack.framework.jobs.AsyncJobManager;
import org.apache.cloudstack.framework.jobs.Outcome;
import org.apache.cloudstack.framework.jobs.dao.VmWorkJobDao;
import org.apache.cloudstack.framework.jobs.impl.AsyncJobVO;
import org.apache.cloudstack.framework.jobs.impl.JobSerializerHelper;
import org.apache.cloudstack.framework.jobs.impl.OutcomeImpl;
import org.apache.cloudstack.framework.jobs.impl.VmWorkJobVO;
import org.apache.cloudstack.framework.messagebus.MessageBus;
import org.apache.cloudstack.framework.messagebus.MessageDispatcher;
import org.apache.cloudstack.framework.messagebus.MessageHandler;
import org.apache.cloudstack.jobs.JobInfo;
import org.apache.cloudstack.managed.context.ManagedContextRunnable;
import org.apache.cloudstack.storage.datastore.db.PrimaryDataStoreDao;
import org.apache.cloudstack.storage.datastore.db.StoragePoolVO;
import org.apache.cloudstack.storage.to.VolumeObjectTO;
import org.apache.cloudstack.utils.identity.ManagementServerNode;
import org.apache.cloudstack.vm.UnmanagedVMsManager;
import org.apache.commons.collections.CollectionUtils;
import org.apache.commons.collections.MapUtils;
import org.apache.commons.lang.BooleanUtils;
import org.apache.log4j.Logger;

import com.cloud.agent.AgentManager;
import com.cloud.agent.Listener;
import com.cloud.agent.api.AgentControlAnswer;
import com.cloud.agent.api.AgentControlCommand;
import com.cloud.agent.api.Answer;
import com.cloud.agent.api.AttachOrDettachConfigDriveCommand;
import com.cloud.agent.api.CheckVirtualMachineAnswer;
import com.cloud.agent.api.CheckVirtualMachineCommand;
import com.cloud.agent.api.ClusterVMMetaDataSyncAnswer;
import com.cloud.agent.api.ClusterVMMetaDataSyncCommand;
import com.cloud.agent.api.Command;
import com.cloud.agent.api.GetVmDiskStatsAnswer;
import com.cloud.agent.api.GetVmDiskStatsCommand;
import com.cloud.agent.api.GetVmNetworkStatsAnswer;
import com.cloud.agent.api.GetVmNetworkStatsCommand;
import com.cloud.agent.api.GetVmStatsAnswer;
import com.cloud.agent.api.GetVmStatsCommand;
import com.cloud.agent.api.MigrateCommand;
import com.cloud.agent.api.MigrateVmToPoolAnswer;
import com.cloud.agent.api.ModifyTargetsCommand;
import com.cloud.agent.api.PingRoutingCommand;
import com.cloud.agent.api.PlugNicAnswer;
import com.cloud.agent.api.PlugNicCommand;
import com.cloud.agent.api.PrepareForMigrationAnswer;
import com.cloud.agent.api.PrepareForMigrationCommand;
import com.cloud.agent.api.RebootAnswer;
import com.cloud.agent.api.RebootCommand;
import com.cloud.agent.api.ReplugNicAnswer;
import com.cloud.agent.api.ReplugNicCommand;
import com.cloud.agent.api.RestoreVMSnapshotAnswer;
import com.cloud.agent.api.RestoreVMSnapshotCommand;
import com.cloud.agent.api.ScaleVmCommand;
import com.cloud.agent.api.StartAnswer;
import com.cloud.agent.api.StartCommand;
import com.cloud.agent.api.StartupCommand;
import com.cloud.agent.api.StartupRoutingCommand;
import com.cloud.agent.api.StopAnswer;
import com.cloud.agent.api.StopCommand;
import com.cloud.agent.api.UnPlugNicAnswer;
import com.cloud.agent.api.UnPlugNicCommand;
import com.cloud.agent.api.UnregisterVMCommand;
import com.cloud.agent.api.VmDiskStatsEntry;
import com.cloud.agent.api.VmNetworkStatsEntry;
import com.cloud.agent.api.VmStatsEntry;
import com.cloud.agent.api.routing.NetworkElementCommand;
import com.cloud.agent.api.to.DiskTO;
import com.cloud.agent.api.to.DpdkTO;
import com.cloud.agent.api.to.GPUDeviceTO;
import com.cloud.agent.api.to.NicTO;
import com.cloud.agent.api.to.VirtualMachineTO;
import com.cloud.agent.manager.Commands;
import com.cloud.agent.manager.allocator.HostAllocator;
import com.cloud.alert.AlertManager;
import com.cloud.api.ApiDBUtils;
import com.cloud.api.query.dao.DomainRouterJoinDao;
import com.cloud.api.query.dao.UserVmJoinDao;
import com.cloud.api.query.vo.DomainRouterJoinVO;
import com.cloud.api.query.vo.UserVmJoinVO;
import com.cloud.capacity.CapacityManager;
import com.cloud.configuration.Resource.ResourceType;
import com.cloud.dc.ClusterDetailsDao;
import com.cloud.dc.ClusterDetailsVO;
import com.cloud.dc.ClusterVO;
import com.cloud.dc.DataCenter;
import com.cloud.dc.DataCenterVO;
import com.cloud.dc.HostPodVO;
import com.cloud.dc.Pod;
import com.cloud.dc.dao.ClusterDao;
import com.cloud.dc.dao.DataCenterDao;
import com.cloud.dc.dao.HostPodDao;
import com.cloud.deploy.DataCenterDeployment;
import com.cloud.deploy.DeployDestination;
import com.cloud.deploy.DeploymentPlan;
import com.cloud.deploy.DeploymentPlanner;
import com.cloud.deploy.DeploymentPlanner.ExcludeList;
import com.cloud.deploy.DeploymentPlanningManager;
import com.cloud.deployasis.dao.UserVmDeployAsIsDetailsDao;
import com.cloud.event.EventTypes;
import com.cloud.event.UsageEventUtils;
import com.cloud.event.UsageEventVO;
import com.cloud.exception.AffinityConflictException;
import com.cloud.exception.AgentUnavailableException;
import com.cloud.exception.ConcurrentOperationException;
import com.cloud.exception.ConnectionException;
import com.cloud.exception.InsufficientCapacityException;
import com.cloud.exception.InsufficientServerCapacityException;
import com.cloud.exception.InvalidParameterValueException;
import com.cloud.exception.OperationTimedoutException;
import com.cloud.exception.ResourceUnavailableException;
import com.cloud.exception.StorageAccessException;
import com.cloud.exception.StorageUnavailableException;
import com.cloud.ha.HighAvailabilityManager;
import com.cloud.ha.HighAvailabilityManager.WorkType;
import com.cloud.host.Host;
import com.cloud.host.HostVO;
import com.cloud.host.Status;
import com.cloud.host.dao.HostDao;
import com.cloud.hypervisor.Hypervisor.HypervisorType;
import com.cloud.hypervisor.HypervisorGuru;
import com.cloud.hypervisor.HypervisorGuruBase;
import com.cloud.hypervisor.HypervisorGuruManager;
import com.cloud.network.Network;
import com.cloud.network.NetworkModel;
import com.cloud.network.Networks;
import com.cloud.network.dao.NetworkDao;
import com.cloud.network.dao.NetworkDetailVO;
import com.cloud.network.dao.NetworkDetailsDao;
import com.cloud.network.dao.NetworkVO;
import com.cloud.network.router.VirtualRouter;
import com.cloud.network.security.SecurityGroupManager;
import com.cloud.offering.DiskOffering;
import com.cloud.offering.DiskOfferingInfo;
import com.cloud.offering.NetworkOffering;
import com.cloud.offering.ServiceOffering;
import com.cloud.offerings.NetworkOfferingVO;
import com.cloud.offerings.dao.NetworkOfferingDao;
import com.cloud.org.Cluster;
import com.cloud.resource.ResourceManager;
import com.cloud.resource.ResourceState;
import com.cloud.service.ServiceOfferingVO;
import com.cloud.service.dao.ServiceOfferingDao;
import com.cloud.storage.DiskOfferingVO;
import com.cloud.storage.ScopeType;
import com.cloud.storage.Storage.ImageFormat;
import com.cloud.storage.Storage;
import com.cloud.storage.StorageManager;
import com.cloud.storage.StoragePool;
import com.cloud.storage.VMTemplateVO;
import com.cloud.storage.VMTemplateZoneVO;
import com.cloud.storage.Volume;
import com.cloud.storage.Volume.Type;
import com.cloud.storage.VolumeApiService;
import com.cloud.storage.VolumeApiServiceImpl;
import com.cloud.storage.VolumeVO;
import com.cloud.storage.dao.DiskOfferingDao;
import com.cloud.storage.dao.GuestOSCategoryDao;
import com.cloud.storage.dao.GuestOSDao;
import com.cloud.storage.dao.StoragePoolHostDao;
import com.cloud.storage.dao.VMTemplateDao;
import com.cloud.storage.dao.VMTemplateZoneDao;
import com.cloud.storage.dao.VolumeDao;
import com.cloud.template.VirtualMachineTemplate;
import com.cloud.user.Account;
import com.cloud.user.ResourceLimitService;
import com.cloud.user.User;
import com.cloud.uservm.UserVm;
import com.cloud.utils.DateUtil;
import com.cloud.utils.Journal;
import com.cloud.utils.Pair;
import com.cloud.utils.Predicate;
import com.cloud.utils.ReflectionUse;
import com.cloud.utils.StringUtils;
import com.cloud.utils.Ternary;
import com.cloud.utils.component.ManagerBase;
import com.cloud.utils.concurrency.NamedThreadFactory;
import com.cloud.utils.db.DB;
import com.cloud.utils.db.EntityManager;
import com.cloud.utils.db.GlobalLock;
import com.cloud.utils.db.Transaction;
import com.cloud.utils.db.TransactionCallback;
import com.cloud.utils.db.TransactionCallbackWithException;
import com.cloud.utils.db.TransactionCallbackWithExceptionNoReturn;
import com.cloud.utils.db.TransactionLegacy;
import com.cloud.utils.db.TransactionStatus;
import com.cloud.utils.exception.CloudRuntimeException;
import com.cloud.utils.exception.ExecutionException;
import com.cloud.utils.fsm.NoTransitionException;
import com.cloud.utils.fsm.StateMachine2;
import com.cloud.vm.ItWorkVO.Step;
import com.cloud.vm.VirtualMachine.Event;
import com.cloud.vm.VirtualMachine.PowerState;
import com.cloud.vm.VirtualMachine.State;
import com.cloud.vm.dao.NicDao;
import com.cloud.vm.dao.UserVmDao;
import com.cloud.vm.dao.UserVmDetailsDao;
import com.cloud.vm.dao.VMInstanceDao;
import com.cloud.vm.snapshot.VMSnapshotManager;
import com.cloud.vm.snapshot.VMSnapshotVO;
import com.cloud.vm.snapshot.dao.VMSnapshotDao;

public class VirtualMachineManagerImpl extends ManagerBase implements VirtualMachineManager, VmWorkJobHandler, Listener, Configurable {
    private static final Logger s_logger = Logger.getLogger(VirtualMachineManagerImpl.class);

    public static final String VM_WORK_JOB_HANDLER = VirtualMachineManagerImpl.class.getSimpleName();

    private static final String VM_SYNC_ALERT_SUBJECT = "VM state sync alert";

    @Inject
    private UserVmManager _userVmMgr;
    @Inject
    private DataStoreManager dataStoreMgr;
    @Inject
    private NetworkOrchestrationService _networkMgr;
    @Inject
    private NetworkModel _networkModel;
    @Inject
    private AgentManager _agentMgr;
    @Inject
    private VMInstanceDao _vmDao;
    @Inject
    private ServiceOfferingDao _offeringDao;
    @Inject
    private DiskOfferingDao _diskOfferingDao;
    @Inject
    private VMTemplateDao _templateDao;
    @Inject
    private VMTemplateZoneDao templateZoneDao;
    @Inject
    private ItWorkDao _workDao;
    @Inject
    private UserVmDao _userVmDao;
    @Inject
    private UserVmService _userVmService;
    @Inject
    private CapacityManager _capacityMgr;
    @Inject
    private NicDao _nicsDao;
    @Inject
    private HostDao _hostDao;
    @Inject
    private AlertManager _alertMgr;
    @Inject
    private GuestOSCategoryDao _guestOsCategoryDao;
    @Inject
    private GuestOSDao _guestOsDao;
    @Inject
    private VolumeDao _volsDao;
    @Inject
    private HighAvailabilityManager _haMgr;
    @Inject
    private HostPodDao _podDao;
    @Inject
    private DataCenterDao _dcDao;
    @Inject
    private ClusterDao _clusterDao;
    @Inject
    private PrimaryDataStoreDao _storagePoolDao;
    @Inject
    private HypervisorGuruManager _hvGuruMgr;
    @Inject
    private NetworkDao _networkDao;
    @Inject
    private StoragePoolHostDao _poolHostDao;
    @Inject
    private VMSnapshotDao _vmSnapshotDao;
    @Inject
    private AffinityGroupVMMapDao _affinityGroupVMMapDao;
    @Inject
    private EntityManager _entityMgr;
    @Inject
    private GuestOSCategoryDao _guestOSCategoryDao;
    @Inject
    private GuestOSDao _guestOSDao;
    @Inject
    private ServiceOfferingDao _serviceOfferingDao;
    @Inject
    private CAManager caManager;
    @Inject
    private ResourceManager _resourceMgr;
    @Inject
    private ResourceLimitService _resourceLimitMgr;
    @Inject
    private VMSnapshotManager _vmSnapshotMgr;
    @Inject
    private ClusterDetailsDao _clusterDetailsDao;
    @Inject
    private UserVmDetailsDao userVmDetailsDao;
    @Inject
    private VolumeOrchestrationService volumeMgr;
    @Inject
    private DeploymentPlanningManager _dpMgr;
    @Inject
    private MessageBus _messageBus;
    @Inject
    private VirtualMachinePowerStateSync _syncMgr;
    @Inject
    private VmWorkJobDao _workJobDao;
    @Inject
    private AsyncJobManager _jobMgr;
    @Inject
    private StorageManager storageMgr;
    @Inject
    private NetworkDetailsDao networkDetailsDao;
    @Inject
    private SecurityGroupManager _securityGroupManager;
    @Inject
    private UserVmDeployAsIsDetailsDao userVmDeployAsIsDetailsDao;
    @Inject
    private UserVmJoinDao userVmJoinDao;
    @Inject
    private NetworkOfferingDao networkOfferingDao;
    @Inject
    private DomainRouterJoinDao domainRouterJoinDao;
    @Inject
    private AnnotationDao annotationDao;
    @Inject
    private AccountDao accountDao;
    @Inject
    private VpcDao vpcDao;
    @Inject
    private DomainDao domainDao;

    VmWorkJobHandlerProxy _jobHandlerProxy = new VmWorkJobHandlerProxy(this);

    Map<VirtualMachine.Type, VirtualMachineGuru> _vmGurus = new HashMap<>();
    protected StateMachine2<State, VirtualMachine.Event, VirtualMachine> _stateMachine;

    static final ConfigKey<Integer> StartRetry = new ConfigKey<Integer>("Advanced", Integer.class, "start.retry", "10",
            "Number of times to retry create and start commands", true);
    static final ConfigKey<Integer> VmOpWaitInterval = new ConfigKey<Integer>("Advanced", Integer.class, "vm.op.wait.interval", "120",
            "Time (in seconds) to wait before checking if a previous operation has succeeded", true);

    static final ConfigKey<Integer> VmOpLockStateRetry = new ConfigKey<Integer>("Advanced", Integer.class, "vm.op.lock.state.retry", "5",
            "Times to retry locking the state of a VM for operations, -1 means forever", true);
    static final ConfigKey<Long> VmOpCleanupInterval = new ConfigKey<Long>("Advanced", Long.class, "vm.op.cleanup.interval", "86400",
            "Interval to run the thread that cleans up the vm operations (in seconds)", false);
    static final ConfigKey<Long> VmOpCleanupWait = new ConfigKey<Long>("Advanced", Long.class, "vm.op.cleanup.wait", "3600",
            "Time (in seconds) to wait before cleanuping up any vm work items", true);
    static final ConfigKey<Long> VmOpCancelInterval = new ConfigKey<Long>("Advanced", Long.class, "vm.op.cancel.interval", "3600",
            "Time (in seconds) to wait before cancelling a operation", false);
    static final ConfigKey<Boolean> VmDestroyForcestop = new ConfigKey<Boolean>("Advanced", Boolean.class, "vm.destroy.forcestop", "false",
            "On destroy, force-stop takes this value ", true);
    static final ConfigKey<Integer> ClusterDeltaSyncInterval = new ConfigKey<Integer>("Advanced", Integer.class, "sync.interval", "60",
            "Cluster Delta sync interval in seconds",
            false);
    static final ConfigKey<Integer> ClusterVMMetaDataSyncInterval = new ConfigKey<Integer>("Advanced", Integer.class, "vmmetadata.sync.interval", "180", "Cluster VM metadata sync interval in seconds",
            false);

    static final ConfigKey<Long> VmJobCheckInterval = new ConfigKey<Long>("Advanced",
            Long.class, "vm.job.check.interval", "3000",
            "Interval in milliseconds to check if the job is complete", false);
    static final ConfigKey<Long> VmJobTimeout = new ConfigKey<Long>("Advanced",
            Long.class, "vm.job.timeout", "600000",
            "Time in milliseconds to wait before attempting to cancel a job", false);
    static final ConfigKey<Integer> VmJobStateReportInterval = new ConfigKey<Integer>("Advanced",
            Integer.class, "vm.job.report.interval", "60",
            "Interval to send application level pings to make sure the connection is still working", false);

    static final ConfigKey<Boolean> HaVmRestartHostUp = new ConfigKey<Boolean>("Advanced", Boolean.class, "ha.vm.restart.hostup", "true",
            "If an out-of-band stop of a VM is detected and its host is up, then power on the VM", true);

    static final ConfigKey<Long> SystemVmRootDiskSize = new ConfigKey<Long>("Advanced",
            Long.class, "systemvm.root.disk.size", "-1",
            "Size of root volume (in GB) of system VMs and virtual routers", true);

    ScheduledExecutorService _executor = null;

    private long _nodeId;

    private List<StoragePoolAllocator> _storagePoolAllocators;

    private List<HostAllocator> hostAllocators;

    public List<HostAllocator> getHostAllocators() {
        return hostAllocators;
    }

    public void setHostAllocators(final List<HostAllocator> hostAllocators) {
        this.hostAllocators = hostAllocators;
    }

    @Override
    public void registerGuru(final VirtualMachine.Type type, final VirtualMachineGuru guru) {
        synchronized (_vmGurus) {
            _vmGurus.put(type, guru);
        }
    }

    @Override
    @DB
    public void allocate(final String vmInstanceName, final VirtualMachineTemplate template, final ServiceOffering serviceOffering,
            final DiskOfferingInfo rootDiskOfferingInfo, final List<DiskOfferingInfo> dataDiskOfferings,
            final LinkedHashMap<? extends Network, List<? extends NicProfile>> auxiliaryNetworks, final DeploymentPlan plan, final HypervisorType hyperType, final Map<String, Map<Integer, String>> extraDhcpOptions, final Map<Long, DiskOffering> datadiskTemplateToDiskOfferingMap)
                    throws InsufficientCapacityException {

        s_logger.info(String.format("allocating virtual machine from template:%s with hostname:%s and %d networks", template.getUuid(), vmInstanceName, auxiliaryNetworks.size()));
        VMInstanceVO persistedVm = null;
        try {
            final VMInstanceVO vm = _vmDao.findVMByInstanceName(vmInstanceName);
            final Account owner = _entityMgr.findById(Account.class, vm.getAccountId());

            if (s_logger.isDebugEnabled()) {
                s_logger.debug("Allocating entries for VM: " + vm);
            }

            vm.setDataCenterId(plan.getDataCenterId());
            if (plan.getPodId() != null) {
                vm.setPodIdToDeployIn(plan.getPodId());
            }
            assert plan.getClusterId() == null && plan.getPoolId() == null : "We currently don't support cluster and pool preset yet";
            persistedVm = _vmDao.persist(vm);

            final VirtualMachineProfileImpl vmProfile = new VirtualMachineProfileImpl(persistedVm, template, serviceOffering, null, null);

            Long rootDiskSize = rootDiskOfferingInfo.getSize();
            if (vm.getType().isUsedBySystem() && SystemVmRootDiskSize.value() != null && SystemVmRootDiskSize.value() > 0L) {
                rootDiskSize = SystemVmRootDiskSize.value();
            }
            final Long rootDiskSizeFinal = rootDiskSize;

            if (s_logger.isDebugEnabled()) {
                s_logger.debug("Allocating nics for " + persistedVm);
            }

            try {
                if (!vmProfile.getBootArgs().contains("ExternalLoadBalancerVm")) {
                    _networkMgr.allocate(vmProfile, auxiliaryNetworks, extraDhcpOptions);
                }
            } catch (final ConcurrentOperationException e) {
                throw new CloudRuntimeException("Concurrent operation while trying to allocate resources for the VM", e);
            }

            if (s_logger.isDebugEnabled()) {
                s_logger.debug("Allocating disks for " + persistedVm);
            }

            allocateRootVolume(persistedVm, template, rootDiskOfferingInfo, owner, rootDiskSizeFinal);

            // Create new Volume context and inject event resource type, id and details to generate VOLUME.CREATE event for the ROOT disk.
            CallContext volumeContext = CallContext.register(CallContext.current(), ApiCommandResourceType.Volume);
            try {
                if (dataDiskOfferings != null) {
                    for (final DiskOfferingInfo dataDiskOfferingInfo : dataDiskOfferings) {
                        volumeMgr.allocateRawVolume(Type.DATADISK, "DATA-" + persistedVm.getId(), dataDiskOfferingInfo.getDiskOffering(), dataDiskOfferingInfo.getSize(),
                                dataDiskOfferingInfo.getMinIops(), dataDiskOfferingInfo.getMaxIops(), persistedVm, template, owner, null);
                    }
                }
                if (datadiskTemplateToDiskOfferingMap != null && !datadiskTemplateToDiskOfferingMap.isEmpty()) {
                    int diskNumber = 1;
                    for (Entry<Long, DiskOffering> dataDiskTemplateToDiskOfferingMap : datadiskTemplateToDiskOfferingMap.entrySet()) {
                        DiskOffering diskOffering = dataDiskTemplateToDiskOfferingMap.getValue();
                        long diskOfferingSize = diskOffering.getDiskSize() / (1024 * 1024 * 1024);
                        VMTemplateVO dataDiskTemplate = _templateDao.findById(dataDiskTemplateToDiskOfferingMap.getKey());
                        volumeMgr.allocateRawVolume(Type.DATADISK, "DATA-" + persistedVm.getId() + "-" + String.valueOf(diskNumber), diskOffering, diskOfferingSize, null, null,
                                persistedVm, dataDiskTemplate, owner, Long.valueOf(diskNumber));
                        diskNumber++;
                    }
                }
            } finally {
                // Remove volumeContext and pop vmContext back
                CallContext.unregister();
            }

            if (s_logger.isDebugEnabled()) {
                s_logger.debug("Allocation completed for VM: " + persistedVm);
            }
        } catch (InsufficientCapacityException | CloudRuntimeException e) {
            // Failed VM will be in Stopped. Transition it to Error, so it can be expunged by ExpungeTask or similar
            try {
                if (persistedVm != null) {
                    stateTransitTo(persistedVm, VirtualMachine.Event.OperationFailedToError, null);
                }
            } catch (NoTransitionException nte) {
                s_logger.error(String.format("Failed to transition %s in %s state to Error state", persistedVm, persistedVm.getState().toString()));
            }
            throw e;
        }
    }

    private void allocateRootVolume(VMInstanceVO vm, VirtualMachineTemplate template, DiskOfferingInfo rootDiskOfferingInfo, Account owner, Long rootDiskSizeFinal) {
        // Create new Volume context and inject event resource type, id and details to generate VOLUME.CREATE event for the ROOT disk.
        CallContext volumeContext = CallContext.register(CallContext.current(), ApiCommandResourceType.Volume);
        try {
            String rootVolumeName = String.format("ROOT-%s", vm.getId());
            if (template.getFormat() == ImageFormat.ISO) {
                volumeMgr.allocateRawVolume(Type.ROOT, rootVolumeName, rootDiskOfferingInfo.getDiskOffering(), rootDiskOfferingInfo.getSize(),
                        rootDiskOfferingInfo.getMinIops(), rootDiskOfferingInfo.getMaxIops(), vm, template, owner, null);
            } else if (template.getFormat() == ImageFormat.BAREMETAL) {
                s_logger.debug(String.format("%s has format [%s]. Skipping ROOT volume [%s] allocation.", template.toString(), ImageFormat.BAREMETAL, rootVolumeName));
            } else {
                volumeMgr.allocateTemplatedVolumes(Type.ROOT, rootVolumeName, rootDiskOfferingInfo.getDiskOffering(), rootDiskSizeFinal,
                        rootDiskOfferingInfo.getMinIops(), rootDiskOfferingInfo.getMaxIops(), template, vm, owner);
            }
        } finally {
            // Remove volumeContext and pop vmContext back
            CallContext.unregister();
        }
    }

    @Override
    public void allocate(final String vmInstanceName, final VirtualMachineTemplate template, final ServiceOffering serviceOffering,
            final LinkedHashMap<? extends Network, List<? extends NicProfile>> networks, final DeploymentPlan plan, final HypervisorType hyperType) throws InsufficientCapacityException {
        DiskOffering diskOffering = _diskOfferingDao.findById(serviceOffering.getDiskOfferingId());
        allocate(vmInstanceName, template, serviceOffering, new DiskOfferingInfo(diskOffering), new ArrayList<>(), networks, plan, hyperType, null, null);
    }

    VirtualMachineGuru getVmGuru(final VirtualMachine vm) {
        if(vm != null) {
            return _vmGurus.get(vm.getType());
        }
        return null;
    }

    @Override
    public void expunge(final String vmUuid) throws ResourceUnavailableException {
        try {
            advanceExpunge(vmUuid);
        } catch (final OperationTimedoutException e) {
            throw new CloudRuntimeException("Operation timed out", e);
        } catch (final ConcurrentOperationException e) {
            throw new CloudRuntimeException("Concurrent operation ", e);
        }
    }

    @Override
    public void advanceExpunge(final String vmUuid) throws ResourceUnavailableException, OperationTimedoutException, ConcurrentOperationException {
        final VMInstanceVO vm = _vmDao.findByUuid(vmUuid);
        advanceExpunge(vm);
    }

    private boolean isValidSystemVMType(VirtualMachine vm) {
        return VirtualMachine.Type.SecondaryStorageVm.equals(vm.getType()) ||
                VirtualMachine.Type.ConsoleProxy.equals(vm.getType());
    }

    protected void advanceExpunge(VMInstanceVO vm) throws ResourceUnavailableException, OperationTimedoutException, ConcurrentOperationException {
        if (vm == null || vm.getRemoved() != null) {
            if (s_logger.isDebugEnabled()) {
                s_logger.debug("Unable to find vm or vm is destroyed: " + vm);
            }
            return;
        }

        advanceStop(vm.getUuid(), VmDestroyForcestop.value());
        vm = _vmDao.findByUuid(vm.getUuid());

        try {
            if (!stateTransitTo(vm, VirtualMachine.Event.ExpungeOperation, vm.getHostId())) {
                s_logger.debug("Unable to destroy the vm because it is not in the correct state: " + vm);
                throw new CloudRuntimeException("Unable to destroy " + vm);

            }
        } catch (final NoTransitionException e) {
            s_logger.debug("Unable to destroy the vm because it is not in the correct state: " + vm);
            throw new CloudRuntimeException("Unable to destroy " + vm, e);
        }

        if (s_logger.isDebugEnabled()) {
            s_logger.debug("Destroying vm " + vm);
        }

        final VirtualMachineProfile profile = new VirtualMachineProfileImpl(vm);

        final HypervisorGuru hvGuru = _hvGuruMgr.getGuru(vm.getHypervisorType());

        List<NicProfile> vmNics = profile.getNics();
        s_logger.debug(String.format("Cleaning up NICS [%s] of %s.", vmNics.stream().map(nic -> nic.toString()).collect(Collectors.joining(", ")),vm.toString()));
        final List<Command> nicExpungeCommands = hvGuru.finalizeExpungeNics(vm, profile.getNics());
        _networkMgr.cleanupNics(profile);

        s_logger.debug(String.format("Cleaning up hypervisor data structures (ex. SRs in XenServer) for managed storage. Data from %s.", vm.toString()));

        final List<Command> volumeExpungeCommands = hvGuru.finalizeExpungeVolumes(vm);

        final Long hostId = vm.getHostId() != null ? vm.getHostId() : vm.getLastHostId();

        List<Map<String, String>> targets = getTargets(hostId, vm.getId());

        if (CollectionUtils.isNotEmpty(volumeExpungeCommands) && hostId != null) {
            final Commands cmds = new Commands(Command.OnError.Stop);

            for (final Command volumeExpungeCommand : volumeExpungeCommands) {
                volumeExpungeCommand.setBypassHostMaintenance(isValidSystemVMType(vm));
                cmds.addCommand(volumeExpungeCommand);
            }

            _agentMgr.send(hostId, cmds);
            handleUnsuccessfulCommands(cmds, vm);
        }

        if (hostId != null) {
            volumeMgr.revokeAccess(vm.getId(), hostId);
        }

        volumeMgr.cleanupVolumes(vm.getId());

        if (hostId != null && CollectionUtils.isNotEmpty(targets)) {
            removeDynamicTargets(hostId, targets);
        }

        final VirtualMachineGuru guru = getVmGuru(vm);
        guru.finalizeExpunge(vm);

        userVmDeployAsIsDetailsDao.removeDetails(vm.getId());

        // Remove comments (if any)
        annotationDao.removeByEntityType(AnnotationService.EntityType.VM.name(), vm.getUuid());

        // send hypervisor-dependent commands before removing
        final List<Command> finalizeExpungeCommands = hvGuru.finalizeExpunge(vm);
        if (CollectionUtils.isNotEmpty(finalizeExpungeCommands) || CollectionUtils.isNotEmpty(nicExpungeCommands)) {
            if (hostId != null) {
                final Commands cmds = new Commands(Command.OnError.Stop);
                addAllExpungeCommandsFromList(finalizeExpungeCommands, cmds, vm);
                addAllExpungeCommandsFromList(nicExpungeCommands, cmds, vm);
                _agentMgr.send(hostId, cmds);
                if (!cmds.isSuccessful()) {
                    for (final Answer answer : cmds.getAnswers()) {
                        if (!answer.getResult()) {
                            s_logger.warn("Failed to expunge vm due to: " + answer.getDetails());
                            throw new CloudRuntimeException("Unable to expunge " + vm + " due to " + answer.getDetails());
                        }
                    }
                }
            }
        }

        if (s_logger.isDebugEnabled()) {
            s_logger.debug("Expunged " + vm);
        }
    }

    protected void handleUnsuccessfulCommands(Commands cmds, VMInstanceVO vm) throws CloudRuntimeException {
        String cmdsStr = cmds.toString();
        String vmToString = vm.toString();

        if (cmds.isSuccessful()) {
            s_logger.debug(String.format("The commands [%s] to %s were successful.", cmdsStr, vmToString));
            return;
        }

        s_logger.info(String.format("The commands [%s] to %s were unsuccessful. Handling answers.", cmdsStr, vmToString));

        Answer[] answers = cmds.getAnswers();
        if (answers == null) {
            s_logger.debug(String.format("There are no answers to commands [%s] to %s.", cmdsStr, vmToString));
            return;
        }

        for (Answer answer : answers) {
            String details = answer.getDetails();
            if (!answer.getResult()) {
                String message = String.format("Unable to expunge %s due to [%s].", vmToString, details);
                s_logger.error(message);
                throw new CloudRuntimeException(message);
            }

            s_logger.debug(String.format("Commands [%s] to %s got answer [%s].", cmdsStr, vmToString, details));
        }
    }

    private void addAllExpungeCommandsFromList(List<Command> cmdList, Commands cmds, VMInstanceVO vm) {
        if (CollectionUtils.isEmpty(cmdList)) {
            return;
        }
        for (final Command command : cmdList) {
            command.setBypassHostMaintenance(isValidSystemVMType(vm));
            if (s_logger.isTraceEnabled()) {
                s_logger.trace(String.format("Adding expunge command [%s] for VM [%s]", command.toString(), vm.toString()));
            }
            cmds.addCommand(command);
        }
    }

    private List<Map<String, String>> getTargets(Long hostId, long vmId) {
        List<Map<String, String>> targets = new ArrayList<>();

        HostVO hostVO = _hostDao.findById(hostId);

        if (hostVO == null || hostVO.getHypervisorType() != HypervisorType.VMware) {
            return targets;
        }

        List<VolumeVO> volumes = _volsDao.findByInstance(vmId);

        if (CollectionUtils.isEmpty(volumes)) {
            return targets;
        }

        for (VolumeVO volume : volumes) {
            StoragePoolVO storagePoolVO = _storagePoolDao.findById(volume.getPoolId());

            if (storagePoolVO != null && storagePoolVO.isManaged()) {
                Map<String, String> target = new HashMap<>();

                target.put(ModifyTargetsCommand.STORAGE_HOST, storagePoolVO.getHostAddress());
                target.put(ModifyTargetsCommand.STORAGE_PORT, String.valueOf(storagePoolVO.getPort()));
                target.put(ModifyTargetsCommand.IQN, volume.get_iScsiName());

                targets.add(target);
            }
        }

        return targets;
    }

    private void removeDynamicTargets(long hostId, List<Map<String, String>> targets) {
        ModifyTargetsCommand cmd = new ModifyTargetsCommand();

        cmd.setTargets(targets);
        cmd.setApplyToAllHostsInCluster(true);
        cmd.setAdd(false);
        cmd.setTargetTypeToRemove(ModifyTargetsCommand.TargetTypeToRemove.DYNAMIC);

        sendModifyTargetsCommand(cmd, hostId);
    }

    private void sendModifyTargetsCommand(ModifyTargetsCommand cmd, long hostId) {
        Answer answer = _agentMgr.easySend(hostId, cmd);

        if (answer == null) {
            s_logger.warn(String.format("Unable to get an answer to the modify targets command. Targets [%s].", cmd.getTargets().stream().map(target -> target.toString()).collect(Collectors.joining(", "))));
            return;
        }

        if (!answer.getResult()) {
            s_logger.warn(String.format("Unable to modify targets [%s] on the host [%s].", cmd.getTargets().stream().map(target -> target.toString()).collect(Collectors.joining(", ")), hostId));
        }
    }

    @Override
    public boolean start() {
        _executor.scheduleAtFixedRate(new CleanupTask(), 5, VmJobStateReportInterval.value(), TimeUnit.SECONDS);
        _executor.scheduleAtFixedRate(new TransitionTask(),  VmOpCleanupInterval.value(), VmOpCleanupInterval.value(), TimeUnit.SECONDS);
        cancelWorkItems(_nodeId);

        volumeMgr.cleanupStorageJobs();
        _workJobDao.expungeLeftoverWorkJobs(ManagementServerNode.getManagementServerId());
        return true;
    }

    @Override
    public boolean stop() {
        return true;
    }

    @Override
    public boolean configure(final String name, final Map<String, Object> xmlParams) throws ConfigurationException {
        ReservationContextImpl.init(_entityMgr);
        VirtualMachineProfileImpl.init(_entityMgr);
        VmWorkMigrate.init(_entityMgr);

        _executor = Executors.newScheduledThreadPool(1, new NamedThreadFactory("Vm-Operations-Cleanup"));
        _nodeId = ManagementServerNode.getManagementServerId();

        _agentMgr.registerForHostEvents(this, true, true, true);

        _messageBus.subscribe(VirtualMachineManager.Topics.VM_POWER_STATE, MessageDispatcher.getDispatcher(this));

        return true;
    }

    protected VirtualMachineManagerImpl() {
        setStateMachine();
    }

    @Override
    public void start(final String vmUuid, final Map<VirtualMachineProfile.Param, Object> params) {
        start(vmUuid, params, null, null);
    }

    @Override
    public void start(final String vmUuid, final Map<VirtualMachineProfile.Param, Object> params, final DeploymentPlan planToDeploy, final DeploymentPlanner planner) {
        try {
            advanceStart(vmUuid, params, planToDeploy, planner);
        } catch (ConcurrentOperationException | InsufficientCapacityException e) {
            throw new CloudRuntimeException(String.format("Unable to start a VM [%s] due to [%s].", vmUuid, e.getMessage()), e).add(VirtualMachine.class, vmUuid);
        } catch (final ResourceUnavailableException e) {
            if (e.getScope() != null && e.getScope().equals(VirtualRouter.class)){
                throw new CloudRuntimeException("Network is unavailable. Please contact administrator", e).add(VirtualMachine.class, vmUuid);
            }
            throw new CloudRuntimeException(String.format("Unable to start a VM [%s] due to [%s].", vmUuid, e.getMessage()), e).add(VirtualMachine.class, vmUuid);
        }
    }

    protected boolean checkWorkItems(final VMInstanceVO vm, final State state) throws ConcurrentOperationException {
        while (true) {
            final ItWorkVO vo = _workDao.findByOutstandingWork(vm.getId(), state);
            if (vo == null) {
                if (s_logger.isDebugEnabled()) {
                    s_logger.debug("Unable to find work for VM: " + vm + " and state: " + state);
                }
                return true;
            }

            if (vo.getStep() == Step.Done) {
                if (s_logger.isDebugEnabled()) {
                    s_logger.debug("Work for " + vm + " is " + vo.getStep());
                }
                return true;
            }

            final VMInstanceVO instance = _vmDao.findById(vm.getId());
            if (instance != null && instance.getState() == State.Running) {
                if (s_logger.isDebugEnabled()) {
                    s_logger.debug("VM is already started in DB: " + vm);
                }
                return true;
            }

            if (vo.getSecondsTaskIsInactive() > VmOpCancelInterval.value()) {
                s_logger.warn("The task item for vm " + vm + " has been inactive for " + vo.getSecondsTaskIsInactive());
                return false;
            }

            try {
                Thread.sleep(VmOpWaitInterval.value()*1000);
            } catch (final InterruptedException e) {
                s_logger.info("Waiting for " + vm + " but is interrupted");
                throw new ConcurrentOperationException("Waiting for " + vm + " but is interrupted");
            }
            s_logger.debug("Waiting some more to make sure there's no activity on " + vm);
        }

    }

    @DB
    protected Ternary<VMInstanceVO, ReservationContext, ItWorkVO> changeToStartState(final VirtualMachineGuru vmGuru, final VMInstanceVO vm, final User caller,
            final Account account) throws ConcurrentOperationException {
        final long vmId = vm.getId();

        ItWorkVO work = new ItWorkVO(UUID.randomUUID().toString(), _nodeId, State.Starting, vm.getType(), vm.getId());
        int retry = VmOpLockStateRetry.value();
        while (retry-- != 0) {
            try {
                final ItWorkVO workFinal = work;
                final Ternary<VMInstanceVO, ReservationContext, ItWorkVO> result =
                        Transaction.execute(new TransactionCallbackWithException<Ternary<VMInstanceVO, ReservationContext, ItWorkVO>, NoTransitionException>() {
                            @Override
                            public Ternary<VMInstanceVO, ReservationContext, ItWorkVO> doInTransaction(final TransactionStatus status) throws NoTransitionException {
                                final Journal journal = new Journal.LogJournal("Creating " + vm, s_logger);
                                final ItWorkVO work = _workDao.persist(workFinal);
                                final ReservationContextImpl context = new ReservationContextImpl(work.getId(), journal, caller, account);

                                if (stateTransitTo(vm, Event.StartRequested, null, work.getId())) {
                                    if (s_logger.isDebugEnabled()) {
                                        s_logger.debug("Successfully transitioned to start state for " + vm + " reservation id = " + work.getId());
                                    }
                                    return new Ternary<>(vm, context, work);
                                }

                                return new Ternary<>(null, null, work);
                            }
                        });

                work = result.third();
                if (result.first() != null) {
                    return result;
                }
            } catch (final NoTransitionException e) {
                if (s_logger.isDebugEnabled()) {
                    s_logger.debug("Unable to transition into Starting state due to " + e.getMessage());
                }
            }

            final VMInstanceVO instance = _vmDao.findById(vmId);
            if (instance == null) {
                throw new ConcurrentOperationException("Unable to acquire lock on " + vm);
            }

            if (s_logger.isDebugEnabled()) {
                s_logger.debug("Determining why we're unable to update the state to Starting for " + instance + ".  Retry=" + retry);
            }

            final State state = instance.getState();
            if (state == State.Running) {
                if (s_logger.isDebugEnabled()) {
                    s_logger.debug("VM is already started: " + vm);
                }
                return null;
            }

            if (state.isTransitional()) {
                if (!checkWorkItems(vm, state)) {
                    throw new ConcurrentOperationException("There are concurrent operations on " + vm);
                } else {
                    continue;
                }
            }

            if (state != State.Stopped) {
                String msg = String.format("Cannot start %s in %s state", vm, state);
                s_logger.warn(msg);
                throw new CloudRuntimeException(msg);
            }
        }

        throw new ConcurrentOperationException("Unable to change the state of " + vm);
    }

    protected <T extends VMInstanceVO> boolean changeState(final T vm, final Event event, final Long hostId, final ItWorkVO work, final Step step) throws NoTransitionException {
        Step previousStep = null;
        if (work != null) {
            previousStep = work.getStep();
            _workDao.updateStep(work, step);
        }
        boolean result = false;
        try {
            result = stateTransitTo(vm, event, hostId);
            return result;
        } finally {
            if (!result && work != null) {
                _workDao.updateStep(work, previousStep);
            }
        }
    }

    protected boolean areAffinityGroupsAssociated(final VirtualMachineProfile vmProfile) {
        final VirtualMachine vm = vmProfile.getVirtualMachine();
        final long vmGroupCount = _affinityGroupVMMapDao.countAffinityGroupsForVm(vm.getId());

        return vmGroupCount > 0;
    }

    @Override
    public void advanceStart(final String vmUuid, final Map<VirtualMachineProfile.Param, Object> params, final DeploymentPlanner planner)
            throws InsufficientCapacityException, ConcurrentOperationException, ResourceUnavailableException {
        advanceStart(vmUuid, params, null, planner);
    }

    @Override
    public void advanceStart(final String vmUuid, final Map<VirtualMachineProfile.Param, Object> params, final DeploymentPlan planToDeploy, final DeploymentPlanner planner)
            throws InsufficientCapacityException, ConcurrentOperationException, ResourceUnavailableException {

        final AsyncJobExecutionContext jobContext = AsyncJobExecutionContext.getCurrentExecutionContext();
        if ( jobContext.isJobDispatchedBy(VmWorkConstants.VM_WORK_JOB_DISPATCHER)) {
            if (s_logger.isDebugEnabled()) {
                s_logger.debug(String.format("start parameter value of %s == %s during dispatching",
                        VirtualMachineProfile.Param.BootIntoSetup.getName(),
                        (params == null?"<very null>":params.get(VirtualMachineProfile.Param.BootIntoSetup))));
            }

            final VirtualMachine vm = _vmDao.findByUuid(vmUuid);
            VmWorkJobVO placeHolder = createPlaceHolderWork(vm.getId());
            try {
                orchestrateStart(vmUuid, params, planToDeploy, planner);
            } finally {
                if (placeHolder != null) {
                    _workJobDao.expunge(placeHolder.getId());
                }
            }
        } else {
            if (s_logger.isDebugEnabled()) {
                s_logger.debug(String.format("start parameter value of %s == %s during processing of queued job",
                        VirtualMachineProfile.Param.BootIntoSetup.getName(),
                        (params == null?"<very null>":params.get(VirtualMachineProfile.Param.BootIntoSetup))));
            }
            final Outcome<VirtualMachine> outcome = startVmThroughJobQueue(vmUuid, params, planToDeploy, planner);

            retrieveVmFromJobOutcome(outcome, vmUuid, "startVm");

            retrieveResultFromJobOutcomeAndThrowExceptionIfNeeded(outcome);
        }
    }

    private void setupAgentSecurity(final Host vmHost, final Map<String, String> sshAccessDetails, final VirtualMachine vm) throws AgentUnavailableException, OperationTimedoutException {
        final String csr = caManager.generateKeyStoreAndCsr(vmHost, sshAccessDetails);
        if (org.apache.commons.lang3.StringUtils.isNotEmpty(csr)) {
            final Map<String, String> ipAddressDetails = new HashMap<>(sshAccessDetails);
            ipAddressDetails.remove(NetworkElementCommand.ROUTER_NAME);
            addHostIpToCertDetailsIfConfigAllows(vmHost, ipAddressDetails, CAManager.AllowHostIPInSysVMAgentCert);
            final Certificate certificate = caManager.issueCertificate(csr, Arrays.asList(vm.getHostName(), vm.getInstanceName()),
                    new ArrayList<>(ipAddressDetails.values()), CAManager.CertValidityPeriod.value(), null);
            final boolean result = caManager.deployCertificate(vmHost, certificate, false, sshAccessDetails);
            if (!result) {
                s_logger.error("Failed to setup certificate for system vm: " + vm.getInstanceName());
            }
        } else {
            s_logger.error("Failed to setup keystore and generate CSR for system vm: " + vm.getInstanceName());
        }
    }

    protected void addHostIpToCertDetailsIfConfigAllows(Host vmHost, Map<String, String> ipAddressDetails, ConfigKey<Boolean> configKey) {
        if (configKey.valueIn(vmHost.getDataCenterId())) {
            ipAddressDetails.put(NetworkElementCommand.HYPERVISOR_HOST_PRIVATE_IP, vmHost.getPrivateIpAddress());
        }
    }

    protected void checkIfTemplateNeededForCreatingVmVolumes(VMInstanceVO vm) {
        final List<VolumeVO> existingRootVolumes = _volsDao.findReadyRootVolumesByInstance(vm.getId());
        if (CollectionUtils.isNotEmpty(existingRootVolumes)) {
            return;
        }
        final VMTemplateVO template = _templateDao.findById(vm.getTemplateId());
        if (template == null) {
            String msg = "Template for the VM instance can not be found, VM instance configuration needs to be updated";
            s_logger.error(String.format("%s. Template ID: %d seems to be removed", msg, vm.getTemplateId()));
            throw new CloudRuntimeException(msg);
        }
        final VMTemplateZoneVO templateZoneVO = templateZoneDao.findByZoneTemplate(vm.getDataCenterId(), template.getId());
        if (templateZoneVO == null) {
            String msg = "Template for the VM instance can not be found in the zone ID: %s, VM instance configuration needs to be updated";
            s_logger.error(String.format("%s. %s", msg, template));
            throw new CloudRuntimeException(msg);
        }
    }

    protected void checkAndAttemptMigrateVmAcrossCluster(final VMInstanceVO vm, final Long destinationClusterId, final Map<Volume, StoragePool> volumePoolMap) {
        if (!HypervisorType.VMware.equals(vm.getHypervisorType()) || vm.getLastHostId() == null) {
            return;
        }
        Host lastHost = _hostDao.findById(vm.getLastHostId());
        if (destinationClusterId.equals(lastHost.getClusterId())) {
            return;
        }
        if (volumePoolMap.values().stream().noneMatch(s -> destinationClusterId.equals(s.getClusterId()))) {
            return;
        }
        Answer[] answer = attemptHypervisorMigration(vm, volumePoolMap, lastHost.getId());
        if (answer == null) {
            s_logger.warn("Hypervisor inter-cluster migration during VM start failed");
            return;
        }
        // Other network related updates will be done using caller
        markVolumesInPool(vm, answer);
    }

    @Override
    public void orchestrateStart(final String vmUuid, final Map<VirtualMachineProfile.Param, Object> params, final DeploymentPlan planToDeploy, final DeploymentPlanner planner)
            throws InsufficientCapacityException, ConcurrentOperationException, ResourceUnavailableException {

        final CallContext cctxt = CallContext.current();
        final Account account = cctxt.getCallingAccount();
        final User caller = cctxt.getCallingUser();

        VMInstanceVO vm = _vmDao.findByUuid(vmUuid);

        final VirtualMachineGuru vmGuru = getVmGuru(vm);

        final Ternary<VMInstanceVO, ReservationContext, ItWorkVO> start = changeToStartState(vmGuru, vm, caller, account);
        if (start == null) {
            return;
        }

        vm = start.first();
        final ReservationContext ctx = start.second();
        ItWorkVO work = start.third();

        VMInstanceVO startedVm = null;
        final ServiceOfferingVO offering = _offeringDao.findById(vm.getId(), vm.getServiceOfferingId());
        final VirtualMachineTemplate template = _entityMgr.findByIdIncludingRemoved(VirtualMachineTemplate.class, vm.getTemplateId());

        DataCenterDeployment plan = new DataCenterDeployment(vm.getDataCenterId(), vm.getPodIdToDeployIn(), null, null, null, null, ctx);
        if (planToDeploy != null && planToDeploy.getDataCenterId() != 0) {
            if (s_logger.isDebugEnabled()) {
                s_logger.debug("advanceStart: DeploymentPlan is provided, using dcId:" + planToDeploy.getDataCenterId() + ", podId: " + planToDeploy.getPodId() +
                        ", clusterId: " + planToDeploy.getClusterId() + ", hostId: " + planToDeploy.getHostId() + ", poolId: " + planToDeploy.getPoolId());
            }
            plan =
                    new DataCenterDeployment(planToDeploy.getDataCenterId(), planToDeploy.getPodId(), planToDeploy.getClusterId(), planToDeploy.getHostId(),
                            planToDeploy.getPoolId(), planToDeploy.getPhysicalNetworkId(), ctx);
        }

        final HypervisorGuru hvGuru = _hvGuruMgr.getGuru(vm.getHypervisorType());

        // check resource count if ResourceCountRunningVMsonly.value() = true
        final Account owner = _entityMgr.findById(Account.class, vm.getAccountId());
        if (VirtualMachine.Type.User.equals(vm.type) && ResourceCountRunningVMsonly.value()) {
            resourceCountIncrement(owner.getAccountId(),new Long(offering.getCpu()), new Long(offering.getRamSize()));
        }

        boolean canRetry = true;
        ExcludeList avoids = null;
        try {
            final Journal journal = start.second().getJournal();

            if (planToDeploy != null) {
                avoids = planToDeploy.getAvoids();
            }
            if (avoids == null) {
                avoids = new ExcludeList();
            }
            if (s_logger.isDebugEnabled()) {
                s_logger.debug("Deploy avoids pods: " + avoids.getPodsToAvoid() + ", clusters: " + avoids.getClustersToAvoid() + ", hosts: " + avoids.getHostsToAvoid());
            }

            boolean planChangedByVolume = false;
            boolean reuseVolume = true;
            final DataCenterDeployment originalPlan = plan;

            checkIfTemplateNeededForCreatingVmVolumes(vm);

            int retry = StartRetry.value();
            while (retry-- != 0) {
                s_logger.debug("VM start attempt #" + (StartRetry.value() - retry));

                if (reuseVolume) {
                    final List<VolumeVO> vols = _volsDao.findReadyRootVolumesByInstance(vm.getId());
                    for (final VolumeVO vol : vols) {
                        final Long volTemplateId = vol.getTemplateId();
                        if (volTemplateId != null && volTemplateId != template.getId()) {
                            if (s_logger.isDebugEnabled()) {
                                s_logger.debug(vol + " of " + vm + " is READY, but template ids don't match, let the planner reassign a new pool");
                            }
                            continue;
                        }

                        final StoragePool pool = (StoragePool)dataStoreMgr.getPrimaryDataStore(vol.getPoolId());
                        if (!pool.isInMaintenance()) {
                            if (s_logger.isDebugEnabled()) {
                                s_logger.debug("Root volume is ready, need to place VM in volume's cluster");
                            }
                            final long rootVolDcId = pool.getDataCenterId();
                            final Long rootVolPodId = pool.getPodId();
                            final Long rootVolClusterId = pool.getClusterId();
                            if (planToDeploy != null && planToDeploy.getDataCenterId() != 0) {
                                final Long clusterIdSpecified = planToDeploy.getClusterId();
                                if (clusterIdSpecified != null && rootVolClusterId != null) {
                                    if (!rootVolClusterId.equals(clusterIdSpecified)) {
                                        if (s_logger.isDebugEnabled()) {
                                            s_logger.debug("Cannot satisfy the deployment plan passed in since the ready Root volume is in different cluster. volume's cluster: " +
                                                    rootVolClusterId + ", cluster specified: " + clusterIdSpecified);
                                        }
                                        throw new ResourceUnavailableException(
                                                "Root volume is ready in different cluster, Deployment plan provided cannot be satisfied, unable to create a deployment for " +
                                                        vm, Cluster.class, clusterIdSpecified);
                                    }
                                }
                                plan =
                                        new DataCenterDeployment(planToDeploy.getDataCenterId(), planToDeploy.getPodId(), planToDeploy.getClusterId(),
                                                planToDeploy.getHostId(), vol.getPoolId(), null, ctx);
                            } else {
                                plan = new DataCenterDeployment(rootVolDcId, rootVolPodId, rootVolClusterId, null, vol.getPoolId(), null, ctx);
                                if (s_logger.isDebugEnabled()) {
                                    s_logger.debug(vol + " is READY, changing deployment plan to use this pool's dcId: " + rootVolDcId + " , podId: " + rootVolPodId +
                                            " , and clusterId: " + rootVolClusterId);
                                }
                                planChangedByVolume = true;
                            }
                        }
                    }
                }

                final VirtualMachineProfileImpl vmProfile = new VirtualMachineProfileImpl(vm, template, offering, owner, params);
                logBootModeParameters(params);
                DeployDestination dest = null;
                try {
                    dest = _dpMgr.planDeployment(vmProfile, plan, avoids, planner);
                } catch (final AffinityConflictException e2) {
                    s_logger.warn("Unable to create deployment, affinity rules associated to the VM conflict", e2);
                    throw new CloudRuntimeException("Unable to create deployment, affinity rules associated to the VM conflict");
                }

                if (dest == null) {
                    if (planChangedByVolume) {
                        plan = originalPlan;
                        planChangedByVolume = false;
                        reuseVolume = false;
                        continue;
                    }
                    throw new InsufficientServerCapacityException("Unable to create a deployment for " + vmProfile, DataCenter.class, plan.getDataCenterId(),
                            areAffinityGroupsAssociated(vmProfile));
                }

                avoids.addHost(dest.getHost().getId());
                if (!template.isDeployAsIs()) {
                    journal.record("Deployment found - Attempt #" + (StartRetry.value() - retry), vmProfile, dest);
                }

                long destHostId = dest.getHost().getId();
                vm.setPodIdToDeployIn(dest.getPod().getId());
                final Long cluster_id = dest.getCluster().getId();
                final ClusterDetailsVO cluster_detail_cpu = _clusterDetailsDao.findDetail(cluster_id, VmDetailConstants.CPU_OVER_COMMIT_RATIO);
                final ClusterDetailsVO cluster_detail_ram = _clusterDetailsDao.findDetail(cluster_id, VmDetailConstants.MEMORY_OVER_COMMIT_RATIO);

                if (userVmDetailsDao.findDetail(vm.getId(), VmDetailConstants.CPU_OVER_COMMIT_RATIO) == null &&
                        (Float.parseFloat(cluster_detail_cpu.getValue()) > 1f || Float.parseFloat(cluster_detail_ram.getValue()) > 1f)) {
                    userVmDetailsDao.addDetail(vm.getId(), VmDetailConstants.CPU_OVER_COMMIT_RATIO, cluster_detail_cpu.getValue(), true);
                    userVmDetailsDao.addDetail(vm.getId(), VmDetailConstants.MEMORY_OVER_COMMIT_RATIO, cluster_detail_ram.getValue(), true);
                } else if (userVmDetailsDao.findDetail(vm.getId(), VmDetailConstants.CPU_OVER_COMMIT_RATIO) != null) {
                    userVmDetailsDao.addDetail(vm.getId(), VmDetailConstants.CPU_OVER_COMMIT_RATIO, cluster_detail_cpu.getValue(), true);
                    userVmDetailsDao.addDetail(vm.getId(), VmDetailConstants.MEMORY_OVER_COMMIT_RATIO, cluster_detail_ram.getValue(), true);
                }

                vmProfile.setCpuOvercommitRatio(Float.parseFloat(cluster_detail_cpu.getValue()));
                vmProfile.setMemoryOvercommitRatio(Float.parseFloat(cluster_detail_ram.getValue()));
                StartAnswer startAnswer = null;

                try {
                    if (!changeState(vm, Event.OperationRetry, destHostId, work, Step.Prepare)) {
                        throw new ConcurrentOperationException("Unable to update the state of the Virtual Machine "+vm.getUuid()+" oldstate: "+vm.getState()+ "Event :"+Event.OperationRetry);
                    }
                } catch (final NoTransitionException e1) {
                    throw new ConcurrentOperationException(e1.getMessage());
                }

                try {
                    resetVmNicsDeviceId(vm.getId());
                    _networkMgr.prepare(vmProfile, dest, ctx);
                    if (vm.getHypervisorType() != HypervisorType.BareMetal) {
                        checkAndAttemptMigrateVmAcrossCluster(vm, cluster_id, dest.getStorageForDisks());
                        volumeMgr.prepare(vmProfile, dest);
                    }

                    if (!reuseVolume) {
                        reuseVolume = true;
                    }

                    vmGuru.finalizeVirtualMachineProfile(vmProfile, dest, ctx);

                    final VirtualMachineTO vmTO = hvGuru.implement(vmProfile);

                    checkAndSetEnterSetupMode(vmTO, params);

                    handlePath(vmTO.getDisks(), vm.getHypervisorType());
                    setVmNetworkDetails(vm, vmTO);


                    Commands cmds = new Commands(Command.OnError.Stop);
                    final Map<String, String> sshAccessDetails = _networkMgr.getSystemVMAccessDetails(vm);
                    final Map<String, String> ipAddressDetails = new HashMap<>(sshAccessDetails);
                    ipAddressDetails.remove(NetworkElementCommand.ROUTER_NAME);

                    StartCommand command = new StartCommand(vmTO, dest.getHost(), getExecuteInSequence(vm.getHypervisorType()));
                    cmds.addCommand(command);

                    vmGuru.finalizeDeployment(cmds, vmProfile, dest, ctx);

                    addExtraConfig(vmTO);

                    work = _workDao.findById(work.getId());
                    if (work == null || work.getStep() != Step.Prepare) {
                        throw new ConcurrentOperationException("Work steps have been changed: " + work);
                    }

                    _workDao.updateStep(work, Step.Starting);

                    _agentMgr.send(destHostId, cmds);

                    _workDao.updateStep(work, Step.Started);

                    startAnswer = cmds.getAnswer(StartAnswer.class);
                    if (startAnswer != null && startAnswer.getResult()) {
                        handlePath(vmTO.getDisks(), startAnswer.getIqnToData());

                        final String host_guid = startAnswer.getHost_guid();

                        if (host_guid != null) {
                            final HostVO finalHost = _resourceMgr.findHostByGuid(host_guid);
                            if (finalHost == null) {
                                throw new CloudRuntimeException("Host Guid " + host_guid + " doesn't exist in DB, something went wrong while processing start answer: "+startAnswer);
                            }
                            destHostId = finalHost.getId();
                        }
                        if (vmGuru.finalizeStart(vmProfile, destHostId, cmds, ctx)) {
                            syncDiskChainChange(startAnswer);

                            if (!changeState(vm, Event.OperationSucceeded, destHostId, work, Step.Done)) {
                                s_logger.error("Unable to transition to a new state. VM uuid: "+vm.getUuid()+    "VM oldstate:"+vm.getState()+"Event:"+Event.OperationSucceeded);
                                throw new ConcurrentOperationException("Failed to deploy VM"+ vm.getUuid());
                            }

                            final GPUDeviceTO gpuDevice = startAnswer.getVirtualMachine().getGpuDevice();
                            if (gpuDevice != null) {
                                _resourceMgr.updateGPUDetails(destHostId, gpuDevice.getGroupDetails());
                            }

                            if (userVmDetailsDao.findDetail(vm.getId(), VmDetailConstants.DEPLOY_VM) != null) {
                                userVmDetailsDao.removeDetail(vm.getId(), VmDetailConstants.DEPLOY_VM);
                            }

                            startedVm = vm;
                            if (s_logger.isDebugEnabled()) {
                                s_logger.debug("Start completed for VM " + vm);
                            }
                            final Host vmHost = _hostDao.findById(destHostId);
                            if (vmHost != null && (VirtualMachine.Type.ConsoleProxy.equals(vm.getType()) ||
                                    VirtualMachine.Type.SecondaryStorageVm.equals(vm.getType())) && caManager.canProvisionCertificates()) {
                                for (int retries = 3; retries > 0; retries--) {
                                    try {
                                        final Certificate certificate = caManager.issueCertificate(null, Arrays.asList(vm.getHostName(), vm.getInstanceName()),
                                                new ArrayList<>(ipAddressDetails.values()), CAManager.CertValidityPeriod.value(), null);
                                        final boolean result = caManager.deployCertificate(vmHost, certificate, false, sshAccessDetails);
                                        if (!result) {
                                            s_logger.error("Failed to setup certificate for system vm: " + vm.getInstanceName());
                                        }
                                        return;
                                    } catch (final Exception e) {
                                        s_logger.error("Retrying after catching exception while trying to secure agent for systemvm id=" + vm.getId(), e);
                                    }
                                }
                                throw new CloudRuntimeException("Failed to setup and secure agent for systemvm id=" + vm.getId());
                            }
                            return;
                        } else {
                            if (s_logger.isDebugEnabled()) {
                                s_logger.info("The guru did not like the answers so stopping " + vm);
                            }
                            StopCommand stopCmd = new StopCommand(vm, getExecuteInSequence(vm.getHypervisorType()), false);
                            stopCmd.setControlIp(getControlNicIpForVM(vm));
                            Map<String, Boolean> vlanToPersistenceMap = getVlanToPersistenceMapForVM(vm.getId());
                            if (MapUtils.isNotEmpty(vlanToPersistenceMap)) {
                                stopCmd.setVlanToPersistenceMap(vlanToPersistenceMap);
                            }
                            final StopCommand cmd = stopCmd;
                            final Answer answer = _agentMgr.easySend(destHostId, cmd);
                            if (answer != null && answer instanceof StopAnswer) {
                                final StopAnswer stopAns = (StopAnswer)answer;
                                if (vm.getType() == VirtualMachine.Type.User) {
                                    final String platform = stopAns.getPlatform();
                                    if (platform != null) {
                                        final Map<String,String> vmmetadata = new HashMap<>();
                                        vmmetadata.put(vm.getInstanceName(), platform);
                                        syncVMMetaData(vmmetadata);
                                    }
                                }
                            }

                            if (answer == null || !answer.getResult()) {
                                s_logger.warn("Unable to stop " + vm + " due to " + (answer != null ? answer.getDetails() : "no answers"));
                                _haMgr.scheduleStop(vm, destHostId, WorkType.ForceStop);
                                throw new ExecutionException("Unable to stop this VM, "+vm.getUuid()+" so we are unable to retry the start operation");
                            }
                            throw new ExecutionException("Unable to start  VM:"+vm.getUuid()+" due to error in finalizeStart, not retrying");
                        }
                    }
                    s_logger.info("Unable to start VM on " + dest.getHost() + " due to " + (startAnswer == null ? " no start answer" : startAnswer.getDetails()));
                    if (startAnswer != null && startAnswer.getContextParam("stopRetry") != null) {
                        break;
                    }

                } catch (OperationTimedoutException e) {
                    s_logger.debug("Unable to send the start command to host " + dest.getHost()+" failed to start VM: "+vm.getUuid());
                    if (e.isActive()) {
                        _haMgr.scheduleStop(vm, destHostId, WorkType.CheckStop);
                    }
                    canRetry = false;
                    throw new AgentUnavailableException("Unable to start " + vm.getHostName(), destHostId, e);
                } catch (final ResourceUnavailableException e) {
                    s_logger.warn("Unable to contact resource.", e);
                    if (!avoids.add(e)) {
                        if (e.getScope() == Volume.class || e.getScope() == Nic.class) {
                            throw e;
                        } else {
                            s_logger.warn("unexpected ResourceUnavailableException : " + e.getScope().getName(), e);
                            throw e;
                        }
                    }
                } catch (final InsufficientCapacityException e) {
                    s_logger.warn("Insufficient capacity ", e);
                    if (!avoids.add(e)) {
                        if (e.getScope() == Volume.class || e.getScope() == Nic.class) {
                            throw e;
                        } else {
                            s_logger.warn("unexpected InsufficientCapacityException : " + e.getScope().getName(), e);
                        }
                    }
                } catch (ExecutionException | NoTransitionException e) {
                    s_logger.error("Failed to start instance " + vm, e);
                    throw new AgentUnavailableException("Unable to start instance due to " + e.getMessage(), destHostId, e);
                } catch (final StorageAccessException e) {
                    s_logger.warn("Unable to access storage on host", e);
                } finally {
                    if (startedVm == null && canRetry) {
                        final Step prevStep = work.getStep();
                        _workDao.updateStep(work, Step.Release);

                        if ((prevStep == Step.Started || prevStep == Step.Starting) && startAnswer != null && startAnswer.getResult()) {
                            cleanup(vmGuru, vmProfile, work, Event.OperationFailed, false);
                        } else {
                            cleanup(vmGuru, vmProfile, work, Event.OperationFailed, true);
                        }
                    }
                }
            }
        } finally {
            if (startedVm == null) {
                if (VirtualMachine.Type.User.equals(vm.type) && ResourceCountRunningVMsonly.value()) {
                    resourceCountDecrement(owner.getAccountId(),new Long(offering.getCpu()), new Long(offering.getRamSize()));
                }
                if (canRetry) {
                    try {
                        conditionallySetPodToDeployIn(vm);
                        changeState(vm, Event.OperationFailed, null, work, Step.Done);
                    } catch (final NoTransitionException e) {
                        throw new ConcurrentOperationException(e.getMessage());
                    }
                }
            }

            if (planToDeploy != null) {
                planToDeploy.setAvoids(avoids);
            }
        }

        if (startedVm == null) {
            throw new CloudRuntimeException("Unable to start instance '" + vm.getHostName() + "' (" + vm.getUuid() + "), see management server log for details");
        }
    }

<<<<<<< HEAD
    public void setVmNetworkDetails(VMInstanceVO vm, VirtualMachineTO vmTO) {
        Map<Long, String> networkToNetworkNameMap = new HashMap<>();
        if (VirtualMachine.Type.User.equals(vm.getType())) {
            List<UserVmJoinVO> userVmJoinVOs = userVmJoinDao.searchByIds(vm.getId());
            if (userVmJoinVOs != null && !userVmJoinVOs.isEmpty()) {
                for (UserVmJoinVO userVmJoinVO : userVmJoinVOs) {
                    addToNetworkNameMap(userVmJoinVO.getNetworkId(), vm.getDataCenterId(), networkToNetworkNameMap);
                }
                vmTO.setNetworkIdToNetworkNameMap(networkToNetworkNameMap);
            }
        } else if (VirtualMachine.Type.DomainRouter.equals(vm.getType())) {
            List<DomainRouterJoinVO> routerJoinVO = domainRouterJoinDao.getRouterByIdAndTrafficType(vm.getId(), Networks.TrafficType.Guest);
            for (DomainRouterJoinVO router : routerJoinVO) {
                NetworkVO guestNetwork = _networkDao.findById(router.getNetworkId());
                if (guestNetwork.getVpcId() == null && guestNetwork.getBroadcastDomainType() == Networks.BroadcastDomainType.NSX) {
                    addToNetworkNameMap(router.getNetworkId(), vm.getDataCenterId(), networkToNetworkNameMap);
                }
            }
            vmTO.setNetworkIdToNetworkNameMap(networkToNetworkNameMap);
        }
    }

    private void addToNetworkNameMap(long networkId, long dataCenterId, Map<Long, String> networkToNetworkNameMap) {
        NetworkVO networkVO = _networkDao.findById(networkId);
        Account acc = accountDao.findById(networkVO.getAccountId());
        Domain domain = domainDao.findById(networkVO.getDomainId());
        DataCenter zone = _dcDao.findById(dataCenterId);
        if (Objects.isNull(zone)) {
            throw new CloudRuntimeException(String.format("Failed to find zone with ID: %s", dataCenterId));
        }
        if (Objects.isNull(acc)) {
            throw new CloudRuntimeException(String.format("Failed to find account with ID: %s", networkVO.getAccountId()));
        }
        if (Objects.isNull(domain)) {
            throw new CloudRuntimeException(String.format("Failed to find domain with ID: %s", networkVO.getDomainId()));
        }
        String networkName = String.format("D%s-A%s-Z%s", domain.getId(), acc.getId(), zone.getId());
        if (Objects.isNull(networkVO.getVpcId())) {
            networkName += "-S"+networkVO.getId();
        } else {
            VpcVO vpc = vpcDao.findById(networkVO.getVpcId());
            if (Objects.isNull(vpc)) {
                throw new CloudRuntimeException(String.format("Failed to find VPC with ID: %s", networkVO.getVpcId()));
            }
            networkName = String.format("%s-V%s-S%s", networkName, vpc.getId(), networkVO.getId());
        }
        networkToNetworkNameMap.put(networkVO.getId(), networkName);
=======
    /**
     * Setting pod id to null can result in migration of Volumes across pods. This is not desirable for VMs which
     * have a volume in Ready state (happens when a VM is shutdown and started again).
     * So, we set it to null only when
     * migration of VM across cluster is enabled
     * Or, volumes are still in allocated state for that VM (happens when VM is Starting/deployed for the first time)
     */
    private void conditionallySetPodToDeployIn(VMInstanceVO vm) {
        if (MIGRATE_VM_ACROSS_CLUSTERS.valueIn(vm.getDataCenterId()) || areAllVolumesAllocated(vm.getId())) {
            vm.setPodIdToDeployIn(null);
        }
    }

    boolean areAllVolumesAllocated(long vmId) {
        final List<VolumeVO> vols = _volsDao.findByInstance(vmId);
        return CollectionUtils.isEmpty(vols) || vols.stream().allMatch(v -> Volume.State.Allocated.equals(v.getState()));
>>>>>>> 30ca5d1a
    }

    private void logBootModeParameters(Map<VirtualMachineProfile.Param, Object> params) {
        if (params == null) {
          return;
        }

        StringBuilder msgBuf = new StringBuilder("Uefi params ");
        boolean log = false;
        if (params.get(VirtualMachineProfile.Param.UefiFlag) != null) {
            msgBuf.append(String.format("UefiFlag: %s ", params.get(VirtualMachineProfile.Param.UefiFlag)));
            log = true;
        }
        if (params.get(VirtualMachineProfile.Param.BootType) != null) {
            msgBuf.append(String.format("Boot Type: %s ", params.get(VirtualMachineProfile.Param.BootType)));
            log = true;
        }
        if (params.get(VirtualMachineProfile.Param.BootMode) != null) {
            msgBuf.append(String.format("Boot Mode: %s ", params.get(VirtualMachineProfile.Param.BootMode)));
            log = true;
        }
        if (params.get(VirtualMachineProfile.Param.BootIntoSetup) != null) {
            msgBuf.append(String.format("Boot into Setup: %s ", params.get(VirtualMachineProfile.Param.BootIntoSetup)));
            log = true;
        }
        if (params.get(VirtualMachineProfile.Param.ConsiderLastHost) != null) {
            msgBuf.append(String.format("Consider last host: %s ", params.get(VirtualMachineProfile.Param.ConsiderLastHost)));
            log = true;
        }
        if (log) {
            s_logger.info(msgBuf.toString());
        }
    }

    private void resetVmNicsDeviceId(Long vmId) {
        final List<NicVO> nics = _nicsDao.listByVmId(vmId);
        Collections.sort(nics, new Comparator<NicVO>() {
            @Override
            public int compare(NicVO nic1, NicVO nic2) {
                Long nicDevId1 = Long.valueOf(nic1.getDeviceId());
                Long nicDevId2 = Long.valueOf(nic2.getDeviceId());
                return nicDevId1.compareTo(nicDevId2);
            }
        });
        int deviceId = 0;
        for (final NicVO nic : nics) {
            if (nic.getDeviceId() != deviceId) {
                nic.setDeviceId(deviceId);
                _nicsDao.update(nic.getId(),nic);
            }
            deviceId ++;
        }
    }

    private void addExtraConfig(VirtualMachineTO vmTO) {
        Map<String, String> details = vmTO.getDetails();
        for (String key : details.keySet()) {
            if (key.startsWith(ApiConstants.EXTRA_CONFIG)) {
                vmTO.addExtraConfig(key, details.get(key));
            }
        }
    }

    private void handlePath(final DiskTO[] disks, final HypervisorType hypervisorType) {
        if (hypervisorType != HypervisorType.KVM) {
            return;
        }

        if (disks != null) {
            for (final DiskTO disk : disks) {
                final Map<String, String> details = disk.getDetails();
                final boolean isManaged = details != null && Boolean.parseBoolean(details.get(DiskTO.MANAGED));

                if (isManaged && disk.getPath() == null) {
                    final Long volumeId = disk.getData().getId();
                    final VolumeVO volume = _volsDao.findById(volumeId);

                    disk.setPath(volume.get_iScsiName());

                    if (disk.getData() instanceof VolumeObjectTO) {
                        final VolumeObjectTO volTo = (VolumeObjectTO)disk.getData();

                        volTo.setPath(volume.get_iScsiName());
                    }

                    volume.setPath(volume.get_iScsiName());

                    _volsDao.update(volumeId, volume);
                }
            }
        }
    }

    private void handlePath(final DiskTO[] disks, final Map<String, Map<String, String>> iqnToData) {
        if (disks != null && iqnToData != null) {
            for (final DiskTO disk : disks) {
                final Map<String, String> details = disk.getDetails();
                final boolean isManaged = details != null && Boolean.parseBoolean(details.get(DiskTO.MANAGED));

                if (isManaged) {
                    final Long volumeId = disk.getData().getId();
                    final VolumeVO volume = _volsDao.findById(volumeId);
                    final String iScsiName = volume.get_iScsiName();

                    boolean update = false;

                    final Map<String, String> data = iqnToData.get(iScsiName);

                    if (data != null) {
                        final String path = data.get(StartAnswer.PATH);

                        if (path != null) {
                            volume.setPath(path);

                            update = true;
                        }

                        final String imageFormat = data.get(StartAnswer.IMAGE_FORMAT);

                        if (imageFormat != null) {
                            volume.setFormat(ImageFormat.valueOf(imageFormat));

                            update = true;
                        }

                        if (update) {
                            _volsDao.update(volumeId, volume);
                        }
                    }
                }
            }
        }
    }

    private void syncDiskChainChange(final StartAnswer answer) {
        final VirtualMachineTO vmSpec = answer.getVirtualMachine();

        for (final DiskTO disk : vmSpec.getDisks()) {
            if (disk.getType() != Volume.Type.ISO) {
                final VolumeObjectTO vol = (VolumeObjectTO)disk.getData();
                final VolumeVO volume = _volsDao.findById(vol.getId());
                if (vmSpec.getDeployAsIsInfo() != null && org.apache.commons.lang3.StringUtils.isNotBlank(vol.getPath())) {
                    volume.setPath(vol.getPath());
                    _volsDao.update(volume.getId(), volume);
                }

                if(vol.getPath() != null) {
                    volumeMgr.updateVolumeDiskChain(vol.getId(), vol.getPath(), vol.getChainInfo(), vol.getUpdatedDataStoreUUID());
                } else {
                    volumeMgr.updateVolumeDiskChain(vol.getId(), volume.getPath(), vol.getChainInfo(), vol.getUpdatedDataStoreUUID());
                }
            }
        }
    }

    @Override
    public void stop(final String vmUuid) throws ResourceUnavailableException {
        try {
            advanceStop(vmUuid, false);
        } catch (final OperationTimedoutException e) {
            throw new AgentUnavailableException(String.format("Unable to stop vm [%s] because the operation to stop timed out", vmUuid), e.getAgentId(), e);
        } catch (final ConcurrentOperationException e) {
            throw new CloudRuntimeException(String.format("Unable to stop vm because of a concurrent operation", vmUuid), e);
        }

    }

    @Override
    public void stopForced(String vmUuid) throws ResourceUnavailableException {
        try {
            advanceStop(vmUuid, true);
        } catch (final OperationTimedoutException e) {
            throw new AgentUnavailableException(String.format("Unable to stop vm [%s] because the operation to stop timed out", vmUuid), e.getAgentId(), e);
        } catch (final ConcurrentOperationException e) {
            throw new CloudRuntimeException(String.format("Unable to stop vm [%s] because of a concurrent operation", vmUuid), e);
        }
    }

    @Override
    public boolean getExecuteInSequence(final HypervisorType hypervisorType) {
        if (null == hypervisorType) {
            return ExecuteInSequence.value();
        }

        switch (hypervisorType) {
            case KVM:
            case XenServer:
            case Hyperv:
            case LXC:
                return false;
            case VMware:
                return StorageManager.shouldExecuteInSequenceOnVmware();
            default:
                return ExecuteInSequence.value();
        }
    }

    @Override
    public boolean unmanage(String vmUuid) {
        VMInstanceVO vm = _vmDao.findByUuid(vmUuid);
        if (vm == null || vm.getRemoved() != null) {
            throw new CloudRuntimeException("Could not find VM with id = " + vmUuid);
        }

        final List<VmWorkJobVO> pendingWorkJobs = _workJobDao.listPendingWorkJobs(VirtualMachine.Type.Instance, vm.getId());
        if (CollectionUtils.isNotEmpty(pendingWorkJobs) || _haMgr.hasPendingHaWork(vm.getId())) {
            String msg = "There are pending jobs or HA tasks working on the VM with id: " + vm.getId() + ", can't unmanage the VM.";
            s_logger.info(msg);
            throw new ConcurrentOperationException(msg);
        }

        Boolean result = Transaction.execute(new TransactionCallback<Boolean>() {
            @Override
            public Boolean doInTransaction(TransactionStatus status) {

                if (s_logger.isDebugEnabled()) {
                    s_logger.debug("Unmanaging vm " + vm);
                }

                final VirtualMachineProfile profile = new VirtualMachineProfileImpl(vm);
                final VirtualMachineGuru guru = getVmGuru(vm);

                try {
                    unmanageVMSnapshots(vm);
                    unmanageVMNics(profile, vm);
                    unmanageVMVolumes(vm);

                    guru.finalizeUnmanage(vm);
                } catch (Exception e) {
                    s_logger.error("Error while unmanaging VM " + vm, e);
                    return false;
                }

                return true;
            }
        });

        return BooleanUtils.isTrue(result);
    }

    /**
     * Clean up VM snapshots (if any) from DB
     */
    private void unmanageVMSnapshots(VMInstanceVO vm) {
        _vmSnapshotMgr.deleteVMSnapshotsFromDB(vm.getId(), true);
    }

    /**
     * Clean up volumes for a VM to be unmanaged from CloudStack
     */
    private void unmanageVMVolumes(VMInstanceVO vm) {
        final Long hostId = vm.getHostId() != null ? vm.getHostId() : vm.getLastHostId();
        if (hostId != null) {
            volumeMgr.revokeAccess(vm.getId(), hostId);
        }
        volumeMgr.unmanageVolumes(vm.getId());

        List<Map<String, String>> targets = getTargets(hostId, vm.getId());
        if (hostId != null && CollectionUtils.isNotEmpty(targets)) {
            removeDynamicTargets(hostId, targets);
        }
    }

    /**
     * Clean up NICs for a VM to be unmanaged from CloudStack:
     * - If 'unmanage.vm.preserve.nics' = true: then the NICs are not removed but still Allocated, to preserve MAC addresses
     * - If 'unmanage.vm.preserve.nics' = false: then the NICs are removed while unmanaging
     */
    private void unmanageVMNics(VirtualMachineProfile profile, VMInstanceVO vm) {
        s_logger.debug(String.format("Cleaning up NICs of %s.", vm.toString()));
        Boolean preserveNics = UnmanagedVMsManager.UnmanageVMPreserveNic.valueIn(vm.getDataCenterId());
        if (BooleanUtils.isTrue(preserveNics)) {
            s_logger.debug("Preserve NICs configuration enabled");
            profile.setParameter(VirtualMachineProfile.Param.PreserveNics, true);
        }
        _networkMgr.unmanageNics(profile);
    }

    private List<Map<String, String>> getVolumesToDisconnect(VirtualMachine vm) {
        List<Map<String, String>> volumesToDisconnect = new ArrayList<>();

        List<VolumeVO> volumes = _volsDao.findByInstance(vm.getId());

        if (CollectionUtils.isEmpty(volumes)) {
            return volumesToDisconnect;
        }

        for (VolumeVO volume : volumes) {
            StoragePoolVO storagePool = _storagePoolDao.findById(volume.getPoolId());

            if (storagePool != null && storagePool.isManaged()) {
                Map<String, String> info = new HashMap<>();

                info.put(DiskTO.STORAGE_HOST, storagePool.getHostAddress());
                info.put(DiskTO.STORAGE_PORT, String.valueOf(storagePool.getPort()));
                info.put(DiskTO.IQN, volume.get_iScsiName());
                info.put(DiskTO.PROTOCOL_TYPE, (volume.getPoolType() != null) ? volume.getPoolType().toString() : null);

                volumesToDisconnect.add(info);
            }
        }

        return volumesToDisconnect;
    }

    protected boolean sendStop(final VirtualMachineGuru guru, final VirtualMachineProfile profile, final boolean force, final boolean checkBeforeCleanup) {
        final VirtualMachine vm = profile.getVirtualMachine();
        Map<String, Boolean> vlanToPersistenceMap = getVlanToPersistenceMapForVM(vm.getId());
        StopCommand stpCmd = new StopCommand(vm, getExecuteInSequence(vm.getHypervisorType()), checkBeforeCleanup);
        if (MapUtils.isNotEmpty(vlanToPersistenceMap)) {
            stpCmd.setVlanToPersistenceMap(vlanToPersistenceMap);
        }
        stpCmd.setControlIp(getControlNicIpForVM(vm));
        stpCmd.setVolumesToDisconnect(getVolumesToDisconnect(vm));
        final StopCommand stop = stpCmd;
        try {
            Answer answer = null;
            if(vm.getHostId() != null) {
                answer = _agentMgr.send(vm.getHostId(), stop);
            }
            if (answer != null && answer instanceof StopAnswer) {
                final StopAnswer stopAns = (StopAnswer)answer;
                if (vm.getType() == VirtualMachine.Type.User) {
                    final String platform = stopAns.getPlatform();
                    if (platform != null) {
                        final UserVmVO userVm = _userVmDao.findById(vm.getId());
                        _userVmDao.loadDetails(userVm);
                        userVm.setDetail(VmDetailConstants.PLATFORM, platform);
                        _userVmDao.saveDetails(userVm);
                    }
                }

                final GPUDeviceTO gpuDevice = stop.getGpuDevice();
                if (gpuDevice != null) {
                    _resourceMgr.updateGPUDetails(vm.getHostId(), gpuDevice.getGroupDetails());
                }
                if (!answer.getResult()) {
                    final String details = answer.getDetails();
                    s_logger.debug("Unable to stop VM due to " + details);
                    return false;
                }

                guru.finalizeStop(profile, answer);

                final UserVmVO userVm = _userVmDao.findById(vm.getId());
                if (vm.getType() == VirtualMachine.Type.User) {
                    if (userVm != null) {
                        userVm.setPowerState(PowerState.PowerOff);
                        _userVmDao.update(userVm.getId(), userVm);
                    }
                }
            } else {
                s_logger.error("Invalid answer received in response to a StopCommand for " + vm.getInstanceName());
                return false;
            }

        } catch (final AgentUnavailableException | OperationTimedoutException e) {
            s_logger.warn(String.format("Unable to stop %s due to [%s].", vm.toString(), e.getMessage()), e);
            if (!force) {
                return false;
            }
        }

        return true;
    }

    protected boolean cleanup(final VirtualMachineGuru guru, final VirtualMachineProfile profile, final ItWorkVO work, final Event event, final boolean cleanUpEvenIfUnableToStop) {
        final VirtualMachine vm = profile.getVirtualMachine();
        final State state = vm.getState();
        s_logger.debug("Cleaning up resources for the vm " + vm + " in " + state + " state");
        try {
            if (state == State.Starting) {
                if (work != null) {
                    final Step step = work.getStep();
                    if (step == Step.Starting && !cleanUpEvenIfUnableToStop) {
                        s_logger.warn("Unable to cleanup vm " + vm + "; work state is incorrect: " + step);
                        return false;
                    }

                    if (step == Step.Started || step == Step.Starting || step == Step.Release) {
                        if (vm.getHostId() != null) {
                            if (!sendStop(guru, profile, cleanUpEvenIfUnableToStop, false)) {
                                s_logger.warn("Failed to stop vm " + vm + " in " + State.Starting + " state as a part of cleanup process");
                                return false;
                            }
                        }
                    }

                    if (step != Step.Release && step != Step.Prepare && step != Step.Started && step != Step.Starting) {
                        s_logger.debug("Cleanup is not needed for vm " + vm + "; work state is incorrect: " + step);
                        return true;
                    }
                } else {
                    if (vm.getHostId() != null) {
                        if (!sendStop(guru, profile, cleanUpEvenIfUnableToStop, false)) {
                            s_logger.warn("Failed to stop vm " + vm + " in " + State.Starting + " state as a part of cleanup process");
                            return false;
                        }
                    }
                }

            } else if (state == State.Stopping) {
                if (vm.getHostId() != null) {
                    if (!sendStop(guru, profile, cleanUpEvenIfUnableToStop, false)) {
                        s_logger.warn("Failed to stop vm " + vm + " in " + State.Stopping + " state as a part of cleanup process");
                        return false;
                    }
                }
            } else if (state == State.Migrating) {
                if (vm.getHostId() != null) {
                    if (!sendStop(guru, profile, cleanUpEvenIfUnableToStop, false)) {
                        s_logger.warn("Failed to stop vm " + vm + " in " + State.Migrating + " state as a part of cleanup process");
                        return false;
                    }
                }
                if (vm.getLastHostId() != null) {
                    if (!sendStop(guru, profile, cleanUpEvenIfUnableToStop, false)) {
                        s_logger.warn("Failed to stop vm " + vm + " in " + State.Migrating + " state as a part of cleanup process");
                        return false;
                    }
                }
            } else if (state == State.Running) {
                if (!sendStop(guru, profile, cleanUpEvenIfUnableToStop, false)) {
                    s_logger.warn("Failed to stop vm " + vm + " in " + State.Running + " state as a part of cleanup process");
                    return false;
                }
            }
        } finally {
            releaseVmResources(profile, cleanUpEvenIfUnableToStop);
        }

        return true;
    }

    protected void releaseVmResources(final VirtualMachineProfile profile, final boolean forced) {
        final VirtualMachine vm = profile.getVirtualMachine();
        final State state = vm.getState();
        try {
            _networkMgr.release(profile, forced);
            s_logger.debug(String.format("Successfully released network resources for the VM %s in %s state", vm, state));
        } catch (final Exception e) {
            s_logger.warn(String.format("Unable to release some network resources for the VM %s in %s state", vm, state), e);
        }

        try {
            if (vm.getHypervisorType() != HypervisorType.BareMetal) {
                volumeMgr.release(profile);
                s_logger.debug(String.format("Successfully released storage resources for the VM %s in %s state", vm, state));
            }
        } catch (final Exception e) {
            s_logger.warn(String.format("Unable to release storage resources for the VM %s in %s state", vm, state), e);
        }

        s_logger.debug(String.format("Successfully cleaned up resources for the VM %s in %s state", vm, state));
    }

    @Override
    public void advanceStop(final String vmUuid, final boolean cleanUpEvenIfUnableToStop)
            throws AgentUnavailableException, OperationTimedoutException, ConcurrentOperationException {

        final AsyncJobExecutionContext jobContext = AsyncJobExecutionContext.getCurrentExecutionContext();
        if (jobContext.isJobDispatchedBy(VmWorkConstants.VM_WORK_JOB_DISPATCHER)) {

            VmWorkJobVO placeHolder = null;
            final VirtualMachine vm = _vmDao.findByUuid(vmUuid);
            placeHolder = createPlaceHolderWork(vm.getId());
            try {
                orchestrateStop(vmUuid, cleanUpEvenIfUnableToStop);
            } finally {
                if (placeHolder != null) {
                    _workJobDao.expunge(placeHolder.getId());
                }
            }

        } else {
            final Outcome<VirtualMachine> outcome = stopVmThroughJobQueue(vmUuid, cleanUpEvenIfUnableToStop);

            retrieveVmFromJobOutcome(outcome, vmUuid, "stopVm");

            try {
                retrieveResultFromJobOutcomeAndThrowExceptionIfNeeded(outcome);
            } catch (ResourceUnavailableException | InsufficientCapacityException ex) {
                throw new RuntimeException("Unexpected exception", ex);
            }
        }
    }

    private void orchestrateStop(final String vmUuid, final boolean cleanUpEvenIfUnableToStop) throws AgentUnavailableException, OperationTimedoutException, ConcurrentOperationException {
        final VMInstanceVO vm = _vmDao.findByUuid(vmUuid);

        advanceStop(vm, cleanUpEvenIfUnableToStop);
    }

    private void updatePersistenceMap(Map<String, Boolean> vlanToPersistenceMap, NetworkVO networkVO) {
        NetworkOfferingVO offeringVO = networkOfferingDao.findById(networkVO.getNetworkOfferingId());
        if (offeringVO != null) {
            Pair<String, Boolean> data = getVMNetworkDetails(networkVO, offeringVO.isPersistent());
            Boolean shouldDeleteNwResource = (MapUtils.isNotEmpty(vlanToPersistenceMap) && data != null) ? vlanToPersistenceMap.get(data.first()) : null;
            if (data != null && (shouldDeleteNwResource == null || shouldDeleteNwResource)) {
                vlanToPersistenceMap.put(data.first(), data.second());
            }
        }
    }

    private Map<String, Boolean> getVlanToPersistenceMapForVM(long vmId) {
        List<UserVmJoinVO> userVmJoinVOs = userVmJoinDao.searchByIds(vmId);
        Map<String, Boolean> vlanToPersistenceMap = new HashMap<>();
        if (userVmJoinVOs != null && !userVmJoinVOs.isEmpty()) {
            for (UserVmJoinVO userVmJoinVO : userVmJoinVOs) {
                NetworkVO networkVO = _networkDao.findById(userVmJoinVO.getNetworkId());
                updatePersistenceMap(vlanToPersistenceMap, networkVO);
            }
        } else {
            VMInstanceVO vmInstanceVO = _vmDao.findById(vmId);
            if (vmInstanceVO != null && vmInstanceVO.getType() == VirtualMachine.Type.DomainRouter) {
                DomainRouterJoinVO routerVO = domainRouterJoinDao.findById(vmId);
                NetworkVO networkVO = _networkDao.findById(routerVO.getNetworkId());
                updatePersistenceMap(vlanToPersistenceMap, networkVO);
            }
        }
        return vlanToPersistenceMap;
    }

    /**
     *
     * @param networkVO - the network object used to determine the vlanId from the broadcast URI
     * @param isPersistent - indicates if the corresponding network's network offering is Persistent
     *
     * @return <VlanId, ShouldKVMBridgeBeDeleted> - basically returns the vlan ID which is used to determine the
     * bridge name for KVM hypervisor and based on the network and isolation type and persistent setting of the offering
     * we decide whether the bridge is to be deleted (KVM) if the last VM in that host is destroyed / migrated
     */
    private Pair<String, Boolean> getVMNetworkDetails(NetworkVO networkVO, boolean isPersistent) {
        URI broadcastUri = networkVO.getBroadcastUri();
        if (broadcastUri != null) {
            String scheme = broadcastUri.getScheme();
            String vlanId = Networks.BroadcastDomainType.getValue(broadcastUri);
            boolean shouldDelete = !((networkVO.getGuestType() == Network.GuestType.L2 || networkVO.getGuestType() == Network.GuestType.Isolated) &&
                    (scheme != null && scheme.equalsIgnoreCase("vlan"))
                    && isPersistent);
            if (shouldDelete) {
                int persistentNetworksCount = _networkDao.getOtherPersistentNetworksCount(networkVO.getId(), networkVO.getBroadcastUri().toString(), true);
                if (persistentNetworksCount > 0) {
                    shouldDelete = false;
                }
            }
            return new Pair<>(vlanId, shouldDelete);
        }
        return null;
    }

    private void advanceStop(final VMInstanceVO vm, final boolean cleanUpEvenIfUnableToStop) throws AgentUnavailableException, OperationTimedoutException,
    ConcurrentOperationException {
        final State state = vm.getState();
        if (state == State.Stopped) {
            if (s_logger.isDebugEnabled()) {
                s_logger.debug("VM is already stopped: " + vm);
            }
            return;
        }

        if (state == State.Destroyed || state == State.Expunging || state == State.Error) {
            if (s_logger.isDebugEnabled()) {
                s_logger.debug("Stopped called on " + vm + " but the state is " + state);
            }
            return;
        }

        final ItWorkVO work = _workDao.findByOutstandingWork(vm.getId(), vm.getState());
        if (work != null) {
            if (s_logger.isDebugEnabled()) {
                s_logger.debug("Found an outstanding work item for this vm " + vm + " with state:" + vm.getState() + ", work id:" + work.getId());
            }
        }
        final Long hostId = vm.getHostId();
        if (hostId == null) {
            if (!cleanUpEvenIfUnableToStop) {
                if (s_logger.isDebugEnabled()) {
                    s_logger.debug("HostId is null but this is not a forced stop, cannot stop vm " + vm + " with state:" + vm.getState());
                }
                throw new CloudRuntimeException("Unable to stop " + vm);
            }
            try {
                stateTransitTo(vm, Event.AgentReportStopped, null, null);
            } catch (final NoTransitionException e) {
                s_logger.warn(e.getMessage());
            }

            if (work != null) {
                if (s_logger.isDebugEnabled()) {
                    s_logger.debug("Updating work item to Done, id:" + work.getId());
                }
                work.setStep(Step.Done);
                _workDao.update(work.getId(), work);
            }
            return;
        } else {
            HostVO host = _hostDao.findById(hostId);
            if (!cleanUpEvenIfUnableToStop && vm.getState() == State.Running && host.getResourceState() == ResourceState.PrepareForMaintenance) {
                s_logger.debug("Host is in PrepareForMaintenance state - Stop VM operation on the VM id: " + vm.getId() + " is not allowed");
                throw new CloudRuntimeException("Stop VM operation on the VM id: " + vm.getId() + " is not allowed as host is preparing for maintenance mode");
            }
        }

        final VirtualMachineGuru vmGuru = getVmGuru(vm);
        final VirtualMachineProfile profile = new VirtualMachineProfileImpl(vm);

        try {
            if (!stateTransitTo(vm, Event.StopRequested, vm.getHostId())) {
                throw new ConcurrentOperationException(String.format("%s is being operated on.", vm.toString()));
            }
        } catch (final NoTransitionException e1) {
            if (!cleanUpEvenIfUnableToStop) {
                throw new CloudRuntimeException("We cannot stop " + vm + " when it is in state " + vm.getState());
            }
            final boolean doCleanup = true;
            if (s_logger.isDebugEnabled()) {
                s_logger.warn("Unable to transition the state but we're moving on because it's forced stop", e1);
            }

            if (doCleanup) {
                if (cleanup(vmGuru, new VirtualMachineProfileImpl(vm), work, Event.StopRequested, cleanUpEvenIfUnableToStop)) {
                    try {
                        if (s_logger.isDebugEnabled() && work != null) {
                            s_logger.debug("Updating work item to Done, id:" + work.getId());
                        }
                        if (!changeState(vm, Event.AgentReportStopped, null, work, Step.Done)) {
                            throw new CloudRuntimeException("Unable to stop " + vm);
                        }

                    } catch (final NoTransitionException e) {
                        s_logger.warn("Unable to cleanup " + vm);
                        throw new CloudRuntimeException("Unable to stop " + vm, e);
                    }
                } else {
                    if (s_logger.isDebugEnabled()) {
                        s_logger.debug("Failed to cleanup VM: " + vm);
                    }
                    throw new CloudRuntimeException("Failed to cleanup " + vm + " , current state " + vm.getState());
                }
            }
        }

        if (vm.getState() != State.Stopping) {
            throw new CloudRuntimeException("We cannot proceed with stop VM " + vm + " since it is not in 'Stopping' state, current state: " + vm.getState());
        }

        vmGuru.prepareStop(profile);

        Map<String, Boolean> vlanToPersistenceMap = getVlanToPersistenceMapForVM(vm.getId());
        final StopCommand stop = new StopCommand(vm, getExecuteInSequence(vm.getHypervisorType()), false, cleanUpEvenIfUnableToStop);
        stop.setControlIp(getControlNicIpForVM(vm));
        if (MapUtils.isNotEmpty(vlanToPersistenceMap)) {
            stop.setVlanToPersistenceMap(vlanToPersistenceMap);
        }

        boolean stopped = false;
        Answer answer = null;
        try {
            answer = _agentMgr.send(vm.getHostId(), stop);
            if (answer != null) {
                if (answer instanceof StopAnswer) {
                    final StopAnswer stopAns = (StopAnswer)answer;
                    if (vm.getType() == VirtualMachine.Type.User) {
                        final String platform = stopAns.getPlatform();
                        if (platform != null) {
                            final UserVmVO userVm = _userVmDao.findById(vm.getId());
                            _userVmDao.loadDetails(userVm);
                            userVm.setDetail(VmDetailConstants.PLATFORM, platform);
                            _userVmDao.saveDetails(userVm);
                        }
                    }
                }
                stopped = answer.getResult();
                if (!stopped) {
                    throw new CloudRuntimeException("Unable to stop the virtual machine due to " + answer.getDetails());
                }
                vmGuru.finalizeStop(profile, answer);
                final GPUDeviceTO gpuDevice = stop.getGpuDevice();
                if (gpuDevice != null) {
                    _resourceMgr.updateGPUDetails(vm.getHostId(), gpuDevice.getGroupDetails());
                }
            } else {
                throw new CloudRuntimeException("Invalid answer received in response to a StopCommand on " + vm.instanceName);
            }

        } catch (AgentUnavailableException | OperationTimedoutException e) {
            s_logger.warn(String.format("Unable to stop %s due to [%s].", profile.toString(), e.toString()), e);
        } finally {
            if (!stopped) {
                if (!cleanUpEvenIfUnableToStop) {
                    s_logger.warn("Unable to stop vm " + vm);
                    try {
                        stateTransitTo(vm, Event.OperationFailed, vm.getHostId());
                    } catch (final NoTransitionException e) {
                        s_logger.warn("Unable to transition the state " + vm, e);
                    }
                    throw new CloudRuntimeException("Unable to stop " + vm);
                } else {
                    s_logger.warn("Unable to actually stop " + vm + " but continue with release because it's a force stop");
                    vmGuru.finalizeStop(profile, answer);
                }
            } else {
                if (VirtualMachine.systemVMs.contains(vm.getType())) {
                    HostVO systemVmHost = ApiDBUtils.findHostByTypeNameAndZoneId(vm.getDataCenterId(), vm.getHostName(),
                            VirtualMachine.Type.SecondaryStorageVm.equals(vm.getType()) ? Host.Type.SecondaryStorageVM : Host.Type.ConsoleProxy);
                    if (systemVmHost != null) {
                        _agentMgr.agentStatusTransitTo(systemVmHost, Status.Event.ShutdownRequested, _nodeId);
                    }
                }
            }
        }

        if (s_logger.isDebugEnabled()) {
            s_logger.debug(vm + " is stopped on the host.  Proceeding to release resource held.");
        }

        releaseVmResources(profile, cleanUpEvenIfUnableToStop);

        try {
            if (work != null) {
                if (s_logger.isDebugEnabled()) {
                    s_logger.debug("Updating the outstanding work item to Done, id:" + work.getId());
                }
                work.setStep(Step.Done);
                _workDao.update(work.getId(), work);
            }

            boolean result = stateTransitTo(vm, Event.OperationSucceeded, null);
            if (result) {
                if (VirtualMachine.Type.User.equals(vm.type) && ResourceCountRunningVMsonly.value()) {
                    ServiceOfferingVO offering = _offeringDao.findById(vm.getId(), vm.getServiceOfferingId());
                    resourceCountDecrement(vm.getAccountId(),new Long(offering.getCpu()), new Long(offering.getRamSize()));
                }
            } else {
                throw new CloudRuntimeException("unable to stop " + vm);
            }
        } catch (final NoTransitionException e) {
            String message = String.format("Unable to stop %s due to [%s].", vm.toString(), e.getMessage());
            s_logger.warn(message, e);
            throw new CloudRuntimeException(message, e);
        }
    }

    private void setStateMachine() {
        _stateMachine = VirtualMachine.State.getStateMachine();
    }

    protected boolean stateTransitTo(final VMInstanceVO vm, final VirtualMachine.Event e, final Long hostId, final String reservationId) throws NoTransitionException {
        vm.setReservationId(reservationId);
        return _stateMachine.transitTo(vm, e, new Pair<>(vm.getHostId(), hostId), _vmDao);
    }

    @Override
    public boolean stateTransitTo(final VirtualMachine vm1, final VirtualMachine.Event e, final Long hostId) throws NoTransitionException {
        final VMInstanceVO vm = (VMInstanceVO)vm1;

        final State oldState = vm.getState();
        if (oldState == State.Starting) {
            if (e == Event.OperationSucceeded) {
                vm.setLastHostId(hostId);
            }
        } else if (oldState == State.Stopping) {
            if (e == Event.OperationSucceeded) {
                vm.setLastHostId(vm.getHostId());
            }
        }
        return _stateMachine.transitTo(vm, e, new Pair<>(vm.getHostId(), hostId), _vmDao);
    }

    @Override
    public void destroy(final String vmUuid, final boolean expunge) throws AgentUnavailableException, OperationTimedoutException, ConcurrentOperationException {
        VMInstanceVO vm = _vmDao.findByUuid(vmUuid);
        if (vm == null || vm.getState() == State.Destroyed || vm.getState() == State.Expunging || vm.getRemoved() != null) {
            if (s_logger.isDebugEnabled()) {
                s_logger.debug("Unable to find vm or vm is destroyed: " + vm);
            }
            return;
        }

        if (s_logger.isDebugEnabled()) {
            s_logger.debug("Destroying vm " + vm + ", expunge flag " + (expunge ? "on" : "off"));
        }

        advanceStop(vmUuid, VmDestroyForcestop.value());

        deleteVMSnapshots(vm, expunge);

        Transaction.execute(new TransactionCallbackWithExceptionNoReturn<CloudRuntimeException>() {
            @Override
            public void doInTransactionWithoutResult(final TransactionStatus status) throws CloudRuntimeException {
                VMInstanceVO vm = _vmDao.findByUuid(vmUuid);
                try {
                    if (!stateTransitTo(vm, VirtualMachine.Event.DestroyRequested, vm.getHostId())) {
                        s_logger.debug("Unable to destroy the vm because it is not in the correct state: " + vm);
                        throw new CloudRuntimeException("Unable to destroy " + vm);
                    } else {
                        if (expunge) {
                            if (!stateTransitTo(vm, VirtualMachine.Event.ExpungeOperation, vm.getHostId())) {
                                s_logger.debug("Unable to expunge the vm because it is not in the correct state: " + vm);
                                throw new CloudRuntimeException("Unable to expunge " + vm);
                            }
                        }
                    }
                } catch (final NoTransitionException e) {
                    String message = String.format("Unable to destroy %s due to [%s].", vm.toString(), e.getMessage());
                    s_logger.debug(message, e);
                    throw new CloudRuntimeException(message, e);
                }
            }
        });
    }

    /**
     * Delete vm snapshots depending on vm's hypervisor type. For Vmware, vm snapshots removal is delegated to vm cleanup thread
     * to reduce tasks sent to hypervisor (one tasks to delete vm snapshots and vm itself
     * instead of one task for each vm snapshot plus another for the vm)
     * @param vm vm
     * @param expunge indicates if vm should be expunged
     */
    private void deleteVMSnapshots(VMInstanceVO vm, boolean expunge) {
        if (! vm.getHypervisorType().equals(HypervisorType.VMware)) {
            if (!_vmSnapshotMgr.deleteAllVMSnapshots(vm.getId(), null)) {
                s_logger.debug("Unable to delete all snapshots for " + vm);
                throw new CloudRuntimeException("Unable to delete vm snapshots for " + vm);
            }
        }
        else {
            if (expunge) {
                _vmSnapshotMgr.deleteVMSnapshotsFromDB(vm.getId(), false);
            }
        }
    }

    protected boolean checkVmOnHost(final VirtualMachine vm, final long hostId) throws AgentUnavailableException, OperationTimedoutException {
        final Answer answer = _agentMgr.send(hostId, new CheckVirtualMachineCommand(vm.getInstanceName()));
        if (answer == null || !answer.getResult()) {
            return false;
        }
        if (answer instanceof CheckVirtualMachineAnswer) {
            final CheckVirtualMachineAnswer vmAnswer = (CheckVirtualMachineAnswer)answer;
            if (vmAnswer.getState() == PowerState.PowerOff) {
                return false;
            }
        }

        UserVmVO userVm = _userVmDao.findById(vm.getId());
        if (userVm != null) {
            List<VMSnapshotVO> vmSnapshots = _vmSnapshotDao.findByVm(vm.getId());
            RestoreVMSnapshotCommand command = _vmSnapshotMgr.createRestoreCommand(userVm, vmSnapshots);
            if (command != null) {
                RestoreVMSnapshotAnswer restoreVMSnapshotAnswer = (RestoreVMSnapshotAnswer) _agentMgr.send(hostId, command);
                if (restoreVMSnapshotAnswer == null || !restoreVMSnapshotAnswer.getResult()) {
                    s_logger.warn("Unable to restore the vm snapshot from image file after live migration of vm with vmsnapshots: " + restoreVMSnapshotAnswer == null ? "null answer" : restoreVMSnapshotAnswer.getDetails());
                }
            }
        }

        return true;
    }

    @Override
    public void storageMigration(final String vmUuid, final Map<Long, Long> volumeToPool) {
        final AsyncJobExecutionContext jobContext = AsyncJobExecutionContext.getCurrentExecutionContext();
        if (jobContext.isJobDispatchedBy(VmWorkConstants.VM_WORK_JOB_DISPATCHER)) {

            final VirtualMachine vm = _vmDao.findByUuid(vmUuid);
            VmWorkJobVO placeHolder = createPlaceHolderWork(vm.getId());
            try {
                orchestrateStorageMigration(vmUuid, volumeToPool);
            } finally {
                if (placeHolder != null) {
                    _workJobDao.expunge(placeHolder.getId());
                }
            }
        } else {
            final Outcome<VirtualMachine> outcome = migrateVmStorageThroughJobQueue(vmUuid, volumeToPool);

            retrieveVmFromJobOutcome(outcome, vmUuid, "migrateVmStorage");

            try {
                retrieveResultFromJobOutcomeAndThrowExceptionIfNeeded(outcome);
            } catch (ResourceUnavailableException | InsufficientCapacityException ex) {
                throw new RuntimeException("Unexpected exception", ex);
            }
        }
    }

    private void orchestrateStorageMigration(final String vmUuid, final Map<Long, Long> volumeToPool) {
        final VMInstanceVO vm = _vmDao.findByUuid(vmUuid);

        Map<Volume, StoragePool> volumeToPoolMap = prepareVmStorageMigration(vm, volumeToPool);

        try {
            if(s_logger.isDebugEnabled()) {
                s_logger.debug(String.format("Offline migration of %s vm %s with volumes",
                                vm.getHypervisorType().toString(),
                                vm.getInstanceName()));
            }

            migrateThroughHypervisorOrStorage(vm, volumeToPoolMap);

        } catch (ConcurrentOperationException
                | InsufficientCapacityException
                | StorageUnavailableException e) {
            String msg = String.format("Failed to migrate VM: %s", vmUuid);
            s_logger.warn(msg, e);
            throw new CloudRuntimeException(msg, e);
        } finally {
            try {
                stateTransitTo(vm, Event.AgentReportStopped, null);
            } catch (final NoTransitionException e) {
                String anotherMEssage = String.format("failed to change vm state of VM: %s", vmUuid);
                s_logger.warn(anotherMEssage, e);
                throw new CloudRuntimeException(anotherMEssage, e);
            }
        }
    }

    private Answer[] attemptHypervisorMigration(VMInstanceVO vm, Map<Volume, StoragePool> volumeToPool, Long hostId) {
        if (hostId == null) {
            return null;
        }
        final HypervisorGuru hvGuru = _hvGuruMgr.getGuru(vm.getHypervisorType());

        List<Command> commandsToSend = hvGuru.finalizeMigrate(vm, volumeToPool);

        if (CollectionUtils.isNotEmpty(commandsToSend)) {
            Commands commandsContainer = new Commands(Command.OnError.Stop);
            commandsContainer.addCommands(commandsToSend);

            try {
                return  _agentMgr.send(hostId, commandsContainer);
            } catch (AgentUnavailableException | OperationTimedoutException e) {
                s_logger.warn(String.format("Hypervisor migration failed for the VM: %s", vm), e);
            }
        }
        return null;
    }

    private void afterHypervisorMigrationCleanup(VMInstanceVO vm, Map<Volume, StoragePool> volumeToPool, Long sourceClusterId, Answer[] hypervisorMigrationResults) throws InsufficientCapacityException {
        boolean isDebugEnabled = s_logger.isDebugEnabled();
        if(isDebugEnabled) {
            String msg = String.format("Cleaning up after hypervisor pool migration volumes for VM %s(%s)", vm.getInstanceName(), vm.getUuid());
            s_logger.debug(msg);
        }

        StoragePool rootVolumePool = null;
        if (MapUtils.isNotEmpty(volumeToPool)) {
            for (Map.Entry<Volume, StoragePool> entry : volumeToPool.entrySet()) {
                if (Type.ROOT.equals(entry.getKey().getVolumeType())) {
                    rootVolumePool = entry.getValue();
                    break;
                }
            }
        }
        setDestinationPoolAndReallocateNetwork(rootVolumePool, vm);
        Long destClusterId = rootVolumePool != null ? rootVolumePool.getClusterId() : null;
        if (destClusterId != null && !destClusterId.equals(sourceClusterId)) {
            if(isDebugEnabled) {
                String msg = String.format("Resetting lastHost for VM %s(%s)", vm.getInstanceName(), vm.getUuid());
                s_logger.debug(msg);
            }
            vm.setLastHostId(null);
            vm.setPodIdToDeployIn(rootVolumePool.getPodId());
        }

        markVolumesInPool(vm, hypervisorMigrationResults);
    }

    private void markVolumesInPool(VMInstanceVO vm, Answer[] hypervisorMigrationResults) {
        MigrateVmToPoolAnswer relevantAnswer = null;
        if (hypervisorMigrationResults.length == 1 && !hypervisorMigrationResults[0].getResult()) {
            throw new CloudRuntimeException(String.format("VM ID: %s migration failed. %s", vm.getUuid(), hypervisorMigrationResults[0].getDetails()));
        }
        for (Answer answer : hypervisorMigrationResults) {
            if (s_logger.isDebugEnabled()) {
                s_logger.debug(String.format("Received an %s: %s", answer.getClass().getSimpleName(), answer));
            }
            if (answer instanceof MigrateVmToPoolAnswer) {
                relevantAnswer = (MigrateVmToPoolAnswer) answer;
            }
        }
        if (relevantAnswer == null) {
            throw new CloudRuntimeException("No relevant migration results found");
        }
        List<VolumeObjectTO> results = relevantAnswer.getVolumeTos();
        if (results == null) {
            results = new ArrayList<>();
        }
        List<VolumeVO> volumes = _volsDao.findUsableVolumesForInstance(vm.getId());
        if(s_logger.isDebugEnabled()) {
            String msg = String.format("Found %d volumes for VM %s(uuid:%s, id:%d)", results.size(), vm.getInstanceName(), vm.getUuid(), vm.getId());
            s_logger.debug(msg);
        }
        for (VolumeObjectTO result : results ) {
            if(s_logger.isDebugEnabled()) {
                s_logger.debug(String.format("Updating volume (%d) with path '%s' on pool '%s'", result.getId(), result.getPath(), result.getDataStoreUuid()));
            }
            VolumeVO volume = _volsDao.findById(result.getId());
            StoragePool pool = _storagePoolDao.findPoolByUUID(result.getDataStoreUuid());
            if (volume == null || pool == null) {
                continue;
            }
            volume.setPath(result.getPath());
            volume.setPoolId(pool.getId());
            if (result.getChainInfo() != null) {
                volume.setChainInfo(result.getChainInfo());
            }
            _volsDao.update(volume.getId(), volume);
        }
    }

    private void migrateThroughHypervisorOrStorage(VMInstanceVO vm, Map<Volume, StoragePool> volumeToPool) throws StorageUnavailableException, InsufficientCapacityException {
        final VirtualMachineProfile profile = new VirtualMachineProfileImpl(vm);
        Pair<Long, Long> vmClusterAndHost = findClusterAndHostIdForVm(vm);
        final Long sourceClusterId = vmClusterAndHost.first();
        final Long sourceHostId = vmClusterAndHost.second();
        Answer[] hypervisorMigrationResults = attemptHypervisorMigration(vm, volumeToPool, sourceHostId);
        boolean migrationResult = false;
        if (hypervisorMigrationResults == null) {
            migrationResult = volumeMgr.storageMigration(profile, volumeToPool);
            if (migrationResult) {
                postStorageMigrationCleanup(vm, volumeToPool, _hostDao.findById(sourceHostId), sourceClusterId);
            } else {
                s_logger.debug("Storage migration failed");
            }
        } else {
            afterHypervisorMigrationCleanup(vm, volumeToPool, sourceClusterId, hypervisorMigrationResults);
        }
    }

    private Map<Volume, StoragePool> prepareVmStorageMigration(VMInstanceVO vm, Map<Long, Long> volumeToPool) {
        Map<Volume, StoragePool> volumeToPoolMap = new HashMap<>();
        if (MapUtils.isEmpty(volumeToPool)) {
            throw new CloudRuntimeException(String.format("Unable to migrate %s: missing volume to pool mapping.", vm.toString()));
        }
        Cluster cluster = null;
        Long dataCenterId = null;
        for (Map.Entry<Long, Long> entry: volumeToPool.entrySet()) {
            StoragePool pool = _storagePoolDao.findById(entry.getValue());
            if (pool.getClusterId() != null) {
                cluster = _clusterDao.findById(pool.getClusterId());
                break;
            }
            dataCenterId = pool.getDataCenterId();
        }
        Long podId = null;
        Long clusterId = null;
        if (cluster != null) {
            dataCenterId = cluster.getDataCenterId();
            podId = cluster.getPodId();
            clusterId = cluster.getId();
        }
        if (dataCenterId == null) {
            String msg = "Unable to migrate vm: failed to create deployment destination with given volume to pool map";
            s_logger.debug(msg);
            throw new CloudRuntimeException(msg);
        }
        final DataCenterDeployment destination = new DataCenterDeployment(dataCenterId, podId, clusterId, null, null, null);
        // Create a map of which volume should go in which storage pool.
        final VirtualMachineProfile profile = new VirtualMachineProfileImpl(vm);
        volumeToPoolMap = createMappingVolumeAndStoragePool(profile, destination, volumeToPool);
        try {
            stateTransitTo(vm, Event.StorageMigrationRequested, null);
        } catch (final NoTransitionException e) {
            String msg = String.format("Unable to migrate vm: %s", vm.getUuid());
            s_logger.warn(msg, e);
            throw new CloudRuntimeException(msg, e);
        }
        return volumeToPoolMap;
    }

    private void checkDestinationForTags(StoragePool destPool, VMInstanceVO vm) {
        List<VolumeVO> vols = _volsDao.findUsableVolumesForInstance(vm.getId());

        List<String> storageTags = storageMgr.getStoragePoolTagList(destPool.getId());
        for(Volume vol : vols) {
            DiskOfferingVO diskOffering = _diskOfferingDao.findById(vol.getDiskOfferingId());
            List<String> volumeTags = StringUtils.csvTagsToList(diskOffering.getTags());
            if(! matches(volumeTags, storageTags)) {
                String msg = String.format("destination pool '%s' with tags '%s', does not support the volume diskoffering for volume '%s' (tags: '%s') ",
                        destPool.getName(),
                        StringUtils.listToCsvTags(storageTags),
                        vol.getName(),
                        StringUtils.listToCsvTags(volumeTags)
                );
                throw new CloudRuntimeException(msg);
            }
        }
    }

    static boolean matches(List<String> volumeTags, List<String> storagePoolTags) {
        boolean result = true;
        if (volumeTags != null) {
            for (String tag : volumeTags) {
                if (storagePoolTags == null || !storagePoolTags.contains(tag)) {
                    result = false;
                    break;
                }
            }
        }
        return result;
    }

    private void postStorageMigrationCleanup(VMInstanceVO vm, Map<Volume, StoragePool> volumeToPool, HostVO srcHost, Long srcClusterId) throws InsufficientCapacityException {
        StoragePool rootVolumePool = null;
        if (MapUtils.isNotEmpty(volumeToPool)) {
            for (Map.Entry<Volume, StoragePool> entry : volumeToPool.entrySet()) {
                if (Type.ROOT.equals(entry.getKey().getVolumeType())) {
                    rootVolumePool = entry.getValue();
                    break;
                }
            }
        }
        setDestinationPoolAndReallocateNetwork(rootVolumePool, vm);

        vm.setLastHostId(null);
        if (rootVolumePool != null) {
            vm.setPodIdToDeployIn(rootVolumePool.getPodId());
        }

        if (vm.getHypervisorType().equals(HypervisorType.VMware)) {
            afterStorageMigrationVmwareVMCleanup(rootVolumePool, vm, srcHost, srcClusterId);
        }
    }

    private void setDestinationPoolAndReallocateNetwork(StoragePool destPool, VMInstanceVO vm) throws InsufficientCapacityException {
        if (destPool != null && destPool.getPodId() != null && !destPool.getPodId().equals(vm.getPodIdToDeployIn())) {
            if (s_logger.isDebugEnabled()) {
                String msg = String.format("as the pod for vm %s has changed we are reallocating its network", vm.getInstanceName());
                s_logger.debug(msg);
            }
            final DataCenterDeployment plan = new DataCenterDeployment(vm.getDataCenterId(), destPool.getPodId(), null, null, null, null);
            final VirtualMachineProfileImpl vmProfile = new VirtualMachineProfileImpl(vm, null, null, null, null);
            _networkMgr.reallocate(vmProfile, plan);
        }
    }

    private void afterStorageMigrationVmwareVMCleanup(StoragePool destPool, VMInstanceVO vm, HostVO srcHost, Long srcClusterId) {
        final Long destClusterId = destPool.getClusterId();
        if (srcClusterId != null && destClusterId != null && ! srcClusterId.equals(destClusterId) && srcHost != null) {
            final String srcDcName = _clusterDetailsDao.getVmwareDcName(srcClusterId);
            final String destDcName = _clusterDetailsDao.getVmwareDcName(destClusterId);
            if (srcDcName != null && destDcName != null && !srcDcName.equals(destDcName)) {
                removeStaleVmFromSource(vm, srcHost);
            }
        }
    }

    private void removeStaleVmFromSource(VMInstanceVO vm, HostVO srcHost) {
        s_logger.debug("Since VM's storage was successfully migrated across VMware Datacenters, unregistering VM: " + vm.getInstanceName() +
                " from source host: " + srcHost.getId());
        final UnregisterVMCommand uvc = new UnregisterVMCommand(vm.getInstanceName());
        uvc.setCleanupVmFiles(true);
        try {
            _agentMgr.send(srcHost.getId(), uvc);
        } catch (AgentUnavailableException | OperationTimedoutException e) {
            throw new CloudRuntimeException("Failed to unregister VM: " + vm.getInstanceName() + " from source host: " + srcHost.getId() +
                    " after successfully migrating VM's storage across VMware Datacenters", e);
        }
    }

    @Override
    public void migrate(final String vmUuid, final long srcHostId, final DeployDestination dest)
            throws ResourceUnavailableException, ConcurrentOperationException {

        final AsyncJobExecutionContext jobContext = AsyncJobExecutionContext.getCurrentExecutionContext();
        if (jobContext.isJobDispatchedBy(VmWorkConstants.VM_WORK_JOB_DISPATCHER)) {
            final VirtualMachine vm = _vmDao.findByUuid(vmUuid);
            VmWorkJobVO placeHolder = createPlaceHolderWork(vm.getId());
            try {
                orchestrateMigrate(vmUuid, srcHostId, dest);
            } finally {
                if (placeHolder != null) {
                    _workJobDao.expunge(placeHolder.getId());
                }
            }
        } else {
            final Outcome<VirtualMachine> outcome = migrateVmThroughJobQueue(vmUuid, srcHostId, dest);

            retrieveVmFromJobOutcome(outcome, vmUuid, "migrateVm");

            try {
                retrieveResultFromJobOutcomeAndThrowExceptionIfNeeded(outcome);
            } catch (InsufficientCapacityException ex) {
                throw new RuntimeException("Unexpected exception", ex);
            }
        }
    }

    private void orchestrateMigrate(final String vmUuid, final long srcHostId, final DeployDestination dest) throws ResourceUnavailableException, ConcurrentOperationException {
        final VMInstanceVO vm = _vmDao.findByUuid(vmUuid);
        if (vm == null) {
            if (s_logger.isDebugEnabled()) {
                s_logger.debug("Unable to find the vm " + vmUuid);
            }
            throw new CloudRuntimeException("Unable to find a virtual machine with id " + vmUuid);
        }
        migrate(vm, srcHostId, dest);
    }

    protected void migrate(final VMInstanceVO vm, final long srcHostId, final DeployDestination dest) throws ResourceUnavailableException, ConcurrentOperationException {
        s_logger.info("Migrating " + vm + " to " + dest);
        final long dstHostId = dest.getHost().getId();
        final Host fromHost = _hostDao.findById(srcHostId);
        if (fromHost == null) {
            s_logger.info("Unable to find the host to migrate from: " + srcHostId);
            throw new CloudRuntimeException("Unable to find the host to migrate from: " + srcHostId);
        }

        if (fromHost.getClusterId() != dest.getCluster().getId() && vm.getHypervisorType() != HypervisorType.VMware) {
            final List<VolumeVO> volumes = _volsDao.findCreatedByInstance(vm.getId());
            for (final VolumeVO volume : volumes) {
                if (!_storagePoolDao.findById(volume.getPoolId()).getScope().equals(ScopeType.ZONE)) {
                    s_logger.info("Source and destination host are not in same cluster and all volumes are not on zone wide primary store, unable to migrate to host: "
                            + dest.getHost().getId());
                    throw new CloudRuntimeException(
                            "Source and destination host are not in same cluster and all volumes are not on zone wide primary store, unable to migrate to host: "
                                    + dest.getHost().getId());
                }
            }
        }

        final VirtualMachineGuru vmGuru = getVmGuru(vm);

        if (vm.getState() != State.Running) {
            if (s_logger.isDebugEnabled()) {
                s_logger.debug("VM is not Running, unable to migrate the vm " + vm);
            }
            throw new CloudRuntimeException("VM is not Running, unable to migrate the vm currently " + vm + " , current state: " + vm.getState().toString());
        }

        AlertManager.AlertType alertType = AlertManager.AlertType.ALERT_TYPE_USERVM_MIGRATE;
        if (VirtualMachine.Type.DomainRouter.equals(vm.getType())) {
            alertType = AlertManager.AlertType.ALERT_TYPE_DOMAIN_ROUTER_MIGRATE;
        } else if (VirtualMachine.Type.ConsoleProxy.equals(vm.getType())) {
            alertType = AlertManager.AlertType.ALERT_TYPE_CONSOLE_PROXY_MIGRATE;
        }

        final VirtualMachineProfile vmSrc = new VirtualMachineProfileImpl(vm);
        vmSrc.setHost(fromHost);
        for (final NicProfile nic : _networkMgr.getNicProfiles(vm)) {
            vmSrc.addNic(nic);
        }

        final VirtualMachineProfile profile = new VirtualMachineProfileImpl(vm, null, _offeringDao.findById(vm.getId(), vm.getServiceOfferingId()), null, null);
        profile.setHost(dest.getHost());

        _networkMgr.prepareNicForMigration(profile, dest);
        volumeMgr.prepareForMigration(profile, dest);
        profile.setConfigDriveLabel(VmConfigDriveLabel.value());

        final VirtualMachineTO to = toVmTO(profile);
        final PrepareForMigrationCommand pfmc = new PrepareForMigrationCommand(to);
        setVmNetworkDetails(vm, to);

        ItWorkVO work = new ItWorkVO(UUID.randomUUID().toString(), _nodeId, State.Migrating, vm.getType(), vm.getId());
        work.setStep(Step.Prepare);
        work.setResourceType(ItWorkVO.ResourceType.Host);
        work.setResourceId(dstHostId);
        work = _workDao.persist(work);

        Answer pfma = null;
        try {
            pfma = _agentMgr.send(dstHostId, pfmc);
            if (pfma == null || !pfma.getResult()) {
                final String details = pfma != null ? pfma.getDetails() : "null answer returned";
                final String msg = "Unable to prepare for migration due to " + details;
                pfma = null;
                throw new AgentUnavailableException(msg, dstHostId);
            }
        } catch (final OperationTimedoutException e1) {
            throw new AgentUnavailableException("Operation timed out", dstHostId);
        } finally {
            if (pfma == null) {
                _networkMgr.rollbackNicForMigration(vmSrc, profile);
                volumeMgr.release(vm.getId(), dstHostId);
                work.setStep(Step.Done);
                _workDao.update(work.getId(), work);
            }
        }

        vm.setLastHostId(srcHostId);
        try {
            if (vm.getHostId() == null || vm.getHostId() != srcHostId || !changeState(vm, Event.MigrationRequested, dstHostId, work, Step.Migrating)) {
                _networkMgr.rollbackNicForMigration(vmSrc, profile);
                if (vm != null) {
                    volumeMgr.release(vm.getId(), dstHostId);
                }

                s_logger.info("Migration cancelled because state has changed: " + vm);
                throw new ConcurrentOperationException("Migration cancelled because state has changed: " + vm);
            }
        } catch (final NoTransitionException e1) {
            _networkMgr.rollbackNicForMigration(vmSrc, profile);
            volumeMgr.release(vm.getId(), dstHostId);
            s_logger.info("Migration cancelled because " + e1.getMessage());
            throw new ConcurrentOperationException("Migration cancelled because " + e1.getMessage());
        } catch (final CloudRuntimeException e2) {
            _networkMgr.rollbackNicForMigration(vmSrc, profile);
            volumeMgr.release(vm.getId(), dstHostId);
            s_logger.info("Migration cancelled because " + e2.getMessage());
            work.setStep(Step.Done);
            _workDao.update(work.getId(), work);
            try {
                stateTransitTo(vm, Event.OperationFailed, srcHostId);
            } catch (final NoTransitionException e3) {
                s_logger.warn(e3.getMessage());
            }
            throw new CloudRuntimeException("Migration cancelled because " + e2.getMessage());
        }

        boolean migrated = false;
        Map<String, DpdkTO> dpdkInterfaceMapping = null;
        try {
            final boolean isWindows = _guestOsCategoryDao.findById(_guestOsDao.findById(vm.getGuestOSId()).getCategoryId()).getName().equalsIgnoreCase("Windows");
            Map<String, Boolean> vlanToPersistenceMap = getVlanToPersistenceMapForVM(vm.getId());
            final MigrateCommand mc = new MigrateCommand(vm.getInstanceName(), dest.getHost().getPrivateIpAddress(), isWindows, to, getExecuteInSequence(vm.getHypervisorType()));
            if (MapUtils.isNotEmpty(vlanToPersistenceMap)) {
                mc.setVlanToPersistenceMap(vlanToPersistenceMap);
            }

            boolean kvmAutoConvergence = StorageManager.KvmAutoConvergence.value();
            mc.setAutoConvergence(kvmAutoConvergence);
            mc.setHostGuid(dest.getHost().getGuid());

            dpdkInterfaceMapping = ((PrepareForMigrationAnswer) pfma).getDpdkInterfaceMapping();
            if (MapUtils.isNotEmpty(dpdkInterfaceMapping)) {
                mc.setDpdkInterfaceMapping(dpdkInterfaceMapping);
            }

            try {
                final Answer ma = _agentMgr.send(vm.getLastHostId(), mc);
                if (ma == null || !ma.getResult()) {
                    final String details = ma != null ? ma.getDetails() : "null answer returned";
                    throw new CloudRuntimeException(details);
                }
            } catch (final OperationTimedoutException e) {
                if (e.isActive()) {
                    s_logger.warn("Active migration command so scheduling a restart for " + vm, e);
                    _haMgr.scheduleRestart(vm, true);
                }
                throw new AgentUnavailableException("Operation timed out on migrating " + vm, dstHostId);
            }

            try {
                if (!changeState(vm, VirtualMachine.Event.OperationSucceeded, dstHostId, work, Step.Started)) {
                    throw new ConcurrentOperationException("Unable to change the state for " + vm);
                }
            } catch (final NoTransitionException e1) {
                throw new ConcurrentOperationException("Unable to change state due to " + e1.getMessage());
            }

            try {
                if (!checkVmOnHost(vm, dstHostId)) {
                    s_logger.error("Unable to complete migration for " + vm);
                    try {
                        _agentMgr.send(srcHostId, new Commands(cleanup(vm, dpdkInterfaceMapping)), null);
                    } catch (final AgentUnavailableException e) {
                        s_logger.error("AgentUnavailableException while cleanup on source host: " + srcHostId, e);
                    }
                    cleanup(vmGuru, new VirtualMachineProfileImpl(vm), work, Event.AgentReportStopped, true);
                    throw new CloudRuntimeException("Unable to complete migration for " + vm);
                }
            } catch (final OperationTimedoutException e) {
                s_logger.warn("Error while checking the vm " + vm + " on host " + dstHostId, e);
            }
            migrated = true;
        } finally {
            if (!migrated) {
                s_logger.info("Migration was unsuccessful.  Cleaning up: " + vm);
                _networkMgr.rollbackNicForMigration(vmSrc, profile);
                volumeMgr.release(vm.getId(), dstHostId);

                _alertMgr.sendAlert(alertType, fromHost.getDataCenterId(), fromHost.getPodId(),
                        "Unable to migrate vm " + vm.getInstanceName() + " from host " + fromHost.getName() + " in zone " + dest.getDataCenter().getName() + " and pod " +
                                dest.getPod().getName(), "Migrate Command failed.  Please check logs.");
                try {
                    _agentMgr.send(dstHostId, new Commands(cleanup(vm, dpdkInterfaceMapping)), null);
                } catch (final AgentUnavailableException ae) {
                    s_logger.warn("Looks like the destination Host is unavailable for cleanup", ae);
                }
                _networkMgr.setHypervisorHostname(profile, dest, false);
                try {
                    stateTransitTo(vm, Event.OperationFailed, srcHostId);
                } catch (final NoTransitionException e) {
                    s_logger.warn(e.getMessage());
                }
            } else {
                _networkMgr.commitNicForMigration(vmSrc, profile);
                volumeMgr.release(vm.getId(), srcHostId);
                _networkMgr.setHypervisorHostname(profile, dest, true);

                updateVmPod(vm, dstHostId);
            }

            work.setStep(Step.Done);
            _workDao.update(work.getId(), work);
        }
    }

    private void updateVmPod(VMInstanceVO vm, long dstHostId) {
        // update the VMs pod
        HostVO host = _hostDao.findById(dstHostId);
        VMInstanceVO newVm = _vmDao.findById(vm.getId());
        newVm.setPodIdToDeployIn(host.getPodId());
        _vmDao.persist(newVm);
    }

    /**
     * We create the mapping of volumes and storage pool to migrate the VMs according to the information sent by the user.
     * If the user did not enter a complete mapping, the volumes that were left behind will be auto mapped using {@link #createStoragePoolMappingsForVolumes(VirtualMachineProfile, DataCenterDeployment, Map, List)}
     */
    protected Map<Volume, StoragePool> createMappingVolumeAndStoragePool(VirtualMachineProfile profile, Host targetHost, Map<Long, Long> userDefinedMapOfVolumesAndStoragePools) {
        return createMappingVolumeAndStoragePool(profile,
                new DataCenterDeployment(targetHost.getDataCenterId(), targetHost.getPodId(), targetHost.getClusterId(), targetHost.getId(), null, null),
                userDefinedMapOfVolumesAndStoragePools);
    }

    private Map<Volume, StoragePool> createMappingVolumeAndStoragePool(final VirtualMachineProfile profile, final DataCenterDeployment plan, final Map<Long, Long> userDefinedMapOfVolumesAndStoragePools) {
        Host targetHost = null;
        if (plan.getHostId() != null) {
            targetHost = _hostDao.findById(plan.getHostId());
        }
        Map<Volume, StoragePool> volumeToPoolObjectMap = buildMapUsingUserInformation(profile, targetHost, userDefinedMapOfVolumesAndStoragePools);

        List<Volume> volumesNotMapped = findVolumesThatWereNotMappedByTheUser(profile, volumeToPoolObjectMap);
        createStoragePoolMappingsForVolumes(profile, plan, volumeToPoolObjectMap, volumesNotMapped);
        return volumeToPoolObjectMap;
    }

    /**
     *  Given the map of volume to target storage pool entered by the user, we check for other volumes that the VM might have and were not configured.
     *  This map can be then used by CloudStack to find new target storage pools according to the target host.
     */
    protected List<Volume> findVolumesThatWereNotMappedByTheUser(VirtualMachineProfile profile, Map<Volume, StoragePool> volumeToStoragePoolObjectMap) {
        List<VolumeVO> allVolumes = _volsDao.findUsableVolumesForInstance(profile.getId());
        List<Volume> volumesNotMapped = new ArrayList<>();
        for (Volume volume : allVolumes) {
            if (!volumeToStoragePoolObjectMap.containsKey(volume)) {
                volumesNotMapped.add(volume);
            }
        }
        return volumesNotMapped;
    }

    /**
     *  Builds the map of storage pools and volumes with the information entered by the user. Before creating the an entry we validate if the migration is feasible checking if the migration is allowed and if the target host can access the defined target storage pool.
     */
    protected Map<Volume, StoragePool> buildMapUsingUserInformation(VirtualMachineProfile profile, Host targetHost, Map<Long, Long> userDefinedVolumeToStoragePoolMap) {
        Map<Volume, StoragePool> volumeToPoolObjectMap = new HashMap<>();
        if (MapUtils.isEmpty(userDefinedVolumeToStoragePoolMap)) {
            return volumeToPoolObjectMap;
        }
        for(Long volumeId: userDefinedVolumeToStoragePoolMap.keySet()) {
            VolumeVO volume = _volsDao.findById(volumeId);

            Long poolId = userDefinedVolumeToStoragePoolMap.get(volumeId);
            StoragePoolVO targetPool = _storagePoolDao.findById(poolId);
            StoragePoolVO currentPool = _storagePoolDao.findById(volume.getPoolId());

            executeManagedStorageChecksWhenTargetStoragePoolProvided(currentPool, volume, targetPool);
            if (targetHost != null && _poolHostDao.findByPoolHost(targetPool.getId(), targetHost.getId()) == null) {
                throw new CloudRuntimeException(
                        String.format("Cannot migrate the volume [%s] to the storage pool [%s] while migrating VM [%s] to target host [%s]. The host does not have access to the storage pool entered.",
                                volume.getUuid(), targetPool.getUuid(), profile.getUuid(), targetHost.getUuid()));
            }
            if (currentPool.getId() == targetPool.getId()) {
                s_logger.info(String.format("The volume [%s] is already allocated in storage pool [%s].", volume.getUuid(), targetPool.getUuid()));
            }
            volumeToPoolObjectMap.put(volume, targetPool);
        }
        return volumeToPoolObjectMap;
    }

    /**
     *  Executes the managed storage checks for the mapping<volume, storage pool> entered by the user. The checks execute by this method are the following.
     *  <ul>
     *      <li> If the current storage pool of the volume is not a managed storage, we do not need to validate anything here.
     *      <li> If the current storage pool is a managed storage and the target storage pool ID is different from the current one, we throw an exception.
     *  </ul>
     */
    protected void executeManagedStorageChecksWhenTargetStoragePoolProvided(StoragePoolVO currentPool, VolumeVO volume, StoragePoolVO targetPool) {
        if (!currentPool.isManaged() || currentPool.getPoolType().equals(Storage.StoragePoolType.PowerFlex)) {
            return;
        }
        if (currentPool.getId() == targetPool.getId()) {
            return;
        }
        throw new CloudRuntimeException(String.format("Currently, a volume on managed storage can only be 'migrated' to itself " + "[volumeId=%s, currentStoragePoolId=%s, targetStoragePoolId=%s].",
                volume.getUuid(), currentPool.getUuid(), targetPool.getUuid()));
    }

    /**
     * For each one of the volumes we will map it to a storage pool that is available via the target host.
     * An exception is thrown if we cannot find a storage pool that is accessible in the target host to migrate the volume to.
     */
    protected void createStoragePoolMappingsForVolumes(VirtualMachineProfile profile, DataCenterDeployment plan, Map<Volume, StoragePool> volumeToPoolObjectMap, List<Volume> volumesNotMapped) {
        for (Volume volume : volumesNotMapped) {
            StoragePoolVO currentPool = _storagePoolDao.findById(volume.getPoolId());

            Host targetHost = null;
            if (plan.getHostId() != null) {
                targetHost = _hostDao.findById(plan.getHostId());
            }
            executeManagedStorageChecksWhenTargetStoragePoolNotProvided(targetHost, currentPool, volume);
            if (ScopeType.HOST.equals(currentPool.getScope()) || isStorageCrossClusterMigration(plan.getClusterId(), currentPool)) {
                createVolumeToStoragePoolMappingIfPossible(profile, plan, volumeToPoolObjectMap, volume, currentPool);
            } else if (shouldMapVolume(profile, volume, currentPool)){
                volumeToPoolObjectMap.put(volume, currentPool);
            }
        }
    }

    /**
     * Returns true if it should map the volume for a storage pool to migrate.
     * <br><br>
     * Some context: VMware migration workflow requires all volumes to be mapped (even if volume stays on its current pool);
     *  however, this is not necessary/desirable for the KVM flow.
     */
    protected boolean shouldMapVolume(VirtualMachineProfile profile, Volume volume, StoragePoolVO currentPool) {
        boolean isManaged = currentPool.isManaged();
        boolean isNotKvm = HypervisorType.KVM != profile.getHypervisorType();
        boolean isNotDatadisk = Type.DATADISK != volume.getVolumeType();
        return isNotKvm || isNotDatadisk || isManaged;
    }

    /**
     *  Executes the managed storage checks for the volumes that the user has not entered a mapping of <volume, storage pool>. The following checks are performed.
     *   <ul>
     *      <li> If the current storage pool is not a managed storage, we do not need to proceed with this method;
     *      <li> We check if the target host has access to the current managed storage pool. If it does not have an exception will be thrown.
     *   </ul>
     */
    protected void executeManagedStorageChecksWhenTargetStoragePoolNotProvided(Host targetHost, StoragePoolVO currentPool, Volume volume) {
        if (!currentPool.isManaged()) {
            return;
        }
        if (targetHost != null && _poolHostDao.findByPoolHost(currentPool.getId(), targetHost.getId()) == null) {
            throw new CloudRuntimeException(String.format("The target host does not have access to the volume's managed storage pool. [volumeId=%s, storageId=%s, targetHostId=%s].", volume.getUuid(),
                    currentPool.getUuid(), targetHost.getUuid()));
        }
    }

    /**
     *  Return true if the VM migration is a cross cluster migration. To execute that, we check if the volume current storage pool cluster is different from the target cluster.
     */
    protected boolean isStorageCrossClusterMigration(Long clusterId, StoragePoolVO currentPool) {
        return clusterId != null && ScopeType.CLUSTER.equals(currentPool.getScope()) && !currentPool.getClusterId().equals(clusterId);
    }

    /**
     * We will add a mapping of volume to storage pool if needed. The conditions to add a mapping are the following:
     * <ul>
     *  <li> The candidate storage pool where the volume is to be allocated can be accessed by the target host
     *  <li> If no storage pool is found to allocate the volume we throw an exception.
     * </ul>
     *
     * Side note: this method should only be called if the volume is on local storage or if we are executing a cross cluster migration.
     */
    protected void createVolumeToStoragePoolMappingIfPossible(VirtualMachineProfile profile, DataCenterDeployment plan, Map<Volume, StoragePool> volumeToPoolObjectMap, Volume volume,
            StoragePoolVO currentPool) {
        List<StoragePool> storagePoolList = getCandidateStoragePoolsToMigrateLocalVolume(profile, plan, volume);

        if (CollectionUtils.isEmpty(storagePoolList)) {
            String msg;
            if (plan.getHostId() != null) {
                Host targetHost = _hostDao.findById(plan.getHostId());
                msg = String.format("There are no storage pools available at the target host [%s] to migrate volume [%s]", targetHost.getUuid(), volume.getUuid());
            } else {
                Cluster targetCluster = _clusterDao.findById(plan.getClusterId());
                msg = String.format("There are no storage pools available in the target cluster [%s] to migrate volume [%s]", targetCluster.getUuid(), volume.getUuid());
            }
            throw new CloudRuntimeException(msg);
        }

        Collections.shuffle(storagePoolList);
        boolean candidatePoolsListContainsVolumeCurrentStoragePool = false;
        for (StoragePool storagePool : storagePoolList) {
            if (storagePool.getId() == currentPool.getId()) {
                candidatePoolsListContainsVolumeCurrentStoragePool = true;
                break;
            }

        }
        if (!candidatePoolsListContainsVolumeCurrentStoragePool) {
            volumeToPoolObjectMap.put(volume, _storagePoolDao.findByUuid(storagePoolList.get(0).getUuid()));
        }
    }

    /**
     * We use {@link StoragePoolAllocator} objects to find storage pools for given DataCenterDeployment where we would be able to allocate the given volume.
     */
    protected List<StoragePool> getCandidateStoragePoolsToMigrateLocalVolume(VirtualMachineProfile profile, DataCenterDeployment plan, Volume volume) {
        List<StoragePool> poolList = new ArrayList<>();

        DiskOfferingVO diskOffering = _diskOfferingDao.findById(volume.getDiskOfferingId());
        DiskProfile diskProfile = new DiskProfile(volume, diskOffering, profile.getHypervisorType());
        ExcludeList avoid = new ExcludeList();

        StoragePoolVO volumeStoragePool = _storagePoolDao.findById(volume.getPoolId());
        if (volumeStoragePool.isLocal()) {
            diskProfile.setUseLocalStorage(true);
        }
        for (StoragePoolAllocator allocator : _storagePoolAllocators) {
            List<StoragePool> poolListFromAllocator = allocator.allocateToPool(diskProfile, profile, plan, avoid, StoragePoolAllocator.RETURN_UPTO_ALL);
            if (CollectionUtils.isEmpty(poolListFromAllocator)) {
                continue;
            }
            for (StoragePool pool : poolListFromAllocator) {
                if (pool.isLocal() || isStorageCrossClusterMigration(plan.getClusterId(), volumeStoragePool)) {
                    poolList.add(pool);
                }
            }
        }
        return poolList;
    }

    private <T extends VMInstanceVO> void moveVmToMigratingState(final T vm, final Long hostId, final ItWorkVO work) throws ConcurrentOperationException {
        try {
            if (!changeState(vm, Event.MigrationRequested, hostId, work, Step.Migrating)) {
                s_logger.error("Migration cancelled because state has changed: " + vm);
                throw new ConcurrentOperationException("Migration cancelled because state has changed: " + vm);
            }
        } catch (final NoTransitionException e) {
            s_logger.error("Migration cancelled because " + e.getMessage(), e);
            throw new ConcurrentOperationException("Migration cancelled because " + e.getMessage());
        }
    }

    private <T extends VMInstanceVO> void moveVmOutofMigratingStateOnSuccess(final T vm, final Long hostId, final ItWorkVO work) throws ConcurrentOperationException {
        try {
            if (!changeState(vm, Event.OperationSucceeded, hostId, work, Step.Started)) {
                s_logger.error("Unable to change the state for " + vm);
                throw new ConcurrentOperationException("Unable to change the state for " + vm);
            }
        } catch (final NoTransitionException e) {
            s_logger.error("Unable to change state due to " + e.getMessage(), e);
            throw new ConcurrentOperationException("Unable to change state due to " + e.getMessage());
        }
    }

    @Override
    public void migrateWithStorage(final String vmUuid, final long srcHostId, final long destHostId, final Map<Long, Long> volumeToPool)
            throws ResourceUnavailableException, ConcurrentOperationException {

        final AsyncJobExecutionContext jobContext = AsyncJobExecutionContext.getCurrentExecutionContext();
        if (jobContext.isJobDispatchedBy(VmWorkConstants.VM_WORK_JOB_DISPATCHER)) {
            final VirtualMachine vm = _vmDao.findByUuid(vmUuid);
            VmWorkJobVO placeHolder = createPlaceHolderWork(vm.getId());
            try {
                orchestrateMigrateWithStorage(vmUuid, srcHostId, destHostId, volumeToPool);
            } finally {
                if (placeHolder != null) {
                    _workJobDao.expunge(placeHolder.getId());
                }
            }
        } else {
            final Outcome<VirtualMachine> outcome = migrateVmWithStorageThroughJobQueue(vmUuid, srcHostId, destHostId, volumeToPool);

            retrieveVmFromJobOutcome(outcome, vmUuid, "migrateVmWithStorage");

            try {
                retrieveResultFromJobOutcomeAndThrowExceptionIfNeeded(outcome);
            } catch (InsufficientCapacityException ex) {
                throw new RuntimeException("Unexpected exception", ex);
            }
        }
    }

    private void orchestrateMigrateWithStorage(final String vmUuid, final long srcHostId, final long destHostId, final Map<Long, Long> volumeToPool) throws ResourceUnavailableException,
    ConcurrentOperationException {

        final VMInstanceVO vm = _vmDao.findByUuid(vmUuid);

        final HostVO srcHost = _hostDao.findById(srcHostId);
        final HostVO destHost = _hostDao.findById(destHostId);
        final VirtualMachineGuru vmGuru = getVmGuru(vm);

        final DataCenterVO dc = _dcDao.findById(destHost.getDataCenterId());
        final HostPodVO pod = _podDao.findById(destHost.getPodId());
        final Cluster cluster = _clusterDao.findById(destHost.getClusterId());
        final DeployDestination destination = new DeployDestination(dc, pod, cluster, destHost);

        final VirtualMachineProfile vmSrc = new VirtualMachineProfileImpl(vm);
        vmSrc.setHost(srcHost);
        for (final NicProfile nic : _networkMgr.getNicProfiles(vm)) {
            vmSrc.addNic(nic);
        }

        final VirtualMachineProfile profile = new VirtualMachineProfileImpl(vm, null, _offeringDao.findById(vm.getId(), vm.getServiceOfferingId()), null, null);
        profile.setHost(destHost);

        final Map<Volume, StoragePool> volumeToPoolMap = createMappingVolumeAndStoragePool(profile, destHost, volumeToPool);

        if (volumeToPoolMap == null || volumeToPoolMap.isEmpty()) {
            throw new InvalidParameterValueException("Migration of the vm " + vm + "from host " + srcHost + " to destination host " + destHost +
                    " doesn't involve migrating the volumes.");
        }

        AlertManager.AlertType alertType = AlertManager.AlertType.ALERT_TYPE_USERVM_MIGRATE;
        if (VirtualMachine.Type.DomainRouter.equals(vm.getType())) {
            alertType = AlertManager.AlertType.ALERT_TYPE_DOMAIN_ROUTER_MIGRATE;
        } else if (VirtualMachine.Type.ConsoleProxy.equals(vm.getType())) {
            alertType = AlertManager.AlertType.ALERT_TYPE_CONSOLE_PROXY_MIGRATE;
        }

        _networkMgr.prepareNicForMigration(profile, destination);
        volumeMgr.prepareForMigration(profile, destination);
        final HypervisorGuru hvGuru = _hvGuruMgr.getGuru(vm.getHypervisorType());
        final VirtualMachineTO to = hvGuru.implement(profile);

        ItWorkVO work = new ItWorkVO(UUID.randomUUID().toString(), _nodeId, State.Migrating, vm.getType(), vm.getId());
        work.setStep(Step.Prepare);
        work.setResourceType(ItWorkVO.ResourceType.Host);
        work.setResourceId(destHostId);
        work = _workDao.persist(work);

        vm.setLastHostId(srcHostId);
        vm.setPodIdToDeployIn(destHost.getPodId());
        moveVmToMigratingState(vm, destHostId, work);

        boolean migrated = false;
        try {
            Nic defaultNic = _networkModel.getDefaultNic(vm.getId());

            if (defaultNic != null && VirtualMachine.Type.User.equals(vm.getType())) {
                UserVmVO userVm = _userVmDao.findById(vm.getId());
                Map<String, String> details = userVmDetailsDao.listDetailsKeyPairs(vm.getId());
                userVm.setDetails(details);

                Network network = _networkModel.getNetwork(defaultNic.getNetworkId());
                if (_networkModel.isSharedNetworkWithoutServices(network.getId())) {
                    final String serviceOffering = _serviceOfferingDao.findByIdIncludingRemoved(vm.getId(), vm.getServiceOfferingId()).getDisplayText();
                    boolean isWindows = _guestOSCategoryDao.findById(_guestOSDao.findById(vm.getGuestOSId()).getCategoryId()).getName().equalsIgnoreCase("Windows");
                    List<String[]> vmData = _networkModel.generateVmData(userVm.getUserData(), userVm.getUserDataDetails(), serviceOffering, vm.getDataCenterId(), vm.getInstanceName(), vm.getHostName(), vm.getId(),
                            vm.getUuid(), defaultNic.getMacAddress(), userVm.getDetail("SSH.PublicKey"), (String) profile.getParameter(VirtualMachineProfile.Param.VmPassword), isWindows,
                            VirtualMachineManager.getHypervisorHostname(destination.getHost() != null ? destination.getHost().getName() : ""));
                    String vmName = vm.getInstanceName();
                    String configDriveIsoRootFolder = "/tmp";
                    String isoFile = configDriveIsoRootFolder + "/" + vmName + "/configDrive/" + vmName + ".iso";
                    profile.setVmData(vmData);
                    profile.setConfigDriveLabel(VmConfigDriveLabel.value());
                    profile.setConfigDriveIsoRootFolder(configDriveIsoRootFolder);
                    profile.setConfigDriveIsoFile(isoFile);

                    AttachOrDettachConfigDriveCommand dettachCommand = new AttachOrDettachConfigDriveCommand(vm.getInstanceName(), vmData, VmConfigDriveLabel.value(), false);
                    try {
                        _agentMgr.send(srcHost.getId(), dettachCommand);
                        s_logger.debug("Deleted config drive ISO for  vm " + vm.getInstanceName() + " In host " + srcHost);
                    } catch (OperationTimedoutException e) {
                        s_logger.error("TIme out occurred while exeuting command AttachOrDettachConfigDrive " + e.getMessage(), e);

                    }
                }
            }

            volumeMgr.migrateVolumes(vm, to, srcHost, destHost, volumeToPoolMap);

            moveVmOutofMigratingStateOnSuccess(vm, destHost.getId(), work);

            try {
                if (!checkVmOnHost(vm, destHostId)) {
                    s_logger.error("Vm not found on destination host. Unable to complete migration for " + vm);
                    try {
                        _agentMgr.send(srcHostId, new Commands(cleanup(vm.getInstanceName())), null);
                    } catch (final AgentUnavailableException e) {
                        s_logger.error("AgentUnavailableException while cleanup on source host: " + srcHostId, e);
                    }
                    cleanup(vmGuru, new VirtualMachineProfileImpl(vm), work, Event.AgentReportStopped, true);
                    throw new CloudRuntimeException("VM not found on destination host. Unable to complete migration for " + vm);
                }
            } catch (final OperationTimedoutException e) {
                s_logger.error("Error while checking the vm " + vm + " is on host " + destHost, e);
            }
            migrated = true;
        } finally {
            if (!migrated) {
                s_logger.info("Migration was unsuccessful.  Cleaning up: " + vm);
                _networkMgr.rollbackNicForMigration(vmSrc, profile);
                volumeMgr.release(vm.getId(), destHostId);

                _alertMgr.sendAlert(alertType, srcHost.getDataCenterId(), srcHost.getPodId(),
                        "Unable to migrate vm " + vm.getInstanceName() + " from host " + srcHost.getName() + " in zone " + dc.getName() + " and pod " + dc.getName(),
                        "Migrate Command failed.  Please check logs.");
                try {
                    _agentMgr.send(destHostId, new Commands(cleanup(vm.getInstanceName())), null);
                    vm.setPodIdToDeployIn(srcHost.getPodId());
                    stateTransitTo(vm, Event.OperationFailed, srcHostId);
                } catch (final AgentUnavailableException e) {
                    s_logger.warn("Looks like the destination Host is unavailable for cleanup.", e);
                } catch (final NoTransitionException e) {
                    s_logger.error("Error while transitioning vm from migrating to running state.", e);
                }
                _networkMgr.setHypervisorHostname(profile, destination, false);
            } else {
                _networkMgr.commitNicForMigration(vmSrc, profile);
                volumeMgr.release(vm.getId(), srcHostId);
                _networkMgr.setHypervisorHostname(profile, destination, true);
            }

            work.setStep(Step.Done);
            _workDao.update(work.getId(), work);
        }
    }

    @Override
    public VirtualMachineTO toVmTO(final VirtualMachineProfile profile) {
        final HypervisorGuru hvGuru = _hvGuruMgr.getGuru(profile.getVirtualMachine().getHypervisorType());
        final VirtualMachineTO to = hvGuru.implement(profile);
        return to;
    }

    protected void cancelWorkItems(final long nodeId) {
        final GlobalLock scanLock = GlobalLock.getInternLock("vmmgr.cancel.workitem");

        try {
            if (scanLock.lock(3)) {
                try {
                    final List<ItWorkVO> works = _workDao.listWorkInProgressFor(nodeId);
                    for (final ItWorkVO work : works) {
                        s_logger.info("Handling unfinished work item: " + work);
                        try {
                            final VMInstanceVO vm = _vmDao.findById(work.getInstanceId());
                            if (vm != null) {
                                if (work.getType() == State.Starting) {
                                    _haMgr.scheduleRestart(vm, true);
                                    work.setManagementServerId(_nodeId);
                                    work.setStep(Step.Done);
                                    _workDao.update(work.getId(), work);
                                } else if (work.getType() == State.Stopping) {
                                    _haMgr.scheduleStop(vm, vm.getHostId(), WorkType.CheckStop);
                                    work.setManagementServerId(_nodeId);
                                    work.setStep(Step.Done);
                                    _workDao.update(work.getId(), work);
                                } else if (work.getType() == State.Migrating) {
                                    _haMgr.scheduleMigration(vm);
                                    work.setStep(Step.Done);
                                    _workDao.update(work.getId(), work);
                                }
                            }
                        } catch (final Exception e) {
                            s_logger.error("Error while handling " + work, e);
                        }
                    }
                } finally {
                    scanLock.unlock();
                }
            }
        } finally {
            scanLock.releaseRef();
        }
    }

    @Override
    public void migrateAway(final String vmUuid, final long srcHostId) throws InsufficientServerCapacityException {
        final AsyncJobExecutionContext jobContext = AsyncJobExecutionContext.getCurrentExecutionContext();
        if (jobContext.isJobDispatchedBy(VmWorkConstants.VM_WORK_JOB_DISPATCHER)) {
            final VirtualMachine vm = _vmDao.findByUuid(vmUuid);
            VmWorkJobVO placeHolder = createPlaceHolderWork(vm.getId());
            try {
                try {
                    orchestrateMigrateAway(vmUuid, srcHostId, null);
                } catch (final InsufficientServerCapacityException e) {
                    s_logger.warn("Failed to deploy vm " + vmUuid + " with original planner, sending HAPlanner");
                    orchestrateMigrateAway(vmUuid, srcHostId, _haMgr.getHAPlanner());
                }
            } finally {
                _workJobDao.expunge(placeHolder.getId());
            }
        } else {
            final Outcome<VirtualMachine> outcome = migrateVmAwayThroughJobQueue(vmUuid, srcHostId);

            retrieveVmFromJobOutcome(outcome, vmUuid, "migrateVmAway");

            try {
                retrieveResultFromJobOutcomeAndThrowExceptionIfNeeded(outcome);
            } catch (ResourceUnavailableException | InsufficientCapacityException ex) {
                throw new RuntimeException("Unexpected exception", ex);
            }
        }
    }

    private void orchestrateMigrateAway(final String vmUuid, final long srcHostId, final DeploymentPlanner planner) throws InsufficientServerCapacityException {
        final VMInstanceVO vm = _vmDao.findByUuid(vmUuid);
        if (vm == null) {
            String message = String.format("Unable to find VM with uuid [%s].", vmUuid);
            s_logger.warn(message);
            throw new CloudRuntimeException(message);
        }

        ServiceOfferingVO offeringVO = _offeringDao.findById(vm.getId(), vm.getServiceOfferingId());
        final VirtualMachineProfile profile = new VirtualMachineProfileImpl(vm, null, offeringVO, null, null);

        final Long hostId = vm.getHostId();
        if (hostId == null) {
            String message = String.format("Unable to migrate %s due to it does not have a host id.", vm.toString());
            s_logger.warn(message);
            throw new CloudRuntimeException(message);
        }

        final Host host = _hostDao.findById(hostId);
        Long poolId = null;
        final List<VolumeVO> vols = _volsDao.findReadyRootVolumesByInstance(vm.getId());
        for (final VolumeVO rootVolumeOfVm : vols) {
            final StoragePoolVO rootDiskPool = _storagePoolDao.findById(rootVolumeOfVm.getPoolId());
            if (rootDiskPool != null) {
                poolId = rootDiskPool.getId();
            }
        }

        final ExcludeList excludes = new ExcludeList();
        excludes.addHost(hostId);
        DataCenterDeployment plan = getMigrationDeployment(vm, host, poolId, excludes);

        DeployDestination dest = null;
        while (true) {

            try {
                plan.setMigrationPlan(true);
                dest = _dpMgr.planDeployment(profile, plan, excludes, planner);
            } catch (final AffinityConflictException e2) {
                String message = String.format("Unable to create deployment, affinity rules associated to the %s conflict.", vm.toString());
                s_logger.warn(message, e2);
                throw new CloudRuntimeException(message, e2);
            }
            if (dest == null) {
                s_logger.warn("Unable to find destination for migrating the vm " + profile);
                throw new InsufficientServerCapacityException("Unable to find a server to migrate to.", DataCenter.class, host.getDataCenterId());
            }
            if (s_logger.isDebugEnabled()) {
                s_logger.debug("Found destination " + dest + " for migrating to.");
            }

            excludes.addHost(dest.getHost().getId());
            try {
                migrate(vm, srcHostId, dest);
                return;
            } catch (ResourceUnavailableException | ConcurrentOperationException e) {
                s_logger.warn(String.format("Unable to migrate %s to %s due to [%s]", vm.toString(), dest.getHost().toString(), e.getMessage()), e);
            }

            try {
                advanceStop(vmUuid, true);
                throw new CloudRuntimeException("Unable to migrate " + vm);
            } catch (final ResourceUnavailableException | ConcurrentOperationException | OperationTimedoutException e) {
                s_logger.error(String.format("Unable to stop %s due to [%s].", vm.toString(), e.getMessage()), e);
                throw new CloudRuntimeException("Unable to migrate " + vm);
            }
        }
    }

    /**
     * Check if the virtual machine has any volume in cluster-wide pool
     * @param vmId id of the virtual machine
     * @return true if volume exists on cluster-wide pool else false
     */
    @Override
    public boolean checkIfVmHasClusterWideVolumes(Long vmId) {
        final List<VolumeVO> volumesList = _volsDao.findCreatedByInstance(vmId);

        return volumesList.parallelStream()
                .anyMatch(vol -> _storagePoolDao.findById(vol.getPoolId()).getScope().equals(ScopeType.CLUSTER));

    }

    @Override
    public DataCenterDeployment getMigrationDeployment(final VirtualMachine vm, final Host host, final Long poolId, final ExcludeList excludes) {
        if (MIGRATE_VM_ACROSS_CLUSTERS.valueIn(host.getDataCenterId()) &&
                (HypervisorType.VMware.equals(host.getHypervisorType()) || !checkIfVmHasClusterWideVolumes(vm.getId()))) {
            s_logger.info("Searching for hosts in the zone for vm migration");
            List<Long> clustersToExclude = _clusterDao.listAllClusters(host.getDataCenterId());
            List<ClusterVO> clusterList = _clusterDao.listByDcHyType(host.getDataCenterId(), host.getHypervisorType().toString());
            for (ClusterVO cluster : clusterList) {
                clustersToExclude.remove(cluster.getId());
            }
            for (Long clusterId : clustersToExclude) {
                excludes.addCluster(clusterId);
            }
            if (VirtualMachine.systemVMs.contains(vm.getType())) {
                return new DataCenterDeployment(host.getDataCenterId(), host.getPodId(), null, null, poolId, null);
            }
            return new DataCenterDeployment(host.getDataCenterId(), null, null, null, poolId, null);
        }
        return new DataCenterDeployment(host.getDataCenterId(), host.getPodId(), host.getClusterId(), null, poolId, null);
    }

    protected class CleanupTask extends ManagedContextRunnable {
        @Override
        protected void runInContext() {
            s_logger.debug("VM Operation Thread Running");
            try {
                _workDao.cleanup(VmOpCleanupWait.value());
                final Date cutDate = new Date(DateUtil.currentGMTTime().getTime() - VmOpCleanupInterval.value() * 1000);
                _workJobDao.expungeCompletedWorkJobs(cutDate);
            } catch (final Exception e) {
                s_logger.error("VM Operations failed due to ", e);
            }
        }
    }

    @Override
    public boolean isVirtualMachineUpgradable(final VirtualMachine vm, final ServiceOffering offering) {
        boolean isMachineUpgradable = true;
        for (final HostAllocator allocator : hostAllocators) {
            isMachineUpgradable = allocator.isVirtualMachineUpgradable(vm, offering);
            if (!isMachineUpgradable) {
                break;
            }
        }

        return isMachineUpgradable;
    }

    @Override
    public void reboot(final String vmUuid, final Map<VirtualMachineProfile.Param, Object> params) throws InsufficientCapacityException, ResourceUnavailableException {
        try {
            advanceReboot(vmUuid, params);
        } catch (final ConcurrentOperationException e) {
            throw new CloudRuntimeException("Unable to reboot a VM due to concurrent operation", e);
        }
    }

    @Override
    public void advanceReboot(final String vmUuid, final Map<VirtualMachineProfile.Param, Object> params)
            throws InsufficientCapacityException, ConcurrentOperationException, ResourceUnavailableException {

        final AsyncJobExecutionContext jobContext = AsyncJobExecutionContext.getCurrentExecutionContext();
        if ( jobContext.isJobDispatchedBy(VmWorkConstants.VM_WORK_JOB_DISPATCHER)) {
            final VirtualMachine vm = _vmDao.findByUuid(vmUuid);
            VmWorkJobVO placeHolder = createPlaceHolderWork(vm.getId());
            try {
                if (s_logger.isDebugEnabled()) {
                    s_logger.debug(String.format("reboot parameter value of %s == %s at orchestration", VirtualMachineProfile.Param.BootIntoSetup.getName(),
                            (params == null? "<very null>":params.get(VirtualMachineProfile.Param.BootIntoSetup))));
                }
                orchestrateReboot(vmUuid, params);
            } finally {
                if (placeHolder != null) {
                    _workJobDao.expunge(placeHolder.getId());
                }
            }
        } else {
            if (s_logger.isDebugEnabled()) {
                s_logger.debug(String.format("reboot parameter value of %s == %s through job-queue", VirtualMachineProfile.Param.BootIntoSetup.getName(),
                        (params == null? "<very null>":params.get(VirtualMachineProfile.Param.BootIntoSetup))));
            }
            final Outcome<VirtualMachine> outcome = rebootVmThroughJobQueue(vmUuid, params);

            retrieveVmFromJobOutcome(outcome, vmUuid, "rebootVm");

            retrieveResultFromJobOutcomeAndThrowExceptionIfNeeded(outcome);
        }
    }

    private void orchestrateReboot(final String vmUuid, final Map<VirtualMachineProfile.Param, Object> params) throws InsufficientCapacityException, ConcurrentOperationException,
    ResourceUnavailableException {
        final VMInstanceVO vm = _vmDao.findByUuid(vmUuid);
        if (_vmSnapshotMgr.hasActiveVMSnapshotTasks(vm.getId())) {
            s_logger.error("Unable to reboot VM " + vm + " due to: " + vm.getInstanceName() + " has active VM snapshots tasks");
            throw new CloudRuntimeException("Unable to reboot VM " + vm + " due to: " + vm.getInstanceName() + " has active VM snapshots tasks");
        }
        final DataCenter dc = _entityMgr.findById(DataCenter.class, vm.getDataCenterId());
        final Host host = _hostDao.findById(vm.getHostId());
        if (host == null) {
            throw new CloudRuntimeException("Unable to retrieve host with id " + vm.getHostId());
        }
        final Cluster cluster = _entityMgr.findById(Cluster.class, host.getClusterId());
        final Pod pod = _entityMgr.findById(Pod.class, host.getPodId());
        final DeployDestination dest = new DeployDestination(dc, pod, cluster, host);

        try {
            final Commands cmds = new Commands(Command.OnError.Stop);
            RebootCommand rebootCmd = new RebootCommand(vm.getInstanceName(), getExecuteInSequence(vm.getHypervisorType()));
            VirtualMachineTO vmTo = getVmTO(vm.getId());
            checkAndSetEnterSetupMode(vmTo, params);
            rebootCmd.setVirtualMachine(vmTo);
            cmds.addCommand(rebootCmd);
            _agentMgr.send(host.getId(), cmds);

            final Answer rebootAnswer = cmds.getAnswer(RebootAnswer.class);
            if (rebootAnswer != null && rebootAnswer.getResult()) {
                boolean isVmSecurityGroupEnabled = _securityGroupManager.isVmSecurityGroupEnabled(vm.getId());
                if (isVmSecurityGroupEnabled && vm.getType() == VirtualMachine.Type.User) {
                    List<Long> affectedVms = new ArrayList<>();
                    affectedVms.add(vm.getId());
                    _securityGroupManager.scheduleRulesetUpdateToHosts(affectedVms, true, null);
                }
                return;
            }

            String errorMsg = "Unable to reboot VM " + vm + " on " + dest.getHost() + " due to " + (rebootAnswer == null ? "no reboot response" : rebootAnswer.getDetails());
            s_logger.info(errorMsg);
            throw new CloudRuntimeException(errorMsg);
        } catch (final OperationTimedoutException e) {
            s_logger.warn("Unable to send the reboot command to host " + dest.getHost() + " for the vm " + vm + " due to operation timeout", e);
            throw new CloudRuntimeException("Failed to reboot the vm on host " + dest.getHost(), e);
        }
    }

    private void checkAndSetEnterSetupMode(VirtualMachineTO vmTo, Map<VirtualMachineProfile.Param, Object> params) {
        Boolean enterSetup = null;
        if (params != null) {
            enterSetup = (Boolean) params.get(VirtualMachineProfile.Param.BootIntoSetup);
        }
        if (s_logger.isDebugEnabled()) {
            s_logger.debug(String.format("orchestrating VM reboot for '%s' %s set to %s", vmTo.getName(), VirtualMachineProfile.Param.BootIntoSetup, enterSetup));
        }
        vmTo.setEnterHardwareSetup(enterSetup == null ? false : enterSetup);
    }

    protected VirtualMachineTO getVmTO(Long vmId) {
        final VMInstanceVO vm = _vmDao.findById(vmId);
        final VirtualMachineProfile profile = new VirtualMachineProfileImpl(vm);
        final List<NicVO> nics = _nicsDao.listByVmId(profile.getId());
        Collections.sort(nics, new Comparator<NicVO>() {
            @Override
            public int compare(NicVO nic1, NicVO nic2) {
                Long nicId1 = Long.valueOf(nic1.getDeviceId());
                Long nicId2 = Long.valueOf(nic2.getDeviceId());
                return nicId1.compareTo(nicId2);
            }
        });

        for (final NicVO nic : nics) {
            final Network network = _networkModel.getNetwork(nic.getNetworkId());
            final NicProfile nicProfile =
                    new NicProfile(nic, network, nic.getBroadcastUri(), nic.getIsolationUri(), null, _networkModel.isSecurityGroupSupportedInNetwork(network),
                            _networkModel.getNetworkTag(profile.getHypervisorType(), network));
            profile.addNic(nicProfile);
        }
        final VirtualMachineTO to = toVmTO(profile);
        return to;
    }

    public Command cleanup(final VirtualMachine vm, Map<String, DpdkTO> dpdkInterfaceMapping) {
        StopCommand cmd = new StopCommand(vm, getExecuteInSequence(vm.getHypervisorType()), false);
        cmd.setControlIp(getControlNicIpForVM(vm));
        if (MapUtils.isNotEmpty(dpdkInterfaceMapping)) {
            cmd.setDpdkInterfaceMapping(dpdkInterfaceMapping);
        }
        Map<String, Boolean> vlanToPersistenceMap = getVlanToPersistenceMapForVM(vm.getId());
        if (MapUtils.isNotEmpty(vlanToPersistenceMap)) {
            cmd.setVlanToPersistenceMap(vlanToPersistenceMap);
        }
        return cmd;
    }

    private String getControlNicIpForVM(VirtualMachine vm) {
        if (null == vm.getType()) {
            return null;
        }

        switch (vm.getType()) {
            case ConsoleProxy:
            case SecondaryStorageVm:
                NicVO nic = _nicsDao.getControlNicForVM(vm.getId());
                return nic.getIPv4Address();
            case DomainRouter:
                return vm.getPrivateIpAddress();
            default:
                s_logger.debug(String.format("%s is a [%s], returning null for control Nic IP.", vm.toString(), vm.getType()));
                return null;
        }
    }
    public Command cleanup(final String vmName) {
        VirtualMachine vm = _vmDao.findVMByInstanceName(vmName);

        StopCommand cmd = new StopCommand(vmName, getExecuteInSequence(null), false);
        cmd.setControlIp(getControlNicIpForVM(vm));
        Map<String, Boolean> vlanToPersistenceMap = getVlanToPersistenceMapForVM(vm.getId());
        if (MapUtils.isNotEmpty(vlanToPersistenceMap)) {
            cmd.setVlanToPersistenceMap(vlanToPersistenceMap);
        }
        return cmd;
    }

    public void syncVMMetaData(final Map<String, String> vmMetadatum) {
        if (vmMetadatum == null || vmMetadatum.isEmpty()) {
            return;
        }
        List<Pair<Pair<String, VirtualMachine.Type>, Pair<Long, String>>> vmDetails = _userVmDao.getVmsDetailByNames(vmMetadatum.keySet(), "platform");
        for (final Map.Entry<String, String> entry : vmMetadatum.entrySet()) {
            final String name = entry.getKey();
            final String platform = entry.getValue();
            if (platform == null || platform.isEmpty()) {
                continue;
            }

            boolean found = false;
            for(Pair<Pair<String, VirtualMachine.Type>, Pair<Long, String>> vmDetail : vmDetails ) {
                Pair<String, VirtualMachine.Type> vmNameTypePair = vmDetail.first();
                if(vmNameTypePair.first().equals(name)) {
                    found = true;
                    if(vmNameTypePair.second() == VirtualMachine.Type.User) {
                        Pair<Long, String> detailPair = vmDetail.second();
                        String platformDetail = detailPair.second();

                        if (platformDetail != null && platformDetail.equals(platform)) {
                            break;
                        }
                        updateVmMetaData(detailPair.first(), platform);
                    }
                    break;
                }
            }

            if(!found) {
                VMInstanceVO vm = _vmDao.findVMByInstanceName(name);
                if(vm != null && vm.getType() == VirtualMachine.Type.User) {
                    updateVmMetaData(vm.getId(), platform);
                }
            }
        }
    }

    private void updateVmMetaData(Long vmId, String platform) {
        UserVmVO userVm = _userVmDao.findById(vmId);
        _userVmDao.loadDetails(userVm);
        if ( userVm.details.containsKey(VmDetailConstants.TIME_OFFSET)) {
            userVm.details.remove(VmDetailConstants.TIME_OFFSET);
        }
        userVm.setDetail(VmDetailConstants.PLATFORM,  platform);
        String pvdriver = "xenserver56";
        if ( platform.contains("device_id")) {
            pvdriver = "xenserver61";
        }
        if (!userVm.details.containsKey(VmDetailConstants.HYPERVISOR_TOOLS_VERSION) || !userVm.details.get(VmDetailConstants.HYPERVISOR_TOOLS_VERSION).equals(pvdriver)) {
            userVm.setDetail(VmDetailConstants.HYPERVISOR_TOOLS_VERSION, pvdriver);
        }
        _userVmDao.saveDetails(userVm);
    }

    @Override
    public boolean isRecurring() {
        return true;
    }

    @Override
    public boolean processAnswers(final long agentId, final long seq, final Answer[] answers) {
        for (final Answer answer : answers) {
            if ( answer instanceof ClusterVMMetaDataSyncAnswer) {
                final ClusterVMMetaDataSyncAnswer cvms = (ClusterVMMetaDataSyncAnswer)answer;
                if (!cvms.isExecuted()) {
                    syncVMMetaData(cvms.getVMMetaDatum());
                    cvms.setExecuted();
                }
            }
        }
        return true;
    }

    @Override
    public boolean processTimeout(final long agentId, final long seq) {
        return true;
    }

    @Override
    public int getTimeout() {
        return -1;
    }

    @Override
    public boolean processCommands(final long agentId, final long seq, final Command[] cmds) {
        boolean processed = false;
        for (final Command cmd : cmds) {
            if (cmd instanceof PingRoutingCommand) {
                final PingRoutingCommand ping = (PingRoutingCommand)cmd;
                if (ping.getHostVmStateReport() != null) {
                    _syncMgr.processHostVmStatePingReport(agentId, ping.getHostVmStateReport(), ping.getOutOfBand());
                }

                scanStalledVMInTransitionStateOnUpHost(agentId);
                processed = true;
            }
        }
        return processed;
    }

    @Override
    public AgentControlAnswer processControlCommand(final long agentId, final AgentControlCommand cmd) {
        return null;
    }

    @Override
    public boolean processDisconnect(final long agentId, final Status state) {
        return true;
    }

    @Override
    public void processHostAboutToBeRemoved(long hostId) {
    }

    @Override
    public void processHostRemoved(long hostId, long clusterId) {
    }

    @Override
    public void processHostAdded(long hostId) {
    }

    @Override
    public void processConnect(final Host agent, final StartupCommand cmd, final boolean forRebalance) throws ConnectionException {
        if (!(cmd instanceof StartupRoutingCommand)) {
            return;
        }

        if(s_logger.isDebugEnabled()) {
            s_logger.debug("Received startup command from hypervisor host. host id: " + agent.getId());
        }

        _syncMgr.resetHostSyncState(agent.getId());

        if (forRebalance) {
            s_logger.debug("Not processing listener " + this + " as connect happens on rebalance process");
            return;
        }
        final Long clusterId = agent.getClusterId();
        final long agentId = agent.getId();

        if (agent.getHypervisorType() == HypervisorType.XenServer) {
            final ClusterVMMetaDataSyncCommand syncVMMetaDataCmd = new ClusterVMMetaDataSyncCommand(ClusterVMMetaDataSyncInterval.value(), clusterId);
            try {
                final long seq_no = _agentMgr.send(agentId, new Commands(syncVMMetaDataCmd), this);
                s_logger.debug("Cluster VM metadata sync started with jobid " + seq_no);
            } catch (final AgentUnavailableException e) {
                s_logger.fatal("The Cluster VM metadata sync process failed for cluster id " + clusterId + " with ", e);
            }
        }
    }

    protected class TransitionTask extends ManagedContextRunnable {
        @Override
        protected void runInContext() {
            final GlobalLock lock = GlobalLock.getInternLock("TransitionChecking");
            if (lock == null) {
                s_logger.debug("Couldn't get the global lock");
                return;
            }

            if (!lock.lock(30)) {
                s_logger.debug("Couldn't lock the db");
                return;
            }
            try {
                scanStalledVMInTransitionStateOnDisconnectedHosts();

                final List<VMInstanceVO> instances = _vmDao.findVMInTransition(new Date(DateUtil.currentGMTTime().getTime() - AgentManager.Wait.value() * 1000), State.Starting, State.Stopping);
                for (final VMInstanceVO instance : instances) {
                    final State state = instance.getState();
                    if (state == State.Stopping) {
                        _haMgr.scheduleStop(instance, instance.getHostId(), WorkType.CheckStop);
                    } else if (state == State.Starting) {
                        _haMgr.scheduleRestart(instance, true);
                    }
                }
            } catch (final Exception e) {
                s_logger.warn("Caught the following exception on transition checking", e);
            } finally {
                lock.unlock();
            }
        }
    }

    @Override
    public VMInstanceVO findById(final long vmId) {
        return _vmDao.findById(vmId);
    }

    @Override
    public void checkIfCanUpgrade(final VirtualMachine vmInstance, final ServiceOffering newServiceOffering) {
        if (newServiceOffering == null) {
            throw new InvalidParameterValueException("Invalid parameter, newServiceOffering can't be null");
        }

        if (ServiceOffering.State.Inactive.equals(newServiceOffering.getState())) {
            throw new InvalidParameterValueException(String.format("New service offering is inactive: [%s].", newServiceOffering.getUuid()));
        }

        if (!(vmInstance.getState().equals(State.Stopped) || vmInstance.getState().equals(State.Running))) {
            s_logger.warn("Unable to upgrade virtual machine " + vmInstance.toString() + " in state " + vmInstance.getState());
            throw new InvalidParameterValueException("Unable to upgrade virtual machine " + vmInstance.toString() + " " + " in state " + vmInstance.getState() +
                    "; make sure the virtual machine is stopped/running");
        }

        if (!newServiceOffering.isDynamic() && vmInstance.getServiceOfferingId() == newServiceOffering.getId()) {
            if (s_logger.isInfoEnabled()) {
                s_logger.info("Not upgrading vm " + vmInstance.toString() + " since it already has the requested " + "service offering (" + newServiceOffering.getName() +
                        ")");
            }

            throw new InvalidParameterValueException("Not upgrading vm " + vmInstance.toString() + " since it already " + "has the requested service offering (" +
                    newServiceOffering.getName() + ")");
        }

        final ServiceOfferingVO currentServiceOffering = _offeringDao.findByIdIncludingRemoved(vmInstance.getId(), vmInstance.getServiceOfferingId());
        final DiskOfferingVO currentDiskOffering = _diskOfferingDao.findByIdIncludingRemoved(currentServiceOffering.getDiskOfferingId());
        final DiskOfferingVO newDiskOffering = _diskOfferingDao.findById(newServiceOffering.getDiskOfferingId());

        checkIfNewOfferingStorageScopeMatchesStoragePool(vmInstance, newDiskOffering);

        if (currentServiceOffering.isSystemUse() != newServiceOffering.isSystemUse()) {
            throw new InvalidParameterValueException("isSystem property is different for current service offering and new service offering");
        }

        if (!isVirtualMachineUpgradable(vmInstance, newServiceOffering)) {
            throw new InvalidParameterValueException("Unable to upgrade virtual machine, not enough resources available " + "for an offering of " +
                    newServiceOffering.getCpu() + " cpu(s) at " + newServiceOffering.getSpeed() + " Mhz, and " + newServiceOffering.getRamSize() + " MB of memory");
        }

        final List<String> currentTags = StringUtils.csvTagsToList(currentDiskOffering.getTags());
        final List<String> newTags = StringUtils.csvTagsToList(newDiskOffering.getTags());
        if (VolumeApiServiceImpl.MatchStoragePoolTagsWithDiskOffering.valueIn(vmInstance.getDataCenterId())) {
            if (!VolumeApiServiceImpl.doesNewDiskOfferingHasTagsAsOldDiskOffering(currentDiskOffering, newDiskOffering)) {
                    throw new InvalidParameterValueException("Unable to upgrade virtual machine; the current service offering " + " should have tags as subset of " +
                            "the new service offering tags. Current service offering tags: " + currentTags + "; " + "new service " + "offering tags: " + newTags);
            }
        }
    }

    /**
     * Throws an InvalidParameterValueException in case the new service offerings does not match the storage scope (e.g. local or shared).
     */
    protected void checkIfNewOfferingStorageScopeMatchesStoragePool(VirtualMachine vmInstance, DiskOffering newDiskOffering) {
        boolean isRootVolumeOnLocalStorage = isRootVolumeOnLocalStorage(vmInstance.getId());

        if (newDiskOffering.isUseLocalStorage() && !isRootVolumeOnLocalStorage) {
            String message = String .format("Unable to upgrade virtual machine %s, target offering use local storage but the storage pool where "
                    + "the volume is allocated is a shared storage.", vmInstance.toString());
            throw new InvalidParameterValueException(message);
        }

        if (!newDiskOffering.isUseLocalStorage() && isRootVolumeOnLocalStorage) {
            String message = String.format("Unable to upgrade virtual machine %s, target offering use shared storage but the storage pool where "
                    + "the volume is allocated is a local storage.", vmInstance.toString());
            throw new InvalidParameterValueException(message);
        }
    }

    public boolean isRootVolumeOnLocalStorage(long vmId) {
        ScopeType poolScope = ScopeType.ZONE;
        List<VolumeVO> volumes = _volsDao.findByInstanceAndType(vmId, Type.ROOT);
        if(CollectionUtils.isNotEmpty(volumes)) {
            VolumeVO rootDisk = volumes.get(0);
            Long poolId = rootDisk.getPoolId();
            if (poolId != null) {
                StoragePoolVO storagePoolVO = _storagePoolDao.findById(poolId);
                poolScope = storagePoolVO.getScope();
            }
        }
        return ScopeType.HOST == poolScope;
    }

    @Override
    public boolean upgradeVmDb(final long vmId, final ServiceOffering newServiceOffering, ServiceOffering currentServiceOffering) {

        final VMInstanceVO vmForUpdate = _vmDao.findById(vmId);
        vmForUpdate.setServiceOfferingId(newServiceOffering.getId());
        final ServiceOffering newSvcOff = _entityMgr.findById(ServiceOffering.class, newServiceOffering.getId());
        vmForUpdate.setHaEnabled(newSvcOff.isOfferHA());
        vmForUpdate.setLimitCpuUse(newSvcOff.getLimitCpuUse());
        vmForUpdate.setServiceOfferingId(newSvcOff.getId());
        if (newServiceOffering.isDynamic()) {
            saveCustomOfferingDetails(vmId, newServiceOffering);
        }
        if (currentServiceOffering.isDynamic() && !newServiceOffering.isDynamic()) {
            removeCustomOfferingDetails(vmId);
        }
        VMTemplateVO template = _templateDao.findByIdIncludingRemoved(vmForUpdate.getTemplateId());
        boolean dynamicScalingEnabled = _userVmMgr.checkIfDynamicScalingCanBeEnabled(vmForUpdate, newServiceOffering, template, vmForUpdate.getDataCenterId());
        vmForUpdate.setDynamicallyScalable(dynamicScalingEnabled);
        return _vmDao.update(vmId, vmForUpdate);
    }

    @Override
    public NicProfile addVmToNetwork(final VirtualMachine vm, final Network network, final NicProfile requested)
            throws ConcurrentOperationException, ResourceUnavailableException, InsufficientCapacityException {

        final AsyncJobExecutionContext jobContext = AsyncJobExecutionContext.getCurrentExecutionContext();
        if (jobContext.isJobDispatchedBy(VmWorkConstants.VM_WORK_JOB_DISPATCHER)) {
            VmWorkJobVO placeHolder = createPlaceHolderWork(vm.getId(), network.getUuid());
            try {
                return orchestrateAddVmToNetwork(vm, network, requested);
            } finally {
                if (placeHolder != null) {
                    _workJobDao.expunge(placeHolder.getId());
                }
            }
        } else {
            final Outcome<VirtualMachine> outcome = addVmToNetworkThroughJobQueue(vm, network, requested);

            retrieveVmFromJobOutcome(outcome, vm.getUuid(), "addVmToNetwork");

            Object jobResult = retrieveResultFromJobOutcomeAndThrowExceptionIfNeeded(outcome);

            if (jobResult != null && jobResult instanceof NicProfile) {
                return (NicProfile) jobResult;
            }

            throw new RuntimeException("null job execution result");
        }
    }

    /**
     * duplicated in {@see UserVmManagerImpl} for a {@see UserVmVO}
     */
    private void checkIfNetworkExistsForUserVM(VirtualMachine virtualMachine, Network network) {
        if (virtualMachine.getType() != VirtualMachine.Type.User) {
            return; // others may have multiple nics in the same network
        }
        List<NicVO> allNics = _nicsDao.listByVmId(virtualMachine.getId());
        for (NicVO nic : allNics) {
            if (nic.getNetworkId() == network.getId()) {
                throw new CloudRuntimeException("A NIC already exists for VM:" + virtualMachine.getInstanceName() + " in network: " + network.getUuid());
            }
        }
    }

    private NicProfile orchestrateAddVmToNetwork(final VirtualMachine vm, final Network network, final NicProfile requested) throws ConcurrentOperationException, ResourceUnavailableException,
    InsufficientCapacityException {
        final CallContext cctx = CallContext.current();

        checkIfNetworkExistsForUserVM(vm, network);
        s_logger.debug("Adding vm " + vm + " to network " + network + "; requested nic profile " + requested);
        final VMInstanceVO vmVO = _vmDao.findById(vm.getId());
        final ReservationContext context = new ReservationContextImpl(null, null, cctx.getCallingUser(), cctx.getCallingAccount());

        final VirtualMachineProfileImpl vmProfile = new VirtualMachineProfileImpl(vmVO, null, null, null, null);

        final DataCenter dc = _entityMgr.findById(DataCenter.class, network.getDataCenterId());
        final Host host = _hostDao.findById(vm.getHostId());
        final DeployDestination dest = new DeployDestination(dc, null, null, host);

        if (vm.getState() == State.Running) {
            final NicProfile nic = _networkMgr.createNicForVm(network, requested, context, vmProfile, true);

            final HypervisorGuru hvGuru = _hvGuruMgr.getGuru(vmProfile.getVirtualMachine().getHypervisorType());
            final VirtualMachineTO vmTO = hvGuru.implement(vmProfile);

            final NicTO nicTO = toNicTO(nic, vmProfile.getVirtualMachine().getHypervisorType());

            //4) plug the nic to the vm
            s_logger.debug("Plugging nic for vm " + vm + " in network " + network);

            boolean result = false;
            try {
                result = plugNic(network, nicTO, vmTO, context, dest);
                if (result) {
                    _userVmMgr.setupVmForPvlan(true, vm.getHostId(), nic);
                    s_logger.debug("Nic is plugged successfully for vm " + vm + " in network " + network + ". Vm  is a part of network now");
                    final long isDefault = nic.isDefaultNic() ? 1 : 0;

                    if(VirtualMachine.Type.User.equals(vmVO.getType())) {
                        UsageEventUtils.publishUsageEvent(EventTypes.EVENT_NETWORK_OFFERING_ASSIGN, vmVO.getAccountId(), vmVO.getDataCenterId(), vmVO.getId(),
                                Long.toString(nic.getId()), network.getNetworkOfferingId(), null, isDefault, VirtualMachine.class.getName(), vmVO.getUuid(), vm.isDisplay());
                    }
                    return nic;
                } else {
                    s_logger.warn("Failed to plug nic to the vm " + vm + " in network " + network);
                    return null;
                }
            } finally {
                if (!result) {
                    s_logger.debug("Removing nic " + nic + " from vm " + vmProfile.getVirtualMachine() + " as nic plug failed on the backend");
                    _networkMgr.removeNic(vmProfile, _nicsDao.findById(nic.getId()));
                }
            }
        } else if (vm.getState() == State.Stopped) {
            return _networkMgr.createNicForVm(network, requested, context, vmProfile, false);
        } else {
            s_logger.warn("Unable to add vm " + vm + " to network  " + network);
            throw new ResourceUnavailableException("Unable to add vm " + vm + " to network, is not in the right state", DataCenter.class, vm.getDataCenterId());
        }
    }

    @Override
    public NicTO toNicTO(final NicProfile nic, final HypervisorType hypervisorType) {
        final HypervisorGuru hvGuru = _hvGuruMgr.getGuru(hypervisorType);
        return hvGuru.toNicTO(nic);
    }

    @Override
    public boolean removeNicFromVm(final VirtualMachine vm, final Nic nic)
            throws ConcurrentOperationException, ResourceUnavailableException {

        final AsyncJobExecutionContext jobContext = AsyncJobExecutionContext.getCurrentExecutionContext();
        if (jobContext.isJobDispatchedBy(VmWorkConstants.VM_WORK_JOB_DISPATCHER)) {
            VmWorkJobVO placeHolder = createPlaceHolderWork(vm.getId());
            try {
                return orchestrateRemoveNicFromVm(vm, nic);
            } finally {
                if (placeHolder != null) {
                    _workJobDao.expunge(placeHolder.getId());
                }
            }

        } else {
            final Outcome<VirtualMachine> outcome = removeNicFromVmThroughJobQueue(vm, nic);

            retrieveVmFromJobOutcome(outcome, vm.getUuid(), "removeNicFromVm");

            try {
                Object jobResult = retrieveResultFromJobOutcomeAndThrowExceptionIfNeeded(outcome);
                if (jobResult != null && jobResult instanceof Boolean) {
                    return (Boolean) jobResult;
                }
            } catch (InsufficientCapacityException ex) {
                throw new RuntimeException("Unexpected exception", ex);
            }

            throw new RuntimeException("Job failed with un-handled exception");
        }
    }

    private boolean orchestrateRemoveNicFromVm(final VirtualMachine vm, final Nic nic) throws ConcurrentOperationException, ResourceUnavailableException {
        final CallContext cctx = CallContext.current();
        final VMInstanceVO vmVO = _vmDao.findById(vm.getId());
        final NetworkVO network = _networkDao.findById(nic.getNetworkId());
        final ReservationContext context = new ReservationContextImpl(null, null, cctx.getCallingUser(), cctx.getCallingAccount());

        final VirtualMachineProfileImpl vmProfile = new VirtualMachineProfileImpl(vmVO, null, null, null, null);

        final DataCenter dc = _entityMgr.findById(DataCenter.class, network.getDataCenterId());
        final Host host = _hostDao.findById(vm.getHostId());
        final DeployDestination dest = new DeployDestination(dc, null, null, host);
        final HypervisorGuru hvGuru = _hvGuruMgr.getGuru(vmProfile.getVirtualMachine().getHypervisorType());
        final VirtualMachineTO vmTO = hvGuru.implement(vmProfile);

        final NicProfile nicProfile =
                new NicProfile(nic, network, nic.getBroadcastUri(), nic.getIsolationUri(), _networkModel.getNetworkRate(network.getId(), vm.getId()),
                        _networkModel.isSecurityGroupSupportedInNetwork(network), _networkModel.getNetworkTag(vmProfile.getVirtualMachine().getHypervisorType(), network));

        if (vm.getState() == State.Running) {
            final NicTO nicTO = toNicTO(nicProfile, vmProfile.getVirtualMachine().getHypervisorType());
            s_logger.debug("Un-plugging nic " + nic + " for vm " + vm + " from network " + network);
            final boolean result = unplugNic(network, nicTO, vmTO, context, dest);
            if (result) {
                _userVmMgr.setupVmForPvlan(false, vm.getHostId(), nicProfile);
                s_logger.debug("Nic is unplugged successfully for vm " + vm + " in network " + network);
                final long isDefault = nic.isDefaultNic() ? 1 : 0;
                UsageEventUtils.publishUsageEvent(EventTypes.EVENT_NETWORK_OFFERING_REMOVE, vm.getAccountId(), vm.getDataCenterId(), vm.getId(),
                        Long.toString(nic.getId()), network.getNetworkOfferingId(), null, isDefault, VirtualMachine.class.getName(), vm.getUuid(), vm.isDisplay());
            } else {
                s_logger.warn("Failed to unplug nic for the vm " + vm + " from network " + network);
                return false;
            }
        } else if (vm.getState() != State.Stopped) {
            s_logger.warn("Unable to remove vm " + vm + " from network  " + network);
            throw new ResourceUnavailableException("Unable to remove vm " + vm + " from network, is not in the right state", DataCenter.class, vm.getDataCenterId());
        }

        _networkMgr.releaseNic(vmProfile, nic);
        s_logger.debug("Successfully released nic " + nic + "for vm " + vm);

        _networkMgr.removeNic(vmProfile, nic);
        _nicsDao.remove(nic.getId());
        return true;
    }

    @Override
    @DB
    public boolean removeVmFromNetwork(final VirtualMachine vm, final Network network, final URI broadcastUri) throws ConcurrentOperationException, ResourceUnavailableException {
        return orchestrateRemoveVmFromNetwork(vm, network, broadcastUri);
    }

    @DB
    private boolean orchestrateRemoveVmFromNetwork(final VirtualMachine vm, final Network network, final URI broadcastUri) throws ConcurrentOperationException, ResourceUnavailableException {
        final CallContext cctx = CallContext.current();
        final VMInstanceVO vmVO = _vmDao.findById(vm.getId());
        final ReservationContext context = new ReservationContextImpl(null, null, cctx.getCallingUser(), cctx.getCallingAccount());

        final VirtualMachineProfileImpl vmProfile = new VirtualMachineProfileImpl(vmVO, null, null, null, null);

        final DataCenter dc = _entityMgr.findById(DataCenter.class, network.getDataCenterId());
        final Host host = _hostDao.findById(vm.getHostId());
        final DeployDestination dest = new DeployDestination(dc, null, null, host);
        final HypervisorGuru hvGuru = _hvGuruMgr.getGuru(vmProfile.getVirtualMachine().getHypervisorType());
        final VirtualMachineTO vmTO = hvGuru.implement(vmProfile);

        Nic nic = null;
        if (broadcastUri != null) {
            nic = _nicsDao.findByNetworkIdInstanceIdAndBroadcastUri(network.getId(), vm.getId(), broadcastUri.toString());
        } else {
            nic = _networkModel.getNicInNetwork(vm.getId(), network.getId());
        }

        if (nic == null) {
            s_logger.warn("Could not get a nic with " + network);
            return false;
        }

        if (nic.isDefaultNic() && vm.getType() == VirtualMachine.Type.User) {
            s_logger.warn("Failed to remove nic from " + vm + " in " + network + ", nic is default.");
            throw new CloudRuntimeException("Failed to remove nic from " + vm + " in " + network + ", nic is default.");
        }

        final Nic lock = _nicsDao.acquireInLockTable(nic.getId());
        if (lock == null) {
            if (_nicsDao.findById(nic.getId()) == null) {
                if (s_logger.isDebugEnabled()) {
                    s_logger.debug("Not need to remove the vm " + vm + " from network " + network + " as the vm doesn't have nic in this network");
                }
                return true;
            }
            throw new ConcurrentOperationException("Unable to lock nic " + nic.getId());
        }

        if (s_logger.isDebugEnabled()) {
            s_logger.debug("Lock is acquired for nic id " + lock.getId() + " as a part of remove vm " + vm + " from network " + network);
        }

        try {
            final NicProfile nicProfile =
                    new NicProfile(nic, network, nic.getBroadcastUri(), nic.getIsolationUri(), _networkModel.getNetworkRate(network.getId(), vm.getId()),
                            _networkModel.isSecurityGroupSupportedInNetwork(network), _networkModel.getNetworkTag(vmProfile.getVirtualMachine().getHypervisorType(), network));

            if (vm.getState() == State.Running) {
                final NicTO nicTO = toNicTO(nicProfile, vmProfile.getVirtualMachine().getHypervisorType());
                s_logger.debug("Un-plugging nic for vm " + vm + " from network " + network);
                final boolean result = unplugNic(network, nicTO, vmTO, context, dest);
                if (result) {
                    s_logger.debug("Nic is unplugged successfully for vm " + vm + " in network " + network);
                } else {
                    s_logger.warn("Failed to unplug nic for the vm " + vm + " from network " + network);
                    return false;
                }
            } else if (vm.getState() != State.Stopped) {
                s_logger.warn("Unable to remove vm " + vm + " from network  " + network);
                throw new ResourceUnavailableException("Unable to remove vm " + vm + " from network, is not in the right state", DataCenter.class, vm.getDataCenterId());
            }

            _networkMgr.releaseNic(vmProfile, nic);
            s_logger.debug("Successfully released nic " + nic + "for vm " + vm);

            _networkMgr.removeNic(vmProfile, nic);
            return true;
        } finally {
            _nicsDao.releaseFromLockTable(lock.getId());
            if (s_logger.isDebugEnabled()) {
                s_logger.debug("Lock is released for nic id " + lock.getId() + " as a part of remove vm " + vm + " from network " + network);
            }
        }
    }

    @Override
    public void findHostAndMigrate(final String vmUuid, final Long newSvcOfferingId, final Map<String, String> customParameters, final ExcludeList excludes) throws InsufficientCapacityException, ConcurrentOperationException,
    ResourceUnavailableException {

        final VMInstanceVO vm = _vmDao.findByUuid(vmUuid);
        if (vm == null) {
            throw new CloudRuntimeException("Unable to find " + vmUuid);
        }
        ServiceOfferingVO newServiceOffering = _offeringDao.findById(newSvcOfferingId);
        if (newServiceOffering.isDynamic()) {
            newServiceOffering.setDynamicFlag(true);
            newServiceOffering = _offeringDao.getComputeOffering(newServiceOffering, customParameters);
        }
        final VirtualMachineProfile profile = new VirtualMachineProfileImpl(vm, null, newServiceOffering, null, null);

        final Long srcHostId = vm.getHostId();
        final Long oldSvcOfferingId = vm.getServiceOfferingId();
        if (srcHostId == null) {
            throw new CloudRuntimeException("Unable to scale the vm because it doesn't have a host id");
        }
        final Host host = _hostDao.findById(srcHostId);
        final DataCenterDeployment plan = new DataCenterDeployment(host.getDataCenterId(), host.getPodId(), host.getClusterId(), null, null, null);
        excludes.addHost(vm.getHostId());
        vm.setServiceOfferingId(newSvcOfferingId);

        DeployDestination dest = null;

        try {
            dest = _dpMgr.planDeployment(profile, plan, excludes, null);
        } catch (final AffinityConflictException e2) {
            String message = String.format("Unable to create deployment, affinity rules associated to the %s conflict.", vm.toString());
            s_logger.warn(message, e2);
            throw new CloudRuntimeException(message);
        }

        if (dest != null) {
            if (s_logger.isDebugEnabled()) {
                s_logger.debug(" Found " + dest + " for scaling the vm to.");
            }
        }

        if (dest == null) {
            throw new InsufficientServerCapacityException("Unable to find a server to scale the vm to.", host.getClusterId());
        }

        excludes.addHost(dest.getHost().getId());
        try {
            migrateForScale(vm.getUuid(), srcHostId, dest, oldSvcOfferingId);
        } catch (ResourceUnavailableException | ConcurrentOperationException e) {
            s_logger.warn(String.format("Unable to migrate %s to %s due to [%s]", vm.toString(), dest.getHost().toString(), e.getMessage()), e);
            throw e;
        }
    }

    @Override
    public void migrateForScale(final String vmUuid, final long srcHostId, final DeployDestination dest, final Long oldSvcOfferingId)
            throws ResourceUnavailableException, ConcurrentOperationException {
        final AsyncJobExecutionContext jobContext = AsyncJobExecutionContext.getCurrentExecutionContext();
        if (jobContext.isJobDispatchedBy(VmWorkConstants.VM_WORK_JOB_DISPATCHER)) {
            final VirtualMachine vm = _vmDao.findByUuid(vmUuid);
            VmWorkJobVO placeHolder = createPlaceHolderWork(vm.getId());
            try {
                orchestrateMigrateForScale(vmUuid, srcHostId, dest, oldSvcOfferingId);
            } finally {
                if (placeHolder != null) {
                    _workJobDao.expunge(placeHolder.getId());
                }
            }
        } else {
            final Outcome<VirtualMachine> outcome = migrateVmForScaleThroughJobQueue(vmUuid, srcHostId, dest, oldSvcOfferingId);

            retrieveVmFromJobOutcome(outcome, vmUuid, "migrateVmForScale");

            try {
                retrieveResultFromJobOutcomeAndThrowExceptionIfNeeded(outcome);
            } catch (InsufficientCapacityException ex) {
                throw new RuntimeException("Unexpected exception", ex);
            }
        }
    }

    private void orchestrateMigrateForScale(final String vmUuid, final long srcHostId, final DeployDestination dest, final Long oldSvcOfferingId)
            throws ResourceUnavailableException, ConcurrentOperationException {

        VMInstanceVO vm = _vmDao.findByUuid(vmUuid);
        s_logger.info(String.format("Migrating %s to %s", vm, dest));

        vm.getServiceOfferingId();
        final long dstHostId = dest.getHost().getId();
        final Host fromHost = _hostDao.findById(srcHostId);
        Host srcHost = _hostDao.findById(srcHostId);
        if (fromHost == null) {
            String logMessageUnableToFindHost = String.format("Unable to find host to migrate from %s.", srcHost);
            s_logger.info(logMessageUnableToFindHost);
            throw new CloudRuntimeException(logMessageUnableToFindHost);
        }

        Host dstHost = _hostDao.findById(dstHostId);
        long destHostClusterId = dest.getCluster().getId();
        long fromHostClusterId = fromHost.getClusterId();
        if (fromHostClusterId != destHostClusterId) {
            String logMessageHostsOnDifferentCluster = String.format("Source and destination host are not in same cluster, unable to migrate to %s", srcHost);
            s_logger.info(logMessageHostsOnDifferentCluster);
            throw new CloudRuntimeException(logMessageHostsOnDifferentCluster);
        }

        final VirtualMachineGuru vmGuru = getVmGuru(vm);

        vm = _vmDao.findByUuid(vmUuid);
        if (vm == null) {
            String message = String.format("Unable to find VM {\"uuid\": \"%s\"}.", vmUuid);
            s_logger.warn(message);
            throw new CloudRuntimeException(message);
        }

        if (vm.getState() != State.Running) {
            String message = String.format("%s is not in \"Running\" state, unable to migrate it. Current state [%s].", vm.toString(), vm.getState());
            s_logger.warn(message);
            throw new CloudRuntimeException(message);
        }

        AlertManager.AlertType alertType = AlertManager.AlertType.ALERT_TYPE_USERVM_MIGRATE;
        if (VirtualMachine.Type.DomainRouter.equals(vm.getType())) {
            alertType = AlertManager.AlertType.ALERT_TYPE_DOMAIN_ROUTER_MIGRATE;
        } else if (VirtualMachine.Type.ConsoleProxy.equals(vm.getType())) {
            alertType = AlertManager.AlertType.ALERT_TYPE_CONSOLE_PROXY_MIGRATE;
        }

        final VirtualMachineProfile profile = new VirtualMachineProfileImpl(vm);
        _networkMgr.prepareNicForMigration(profile, dest);

        volumeMgr.prepareForMigration(profile, dest);

        final VirtualMachineTO to = toVmTO(profile);
        final PrepareForMigrationCommand pfmc = new PrepareForMigrationCommand(to);

        ItWorkVO work = new ItWorkVO(UUID.randomUUID().toString(), _nodeId, State.Migrating, vm.getType(), vm.getId());
        work.setStep(Step.Prepare);
        work.setResourceType(ItWorkVO.ResourceType.Host);
        work.setResourceId(dstHostId);
        work = _workDao.persist(work);

        Answer pfma = null;
        try {
            pfma = _agentMgr.send(dstHostId, pfmc);
            if (pfma == null || !pfma.getResult()) {
                final String details = pfma != null ? pfma.getDetails() : "null answer returned";
                pfma = null;
                throw new AgentUnavailableException(String.format("Unable to prepare for migration to destination host [%s] due to [%s].", dstHostId, details), dstHostId);
            }
        } catch (final OperationTimedoutException e1) {
            throw new AgentUnavailableException("Operation timed out", dstHostId);
        } finally {
            if (pfma == null) {
                work.setStep(Step.Done);
                _workDao.update(work.getId(), work);
            }
        }

        vm.setLastHostId(srcHostId);
        try {
            if (vm.getHostId() == null || vm.getHostId() != srcHostId || !changeState(vm, Event.MigrationRequested, dstHostId, work, Step.Migrating)) {
                String message = String.format("Migration of %s cancelled because state has changed.", vm.toString());
                s_logger.warn(message);
                throw new ConcurrentOperationException(message);
            }
        } catch (final NoTransitionException e1) {
            String message = String.format("Migration of %s cancelled due to [%s].", vm.toString(), e1.getMessage());
            s_logger.error(message, e1);
            throw new ConcurrentOperationException(message);
        }

        boolean migrated = false;
        try {
            Map<String, Boolean> vlanToPersistenceMap = getVlanToPersistenceMapForVM(vm.getId());
            final boolean isWindows = _guestOsCategoryDao.findById(_guestOsDao.findById(vm.getGuestOSId()).getCategoryId()).getName().equalsIgnoreCase("Windows");
            final MigrateCommand mc = new MigrateCommand(vm.getInstanceName(), dest.getHost().getPrivateIpAddress(), isWindows, to, getExecuteInSequence(vm.getHypervisorType()));
            if (MapUtils.isNotEmpty(vlanToPersistenceMap)) {
                mc.setVlanToPersistenceMap(vlanToPersistenceMap);
            }

            boolean kvmAutoConvergence = StorageManager.KvmAutoConvergence.value();
            mc.setAutoConvergence(kvmAutoConvergence);
            mc.setHostGuid(dest.getHost().getGuid());

            try {
                final Answer ma = _agentMgr.send(vm.getLastHostId(), mc);
                if (ma == null || !ma.getResult()) {
                    String msg = String.format("Unable to migrate %s due to [%s].", vm.toString(), ma != null ? ma.getDetails() : "null answer returned");
                    s_logger.error(msg);
                    throw new CloudRuntimeException(msg);
                }
            } catch (final OperationTimedoutException e) {
                if (e.isActive()) {
                    s_logger.warn("Active migration command so scheduling a restart for " + vm, e);
                    _haMgr.scheduleRestart(vm, true);
                }
                throw new AgentUnavailableException("Operation timed out on migrating " + vm, dstHostId, e);
            }

            try {
                final long newServiceOfferingId = vm.getServiceOfferingId();
                vm.setServiceOfferingId(oldSvcOfferingId);
                if (!changeState(vm, VirtualMachine.Event.OperationSucceeded, dstHostId, work, Step.Started)) {
                    throw new ConcurrentOperationException("Unable to change the state for " + vm);
                }
                vm.setServiceOfferingId(newServiceOfferingId);
            } catch (final NoTransitionException e1) {
                throw new ConcurrentOperationException("Unable to change state due to " + e1.getMessage());
            }

            try {
                if (!checkVmOnHost(vm, dstHostId)) {
                    s_logger.error("Unable to complete migration for " + vm);
                    try {
                        _agentMgr.send(srcHostId, new Commands(cleanup(vm.getInstanceName())), null);
                    } catch (final AgentUnavailableException e) {
                        s_logger.error(String.format("Unable to cleanup source host [%s] due to [%s].", srcHostId, e.getMessage()), e);
                    }
                    cleanup(vmGuru, new VirtualMachineProfileImpl(vm), work, Event.AgentReportStopped, true);
                    throw new CloudRuntimeException("Unable to complete migration for " + vm);
                }
            } catch (final OperationTimedoutException e) {
                s_logger.debug(String.format("Error while checking the %s on %s", vm, dstHost), e);
            }

            migrated = true;
        } finally {
            if (!migrated) {
                s_logger.info("Migration was unsuccessful.  Cleaning up: " + vm);

                String alertSubject = String.format("Unable to migrate %s from %s in Zone [%s] and Pod [%s].",
                        vm.getInstanceName(), fromHost, dest.getDataCenter().getName(), dest.getPod().getName());
                String alertBody = "Migrate Command failed. Please check logs.";
                _alertMgr.sendAlert(alertType, fromHost.getDataCenterId(), fromHost.getPodId(), alertSubject, alertBody);
                try {
                    _agentMgr.send(dstHostId, new Commands(cleanup(vm.getInstanceName())), null);
                } catch (final AgentUnavailableException ae) {
                    s_logger.info("Looks like the destination Host is unavailable for cleanup");
                }
                _networkMgr.setHypervisorHostname(profile, dest, false);
                try {
                    stateTransitTo(vm, Event.OperationFailed, srcHostId);
                } catch (final NoTransitionException e) {
                    s_logger.warn(e.getMessage(), e);
                }
            } else {
                _networkMgr.setHypervisorHostname(profile, dest, true);

                updateVmPod(vm, dstHostId);
            }

            work.setStep(Step.Done);
            _workDao.update(work.getId(), work);
        }
    }

    @Override
    public boolean replugNic(final Network network, final NicTO nic, final VirtualMachineTO vm, final Host host) throws ConcurrentOperationException,
    ResourceUnavailableException, InsufficientCapacityException {
        boolean result = true;

        final VMInstanceVO router = _vmDao.findById(vm.getId());
        if (router.getState() == State.Running) {
            try {
                final ReplugNicCommand replugNicCmd = new ReplugNicCommand(nic, vm.getName(), vm.getType(), vm.getDetails());
                final Commands cmds = new Commands(Command.OnError.Stop);
                cmds.addCommand("replugnic", replugNicCmd);
                _agentMgr.send(host.getId(), cmds);
                final ReplugNicAnswer replugNicAnswer = cmds.getAnswer(ReplugNicAnswer.class);
                if (replugNicAnswer == null || !replugNicAnswer.getResult()) {
                    s_logger.warn("Unable to replug nic for vm " + vm.getName());
                    result = false;
                }
            } catch (final OperationTimedoutException e) {
                throw new AgentUnavailableException("Unable to plug nic for router " + vm.getName() + " in network " + network, host.getId(), e);
            }
        } else {
            String message = String.format("Unable to apply ReplugNic, VM [%s] is not in the right state (\"Running\"). VM state [%s].", router.toString(), router.getState());
            s_logger.warn(message);

            throw new ResourceUnavailableException(message, DataCenter.class, router.getDataCenterId());
        }

        return result;
    }

    public boolean plugNic(final Network network, final NicTO nic, final VirtualMachineTO vm, final ReservationContext context, final DeployDestination dest) throws ConcurrentOperationException,
    ResourceUnavailableException, InsufficientCapacityException {
        boolean result = true;

        final VMInstanceVO router = _vmDao.findById(vm.getId());
        if (router.getState() == State.Running) {
            try {
                NetworkDetailVO pvlanTypeDetail = networkDetailsDao.findDetail(network.getId(), ApiConstants.ISOLATED_PVLAN_TYPE);
                if (pvlanTypeDetail != null) {
                    Map<NetworkOffering.Detail, String> nicDetails = nic.getDetails() == null ? new HashMap<>() : nic.getDetails();
                    s_logger.debug("Found PVLAN type: " + pvlanTypeDetail.getValue() + " on network details, adding it as part of the PlugNicCommand");
                    nicDetails.putIfAbsent(NetworkOffering.Detail.pvlanType, pvlanTypeDetail.getValue());
                    nic.setDetails(nicDetails);
                }
                final PlugNicCommand plugNicCmd = new PlugNicCommand(nic, vm.getName(), vm.getType(), vm.getDetails());
                final Commands cmds = new Commands(Command.OnError.Stop);
                cmds.addCommand("plugnic", plugNicCmd);
                _agentMgr.send(dest.getHost().getId(), cmds);
                final PlugNicAnswer plugNicAnswer = cmds.getAnswer(PlugNicAnswer.class);
                if (plugNicAnswer == null || !plugNicAnswer.getResult()) {
                    s_logger.warn("Unable to plug nic for vm " + vm.getName());
                    result = false;
                }
            } catch (final OperationTimedoutException e) {
                throw new AgentUnavailableException("Unable to plug nic for router " + vm.getName() + " in network " + network, dest.getHost().getId(), e);
            }
        } else {
            String message = String.format("Unable to apply PlugNic, VM [%s] is not in the right state (\"Running\"). VM state [%s].", router.toString(), router.getState());
            s_logger.warn(message);

            throw new ResourceUnavailableException(message, DataCenter.class,
                    router.getDataCenterId());
        }

        return result;
    }

    public boolean unplugNic(final Network network, final NicTO nic, final VirtualMachineTO vm, final ReservationContext context, final DeployDestination dest) throws ConcurrentOperationException,
    ResourceUnavailableException {

        boolean result = true;
        final VMInstanceVO router = _vmDao.findById(vm.getId());

        if (router.getState() == State.Running) {
            UserVmVO userVm = _userVmDao.findById(vm.getId());
            if (userVm != null && userVm.getType() == VirtualMachine.Type.User) {
                _userVmService.collectVmNetworkStatistics(userVm);
            }
            try {
                final Commands cmds = new Commands(Command.OnError.Stop);
                final UnPlugNicCommand unplugNicCmd = new UnPlugNicCommand(nic, vm.getName());
                Map<String, Boolean> vlanToPersistenceMap = getVlanToPersistenceMapForVM(vm.getId());
                if (MapUtils.isNotEmpty(vlanToPersistenceMap)) {
                    unplugNicCmd.setVlanToPersistenceMap(vlanToPersistenceMap);
                }
                cmds.addCommand("unplugnic", unplugNicCmd);
                _agentMgr.send(dest.getHost().getId(), cmds);

                final UnPlugNicAnswer unplugNicAnswer = cmds.getAnswer(UnPlugNicAnswer.class);
                if (unplugNicAnswer == null || !unplugNicAnswer.getResult()) {
                    s_logger.warn("Unable to unplug nic from router " + router);
                    result = false;
                }
            } catch (final OperationTimedoutException e) {
                throw new AgentUnavailableException("Unable to unplug nic from rotuer " + router + " from network " + network, dest.getHost().getId(), e);
            }
        } else if (router.getState() == State.Stopped || router.getState() == State.Stopping) {
            s_logger.debug("Vm " + router.getInstanceName() + " is in " + router.getState() + ", so not sending unplug nic command to the backend");
        } else {
            String message = String.format("Unable to apply unplug nic, VM [%s] is not in the right state (\"Running\"). VM state [%s].", router.toString(), router.getState());
            s_logger.warn(message);

            throw new ResourceUnavailableException(message, DataCenter.class, router.getDataCenterId());
        }

        return result;
    }

    @Override
    public VMInstanceVO reConfigureVm(final String vmUuid, final ServiceOffering oldServiceOffering, final ServiceOffering newServiceOffering,
            Map<String, String> customParameters, final boolean reconfiguringOnExistingHost)
                    throws ResourceUnavailableException, InsufficientServerCapacityException, ConcurrentOperationException {

        final AsyncJobExecutionContext jobContext = AsyncJobExecutionContext.getCurrentExecutionContext();
        if (jobContext.isJobDispatchedBy(VmWorkConstants.VM_WORK_JOB_DISPATCHER)) {
            final VirtualMachine vm = _vmDao.findByUuid(vmUuid);
            VmWorkJobVO placeHolder = createPlaceHolderWork(vm.getId());
            try {
                return orchestrateReConfigureVm(vmUuid, oldServiceOffering, newServiceOffering, reconfiguringOnExistingHost);
            } finally {
                if (placeHolder != null) {
                    _workJobDao.expunge(placeHolder.getId());
                }
            }
        } else {
            final Outcome<VirtualMachine> outcome = reconfigureVmThroughJobQueue(vmUuid, oldServiceOffering, newServiceOffering, customParameters, reconfiguringOnExistingHost);

            VirtualMachine vm = retrieveVmFromJobOutcome(outcome, vmUuid, "reconfigureVm");

            Object result = null;
            try {
                result = retrieveResultFromJobOutcomeAndThrowExceptionIfNeeded(outcome);
            } catch (Exception ex) {
                throw new RuntimeException("Unhandled exception", ex);
            }

            if (result != null) {
                throw new RuntimeException(String.format("Unexpected job execution result [%s]", result));
            }

            return (VMInstanceVO)vm;
        }
    }

    private VMInstanceVO orchestrateReConfigureVm(String vmUuid, ServiceOffering oldServiceOffering, ServiceOffering newServiceOffering,
                                                  boolean reconfiguringOnExistingHost) throws ResourceUnavailableException, ConcurrentOperationException {
        final VMInstanceVO vm = _vmDao.findByUuid(vmUuid);

        HostVO hostVo = _hostDao.findById(vm.getHostId());

        Long clustedId = hostVo.getClusterId();
        Float memoryOvercommitRatio = CapacityManager.MemOverprovisioningFactor.valueIn(clustedId);
        Float cpuOvercommitRatio = CapacityManager.CpuOverprovisioningFactor.valueIn(clustedId);
        boolean divideMemoryByOverprovisioning = HypervisorGuruBase.VmMinMemoryEqualsMemoryDividedByMemOverprovisioningFactor.valueIn(clustedId);
        boolean divideCpuByOverprovisioning = HypervisorGuruBase.VmMinCpuSpeedEqualsCpuSpeedDividedByCpuOverprovisioningFactor.valueIn(clustedId);

        int minMemory = (int)(newServiceOffering.getRamSize() / (divideMemoryByOverprovisioning ? memoryOvercommitRatio : 1));
        int minSpeed = (int)(newServiceOffering.getSpeed() / (divideCpuByOverprovisioning ? cpuOvercommitRatio : 1));

        ScaleVmCommand scaleVmCommand =
                new ScaleVmCommand(vm.getInstanceName(), newServiceOffering.getCpu(), minSpeed,
                        newServiceOffering.getSpeed(), minMemory * 1024L * 1024L, newServiceOffering.getRamSize() * 1024L * 1024L, newServiceOffering.getLimitCpuUse());

        scaleVmCommand.getVirtualMachine().setId(vm.getId());
        scaleVmCommand.getVirtualMachine().setUuid(vm.getUuid());
        scaleVmCommand.getVirtualMachine().setType(vm.getType());

        Long dstHostId = vm.getHostId();

        if (vm.getHypervisorType().equals(HypervisorType.VMware)) {
            HypervisorGuru hvGuru = _hvGuruMgr.getGuru(vm.getHypervisorType());
            Map<String, String> details = hvGuru.getClusterSettings(vm.getId());
            scaleVmCommand.getVirtualMachine().setDetails(details);
        }

        ItWorkVO work = new ItWorkVO(UUID.randomUUID().toString(), _nodeId, State.Running, vm.getType(), vm.getId());

        work.setStep(Step.Prepare);
        work.setResourceType(ItWorkVO.ResourceType.Host);
        work.setResourceId(vm.getHostId());
        _workDao.persist(work);

        try {
            Answer reconfigureAnswer = _agentMgr.send(vm.getHostId(), scaleVmCommand);

            if (reconfigureAnswer == null || !reconfigureAnswer.getResult()) {
                s_logger.error("Unable to scale vm due to " + (reconfigureAnswer == null ? "" : reconfigureAnswer.getDetails()));
                throw new CloudRuntimeException("Unable to scale vm due to " + (reconfigureAnswer == null ? "" : reconfigureAnswer.getDetails()));
            }

            upgradeVmDb(vm.getId(), newServiceOffering, oldServiceOffering);

            if (vm.getType().equals(VirtualMachine.Type.User)) {
                _userVmMgr.generateUsageEvent(vm, vm.isDisplayVm(), EventTypes.EVENT_VM_DYNAMIC_SCALE);
            }

            if (reconfiguringOnExistingHost) {
                vm.setServiceOfferingId(oldServiceOffering.getId());
                _capacityMgr.releaseVmCapacity(vm, false, false, vm.getHostId());
                vm.setServiceOfferingId(newServiceOffering.getId());
                _capacityMgr.allocateVmCapacity(vm, false);
            }

        } catch (final OperationTimedoutException e) {
            throw new AgentUnavailableException("Operation timed out on reconfiguring " + vm, dstHostId);
        } catch (final AgentUnavailableException e) {
            throw e;
        }

        return vm;

    }

    private void removeCustomOfferingDetails(long vmId) {
        Map<String, String> details = userVmDetailsDao.listDetailsKeyPairs(vmId);
        details.remove(UsageEventVO.DynamicParameters.cpuNumber.name());
        details.remove(UsageEventVO.DynamicParameters.cpuSpeed.name());
        details.remove(UsageEventVO.DynamicParameters.memory.name());
        List<UserVmDetailVO> detailList = new ArrayList<>();
        for(Map.Entry<String, String> entry: details.entrySet()) {
            UserVmDetailVO detailVO = new UserVmDetailVO(vmId, entry.getKey(), entry.getValue(), true);
            detailList.add(detailVO);
        }
        userVmDetailsDao.saveDetails(detailList);
    }

    private void saveCustomOfferingDetails(long vmId, ServiceOffering serviceOffering) {
        Map<String, String> details = userVmDetailsDao.listDetailsKeyPairs(vmId);
        details.put(UsageEventVO.DynamicParameters.cpuNumber.name(), serviceOffering.getCpu().toString());
        details.put(UsageEventVO.DynamicParameters.cpuSpeed.name(), serviceOffering.getSpeed().toString());
        details.put(UsageEventVO.DynamicParameters.memory.name(), serviceOffering.getRamSize().toString());
        List<UserVmDetailVO> detailList = new ArrayList<>();
        for (Map.Entry<String, String> entry: details.entrySet()) {
            UserVmDetailVO detailVO = new UserVmDetailVO(vmId, entry.getKey(), entry.getValue(), true);
            detailList.add(detailVO);
        }
        userVmDetailsDao.saveDetails(detailList);
    }

    @Override
    public String getConfigComponentName() {
        return VirtualMachineManager.class.getSimpleName();
    }

    @Override
    public ConfigKey<?>[] getConfigKeys() {
        return new ConfigKey<?>[] { ClusterDeltaSyncInterval, StartRetry, VmDestroyForcestop, VmOpCancelInterval, VmOpCleanupInterval, VmOpCleanupWait,
                VmOpLockStateRetry, VmOpWaitInterval, ExecuteInSequence, VmJobCheckInterval, VmJobTimeout, VmJobStateReportInterval,
                VmConfigDriveLabel, VmConfigDriveOnPrimaryPool, VmConfigDriveForceHostCacheUse, VmConfigDriveUseHostCacheOnUnsupportedPool,
                HaVmRestartHostUp, ResourceCountRunningVMsonly, AllowExposeHypervisorHostname, AllowExposeHypervisorHostnameAccountLevel, SystemVmRootDiskSize,
                AllowExposeDomainInMetadata, MetadataCustomCloudName
        };
    }

    public List<StoragePoolAllocator> getStoragePoolAllocators() {
        return _storagePoolAllocators;
    }

    @Inject
    public void setStoragePoolAllocators(final List<StoragePoolAllocator> storagePoolAllocators) {
        _storagePoolAllocators = storagePoolAllocators;
    }

    /**
     * PowerState report handling for out-of-band changes and handling of left-over transitional VM states
     */

    @MessageHandler(topic = Topics.VM_POWER_STATE)
    protected void HandlePowerStateReport(final String subject, final String senderAddress, final Object args) {
        assert args != null;
        final Long vmId = (Long)args;

        final List<VmWorkJobVO> pendingWorkJobs = _workJobDao.listPendingWorkJobs(
                VirtualMachine.Type.Instance, vmId);
        if (CollectionUtils.isEmpty(pendingWorkJobs) && !_haMgr.hasPendingHaWork(vmId)) {
            final VMInstanceVO vm = _vmDao.findById(vmId);
            if (vm != null) {
                switch (vm.getPowerState()) {
                case PowerOn:
                    handlePowerOnReportWithNoPendingJobsOnVM(vm);
                    break;

                case PowerOff:
                case PowerReportMissing:
                    handlePowerOffReportWithNoPendingJobsOnVM(vm);
                    break;
                case PowerUnknown:
                default:
                    assert false;
                    break;
                }
            } else {
                s_logger.warn("VM " + vmId + " no longer exists when processing VM state report");
            }
        } else {
            s_logger.info("There is pending job or HA tasks working on the VM. vm id: " + vmId + ", postpone power-change report by resetting power-change counters");
            _vmDao.resetVmPowerStateTracking(vmId);
        }
    }

    private void handlePowerOnReportWithNoPendingJobsOnVM(final VMInstanceVO vm) {
        Host host = _hostDao.findById(vm.getHostId());
        Host poweredHost = _hostDao.findById(vm.getPowerHostId());

        switch (vm.getState()) {
        case Starting:
            s_logger.info("VM " + vm.getInstanceName() + " is at " + vm.getState() + " and we received a power-on report while there is no pending jobs on it");

            try {
                stateTransitTo(vm, VirtualMachine.Event.FollowAgentPowerOnReport, vm.getPowerHostId());
            } catch (final NoTransitionException e) {
                s_logger.warn("Unexpected VM state transition exception, race-condition?", e);
            }

            s_logger.info("VM " + vm.getInstanceName() + " is sync-ed to at Running state according to power-on report from hypervisor");

            _alertMgr.sendAlert(AlertManager.AlertType.ALERT_TYPE_SYNC, vm.getDataCenterId(), vm.getPodIdToDeployIn(),
                    VM_SYNC_ALERT_SUBJECT, "VM " + vm.getHostName() + "(" + vm.getInstanceName()
                    + ") state is sync-ed (Starting -> Running) from out-of-context transition. VM network environment may need to be reset");
            break;

        case Running:
            try {
                if (vm.getHostId() != null && !vm.getHostId().equals(vm.getPowerHostId())) {
                    s_logger.info("Detected out of band VM migration from host " + vm.getHostId() + " to host " + vm.getPowerHostId());
                }
                stateTransitTo(vm, VirtualMachine.Event.FollowAgentPowerOnReport, vm.getPowerHostId());
            } catch (final NoTransitionException e) {
                s_logger.warn("Unexpected VM state transition exception, race-condition?", e);
            }

            break;

        case Stopping:
        case Stopped:
            s_logger.info("VM " + vm.getInstanceName() + " is at " + vm.getState() + " and we received a power-on report while there is no pending jobs on it");

            try {
                stateTransitTo(vm, VirtualMachine.Event.FollowAgentPowerOnReport, vm.getPowerHostId());
            } catch (final NoTransitionException e) {
                s_logger.warn("Unexpected VM state transition exception, race-condition?", e);
            }
            _alertMgr.sendAlert(AlertManager.AlertType.ALERT_TYPE_SYNC, vm.getDataCenterId(), vm.getPodIdToDeployIn(),
                    VM_SYNC_ALERT_SUBJECT, "VM " + vm.getHostName() + "(" + vm.getInstanceName() + ") state is sync-ed (" + vm.getState()
                    + " -> Running) from out-of-context transition. VM network environment may need to be reset");

            ActionEventUtils.onActionEvent(User.UID_SYSTEM, Account.ACCOUNT_ID_SYSTEM, vm.getDomainId(),
                    EventTypes.EVENT_VM_START, "Out of band VM power on", vm.getId(), ApiCommandResourceType.VirtualMachine.toString());
            s_logger.info("VM " + vm.getInstanceName() + " is sync-ed to at Running state according to power-on report from hypervisor");
            break;

        case Destroyed:
        case Expunging:
            s_logger.info("Receive power on report when VM is in destroyed or expunging state. vm: "
                    + vm.getId() + ", state: " + vm.getState());
            break;

        case Migrating:
            s_logger.info("VM " + vm.getInstanceName() + " is at " + vm.getState() + " and we received a power-on report while there is no pending jobs on it");
            try {
                stateTransitTo(vm, VirtualMachine.Event.FollowAgentPowerOnReport, vm.getPowerHostId());
            } catch (final NoTransitionException e) {
                s_logger.warn("Unexpected VM state transition exception, race-condition?", e);
            }
            s_logger.info("VM " + vm.getInstanceName() + " is sync-ed to at Running state according to power-on report from hypervisor");
            break;

        case Error:
        default:
            s_logger.info("Receive power on report when VM is in error or unexpected state. vm: "
                    + vm.getId() + ", state: " + vm.getState());
            break;
        }
    }

    private void handlePowerOffReportWithNoPendingJobsOnVM(final VMInstanceVO vm) {
        switch (vm.getState()) {
        case Starting:
        case Stopping:
        case Running:
        case Stopped:
            ActionEventUtils.onActionEvent(User.UID_SYSTEM, Account.ACCOUNT_ID_SYSTEM,vm.getDomainId(),
                    EventTypes.EVENT_VM_STOP, "Out of band VM power off", vm.getId(), ApiCommandResourceType.VirtualMachine.toString());
        case Migrating:
            if (s_logger.isInfoEnabled()) {
                s_logger.info(
                        String.format("VM %s is at %s and we received a %s report while there is no pending jobs on it"
                                , vm.getInstanceName(), vm.getState(), vm.getPowerState()));
            }
            if((HighAvailabilityManager.ForceHA.value() || vm.isHaEnabled()) && vm.getState() == State.Running
                    && HaVmRestartHostUp.value()
                    && vm.getHypervisorType() != HypervisorType.VMware
                    && vm.getHypervisorType() != HypervisorType.Hyperv) {
                s_logger.info("Detected out-of-band stop of a HA enabled VM " + vm.getInstanceName() + ", will schedule restart");
                if (!_haMgr.hasPendingHaWork(vm.getId())) {
                    _haMgr.scheduleRestart(vm, true);
                } else {
                    s_logger.info("VM " + vm.getInstanceName() + " already has an pending HA task working on it");
                }
                return;
            }

            if (PowerState.PowerOff.equals(vm.getPowerState())) {
                final VirtualMachineGuru vmGuru = getVmGuru(vm);
                final VirtualMachineProfile profile = new VirtualMachineProfileImpl(vm);
                if (!sendStop(vmGuru, profile, true, true)) {
                    return;
                } else {
                    // Release resources on StopCommand success
                    releaseVmResources(profile, true);
                }
            } else if (PowerState.PowerReportMissing.equals(vm.getPowerState())) {
                final VirtualMachineProfile profile = new VirtualMachineProfileImpl(vm);
                // VM will be sync-ed to Stopped state, release the resources
                releaseVmResources(profile, true);
            }

            try {
                stateTransitTo(vm, VirtualMachine.Event.FollowAgentPowerOffReport, null);
            } catch (final NoTransitionException e) {
                s_logger.warn("Unexpected VM state transition exception, race-condition?", e);
            }

            _alertMgr.sendAlert(AlertManager.AlertType.ALERT_TYPE_SYNC, vm.getDataCenterId(), vm.getPodIdToDeployIn(),
                    VM_SYNC_ALERT_SUBJECT, "VM " + vm.getHostName() + "(" + vm.getInstanceName() + ") state is sync-ed (" + vm.getState()
                    + " -> Stopped) from out-of-context transition.");

            s_logger.info("VM " + vm.getInstanceName() + " is sync-ed to at Stopped state according to power-off report from hypervisor");

            break;

        case Destroyed:
        case Expunging:
            break;

        case Error:
        default:
            break;
        }
    }

    private void scanStalledVMInTransitionStateOnUpHost(final long hostId) {
        final long stallThresholdInMs = VmJobStateReportInterval.value() + (VmJobStateReportInterval.value() >> 1);
        final Date cutTime = new Date(DateUtil.currentGMTTime().getTime() - stallThresholdInMs);
        final List<Long> mostlikelyStoppedVMs = listStalledVMInTransitionStateOnUpHost(hostId, cutTime);
        for (final Long vmId : mostlikelyStoppedVMs) {
            final VMInstanceVO vm = _vmDao.findById(vmId);
            assert vm != null;
            handlePowerOffReportWithNoPendingJobsOnVM(vm);
        }

        final List<Long> vmsWithRecentReport = listVMInTransitionStateWithRecentReportOnUpHost(hostId, cutTime);
        for (final Long vmId : vmsWithRecentReport) {
            final VMInstanceVO vm = _vmDao.findById(vmId);
            assert vm != null;
            if (vm.getPowerState() == PowerState.PowerOn) {
                handlePowerOnReportWithNoPendingJobsOnVM(vm);
            } else {
                handlePowerOffReportWithNoPendingJobsOnVM(vm);
            }
        }
    }

    private void scanStalledVMInTransitionStateOnDisconnectedHosts() {
        final Date cutTime = new Date(DateUtil.currentGMTTime().getTime() - VmOpWaitInterval.value() * 1000);
        final List<Long> stuckAndUncontrollableVMs = listStalledVMInTransitionStateOnDisconnectedHosts(cutTime);
        for (final Long vmId : stuckAndUncontrollableVMs) {
            final VMInstanceVO vm = _vmDao.findById(vmId);

            _alertMgr.sendAlert(AlertManager.AlertType.ALERT_TYPE_SYNC, vm.getDataCenterId(), vm.getPodIdToDeployIn(),
                    VM_SYNC_ALERT_SUBJECT, "VM " + vm.getHostName() + "(" + vm.getInstanceName() + ") is stuck in " + vm.getState()
                    + " state and its host is unreachable for too long");
        }
    }

    private List<Long> listStalledVMInTransitionStateOnUpHost(final long hostId, final Date cutTime) {
        final String sql = "SELECT i.* FROM vm_instance as i, host as h WHERE h.status = 'UP' " +
                "AND h.id = ? AND i.power_state_update_time < ? AND i.host_id = h.id " +
                "AND (i.state ='Starting' OR i.state='Stopping' OR i.state='Migrating') " +
                "AND i.id NOT IN (SELECT w.vm_instance_id FROM vm_work_job AS w JOIN async_job AS j ON w.id = j.id WHERE j.job_status = ?)" +
                "AND i.removed IS NULL";

        final List<Long> l = new ArrayList<>();
        try (TransactionLegacy txn = TransactionLegacy.open(TransactionLegacy.CLOUD_DB)) {
            String cutTimeStr = DateUtil.getDateDisplayString(TimeZone.getTimeZone("GMT"), cutTime);

            try {
                PreparedStatement pstmt = txn.prepareAutoCloseStatement(sql);

                pstmt.setLong(1, hostId);
                pstmt.setString(2, cutTimeStr);
                pstmt.setInt(3, JobInfo.Status.IN_PROGRESS.ordinal());
                final ResultSet rs = pstmt.executeQuery();
                while (rs.next()) {
                    l.add(rs.getLong(1));
                }
            } catch (SQLException e) {
                s_logger.error(String.format("Unable to execute SQL [%s] with params {\"h.id\": %s, \"i.power_state_update_time\": \"%s\"} due to [%s].", sql, hostId, cutTimeStr, e.getMessage()), e);
            }
        }
        return l;
    }

    private List<Long> listVMInTransitionStateWithRecentReportOnUpHost(final long hostId, final Date cutTime) {
        final String sql = "SELECT i.* FROM vm_instance as i, host as h WHERE h.status = 'UP' " +
                "AND h.id = ? AND i.power_state_update_time > ? AND i.host_id = h.id " +
                "AND (i.state ='Starting' OR i.state='Stopping' OR i.state='Migrating') " +
                "AND i.id NOT IN (SELECT w.vm_instance_id FROM vm_work_job AS w JOIN async_job AS j ON w.id = j.id WHERE j.job_status = ?)" +
                "AND i.removed IS NULL";

        final List<Long> l = new ArrayList<>();
        try (TransactionLegacy txn = TransactionLegacy.open(TransactionLegacy.CLOUD_DB)) {
            String cutTimeStr = DateUtil.getDateDisplayString(TimeZone.getTimeZone("GMT"), cutTime);
            int jobStatusInProgress = JobInfo.Status.IN_PROGRESS.ordinal();

            try {
                PreparedStatement pstmt = txn.prepareAutoCloseStatement(sql);

                pstmt.setLong(1, hostId);
                pstmt.setString(2, cutTimeStr);
                pstmt.setInt(3, jobStatusInProgress);
                final ResultSet rs = pstmt.executeQuery();
                while (rs.next()) {
                    l.add(rs.getLong(1));
                }
            } catch (final SQLException e) {
                s_logger.error(String.format("Unable to execute SQL [%s] with params {\"h.id\": %s, \"i.power_state_update_time\": \"%s\", \"j.job_status\": %s} due to [%s].", sql, hostId, cutTimeStr, jobStatusInProgress, e.getMessage()), e);
            }
            return l;
        }
    }

    private List<Long> listStalledVMInTransitionStateOnDisconnectedHosts(final Date cutTime) {
        final String sql = "SELECT i.* FROM vm_instance as i, host as h WHERE h.status != 'UP' " +
                "AND i.power_state_update_time < ? AND i.host_id = h.id " +
                "AND (i.state ='Starting' OR i.state='Stopping' OR i.state='Migrating') " +
                "AND i.id NOT IN (SELECT w.vm_instance_id FROM vm_work_job AS w JOIN async_job AS j ON w.id = j.id WHERE j.job_status = ?)" +
                "AND i.removed IS NULL";

        final List<Long> l = new ArrayList<>();
        try (TransactionLegacy txn = TransactionLegacy.open(TransactionLegacy.CLOUD_DB)) {
            String cutTimeStr = DateUtil.getDateDisplayString(TimeZone.getTimeZone("GMT"), cutTime);
            int jobStatusInProgress = JobInfo.Status.IN_PROGRESS.ordinal();

            try {
                PreparedStatement pstmt = txn.prepareAutoCloseStatement(sql);

                pstmt.setString(1, cutTimeStr);
                pstmt.setInt(2, jobStatusInProgress);
                final ResultSet rs = pstmt.executeQuery();
                while (rs.next()) {
                    l.add(rs.getLong(1));
                }
            } catch (final SQLException e) {
                s_logger.error(String.format("Unable to execute SQL [%s] with params {\"i.power_state_update_time\": \"%s\", \"j.job_status\": %s} due to [%s].", sql, cutTimeStr, jobStatusInProgress, e.getMessage()), e);
            }
            return l;
        }
    }

    public class VmStateSyncOutcome extends OutcomeImpl<VirtualMachine> {
        private long _vmId;

        public VmStateSyncOutcome(final AsyncJob job, final PowerState desiredPowerState, final long vmId, final Long srcHostIdForMigration) {
            super(VirtualMachine.class, job, VmJobCheckInterval.value(), new Predicate() {
                @Override
                public boolean checkCondition() {
                    final AsyncJobVO jobVo = _entityMgr.findById(AsyncJobVO.class, job.getId());
                    return jobVo == null || jobVo.getStatus() != JobInfo.Status.IN_PROGRESS;
                }
            }, Topics.VM_POWER_STATE, AsyncJob.Topics.JOB_STATE);
            _vmId = vmId;
        }

        @Override
        protected VirtualMachine retrieve() {
            return _vmDao.findById(_vmId);
        }
    }

    public class VmJobVirtualMachineOutcome extends OutcomeImpl<VirtualMachine> {
        private long _vmId;

        public VmJobVirtualMachineOutcome(final AsyncJob job, final long vmId) {
            super(VirtualMachine.class, job, VmJobCheckInterval.value(), new Predicate() {
                @Override
                public boolean checkCondition() {
                    final AsyncJobVO jobVo = _entityMgr.findById(AsyncJobVO.class, job.getId());
                    return jobVo == null || jobVo.getStatus() != JobInfo.Status.IN_PROGRESS;
                }
            }, AsyncJob.Topics.JOB_STATE);
            _vmId = vmId;
        }

        @Override
        protected VirtualMachine retrieve() {
            return _vmDao.findById(_vmId);
        }
    }

    public Outcome<VirtualMachine> startVmThroughJobQueue(final String vmUuid,
            final Map<VirtualMachineProfile.Param, Object> params,
            final DeploymentPlan planToDeploy, final DeploymentPlanner planner) {
        String commandName = VmWorkStart.class.getName();
        Pair<VmWorkJobVO, Long> pendingWorkJob = retrievePendingWorkJob(vmUuid, commandName);

        VmWorkJobVO workJob = pendingWorkJob.first();
        Long vmId = pendingWorkJob.second();

        if (workJob == null) {
            Pair<VmWorkJobVO, VmWork> newVmWorkJobAndInfo = createWorkJobAndWorkInfo(commandName, VmWorkJobVO.Step.Starting, vmId);

            workJob = newVmWorkJobAndInfo.first();
            VmWorkStart workInfo = new VmWorkStart(newVmWorkJobAndInfo.second());

            workInfo.setPlan(planToDeploy);
            workInfo.setParams(params);
            if (planner != null) {
                workInfo.setDeploymentPlanner(planner.getName());
            }
            setCmdInfoAndSubmitAsyncJob(workJob, workInfo, vmId);
        }

        AsyncJobExecutionContext.getCurrentExecutionContext().joinJob(workJob.getId());

        return new VmStateSyncOutcome(workJob,
                VirtualMachine.PowerState.PowerOn, vmId, null);
    }

    public Outcome<VirtualMachine> stopVmThroughJobQueue(final String vmUuid, final boolean cleanup) {
        String commandName = VmWorkStop.class.getName();
        Pair<VmWorkJobVO, Long> pendingWorkJob = retrievePendingWorkJob(null, vmUuid, null, commandName);

        VmWorkJobVO workJob = pendingWorkJob.first();
        Long vmId = pendingWorkJob.second();

        if (workJob == null) {
            Pair<VmWorkJobVO, VmWork> newVmWorkJobAndInfo = createWorkJobAndWorkInfo(commandName, VmWorkJobVO.Step.Prepare, vmId);

            workJob = newVmWorkJobAndInfo.first();
            VmWorkStop workInfo = new VmWorkStop(newVmWorkJobAndInfo.second(), cleanup);

            setCmdInfoAndSubmitAsyncJob(workJob, workInfo, vmId);
        }

        AsyncJobExecutionContext.getCurrentExecutionContext().joinJob(workJob.getId());

        return new VmStateSyncOutcome(workJob,
                VirtualMachine.PowerState.PowerOff, vmId, null);
    }

    public Outcome<VirtualMachine> rebootVmThroughJobQueue(final String vmUuid,
            final Map<VirtualMachineProfile.Param, Object> params) {
        String commandName = VmWorkReboot.class.getName();
        Pair<VmWorkJobVO, Long> pendingWorkJob = retrievePendingWorkJob(vmUuid, commandName);

        VmWorkJobVO workJob = pendingWorkJob.first();
        Long vmId = pendingWorkJob.second();

        if (workJob == null) {
            Pair<VmWorkJobVO, VmWork> newVmWorkJobAndInfo = createWorkJobAndWorkInfo(commandName, VmWorkJobVO.Step.Prepare, vmId);

            workJob = newVmWorkJobAndInfo.first();
            VmWorkReboot workInfo = new VmWorkReboot(newVmWorkJobAndInfo.second(), params);

            setCmdInfoAndSubmitAsyncJob(workJob, workInfo, vmId);
        }

        AsyncJobExecutionContext.getCurrentExecutionContext().joinJob(workJob.getId());

        return new VmJobVirtualMachineOutcome(workJob,
                vmId);
    }

    public Outcome<VirtualMachine> migrateVmThroughJobQueue(final String vmUuid, final long srcHostId, final DeployDestination dest) {
        Map<Volume, StoragePool> volumeStorageMap = dest.getStorageForDisks();
        if (volumeStorageMap != null) {
            for (Volume vol : volumeStorageMap.keySet()) {
                checkConcurrentJobsPerDatastoreThreshhold(volumeStorageMap.get(vol));
            }
        }

        VMInstanceVO vm = _vmDao.findByUuid(vmUuid);
        Long vmId = vm.getId();

        String commandName = VmWorkMigrate.class.getName();
        Pair<VmWorkJobVO, Long> pendingWorkJob = retrievePendingWorkJob(vmId, vmUuid, VirtualMachine.Type.Instance, commandName);

        VmWorkJobVO workJob = pendingWorkJob.first();

        if (workJob == null) {
            Pair<VmWorkJobVO, VmWork> newVmWorkJobAndInfo = createWorkJobAndWorkInfo(commandName, vmId);

            workJob = newVmWorkJobAndInfo.first();
            VmWorkMigrate workInfo = new VmWorkMigrate(newVmWorkJobAndInfo.second(), srcHostId, dest);

            setCmdInfoAndSubmitAsyncJob(workJob, workInfo, vmId);
        }

        AsyncJobExecutionContext.getCurrentExecutionContext().joinJob(workJob.getId());

        return new VmStateSyncOutcome(workJob,
                VirtualMachine.PowerState.PowerOn, vmId, vm.getPowerHostId());
    }

    public Outcome<VirtualMachine> migrateVmAwayThroughJobQueue(final String vmUuid, final long srcHostId) {
        VMInstanceVO vm = _vmDao.findByUuid(vmUuid);
        Long vmId = vm.getId();

        String commandName = VmWorkMigrateAway.class.getName();
        Pair<VmWorkJobVO, Long> pendingWorkJob = retrievePendingWorkJob(vmId, vmUuid, VirtualMachine.Type.Instance, commandName);

        VmWorkJobVO workJob = pendingWorkJob.first();

        if (workJob == null) {
            Pair<VmWorkJobVO, VmWork> newVmWorkJobAndInfo = createWorkJobAndWorkInfo(commandName, vmId);

            workJob = newVmWorkJobAndInfo.first();
            VmWorkMigrateAway workInfo = new VmWorkMigrateAway(newVmWorkJobAndInfo.second(), srcHostId);

            workJob.setCmdInfo(VmWorkSerializer.serialize(workInfo));
        }

        _jobMgr.submitAsyncJob(workJob, VmWorkConstants.VM_WORK_QUEUE, vmId);

        AsyncJobExecutionContext.getCurrentExecutionContext().joinJob(workJob.getId());

        return new VmStateSyncOutcome(workJob, VirtualMachine.PowerState.PowerOn, vmId, vm.getPowerHostId());
    }

    public Outcome<VirtualMachine> migrateVmWithStorageThroughJobQueue(
            final String vmUuid, final long srcHostId, final long destHostId,
            final Map<Long, Long> volumeToPool) {
        String commandName = VmWorkMigrateWithStorage.class.getName();
        Pair<VmWorkJobVO, Long> pendingWorkJob = retrievePendingWorkJob(vmUuid, commandName);

        VmWorkJobVO workJob = pendingWorkJob.first();
        Long vmId = pendingWorkJob.second();

        if (workJob == null) {
            Pair<VmWorkJobVO, VmWork> newVmWorkJobAndInfo = createWorkJobAndWorkInfo(commandName, vmId);

            workJob = newVmWorkJobAndInfo.first();
            VmWorkMigrateWithStorage workInfo = new VmWorkMigrateWithStorage(newVmWorkJobAndInfo.second(), srcHostId, destHostId, volumeToPool);

            setCmdInfoAndSubmitAsyncJob(workJob, workInfo, vmId);
        }
        AsyncJobExecutionContext.getCurrentExecutionContext().joinJob(workJob.getId());

        return new VmStateSyncOutcome(workJob,
                VirtualMachine.PowerState.PowerOn, vmId, destHostId);
    }

    public Outcome<VirtualMachine> migrateVmForScaleThroughJobQueue(
            final String vmUuid, final long srcHostId, final DeployDestination dest, final Long newSvcOfferingId) {
        String commandName = VmWorkMigrateForScale.class.getName();
        Pair<VmWorkJobVO, Long> pendingWorkJob = retrievePendingWorkJob(vmUuid, commandName);

        VmWorkJobVO workJob = pendingWorkJob.first();
        Long vmId = pendingWorkJob.second();

        if (workJob == null) {
            Pair<VmWorkJobVO, VmWork> newVmWorkJobAndInfo = createWorkJobAndWorkInfo(commandName, vmId);

            workJob = newVmWorkJobAndInfo.first();
            VmWorkMigrateForScale workInfo = new VmWorkMigrateForScale(newVmWorkJobAndInfo.second(), srcHostId, dest, newSvcOfferingId);

            setCmdInfoAndSubmitAsyncJob(workJob, workInfo, vmId);
        }
        AsyncJobExecutionContext.getCurrentExecutionContext().joinJob(workJob.getId());

        return new VmJobVirtualMachineOutcome(workJob, vmId);
    }

    private void checkConcurrentJobsPerDatastoreThreshhold(final StoragePool destPool) {
        final Long threshold = VolumeApiService.ConcurrentMigrationsThresholdPerDatastore.value();
        if (threshold != null && threshold > 0) {
            long count = _jobMgr.countPendingJobs("\"storageid\":\"" + destPool.getUuid() + "\"", MigrateVMCmd.class.getName(), MigrateVolumeCmd.class.getName(), MigrateVolumeCmdByAdmin.class.getName());
            if (count > threshold) {
                throw new CloudRuntimeException("Number of concurrent migration jobs per datastore exceeded the threshold: " + threshold.toString() + ". Please try again after some time.");
            }
        }
    }

    public Outcome<VirtualMachine> migrateVmStorageThroughJobQueue(final String vmUuid, final Map<Long, Long> volumeToPool) {
        Collection<Long> poolIds = volumeToPool.values();
        Set<Long> uniquePoolIds = new HashSet<>(poolIds);
        for (Long poolId : uniquePoolIds) {
            StoragePoolVO pool = _storagePoolDao.findById(poolId);
            checkConcurrentJobsPerDatastoreThreshhold(pool);
        }

        String commandName = VmWorkStorageMigration.class.getName();
        Pair<VmWorkJobVO, Long> pendingWorkJob = retrievePendingWorkJob(vmUuid, commandName);

        VmWorkJobVO workJob = pendingWorkJob.first();
        Long vmId = pendingWorkJob.second();

        if (workJob == null) {
            Pair<VmWorkJobVO, VmWork> newVmWorkJobAndInfo = createWorkJobAndWorkInfo(commandName, vmId);

            workJob = newVmWorkJobAndInfo.first();
            VmWorkStorageMigration workInfo = new VmWorkStorageMigration(newVmWorkJobAndInfo.second(),  volumeToPool);

            setCmdInfoAndSubmitAsyncJob(workJob, workInfo, vmId);
        }
        AsyncJobExecutionContext.getCurrentExecutionContext().joinJob(workJob.getId());

        return new VmJobVirtualMachineOutcome(workJob, vmId);
    }

    public Outcome<VirtualMachine> addVmToNetworkThroughJobQueue(
            final VirtualMachine vm, final Network network, final NicProfile requested) {
        Long vmId = vm.getId();
        String commandName = VmWorkAddVmToNetwork.class.getName();
        Pair<VmWorkJobVO, Long> pendingWorkJob = retrievePendingWorkJob(vmId, commandName);

        final CallContext context = CallContext.current();
        final User user = context.getCallingUser();
        final Account account = context.getCallingAccount();

        final List<VmWorkJobVO> pendingWorkJobs = _workJobDao.listPendingWorkJobs(
                VirtualMachine.Type.Instance, vm.getId(),
                VmWorkAddVmToNetwork.class.getName(), network.getUuid());

        VmWorkJobVO workJob = null;
        if (pendingWorkJobs != null && pendingWorkJobs.size() > 0) {
            if (pendingWorkJobs.size() > 1) {
                throw new CloudRuntimeException(String.format("The number of jobs to add network %s to vm %s are %d", network.getUuid(), vm.getInstanceName(), pendingWorkJobs.size()));
            }
            workJob = pendingWorkJobs.get(0);
        } else {
            if (s_logger.isTraceEnabled()) {
                s_logger.trace(String.format("no jobs to add network %s for vm %s yet", network, vm));
            }

            workJob = createVmWorkJobToAddNetwork(vm, network, requested, context, user, account);
        }
        AsyncJobExecutionContext.getCurrentExecutionContext().joinJob(workJob.getId());

        return new VmJobVirtualMachineOutcome(workJob, vm.getId());
    }

    private VmWorkJobVO createVmWorkJobToAddNetwork(
            VirtualMachine vm,
            Network network,
            NicProfile requested,
            CallContext context,
            User user,
            Account account) {
        VmWorkJobVO workJob;
        workJob = new VmWorkJobVO(context.getContextId());

        workJob.setDispatcher(VmWorkConstants.VM_WORK_JOB_DISPATCHER);
        workJob.setCmd(VmWorkAddVmToNetwork.class.getName());

        workJob.setAccountId(account.getId());
        workJob.setUserId(user.getId());
        workJob.setVmType(VirtualMachine.Type.Instance);
        workJob.setVmInstanceId(vm.getId());
        workJob.setRelated(AsyncJobExecutionContext.getOriginJobId());
        workJob.setSecondaryObjectIdentifier(network.getUuid());

        // save work context info as there might be some duplicates
        final VmWorkAddVmToNetwork workInfo = new VmWorkAddVmToNetwork(user.getId(), account.getId(), vm.getId(),
                VirtualMachineManagerImpl.VM_WORK_JOB_HANDLER, network.getId(), requested);
        workJob.setCmdInfo(VmWorkSerializer.serialize(workInfo));

        try {
            _jobMgr.submitAsyncJob(workJob, VmWorkConstants.VM_WORK_QUEUE, vm.getId());
        } catch (CloudRuntimeException e) {
            if (e.getCause() instanceof EntityExistsException) {
                String msg = String.format("A job to add a nic for network %s to vm %s already exists", network.getUuid(), vm.getUuid());
                s_logger.warn(msg, e);
            }
            throw e;
        }

        return workJob;
    }

    public Outcome<VirtualMachine> removeNicFromVmThroughJobQueue(
            final VirtualMachine vm, final Nic nic) {
        Long vmId = vm.getId();
        String commandName = VmWorkRemoveNicFromVm.class.getName();
        Pair<VmWorkJobVO, Long> pendingWorkJob = retrievePendingWorkJob(vmId, commandName);

        VmWorkJobVO workJob = pendingWorkJob.first();

        if (workJob == null) {
            Pair<VmWorkJobVO, VmWork> newVmWorkJobAndInfo = createWorkJobAndWorkInfo(commandName, vmId);

            workJob = newVmWorkJobAndInfo.first();
            VmWorkRemoveNicFromVm workInfo = new VmWorkRemoveNicFromVm(newVmWorkJobAndInfo.second(), nic.getId());

            setCmdInfoAndSubmitAsyncJob(workJob, workInfo, vmId);
        }
        AsyncJobExecutionContext.getCurrentExecutionContext().joinJob(workJob.getId());

        return new VmJobVirtualMachineOutcome(workJob, vmId);
    }

    public Outcome<VirtualMachine> removeVmFromNetworkThroughJobQueue(
            final VirtualMachine vm, final Network network, final URI broadcastUri) {
        Long vmId = vm.getId();
        String commandName = VmWorkRemoveVmFromNetwork.class.getName();
        Pair<VmWorkJobVO, Long> pendingWorkJob = retrievePendingWorkJob(vmId, commandName);

        VmWorkJobVO workJob = pendingWorkJob.first();

        if (workJob == null) {
            Pair<VmWorkJobVO, VmWork> newVmWorkJobAndInfo = createWorkJobAndWorkInfo(commandName, vmId);

            workJob = newVmWorkJobAndInfo.first();
            VmWorkRemoveVmFromNetwork workInfo = new VmWorkRemoveVmFromNetwork(newVmWorkJobAndInfo.second(), network, broadcastUri);

            setCmdInfoAndSubmitAsyncJob(workJob, workInfo, vmId);
        }

        AsyncJobExecutionContext.getCurrentExecutionContext().joinJob(workJob.getId());

        return new VmJobVirtualMachineOutcome(workJob, vmId);
    }

    public Outcome<VirtualMachine> reconfigureVmThroughJobQueue(
            final String vmUuid, final ServiceOffering oldServiceOffering, final ServiceOffering newServiceOffering, Map<String, String> customParameters, final boolean reconfiguringOnExistingHost) {
        String commandName = VmWorkReconfigure.class.getName();
        Pair<VmWorkJobVO, Long> pendingWorkJob = retrievePendingWorkJob(vmUuid, commandName);

        VmWorkJobVO workJob = pendingWorkJob.first();
        Long vmId = pendingWorkJob.second();

        if (workJob == null) {
            Pair<VmWorkJobVO, VmWork> newVmWorkJobAndInfo = createWorkJobAndWorkInfo(commandName, vmId);

            workJob = newVmWorkJobAndInfo.first();
            VmWorkReconfigure workInfo = new VmWorkReconfigure(newVmWorkJobAndInfo.second(), oldServiceOffering.getId(), newServiceOffering.getId(), customParameters, reconfiguringOnExistingHost);

            setCmdInfoAndSubmitAsyncJob(workJob, workInfo, vmId);
        }
        AsyncJobExecutionContext.getCurrentExecutionContext().joinJob(workJob.getId());

        return new VmJobVirtualMachineOutcome(workJob, vmId);
    }

    @ReflectionUse
    private Pair<JobInfo.Status, String> orchestrateStart(final VmWorkStart work) throws Exception {
        VMInstanceVO vm = findVmById(work.getVmId());

        Boolean enterSetup = (Boolean)work.getParams().get(VirtualMachineProfile.Param.BootIntoSetup);
        if (s_logger.isDebugEnabled()) {
            s_logger.debug(String.format("orchestrating VM start for '%s' %s set to %s", vm.getInstanceName(), VirtualMachineProfile.Param.BootIntoSetup, enterSetup));
        }

        try {
            orchestrateStart(vm.getUuid(), work.getParams(), work.getPlan(), _dpMgr.getDeploymentPlannerByName(work.getDeploymentPlanner()));
        } catch (CloudRuntimeException e){
            String message = String.format("Unable to orchestrate start %s due to [%s].", vm.toString(), e.getMessage());
            s_logger.warn(message, e);
            CloudRuntimeException ex = new CloudRuntimeException(message);
            return new Pair<>(JobInfo.Status.FAILED, JobSerializerHelper.toObjectSerializedString(ex));
        }
        return new Pair<>(JobInfo.Status.SUCCEEDED, null);
    }

    @ReflectionUse
    private Pair<JobInfo.Status, String> orchestrateStop(final VmWorkStop work) throws Exception {
        final VMInstanceVO vm = _entityMgr.findById(VMInstanceVO.class, work.getVmId());
        if (vm == null) {
            String message = String.format("Unable to find VM [%s].", work.getVmId());
            s_logger.warn(message);
            throw new CloudRuntimeException(message);
        }

        orchestrateStop(vm.getUuid(), work.isCleanup());
        return new Pair<>(JobInfo.Status.SUCCEEDED, null);
    }

    @ReflectionUse
    private Pair<JobInfo.Status, String> orchestrateMigrate(final VmWorkMigrate work) throws Exception {
        VMInstanceVO vm = findVmById(work.getVmId());

        orchestrateMigrate(vm.getUuid(), work.getSrcHostId(), work.getDeployDestination());
        return new Pair<>(JobInfo.Status.SUCCEEDED, null);
    }

    @ReflectionUse
    private Pair<JobInfo.Status, String> orchestrateMigrateAway(final VmWorkMigrateAway work) throws Exception {
        VMInstanceVO vm = findVmById(work.getVmId());

        try {
            orchestrateMigrateAway(vm.getUuid(), work.getSrcHostId(), null);
        } catch (final InsufficientServerCapacityException e) {
            s_logger.warn("Failed to deploy vm " + vm.getId() + " with original planner, sending HAPlanner", e);
            orchestrateMigrateAway(vm.getUuid(), work.getSrcHostId(), _haMgr.getHAPlanner());
        }

        return new Pair<>(JobInfo.Status.SUCCEEDED, null);
    }

    @ReflectionUse
    private Pair<JobInfo.Status, String> orchestrateMigrateWithStorage(final VmWorkMigrateWithStorage work) throws Exception {
        VMInstanceVO vm = findVmById(work.getVmId());
        orchestrateMigrateWithStorage(vm.getUuid(),
                work.getSrcHostId(),
                work.getDestHostId(),
                work.getVolumeToPool());
        return new Pair<>(JobInfo.Status.SUCCEEDED, null);
    }

    @ReflectionUse
    private Pair<JobInfo.Status, String> orchestrateMigrateForScale(final VmWorkMigrateForScale work) throws Exception {
        VMInstanceVO vm = findVmById(work.getVmId());
        orchestrateMigrateForScale(vm.getUuid(),
                work.getSrcHostId(),
                work.getDeployDestination(),
                work.getNewServiceOfferringId());
        return new Pair<>(JobInfo.Status.SUCCEEDED, null);
    }

    @ReflectionUse
    private Pair<JobInfo.Status, String> orchestrateReboot(final VmWorkReboot work) throws Exception {
        VMInstanceVO vm = findVmById(work.getVmId());
        orchestrateReboot(vm.getUuid(), work.getParams());
        return new Pair<>(JobInfo.Status.SUCCEEDED, null);
    }

    @ReflectionUse
    private Pair<JobInfo.Status, String> orchestrateAddVmToNetwork(final VmWorkAddVmToNetwork work) throws Exception {
        VMInstanceVO vm = findVmById(work.getVmId());

        final Network network = _networkDao.findById(work.getNetworkId());
        final NicProfile nic = orchestrateAddVmToNetwork(vm, network,
                work.getRequestedNicProfile());

        return new Pair<>(JobInfo.Status.SUCCEEDED, _jobMgr.marshallResultObject(nic));
    }

    @ReflectionUse
    private Pair<JobInfo.Status, String> orchestrateRemoveNicFromVm(final VmWorkRemoveNicFromVm work) throws Exception {
        VMInstanceVO vm = findVmById(work.getVmId());
        final NicVO nic = _entityMgr.findById(NicVO.class, work.getNicId());
        final boolean result = orchestrateRemoveNicFromVm(vm, nic);
        return new Pair<>(JobInfo.Status.SUCCEEDED,
                _jobMgr.marshallResultObject(result));
    }

    @ReflectionUse
    private Pair<JobInfo.Status, String> orchestrateRemoveVmFromNetwork(final VmWorkRemoveVmFromNetwork work) throws Exception {
        VMInstanceVO vm = findVmById(work.getVmId());
        final boolean result = orchestrateRemoveVmFromNetwork(vm,
                work.getNetwork(), work.getBroadcastUri());
        return new Pair<>(JobInfo.Status.SUCCEEDED,
                _jobMgr.marshallResultObject(result));
    }

    @ReflectionUse
    private Pair<JobInfo.Status, String> orchestrateReconfigure(final VmWorkReconfigure work) throws Exception {
        VMInstanceVO vm = findVmById(work.getVmId());
        ServiceOfferingVO oldServiceOffering = _offeringDao.findById(work.getOldServiceOfferingId());
        ServiceOfferingVO newServiceOffering = _offeringDao.findById(work.getNewServiceOfferingId());
        if (newServiceOffering.isDynamic()) {
            newServiceOffering = _offeringDao.getComputeOffering(newServiceOffering, work.getCustomParameters());
        }

        reConfigureVm(vm.getUuid(), oldServiceOffering, newServiceOffering, work.getCustomParameters(),
                work.isSameHost());
        return new Pair<>(JobInfo.Status.SUCCEEDED, null);
    }

    @ReflectionUse
    private Pair<JobInfo.Status, String> orchestrateStorageMigration(final VmWorkStorageMigration work) throws Exception {
        VMInstanceVO vm = findVmById(work.getVmId());
        orchestrateStorageMigration(vm.getUuid(), work.getVolumeToPool());
        return new Pair<>(JobInfo.Status.SUCCEEDED, null);
    }

    @Override
    public Pair<JobInfo.Status, String> handleVmWorkJob(final VmWork work) throws Exception {
        return _jobHandlerProxy.handleVmWorkJob(work);
    }

    private VmWorkJobVO createPlaceHolderWork(final long instanceId) {
        return createPlaceHolderWork(instanceId, null);
    }

    private VmWorkJobVO createPlaceHolderWork(final long instanceId, String secondaryObjectIdentifier) {
        final VmWorkJobVO workJob = new VmWorkJobVO("");

        workJob.setDispatcher(VmWorkConstants.VM_WORK_JOB_PLACEHOLDER);
        workJob.setCmd("");
        workJob.setCmdInfo("");

        workJob.setAccountId(0);
        workJob.setUserId(0);
        workJob.setStep(VmWorkJobVO.Step.Starting);
        workJob.setVmType(VirtualMachine.Type.Instance);
        workJob.setVmInstanceId(instanceId);
        if(org.apache.commons.lang3.StringUtils.isNotBlank(secondaryObjectIdentifier)) {
            workJob.setSecondaryObjectIdentifier(secondaryObjectIdentifier);
        }
        workJob.setInitMsid(ManagementServerNode.getManagementServerId());

        _workJobDao.persist(workJob);

        return workJob;
    }

    protected void resourceCountIncrement (long accountId, Long cpu, Long memory) {
        _resourceLimitMgr.incrementResourceCount(accountId, ResourceType.user_vm);
        _resourceLimitMgr.incrementResourceCount(accountId, ResourceType.cpu, cpu);
        _resourceLimitMgr.incrementResourceCount(accountId, ResourceType.memory, memory);
    }

    protected void resourceCountDecrement (long accountId, Long cpu, Long memory) {
        _resourceLimitMgr.decrementResourceCount(accountId, ResourceType.user_vm);
        _resourceLimitMgr.decrementResourceCount(accountId, ResourceType.cpu, cpu);
        _resourceLimitMgr.decrementResourceCount(accountId, ResourceType.memory, memory);
    }

    @Override
    public UserVm restoreVirtualMachine(final long vmId, final Long newTemplateId) throws ResourceUnavailableException, InsufficientCapacityException {
        final AsyncJobExecutionContext jobContext = AsyncJobExecutionContext.getCurrentExecutionContext();
        if (jobContext.isJobDispatchedBy(VmWorkConstants.VM_WORK_JOB_DISPATCHER)) {
            VmWorkJobVO placeHolder = null;
            placeHolder = createPlaceHolderWork(vmId);
            try {
                return orchestrateRestoreVirtualMachine(vmId, newTemplateId);
            } finally {
                if (placeHolder != null) {
                    _workJobDao.expunge(placeHolder.getId());
                }
            }
        } else {
            final Outcome<VirtualMachine> outcome = restoreVirtualMachineThroughJobQueue(vmId, newTemplateId);

            retrieveVmFromJobOutcome(outcome, String.valueOf(vmId), "restoreVirtualMachine");

            Object jobResult = retrieveResultFromJobOutcomeAndThrowExceptionIfNeeded(outcome);

            if (jobResult != null && jobResult instanceof HashMap) {
                HashMap<Long, String> passwordMap = (HashMap<Long, String>)jobResult;
                UserVmVO userVm = _userVmDao.findById(vmId);
                userVm.setPassword(passwordMap.get(vmId));
                return userVm;
            }

            throw new RuntimeException("Unexpected job execution result");
        }
    }

    private UserVm orchestrateRestoreVirtualMachine(final long vmId, final Long newTemplateId) throws ResourceUnavailableException, InsufficientCapacityException {
        s_logger.debug("Restoring vm " + vmId + " with new templateId " + newTemplateId);
        final CallContext context = CallContext.current();
        final Account account = context.getCallingAccount();
        return _userVmService.restoreVirtualMachine(account, vmId, newTemplateId);
    }

    public Outcome<VirtualMachine> restoreVirtualMachineThroughJobQueue(final long vmId, final Long newTemplateId) {
        String commandName = VmWorkRestore.class.getName();
        Pair<VmWorkJobVO, Long> pendingWorkJob = retrievePendingWorkJob(vmId, commandName);

        VmWorkJobVO workJob = pendingWorkJob.first();

        if (workJob == null) {
            Pair<VmWorkJobVO, VmWork> newVmWorkJobAndInfo = createWorkJobAndWorkInfo(commandName, vmId);

            workJob = newVmWorkJobAndInfo.first();
            VmWorkRestore workInfo = new VmWorkRestore(newVmWorkJobAndInfo.second(), newTemplateId);

            setCmdInfoAndSubmitAsyncJob(workJob, workInfo, vmId);
        }
        AsyncJobExecutionContext.getCurrentExecutionContext().joinJob(workJob.getId());

        return new VmJobVirtualMachineOutcome(workJob, vmId);
    }

    @ReflectionUse
    private Pair<JobInfo.Status, String> orchestrateRestoreVirtualMachine(final VmWorkRestore work) throws Exception {
        VMInstanceVO vm = findVmById(work.getVmId());
        UserVm uservm = orchestrateRestoreVirtualMachine(vm.getId(), work.getTemplateId());
        HashMap<Long, String> passwordMap = new HashMap<>();
        passwordMap.put(uservm.getId(), uservm.getPassword());
        return new Pair<>(JobInfo.Status.SUCCEEDED, _jobMgr.marshallResultObject(passwordMap));
    }

    @Override
    public Boolean updateDefaultNicForVM(final VirtualMachine vm, final Nic nic, final Nic defaultNic) {

        final AsyncJobExecutionContext jobContext = AsyncJobExecutionContext.getCurrentExecutionContext();
        if (jobContext.isJobDispatchedBy(VmWorkConstants.VM_WORK_JOB_DISPATCHER)) {
            VmWorkJobVO placeHolder = createPlaceHolderWork(vm.getId());
            try {
                return orchestrateUpdateDefaultNicForVM(vm, nic, defaultNic);
            } finally {
                if (placeHolder != null) {
                    _workJobDao.expunge(placeHolder.getId());
                }
            }
        } else {
            final Outcome<VirtualMachine> outcome = updateDefaultNicForVMThroughJobQueue(vm, nic, defaultNic);

            retrieveVmFromJobOutcome(outcome, vm.getUuid(), "updateDefaultNicForVM");

            try {
                Object jobResult = retrieveResultFromJobOutcomeAndThrowExceptionIfNeeded(outcome);

                if (jobResult != null && jobResult instanceof Boolean) {
                    return (Boolean)jobResult;
                }
            } catch (ResourceUnavailableException | InsufficientCapacityException ex) {
                throw new RuntimeException("Unhandled exception", ex);
            }

            throw new RuntimeException("Unexpected job execution result");
        }
    }

    private Boolean orchestrateUpdateDefaultNicForVM(final VirtualMachine vm, final Nic nic, final Nic defaultNic) {

        s_logger.debug("Updating default nic of vm " + vm + " from nic " + defaultNic.getUuid() + " to nic " + nic.getUuid());
        Integer chosenID = nic.getDeviceId();
        Integer existingID = defaultNic.getDeviceId();
        NicVO nicVO = _nicsDao.findById(nic.getId());
        NicVO defaultNicVO = _nicsDao.findById(defaultNic.getId());

        nicVO.setDefaultNic(true);
        nicVO.setDeviceId(existingID);
        defaultNicVO.setDefaultNic(false);
        defaultNicVO.setDeviceId(chosenID);

        _nicsDao.persist(nicVO);
        _nicsDao.persist(defaultNicVO);
        return true;
    }

    public Outcome<VirtualMachine> updateDefaultNicForVMThroughJobQueue(final VirtualMachine vm, final Nic nic, final Nic defaultNic) {
        Long vmId = vm.getId();
        String commandName = VmWorkUpdateDefaultNic.class.getName();
        Pair<VmWorkJobVO, Long> pendingWorkJob = retrievePendingWorkJob(vmId, commandName);

        VmWorkJobVO workJob = pendingWorkJob.first();

        if (workJob == null) {
            Pair<VmWorkJobVO, VmWork> newVmWorkJobAndInfo = createWorkJobAndWorkInfo(commandName, vmId);

            workJob = newVmWorkJobAndInfo.first();
            VmWorkUpdateDefaultNic workInfo = new VmWorkUpdateDefaultNic(newVmWorkJobAndInfo.second(), nic.getId(), defaultNic.getId());

            setCmdInfoAndSubmitAsyncJob(workJob, workInfo, vmId);
        }
        AsyncJobExecutionContext.getCurrentExecutionContext().joinJob(workJob.getId());

        return new VmJobVirtualMachineOutcome(workJob, vmId);
    }

    @ReflectionUse
    private Pair<JobInfo.Status, String> orchestrateUpdateDefaultNic(final VmWorkUpdateDefaultNic work) throws Exception {
        VMInstanceVO vm = findVmById(work.getVmId());
        final NicVO nic = _entityMgr.findById(NicVO.class, work.getNicId());
        if (nic == null) {
            throw new CloudRuntimeException("Unable to find nic " + work.getNicId());
        }
        final NicVO defaultNic = _entityMgr.findById(NicVO.class, work.getDefaultNicId());
        if (defaultNic == null) {
            throw new CloudRuntimeException("Unable to find default nic " + work.getDefaultNicId());
        }
        final boolean result = orchestrateUpdateDefaultNicForVM(vm, nic, defaultNic);
        return new Pair<>(JobInfo.Status.SUCCEEDED,
                _jobMgr.marshallResultObject(result));
    }

    private Pair<Long, Long> findClusterAndHostIdForVmFromVolumes(long vmId) {
        Long clusterId = null;
        Long hostId = null;
        List<VolumeVO> volumes = _volsDao.findByInstance(vmId);
        for (VolumeVO volume : volumes) {
            if (Volume.State.Ready.equals(volume.getState()) &&
                    volume.getPoolId() != null) {
                StoragePoolVO pool = _storagePoolDao.findById(volume.getPoolId());
                if (pool != null && pool.getClusterId() != null) {
                    clusterId = pool.getClusterId();
                    // hostId to be used only for sending commands, capacity check skipped
                    List<HostVO> hosts = _hostDao.findHypervisorHostInCluster(pool.getClusterId());
                    if (CollectionUtils.isNotEmpty(hosts)) {
                        hostId = hosts.get(0).getId();
                        break;
                    }
                }
            }
        }
        return new Pair<>(clusterId, hostId);
    }

    @Override
    public Pair<Long, Long> findClusterAndHostIdForVm(VirtualMachine vm, boolean skipCurrentHostForStartingVm) {
        Long hostId = null;
        if (!skipCurrentHostForStartingVm || !State.Starting.equals(vm.getState())) {
            hostId = vm.getHostId();
        }
        Long clusterId = null;
        if(hostId == null) {
            hostId = vm.getLastHostId();
            if (s_logger.isDebugEnabled()) {
                s_logger.debug(String.format("host id is null, using last host id %d", hostId) );
            }
        }
        if (hostId == null) {
            return findClusterAndHostIdForVmFromVolumes(vm.getId());
        }
        HostVO host = _hostDao.findById(hostId);
        if (host != null) {
            clusterId = host.getClusterId();
        }
        return new Pair<>(clusterId, hostId);
    }

    private Pair<Long, Long> findClusterAndHostIdForVm(VirtualMachine vm) {
        return findClusterAndHostIdForVm(vm, false);
    }

    @Override
    public Pair<Long, Long> findClusterAndHostIdForVm(long vmId) {
        VMInstanceVO vm = _vmDao.findById(vmId);
        if (vm == null) {
            return new Pair<>(null, null);
        }
        return findClusterAndHostIdForVm(vm);
    }

    protected VirtualMachine retrieveVmFromJobOutcome(Outcome<VirtualMachine> jobOutcome, String vmUuid, String jobName) {
        try {
            return jobOutcome.get();
        } catch (InterruptedException | java.util.concurrent.ExecutionException e) {
            throw new RuntimeException(String.format("Unable to retrieve result from job \"%s\" due to [%s]. VM {\"uuid\": \"%s\"}.", jobName, e.getMessage(), vmUuid), e);
        }
    }

    protected Object retrieveResultFromJobOutcomeAndThrowExceptionIfNeeded(Outcome<VirtualMachine> outcome) throws ResourceUnavailableException, InsufficientCapacityException{
        Object jobResult = _jobMgr.unmarshallResultObject(outcome.getJob());

        if (jobResult == null) {
            return null;
        }

        if (jobResult instanceof AgentUnavailableException) {
           throw (AgentUnavailableException) jobResult;
        }

        if (jobResult instanceof InsufficientServerCapacityException) {
           throw (InsufficientServerCapacityException) jobResult;
        }

        if (jobResult instanceof ResourceUnavailableException) {
           throw (ResourceUnavailableException) jobResult;
        }

        if (jobResult instanceof InsufficientCapacityException) {
           throw (InsufficientCapacityException) jobResult;
        }

        if (jobResult instanceof ConcurrentOperationException) {
           throw (ConcurrentOperationException) jobResult;
        }

        if (jobResult instanceof RuntimeException) {
           throw (RuntimeException) jobResult;
        }

        if (jobResult instanceof Throwable) {
           throw new RuntimeException("Unexpected exception", (Throwable)jobResult);
        }

        return jobResult;
    }

    protected Pair<VmWorkJobVO, Long> retrievePendingWorkJob(String vmUuid, String commandName) {
        return retrievePendingWorkJob(null, vmUuid, VirtualMachine.Type.Instance, commandName);
    }

    protected Pair<VmWorkJobVO, Long> retrievePendingWorkJob(Long id, String commandName) {
        return retrievePendingWorkJob(id, null, VirtualMachine.Type.Instance, commandName);
    }

    protected Pair<VmWorkJobVO, Long> retrievePendingWorkJob(Long vmId, String vmUuid, VirtualMachine.Type vmType, String commandName) {
        if (vmId == null) {
            VMInstanceVO vm = _vmDao.findByUuid(vmUuid);

            if (vm == null) {
                String message = String.format("Could not find a VM with the uuid [%s]. Unable to continue validations with command [%s] through job queue.", vmUuid, commandName);
                s_logger.error(message);
                throw new RuntimeException(message);
            }

            vmId = vm.getId();

            if (vmType == null) {
                vmType = vm.getType();
            }
        }

        List<VmWorkJobVO> pendingWorkJobs = _workJobDao.listPendingWorkJobs(vmType, vmId, commandName);

        if (CollectionUtils.isNotEmpty(pendingWorkJobs)) {
            return new Pair<>(pendingWorkJobs.get(0), vmId);
        }

        return new Pair<>(null, vmId);
    }

    protected Pair<VmWorkJobVO, VmWork> createWorkJobAndWorkInfo(String commandName, Long vmId) {
        return createWorkJobAndWorkInfo(commandName, null, vmId);
    }

    protected Pair<VmWorkJobVO, VmWork> createWorkJobAndWorkInfo(String commandName, VmWorkJobVO.Step step, Long vmId) {
        CallContext context = CallContext.current();
        long userId = context.getCallingUser().getId();
        long accountId = context.getCallingAccount().getId();

        VmWorkJobVO workJob = new VmWorkJobVO(context.getContextId());
        workJob.setDispatcher(VmWorkConstants.VM_WORK_JOB_DISPATCHER);
        workJob.setCmd(commandName);
        workJob.setAccountId(accountId);
        workJob.setUserId(userId);

        if (step != null) {
            workJob.setStep(step);
        }

        workJob.setVmType(VirtualMachine.Type.Instance);
        workJob.setVmInstanceId(vmId);
        workJob.setRelated(AsyncJobExecutionContext.getOriginJobId());

        VmWork workInfo = new VmWork(userId,  accountId, vmId, VirtualMachineManagerImpl.VM_WORK_JOB_HANDLER);

        return new Pair<>(workJob, workInfo);
    }

    protected void setCmdInfoAndSubmitAsyncJob(VmWorkJobVO workJob, VmWork workInfo, Long vmId) {
        workJob.setCmdInfo(VmWorkSerializer.serialize(workInfo));
        _jobMgr.submitAsyncJob(workJob, VmWorkConstants.VM_WORK_QUEUE, vmId);
    }

    protected VMInstanceVO findVmById(Long vmId) {
        VMInstanceVO vm = _entityMgr.findById(VMInstanceVO.class, vmId);

        if (vm == null) {
            s_logger.warn(String.format("Could not find VM [%s].", vmId));
        }

        assert vm != null;
        return vm;
    }

    @Override
    public HashMap<Long, ? extends VmStats> getVirtualMachineStatistics(long hostId, String hostName, List<Long> vmIds) {
        HashMap<Long, VmStatsEntry> vmStatsById = new HashMap<>();
        if (CollectionUtils.isEmpty(vmIds)) {
            return vmStatsById;
        }
        Map<Long, VMInstanceVO> vmMap = new HashMap<>();
        for (Long vmId : vmIds) {
            vmMap.put(vmId, _vmDao.findById(vmId));
        }
        return getVirtualMachineStatistics(hostId, hostName, vmMap);
    }

    @Override
    public HashMap<Long, ? extends VmStats> getVirtualMachineStatistics(long hostId, String hostName, Map<Long, ? extends VirtualMachine> vmMap) {
        HashMap<Long, VmStatsEntry> vmStatsById = new HashMap<>();
        if (MapUtils.isEmpty(vmMap)) {
            return vmStatsById;
        }
        Map<String, Long> vmNames = new HashMap<>();
        for (Map.Entry<Long, ? extends VirtualMachine> vmEntry : vmMap.entrySet()) {
            vmNames.put(vmEntry.getValue().getInstanceName(), vmEntry.getKey());
        }
        Answer answer = _agentMgr.easySend(hostId, new GetVmStatsCommand(new ArrayList<>(vmNames.keySet()), _hostDao.findById(hostId).getGuid(), hostName));
        if (answer == null || !answer.getResult()) {
            s_logger.warn("Unable to obtain VM statistics.");
            return vmStatsById;
        } else {
            HashMap<String, VmStatsEntry> vmStatsByName = ((GetVmStatsAnswer)answer).getVmStatsMap();
            if (vmStatsByName == null) {
                s_logger.warn("Unable to obtain VM statistics.");
                return vmStatsById;
            }
            for (Map.Entry<String, VmStatsEntry> entry : vmStatsByName.entrySet()) {
                vmStatsById.put(vmNames.get(entry.getKey()), entry.getValue());
            }
        }
        return vmStatsById;
    }

    @Override
    public HashMap<Long, List<? extends VmDiskStats>> getVmDiskStatistics(long hostId, String hostName, Map<Long, ? extends VirtualMachine> vmMap) {
        HashMap<Long, List<? extends  VmDiskStats>> vmDiskStatsById = new HashMap<>();
        if (MapUtils.isEmpty(vmMap)) {
            return vmDiskStatsById;
        }
        Map<String, Long> vmNames = new HashMap<>();
        for (Map.Entry<Long, ? extends VirtualMachine> vmEntry : vmMap.entrySet()) {
            vmNames.put(vmEntry.getValue().getInstanceName(), vmEntry.getKey());
        }
        Answer answer = _agentMgr.easySend(hostId, new GetVmDiskStatsCommand(new ArrayList<>(vmNames.keySet()), _hostDao.findById(hostId).getGuid(), hostName));
        if (answer == null || !answer.getResult()) {
            s_logger.warn("Unable to obtain VM disk statistics.");
            return vmDiskStatsById;
        } else {
            HashMap<String, List<VmDiskStatsEntry>> vmDiskStatsByName = ((GetVmDiskStatsAnswer)answer).getVmDiskStatsMap();
            if (vmDiskStatsByName == null) {
                s_logger.warn("Unable to obtain VM disk statistics.");
                return vmDiskStatsById;
            }
            for (Map.Entry<String, List<VmDiskStatsEntry>> entry: vmDiskStatsByName.entrySet()) {
                vmDiskStatsById.put(vmNames.get(entry.getKey()), entry.getValue());
            }
        }
        return vmDiskStatsById;
    }

    @Override
    public HashMap<Long, List<? extends VmNetworkStats>> getVmNetworkStatistics(long hostId, String hostName, Map<Long, ? extends VirtualMachine> vmMap) {
        HashMap<Long, List<? extends VmNetworkStats>> vmNetworkStatsById = new HashMap<>();
        if (MapUtils.isEmpty(vmMap)) {
            return vmNetworkStatsById;
        }
        Map<String, Long> vmNames = new HashMap<>();
        for (Map.Entry<Long, ? extends VirtualMachine> vmEntry : vmMap.entrySet()) {
            vmNames.put(vmEntry.getValue().getInstanceName(), vmEntry.getKey());
        }
        Answer answer = _agentMgr.easySend(hostId, new GetVmNetworkStatsCommand(new ArrayList<>(vmNames.keySet()), _hostDao.findById(hostId).getGuid(), hostName));
        if (answer == null || !answer.getResult()) {
            s_logger.warn("Unable to obtain VM network statistics.");
            return vmNetworkStatsById;
        } else {
            HashMap<String, List<VmNetworkStatsEntry>> vmNetworkStatsByName = ((GetVmNetworkStatsAnswer)answer).getVmNetworkStatsMap();
            if (vmNetworkStatsByName == null) {
                s_logger.warn("Unable to obtain VM network statistics.");
                return vmNetworkStatsById;
            }
            for (Map.Entry<String, List<VmNetworkStatsEntry>> entry: vmNetworkStatsByName.entrySet()) {
                vmNetworkStatsById.put(vmNames.get(entry.getKey()), entry.getValue());
            }
        }
        return vmNetworkStatsById;
    }
}<|MERGE_RESOLUTION|>--- conflicted
+++ resolved
@@ -1475,7 +1475,6 @@
         }
     }
 
-<<<<<<< HEAD
     public void setVmNetworkDetails(VMInstanceVO vm, VirtualMachineTO vmTO) {
         Map<Long, String> networkToNetworkNameMap = new HashMap<>();
         if (VirtualMachine.Type.User.equals(vm.getType())) {
@@ -1514,7 +1513,7 @@
         }
         String networkName = String.format("D%s-A%s-Z%s", domain.getId(), acc.getId(), zone.getId());
         if (Objects.isNull(networkVO.getVpcId())) {
-            networkName += "-S"+networkVO.getId();
+            networkName += "-S" + networkVO.getId();
         } else {
             VpcVO vpc = vpcDao.findById(networkVO.getVpcId());
             if (Objects.isNull(vpc)) {
@@ -1523,7 +1522,8 @@
             networkName = String.format("%s-V%s-S%s", networkName, vpc.getId(), networkVO.getId());
         }
         networkToNetworkNameMap.put(networkVO.getId(), networkName);
-=======
+    }
+
     /**
      * Setting pod id to null can result in migration of Volumes across pods. This is not desirable for VMs which
      * have a volume in Ready state (happens when a VM is shutdown and started again).
@@ -1540,7 +1540,6 @@
     boolean areAllVolumesAllocated(long vmId) {
         final List<VolumeVO> vols = _volsDao.findByInstance(vmId);
         return CollectionUtils.isEmpty(vols) || vols.stream().allMatch(v -> Volume.State.Allocated.equals(v.getState()));
->>>>>>> 30ca5d1a
     }
 
     private void logBootModeParameters(Map<VirtualMachineProfile.Param, Object> params) {
