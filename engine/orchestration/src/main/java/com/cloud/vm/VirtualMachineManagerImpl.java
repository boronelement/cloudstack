// Licensed to the Apacohe Software Foundation (ASF) under one
// or more contributor license agreements.  See the NOTICE file
// distributed with this work for additional information
// regarding copyright ownership.  The ASF licenses this file
// to you under the Apache License, Version 2.0 (the
// "License"); you may not use this file except in compliance
// with the License.  You may obtain a copy of the License at
//
//   http://www.apache.org/licenses/LICENSE-2.0
//
// Unless required by applicable law or agreed to in writing,
// software distributed under the License is distributed on an
// "AS IS" BASIS, WITHOUT WARRANTIES OR CONDITIONS OF ANY
// KIND, either express or implied.  See the License for the
// specific language governing permissions and limitations
// under the License.

package com.cloud.vm;

import java.net.URI;
import java.sql.PreparedStatement;
import java.sql.ResultSet;
import java.sql.SQLException;
import java.util.ArrayList;
import java.util.Arrays;
import java.util.Collection;
import java.util.Collections;
import java.util.Comparator;
import java.util.Date;
import java.util.HashMap;
import java.util.HashSet;
import java.util.LinkedHashMap;
import java.util.List;
import java.util.Map;
import java.util.Map.Entry;
import java.util.Set;
import java.util.TimeZone;
import java.util.UUID;
import java.util.concurrent.Executors;
import java.util.concurrent.ScheduledExecutorService;
import java.util.concurrent.TimeUnit;

import javax.inject.Inject;
import javax.naming.ConfigurationException;

import com.cloud.api.ApiDBUtils;
import org.apache.cloudstack.affinity.dao.AffinityGroupVMMapDao;
import org.apache.cloudstack.api.ApiConstants;
import org.apache.cloudstack.api.command.admin.vm.MigrateVMCmd;
import org.apache.cloudstack.api.command.admin.volume.MigrateVolumeCmdByAdmin;
import org.apache.cloudstack.api.command.user.volume.MigrateVolumeCmd;
import org.apache.cloudstack.ca.CAManager;
import org.apache.cloudstack.context.CallContext;
import org.apache.cloudstack.engine.orchestration.service.NetworkOrchestrationService;
import org.apache.cloudstack.engine.orchestration.service.VolumeOrchestrationService;
import org.apache.cloudstack.engine.subsystem.api.storage.DataStoreManager;
import org.apache.cloudstack.engine.subsystem.api.storage.StoragePoolAllocator;
import org.apache.cloudstack.framework.ca.Certificate;
import org.apache.cloudstack.framework.config.ConfigKey;
import org.apache.cloudstack.framework.config.Configurable;
import org.apache.cloudstack.framework.jobs.AsyncJob;
import org.apache.cloudstack.framework.jobs.AsyncJobExecutionContext;
import org.apache.cloudstack.framework.jobs.AsyncJobManager;
import org.apache.cloudstack.framework.jobs.Outcome;
import org.apache.cloudstack.framework.jobs.dao.VmWorkJobDao;
import org.apache.cloudstack.framework.jobs.impl.AsyncJobVO;
import org.apache.cloudstack.framework.jobs.impl.JobSerializerHelper;
import org.apache.cloudstack.framework.jobs.impl.OutcomeImpl;
import org.apache.cloudstack.framework.jobs.impl.VmWorkJobVO;
import org.apache.cloudstack.framework.messagebus.MessageBus;
import org.apache.cloudstack.framework.messagebus.MessageDispatcher;
import org.apache.cloudstack.framework.messagebus.MessageHandler;
import org.apache.cloudstack.jobs.JobInfo;
import org.apache.cloudstack.managed.context.ManagedContextRunnable;
import org.apache.cloudstack.storage.datastore.db.PrimaryDataStoreDao;
import org.apache.cloudstack.storage.datastore.db.StoragePoolVO;
import org.apache.cloudstack.storage.to.VolumeObjectTO;
import org.apache.cloudstack.utils.identity.ManagementServerNode;
import org.apache.cloudstack.vm.UnmanagedVMsManager;
import org.apache.commons.collections.CollectionUtils;
import org.apache.commons.collections.MapUtils;
import org.apache.commons.lang.BooleanUtils;
import org.apache.log4j.Logger;

import com.cloud.agent.AgentManager;
import com.cloud.agent.Listener;
import com.cloud.agent.api.AgentControlAnswer;
import com.cloud.agent.api.AgentControlCommand;
import com.cloud.agent.api.Answer;
import com.cloud.agent.api.AttachOrDettachConfigDriveCommand;
import com.cloud.agent.api.CheckVirtualMachineAnswer;
import com.cloud.agent.api.CheckVirtualMachineCommand;
import com.cloud.agent.api.ClusterVMMetaDataSyncAnswer;
import com.cloud.agent.api.ClusterVMMetaDataSyncCommand;
import com.cloud.agent.api.Command;
import com.cloud.agent.api.MigrateCommand;
import com.cloud.agent.api.MigrateVmToPoolAnswer;
import com.cloud.agent.api.ModifyTargetsCommand;
import com.cloud.agent.api.PingRoutingCommand;
import com.cloud.agent.api.PlugNicAnswer;
import com.cloud.agent.api.PlugNicCommand;
import com.cloud.agent.api.PrepareForMigrationAnswer;
import com.cloud.agent.api.PrepareForMigrationCommand;
import com.cloud.agent.api.RebootAnswer;
import com.cloud.agent.api.RebootCommand;
import com.cloud.agent.api.ReplugNicAnswer;
import com.cloud.agent.api.ReplugNicCommand;
import com.cloud.agent.api.RestoreVMSnapshotAnswer;
import com.cloud.agent.api.RestoreVMSnapshotCommand;
import com.cloud.agent.api.ScaleVmCommand;
import com.cloud.agent.api.StartAnswer;
import com.cloud.agent.api.StartCommand;
import com.cloud.agent.api.StartupCommand;
import com.cloud.agent.api.StartupRoutingCommand;
import com.cloud.agent.api.StopAnswer;
import com.cloud.agent.api.StopCommand;
import com.cloud.agent.api.UnPlugNicAnswer;
import com.cloud.agent.api.UnPlugNicCommand;
import com.cloud.agent.api.UnregisterVMCommand;
import com.cloud.agent.api.routing.NetworkElementCommand;
import com.cloud.agent.api.to.DiskTO;
import com.cloud.agent.api.to.DpdkTO;
import com.cloud.agent.api.to.GPUDeviceTO;
import com.cloud.agent.api.to.NicTO;
import com.cloud.agent.api.to.VirtualMachineTO;
import com.cloud.agent.manager.Commands;
import com.cloud.agent.manager.allocator.HostAllocator;
import com.cloud.alert.AlertManager;
import com.cloud.api.query.dao.DomainRouterJoinDao;
import com.cloud.api.query.dao.UserVmJoinDao;
import com.cloud.api.query.vo.DomainRouterJoinVO;
import com.cloud.api.query.vo.UserVmJoinVO;
import com.cloud.capacity.CapacityManager;
import com.cloud.configuration.Resource.ResourceType;
import com.cloud.dc.ClusterDetailsDao;
import com.cloud.dc.ClusterDetailsVO;
import com.cloud.dc.DataCenter;
import com.cloud.dc.DataCenterVO;
import com.cloud.dc.HostPodVO;
import com.cloud.dc.Pod;
import com.cloud.dc.dao.ClusterDao;
import com.cloud.dc.dao.DataCenterDao;
import com.cloud.dc.dao.HostPodDao;
import com.cloud.deploy.DataCenterDeployment;
import com.cloud.deploy.DeployDestination;
import com.cloud.deploy.DeploymentPlan;
import com.cloud.deploy.DeploymentPlanner;
import com.cloud.deploy.DeploymentPlanner.ExcludeList;
import com.cloud.deploy.DeploymentPlanningManager;
import com.cloud.deployasis.dao.UserVmDeployAsIsDetailsDao;
import com.cloud.event.EventTypes;
import com.cloud.event.UsageEventUtils;
import com.cloud.event.UsageEventVO;
import com.cloud.exception.AffinityConflictException;
import com.cloud.exception.AgentUnavailableException;
import com.cloud.exception.ConcurrentOperationException;
import com.cloud.exception.ConnectionException;
import com.cloud.exception.InsufficientCapacityException;
import com.cloud.exception.InsufficientServerCapacityException;
import com.cloud.exception.InvalidParameterValueException;
import com.cloud.exception.OperationTimedoutException;
import com.cloud.exception.ResourceUnavailableException;
import com.cloud.exception.StorageAccessException;
import com.cloud.exception.StorageUnavailableException;
import com.cloud.ha.HighAvailabilityManager;
import com.cloud.ha.HighAvailabilityManager.WorkType;
import com.cloud.host.Host;
import com.cloud.host.HostVO;
import com.cloud.host.Status;
import com.cloud.host.dao.HostDao;
import com.cloud.hypervisor.Hypervisor.HypervisorType;
import com.cloud.hypervisor.HypervisorGuru;
import com.cloud.hypervisor.HypervisorGuruBase;
import com.cloud.hypervisor.HypervisorGuruManager;
import com.cloud.network.Network;
import com.cloud.network.NetworkModel;
import com.cloud.network.Networks;
import com.cloud.network.dao.NetworkDao;
import com.cloud.network.dao.NetworkDetailVO;
import com.cloud.network.dao.NetworkDetailsDao;
import com.cloud.network.dao.NetworkVO;
import com.cloud.network.router.VirtualRouter;
import com.cloud.network.security.SecurityGroupManager;
import com.cloud.offering.DiskOffering;
import com.cloud.offering.DiskOfferingInfo;
import com.cloud.offering.NetworkOffering;
import com.cloud.offering.ServiceOffering;
import com.cloud.offerings.NetworkOfferingVO;
import com.cloud.offerings.dao.NetworkOfferingDao;
import com.cloud.offerings.dao.NetworkOfferingDetailsDao;
import com.cloud.org.Cluster;
import com.cloud.resource.ResourceManager;
import com.cloud.resource.ResourceState;
import com.cloud.service.ServiceOfferingVO;
import com.cloud.service.dao.ServiceOfferingDao;
import com.cloud.storage.DiskOfferingVO;
import com.cloud.storage.ScopeType;
import com.cloud.storage.Storage.ImageFormat;
import com.cloud.storage.StorageManager;
import com.cloud.storage.StoragePool;
import com.cloud.storage.VMTemplateVO;
import com.cloud.storage.Volume;
import com.cloud.storage.Volume.Type;
import com.cloud.storage.VolumeApiService;
import com.cloud.storage.VolumeVO;
import com.cloud.storage.dao.DiskOfferingDao;
import com.cloud.storage.dao.GuestOSCategoryDao;
import com.cloud.storage.dao.GuestOSDao;
import com.cloud.storage.dao.StoragePoolHostDao;
import com.cloud.storage.dao.VMTemplateDao;
import com.cloud.storage.dao.VolumeDao;
import com.cloud.template.VirtualMachineTemplate;
import com.cloud.user.Account;
import com.cloud.user.ResourceLimitService;
import com.cloud.user.User;
import com.cloud.uservm.UserVm;
import com.cloud.utils.DateUtil;
import com.cloud.utils.Journal;
import com.cloud.utils.Pair;
import com.cloud.utils.Predicate;
import com.cloud.utils.ReflectionUse;
import com.cloud.utils.StringUtils;
import com.cloud.utils.Ternary;
import com.cloud.utils.component.ManagerBase;
import com.cloud.utils.concurrency.NamedThreadFactory;
import com.cloud.utils.db.DB;
import com.cloud.utils.db.EntityManager;
import com.cloud.utils.db.GlobalLock;
import com.cloud.utils.db.Transaction;
import com.cloud.utils.db.TransactionCallback;
import com.cloud.utils.db.TransactionCallbackWithException;
import com.cloud.utils.db.TransactionCallbackWithExceptionNoReturn;
import com.cloud.utils.db.TransactionLegacy;
import com.cloud.utils.db.TransactionStatus;
import com.cloud.utils.exception.CloudRuntimeException;
import com.cloud.utils.exception.ExecutionException;
import com.cloud.utils.fsm.NoTransitionException;
import com.cloud.utils.fsm.StateMachine2;
import com.cloud.vm.ItWorkVO.Step;
import com.cloud.vm.VirtualMachine.Event;
import com.cloud.vm.VirtualMachine.PowerState;
import com.cloud.vm.VirtualMachine.State;
import com.cloud.vm.dao.NicDao;
import com.cloud.vm.dao.UserVmDao;
import com.cloud.vm.dao.UserVmDetailsDao;
import com.cloud.vm.dao.VMInstanceDao;
import com.cloud.vm.snapshot.VMSnapshotManager;
import com.cloud.vm.snapshot.VMSnapshotVO;
import com.cloud.vm.snapshot.dao.VMSnapshotDao;
import com.google.common.base.Strings;
import java.util.stream.Collectors;

public class VirtualMachineManagerImpl extends ManagerBase implements VirtualMachineManager, VmWorkJobHandler, Listener, Configurable {
    private static final Logger s_logger = Logger.getLogger(VirtualMachineManagerImpl.class);

    public static final String VM_WORK_JOB_HANDLER = VirtualMachineManagerImpl.class.getSimpleName();

    private static final String VM_SYNC_ALERT_SUBJECT = "VM state sync alert";

    @Inject
    private UserVmManager _userVmMgr;
    @Inject
    private DataStoreManager dataStoreMgr;
    @Inject
    private NetworkOrchestrationService _networkMgr;
    @Inject
    private NetworkModel _networkModel;
    @Inject
    private AgentManager _agentMgr;
    @Inject
    private VMInstanceDao _vmDao;
    @Inject
    private ServiceOfferingDao _offeringDao;
    @Inject
    private DiskOfferingDao _diskOfferingDao;
    @Inject
    private VMTemplateDao _templateDao;
    @Inject
    private ItWorkDao _workDao;
    @Inject
    private UserVmDao _userVmDao;
    @Inject
    private UserVmService _userVmService;
    @Inject
    private CapacityManager _capacityMgr;
    @Inject
    private NicDao _nicsDao;
    @Inject
    private HostDao _hostDao;
    @Inject
    private AlertManager _alertMgr;
    @Inject
    private GuestOSCategoryDao _guestOsCategoryDao;
    @Inject
    private GuestOSDao _guestOsDao;
    @Inject
    private VolumeDao _volsDao;
    @Inject
    private HighAvailabilityManager _haMgr;
    @Inject
    private HostPodDao _podDao;
    @Inject
    private DataCenterDao _dcDao;
    @Inject
    private ClusterDao _clusterDao;
    @Inject
    private PrimaryDataStoreDao _storagePoolDao;
    @Inject
    private HypervisorGuruManager _hvGuruMgr;
    @Inject
    private NetworkDao _networkDao;
    @Inject
    private StoragePoolHostDao _poolHostDao;
    @Inject
    private VMSnapshotDao _vmSnapshotDao;
    @Inject
    private AffinityGroupVMMapDao _affinityGroupVMMapDao;
    @Inject
    private EntityManager _entityMgr;
    @Inject
    private GuestOSCategoryDao _guestOSCategoryDao;
    @Inject
    private GuestOSDao _guestOSDao;
    @Inject
    private ServiceOfferingDao _serviceOfferingDao;
    @Inject
    private CAManager caManager;
    @Inject
    private ResourceManager _resourceMgr;
    @Inject
    private ResourceLimitService _resourceLimitMgr;
    @Inject
    private VMSnapshotManager _vmSnapshotMgr;
    @Inject
    private ClusterDetailsDao _clusterDetailsDao;
    @Inject
    private UserVmDetailsDao userVmDetailsDao;
    @Inject
    private VolumeOrchestrationService volumeMgr;
    @Inject
    private DeploymentPlanningManager _dpMgr;
    @Inject
    private MessageBus _messageBus;
    @Inject
    private VirtualMachinePowerStateSync _syncMgr;
    @Inject
    private VmWorkJobDao _workJobDao;
    @Inject
    private AsyncJobManager _jobMgr;
    @Inject
    private StorageManager storageMgr;
    @Inject
    private NetworkOfferingDetailsDao networkOfferingDetailsDao;
    @Inject
    private NetworkDetailsDao networkDetailsDao;
    @Inject
    private SecurityGroupManager _securityGroupManager;
    @Inject
    private UserVmDeployAsIsDetailsDao userVmDeployAsIsDetailsDao;
    @Inject
    private UserVmJoinDao userVmJoinDao;
    @Inject
    private NetworkOfferingDao networkOfferingDao;
    @Inject
    private DomainRouterJoinDao domainRouterJoinDao;

    VmWorkJobHandlerProxy _jobHandlerProxy = new VmWorkJobHandlerProxy(this);

    Map<VirtualMachine.Type, VirtualMachineGuru> _vmGurus = new HashMap<>();
    protected StateMachine2<State, VirtualMachine.Event, VirtualMachine> _stateMachine;

    static final ConfigKey<Integer> StartRetry = new ConfigKey<Integer>("Advanced", Integer.class, "start.retry", "10",
            "Number of times to retry create and start commands", true);
    static final ConfigKey<Integer> VmOpWaitInterval = new ConfigKey<Integer>("Advanced", Integer.class, "vm.op.wait.interval", "120",
            "Time (in seconds) to wait before checking if a previous operation has succeeded", true);

    static final ConfigKey<Integer> VmOpLockStateRetry = new ConfigKey<Integer>("Advanced", Integer.class, "vm.op.lock.state.retry", "5",
            "Times to retry locking the state of a VM for operations, -1 means forever", true);
    static final ConfigKey<Long> VmOpCleanupInterval = new ConfigKey<Long>("Advanced", Long.class, "vm.op.cleanup.interval", "86400",
            "Interval to run the thread that cleans up the vm operations (in seconds)", false);
    static final ConfigKey<Long> VmOpCleanupWait = new ConfigKey<Long>("Advanced", Long.class, "vm.op.cleanup.wait", "3600",
            "Time (in seconds) to wait before cleanuping up any vm work items", true);
    static final ConfigKey<Long> VmOpCancelInterval = new ConfigKey<Long>("Advanced", Long.class, "vm.op.cancel.interval", "3600",
            "Time (in seconds) to wait before cancelling a operation", false);
    static final ConfigKey<Boolean> VmDestroyForcestop = new ConfigKey<Boolean>("Advanced", Boolean.class, "vm.destroy.forcestop", "false",
            "On destroy, force-stop takes this value ", true);
    static final ConfigKey<Integer> ClusterDeltaSyncInterval = new ConfigKey<Integer>("Advanced", Integer.class, "sync.interval", "60",
            "Cluster Delta sync interval in seconds",
            false);
    static final ConfigKey<Integer> ClusterVMMetaDataSyncInterval = new ConfigKey<Integer>("Advanced", Integer.class, "vmmetadata.sync.interval", "180", "Cluster VM metadata sync interval in seconds",
            false);

    static final ConfigKey<Long> VmJobCheckInterval = new ConfigKey<Long>("Advanced",
            Long.class, "vm.job.check.interval", "3000",
            "Interval in milliseconds to check if the job is complete", false);
    static final ConfigKey<Long> VmJobTimeout = new ConfigKey<Long>("Advanced",
            Long.class, "vm.job.timeout", "600000",
            "Time in milliseconds to wait before attempting to cancel a job", false);
    static final ConfigKey<Integer> VmJobStateReportInterval = new ConfigKey<Integer>("Advanced",
            Integer.class, "vm.job.report.interval", "60",
            "Interval to send application level pings to make sure the connection is still working", false);

    static final ConfigKey<Boolean> HaVmRestartHostUp = new ConfigKey<Boolean>("Advanced", Boolean.class, "ha.vm.restart.hostup", "true",
            "If an out-of-band stop of a VM is detected and its host is up, then power on the VM", true);

    ScheduledExecutorService _executor = null;

    private long _nodeId;

    private List<StoragePoolAllocator> _storagePoolAllocators;

    private List<HostAllocator> hostAllocators;

    public List<HostAllocator> getHostAllocators() {
        return hostAllocators;
    }

    public void setHostAllocators(final List<HostAllocator> hostAllocators) {
        this.hostAllocators = hostAllocators;
    }

    @Override
    public void registerGuru(final VirtualMachine.Type type, final VirtualMachineGuru guru) {
        synchronized (_vmGurus) {
            _vmGurus.put(type, guru);
        }
    }

    @Override
    @DB
    public void allocate(final String vmInstanceName, final VirtualMachineTemplate template, final ServiceOffering serviceOffering,
            final DiskOfferingInfo rootDiskOfferingInfo, final List<DiskOfferingInfo> dataDiskOfferings,
            final LinkedHashMap<? extends Network, List<? extends NicProfile>> auxiliaryNetworks, final DeploymentPlan plan, final HypervisorType hyperType, final Map<String, Map<Integer, String>> extraDhcpOptions, final Map<Long, DiskOffering> datadiskTemplateToDiskOfferingMap)
                    throws InsufficientCapacityException {

        s_logger.info(String.format("allocating virtual machine from template:%s with hostname:%s and %d networks", template.getUuid(), vmInstanceName, auxiliaryNetworks.size()));

        final VMInstanceVO vm = _vmDao.findVMByInstanceName(vmInstanceName);
        final Account owner = _entityMgr.findById(Account.class, vm.getAccountId());

        if (s_logger.isDebugEnabled()) {
            s_logger.debug("Allocating entries for VM: " + vm);
        }

        vm.setDataCenterId(plan.getDataCenterId());
        if (plan.getPodId() != null) {
            vm.setPodIdToDeployIn(plan.getPodId());
        }
        assert plan.getClusterId() == null && plan.getPoolId() == null : "We currently don't support cluster and pool preset yet";
        final VMInstanceVO vmFinal = _vmDao.persist(vm);

        final VirtualMachineProfileImpl vmProfile = new VirtualMachineProfileImpl(vmFinal, template, serviceOffering, null, null);

        Transaction.execute(new TransactionCallbackWithExceptionNoReturn<InsufficientCapacityException>() {
            @Override
            public void doInTransactionWithoutResult(final TransactionStatus status) throws InsufficientCapacityException {
                if (s_logger.isDebugEnabled()) {
                    s_logger.debug("Allocating nics for " + vmFinal);
                }

                try {
                    if (!vmProfile.getBootArgs().contains("ExternalLoadBalancerVm")) {
                        _networkMgr.allocate(vmProfile, auxiliaryNetworks, extraDhcpOptions);
                    }
                } catch (final ConcurrentOperationException e) {
                    throw new CloudRuntimeException("Concurrent operation while trying to allocate resources for the VM", e);
                }

                if (s_logger.isDebugEnabled()) {
                    s_logger.debug("Allocating disks for " + vmFinal);
                }

                String rootVolumeName = String.format("ROOT-%s", vmFinal.getId());
                if (template.getFormat() == ImageFormat.ISO) {
                    volumeMgr.allocateRawVolume(Type.ROOT, rootVolumeName, rootDiskOfferingInfo.getDiskOffering(), rootDiskOfferingInfo.getSize(),
                            rootDiskOfferingInfo.getMinIops(), rootDiskOfferingInfo.getMaxIops(), vmFinal, template, owner, null);
                } else if (template.getFormat() == ImageFormat.BAREMETAL) {
                    s_logger.debug(String.format("Template [%s] has format [%s]. Skipping ROOT volume [%s] allocation.", template.toString(), ImageFormat.BAREMETAL, rootVolumeName));
                } else {
                    volumeMgr.allocateTemplatedVolumes(Type.ROOT, rootVolumeName, rootDiskOfferingInfo.getDiskOffering(), rootDiskOfferingInfo.getSize(),
                            rootDiskOfferingInfo.getMinIops(), rootDiskOfferingInfo.getMaxIops(), template, vmFinal, owner);
                }

                if (dataDiskOfferings != null) {
                    for (final DiskOfferingInfo dataDiskOfferingInfo : dataDiskOfferings) {
                        volumeMgr.allocateRawVolume(Type.DATADISK, "DATA-" + vmFinal.getId(), dataDiskOfferingInfo.getDiskOffering(), dataDiskOfferingInfo.getSize(),
                                dataDiskOfferingInfo.getMinIops(), dataDiskOfferingInfo.getMaxIops(), vmFinal, template, owner, null);
                    }
                }
                if (datadiskTemplateToDiskOfferingMap != null && !datadiskTemplateToDiskOfferingMap.isEmpty()) {
                    int diskNumber = 1;
                    for (Entry<Long, DiskOffering> dataDiskTemplateToDiskOfferingMap : datadiskTemplateToDiskOfferingMap.entrySet()) {
                        DiskOffering diskOffering = dataDiskTemplateToDiskOfferingMap.getValue();
                        long diskOfferingSize = diskOffering.getDiskSize() / (1024 * 1024 * 1024);
                        VMTemplateVO dataDiskTemplate = _templateDao.findById(dataDiskTemplateToDiskOfferingMap.getKey());
                        volumeMgr.allocateRawVolume(Type.DATADISK, "DATA-" + vmFinal.getId() + "-" + String.valueOf(diskNumber), diskOffering, diskOfferingSize, null, null,
                                vmFinal, dataDiskTemplate, owner, Long.valueOf(diskNumber));
                        diskNumber++;
                    }
                }
            }
        });

        if (s_logger.isDebugEnabled()) {
            s_logger.debug("Allocation completed for VM: " + vmFinal);
        }
    }

    @Override
    public void allocate(final String vmInstanceName, final VirtualMachineTemplate template, final ServiceOffering serviceOffering,
            final LinkedHashMap<? extends Network, List<? extends NicProfile>> networks, final DeploymentPlan plan, final HypervisorType hyperType) throws InsufficientCapacityException {
        allocate(vmInstanceName, template, serviceOffering, new DiskOfferingInfo(serviceOffering), new ArrayList<>(), networks, plan, hyperType, null, null);
    }

    private VirtualMachineGuru getVmGuru(final VirtualMachine vm) {
        if(vm != null) {
            return _vmGurus.get(vm.getType());
        }
        return null;
    }

    @Override
    public void expunge(final String vmUuid) throws ResourceUnavailableException {
        try {
            advanceExpunge(vmUuid);
        } catch (final OperationTimedoutException e) {
            throw new CloudRuntimeException("Operation timed out", e);
        } catch (final ConcurrentOperationException e) {
            throw new CloudRuntimeException("Concurrent operation ", e);
        }
    }

    @Override
    public void advanceExpunge(final String vmUuid) throws ResourceUnavailableException, OperationTimedoutException, ConcurrentOperationException {
        final VMInstanceVO vm = _vmDao.findByUuid(vmUuid);
        advanceExpunge(vm);
    }

    private boolean expungeCommandCanBypassHostMaintenance(VirtualMachine vm) {
        return VirtualMachine.Type.SecondaryStorageVm.equals(vm.getType()) ||
                VirtualMachine.Type.ConsoleProxy.equals(vm.getType());
    }

    protected void advanceExpunge(VMInstanceVO vm) throws ResourceUnavailableException, OperationTimedoutException, ConcurrentOperationException {
        if (vm == null || vm.getRemoved() != null) {
            if (s_logger.isDebugEnabled()) {
                s_logger.debug("Unable to find vm or vm is destroyed: " + vm);
            }
            return;
        }

        advanceStop(vm.getUuid(), VmDestroyForcestop.value());
        vm = _vmDao.findByUuid(vm.getUuid());

        try {
            if (!stateTransitTo(vm, VirtualMachine.Event.ExpungeOperation, vm.getHostId())) {
                s_logger.debug("Unable to destroy the vm because it is not in the correct state: " + vm);
                throw new CloudRuntimeException("Unable to destroy " + vm);

            }
        } catch (final NoTransitionException e) {
            s_logger.debug("Unable to destroy the vm because it is not in the correct state: " + vm);
            throw new CloudRuntimeException("Unable to destroy " + vm, e);
        }

        if (s_logger.isDebugEnabled()) {
            s_logger.debug("Destroying vm " + vm);
        }

        final VirtualMachineProfile profile = new VirtualMachineProfileImpl(vm);

        final HypervisorGuru hvGuru = _hvGuruMgr.getGuru(vm.getHypervisorType());

        List<NicProfile> vmNics = profile.getNics();
        s_logger.debug(String.format("Cleaning up NICS [%s] of %s.", vmNics.stream().map(nic -> nic.toString()).collect(Collectors.joining(", ")),vm.toString()));
        final List<Command> nicExpungeCommands = hvGuru.finalizeExpungeNics(vm, profile.getNics());
        _networkMgr.cleanupNics(profile);

        s_logger.debug(String.format("Cleaning up hypervisor data structures (ex. SRs in XenServer) for managed storage. Data from %s.", vm.toString()));

        final List<Command> volumeExpungeCommands = hvGuru.finalizeExpungeVolumes(vm);

        final Long hostId = vm.getHostId() != null ? vm.getHostId() : vm.getLastHostId();

        List<Map<String, String>> targets = getTargets(hostId, vm.getId());

        if (CollectionUtils.isNotEmpty(volumeExpungeCommands) && hostId != null) {
            final Commands cmds = new Commands(Command.OnError.Stop);

            for (final Command volumeExpungeCommand : volumeExpungeCommands) {
                volumeExpungeCommand.setBypassHostMaintenance(expungeCommandCanBypassHostMaintenance(vm));
                cmds.addCommand(volumeExpungeCommand);
            }

            _agentMgr.send(hostId, cmds);
            handleUnsuccessfulCommands(cmds, vm);
        }

        if (hostId != null) {
            volumeMgr.revokeAccess(vm.getId(), hostId);
        }

        volumeMgr.cleanupVolumes(vm.getId());

        if (hostId != null && CollectionUtils.isNotEmpty(targets)) {
            removeDynamicTargets(hostId, targets);
        }

        final VirtualMachineGuru guru = getVmGuru(vm);
        guru.finalizeExpunge(vm);

        userVmDetailsDao.removeDetails(vm.getId());

        userVmDeployAsIsDetailsDao.removeDetails(vm.getId());

        // send hypervisor-dependent commands before removing
        final List<Command> finalizeExpungeCommands = hvGuru.finalizeExpunge(vm);
        if (finalizeExpungeCommands != null && finalizeExpungeCommands.size() > 0) {
            if (hostId != null) {
                final Commands cmds = new Commands(Command.OnError.Stop);
                for (final Command command : finalizeExpungeCommands) {
                    command.setBypassHostMaintenance(expungeCommandCanBypassHostMaintenance(vm));
                    cmds.addCommand(command);
                }
                if (nicExpungeCommands != null) {
                    for (final Command command : nicExpungeCommands) {
                        command.setBypassHostMaintenance(expungeCommandCanBypassHostMaintenance(vm));
                        cmds.addCommand(command);
                    }
                }
                _agentMgr.send(hostId, cmds);
                if (!cmds.isSuccessful()) {
                    for (final Answer answer : cmds.getAnswers()) {
                        if (!answer.getResult()) {
                            s_logger.warn("Failed to expunge vm due to: " + answer.getDetails());
                            throw new CloudRuntimeException("Unable to expunge " + vm + " due to " + answer.getDetails());
                        }
                    }
                }
            }
        }

        if (s_logger.isDebugEnabled()) {
            s_logger.debug("Expunged " + vm);
        }
    }

    protected void handleUnsuccessfulCommands(Commands cmds, VMInstanceVO vm) throws CloudRuntimeException {
        String cmdsStr = cmds.toString();
        String vmToString = vm.toString();

        if (cmds.isSuccessful()) {
            s_logger.debug(String.format("The commands [%s] to %s were successful.", cmdsStr, vmToString));
            return;
        }

        s_logger.info(String.format("The commands [%s] to %s were unsuccessful. Handling answers.", cmdsStr, vmToString));

        Answer[] answers = cmds.getAnswers();
        if (answers == null) {
            s_logger.debug(String.format("There are no answers to commands [%s] to %s.", cmdsStr, vmToString));
            return;
        }

        for (Answer answer : answers) {
            String details = answer.getDetails();
            if (!answer.getResult()) {
                String message = String.format("Unable to expunge %s due to [%s].", vmToString, details);
                s_logger.error(message);
                throw new CloudRuntimeException(message);
            }

            s_logger.debug(String.format("Commands [%s] to %s got answer [%s].", cmdsStr, vmToString, details));
        }
    }

    private List<Map<String, String>> getTargets(Long hostId, long vmId) {
        List<Map<String, String>> targets = new ArrayList<>();

        HostVO hostVO = _hostDao.findById(hostId);

        if (hostVO == null || hostVO.getHypervisorType() != HypervisorType.VMware) {
            return targets;
        }

        List<VolumeVO> volumes = _volsDao.findByInstance(vmId);

        if (CollectionUtils.isEmpty(volumes)) {
            return targets;
        }

        for (VolumeVO volume : volumes) {
            StoragePoolVO storagePoolVO = _storagePoolDao.findById(volume.getPoolId());

            if (storagePoolVO != null && storagePoolVO.isManaged()) {
                Map<String, String> target = new HashMap<>();

                target.put(ModifyTargetsCommand.STORAGE_HOST, storagePoolVO.getHostAddress());
                target.put(ModifyTargetsCommand.STORAGE_PORT, String.valueOf(storagePoolVO.getPort()));
                target.put(ModifyTargetsCommand.IQN, volume.get_iScsiName());

                targets.add(target);
            }
        }

        return targets;
    }

    private void removeDynamicTargets(long hostId, List<Map<String, String>> targets) {
        ModifyTargetsCommand cmd = new ModifyTargetsCommand();

        cmd.setTargets(targets);
        cmd.setApplyToAllHostsInCluster(true);
        cmd.setAdd(false);
        cmd.setTargetTypeToRemove(ModifyTargetsCommand.TargetTypeToRemove.DYNAMIC);

        sendModifyTargetsCommand(cmd, hostId);
    }

    private void sendModifyTargetsCommand(ModifyTargetsCommand cmd, long hostId) {
        Answer answer = _agentMgr.easySend(hostId, cmd);

        if (answer == null) {
            s_logger.warn(String.format("Unable to get an answer to the modify targets command. Targets [%s].", cmd.getTargets().stream().map(target -> target.toString()).collect(Collectors.joining(", "))));
            return;
        }

        if (!answer.getResult()) {
            s_logger.warn(String.format("Unable to modify targets [%s] on the host [%s].", cmd.getTargets().stream().map(target -> target.toString()).collect(Collectors.joining(", ")), hostId));
        }
    }

    @Override
    public boolean start() {
        _executor.scheduleAtFixedRate(new CleanupTask(), 5, VmJobStateReportInterval.value(), TimeUnit.SECONDS);
        _executor.scheduleAtFixedRate(new TransitionTask(),  VmOpCleanupInterval.value(), VmOpCleanupInterval.value(), TimeUnit.SECONDS);
        cancelWorkItems(_nodeId);

        volumeMgr.cleanupStorageJobs();
        _workJobDao.expungeLeftoverWorkJobs(ManagementServerNode.getManagementServerId());
        return true;
    }

    @Override
    public boolean stop() {
        return true;
    }

    @Override
    public boolean configure(final String name, final Map<String, Object> xmlParams) throws ConfigurationException {
        ReservationContextImpl.init(_entityMgr);
        VirtualMachineProfileImpl.init(_entityMgr);
        VmWorkMigrate.init(_entityMgr);

        _executor = Executors.newScheduledThreadPool(1, new NamedThreadFactory("Vm-Operations-Cleanup"));
        _nodeId = ManagementServerNode.getManagementServerId();

        _agentMgr.registerForHostEvents(this, true, true, true);

        _messageBus.subscribe(VirtualMachineManager.Topics.VM_POWER_STATE, MessageDispatcher.getDispatcher(this));

        return true;
    }

    protected VirtualMachineManagerImpl() {
        setStateMachine();
    }

    @Override
    public void start(final String vmUuid, final Map<VirtualMachineProfile.Param, Object> params) {
        start(vmUuid, params, null, null);
    }

    @Override
    public void start(final String vmUuid, final Map<VirtualMachineProfile.Param, Object> params, final DeploymentPlan planToDeploy, final DeploymentPlanner planner) {
        try {
            advanceStart(vmUuid, params, planToDeploy, planner);
        } catch (ConcurrentOperationException | InsufficientCapacityException e) {
            throw new CloudRuntimeException(String.format("Unable to start a VM [%s] due to [%s].", vmUuid, e.getMessage()), e).add(VirtualMachine.class, vmUuid);
        } catch (final ResourceUnavailableException e) {
            if (e.getScope() != null && e.getScope().equals(VirtualRouter.class)){
                throw new CloudRuntimeException("Network is unavailable. Please contact administrator", e).add(VirtualMachine.class, vmUuid);
            }
            throw new CloudRuntimeException(String.format("Unable to start a VM [%s] due to [%s].", vmUuid, e.getMessage()), e).add(VirtualMachine.class, vmUuid);
        }
    }

    protected boolean checkWorkItems(final VMInstanceVO vm, final State state) throws ConcurrentOperationException {
        while (true) {
            final ItWorkVO vo = _workDao.findByOutstandingWork(vm.getId(), state);
            if (vo == null) {
                if (s_logger.isDebugEnabled()) {
                    s_logger.debug("Unable to find work for VM: " + vm + " and state: " + state);
                }
                return true;
            }

            if (vo.getStep() == Step.Done) {
                if (s_logger.isDebugEnabled()) {
                    s_logger.debug("Work for " + vm + " is " + vo.getStep());
                }
                return true;
            }

            final VMInstanceVO instance = _vmDao.findById(vm.getId());
            if (instance != null && instance.getState() == State.Running) {
                if (s_logger.isDebugEnabled()) {
                    s_logger.debug("VM is already started in DB: " + vm);
                }
                return true;
            }

            if (vo.getSecondsTaskIsInactive() > VmOpCancelInterval.value()) {
                s_logger.warn("The task item for vm " + vm + " has been inactive for " + vo.getSecondsTaskIsInactive());
                return false;
            }

            try {
                Thread.sleep(VmOpWaitInterval.value()*1000);
            } catch (final InterruptedException e) {
                s_logger.info("Waiting for " + vm + " but is interrupted");
                throw new ConcurrentOperationException("Waiting for " + vm + " but is interrupted");
            }
            s_logger.debug("Waiting some more to make sure there's no activity on " + vm);
        }

    }

    @DB
    protected Ternary<VMInstanceVO, ReservationContext, ItWorkVO> changeToStartState(final VirtualMachineGuru vmGuru, final VMInstanceVO vm, final User caller,
            final Account account) throws ConcurrentOperationException {
        final long vmId = vm.getId();

        ItWorkVO work = new ItWorkVO(UUID.randomUUID().toString(), _nodeId, State.Starting, vm.getType(), vm.getId());
        int retry = VmOpLockStateRetry.value();
        while (retry-- != 0) {
            try {
                final ItWorkVO workFinal = work;
                final Ternary<VMInstanceVO, ReservationContext, ItWorkVO> result =
                        Transaction.execute(new TransactionCallbackWithException<Ternary<VMInstanceVO, ReservationContext, ItWorkVO>, NoTransitionException>() {
                            @Override
                            public Ternary<VMInstanceVO, ReservationContext, ItWorkVO> doInTransaction(final TransactionStatus status) throws NoTransitionException {
                                final Journal journal = new Journal.LogJournal("Creating " + vm, s_logger);
                                final ItWorkVO work = _workDao.persist(workFinal);
                                final ReservationContextImpl context = new ReservationContextImpl(work.getId(), journal, caller, account);

                                if (stateTransitTo(vm, Event.StartRequested, null, work.getId())) {
                                    if (s_logger.isDebugEnabled()) {
                                        s_logger.debug("Successfully transitioned to start state for " + vm + " reservation id = " + work.getId());
                                    }
                                    return new Ternary<>(vm, context, work);
                                }

                                return new Ternary<>(null, null, work);
                            }
                        });

                work = result.third();
                if (result.first() != null) {
                    return result;
                }
            } catch (final NoTransitionException e) {
                if (s_logger.isDebugEnabled()) {
                    s_logger.debug("Unable to transition into Starting state due to " + e.getMessage());
                }
            }

            final VMInstanceVO instance = _vmDao.findById(vmId);
            if (instance == null) {
                throw new ConcurrentOperationException("Unable to acquire lock on " + vm);
            }

            if (s_logger.isDebugEnabled()) {
                s_logger.debug("Determining why we're unable to update the state to Starting for " + instance + ".  Retry=" + retry);
            }

            final State state = instance.getState();
            if (state == State.Running) {
                if (s_logger.isDebugEnabled()) {
                    s_logger.debug("VM is already started: " + vm);
                }
                return null;
            }

            if (state.isTransitional()) {
                if (!checkWorkItems(vm, state)) {
                    throw new ConcurrentOperationException("There are concurrent operations on " + vm);
                } else {
                    continue;
                }
            }

            if (state != State.Stopped) {
                String msg = String.format("Cannot start %s in %s state", vm, state);
                s_logger.warn(msg);
                throw new CloudRuntimeException(msg);
            }
        }

        throw new ConcurrentOperationException("Unable to change the state of " + vm);
    }

    protected <T extends VMInstanceVO> boolean changeState(final T vm, final Event event, final Long hostId, final ItWorkVO work, final Step step) throws NoTransitionException {
        Step previousStep = null;
        if (work != null) {
            previousStep = work.getStep();
            _workDao.updateStep(work, step);
        }
        boolean result = false;
        try {
            result = stateTransitTo(vm, event, hostId);
            return result;
        } finally {
            if (!result && work != null) {
                _workDao.updateStep(work, previousStep);
            }
        }
    }

    protected boolean areAffinityGroupsAssociated(final VirtualMachineProfile vmProfile) {
        final VirtualMachine vm = vmProfile.getVirtualMachine();
        final long vmGroupCount = _affinityGroupVMMapDao.countAffinityGroupsForVm(vm.getId());

        return vmGroupCount > 0;
    }

    @Override
    public void advanceStart(final String vmUuid, final Map<VirtualMachineProfile.Param, Object> params, final DeploymentPlanner planner)
            throws InsufficientCapacityException, ConcurrentOperationException, ResourceUnavailableException {
        advanceStart(vmUuid, params, null, planner);
    }

    @Override
    public void advanceStart(final String vmUuid, final Map<VirtualMachineProfile.Param, Object> params, final DeploymentPlan planToDeploy, final DeploymentPlanner planner)
            throws InsufficientCapacityException, ConcurrentOperationException, ResourceUnavailableException {

        final AsyncJobExecutionContext jobContext = AsyncJobExecutionContext.getCurrentExecutionContext();
        if ( jobContext.isJobDispatchedBy(VmWorkConstants.VM_WORK_JOB_DISPATCHER)) {
            if (s_logger.isDebugEnabled()) {
                s_logger.debug(String.format("start parameter value of %s == %s during dispatching",
                        VirtualMachineProfile.Param.BootIntoSetup.getName(),
                        (params == null?"<very null>":params.get(VirtualMachineProfile.Param.BootIntoSetup))));
            }

            final VirtualMachine vm = _vmDao.findByUuid(vmUuid);
            VmWorkJobVO placeHolder = createPlaceHolderWork(vm.getId());
            try {
                orchestrateStart(vmUuid, params, planToDeploy, planner);
            } finally {
                if (placeHolder != null) {
                    _workJobDao.expunge(placeHolder.getId());
                }
            }
        } else {
            if (s_logger.isDebugEnabled()) {
                s_logger.debug(String.format("start parameter value of %s == %s during processing of queued job",
                        VirtualMachineProfile.Param.BootIntoSetup.getName(),
                        (params == null?"<very null>":params.get(VirtualMachineProfile.Param.BootIntoSetup))));
            }
            final Outcome<VirtualMachine> outcome = startVmThroughJobQueue(vmUuid, params, planToDeploy, planner);

            retrieveVmFromJobOutcome(outcome, vmUuid, "startVm");

            retrieveResultFromJobOutcomeAndThrowExceptionIfNeeded(outcome);
        }
    }

    private void setupAgentSecurity(final Host vmHost, final Map<String, String> sshAccessDetails, final VirtualMachine vm) throws AgentUnavailableException, OperationTimedoutException {
        final String csr = caManager.generateKeyStoreAndCsr(vmHost, sshAccessDetails);
        if (!Strings.isNullOrEmpty(csr)) {
            final Map<String, String> ipAddressDetails = new HashMap<>(sshAccessDetails);
            ipAddressDetails.remove(NetworkElementCommand.ROUTER_NAME);
            final Certificate certificate = caManager.issueCertificate(csr, Arrays.asList(vm.getHostName(), vm.getInstanceName()),
                    new ArrayList<>(ipAddressDetails.values()), CAManager.CertValidityPeriod.value(), null);
            final boolean result = caManager.deployCertificate(vmHost, certificate, false, sshAccessDetails);
            if (!result) {
                s_logger.error("Failed to setup certificate for system vm: " + vm.getInstanceName());
            }
        } else {
            s_logger.error("Failed to setup keystore and generate CSR for system vm: " + vm.getInstanceName());
        }
    }

    @Override
    public void orchestrateStart(final String vmUuid, final Map<VirtualMachineProfile.Param, Object> params, final DeploymentPlan planToDeploy, final DeploymentPlanner planner)
            throws InsufficientCapacityException, ConcurrentOperationException, ResourceUnavailableException {

        final CallContext cctxt = CallContext.current();
        final Account account = cctxt.getCallingAccount();
        final User caller = cctxt.getCallingUser();

        VMInstanceVO vm = _vmDao.findByUuid(vmUuid);

        final VirtualMachineGuru vmGuru = getVmGuru(vm);

        final Ternary<VMInstanceVO, ReservationContext, ItWorkVO> start = changeToStartState(vmGuru, vm, caller, account);
        if (start == null) {
            return;
        }

        vm = start.first();
        final ReservationContext ctx = start.second();
        ItWorkVO work = start.third();

        VMInstanceVO startedVm = null;
        final ServiceOfferingVO offering = _offeringDao.findById(vm.getId(), vm.getServiceOfferingId());
        final VirtualMachineTemplate template = _entityMgr.findByIdIncludingRemoved(VirtualMachineTemplate.class, vm.getTemplateId());

        DataCenterDeployment plan = new DataCenterDeployment(vm.getDataCenterId(), vm.getPodIdToDeployIn(), null, null, null, null, ctx);
        if (planToDeploy != null && planToDeploy.getDataCenterId() != 0) {
            if (s_logger.isDebugEnabled()) {
                s_logger.debug("advanceStart: DeploymentPlan is provided, using dcId:" + planToDeploy.getDataCenterId() + ", podId: " + planToDeploy.getPodId() +
                        ", clusterId: " + planToDeploy.getClusterId() + ", hostId: " + planToDeploy.getHostId() + ", poolId: " + planToDeploy.getPoolId());
            }
            plan =
                    new DataCenterDeployment(planToDeploy.getDataCenterId(), planToDeploy.getPodId(), planToDeploy.getClusterId(), planToDeploy.getHostId(),
                            planToDeploy.getPoolId(), planToDeploy.getPhysicalNetworkId(), ctx);
        }

        final HypervisorGuru hvGuru = _hvGuruMgr.getGuru(vm.getHypervisorType());

        final Account owner = _entityMgr.findById(Account.class, vm.getAccountId());
        if (VirtualMachine.Type.User.equals(vm.type) && ResoureCountRunningVMsonly.value()) {
            resourceCountIncrement(owner.getAccountId(),new Long(offering.getCpu()), new Long(offering.getRamSize()));
        }

        boolean canRetry = true;
        ExcludeList avoids = null;
        try {
            final Journal journal = start.second().getJournal();

            if (planToDeploy != null) {
                avoids = planToDeploy.getAvoids();
            }
            if (avoids == null) {
                avoids = new ExcludeList();
            }
            if (s_logger.isDebugEnabled()) {
                s_logger.debug("Deploy avoids pods: " + avoids.getPodsToAvoid() + ", clusters: " + avoids.getClustersToAvoid() + ", hosts: " + avoids.getHostsToAvoid());
            }

            boolean planChangedByVolume = false;
            boolean reuseVolume = true;
            final DataCenterDeployment originalPlan = plan;

            int retry = StartRetry.value();
            while (retry-- != 0) {
                s_logger.debug("VM start attempt #" + (StartRetry.value() - retry));

                if (reuseVolume) {
                    final List<VolumeVO> vols = _volsDao.findReadyRootVolumesByInstance(vm.getId());
                    for (final VolumeVO vol : vols) {
                        final Long volTemplateId = vol.getTemplateId();
                        if (volTemplateId != null && volTemplateId != template.getId()) {
                            if (s_logger.isDebugEnabled()) {
                                s_logger.debug(vol + " of " + vm + " is READY, but template ids don't match, let the planner reassign a new pool");
                            }
                            continue;
                        }

                        final StoragePool pool = (StoragePool)dataStoreMgr.getPrimaryDataStore(vol.getPoolId());
                        if (!pool.isInMaintenance()) {
                            if (s_logger.isDebugEnabled()) {
                                s_logger.debug("Root volume is ready, need to place VM in volume's cluster");
                            }
                            final long rootVolDcId = pool.getDataCenterId();
                            final Long rootVolPodId = pool.getPodId();
                            final Long rootVolClusterId = pool.getClusterId();
                            if (planToDeploy != null && planToDeploy.getDataCenterId() != 0) {
                                final Long clusterIdSpecified = planToDeploy.getClusterId();
                                if (clusterIdSpecified != null && rootVolClusterId != null) {
                                    if (!rootVolClusterId.equals(clusterIdSpecified)) {
                                        if (s_logger.isDebugEnabled()) {
                                            s_logger.debug("Cannot satisfy the deployment plan passed in since the ready Root volume is in different cluster. volume's cluster: " +
                                                    rootVolClusterId + ", cluster specified: " + clusterIdSpecified);
                                        }
                                        throw new ResourceUnavailableException(
                                                "Root volume is ready in different cluster, Deployment plan provided cannot be satisfied, unable to create a deployment for " +
                                                        vm, Cluster.class, clusterIdSpecified);
                                    }
                                }
                                plan =
                                        new DataCenterDeployment(planToDeploy.getDataCenterId(), planToDeploy.getPodId(), planToDeploy.getClusterId(),
                                                planToDeploy.getHostId(), vol.getPoolId(), null, ctx);
                            } else {
                                plan = new DataCenterDeployment(rootVolDcId, rootVolPodId, rootVolClusterId, null, vol.getPoolId(), null, ctx);
                                if (s_logger.isDebugEnabled()) {
                                    s_logger.debug(vol + " is READY, changing deployment plan to use this pool's dcId: " + rootVolDcId + " , podId: " + rootVolPodId +
                                            " , and clusterId: " + rootVolClusterId);
                                }
                                planChangedByVolume = true;
                            }
                        }
                    }
                }

                final VirtualMachineProfileImpl vmProfile = new VirtualMachineProfileImpl(vm, template, offering, owner, params);
                logBootModeParameters(params);
                DeployDestination dest = null;
                try {
                    dest = _dpMgr.planDeployment(vmProfile, plan, avoids, planner);
                } catch (final AffinityConflictException e2) {
                    s_logger.warn("Unable to create deployment, affinity rules associted to the VM conflict", e2);
                    throw new CloudRuntimeException("Unable to create deployment, affinity rules associted to the VM conflict");
                }

                if (dest == null) {
                    if (planChangedByVolume) {
                        plan = originalPlan;
                        planChangedByVolume = false;
                        reuseVolume = false;
                        continue;
                    }
                    throw new InsufficientServerCapacityException("Unable to create a deployment for " + vmProfile, DataCenter.class, plan.getDataCenterId(),
                            areAffinityGroupsAssociated(vmProfile));
                }

                avoids.addHost(dest.getHost().getId());
                if (!template.isDeployAsIs()) {
                    journal.record("Deployment found - Attempt #" + (StartRetry.value() - retry), vmProfile, dest);
                }

                long destHostId = dest.getHost().getId();
                vm.setPodIdToDeployIn(dest.getPod().getId());
                final Long cluster_id = dest.getCluster().getId();
                final ClusterDetailsVO cluster_detail_cpu = _clusterDetailsDao.findDetail(cluster_id, VmDetailConstants.CPU_OVER_COMMIT_RATIO);
                final ClusterDetailsVO cluster_detail_ram = _clusterDetailsDao.findDetail(cluster_id, VmDetailConstants.MEMORY_OVER_COMMIT_RATIO);

                if (userVmDetailsDao.findDetail(vm.getId(), VmDetailConstants.CPU_OVER_COMMIT_RATIO) == null &&
                        (Float.parseFloat(cluster_detail_cpu.getValue()) > 1f || Float.parseFloat(cluster_detail_ram.getValue()) > 1f)) {
                    userVmDetailsDao.addDetail(vm.getId(), VmDetailConstants.CPU_OVER_COMMIT_RATIO, cluster_detail_cpu.getValue(), true);
                    userVmDetailsDao.addDetail(vm.getId(), VmDetailConstants.MEMORY_OVER_COMMIT_RATIO, cluster_detail_ram.getValue(), true);
                } else if (userVmDetailsDao.findDetail(vm.getId(), VmDetailConstants.CPU_OVER_COMMIT_RATIO) != null) {
                    userVmDetailsDao.addDetail(vm.getId(), VmDetailConstants.CPU_OVER_COMMIT_RATIO, cluster_detail_cpu.getValue(), true);
                    userVmDetailsDao.addDetail(vm.getId(), VmDetailConstants.MEMORY_OVER_COMMIT_RATIO, cluster_detail_ram.getValue(), true);
                }

                vmProfile.setCpuOvercommitRatio(Float.parseFloat(cluster_detail_cpu.getValue()));
                vmProfile.setMemoryOvercommitRatio(Float.parseFloat(cluster_detail_ram.getValue()));
                StartAnswer startAnswer = null;

                try {
                    if (!changeState(vm, Event.OperationRetry, destHostId, work, Step.Prepare)) {
                        throw new ConcurrentOperationException("Unable to update the state of the Virtual Machine "+vm.getUuid()+" oldstate: "+vm.getState()+ "Event :"+Event.OperationRetry);
                    }
                } catch (final NoTransitionException e1) {
                    throw new ConcurrentOperationException(e1.getMessage());
                }

                try {
                    resetVmNicsDeviceId(vm.getId());
                    _networkMgr.prepare(vmProfile, dest, ctx);
                    if (vm.getHypervisorType() != HypervisorType.BareMetal) {
                        volumeMgr.prepare(vmProfile, dest);
                    }

                    if (!reuseVolume) {
                        reuseVolume = true;
                    }

                    vmGuru.finalizeVirtualMachineProfile(vmProfile, dest, ctx);

                    final VirtualMachineTO vmTO = hvGuru.implement(vmProfile);

                    checkAndSetEnterSetupMode(vmTO, params);

                    handlePath(vmTO.getDisks(), vm.getHypervisorType());

                    Commands cmds = new Commands(Command.OnError.Stop);

                    cmds.addCommand(new StartCommand(vmTO, dest.getHost(), getExecuteInSequence(vm.getHypervisorType())));

                    vmGuru.finalizeDeployment(cmds, vmProfile, dest, ctx);

                    addExtraConfig(vmTO);

                    work = _workDao.findById(work.getId());
                    if (work == null || work.getStep() != Step.Prepare) {
                        throw new ConcurrentOperationException("Work steps have been changed: " + work);
                    }

                    _workDao.updateStep(work, Step.Starting);

                    _agentMgr.send(destHostId, cmds);

                    _workDao.updateStep(work, Step.Started);

                    startAnswer = cmds.getAnswer(StartAnswer.class);
                    if (startAnswer != null && startAnswer.getResult()) {
                        handlePath(vmTO.getDisks(), startAnswer.getIqnToData());

                        final String host_guid = startAnswer.getHost_guid();

                        if (host_guid != null) {
                            final HostVO finalHost = _resourceMgr.findHostByGuid(host_guid);
                            if (finalHost == null) {
                                throw new CloudRuntimeException("Host Guid " + host_guid + " doesn't exist in DB, something went wrong while processing start answer: "+startAnswer);
                            }
                            destHostId = finalHost.getId();
                        }
                        if (vmGuru.finalizeStart(vmProfile, destHostId, cmds, ctx)) {
                            syncDiskChainChange(startAnswer);

                            if (!changeState(vm, Event.OperationSucceeded, destHostId, work, Step.Done)) {
                                s_logger.error("Unable to transition to a new state. VM uuid: "+vm.getUuid()+    "VM oldstate:"+vm.getState()+"Event:"+Event.OperationSucceeded);
                                throw new ConcurrentOperationException("Failed to deploy VM"+ vm.getUuid());
                            }

                            final GPUDeviceTO gpuDevice = startAnswer.getVirtualMachine().getGpuDevice();
                            if (gpuDevice != null) {
                                _resourceMgr.updateGPUDetails(destHostId, gpuDevice.getGroupDetails());
                            }

                            if (userVmDetailsDao.findDetail(vm.getId(), VmDetailConstants.DEPLOY_VM) != null) {
                                userVmDetailsDao.removeDetail(vm.getId(), VmDetailConstants.DEPLOY_VM);
                            }

                            startedVm = vm;
                            if (s_logger.isDebugEnabled()) {
                                s_logger.debug("Start completed for VM " + vm);
                            }
                            final Host vmHost = _hostDao.findById(destHostId);
                            if (vmHost != null && (VirtualMachine.Type.ConsoleProxy.equals(vm.getType()) ||
                                    VirtualMachine.Type.SecondaryStorageVm.equals(vm.getType())) && caManager.canProvisionCertificates()) {
                                final Map<String, String> sshAccessDetails = _networkMgr.getSystemVMAccessDetails(vm);
                                for (int retries = 3; retries > 0; retries--) {
                                    try {
                                        setupAgentSecurity(vmHost, sshAccessDetails, vm);
                                        return;
                                    } catch (final AgentUnavailableException | OperationTimedoutException e) {
                                        s_logger.error("Retrying after catching exception while trying to secure agent for systemvm id=" + vm.getId(), e);
                                    }
                                }
                                throw new CloudRuntimeException("Failed to setup and secure agent for systemvm id=" + vm.getId());
                            }
                            return;
                        } else {
                            if (s_logger.isDebugEnabled()) {
                                s_logger.info("The guru did not like the answers so stopping " + vm);
                            }
                            StopCommand stopCmd = new StopCommand(vm, getExecuteInSequence(vm.getHypervisorType()), false);
                            stopCmd.setControlIp(getControlNicIpForVM(vm));
                            Map<String, Boolean> vlanToPersistenceMap = getVlanToPersistenceMapForVM(vm.getId());
                            if (MapUtils.isNotEmpty(vlanToPersistenceMap)) {
                                stopCmd.setVlanToPersistenceMap(vlanToPersistenceMap);
                            }
                            final StopCommand cmd = stopCmd;
                            final Answer answer = _agentMgr.easySend(destHostId, cmd);
                            if (answer != null && answer instanceof StopAnswer) {
                                final StopAnswer stopAns = (StopAnswer)answer;
                                if (vm.getType() == VirtualMachine.Type.User) {
                                    final String platform = stopAns.getPlatform();
                                    if (platform != null) {
                                        final Map<String,String> vmmetadata = new HashMap<>();
                                        vmmetadata.put(vm.getInstanceName(), platform);
                                        syncVMMetaData(vmmetadata);
                                    }
                                }
                            }

                            if (answer == null || !answer.getResult()) {
                                s_logger.warn("Unable to stop " + vm + " due to " + (answer != null ? answer.getDetails() : "no answers"));
                                _haMgr.scheduleStop(vm, destHostId, WorkType.ForceStop);
                                throw new ExecutionException("Unable to stop this VM, "+vm.getUuid()+" so we are unable to retry the start operation");
                            }
                            throw new ExecutionException("Unable to start  VM:"+vm.getUuid()+" due to error in finalizeStart, not retrying");
                        }
                    }
                    s_logger.info("Unable to start VM on " + dest.getHost() + " due to " + (startAnswer == null ? " no start answer" : startAnswer.getDetails()));
                    if (startAnswer != null && startAnswer.getContextParam("stopRetry") != null) {
                        break;
                    }

                } catch (OperationTimedoutException e) {
                    s_logger.debug("Unable to send the start command to host " + dest.getHost()+" failed to start VM: "+vm.getUuid());
                    if (e.isActive()) {
                        _haMgr.scheduleStop(vm, destHostId, WorkType.CheckStop);
                    }
                    canRetry = false;
                    throw new AgentUnavailableException("Unable to start " + vm.getHostName(), destHostId, e);
                } catch (final ResourceUnavailableException e) {
                    s_logger.warn("Unable to contact resource.", e);
                    if (!avoids.add(e)) {
                        if (e.getScope() == Volume.class || e.getScope() == Nic.class) {
                            throw e;
                        } else {
                            s_logger.warn("unexpected ResourceUnavailableException : " + e.getScope().getName(), e);
                            throw e;
                        }
                    }
                } catch (final InsufficientCapacityException e) {
                    s_logger.warn("Insufficient capacity ", e);
                    if (!avoids.add(e)) {
                        if (e.getScope() == Volume.class || e.getScope() == Nic.class) {
                            throw e;
                        } else {
                            s_logger.warn("unexpected InsufficientCapacityException : " + e.getScope().getName(), e);
                        }
                    }
                } catch (ExecutionException | NoTransitionException e) {
                    s_logger.error("Failed to start instance " + vm, e);
                    throw new AgentUnavailableException("Unable to start instance due to " + e.getMessage(), destHostId, e);
                } catch (final StorageAccessException e) {
                    s_logger.warn("Unable to access storage on host", e);
                } finally {
                    if (startedVm == null && canRetry) {
                        final Step prevStep = work.getStep();
                        _workDao.updateStep(work, Step.Release);

                        if ((prevStep == Step.Started || prevStep == Step.Starting) && startAnswer != null && startAnswer.getResult()) {
                            cleanup(vmGuru, vmProfile, work, Event.OperationFailed, false);
                        } else {
                            cleanup(vmGuru, vmProfile, work, Event.OperationFailed, true);
                        }
                    }
                }
            }
        } finally {
            if (startedVm == null) {
                if (VirtualMachine.Type.User.equals(vm.type) && ResoureCountRunningVMsonly.value()) {
                    resourceCountDecrement(owner.getAccountId(),new Long(offering.getCpu()), new Long(offering.getRamSize()));
                }
                if (canRetry) {
                    try {
                        changeState(vm, Event.OperationFailed, null, work, Step.Done);
                    } catch (final NoTransitionException e) {
                        throw new ConcurrentOperationException(e.getMessage());
                    }
                }
            }

            if (planToDeploy != null) {
                planToDeploy.setAvoids(avoids);
            }
        }

        if (startedVm == null) {
            throw new CloudRuntimeException("Unable to start instance '" + vm.getHostName() + "' (" + vm.getUuid() + "), see management server log for details");
        }
    }

    private void logBootModeParameters(Map<VirtualMachineProfile.Param, Object> params) {
        if (params == null) {
          return;
        }

        StringBuilder msgBuf = new StringBuilder("Uefi params ");
        boolean log = false;
        if (params.get(VirtualMachineProfile.Param.UefiFlag) != null) {
            msgBuf.append(String.format("UefiFlag: %s ", params.get(VirtualMachineProfile.Param.UefiFlag)));
            log = true;
        }
        if (params.get(VirtualMachineProfile.Param.BootType) != null) {
            msgBuf.append(String.format("Boot Type: %s ", params.get(VirtualMachineProfile.Param.BootType)));
            log = true;
        }
        if (params.get(VirtualMachineProfile.Param.BootMode) != null) {
            msgBuf.append(String.format("Boot Mode: %s ", params.get(VirtualMachineProfile.Param.BootMode)));
            log = true;
        }
        if (params.get(VirtualMachineProfile.Param.BootIntoSetup) != null) {
            msgBuf.append(String.format("Boot into Setup: %s ", params.get(VirtualMachineProfile.Param.BootIntoSetup)));
            log = true;
        }
        if (log) {
            s_logger.info(msgBuf.toString());
        }
    }

    private void resetVmNicsDeviceId(Long vmId) {
        final List<NicVO> nics = _nicsDao.listByVmId(vmId);
        Collections.sort(nics, new Comparator<NicVO>() {
            @Override
            public int compare(NicVO nic1, NicVO nic2) {
                Long nicDevId1 = Long.valueOf(nic1.getDeviceId());
                Long nicDevId2 = Long.valueOf(nic2.getDeviceId());
                return nicDevId1.compareTo(nicDevId2);
            }
        });
        int deviceId = 0;
        for (final NicVO nic : nics) {
            if (nic.getDeviceId() != deviceId) {
                nic.setDeviceId(deviceId);
                _nicsDao.update(nic.getId(),nic);
            }
            deviceId ++;
        }
    }

    private void addExtraConfig(VirtualMachineTO vmTO) {
        Map<String, String> details = vmTO.getDetails();
        for (String key : details.keySet()) {
            if (key.startsWith(ApiConstants.EXTRA_CONFIG)) {
                vmTO.addExtraConfig(key, details.get(key));
            }
        }
    }

    private void handlePath(final DiskTO[] disks, final HypervisorType hypervisorType) {
        if (hypervisorType != HypervisorType.KVM) {
            return;
        }

        if (disks != null) {
            for (final DiskTO disk : disks) {
                final Map<String, String> details = disk.getDetails();
                final boolean isManaged = details != null && Boolean.parseBoolean(details.get(DiskTO.MANAGED));

                if (isManaged && disk.getPath() == null) {
                    final Long volumeId = disk.getData().getId();
                    final VolumeVO volume = _volsDao.findById(volumeId);

                    disk.setPath(volume.get_iScsiName());

                    if (disk.getData() instanceof VolumeObjectTO) {
                        final VolumeObjectTO volTo = (VolumeObjectTO)disk.getData();

                        volTo.setPath(volume.get_iScsiName());
                    }

                    volume.setPath(volume.get_iScsiName());

                    _volsDao.update(volumeId, volume);
                }
            }
        }
    }

    private void handlePath(final DiskTO[] disks, final Map<String, Map<String, String>> iqnToData) {
        if (disks != null && iqnToData != null) {
            for (final DiskTO disk : disks) {
                final Map<String, String> details = disk.getDetails();
                final boolean isManaged = details != null && Boolean.parseBoolean(details.get(DiskTO.MANAGED));

                if (isManaged) {
                    final Long volumeId = disk.getData().getId();
                    final VolumeVO volume = _volsDao.findById(volumeId);
                    final String iScsiName = volume.get_iScsiName();

                    boolean update = false;

                    final Map<String, String> data = iqnToData.get(iScsiName);

                    if (data != null) {
                        final String path = data.get(StartAnswer.PATH);

                        if (path != null) {
                            volume.setPath(path);

                            update = true;
                        }

                        final String imageFormat = data.get(StartAnswer.IMAGE_FORMAT);

                        if (imageFormat != null) {
                            volume.setFormat(ImageFormat.valueOf(imageFormat));

                            update = true;
                        }

                        if (update) {
                            _volsDao.update(volumeId, volume);
                        }
                    }
                }
            }
        }
    }

    private void syncDiskChainChange(final StartAnswer answer) {
        final VirtualMachineTO vmSpec = answer.getVirtualMachine();

        for (final DiskTO disk : vmSpec.getDisks()) {
            if (disk.getType() != Volume.Type.ISO) {
                final VolumeObjectTO vol = (VolumeObjectTO)disk.getData();
                final VolumeVO volume = _volsDao.findById(vol.getId());
                if (vmSpec.getDeployAsIsInfo() != null && StringUtils.isNotBlank(vol.getPath())) {
                    volume.setPath(vol.getPath());
                    _volsDao.update(volume.getId(), volume);
                }

                if(vol.getPath() != null) {
                    volumeMgr.updateVolumeDiskChain(vol.getId(), vol.getPath(), vol.getChainInfo(), vol.getUpdatedDataStoreUUID());
                } else {
                    volumeMgr.updateVolumeDiskChain(vol.getId(), volume.getPath(), vol.getChainInfo(), vol.getUpdatedDataStoreUUID());
                }
            }
        }
    }

    @Override
    public void stop(final String vmUuid) throws ResourceUnavailableException {
        try {
            advanceStop(vmUuid, false);
        } catch (final OperationTimedoutException e) {
            throw new AgentUnavailableException(String.format("Unable to stop vm [%s] because the operation to stop timed out", vmUuid), e.getAgentId(), e);
        } catch (final ConcurrentOperationException e) {
            throw new CloudRuntimeException(String.format("Unable to stop vm because of a concurrent operation", vmUuid), e);
        }

    }

    @Override
    public void stopForced(String vmUuid) throws ResourceUnavailableException {
        try {
            advanceStop(vmUuid, true);
        } catch (final OperationTimedoutException e) {
            throw new AgentUnavailableException(String.format("Unable to stop vm [%s] because the operation to stop timed out", vmUuid), e.getAgentId(), e);
        } catch (final ConcurrentOperationException e) {
            throw new CloudRuntimeException(String.format("Unable to stop vm [%s] because of a concurrent operation", vmUuid), e);
        }
    }

    @Override
    public boolean getExecuteInSequence(final HypervisorType hypervisorType) {
        if (null == hypervisorType) {
            return ExecuteInSequence.value();
        }

        switch (hypervisorType) {
            case KVM:
            case XenServer:
            case Hyperv:
            case LXC:
                return false;
            case VMware:
                final Boolean fullClone = HypervisorGuru.VmwareFullClone.value();
                return fullClone;
            default:
                return ExecuteInSequence.value();
        }
    }

    @Override
    public boolean unmanage(String vmUuid) {
        VMInstanceVO vm = _vmDao.findByUuid(vmUuid);
        if (vm == null || vm.getRemoved() != null) {
            throw new CloudRuntimeException("Could not find VM with id = " + vmUuid);
        }

        final List<VmWorkJobVO> pendingWorkJobs = _workJobDao.listPendingWorkJobs(VirtualMachine.Type.Instance, vm.getId());
        if (CollectionUtils.isNotEmpty(pendingWorkJobs) || _haMgr.hasPendingHaWork(vm.getId())) {
            String msg = "There are pending jobs or HA tasks working on the VM with id: " + vm.getId() + ", can't unmanage the VM.";
            s_logger.info(msg);
            throw new ConcurrentOperationException(msg);
        }

        Boolean result = Transaction.execute(new TransactionCallback<Boolean>() {
            @Override
            public Boolean doInTransaction(TransactionStatus status) {

                if (s_logger.isDebugEnabled()) {
                    s_logger.debug("Unmanaging vm " + vm);
                }

                final VirtualMachineProfile profile = new VirtualMachineProfileImpl(vm);
                final VirtualMachineGuru guru = getVmGuru(vm);

                try {
                    unmanageVMSnapshots(vm);
                    unmanageVMNics(profile, vm);
                    unmanageVMVolumes(vm);

                    guru.finalizeUnmanage(vm);
                } catch (Exception e) {
                    s_logger.error("Error while unmanaging VM " + vm, e);
                    return false;
                }

                return true;
            }
        });

        return BooleanUtils.isTrue(result);
    }

    /**
     * Clean up VM snapshots (if any) from DB
     */
    private void unmanageVMSnapshots(VMInstanceVO vm) {
        _vmSnapshotMgr.deleteVMSnapshotsFromDB(vm.getId(), true);
    }

    /**
     * Clean up volumes for a VM to be unmanaged from CloudStack
     */
    private void unmanageVMVolumes(VMInstanceVO vm) {
        final Long hostId = vm.getHostId() != null ? vm.getHostId() : vm.getLastHostId();
        if (hostId != null) {
            volumeMgr.revokeAccess(vm.getId(), hostId);
        }
        volumeMgr.unmanageVolumes(vm.getId());

        List<Map<String, String>> targets = getTargets(hostId, vm.getId());
        if (hostId != null && CollectionUtils.isNotEmpty(targets)) {
            removeDynamicTargets(hostId, targets);
        }
    }

    /**
     * Clean up NICs for a VM to be unmanaged from CloudStack:
     * - If 'unmanage.vm.preserve.nics' = true: then the NICs are not removed but still Allocated, to preserve MAC addresses
     * - If 'unmanage.vm.preserve.nics' = false: then the NICs are removed while unmanaging
     */
    private void unmanageVMNics(VirtualMachineProfile profile, VMInstanceVO vm) {
        s_logger.debug(String.format("Cleaning up NICs of %s.", vm.toString()));
        Boolean preserveNics = UnmanagedVMsManager.UnmanageVMPreserveNic.valueIn(vm.getDataCenterId());
        if (BooleanUtils.isTrue(preserveNics)) {
            s_logger.debug("Preserve NICs configuration enabled");
            profile.setParameter(VirtualMachineProfile.Param.PreserveNics, true);
        }
        _networkMgr.unmanageNics(profile);
    }

    private List<Map<String, String>> getVolumesToDisconnect(VirtualMachine vm) {
        List<Map<String, String>> volumesToDisconnect = new ArrayList<>();

        List<VolumeVO> volumes = _volsDao.findByInstance(vm.getId());

        if (CollectionUtils.isEmpty(volumes)) {
            return volumesToDisconnect;
        }

        for (VolumeVO volume : volumes) {
            StoragePoolVO storagePool = _storagePoolDao.findById(volume.getPoolId());

            if (storagePool != null && storagePool.isManaged()) {
                Map<String, String> info = new HashMap<>(3);

                info.put(DiskTO.STORAGE_HOST, storagePool.getHostAddress());
                info.put(DiskTO.STORAGE_PORT, String.valueOf(storagePool.getPort()));
                info.put(DiskTO.IQN, volume.get_iScsiName());
                info.put(DiskTO.PROTOCOL_TYPE, (volume.getPoolType() != null) ? volume.getPoolType().toString() : null);

                volumesToDisconnect.add(info);
            }
        }

        return volumesToDisconnect;
    }

    protected boolean sendStop(final VirtualMachineGuru guru, final VirtualMachineProfile profile, final boolean force, final boolean checkBeforeCleanup) {
        final VirtualMachine vm = profile.getVirtualMachine();
        Map<String, Boolean> vlanToPersistenceMap = getVlanToPersistenceMapForVM(vm.getId());
        StopCommand stpCmd = new StopCommand(vm, getExecuteInSequence(vm.getHypervisorType()), checkBeforeCleanup);
        if (MapUtils.isNotEmpty(vlanToPersistenceMap)) {
            stpCmd.setVlanToPersistenceMap(vlanToPersistenceMap);
        }
        stpCmd.setControlIp(getControlNicIpForVM(vm));
        stpCmd.setVolumesToDisconnect(getVolumesToDisconnect(vm));
        final StopCommand stop = stpCmd;
        try {
            Answer answer = null;
            if(vm.getHostId() != null) {
                answer = _agentMgr.send(vm.getHostId(), stop);
            }
            if (answer != null && answer instanceof StopAnswer) {
                final StopAnswer stopAns = (StopAnswer)answer;
                if (vm.getType() == VirtualMachine.Type.User) {
                    final String platform = stopAns.getPlatform();
                    if (platform != null) {
                        final UserVmVO userVm = _userVmDao.findById(vm.getId());
                        _userVmDao.loadDetails(userVm);
                        userVm.setDetail(VmDetailConstants.PLATFORM, platform);
                        _userVmDao.saveDetails(userVm);
                    }
                }

                final GPUDeviceTO gpuDevice = stop.getGpuDevice();
                if (gpuDevice != null) {
                    _resourceMgr.updateGPUDetails(vm.getHostId(), gpuDevice.getGroupDetails());
                }
                if (!answer.getResult()) {
                    final String details = answer.getDetails();
                    s_logger.debug("Unable to stop VM due to " + details);
                    return false;
                }

                guru.finalizeStop(profile, answer);

                final UserVmVO userVm = _userVmDao.findById(vm.getId());
                if (vm.getType() == VirtualMachine.Type.User) {
                    if (userVm != null){
                        userVm.setPowerState(PowerState.PowerOff);
                        _userVmDao.update(userVm.getId(), userVm);
                    }
                }
            } else {
                s_logger.error("Invalid answer received in response to a StopCommand for " + vm.getInstanceName());
                return false;
            }

        } catch (final AgentUnavailableException | OperationTimedoutException e) {
            s_logger.warn(String.format("Unable to stop %s due to [%s].", vm.toString(), e.getMessage()), e);
            if (!force) {
                return false;
            }
        }

        return true;
    }

    protected boolean cleanup(final VirtualMachineGuru guru, final VirtualMachineProfile profile, final ItWorkVO work, final Event event, final boolean cleanUpEvenIfUnableToStop) {
        final VirtualMachine vm = profile.getVirtualMachine();
        final State state = vm.getState();
        s_logger.debug("Cleaning up resources for the vm " + vm + " in " + state + " state");
        try {
            if (state == State.Starting) {
                if (work != null) {
                    final Step step = work.getStep();
                    if (step == Step.Starting && !cleanUpEvenIfUnableToStop) {
                        s_logger.warn("Unable to cleanup vm " + vm + "; work state is incorrect: " + step);
                        return false;
                    }

                    if (step == Step.Started || step == Step.Starting || step == Step.Release) {
                        if (vm.getHostId() != null) {
                            if (!sendStop(guru, profile, cleanUpEvenIfUnableToStop, false)) {
                                s_logger.warn("Failed to stop vm " + vm + " in " + State.Starting + " state as a part of cleanup process");
                                return false;
                            }
                        }
                    }

                    if (step != Step.Release && step != Step.Prepare && step != Step.Started && step != Step.Starting) {
                        s_logger.debug("Cleanup is not needed for vm " + vm + "; work state is incorrect: " + step);
                        return true;
                    }
                } else {
                    if (vm.getHostId() != null) {
                        if (!sendStop(guru, profile, cleanUpEvenIfUnableToStop, false)) {
                            s_logger.warn("Failed to stop vm " + vm + " in " + State.Starting + " state as a part of cleanup process");
                            return false;
                        }
                    }
                }

            } else if (state == State.Stopping) {
                if (vm.getHostId() != null) {
                    if (!sendStop(guru, profile, cleanUpEvenIfUnableToStop, false)) {
                        s_logger.warn("Failed to stop vm " + vm + " in " + State.Stopping + " state as a part of cleanup process");
                        return false;
                    }
                }
            } else if (state == State.Migrating) {
                if (vm.getHostId() != null) {
                    if (!sendStop(guru, profile, cleanUpEvenIfUnableToStop, false)) {
                        s_logger.warn("Failed to stop vm " + vm + " in " + State.Migrating + " state as a part of cleanup process");
                        return false;
                    }
                }
                if (vm.getLastHostId() != null) {
                    if (!sendStop(guru, profile, cleanUpEvenIfUnableToStop, false)) {
                        s_logger.warn("Failed to stop vm " + vm + " in " + State.Migrating + " state as a part of cleanup process");
                        return false;
                    }
                }
            } else if (state == State.Running) {
                if (!sendStop(guru, profile, cleanUpEvenIfUnableToStop, false)) {
                    s_logger.warn("Failed to stop vm " + vm + " in " + State.Running + " state as a part of cleanup process");
                    return false;
                }
            }
        } finally {
            releaseVmResources(profile, cleanUpEvenIfUnableToStop);
        }

        return true;
    }

    protected void releaseVmResources(final VirtualMachineProfile profile, final boolean forced) {
        final VirtualMachine vm = profile.getVirtualMachine();
        final State state = vm.getState();
        try {
            _networkMgr.release(profile, forced);
            s_logger.debug(String.format("Successfully released network resources for the VM %s in %s state", vm, state));
        } catch (final Exception e) {
            s_logger.warn(String.format("Unable to release some network resources for the VM %s in %s state", vm, state), e);
        }

        try {
            if (vm.getHypervisorType() != HypervisorType.BareMetal) {
                volumeMgr.release(profile);
                s_logger.debug(String.format("Successfully released storage resources for the VM %s in %s state", vm, state));
            }
        } catch (final Exception e) {
            s_logger.warn(String.format("Unable to release storage resources for the VM %s in %s state", vm, state), e);
        }

        s_logger.debug(String.format("Successfully cleaned up resources for the VM %s in %s state", vm, state));
    }

    @Override
    public void advanceStop(final String vmUuid, final boolean cleanUpEvenIfUnableToStop)
            throws AgentUnavailableException, OperationTimedoutException, ConcurrentOperationException {

        final AsyncJobExecutionContext jobContext = AsyncJobExecutionContext.getCurrentExecutionContext();
        if (jobContext.isJobDispatchedBy(VmWorkConstants.VM_WORK_JOB_DISPATCHER)) {

            VmWorkJobVO placeHolder = null;
            final VirtualMachine vm = _vmDao.findByUuid(vmUuid);
            placeHolder = createPlaceHolderWork(vm.getId());
            try {
                orchestrateStop(vmUuid, cleanUpEvenIfUnableToStop);
            } finally {
                if (placeHolder != null) {
                    _workJobDao.expunge(placeHolder.getId());
                }
            }

        } else {
            final Outcome<VirtualMachine> outcome = stopVmThroughJobQueue(vmUuid, cleanUpEvenIfUnableToStop);

            retrieveVmFromJobOutcome(outcome, vmUuid, "stopVm");

            try {
                retrieveResultFromJobOutcomeAndThrowExceptionIfNeeded(outcome);
            } catch (ResourceUnavailableException | InsufficientCapacityException ex) {
                throw new RuntimeException("Unexpected exception", ex);
            }
        }
    }

    private void orchestrateStop(final String vmUuid, final boolean cleanUpEvenIfUnableToStop) throws AgentUnavailableException, OperationTimedoutException, ConcurrentOperationException {
        final VMInstanceVO vm = _vmDao.findByUuid(vmUuid);

        advanceStop(vm, cleanUpEvenIfUnableToStop);
    }

    private void updatePersistenceMap(Map<String, Boolean> vlanToPersistenceMap, NetworkVO networkVO) {
        NetworkOfferingVO offeringVO = networkOfferingDao.findById(networkVO.getNetworkOfferingId());
        if (offeringVO != null) {
            Pair<String, Boolean> data = getVMNetworkDetails(networkVO, offeringVO.isPersistent());
            Boolean shouldDeleteNwResource = (MapUtils.isNotEmpty(vlanToPersistenceMap) && data != null) ? vlanToPersistenceMap.get(data.first()) : null;
            if (data != null && (shouldDeleteNwResource == null || shouldDeleteNwResource)) {
                vlanToPersistenceMap.put(data.first(), data.second());
            }
        }
    }

    private Map<String, Boolean> getVlanToPersistenceMapForVM(long vmId) {
        List<UserVmJoinVO> userVmJoinVOs = userVmJoinDao.searchByIds(vmId);
        Map<String, Boolean> vlanToPersistenceMap = new HashMap<>();
        if (userVmJoinVOs != null && !userVmJoinVOs.isEmpty()) {
            for (UserVmJoinVO userVmJoinVO : userVmJoinVOs) {
                NetworkVO networkVO = _networkDao.findById(userVmJoinVO.getNetworkId());
                updatePersistenceMap(vlanToPersistenceMap, networkVO);
            }
        } else {
            VMInstanceVO vmInstanceVO = _vmDao.findById(vmId);
            if (vmInstanceVO != null && vmInstanceVO.getType() == VirtualMachine.Type.DomainRouter) {
                DomainRouterJoinVO routerVO = domainRouterJoinDao.findById(vmId);
                NetworkVO networkVO = _networkDao.findById(routerVO.getNetworkId());
                updatePersistenceMap(vlanToPersistenceMap, networkVO);
            }
        }
        return vlanToPersistenceMap;
    }

    /**
     *
     * @param networkVO - the network object used to determine the vlanId from the broadcast URI
     * @param isPersistent - indicates if the corresponding network's network offering is Persistent
     *
     * @return <VlanId, ShouldKVMBridgeBeDeleted> - basically returns the vlan ID which is used to determine the
     * bridge name for KVM hypervisor and based on the network and isolation type and persistent setting of the offering
     * we decide whether the bridge is to be deleted (KVM) if the last VM in that host is destroyed / migrated
     */
    private Pair<String, Boolean> getVMNetworkDetails(NetworkVO networkVO, boolean isPersistent) {
        URI broadcastUri = networkVO.getBroadcastUri();
        if (broadcastUri != null) {
            String scheme = broadcastUri.getScheme();
            String vlanId = Networks.BroadcastDomainType.getValue(broadcastUri);
            boolean shouldDelete = !((networkVO.getGuestType() == Network.GuestType.L2 || networkVO.getGuestType() == Network.GuestType.Isolated) &&
                    (scheme != null && scheme.equalsIgnoreCase("vlan"))
                    && isPersistent);
            if (shouldDelete) {
                int persistentNetworksCount = _networkDao.getOtherPersistentNetworksCount(networkVO.getId(), networkVO.getBroadcastUri().toString(), true);
                if (persistentNetworksCount > 0) {
                    shouldDelete = false;
                }
            }
            return new Pair<>(vlanId, shouldDelete);
        }
        return null;
    }

    private void advanceStop(final VMInstanceVO vm, final boolean cleanUpEvenIfUnableToStop) throws AgentUnavailableException, OperationTimedoutException,
    ConcurrentOperationException {
        final State state = vm.getState();
        if (state == State.Stopped) {
            if (s_logger.isDebugEnabled()) {
                s_logger.debug("VM is already stopped: " + vm);
            }
            return;
        }

        if (state == State.Destroyed || state == State.Expunging || state == State.Error) {
            if (s_logger.isDebugEnabled()) {
                s_logger.debug("Stopped called on " + vm + " but the state is " + state);
            }
            return;
        }

        final ItWorkVO work = _workDao.findByOutstandingWork(vm.getId(), vm.getState());
        if (work != null) {
            if (s_logger.isDebugEnabled()) {
                s_logger.debug("Found an outstanding work item for this vm " + vm + " with state:" + vm.getState() + ", work id:" + work.getId());
            }
        }
        final Long hostId = vm.getHostId();
        if (hostId == null) {
            if (!cleanUpEvenIfUnableToStop) {
                if (s_logger.isDebugEnabled()) {
                    s_logger.debug("HostId is null but this is not a forced stop, cannot stop vm " + vm + " with state:" + vm.getState());
                }
                throw new CloudRuntimeException("Unable to stop " + vm);
            }
            try {
                stateTransitTo(vm, Event.AgentReportStopped, null, null);
            } catch (final NoTransitionException e) {
                s_logger.warn(e.getMessage());
            }

            if (work != null) {
                if (s_logger.isDebugEnabled()) {
                    s_logger.debug("Updating work item to Done, id:" + work.getId());
                }
                work.setStep(Step.Done);
                _workDao.update(work.getId(), work);
            }
            return;
        } else {
            HostVO host = _hostDao.findById(hostId);
            if (!cleanUpEvenIfUnableToStop && vm.getState() == State.Running && host.getResourceState() == ResourceState.PrepareForMaintenance) {
                s_logger.debug("Host is in PrepareForMaintenance state - Stop VM operation on the VM id: " + vm.getId() + " is not allowed");
                throw new CloudRuntimeException("Stop VM operation on the VM id: " + vm.getId() + " is not allowed as host is preparing for maintenance mode");
            }
        }

        final VirtualMachineGuru vmGuru = getVmGuru(vm);
        final VirtualMachineProfile profile = new VirtualMachineProfileImpl(vm);

        try {
            if (!stateTransitTo(vm, Event.StopRequested, vm.getHostId())) {
                throw new ConcurrentOperationException(String.format("%s is being operated on.", vm.toString()));
            }
        } catch (final NoTransitionException e1) {
            if (!cleanUpEvenIfUnableToStop) {
                throw new CloudRuntimeException("We cannot stop " + vm + " when it is in state " + vm.getState());
            }
            final boolean doCleanup = true;
            if (s_logger.isDebugEnabled()) {
                s_logger.warn("Unable to transition the state but we're moving on because it's forced stop", e1);
            }

            if (doCleanup) {
                if (cleanup(vmGuru, new VirtualMachineProfileImpl(vm), work, Event.StopRequested, cleanUpEvenIfUnableToStop)) {
                    try {
                        if (s_logger.isDebugEnabled() && work != null) {
                            s_logger.debug("Updating work item to Done, id:" + work.getId());
                        }
                        if (!changeState(vm, Event.AgentReportStopped, null, work, Step.Done)) {
                            throw new CloudRuntimeException("Unable to stop " + vm);
                        }

                    } catch (final NoTransitionException e) {
                        s_logger.warn("Unable to cleanup " + vm);
                        throw new CloudRuntimeException("Unable to stop " + vm, e);
                    }
                } else {
                    if (s_logger.isDebugEnabled()) {
                        s_logger.debug("Failed to cleanup VM: " + vm);
                    }
                    throw new CloudRuntimeException("Failed to cleanup " + vm + " , current state " + vm.getState());
                }
            }
        }

        if (vm.getState() != State.Stopping) {
            throw new CloudRuntimeException("We cannot proceed with stop VM " + vm + " since it is not in 'Stopping' state, current state: " + vm.getState());
        }

        vmGuru.prepareStop(profile);

        Map<String, Boolean> vlanToPersistenceMap = getVlanToPersistenceMapForVM(vm.getId());
        final StopCommand stop = new StopCommand(vm, getExecuteInSequence(vm.getHypervisorType()), false, cleanUpEvenIfUnableToStop);
        stop.setControlIp(getControlNicIpForVM(vm));
        if (MapUtils.isNotEmpty(vlanToPersistenceMap)) {
            stop.setVlanToPersistenceMap(vlanToPersistenceMap);
        }

        boolean stopped = false;
        Answer answer = null;
        try {
            answer = _agentMgr.send(vm.getHostId(), stop);
            if (answer != null) {
                if (answer instanceof StopAnswer) {
                    final StopAnswer stopAns = (StopAnswer)answer;
                    if (vm.getType() == VirtualMachine.Type.User) {
                        final String platform = stopAns.getPlatform();
                        if (platform != null) {
                            final UserVmVO userVm = _userVmDao.findById(vm.getId());
                            _userVmDao.loadDetails(userVm);
                            userVm.setDetail(VmDetailConstants.PLATFORM, platform);
                            _userVmDao.saveDetails(userVm);
                        }
                    }
                }
                stopped = answer.getResult();
                if (!stopped) {
                    throw new CloudRuntimeException("Unable to stop the virtual machine due to " + answer.getDetails());
                }
                vmGuru.finalizeStop(profile, answer);
                final GPUDeviceTO gpuDevice = stop.getGpuDevice();
                if (gpuDevice != null) {
                    _resourceMgr.updateGPUDetails(vm.getHostId(), gpuDevice.getGroupDetails());
                }
            } else {
                throw new CloudRuntimeException("Invalid answer received in response to a StopCommand on " + vm.instanceName);
            }

        } catch (AgentUnavailableException | OperationTimedoutException e) {
            s_logger.warn(String.format("Unable to stop %s due to [%s].", profile.toString(), e.toString()), e);
        } finally {
            if (!stopped) {
                if (!cleanUpEvenIfUnableToStop) {
                    s_logger.warn("Unable to stop vm " + vm);
                    try {
                        stateTransitTo(vm, Event.OperationFailed, vm.getHostId());
                    } catch (final NoTransitionException e) {
                        s_logger.warn("Unable to transition the state " + vm, e);
                    }
                    throw new CloudRuntimeException("Unable to stop " + vm);
                } else {
                    s_logger.warn("Unable to actually stop " + vm + " but continue with release because it's a force stop");
                    vmGuru.finalizeStop(profile, answer);
                }
            } else {
                if (VirtualMachine.systemVMs.contains(vm.getType())) {
                    HostVO systemVmHost = ApiDBUtils.findHostByTypeNameAndZoneId(vm.getDataCenterId(), vm.getHostName(),
                            VirtualMachine.Type.SecondaryStorageVm.equals(vm.getType()) ? Host.Type.SecondaryStorageVM : Host.Type.ConsoleProxy);
                    if (systemVmHost != null) {
                        _agentMgr.agentStatusTransitTo(systemVmHost, Status.Event.ShutdownRequested, _nodeId);
                    }
                }
            }
        }

        if (s_logger.isDebugEnabled()) {
            s_logger.debug(vm + " is stopped on the host.  Proceeding to release resource held.");
        }

        releaseVmResources(profile, cleanUpEvenIfUnableToStop);

        try {
            if (work != null) {
                if (s_logger.isDebugEnabled()) {
                    s_logger.debug("Updating the outstanding work item to Done, id:" + work.getId());
                }
                work.setStep(Step.Done);
                _workDao.update(work.getId(), work);
            }

            boolean result = stateTransitTo(vm, Event.OperationSucceeded, null);
            if (result) {
                if (VirtualMachine.Type.User.equals(vm.type) && ResoureCountRunningVMsonly.value()) {
                    ServiceOfferingVO offering = _offeringDao.findById(vm.getId(), vm.getServiceOfferingId());
                    resourceCountDecrement(vm.getAccountId(),new Long(offering.getCpu()), new Long(offering.getRamSize()));
                }
            } else {
                throw new CloudRuntimeException("unable to stop " + vm);
            }
        } catch (final NoTransitionException e) {
            String message = String.format("Unable to stop %s due to [%s].", vm.toString(), e.getMessage());
            s_logger.warn(message, e);
            throw new CloudRuntimeException(message, e);
        }
    }

    private void setStateMachine() {
        _stateMachine = VirtualMachine.State.getStateMachine();
    }

    protected boolean stateTransitTo(final VMInstanceVO vm, final VirtualMachine.Event e, final Long hostId, final String reservationId) throws NoTransitionException {
        vm.setReservationId(reservationId);
        return _stateMachine.transitTo(vm, e, new Pair<>(vm.getHostId(), hostId), _vmDao);
    }

    @Override
    public boolean stateTransitTo(final VirtualMachine vm1, final VirtualMachine.Event e, final Long hostId) throws NoTransitionException {
        final VMInstanceVO vm = (VMInstanceVO)vm1;

        final State oldState = vm.getState();
        if (oldState == State.Starting) {
            if (e == Event.OperationSucceeded) {
                vm.setLastHostId(hostId);
            }
        } else if (oldState == State.Stopping) {
            if (e == Event.OperationSucceeded) {
                vm.setLastHostId(vm.getHostId());
            }
        }
        return _stateMachine.transitTo(vm, e, new Pair<>(vm.getHostId(), hostId), _vmDao);
    }

    @Override
    public void destroy(final String vmUuid, final boolean expunge) throws AgentUnavailableException, OperationTimedoutException, ConcurrentOperationException {
        VMInstanceVO vm = _vmDao.findByUuid(vmUuid);
        if (vm == null || vm.getState() == State.Destroyed || vm.getState() == State.Expunging || vm.getRemoved() != null) {
            if (s_logger.isDebugEnabled()) {
                s_logger.debug("Unable to find vm or vm is destroyed: " + vm);
            }
            return;
        }

        if (s_logger.isDebugEnabled()) {
            s_logger.debug("Destroying vm " + vm + ", expunge flag " + (expunge ? "on" : "off"));
        }

        advanceStop(vmUuid, VmDestroyForcestop.value());

        deleteVMSnapshots(vm, expunge);

        Transaction.execute(new TransactionCallbackWithExceptionNoReturn<CloudRuntimeException>() {
            @Override
            public void doInTransactionWithoutResult(final TransactionStatus status) throws CloudRuntimeException {
                VMInstanceVO vm = _vmDao.findByUuid(vmUuid);
                try {
                    if (!stateTransitTo(vm, VirtualMachine.Event.DestroyRequested, vm.getHostId())) {
                        s_logger.debug("Unable to destroy the vm because it is not in the correct state: " + vm);
                        throw new CloudRuntimeException("Unable to destroy " + vm);
                    } else {
                        if (expunge) {
                            if (!stateTransitTo(vm, VirtualMachine.Event.ExpungeOperation, vm.getHostId())) {
                                s_logger.debug("Unable to expunge the vm because it is not in the correct state: " + vm);
                                throw new CloudRuntimeException("Unable to expunge " + vm);
                            }
                        }
                    }
                } catch (final NoTransitionException e) {
                    String message = String.format("Unable to destroy %s due to [%s].", vm.toString(), e.getMessage());
                    s_logger.debug(message, e);
                    throw new CloudRuntimeException(message, e);
                }
            }
        });
    }

    /**
     * Delete vm snapshots depending on vm's hypervisor type. For Vmware, vm snapshots removal is delegated to vm cleanup thread
     * to reduce tasks sent to hypervisor (one tasks to delete vm snapshots and vm itself
     * instead of one task for each vm snapshot plus another for the vm)
     * @param vm vm
     * @param expunge indicates if vm should be expunged
     */
    private void deleteVMSnapshots(VMInstanceVO vm, boolean expunge) {
        if (! vm.getHypervisorType().equals(HypervisorType.VMware)) {
            if (!_vmSnapshotMgr.deleteAllVMSnapshots(vm.getId(), null)) {
                s_logger.debug("Unable to delete all snapshots for " + vm);
                throw new CloudRuntimeException("Unable to delete vm snapshots for " + vm);
            }
        }
        else {
            if (expunge) {
                _vmSnapshotMgr.deleteVMSnapshotsFromDB(vm.getId(), false);
            }
        }
    }

    protected boolean checkVmOnHost(final VirtualMachine vm, final long hostId) throws AgentUnavailableException, OperationTimedoutException {
        final Answer answer = _agentMgr.send(hostId, new CheckVirtualMachineCommand(vm.getInstanceName()));
        if (answer == null || !answer.getResult()) {
            return false;
        }
        if (answer instanceof CheckVirtualMachineAnswer) {
            final CheckVirtualMachineAnswer vmAnswer = (CheckVirtualMachineAnswer)answer;
            if (vmAnswer.getState() == PowerState.PowerOff) {
                return false;
            }
        }

        UserVmVO userVm = _userVmDao.findById(vm.getId());
        if (userVm != null) {
            List<VMSnapshotVO> vmSnapshots = _vmSnapshotDao.findByVm(vm.getId());
            RestoreVMSnapshotCommand command = _vmSnapshotMgr.createRestoreCommand(userVm, vmSnapshots);
            if (command != null) {
                RestoreVMSnapshotAnswer restoreVMSnapshotAnswer = (RestoreVMSnapshotAnswer) _agentMgr.send(hostId, command);
                if (restoreVMSnapshotAnswer == null || !restoreVMSnapshotAnswer.getResult()) {
                    s_logger.warn("Unable to restore the vm snapshot from image file after live migration of vm with vmsnapshots: " + restoreVMSnapshotAnswer == null ? "null answer" : restoreVMSnapshotAnswer.getDetails());
                }
            }
        }

        return true;
    }

    @Override
    public void storageMigration(final String vmUuid, final Map<Long, Long> volumeToPool) {
        final AsyncJobExecutionContext jobContext = AsyncJobExecutionContext.getCurrentExecutionContext();
        if (jobContext.isJobDispatchedBy(VmWorkConstants.VM_WORK_JOB_DISPATCHER)) {

            final VirtualMachine vm = _vmDao.findByUuid(vmUuid);
            VmWorkJobVO placeHolder = createPlaceHolderWork(vm.getId());
            try {
                orchestrateStorageMigration(vmUuid, volumeToPool);
            } finally {
                if (placeHolder != null) {
                    _workJobDao.expunge(placeHolder.getId());
                }
            }
        } else {
            final Outcome<VirtualMachine> outcome = migrateVmStorageThroughJobQueue(vmUuid, volumeToPool);

            retrieveVmFromJobOutcome(outcome, vmUuid, "migrateVmStorage");

            try {
                retrieveResultFromJobOutcomeAndThrowExceptionIfNeeded(outcome);
            } catch (ResourceUnavailableException | InsufficientCapacityException ex) {
                throw new RuntimeException("Unexpected exception", ex);
            }
        }
    }

    private void orchestrateStorageMigration(final String vmUuid, final Map<Long, Long> volumeToPool) {
        final VMInstanceVO vm = _vmDao.findByUuid(vmUuid);

        Map<Volume, StoragePool> volumeToPoolMap = prepareVmStorageMigration(vm, volumeToPool);

        try {
            if(s_logger.isDebugEnabled()) {
                s_logger.debug(String.format("Offline migration of %s vm %s with volumes",
                                vm.getHypervisorType().toString(),
                                vm.getInstanceName()));
            }

            migrateThroughHypervisorOrStorage(vm, volumeToPoolMap);

        } catch (ConcurrentOperationException
                | InsufficientCapacityException
                | StorageUnavailableException e) {
            String msg = String.format("Failed to migrate VM: %s", vmUuid);
            s_logger.warn(msg, e);
            throw new CloudRuntimeException(msg, e);
        } finally {
            try {
                stateTransitTo(vm, Event.AgentReportStopped, null);
            } catch (final NoTransitionException e) {
                String anotherMEssage = String.format("failed to change vm state of VM: %s", vmUuid);
                s_logger.warn(anotherMEssage, e);
                throw new CloudRuntimeException(anotherMEssage, e);
            }
        }
    }

    private Answer[] attemptHypervisorMigration(VMInstanceVO vm, Map<Volume, StoragePool> volumeToPool, Long hostId) {
        if (hostId == null) {
            return null;
        }
        final HypervisorGuru hvGuru = _hvGuruMgr.getGuru(vm.getHypervisorType());

        List<Command> commandsToSend = hvGuru.finalizeMigrate(vm, volumeToPool);

        if (CollectionUtils.isNotEmpty(commandsToSend)) {
            Commands commandsContainer = new Commands(Command.OnError.Stop);
            commandsContainer.addCommands(commandsToSend);

            try {
                return  _agentMgr.send(hostId, commandsContainer);
            } catch (AgentUnavailableException | OperationTimedoutException e) {
                throw new CloudRuntimeException(String.format("Failed to migrate VM: %s", vm.getUuid()),e);
            }
        }
        return null;
    }

    private void afterHypervisorMigrationCleanup(VMInstanceVO vm, Map<Volume, StoragePool> volumeToPool, Long sourceClusterId, Answer[] hypervisorMigrationResults) throws InsufficientCapacityException {
        boolean isDebugEnabled = s_logger.isDebugEnabled();
        if(isDebugEnabled) {
            String msg = String.format("Cleaning up after hypervisor pool migration volumes for VM %s(%s)", vm.getInstanceName(), vm.getUuid());
            s_logger.debug(msg);
        }

        StoragePool rootVolumePool = null;
        if (MapUtils.isNotEmpty(volumeToPool)) {
            for (Map.Entry<Volume, StoragePool> entry : volumeToPool.entrySet()) {
                if (Type.ROOT.equals(entry.getKey().getVolumeType())) {
                    rootVolumePool = entry.getValue();
                    break;
                }
            }
        }
        setDestinationPoolAndReallocateNetwork(rootVolumePool, vm);
        Long destClusterId = rootVolumePool != null ? rootVolumePool.getClusterId() : null;
        if (destClusterId != null && !destClusterId.equals(sourceClusterId)) {
            if(isDebugEnabled) {
                String msg = String.format("Resetting lastHost for VM %s(%s)", vm.getInstanceName(), vm.getUuid());
                s_logger.debug(msg);
            }
            vm.setLastHostId(null);
            vm.setPodIdToDeployIn(rootVolumePool.getPodId());
        }

        markVolumesInPool(vm, hypervisorMigrationResults);
    }

    private void markVolumesInPool(VMInstanceVO vm, Answer[] hypervisorMigrationResults) {
        MigrateVmToPoolAnswer relevantAnswer = null;
        if (hypervisorMigrationResults.length == 1 && !hypervisorMigrationResults[0].getResult()) {
            throw new CloudRuntimeException(String.format("VM ID: %s migration failed. %s", vm.getUuid(), hypervisorMigrationResults[0].getDetails()));
        }
        for (Answer answer : hypervisorMigrationResults) {
            if (s_logger.isDebugEnabled()) {
                s_logger.debug(String.format("received an %s: %s", answer.getClass().getSimpleName(), answer));
            }
            if (answer instanceof MigrateVmToPoolAnswer) {
                relevantAnswer = (MigrateVmToPoolAnswer) answer;
            }
        }
        if (relevantAnswer == null) {
            throw new CloudRuntimeException("No relevant migration results found");
        }
        List<VolumeObjectTO> results = relevantAnswer.getVolumeTos();
        if (results == null) {
            results = new ArrayList<>();
        }
        List<VolumeVO> volumes = _volsDao.findUsableVolumesForInstance(vm.getId());
        if(s_logger.isDebugEnabled()) {
            String msg = String.format("Found %d volumes for VM %s(uuid:%s, id:%d)", results.size(), vm.getInstanceName(), vm.getUuid(), vm.getId());
            s_logger.debug(msg);
        }
        for (VolumeObjectTO result : results ) {
            if(s_logger.isDebugEnabled()) {
                s_logger.debug(String.format("Updating volume (%d) with path '%s' on pool '%s'", result.getId(), result.getPath(), result.getDataStoreUuid()));
            }
            VolumeVO volume = _volsDao.findById(result.getId());
            StoragePool pool = _storagePoolDao.findPoolByUUID(result.getDataStoreUuid());
            if (volume == null || pool == null) {
                continue;
            }
            volume.setPath(result.getPath());
            volume.setPoolId(pool.getId());
            if (result.getChainInfo() != null) {
                volume.setChainInfo(result.getChainInfo());
            }
            _volsDao.update(volume.getId(), volume);
        }
    }

    private void migrateThroughHypervisorOrStorage(VMInstanceVO vm, Map<Volume, StoragePool> volumeToPool) throws StorageUnavailableException, InsufficientCapacityException {
        final VirtualMachineProfile profile = new VirtualMachineProfileImpl(vm);
        Pair<Long, Long> vmClusterAndHost = findClusterAndHostIdForVm(vm);
        final Long sourceClusterId = vmClusterAndHost.first();
        final Long sourceHostId = vmClusterAndHost.second();
        Answer[] hypervisorMigrationResults = attemptHypervisorMigration(vm, volumeToPool, sourceHostId);
        boolean migrationResult = false;
        if (hypervisorMigrationResults == null) {
            migrationResult = volumeMgr.storageMigration(profile, volumeToPool);
            if (migrationResult) {
                postStorageMigrationCleanup(vm, volumeToPool, _hostDao.findById(sourceHostId), sourceClusterId);
            } else {
                s_logger.debug("Storage migration failed");
            }
        } else {
            afterHypervisorMigrationCleanup(vm, volumeToPool, sourceClusterId, hypervisorMigrationResults);
        }
    }

    private Map<Volume, StoragePool> prepareVmStorageMigration(VMInstanceVO vm, Map<Long, Long> volumeToPool) {
        Map<Volume, StoragePool> volumeToPoolMap = new HashMap<>();
        if (MapUtils.isEmpty(volumeToPool)) {
            throw new CloudRuntimeException(String.format("Unable to migrate %s: missing volume to pool mapping.", vm.toString()));
        }
        Cluster cluster = null;
        Long dataCenterId = null;
        for (Map.Entry<Long, Long> entry: volumeToPool.entrySet()) {
            StoragePool pool = _storagePoolDao.findById(entry.getValue());
            if (pool.getClusterId() != null) {
                cluster = _clusterDao.findById(pool.getClusterId());
                break;
            }
            dataCenterId = pool.getDataCenterId();
        }
        Long podId = null;
        Long clusterId = null;
        if (cluster != null) {
            dataCenterId = cluster.getDataCenterId();
            podId = cluster.getPodId();
            clusterId = cluster.getId();
        }
        if (dataCenterId == null) {
            String msg = "Unable to migrate vm: failed to create deployment destination with given volume to pool map";
            s_logger.debug(msg);
            throw new CloudRuntimeException(msg);
        }
        final DataCenterDeployment destination = new DataCenterDeployment(dataCenterId, podId, clusterId, null, null, null);
        // Create a map of which volume should go in which storage pool.
        final VirtualMachineProfile profile = new VirtualMachineProfileImpl(vm);
        volumeToPoolMap = createMappingVolumeAndStoragePool(profile, destination, volumeToPool);
        try {
            stateTransitTo(vm, Event.StorageMigrationRequested, null);
        } catch (final NoTransitionException e) {
            String msg = String.format("Unable to migrate vm: %s", vm.getUuid());
            s_logger.warn(msg, e);
            throw new CloudRuntimeException(msg, e);
        }
        return volumeToPoolMap;
    }

    private void checkDestinationForTags(StoragePool destPool, VMInstanceVO vm) {
        List<VolumeVO> vols = _volsDao.findUsableVolumesForInstance(vm.getId());

        List<String> storageTags = storageMgr.getStoragePoolTagList(destPool.getId());
        for(Volume vol : vols) {
            DiskOfferingVO diskOffering = _diskOfferingDao.findById(vol.getDiskOfferingId());
            List<String> volumeTags = StringUtils.csvTagsToList(diskOffering.getTags());
            if(! matches(volumeTags, storageTags)) {
                String msg = String.format("destination pool '%s' with tags '%s', does not support the volume diskoffering for volume '%s' (tags: '%s') ",
                        destPool.getName(),
                        StringUtils.listToCsvTags(storageTags),
                        vol.getName(),
                        StringUtils.listToCsvTags(volumeTags)
                );
                throw new CloudRuntimeException(msg);
            }
        }
    }

    static boolean matches(List<String> volumeTags, List<String> storagePoolTags) {
        boolean result = true;
        if (volumeTags != null) {
            for (String tag : volumeTags) {
                if (storagePoolTags == null || !storagePoolTags.contains(tag)) {
                    result = false;
                    break;
                }
            }
        }
        return result;
    }

    private void postStorageMigrationCleanup(VMInstanceVO vm, Map<Volume, StoragePool> volumeToPool, HostVO srcHost, Long srcClusterId) throws InsufficientCapacityException {
        StoragePool rootVolumePool = null;
        if (MapUtils.isNotEmpty(volumeToPool)) {
            for (Map.Entry<Volume, StoragePool> entry : volumeToPool.entrySet()) {
                if (Type.ROOT.equals(entry.getKey().getVolumeType())) {
                    rootVolumePool = entry.getValue();
                    break;
                }
            }
        }
        setDestinationPoolAndReallocateNetwork(rootVolumePool, vm);

        vm.setLastHostId(null);
        if (rootVolumePool != null) {
            vm.setPodIdToDeployIn(rootVolumePool.getPodId());
        }

        if (vm.getHypervisorType().equals(HypervisorType.VMware)) {
            afterStorageMigrationVmwareVMCleanup(rootVolumePool, vm, srcHost, srcClusterId);
        }
    }

    private void setDestinationPoolAndReallocateNetwork(StoragePool destPool, VMInstanceVO vm) throws InsufficientCapacityException {
        if (destPool != null && destPool.getPodId() != null && !destPool.getPodId().equals(vm.getPodIdToDeployIn())) {
            if (s_logger.isDebugEnabled()) {
                String msg = String.format("as the pod for vm %s has changed we are reallocating its network", vm.getInstanceName());
                s_logger.debug(msg);
            }
            final DataCenterDeployment plan = new DataCenterDeployment(vm.getDataCenterId(), destPool.getPodId(), null, null, null, null);
            final VirtualMachineProfileImpl vmProfile = new VirtualMachineProfileImpl(vm, null, null, null, null);
            _networkMgr.reallocate(vmProfile, plan);
        }
    }

    private void afterStorageMigrationVmwareVMCleanup(StoragePool destPool, VMInstanceVO vm, HostVO srcHost, Long srcClusterId) {
        final Long destClusterId = destPool.getClusterId();
        if (srcClusterId != null && destClusterId != null && ! srcClusterId.equals(destClusterId) && srcHost != null) {
            final String srcDcName = _clusterDetailsDao.getVmwareDcName(srcClusterId);
            final String destDcName = _clusterDetailsDao.getVmwareDcName(destClusterId);
            if (srcDcName != null && destDcName != null && !srcDcName.equals(destDcName)) {
                removeStaleVmFromSource(vm, srcHost);
            }
        }
    }

    private void removeStaleVmFromSource(VMInstanceVO vm, HostVO srcHost) {
        s_logger.debug("Since VM's storage was successfully migrated across VMware Datacenters, unregistering VM: " + vm.getInstanceName() +
                " from source host: " + srcHost.getId());
        final UnregisterVMCommand uvc = new UnregisterVMCommand(vm.getInstanceName());
        uvc.setCleanupVmFiles(true);
        try {
            _agentMgr.send(srcHost.getId(), uvc);
        } catch (AgentUnavailableException | OperationTimedoutException e) {
            throw new CloudRuntimeException("Failed to unregister VM: " + vm.getInstanceName() + " from source host: " + srcHost.getId() +
                    " after successfully migrating VM's storage across VMware Datacenters", e);
        }
    }

    @Override
    public void migrate(final String vmUuid, final long srcHostId, final DeployDestination dest)
            throws ResourceUnavailableException, ConcurrentOperationException {

        final AsyncJobExecutionContext jobContext = AsyncJobExecutionContext.getCurrentExecutionContext();
        if (jobContext.isJobDispatchedBy(VmWorkConstants.VM_WORK_JOB_DISPATCHER)) {
            final VirtualMachine vm = _vmDao.findByUuid(vmUuid);
            VmWorkJobVO placeHolder = createPlaceHolderWork(vm.getId());
            try {
                orchestrateMigrate(vmUuid, srcHostId, dest);
            } finally {
                if (placeHolder != null) {
                    _workJobDao.expunge(placeHolder.getId());
                }
            }
        } else {
            final Outcome<VirtualMachine> outcome = migrateVmThroughJobQueue(vmUuid, srcHostId, dest);

            retrieveVmFromJobOutcome(outcome, vmUuid, "migrateVm");

            try {
                retrieveResultFromJobOutcomeAndThrowExceptionIfNeeded(outcome);
            } catch (InsufficientCapacityException ex) {
                throw new RuntimeException("Unexpected exception", ex);
            }
        }
    }

    private void orchestrateMigrate(final String vmUuid, final long srcHostId, final DeployDestination dest) throws ResourceUnavailableException, ConcurrentOperationException {
        final VMInstanceVO vm = _vmDao.findByUuid(vmUuid);
        if (vm == null) {
            if (s_logger.isDebugEnabled()) {
                s_logger.debug("Unable to find the vm " + vmUuid);
            }
            throw new CloudRuntimeException("Unable to find a virtual machine with id " + vmUuid);
        }
        migrate(vm, srcHostId, dest);
    }

    protected void migrate(final VMInstanceVO vm, final long srcHostId, final DeployDestination dest) throws ResourceUnavailableException, ConcurrentOperationException {
        s_logger.info("Migrating " + vm + " to " + dest);
        final long dstHostId = dest.getHost().getId();
        final Host fromHost = _hostDao.findById(srcHostId);
        if (fromHost == null) {
            s_logger.info("Unable to find the host to migrate from: " + srcHostId);
            throw new CloudRuntimeException("Unable to find the host to migrate from: " + srcHostId);
        }

        if (fromHost.getClusterId() != dest.getCluster().getId() && vm.getHypervisorType() != HypervisorType.VMware) {
            final List<VolumeVO> volumes = _volsDao.findCreatedByInstance(vm.getId());
            for (final VolumeVO volume : volumes) {
                if (!_storagePoolDao.findById(volume.getPoolId()).getScope().equals(ScopeType.ZONE)) {
                    s_logger.info("Source and destination host are not in same cluster and all volumes are not on zone wide primary store, unable to migrate to host: "
                            + dest.getHost().getId());
                    throw new CloudRuntimeException(
                            "Source and destination host are not in same cluster and all volumes are not on zone wide primary store, unable to migrate to host: "
                                    + dest.getHost().getId());
                }
            }
        }

        final VirtualMachineGuru vmGuru = getVmGuru(vm);

        if (vm.getState() != State.Running) {
            if (s_logger.isDebugEnabled()) {
                s_logger.debug("VM is not Running, unable to migrate the vm " + vm);
            }
            throw new CloudRuntimeException("VM is not Running, unable to migrate the vm currently " + vm + " , current state: " + vm.getState().toString());
        }

        AlertManager.AlertType alertType = AlertManager.AlertType.ALERT_TYPE_USERVM_MIGRATE;
        if (VirtualMachine.Type.DomainRouter.equals(vm.getType())) {
            alertType = AlertManager.AlertType.ALERT_TYPE_DOMAIN_ROUTER_MIGRATE;
        } else if (VirtualMachine.Type.ConsoleProxy.equals(vm.getType())) {
            alertType = AlertManager.AlertType.ALERT_TYPE_CONSOLE_PROXY_MIGRATE;
        }

        final VirtualMachineProfile vmSrc = new VirtualMachineProfileImpl(vm);
        vmSrc.setHost(fromHost);
        for (final NicProfile nic : _networkMgr.getNicProfiles(vm)) {
            vmSrc.addNic(nic);
        }

        final VirtualMachineProfile profile = new VirtualMachineProfileImpl(vm, null, _offeringDao.findById(vm.getId(), vm.getServiceOfferingId()), null, null);
        profile.setHost(dest.getHost());

        _networkMgr.prepareNicForMigration(profile, dest);
        volumeMgr.prepareForMigration(profile, dest);
        profile.setConfigDriveLabel(VmConfigDriveLabel.value());

        final VirtualMachineTO to = toVmTO(profile);
        final PrepareForMigrationCommand pfmc = new PrepareForMigrationCommand(to);

        ItWorkVO work = new ItWorkVO(UUID.randomUUID().toString(), _nodeId, State.Migrating, vm.getType(), vm.getId());
        work.setStep(Step.Prepare);
        work.setResourceType(ItWorkVO.ResourceType.Host);
        work.setResourceId(dstHostId);
        work = _workDao.persist(work);

        Answer pfma = null;
        try {
            pfma = _agentMgr.send(dstHostId, pfmc);
            if (pfma == null || !pfma.getResult()) {
                final String details = pfma != null ? pfma.getDetails() : "null answer returned";
                final String msg = "Unable to prepare for migration due to " + details;
                pfma = null;
                throw new AgentUnavailableException(msg, dstHostId);
            }
        } catch (final OperationTimedoutException e1) {
            throw new AgentUnavailableException("Operation timed out", dstHostId);
        } finally {
            if (pfma == null) {
                _networkMgr.rollbackNicForMigration(vmSrc, profile);
                volumeMgr.release(vm.getId(), dstHostId);
                work.setStep(Step.Done);
                _workDao.update(work.getId(), work);
            }
        }

        vm.setLastHostId(srcHostId);
        try {
            if (vm.getHostId() == null || vm.getHostId() != srcHostId || !changeState(vm, Event.MigrationRequested, dstHostId, work, Step.Migrating)) {
                _networkMgr.rollbackNicForMigration(vmSrc, profile);
                if (vm != null) {
                    volumeMgr.release(vm.getId(), dstHostId);
                }

                s_logger.info("Migration cancelled because state has changed: " + vm);
                throw new ConcurrentOperationException("Migration cancelled because state has changed: " + vm);
            }
        } catch (final NoTransitionException e1) {
            _networkMgr.rollbackNicForMigration(vmSrc, profile);
            volumeMgr.release(vm.getId(), dstHostId);
            s_logger.info("Migration cancelled because " + e1.getMessage());
            throw new ConcurrentOperationException("Migration cancelled because " + e1.getMessage());
        } catch (final CloudRuntimeException e2) {
            _networkMgr.rollbackNicForMigration(vmSrc, profile);
            volumeMgr.release(vm.getId(), dstHostId);
            s_logger.info("Migration cancelled because " + e2.getMessage());
            work.setStep(Step.Done);
            _workDao.update(work.getId(), work);
            try {
                stateTransitTo(vm, Event.OperationFailed, srcHostId);
            } catch (final NoTransitionException e3) {
                s_logger.warn(e3.getMessage());
            }
            throw new CloudRuntimeException("Migration cancelled because " + e2.getMessage());
        }

        boolean migrated = false;
        Map<String, DpdkTO> dpdkInterfaceMapping = null;
        try {
            final boolean isWindows = _guestOsCategoryDao.findById(_guestOsDao.findById(vm.getGuestOSId()).getCategoryId()).getName().equalsIgnoreCase("Windows");
            Map<String, Boolean> vlanToPersistenceMap = getVlanToPersistenceMapForVM(vm.getId());
            final MigrateCommand mc = new MigrateCommand(vm.getInstanceName(), dest.getHost().getPrivateIpAddress(), isWindows, to, getExecuteInSequence(vm.getHypervisorType()));
            if (MapUtils.isNotEmpty(vlanToPersistenceMap)) {
                mc.setVlanToPersistenceMap(vlanToPersistenceMap);
            }

            boolean kvmAutoConvergence = StorageManager.KvmAutoConvergence.value();
            mc.setAutoConvergence(kvmAutoConvergence);
            mc.setHostGuid(dest.getHost().getGuid());

            dpdkInterfaceMapping = ((PrepareForMigrationAnswer) pfma).getDpdkInterfaceMapping();
            if (MapUtils.isNotEmpty(dpdkInterfaceMapping)) {
                mc.setDpdkInterfaceMapping(dpdkInterfaceMapping);
            }

            try {
                final Answer ma = _agentMgr.send(vm.getLastHostId(), mc);
                if (ma == null || !ma.getResult()) {
                    final String details = ma != null ? ma.getDetails() : "null answer returned";
                    throw new CloudRuntimeException(details);
                }
            } catch (final OperationTimedoutException e) {
                if (e.isActive()) {
                    s_logger.warn("Active migration command so scheduling a restart for " + vm, e);
                    _haMgr.scheduleRestart(vm, true);
                }
                throw new AgentUnavailableException("Operation timed out on migrating " + vm, dstHostId);
            }

            try {
                if (!changeState(vm, VirtualMachine.Event.OperationSucceeded, dstHostId, work, Step.Started)) {
                    throw new ConcurrentOperationException("Unable to change the state for " + vm);
                }
            } catch (final NoTransitionException e1) {
                throw new ConcurrentOperationException("Unable to change state due to " + e1.getMessage());
            }

            try {
                if (!checkVmOnHost(vm, dstHostId)) {
                    s_logger.error("Unable to complete migration for " + vm);
                    try {
                        _agentMgr.send(srcHostId, new Commands(cleanup(vm, dpdkInterfaceMapping)), null);
                    } catch (final AgentUnavailableException e) {
                        s_logger.error("AgentUnavailableException while cleanup on source host: " + srcHostId, e);
                    }
                    cleanup(vmGuru, new VirtualMachineProfileImpl(vm), work, Event.AgentReportStopped, true);
                    throw new CloudRuntimeException("Unable to complete migration for " + vm);
                }
            } catch (final OperationTimedoutException e) {
                s_logger.warn("Error while checking the vm " + vm + " on host " + dstHostId, e);
            }
            migrated = true;
        } finally {
            if (!migrated) {
                s_logger.info("Migration was unsuccessful.  Cleaning up: " + vm);
                _networkMgr.rollbackNicForMigration(vmSrc, profile);
                volumeMgr.release(vm.getId(), dstHostId);

                _alertMgr.sendAlert(alertType, fromHost.getDataCenterId(), fromHost.getPodId(),
                        "Unable to migrate vm " + vm.getInstanceName() + " from host " + fromHost.getName() + " in zone " + dest.getDataCenter().getName() + " and pod " +
                                dest.getPod().getName(), "Migrate Command failed.  Please check logs.");
                try {
                    _agentMgr.send(dstHostId, new Commands(cleanup(vm, dpdkInterfaceMapping)), null);
                } catch (final AgentUnavailableException ae) {
                    s_logger.warn("Looks like the destination Host is unavailable for cleanup", ae);
                }
                _networkMgr.setHypervisorHostname(profile, dest, false);
                try {
                    stateTransitTo(vm, Event.OperationFailed, srcHostId);
                } catch (final NoTransitionException e) {
                    s_logger.warn(e.getMessage());
                }
            } else {
                _networkMgr.commitNicForMigration(vmSrc, profile);
                volumeMgr.release(vm.getId(), srcHostId);
                _networkMgr.setHypervisorHostname(profile, dest, true);
            }

            work.setStep(Step.Done);
            _workDao.update(work.getId(), work);
        }
    }

    /**
     * We create the mapping of volumes and storage pool to migrate the VMs according to the information sent by the user.
     * If the user did not enter a complete mapping, the volumes that were left behind will be auto mapped using {@link #createStoragePoolMappingsForVolumes(VirtualMachineProfile, DataCenterDeployment, Map, List)}
     */
    protected Map<Volume, StoragePool> createMappingVolumeAndStoragePool(VirtualMachineProfile profile, Host targetHost, Map<Long, Long> userDefinedMapOfVolumesAndStoragePools) {
        return createMappingVolumeAndStoragePool(profile,
                new DataCenterDeployment(targetHost.getDataCenterId(), targetHost.getPodId(), targetHost.getClusterId(), targetHost.getId(), null, null),
                userDefinedMapOfVolumesAndStoragePools);
    }

    private Map<Volume, StoragePool> createMappingVolumeAndStoragePool(final VirtualMachineProfile profile, final DataCenterDeployment plan, final Map<Long, Long> userDefinedMapOfVolumesAndStoragePools) {
        Host targetHost = null;
        if (plan.getHostId() != null) {
            targetHost = _hostDao.findById(plan.getHostId());
        }
        Map<Volume, StoragePool> volumeToPoolObjectMap = buildMapUsingUserInformation(profile, targetHost, userDefinedMapOfVolumesAndStoragePools);

        List<Volume> volumesNotMapped = findVolumesThatWereNotMappedByTheUser(profile, volumeToPoolObjectMap);
        createStoragePoolMappingsForVolumes(profile, plan, volumeToPoolObjectMap, volumesNotMapped);
        return volumeToPoolObjectMap;
    }

    /**
     *  Given the map of volume to target storage pool entered by the user, we check for other volumes that the VM might have and were not configured.
     *  This map can be then used by CloudStack to find new target storage pools according to the target host.
     */
    protected List<Volume> findVolumesThatWereNotMappedByTheUser(VirtualMachineProfile profile, Map<Volume, StoragePool> volumeToStoragePoolObjectMap) {
        List<VolumeVO> allVolumes = _volsDao.findUsableVolumesForInstance(profile.getId());
        List<Volume> volumesNotMapped = new ArrayList<>();
        for (Volume volume : allVolumes) {
            if (!volumeToStoragePoolObjectMap.containsKey(volume)) {
                volumesNotMapped.add(volume);
            }
        }
        return volumesNotMapped;
    }

    /**
     *  Builds the map of storage pools and volumes with the information entered by the user. Before creating the an entry we validate if the migration is feasible checking if the migration is allowed and if the target host can access the defined target storage pool.
     */
    protected Map<Volume, StoragePool> buildMapUsingUserInformation(VirtualMachineProfile profile, Host targetHost, Map<Long, Long> userDefinedVolumeToStoragePoolMap) {
        Map<Volume, StoragePool> volumeToPoolObjectMap = new HashMap<>();
        if (MapUtils.isEmpty(userDefinedVolumeToStoragePoolMap)) {
            return volumeToPoolObjectMap;
        }
        for(Long volumeId: userDefinedVolumeToStoragePoolMap.keySet()) {
            VolumeVO volume = _volsDao.findById(volumeId);

            Long poolId = userDefinedVolumeToStoragePoolMap.get(volumeId);
            StoragePoolVO targetPool = _storagePoolDao.findById(poolId);
            StoragePoolVO currentPool = _storagePoolDao.findById(volume.getPoolId());

            executeManagedStorageChecksWhenTargetStoragePoolProvided(currentPool, volume, targetPool);
            if (targetHost != null && _poolHostDao.findByPoolHost(targetPool.getId(), targetHost.getId()) == null) {
                throw new CloudRuntimeException(
                        String.format("Cannot migrate the volume [%s] to the storage pool [%s] while migrating VM [%s] to target host [%s]. The host does not have access to the storage pool entered.",
                                volume.getUuid(), targetPool.getUuid(), profile.getUuid(), targetHost.getUuid()));
            }
            if (currentPool.getId() == targetPool.getId()) {
                s_logger.info(String.format("The volume [%s] is already allocated in storage pool [%s].", volume.getUuid(), targetPool.getUuid()));
            }
            volumeToPoolObjectMap.put(volume, targetPool);
        }
        return volumeToPoolObjectMap;
    }

    /**
     *  Executes the managed storage checks for the mapping<volume, storage pool> entered by the user. The checks execute by this method are the following.
     *  <ul>
     *      <li> If the current storage pool of the volume is not a managed storage, we do not need to validate anything here.
     *      <li> If the current storage pool is a managed storage and the target storage pool ID is different from the current one, we throw an exception.
     *  </ul>
     */
    protected void executeManagedStorageChecksWhenTargetStoragePoolProvided(StoragePoolVO currentPool, VolumeVO volume, StoragePoolVO targetPool) {
        if (!currentPool.isManaged()) {
            return;
        }
        if (currentPool.getId() == targetPool.getId()) {
            return;
        }
        throw new CloudRuntimeException(String.format("Currently, a volume on managed storage can only be 'migrated' to itself " + "[volumeId=%s, currentStoragePoolId=%s, targetStoragePoolId=%s].",
                volume.getUuid(), currentPool.getUuid(), targetPool.getUuid()));
    }

    /**
     * For each one of the volumes we will map it to a storage pool that is available via the target host.
     * An exception is thrown if we cannot find a storage pool that is accessible in the target host to migrate the volume to.
     */
    protected void createStoragePoolMappingsForVolumes(VirtualMachineProfile profile, DataCenterDeployment plan, Map<Volume, StoragePool> volumeToPoolObjectMap, List<Volume> allVolumes) {
        for (Volume volume : allVolumes) {
            StoragePoolVO currentPool = _storagePoolDao.findById(volume.getPoolId());

            Host targetHost = null;
            if (plan.getHostId() != null) {
                targetHost = _hostDao.findById(plan.getHostId());
            }
            executeManagedStorageChecksWhenTargetStoragePoolNotProvided(targetHost, currentPool, volume);
            if (ScopeType.HOST.equals(currentPool.getScope()) || isStorageCrossClusterMigration(plan.getClusterId(), currentPool)) {
                createVolumeToStoragePoolMappingIfPossible(profile, plan, volumeToPoolObjectMap, volume, currentPool);
            } else {
                volumeToPoolObjectMap.put(volume, currentPool);
            }
        }
    }

    /**
     *  Executes the managed storage checks for the volumes that the user has not entered a mapping of <volume, storage pool>. The following checks are performed.
     *   <ul>
     *      <li> If the current storage pool is not a managed storage, we do not need to proceed with this method;
     *      <li> We check if the target host has access to the current managed storage pool. If it does not have an exception will be thrown.
     *   </ul>
     */
    protected void executeManagedStorageChecksWhenTargetStoragePoolNotProvided(Host targetHost, StoragePoolVO currentPool, Volume volume) {
        if (!currentPool.isManaged()) {
            return;
        }
        if (targetHost != null && _poolHostDao.findByPoolHost(currentPool.getId(), targetHost.getId()) == null) {
            throw new CloudRuntimeException(String.format("The target host does not have access to the volume's managed storage pool. [volumeId=%s, storageId=%s, targetHostId=%s].", volume.getUuid(),
                    currentPool.getUuid(), targetHost.getUuid()));
        }
    }

    /**
     *  Return true if the VM migration is a cross cluster migration. To execute that, we check if the volume current storage pool cluster is different from the target cluster.
     */
    protected boolean isStorageCrossClusterMigration(Long clusterId, StoragePoolVO currentPool) {
        return clusterId != null && ScopeType.CLUSTER.equals(currentPool.getScope()) && !currentPool.getClusterId().equals(clusterId);
    }

    /**
     * We will add a mapping of volume to storage pool if needed. The conditions to add a mapping are the following:
     * <ul>
     *  <li> The candidate storage pool where the volume is to be allocated can be accessed by the target host
     *  <li> If no storage pool is found to allocate the volume we throw an exception.
     * </ul>
     *
     * Side note: this method should only be called if the volume is on local storage or if we are executing a cross cluster migration.
     */
    protected void createVolumeToStoragePoolMappingIfPossible(VirtualMachineProfile profile, DataCenterDeployment plan, Map<Volume, StoragePool> volumeToPoolObjectMap, Volume volume,
            StoragePoolVO currentPool) {
        List<StoragePool> storagePoolList = getCandidateStoragePoolsToMigrateLocalVolume(profile, plan, volume);

        if (CollectionUtils.isEmpty(storagePoolList)) {
            String msg;
            if (plan.getHostId() != null) {
                Host targetHost = _hostDao.findById(plan.getHostId());
                msg = String.format("There are no storage pools available at the target host [%s] to migrate volume [%s]", targetHost.getUuid(), volume.getUuid());
            } else {
                Cluster targetCluster = _clusterDao.findById(plan.getClusterId());
                msg = String.format("There are no storage pools available in the target cluster [%s] to migrate volume [%s]", targetCluster.getUuid(), volume.getUuid());
            }
            throw new CloudRuntimeException(msg);
        }

        Collections.shuffle(storagePoolList);
        boolean candidatePoolsListContainsVolumeCurrentStoragePool = false;
        for (StoragePool storagePool : storagePoolList) {
            if (storagePool.getId() == currentPool.getId()) {
                candidatePoolsListContainsVolumeCurrentStoragePool = true;
                break;
            }

        }
        if (!candidatePoolsListContainsVolumeCurrentStoragePool) {
            volumeToPoolObjectMap.put(volume, _storagePoolDao.findByUuid(storagePoolList.get(0).getUuid()));
        }
    }

    /**
     * We use {@link StoragePoolAllocator} objects to find storage pools for given DataCenterDeployment where we would be able to allocate the given volume.
     */
    protected List<StoragePool> getCandidateStoragePoolsToMigrateLocalVolume(VirtualMachineProfile profile, DataCenterDeployment plan, Volume volume) {
        List<StoragePool> poolList = new ArrayList<>();

        DiskOfferingVO diskOffering = _diskOfferingDao.findById(volume.getDiskOfferingId());
        DiskProfile diskProfile = new DiskProfile(volume, diskOffering, profile.getHypervisorType());
        ExcludeList avoid = new ExcludeList();

        StoragePoolVO volumeStoragePool = _storagePoolDao.findById(volume.getPoolId());
        if (volumeStoragePool.isLocal()) {
            diskProfile.setUseLocalStorage(true);
        }
        for (StoragePoolAllocator allocator : _storagePoolAllocators) {
            List<StoragePool> poolListFromAllocator = allocator.allocateToPool(diskProfile, profile, plan, avoid, StoragePoolAllocator.RETURN_UPTO_ALL);
            if (CollectionUtils.isEmpty(poolListFromAllocator)) {
                continue;
            }
            for (StoragePool pool : poolListFromAllocator) {
                if (pool.isLocal() || isStorageCrossClusterMigration(plan.getClusterId(), volumeStoragePool)) {
                    poolList.add(pool);
                }
            }
        }
        return poolList;
    }

    private <T extends VMInstanceVO> void moveVmToMigratingState(final T vm, final Long hostId, final ItWorkVO work) throws ConcurrentOperationException {
        try {
            if (!changeState(vm, Event.MigrationRequested, hostId, work, Step.Migrating)) {
                s_logger.error("Migration cancelled because state has changed: " + vm);
                throw new ConcurrentOperationException("Migration cancelled because state has changed: " + vm);
            }
        } catch (final NoTransitionException e) {
            s_logger.error("Migration cancelled because " + e.getMessage(), e);
            throw new ConcurrentOperationException("Migration cancelled because " + e.getMessage());
        }
    }

    private <T extends VMInstanceVO> void moveVmOutofMigratingStateOnSuccess(final T vm, final Long hostId, final ItWorkVO work) throws ConcurrentOperationException {
        try {
            if (!changeState(vm, Event.OperationSucceeded, hostId, work, Step.Started)) {
                s_logger.error("Unable to change the state for " + vm);
                throw new ConcurrentOperationException("Unable to change the state for " + vm);
            }
        } catch (final NoTransitionException e) {
            s_logger.error("Unable to change state due to " + e.getMessage(), e);
            throw new ConcurrentOperationException("Unable to change state due to " + e.getMessage());
        }
    }

    @Override
    public void migrateWithStorage(final String vmUuid, final long srcHostId, final long destHostId, final Map<Long, Long> volumeToPool)
            throws ResourceUnavailableException, ConcurrentOperationException {

        final AsyncJobExecutionContext jobContext = AsyncJobExecutionContext.getCurrentExecutionContext();
        if (jobContext.isJobDispatchedBy(VmWorkConstants.VM_WORK_JOB_DISPATCHER)) {
            final VirtualMachine vm = _vmDao.findByUuid(vmUuid);
            VmWorkJobVO placeHolder = createPlaceHolderWork(vm.getId());
            try {
                orchestrateMigrateWithStorage(vmUuid, srcHostId, destHostId, volumeToPool);
            } finally {
                if (placeHolder != null) {
                    _workJobDao.expunge(placeHolder.getId());
                }
            }
        } else {
            final Outcome<VirtualMachine> outcome = migrateVmWithStorageThroughJobQueue(vmUuid, srcHostId, destHostId, volumeToPool);

            retrieveVmFromJobOutcome(outcome, vmUuid, "migrateVmWithStorage");

            try {
                retrieveResultFromJobOutcomeAndThrowExceptionIfNeeded(outcome);
            } catch (InsufficientCapacityException ex) {
                throw new RuntimeException("Unexpected exception", ex);
            }
        }
    }

    private void orchestrateMigrateWithStorage(final String vmUuid, final long srcHostId, final long destHostId, final Map<Long, Long> volumeToPool) throws ResourceUnavailableException,
    ConcurrentOperationException {

        final VMInstanceVO vm = _vmDao.findByUuid(vmUuid);

        final HostVO srcHost = _hostDao.findById(srcHostId);
        final HostVO destHost = _hostDao.findById(destHostId);
        final VirtualMachineGuru vmGuru = getVmGuru(vm);

        final DataCenterVO dc = _dcDao.findById(destHost.getDataCenterId());
        final HostPodVO pod = _podDao.findById(destHost.getPodId());
        final Cluster cluster = _clusterDao.findById(destHost.getClusterId());
        final DeployDestination destination = new DeployDestination(dc, pod, cluster, destHost);

        final VirtualMachineProfile vmSrc = new VirtualMachineProfileImpl(vm);
        vmSrc.setHost(srcHost);
        for (final NicProfile nic : _networkMgr.getNicProfiles(vm)) {
            vmSrc.addNic(nic);
        }

        final VirtualMachineProfile profile = new VirtualMachineProfileImpl(vm, null, _offeringDao.findById(vm.getId(), vm.getServiceOfferingId()), null, null);
        profile.setHost(destHost);

        final Map<Volume, StoragePool> volumeToPoolMap = createMappingVolumeAndStoragePool(profile, destHost, volumeToPool);

        if (volumeToPoolMap == null || volumeToPoolMap.isEmpty()) {
            throw new InvalidParameterValueException("Migration of the vm " + vm + "from host " + srcHost + " to destination host " + destHost +
                    " doesn't involve migrating the volumes.");
        }

        AlertManager.AlertType alertType = AlertManager.AlertType.ALERT_TYPE_USERVM_MIGRATE;
        if (VirtualMachine.Type.DomainRouter.equals(vm.getType())) {
            alertType = AlertManager.AlertType.ALERT_TYPE_DOMAIN_ROUTER_MIGRATE;
        } else if (VirtualMachine.Type.ConsoleProxy.equals(vm.getType())) {
            alertType = AlertManager.AlertType.ALERT_TYPE_CONSOLE_PROXY_MIGRATE;
        }

        _networkMgr.prepareNicForMigration(profile, destination);
        volumeMgr.prepareForMigration(profile, destination);
        final HypervisorGuru hvGuru = _hvGuruMgr.getGuru(vm.getHypervisorType());
        final VirtualMachineTO to = hvGuru.implement(profile);

        ItWorkVO work = new ItWorkVO(UUID.randomUUID().toString(), _nodeId, State.Migrating, vm.getType(), vm.getId());
        work.setStep(Step.Prepare);
        work.setResourceType(ItWorkVO.ResourceType.Host);
        work.setResourceId(destHostId);
        work = _workDao.persist(work);

        vm.setLastHostId(srcHostId);
        vm.setPodIdToDeployIn(destHost.getPodId());
        moveVmToMigratingState(vm, destHostId, work);

        boolean migrated = false;
        try {
            Nic defaultNic = _networkModel.getDefaultNic(vm.getId());

            if (defaultNic != null && VirtualMachine.Type.User.equals(vm.getType())) {
                UserVmVO userVm = _userVmDao.findById(vm.getId());
                Map<String, String> details = userVmDetailsDao.listDetailsKeyPairs(vm.getId());
                userVm.setDetails(details);

                Network network = _networkModel.getNetwork(defaultNic.getNetworkId());
                if (_networkModel.isSharedNetworkWithoutServices(network.getId())) {
                    final String serviceOffering = _serviceOfferingDao.findByIdIncludingRemoved(vm.getId(), vm.getServiceOfferingId()).getDisplayText();
                    boolean isWindows = _guestOSCategoryDao.findById(_guestOSDao.findById(vm.getGuestOSId()).getCategoryId()).getName().equalsIgnoreCase("Windows");
                    List<String[]> vmData = _networkModel.generateVmData(userVm.getUserData(), serviceOffering, vm.getDataCenterId(), vm.getInstanceName(), vm.getHostName(), vm.getId(),
                            vm.getUuid(), defaultNic.getMacAddress(), userVm.getDetail("SSH.PublicKey"), (String) profile.getParameter(VirtualMachineProfile.Param.VmPassword), isWindows,
                            VirtualMachineManager.getHypervisorHostname(destination.getHost() != null ? destination.getHost().getName() : ""));
                    String vmName = vm.getInstanceName();
                    String configDriveIsoRootFolder = "/tmp";
                    String isoFile = configDriveIsoRootFolder + "/" + vmName + "/configDrive/" + vmName + ".iso";
                    profile.setVmData(vmData);
                    profile.setConfigDriveLabel(VmConfigDriveLabel.value());
                    profile.setConfigDriveIsoRootFolder(configDriveIsoRootFolder);
                    profile.setConfigDriveIsoFile(isoFile);

                    AttachOrDettachConfigDriveCommand dettachCommand = new AttachOrDettachConfigDriveCommand(vm.getInstanceName(), vmData, VmConfigDriveLabel.value(), false);
                    try {
                        _agentMgr.send(srcHost.getId(), dettachCommand);
                        s_logger.debug("Deleted config drive ISO for  vm " + vm.getInstanceName() + " In host " + srcHost);
                    } catch (OperationTimedoutException e) {
                        s_logger.error("TIme out occured while exeuting command AttachOrDettachConfigDrive " + e.getMessage(), e);

                    }
                }
            }

            volumeMgr.migrateVolumes(vm, to, srcHost, destHost, volumeToPoolMap);

            moveVmOutofMigratingStateOnSuccess(vm, destHost.getId(), work);

            try {
                if (!checkVmOnHost(vm, destHostId)) {
                    s_logger.error("Vm not found on destination host. Unable to complete migration for " + vm);
                    try {
                        _agentMgr.send(srcHostId, new Commands(cleanup(vm.getInstanceName())), null);
                    } catch (final AgentUnavailableException e) {
                        s_logger.error("AgentUnavailableException while cleanup on source host: " + srcHostId, e);
                    }
                    cleanup(vmGuru, new VirtualMachineProfileImpl(vm), work, Event.AgentReportStopped, true);
                    throw new CloudRuntimeException("VM not found on desintation host. Unable to complete migration for " + vm);
                }
            } catch (final OperationTimedoutException e) {
                s_logger.error("Error while checking the vm " + vm + " is on host " + destHost, e);
            }
            migrated = true;
        } finally {
            if (!migrated) {
                s_logger.info("Migration was unsuccessful.  Cleaning up: " + vm);
                _networkMgr.rollbackNicForMigration(vmSrc, profile);
                volumeMgr.release(vm.getId(), destHostId);

                _alertMgr.sendAlert(alertType, srcHost.getDataCenterId(), srcHost.getPodId(),
                        "Unable to migrate vm " + vm.getInstanceName() + " from host " + srcHost.getName() + " in zone " + dc.getName() + " and pod " + dc.getName(),
                        "Migrate Command failed.  Please check logs.");
                try {
                    _agentMgr.send(destHostId, new Commands(cleanup(vm.getInstanceName())), null);
                    vm.setPodIdToDeployIn(srcHost.getPodId());
                    stateTransitTo(vm, Event.OperationFailed, srcHostId);
                } catch (final AgentUnavailableException e) {
                    s_logger.warn("Looks like the destination Host is unavailable for cleanup.", e);
                } catch (final NoTransitionException e) {
                    s_logger.error("Error while transitioning vm from migrating to running state.", e);
                }
                _networkMgr.setHypervisorHostname(profile, destination, false);
            } else {
                _networkMgr.commitNicForMigration(vmSrc, profile);
                volumeMgr.release(vm.getId(), srcHostId);
                _networkMgr.setHypervisorHostname(profile, destination, true);
            }

            work.setStep(Step.Done);
            _workDao.update(work.getId(), work);
        }
    }

    @Override
    public VirtualMachineTO toVmTO(final VirtualMachineProfile profile) {
        final HypervisorGuru hvGuru = _hvGuruMgr.getGuru(profile.getVirtualMachine().getHypervisorType());
        final VirtualMachineTO to = hvGuru.implement(profile);
        return to;
    }

    protected void cancelWorkItems(final long nodeId) {
        final GlobalLock scanLock = GlobalLock.getInternLock("vmmgr.cancel.workitem");

        try {
            if (scanLock.lock(3)) {
                try {
                    final List<ItWorkVO> works = _workDao.listWorkInProgressFor(nodeId);
                    for (final ItWorkVO work : works) {
                        s_logger.info("Handling unfinished work item: " + work);
                        try {
                            final VMInstanceVO vm = _vmDao.findById(work.getInstanceId());
                            if (vm != null) {
                                if (work.getType() == State.Starting) {
                                    _haMgr.scheduleRestart(vm, true);
                                    work.setManagementServerId(_nodeId);
                                    work.setStep(Step.Done);
                                    _workDao.update(work.getId(), work);
                                } else if (work.getType() == State.Stopping) {
                                    _haMgr.scheduleStop(vm, vm.getHostId(), WorkType.CheckStop);
                                    work.setManagementServerId(_nodeId);
                                    work.setStep(Step.Done);
                                    _workDao.update(work.getId(), work);
                                } else if (work.getType() == State.Migrating) {
                                    _haMgr.scheduleMigration(vm);
                                    work.setStep(Step.Done);
                                    _workDao.update(work.getId(), work);
                                }
                            }
                        } catch (final Exception e) {
                            s_logger.error("Error while handling " + work, e);
                        }
                    }
                } finally {
                    scanLock.unlock();
                }
            }
        } finally {
            scanLock.releaseRef();
        }
    }

    @Override
    public void migrateAway(final String vmUuid, final long srcHostId) throws InsufficientServerCapacityException {
        final AsyncJobExecutionContext jobContext = AsyncJobExecutionContext.getCurrentExecutionContext();
        if (jobContext.isJobDispatchedBy(VmWorkConstants.VM_WORK_JOB_DISPATCHER)) {
            final VirtualMachine vm = _vmDao.findByUuid(vmUuid);
            VmWorkJobVO placeHolder = createPlaceHolderWork(vm.getId());
            try {
                try {
                    orchestrateMigrateAway(vmUuid, srcHostId, null);
                } catch (final InsufficientServerCapacityException e) {
                    s_logger.warn("Failed to deploy vm " + vmUuid + " with original planner, sending HAPlanner");
                    orchestrateMigrateAway(vmUuid, srcHostId, _haMgr.getHAPlanner());
                }
            } finally {
                _workJobDao.expunge(placeHolder.getId());
            }
        } else {
            final Outcome<VirtualMachine> outcome = migrateVmAwayThroughJobQueue(vmUuid, srcHostId);

            retrieveVmFromJobOutcome(outcome, vmUuid, "migrateVmAway");

            try {
                retrieveResultFromJobOutcomeAndThrowExceptionIfNeeded(outcome);
            } catch (ResourceUnavailableException | InsufficientCapacityException ex) {
                throw new RuntimeException("Unexpected exception", ex);
            }
        }
    }

    private void orchestrateMigrateAway(final String vmUuid, final long srcHostId, final DeploymentPlanner planner) throws InsufficientServerCapacityException {
        final VMInstanceVO vm = _vmDao.findByUuid(vmUuid);
        if (vm == null) {
            String message = String.format("Unable to find VM with uuid [%s].", vmUuid);
            s_logger.warn(message);
            throw new CloudRuntimeException(message);
        }

        ServiceOfferingVO offeringVO = _offeringDao.findById(vm.getId(), vm.getServiceOfferingId());
        final VirtualMachineProfile profile = new VirtualMachineProfileImpl(vm, null, offeringVO, null, null);

        final Long hostId = vm.getHostId();
        if (hostId == null) {
            String message = String.format("Unable to migrate %s due to it does not have a host id.", vm.toString());
            s_logger.warn(message);
            throw new CloudRuntimeException(message);
        }

        final Host host = _hostDao.findById(hostId);
        Long poolId = null;
        final List<VolumeVO> vols = _volsDao.findReadyRootVolumesByInstance(vm.getId());
        for (final VolumeVO rootVolumeOfVm : vols) {
            final StoragePoolVO rootDiskPool = _storagePoolDao.findById(rootVolumeOfVm.getPoolId());
            if (rootDiskPool != null) {
                poolId = rootDiskPool.getId();
            }
        }

        final DataCenterDeployment plan = new DataCenterDeployment(host.getDataCenterId(), host.getPodId(), host.getClusterId(), null, poolId, null);
        final ExcludeList excludes = new ExcludeList();
        excludes.addHost(hostId);

        DeployDestination dest = null;
        while (true) {

            try {
                plan.setMigrationPlan(true);
                dest = _dpMgr.planDeployment(profile, plan, excludes, planner);
            } catch (final AffinityConflictException e2) {
                String message = String.format("Unable to create deployment, affinity rules associted to the %s conflict.", vm.toString());
                s_logger.warn(message, e2);
                throw new CloudRuntimeException(message, e2);
            }

            if (dest != null) {
                if (s_logger.isDebugEnabled()) {
                    s_logger.debug("Found destination " + dest + " for migrating to.");
                }
            } else {
                if (s_logger.isDebugEnabled()) {
                    s_logger.debug("Unable to find destination for migrating the vm " + profile);
                }
                throw new InsufficientServerCapacityException("Unable to find a server to migrate to.", host.getClusterId());
            }

            excludes.addHost(dest.getHost().getId());
            try {
                migrate(vm, srcHostId, dest);
                return;
            } catch (ResourceUnavailableException | ConcurrentOperationException e) {
                s_logger.warn(String.format("Unable to migrate %s to %s due to [%s]", vm.toString(), dest.getHost().toString(), e.getMessage()), e);
            }

            try {
                advanceStop(vmUuid, true);
                throw new CloudRuntimeException("Unable to migrate " + vm);
            } catch (final ResourceUnavailableException | ConcurrentOperationException | OperationTimedoutException e) {
                s_logger.error(String.format("Unable to stop %s due to [%s].", vm.toString(), e.getMessage()), e);
                throw new CloudRuntimeException("Unable to migrate " + vm);
            }
        }
    }

    protected class CleanupTask extends ManagedContextRunnable {
        @Override
        protected void runInContext() {
            s_logger.debug("VM Operation Thread Running");
            try {
                _workDao.cleanup(VmOpCleanupWait.value());
                final Date cutDate = new Date(DateUtil.currentGMTTime().getTime() - VmOpCleanupInterval.value() * 1000);
                _workJobDao.expungeCompletedWorkJobs(cutDate);
            } catch (final Exception e) {
                s_logger.error("VM Operations failed due to ", e);
            }
        }
    }

    @Override
    public boolean isVirtualMachineUpgradable(final VirtualMachine vm, final ServiceOffering offering) {
        boolean isMachineUpgradable = true;
        for (final HostAllocator allocator : hostAllocators) {
            isMachineUpgradable = allocator.isVirtualMachineUpgradable(vm, offering);
            if (!isMachineUpgradable) {
                break;
            }
        }

        return isMachineUpgradable;
    }

    @Override
    public void reboot(final String vmUuid, final Map<VirtualMachineProfile.Param, Object> params) throws InsufficientCapacityException, ResourceUnavailableException {
        try {
            advanceReboot(vmUuid, params);
        } catch (final ConcurrentOperationException e) {
            throw new CloudRuntimeException("Unable to reboot a VM due to concurrent operation", e);
        }
    }

    @Override
    public void advanceReboot(final String vmUuid, final Map<VirtualMachineProfile.Param, Object> params)
            throws InsufficientCapacityException, ConcurrentOperationException, ResourceUnavailableException {

        final AsyncJobExecutionContext jobContext = AsyncJobExecutionContext.getCurrentExecutionContext();
        if ( jobContext.isJobDispatchedBy(VmWorkConstants.VM_WORK_JOB_DISPATCHER)) {
            final VirtualMachine vm = _vmDao.findByUuid(vmUuid);
            VmWorkJobVO placeHolder = createPlaceHolderWork(vm.getId());
            try {
                if (s_logger.isDebugEnabled()) {
                    s_logger.debug(String.format("reboot parameter value of %s == %s at orchestration", VirtualMachineProfile.Param.BootIntoSetup.getName(),
                            (params == null? "<very null>":params.get(VirtualMachineProfile.Param.BootIntoSetup))));
                }
                orchestrateReboot(vmUuid, params);
            } finally {
                if (placeHolder != null) {
                    _workJobDao.expunge(placeHolder.getId());
                }
            }
        } else {
            if (s_logger.isDebugEnabled()) {
                s_logger.debug(String.format("reboot parameter value of %s == %s through job-queue", VirtualMachineProfile.Param.BootIntoSetup.getName(),
                        (params == null? "<very null>":params.get(VirtualMachineProfile.Param.BootIntoSetup))));
            }
            final Outcome<VirtualMachine> outcome = rebootVmThroughJobQueue(vmUuid, params);

            retrieveVmFromJobOutcome(outcome, vmUuid, "rebootVm");

            retrieveResultFromJobOutcomeAndThrowExceptionIfNeeded(outcome);
        }
    }

    private void orchestrateReboot(final String vmUuid, final Map<VirtualMachineProfile.Param, Object> params) throws InsufficientCapacityException, ConcurrentOperationException,
    ResourceUnavailableException {
        final VMInstanceVO vm = _vmDao.findByUuid(vmUuid);
        if (_vmSnapshotMgr.hasActiveVMSnapshotTasks(vm.getId())) {
            s_logger.error("Unable to reboot VM " + vm + " due to: " + vm.getInstanceName() + " has active VM snapshots tasks");
            throw new CloudRuntimeException("Unable to reboot VM " + vm + " due to: " + vm.getInstanceName() + " has active VM snapshots tasks");
        }
        final DataCenter dc = _entityMgr.findById(DataCenter.class, vm.getDataCenterId());
        final Host host = _hostDao.findById(vm.getHostId());
        if (host == null) {
            throw new CloudRuntimeException("Unable to retrieve host with id " + vm.getHostId());
        }
        final Cluster cluster = _entityMgr.findById(Cluster.class, host.getClusterId());
        final Pod pod = _entityMgr.findById(Pod.class, host.getPodId());
        final DeployDestination dest = new DeployDestination(dc, pod, cluster, host);

        try {
            final Commands cmds = new Commands(Command.OnError.Stop);
            RebootCommand rebootCmd = new RebootCommand(vm.getInstanceName(), getExecuteInSequence(vm.getHypervisorType()));
            VirtualMachineTO vmTo = getVmTO(vm.getId());
            checkAndSetEnterSetupMode(vmTo, params);
            rebootCmd.setVirtualMachine(vmTo);
            cmds.addCommand(rebootCmd);
            _agentMgr.send(host.getId(), cmds);

            final Answer rebootAnswer = cmds.getAnswer(RebootAnswer.class);
            if (rebootAnswer != null && rebootAnswer.getResult()) {
                boolean isVmSecurityGroupEnabled = _securityGroupManager.isVmSecurityGroupEnabled(vm.getId());
                if (isVmSecurityGroupEnabled && vm.getType() == VirtualMachine.Type.User) {
                    List<Long> affectedVms = new ArrayList<>();
                    affectedVms.add(vm.getId());
                    _securityGroupManager.scheduleRulesetUpdateToHosts(affectedVms, true, null);
                }
                return;
            }

            String errorMsg = "Unable to reboot VM " + vm + " on " + dest.getHost() + " due to " + (rebootAnswer == null ? "no reboot response" : rebootAnswer.getDetails());
            s_logger.info(errorMsg);
            throw new CloudRuntimeException(errorMsg);
        } catch (final OperationTimedoutException e) {
            s_logger.warn("Unable to send the reboot command to host " + dest.getHost() + " for the vm " + vm + " due to operation timeout", e);
            throw new CloudRuntimeException("Failed to reboot the vm on host " + dest.getHost(), e);
        }
    }

    private void checkAndSetEnterSetupMode(VirtualMachineTO vmTo, Map<VirtualMachineProfile.Param, Object> params) {
        Boolean enterSetup = null;
        if (params != null) {
            enterSetup = (Boolean) params.get(VirtualMachineProfile.Param.BootIntoSetup);
        }
        if (s_logger.isDebugEnabled()) {
            s_logger.debug(String.format("orchestrating VM reboot for '%s' %s set to %s", vmTo.getName(), VirtualMachineProfile.Param.BootIntoSetup, enterSetup));
        }
        vmTo.setEnterHardwareSetup(enterSetup == null ? false : enterSetup);
    }

    protected VirtualMachineTO getVmTO(Long vmId) {
        final VMInstanceVO vm = _vmDao.findById(vmId);
        final VirtualMachineProfile profile = new VirtualMachineProfileImpl(vm);
        final List<NicVO> nics = _nicsDao.listByVmId(profile.getId());
        Collections.sort(nics, new Comparator<NicVO>() {
            @Override
            public int compare(NicVO nic1, NicVO nic2) {
                Long nicId1 = Long.valueOf(nic1.getDeviceId());
                Long nicId2 = Long.valueOf(nic2.getDeviceId());
                return nicId1.compareTo(nicId2);
            }
        });
        for (final NicVO nic : nics) {
            final Network network = _networkModel.getNetwork(nic.getNetworkId());
            final NicProfile nicProfile =
                    new NicProfile(nic, network, nic.getBroadcastUri(), nic.getIsolationUri(), null, _networkModel.isSecurityGroupSupportedInNetwork(network),
                            _networkModel.getNetworkTag(profile.getHypervisorType(), network));
            profile.addNic(nicProfile);
        }
        final VirtualMachineTO to = toVmTO(profile);
        return to;
    }

    public Command cleanup(final VirtualMachine vm, Map<String, DpdkTO> dpdkInterfaceMapping) {
        StopCommand cmd = new StopCommand(vm, getExecuteInSequence(vm.getHypervisorType()), false);
        cmd.setControlIp(getControlNicIpForVM(vm));
        if (MapUtils.isNotEmpty(dpdkInterfaceMapping)) {
            cmd.setDpdkInterfaceMapping(dpdkInterfaceMapping);
        }
        Map<String, Boolean> vlanToPersistenceMap = getVlanToPersistenceMapForVM(vm.getId());
        if (MapUtils.isNotEmpty(vlanToPersistenceMap)) {
            cmd.setVlanToPersistenceMap(vlanToPersistenceMap);
        }
        return cmd;
    }

    private String getControlNicIpForVM(VirtualMachine vm) {
        if (null == vm.getType()) {
            return null;
        }

        switch (vm.getType()) {
            case ConsoleProxy:
            case SecondaryStorageVm:
                NicVO nic = _nicsDao.getControlNicForVM(vm.getId());
                return nic.getIPv4Address();
            case DomainRouter:
                return vm.getPrivateIpAddress();
            default:
                s_logger.debug(String.format("%s is a [%s], returning null for control Nic IP.", vm.toString(), vm.getType()));
                return null;
        }
    }
    public Command cleanup(final String vmName) {
        VirtualMachine vm = _vmDao.findVMByInstanceName(vmName);

        StopCommand cmd = new StopCommand(vmName, getExecuteInSequence(null), false);
        cmd.setControlIp(getControlNicIpForVM(vm));
        Map<String, Boolean> vlanToPersistenceMap = getVlanToPersistenceMapForVM(vm.getId());
        if (MapUtils.isNotEmpty(vlanToPersistenceMap)) {
            cmd.setVlanToPersistenceMap(vlanToPersistenceMap);
        }
        return cmd;
    }

    public void syncVMMetaData(final Map<String, String> vmMetadatum) {
        if (vmMetadatum == null || vmMetadatum.isEmpty()) {
            return;
        }
        List<Pair<Pair<String, VirtualMachine.Type>, Pair<Long, String>>> vmDetails = _userVmDao.getVmsDetailByNames(vmMetadatum.keySet(), "platform");
        for (final Map.Entry<String, String> entry : vmMetadatum.entrySet()) {
            final String name = entry.getKey();
            final String platform = entry.getValue();
            if (platform == null || platform.isEmpty()) {
                continue;
            }

            boolean found = false;
            for(Pair<Pair<String, VirtualMachine.Type>, Pair<Long, String>> vmDetail : vmDetails ) {
                Pair<String, VirtualMachine.Type> vmNameTypePair = vmDetail.first();
                if(vmNameTypePair.first().equals(name)) {
                    found = true;
                    if(vmNameTypePair.second() == VirtualMachine.Type.User) {
                        Pair<Long, String> detailPair = vmDetail.second();
                        String platformDetail = detailPair.second();

                        if (platformDetail != null && platformDetail.equals(platform)) {
                            break;
                        }
                        updateVmMetaData(detailPair.first(), platform);
                    }
                    break;
                }
            }

            if(!found) {
                VMInstanceVO vm = _vmDao.findVMByInstanceName(name);
                if(vm != null && vm.getType() == VirtualMachine.Type.User) {
                    updateVmMetaData(vm.getId(), platform);
                }
            }
        }
    }

    private void updateVmMetaData(Long vmId, String platform) {
        UserVmVO userVm = _userVmDao.findById(vmId);
        _userVmDao.loadDetails(userVm);
        if ( userVm.details.containsKey(VmDetailConstants.TIME_OFFSET)) {
            userVm.details.remove(VmDetailConstants.TIME_OFFSET);
        }
        userVm.setDetail(VmDetailConstants.PLATFORM,  platform);
        String pvdriver = "xenserver56";
        if ( platform.contains("device_id")) {
            pvdriver = "xenserver61";
        }
        if (!userVm.details.containsKey(VmDetailConstants.HYPERVISOR_TOOLS_VERSION) || !userVm.details.get(VmDetailConstants.HYPERVISOR_TOOLS_VERSION).equals(pvdriver)) {
            userVm.setDetail(VmDetailConstants.HYPERVISOR_TOOLS_VERSION, pvdriver);
        }
        _userVmDao.saveDetails(userVm);
    }

    @Override
    public boolean isRecurring() {
        return true;
    }

    @Override
    public boolean processAnswers(final long agentId, final long seq, final Answer[] answers) {
        for (final Answer answer : answers) {
            if ( answer instanceof ClusterVMMetaDataSyncAnswer) {
                final ClusterVMMetaDataSyncAnswer cvms = (ClusterVMMetaDataSyncAnswer)answer;
                if (!cvms.isExecuted()) {
                    syncVMMetaData(cvms.getVMMetaDatum());
                    cvms.setExecuted();
                }
            }
        }
        return true;
    }

    @Override
    public boolean processTimeout(final long agentId, final long seq) {
        return true;
    }

    @Override
    public int getTimeout() {
        return -1;
    }

    @Override
    public boolean processCommands(final long agentId, final long seq, final Command[] cmds) {
        boolean processed = false;
        for (final Command cmd : cmds) {
            if (cmd instanceof PingRoutingCommand) {
                final PingRoutingCommand ping = (PingRoutingCommand)cmd;
                if (ping.getHostVmStateReport() != null) {
                    _syncMgr.processHostVmStatePingReport(agentId, ping.getHostVmStateReport());
                }

                scanStalledVMInTransitionStateOnUpHost(agentId);
                processed = true;
            }
        }
        return processed;
    }

    @Override
    public AgentControlAnswer processControlCommand(final long agentId, final AgentControlCommand cmd) {
        return null;
    }

    @Override
    public boolean processDisconnect(final long agentId, final Status state) {
        return true;
    }

    @Override
    public void processHostAboutToBeRemoved(long hostId) {
    }

    @Override
    public void processHostRemoved(long hostId, long clusterId) {
    }

    @Override
    public void processHostAdded(long hostId) {
    }

    @Override
    public void processConnect(final Host agent, final StartupCommand cmd, final boolean forRebalance) throws ConnectionException {
        if (!(cmd instanceof StartupRoutingCommand)) {
            return;
        }

        if(s_logger.isDebugEnabled()) {
            s_logger.debug("Received startup command from hypervisor host. host id: " + agent.getId());
        }

        _syncMgr.resetHostSyncState(agent.getId());

        if (forRebalance) {
            s_logger.debug("Not processing listener " + this + " as connect happens on rebalance process");
            return;
        }
        final Long clusterId = agent.getClusterId();
        final long agentId = agent.getId();

        if (agent.getHypervisorType() == HypervisorType.XenServer) {
            final ClusterVMMetaDataSyncCommand syncVMMetaDataCmd = new ClusterVMMetaDataSyncCommand(ClusterVMMetaDataSyncInterval.value(), clusterId);
            try {
                final long seq_no = _agentMgr.send(agentId, new Commands(syncVMMetaDataCmd), this);
                s_logger.debug("Cluster VM metadata sync started with jobid " + seq_no);
            } catch (final AgentUnavailableException e) {
                s_logger.fatal("The Cluster VM metadata sync process failed for cluster id " + clusterId + " with ", e);
            }
        }
    }

    protected class TransitionTask extends ManagedContextRunnable {
        @Override
        protected void runInContext() {
            final GlobalLock lock = GlobalLock.getInternLock("TransitionChecking");
            if (lock == null) {
                s_logger.debug("Couldn't get the global lock");
                return;
            }

            if (!lock.lock(30)) {
                s_logger.debug("Couldn't lock the db");
                return;
            }
            try {
                scanStalledVMInTransitionStateOnDisconnectedHosts();

                final List<VMInstanceVO> instances = _vmDao.findVMInTransition(new Date(DateUtil.currentGMTTime().getTime() - AgentManager.Wait.value() * 1000), State.Starting, State.Stopping);
                for (final VMInstanceVO instance : instances) {
                    final State state = instance.getState();
                    if (state == State.Stopping) {
                        _haMgr.scheduleStop(instance, instance.getHostId(), WorkType.CheckStop);
                    } else if (state == State.Starting) {
                        _haMgr.scheduleRestart(instance, true);
                    }
                }
            } catch (final Exception e) {
                s_logger.warn("Caught the following exception on transition checking", e);
            } finally {
                lock.unlock();
            }
        }
    }

    @Override
    public VMInstanceVO findById(final long vmId) {
        return _vmDao.findById(vmId);
    }

    @Override
    public void checkIfCanUpgrade(final VirtualMachine vmInstance, final ServiceOffering newServiceOffering) {
        if (newServiceOffering == null) {
            throw new InvalidParameterValueException("Invalid parameter, newServiceOffering can't be null");
        }

        if (!(vmInstance.getState().equals(State.Stopped) || vmInstance.getState().equals(State.Running))) {
            s_logger.warn("Unable to upgrade virtual machine " + vmInstance.toString() + " in state " + vmInstance.getState());
            throw new InvalidParameterValueException("Unable to upgrade virtual machine " + vmInstance.toString() + " " + " in state " + vmInstance.getState() +
                    "; make sure the virtual machine is stopped/running");
        }

        if (!newServiceOffering.isDynamic() && vmInstance.getServiceOfferingId() == newServiceOffering.getId()) {
            if (s_logger.isInfoEnabled()) {
                s_logger.info("Not upgrading vm " + vmInstance.toString() + " since it already has the requested " + "service offering (" + newServiceOffering.getName() +
                        ")");
            }

            throw new InvalidParameterValueException("Not upgrading vm " + vmInstance.toString() + " since it already " + "has the requested service offering (" +
                    newServiceOffering.getName() + ")");
        }

        final ServiceOfferingVO currentServiceOffering = _offeringDao.findByIdIncludingRemoved(vmInstance.getId(), vmInstance.getServiceOfferingId());

        checkIfNewOfferingStorageScopeMatchesStoragePool(vmInstance, newServiceOffering);

        if (currentServiceOffering.isSystemUse() != newServiceOffering.isSystemUse()) {
            throw new InvalidParameterValueException("isSystem property is different for current service offering and new service offering");
        }

        if (!isVirtualMachineUpgradable(vmInstance, newServiceOffering)) {
            throw new InvalidParameterValueException("Unable to upgrade virtual machine, not enough resources available " + "for an offering of " +
                    newServiceOffering.getCpu() + " cpu(s) at " + newServiceOffering.getSpeed() + " Mhz, and " + newServiceOffering.getRamSize() + " MB of memory");
        }

        final List<String> currentTags = StringUtils.csvTagsToList(currentServiceOffering.getTags());
        final List<String> newTags = StringUtils.csvTagsToList(newServiceOffering.getTags());
        if (!newTags.containsAll(currentTags)) {
            throw new InvalidParameterValueException("Unable to upgrade virtual machine; the current service offering " + " should have tags as subset of " +
                    "the new service offering tags. Current service offering tags: " + currentTags + "; " + "new service " + "offering tags: " + newTags);
        }
    }

    /**
     * Throws an InvalidParameterValueException in case the new service offerings does not match the storage scope (e.g. local or shared).
     */
    protected void checkIfNewOfferingStorageScopeMatchesStoragePool(VirtualMachine vmInstance, ServiceOffering newServiceOffering) {
        boolean isRootVolumeOnLocalStorage = isRootVolumeOnLocalStorage(vmInstance.getId());

        if (newServiceOffering.isUseLocalStorage() && !isRootVolumeOnLocalStorage) {
            String message = String .format("Unable to upgrade virtual machine %s, target offering use local storage but the storage pool where "
                    + "the volume is allocated is a shared storage.", vmInstance.toString());
            throw new InvalidParameterValueException(message);
        }

        if (!newServiceOffering.isUseLocalStorage() && isRootVolumeOnLocalStorage) {
            String message = String.format("Unable to upgrade virtual machine %s, target offering use shared storage but the storage pool where "
                    + "the volume is allocated is a local storage.", vmInstance.toString());
            throw new InvalidParameterValueException(message);
        }
    }

    public boolean isRootVolumeOnLocalStorage(long vmId) {
        ScopeType poolScope = ScopeType.ZONE;
        List<VolumeVO> volumes = _volsDao.findByInstanceAndType(vmId, Type.ROOT);
        if(CollectionUtils.isNotEmpty(volumes)) {
            VolumeVO rootDisk = volumes.get(0);
            Long poolId = rootDisk.getPoolId();
            if (poolId != null) {
                StoragePoolVO storagePoolVO = _storagePoolDao.findById(poolId);
                poolScope = storagePoolVO.getScope();
            }
        }
        return ScopeType.HOST == poolScope;
    }

    @Override
    public boolean upgradeVmDb(final long vmId, final ServiceOffering newServiceOffering, ServiceOffering currentServiceOffering) {

        final VMInstanceVO vmForUpdate = _vmDao.findById(vmId);
        vmForUpdate.setServiceOfferingId(newServiceOffering.getId());
        final ServiceOffering newSvcOff = _entityMgr.findById(ServiceOffering.class, newServiceOffering.getId());
        vmForUpdate.setHaEnabled(newSvcOff.isOfferHA());
        vmForUpdate.setLimitCpuUse(newSvcOff.getLimitCpuUse());
        vmForUpdate.setServiceOfferingId(newSvcOff.getId());
        if (newServiceOffering.isDynamic()) {
            saveCustomOfferingDetails(vmId, newServiceOffering);
        }
        if (currentServiceOffering.isDynamic() && !newServiceOffering.isDynamic()) {
            removeCustomOfferingDetails(vmId);
        }
        VMTemplateVO template = _templateDao.findById(vmForUpdate.getTemplateId());
        boolean dynamicScalingEnabled = _userVmMgr.checkIfDynamicScalingCanBeEnabled(vmForUpdate, newServiceOffering, template, vmForUpdate.getDataCenterId());
        vmForUpdate.setDynamicallyScalable(dynamicScalingEnabled);
        return _vmDao.update(vmId, vmForUpdate);
    }

    @Override
    public NicProfile addVmToNetwork(final VirtualMachine vm, final Network network, final NicProfile requested)
            throws ConcurrentOperationException, ResourceUnavailableException, InsufficientCapacityException {

        final AsyncJobExecutionContext jobContext = AsyncJobExecutionContext.getCurrentExecutionContext();
        if (jobContext.isJobDispatchedBy(VmWorkConstants.VM_WORK_JOB_DISPATCHER)) {
            VmWorkJobVO placeHolder = createPlaceHolderWork(vm.getId());
            try {
                return orchestrateAddVmToNetwork(vm, network, requested);
            } finally {
                if (placeHolder != null) {
                    _workJobDao.expunge(placeHolder.getId());
                }
            }
        } else {
            final Outcome<VirtualMachine> outcome = addVmToNetworkThroughJobQueue(vm, network, requested);

            retrieveVmFromJobOutcome(outcome, vm.getUuid(), "addVmToNetwork");

            Object jobResult = retrieveResultFromJobOutcomeAndThrowExceptionIfNeeded(outcome);

            if (jobResult != null && jobResult instanceof NicProfile) {
                return (NicProfile) jobResult;
            }

            throw new RuntimeException("Unexpected job execution result");
        }
    }

    private NicProfile orchestrateAddVmToNetwork(final VirtualMachine vm, final Network network, final NicProfile requested) throws ConcurrentOperationException, ResourceUnavailableException,
    InsufficientCapacityException {
        final CallContext cctx = CallContext.current();

        s_logger.debug("Adding vm " + vm + " to network " + network + "; requested nic profile " + requested);
        final VMInstanceVO vmVO = _vmDao.findById(vm.getId());
        final ReservationContext context = new ReservationContextImpl(null, null, cctx.getCallingUser(), cctx.getCallingAccount());

        final VirtualMachineProfileImpl vmProfile = new VirtualMachineProfileImpl(vmVO, null, null, null, null);

        final DataCenter dc = _entityMgr.findById(DataCenter.class, network.getDataCenterId());
        final Host host = _hostDao.findById(vm.getHostId());
        final DeployDestination dest = new DeployDestination(dc, null, null, host);

        if (vm.getState() == State.Running) {
            final NicProfile nic = _networkMgr.createNicForVm(network, requested, context, vmProfile, true);

            final HypervisorGuru hvGuru = _hvGuruMgr.getGuru(vmProfile.getVirtualMachine().getHypervisorType());
            final VirtualMachineTO vmTO = hvGuru.implement(vmProfile);

            final NicTO nicTO = toNicTO(nic, vmProfile.getVirtualMachine().getHypervisorType());

            final Map<NetworkOffering.Detail, String> details = networkOfferingDetailsDao.getNtwkOffDetails(network.getNetworkOfferingId());
            if (details != null) {
                details.putIfAbsent(NetworkOffering.Detail.PromiscuousMode, NetworkOrchestrationService.PromiscuousMode.value().toString());
                details.putIfAbsent(NetworkOffering.Detail.MacAddressChanges, NetworkOrchestrationService.MacAddressChanges.value().toString());
                details.putIfAbsent(NetworkOffering.Detail.ForgedTransmits, NetworkOrchestrationService.ForgedTransmits.value().toString());
            }
            nicTO.setDetails(details);

            s_logger.debug("Plugging nic for vm " + vm + " in network " + network);

            boolean result = false;
            try {
                result = plugNic(network, nicTO, vmTO, context, dest);
                if (result) {
                    _userVmMgr.setupVmForPvlan(true, vm.getHostId(), nic);
                    s_logger.debug("Nic is plugged successfully for vm " + vm + " in network " + network + ". Vm  is a part of network now");
                    final long isDefault = nic.isDefaultNic() ? 1 : 0;

                    if(VirtualMachine.Type.User.equals(vmVO.getType())) {
                        UsageEventUtils.publishUsageEvent(EventTypes.EVENT_NETWORK_OFFERING_ASSIGN, vmVO.getAccountId(), vmVO.getDataCenterId(), vmVO.getId(),
                                Long.toString(nic.getId()), network.getNetworkOfferingId(), null, isDefault, VirtualMachine.class.getName(), vmVO.getUuid(), vm.isDisplay());
                    }
                    return nic;
                } else {
                    s_logger.warn("Failed to plug nic to the vm " + vm + " in network " + network);
                    return null;
                }
            } finally {
                if (!result) {
                    s_logger.debug("Removing nic " + nic + " from vm " + vmProfile.getVirtualMachine() + " as nic plug failed on the backend");
                    _networkMgr.removeNic(vmProfile, _nicsDao.findById(nic.getId()));
                }
            }
        } else if (vm.getState() == State.Stopped) {
            return _networkMgr.createNicForVm(network, requested, context, vmProfile, false);
        } else {
            s_logger.warn("Unable to add vm " + vm + " to network  " + network);
            throw new ResourceUnavailableException("Unable to add vm " + vm + " to network, is not in the right state", DataCenter.class, vm.getDataCenterId());
        }
    }

    @Override
    public NicTO toNicTO(final NicProfile nic, final HypervisorType hypervisorType) {
        final HypervisorGuru hvGuru = _hvGuruMgr.getGuru(hypervisorType);
        return hvGuru.toNicTO(nic);
    }

    @Override
    public boolean removeNicFromVm(final VirtualMachine vm, final Nic nic)
            throws ConcurrentOperationException, ResourceUnavailableException {

        final AsyncJobExecutionContext jobContext = AsyncJobExecutionContext.getCurrentExecutionContext();
        if (jobContext.isJobDispatchedBy(VmWorkConstants.VM_WORK_JOB_DISPATCHER)) {
            VmWorkJobVO placeHolder = createPlaceHolderWork(vm.getId());
            try {
                return orchestrateRemoveNicFromVm(vm, nic);
            } finally {
                if (placeHolder != null) {
                    _workJobDao.expunge(placeHolder.getId());
                }
            }

        } else {
            final Outcome<VirtualMachine> outcome = removeNicFromVmThroughJobQueue(vm, nic);

            retrieveVmFromJobOutcome(outcome, vm.getUuid(), "removeNicFromVm");

            try {
                Object jobResult = retrieveResultFromJobOutcomeAndThrowExceptionIfNeeded(outcome);
                if (jobResult != null && jobResult instanceof Boolean) {
                    return (Boolean) jobResult;
                }
            } catch (InsufficientCapacityException ex) {
                throw new RuntimeException("Unexpected exception", ex);
            }

            throw new RuntimeException("Job failed with un-handled exception");
        }
    }

    private boolean orchestrateRemoveNicFromVm(final VirtualMachine vm, final Nic nic) throws ConcurrentOperationException, ResourceUnavailableException {
        final CallContext cctx = CallContext.current();
        final VMInstanceVO vmVO = _vmDao.findById(vm.getId());
        final NetworkVO network = _networkDao.findById(nic.getNetworkId());
        final ReservationContext context = new ReservationContextImpl(null, null, cctx.getCallingUser(), cctx.getCallingAccount());

        final VirtualMachineProfileImpl vmProfile = new VirtualMachineProfileImpl(vmVO, null, null, null, null);

        final DataCenter dc = _entityMgr.findById(DataCenter.class, network.getDataCenterId());
        final Host host = _hostDao.findById(vm.getHostId());
        final DeployDestination dest = new DeployDestination(dc, null, null, host);
        final HypervisorGuru hvGuru = _hvGuruMgr.getGuru(vmProfile.getVirtualMachine().getHypervisorType());
        final VirtualMachineTO vmTO = hvGuru.implement(vmProfile);

        final NicProfile nicProfile =
                new NicProfile(nic, network, nic.getBroadcastUri(), nic.getIsolationUri(), _networkModel.getNetworkRate(network.getId(), vm.getId()),
                        _networkModel.isSecurityGroupSupportedInNetwork(network), _networkModel.getNetworkTag(vmProfile.getVirtualMachine().getHypervisorType(), network));

        if (vm.getState() == State.Running) {
            final NicTO nicTO = toNicTO(nicProfile, vmProfile.getVirtualMachine().getHypervisorType());
            s_logger.debug("Un-plugging nic " + nic + " for vm " + vm + " from network " + network);
            final boolean result = unplugNic(network, nicTO, vmTO, context, dest);
            if (result) {
                _userVmMgr.setupVmForPvlan(false, vm.getHostId(), nicProfile);
                s_logger.debug("Nic is unplugged successfully for vm " + vm + " in network " + network);
                final long isDefault = nic.isDefaultNic() ? 1 : 0;
                UsageEventUtils.publishUsageEvent(EventTypes.EVENT_NETWORK_OFFERING_REMOVE, vm.getAccountId(), vm.getDataCenterId(), vm.getId(),
                        Long.toString(nic.getId()), network.getNetworkOfferingId(), null, isDefault, VirtualMachine.class.getName(), vm.getUuid(), vm.isDisplay());
            } else {
                s_logger.warn("Failed to unplug nic for the vm " + vm + " from network " + network);
                return false;
            }
        } else if (vm.getState() != State.Stopped) {
            s_logger.warn("Unable to remove vm " + vm + " from network  " + network);
            throw new ResourceUnavailableException("Unable to remove vm " + vm + " from network, is not in the right state", DataCenter.class, vm.getDataCenterId());
        }

        _networkMgr.releaseNic(vmProfile, nic);
        s_logger.debug("Successfully released nic " + nic + "for vm " + vm);

        _networkMgr.removeNic(vmProfile, nic);
        _nicsDao.remove(nic.getId());
        return true;
    }

    @Override
    @DB
    public boolean removeVmFromNetwork(final VirtualMachine vm, final Network network, final URI broadcastUri) throws ConcurrentOperationException, ResourceUnavailableException {
        return orchestrateRemoveVmFromNetwork(vm, network, broadcastUri);
    }

    @DB
    private boolean orchestrateRemoveVmFromNetwork(final VirtualMachine vm, final Network network, final URI broadcastUri) throws ConcurrentOperationException, ResourceUnavailableException {
        final CallContext cctx = CallContext.current();
        final VMInstanceVO vmVO = _vmDao.findById(vm.getId());
        final ReservationContext context = new ReservationContextImpl(null, null, cctx.getCallingUser(), cctx.getCallingAccount());

        final VirtualMachineProfileImpl vmProfile = new VirtualMachineProfileImpl(vmVO, null, null, null, null);

        final DataCenter dc = _entityMgr.findById(DataCenter.class, network.getDataCenterId());
        final Host host = _hostDao.findById(vm.getHostId());
        final DeployDestination dest = new DeployDestination(dc, null, null, host);
        final HypervisorGuru hvGuru = _hvGuruMgr.getGuru(vmProfile.getVirtualMachine().getHypervisorType());
        final VirtualMachineTO vmTO = hvGuru.implement(vmProfile);

        Nic nic = null;
        if (broadcastUri != null) {
            nic = _nicsDao.findByNetworkIdInstanceIdAndBroadcastUri(network.getId(), vm.getId(), broadcastUri.toString());
        } else {
            nic = _networkModel.getNicInNetwork(vm.getId(), network.getId());
        }

        if (nic == null) {
            s_logger.warn("Could not get a nic with " + network);
            return false;
        }

        if (nic.isDefaultNic() && vm.getType() == VirtualMachine.Type.User) {
            s_logger.warn("Failed to remove nic from " + vm + " in " + network + ", nic is default.");
            throw new CloudRuntimeException("Failed to remove nic from " + vm + " in " + network + ", nic is default.");
        }

        final Nic lock = _nicsDao.acquireInLockTable(nic.getId());
        if (lock == null) {
            if (_nicsDao.findById(nic.getId()) == null) {
                if (s_logger.isDebugEnabled()) {
                    s_logger.debug("Not need to remove the vm " + vm + " from network " + network + " as the vm doesn't have nic in this network");
                }
                return true;
            }
            throw new ConcurrentOperationException("Unable to lock nic " + nic.getId());
        }

        if (s_logger.isDebugEnabled()) {
            s_logger.debug("Lock is acquired for nic id " + lock.getId() + " as a part of remove vm " + vm + " from network " + network);
        }

        try {
            final NicProfile nicProfile =
                    new NicProfile(nic, network, nic.getBroadcastUri(), nic.getIsolationUri(), _networkModel.getNetworkRate(network.getId(), vm.getId()),
                            _networkModel.isSecurityGroupSupportedInNetwork(network), _networkModel.getNetworkTag(vmProfile.getVirtualMachine().getHypervisorType(), network));

            if (vm.getState() == State.Running) {
                final NicTO nicTO = toNicTO(nicProfile, vmProfile.getVirtualMachine().getHypervisorType());
                s_logger.debug("Un-plugging nic for vm " + vm + " from network " + network);
                final boolean result = unplugNic(network, nicTO, vmTO, context, dest);
                if (result) {
                    s_logger.debug("Nic is unplugged successfully for vm " + vm + " in network " + network);
                } else {
                    s_logger.warn("Failed to unplug nic for the vm " + vm + " from network " + network);
                    return false;
                }
            } else if (vm.getState() != State.Stopped) {
                s_logger.warn("Unable to remove vm " + vm + " from network  " + network);
                throw new ResourceUnavailableException("Unable to remove vm " + vm + " from network, is not in the right state", DataCenter.class, vm.getDataCenterId());
            }

            _networkMgr.releaseNic(vmProfile, nic);
            s_logger.debug("Successfully released nic " + nic + "for vm " + vm);

            _networkMgr.removeNic(vmProfile, nic);
            return true;
        } finally {
            _nicsDao.releaseFromLockTable(lock.getId());
            if (s_logger.isDebugEnabled()) {
                s_logger.debug("Lock is released for nic id " + lock.getId() + " as a part of remove vm " + vm + " from network " + network);
            }
        }
    }

    @Override
    public void findHostAndMigrate(final String vmUuid, final Long newSvcOfferingId, final Map<String, String> customParameters, final ExcludeList excludes) throws InsufficientCapacityException, ConcurrentOperationException,
    ResourceUnavailableException {

        final VMInstanceVO vm = _vmDao.findByUuid(vmUuid);
        if (vm == null) {
            throw new CloudRuntimeException("Unable to find " + vmUuid);
        }
        ServiceOfferingVO newServiceOffering = _offeringDao.findById(newSvcOfferingId);
        if (newServiceOffering.isDynamic()) {
            newServiceOffering.setDynamicFlag(true);
            newServiceOffering = _offeringDao.getComputeOffering(newServiceOffering, customParameters);
        }
        final VirtualMachineProfile profile = new VirtualMachineProfileImpl(vm, null, newServiceOffering, null, null);

        final Long srcHostId = vm.getHostId();
        final Long oldSvcOfferingId = vm.getServiceOfferingId();
        if (srcHostId == null) {
            throw new CloudRuntimeException("Unable to scale the vm because it doesn't have a host id");
        }
        final Host host = _hostDao.findById(srcHostId);
        final DataCenterDeployment plan = new DataCenterDeployment(host.getDataCenterId(), host.getPodId(), host.getClusterId(), null, null, null);
        excludes.addHost(vm.getHostId());
        vm.setServiceOfferingId(newSvcOfferingId);

        DeployDestination dest = null;

        try {
            dest = _dpMgr.planDeployment(profile, plan, excludes, null);
        } catch (final AffinityConflictException e2) {
            String message = String.format("Unable to create deployment, affinity rules associted to the %s conflict.", vm.toString());
            s_logger.warn(message, e2);
            throw new CloudRuntimeException(message);
        }

        if (dest != null) {
            if (s_logger.isDebugEnabled()) {
                s_logger.debug(" Found " + dest + " for scaling the vm to.");
            }
        }

        if (dest == null) {
            throw new InsufficientServerCapacityException("Unable to find a server to scale the vm to.", host.getClusterId());
        }

        excludes.addHost(dest.getHost().getId());
        try {
            migrateForScale(vm.getUuid(), srcHostId, dest, oldSvcOfferingId);
        } catch (ResourceUnavailableException | ConcurrentOperationException e) {
            s_logger.warn(String.format("Unable to migrate %s to %s due to [%s]", vm.toString(), dest.getHost().toString(), e.getMessage()), e);
            throw e;
        }
    }

    @Override
    public void migrateForScale(final String vmUuid, final long srcHostId, final DeployDestination dest, final Long oldSvcOfferingId)
            throws ResourceUnavailableException, ConcurrentOperationException {
        final AsyncJobExecutionContext jobContext = AsyncJobExecutionContext.getCurrentExecutionContext();
        if (jobContext.isJobDispatchedBy(VmWorkConstants.VM_WORK_JOB_DISPATCHER)) {
            final VirtualMachine vm = _vmDao.findByUuid(vmUuid);
            VmWorkJobVO placeHolder = createPlaceHolderWork(vm.getId());
            try {
                orchestrateMigrateForScale(vmUuid, srcHostId, dest, oldSvcOfferingId);
            } finally {
                if (placeHolder != null) {
                    _workJobDao.expunge(placeHolder.getId());
                }
            }
        } else {
            final Outcome<VirtualMachine> outcome = migrateVmForScaleThroughJobQueue(vmUuid, srcHostId, dest, oldSvcOfferingId);

            retrieveVmFromJobOutcome(outcome, vmUuid, "migrateVmForScale");

            try {
                retrieveResultFromJobOutcomeAndThrowExceptionIfNeeded(outcome);
            } catch (InsufficientCapacityException ex) {
                throw new RuntimeException("Unexpected exception", ex);
            }
        }
    }

    private void orchestrateMigrateForScale(final String vmUuid, final long srcHostId, final DeployDestination dest, final Long oldSvcOfferingId)
            throws ResourceUnavailableException, ConcurrentOperationException {

        VMInstanceVO vm = _vmDao.findByUuid(vmUuid);
        s_logger.info(String.format("Migrating %s to %s", vm, dest));

        vm.getServiceOfferingId();
        final long dstHostId = dest.getHost().getId();
        final Host fromHost = _hostDao.findById(srcHostId);
        Host srcHost = _hostDao.findById(srcHostId);
        if (fromHost == null) {
            String logMessageUnableToFindHost = String.format("Unable to find host to migrate from %s.", srcHost);
            s_logger.info(logMessageUnableToFindHost);
            throw new CloudRuntimeException(logMessageUnableToFindHost);
        }

        Host dstHost = _hostDao.findById(dstHostId);
        long destHostClusterId = dest.getCluster().getId();
        long fromHostClusterId = fromHost.getClusterId();
        if (fromHostClusterId != destHostClusterId) {
            String logMessageHostsOnDifferentCluster = String.format("Source and destination host are not in same cluster, unable to migrate to %s", srcHost);
            s_logger.info(logMessageHostsOnDifferentCluster);
            throw new CloudRuntimeException(logMessageHostsOnDifferentCluster);
        }

        final VirtualMachineGuru vmGuru = getVmGuru(vm);

        vm = _vmDao.findByUuid(vmUuid);
        if (vm == null) {
            String message = String.format("Unable to find VM {\"uuid\": \"%s\"}.", vmUuid);
            s_logger.warn(message);
            throw new CloudRuntimeException(message);
        }

        if (vm.getState() != State.Running) {
            String message = String.format("%s is not in \"Running\" state, unable to migrate it. Current state [%s].", vm.toString(), vm.getState());
            s_logger.warn(message);
            throw new CloudRuntimeException(message);
        }

        AlertManager.AlertType alertType = AlertManager.AlertType.ALERT_TYPE_USERVM_MIGRATE;
        if (VirtualMachine.Type.DomainRouter.equals(vm.getType())) {
            alertType = AlertManager.AlertType.ALERT_TYPE_DOMAIN_ROUTER_MIGRATE;
        } else if (VirtualMachine.Type.ConsoleProxy.equals(vm.getType())) {
            alertType = AlertManager.AlertType.ALERT_TYPE_CONSOLE_PROXY_MIGRATE;
        }

        final VirtualMachineProfile profile = new VirtualMachineProfileImpl(vm);
        _networkMgr.prepareNicForMigration(profile, dest);

        volumeMgr.prepareForMigration(profile, dest);

        final VirtualMachineTO to = toVmTO(profile);
        final PrepareForMigrationCommand pfmc = new PrepareForMigrationCommand(to);

        ItWorkVO work = new ItWorkVO(UUID.randomUUID().toString(), _nodeId, State.Migrating, vm.getType(), vm.getId());
        work.setStep(Step.Prepare);
        work.setResourceType(ItWorkVO.ResourceType.Host);
        work.setResourceId(dstHostId);
        work = _workDao.persist(work);

        Answer pfma = null;
        try {
            pfma = _agentMgr.send(dstHostId, pfmc);
            if (pfma == null || !pfma.getResult()) {
                final String details = pfma != null ? pfma.getDetails() : "null answer returned";
                pfma = null;
                throw new AgentUnavailableException(String.format("Unable to prepare for migration to destination host [%s] due to [%s].", dstHostId, details), dstHostId);
            }
        } catch (final OperationTimedoutException e1) {
            throw new AgentUnavailableException("Operation timed out", dstHostId);
        } finally {
            if (pfma == null) {
                work.setStep(Step.Done);
                _workDao.update(work.getId(), work);
            }
        }

        vm.setLastHostId(srcHostId);
        try {
            if (vm.getHostId() == null || vm.getHostId() != srcHostId || !changeState(vm, Event.MigrationRequested, dstHostId, work, Step.Migrating)) {
                String message = String.format("Migration of %s cancelled because state has changed.", vm.toString());
                s_logger.warn(message);
                throw new ConcurrentOperationException(message);
            }
        } catch (final NoTransitionException e1) {
            String message = String.format("Migration of %s cancelled due to [%s].", vm.toString(), e1.getMessage());
            s_logger.error(message, e1);
            throw new ConcurrentOperationException(message);
        }

        boolean migrated = false;
        try {
            Map<String, Boolean> vlanToPersistenceMap = getVlanToPersistenceMapForVM(vm.getId());
            final boolean isWindows = _guestOsCategoryDao.findById(_guestOsDao.findById(vm.getGuestOSId()).getCategoryId()).getName().equalsIgnoreCase("Windows");
            final MigrateCommand mc = new MigrateCommand(vm.getInstanceName(), dest.getHost().getPrivateIpAddress(), isWindows, to, getExecuteInSequence(vm.getHypervisorType()));
            if (MapUtils.isNotEmpty(vlanToPersistenceMap)) {
                mc.setVlanToPersistenceMap(vlanToPersistenceMap);
            }

            boolean kvmAutoConvergence = StorageManager.KvmAutoConvergence.value();
            mc.setAutoConvergence(kvmAutoConvergence);
            mc.setHostGuid(dest.getHost().getGuid());

            try {
                final Answer ma = _agentMgr.send(vm.getLastHostId(), mc);
                if (ma == null || !ma.getResult()) {
                    String msg = String.format("Unable to migrate %s due to [%s].", vm.toString(), ma != null ? ma.getDetails() : "null answer returned");
                    s_logger.error(msg);
                    throw new CloudRuntimeException(msg);
                }
            } catch (final OperationTimedoutException e) {
                if (e.isActive()) {
                    s_logger.warn("Active migration command so scheduling a restart for " + vm, e);
                    _haMgr.scheduleRestart(vm, true);
                }
                throw new AgentUnavailableException("Operation timed out on migrating " + vm, dstHostId, e);
            }

            try {
                final long newServiceOfferingId = vm.getServiceOfferingId();
                vm.setServiceOfferingId(oldSvcOfferingId);
                if (!changeState(vm, VirtualMachine.Event.OperationSucceeded, dstHostId, work, Step.Started)) {
                    throw new ConcurrentOperationException("Unable to change the state for " + vm);
                }
                vm.setServiceOfferingId(newServiceOfferingId);
            } catch (final NoTransitionException e1) {
                throw new ConcurrentOperationException("Unable to change state due to " + e1.getMessage());
            }

            try {
                if (!checkVmOnHost(vm, dstHostId)) {
                    s_logger.error("Unable to complete migration for " + vm);
                    try {
                        _agentMgr.send(srcHostId, new Commands(cleanup(vm.getInstanceName())), null);
                    } catch (final AgentUnavailableException e) {
                        s_logger.error(String.format("Unable to cleanup source host [%s] due to [%s].", srcHostId, e.getMessage()), e);
                    }
                    cleanup(vmGuru, new VirtualMachineProfileImpl(vm), work, Event.AgentReportStopped, true);
                    throw new CloudRuntimeException("Unable to complete migration for " + vm);
                }
            } catch (final OperationTimedoutException e) {
                s_logger.debug(String.format("Error while checking the %s on %s", vm, dstHost), e);
            }

            migrated = true;
        } finally {
            if (!migrated) {
                s_logger.info("Migration was unsuccessful.  Cleaning up: " + vm);

                String alertSubject = String.format("Unable to migrate %s from %s in Zone [%s] and Pod [%s].",
                        vm.getInstanceName(), fromHost, dest.getDataCenter().getName(), dest.getPod().getName());
                String alertBody = "Migrate Command failed. Please check logs.";
                _alertMgr.sendAlert(alertType, fromHost.getDataCenterId(), fromHost.getPodId(), alertSubject, alertBody);
                try {
                    _agentMgr.send(dstHostId, new Commands(cleanup(vm.getInstanceName())), null);
                } catch (final AgentUnavailableException ae) {
                    s_logger.info("Looks like the destination Host is unavailable for cleanup");
                }
                _networkMgr.setHypervisorHostname(profile, dest, false);
                try {
                    stateTransitTo(vm, Event.OperationFailed, srcHostId);
                } catch (final NoTransitionException e) {
                    s_logger.warn(e.getMessage(), e);
                }
            } else {
                _networkMgr.setHypervisorHostname(profile, dest, true);
            }

            work.setStep(Step.Done);
            _workDao.update(work.getId(), work);
        }
    }

    @Override
    public boolean replugNic(final Network network, final NicTO nic, final VirtualMachineTO vm, final ReservationContext context, final DeployDestination dest) throws ConcurrentOperationException,
    ResourceUnavailableException, InsufficientCapacityException {
        boolean result = true;

        final VMInstanceVO router = _vmDao.findById(vm.getId());
        if (router.getState() == State.Running) {
            try {
                final ReplugNicCommand replugNicCmd = new ReplugNicCommand(nic, vm.getName(), vm.getType(), vm.getDetails());
                final Commands cmds = new Commands(Command.OnError.Stop);
                cmds.addCommand("replugnic", replugNicCmd);
                _agentMgr.send(dest.getHost().getId(), cmds);
                final ReplugNicAnswer replugNicAnswer = cmds.getAnswer(ReplugNicAnswer.class);
                if (replugNicAnswer == null || !replugNicAnswer.getResult()) {
                    s_logger.warn("Unable to replug nic for vm " + vm.getName());
                    result = false;
                }
            } catch (final OperationTimedoutException e) {
                throw new AgentUnavailableException("Unable to plug nic for router " + vm.getName() + " in network " + network, dest.getHost().getId(), e);
            }
        } else {
            String message = String.format("Unable to apply ReplugNic, VM [%s] is not in the right state (\"Running\"). VM state [%s].", router.toString(), router.getState());
            s_logger.warn(message);

            throw new ResourceUnavailableException(message, DataCenter.class, router.getDataCenterId());
        }

        return result;
    }

    public boolean plugNic(final Network network, final NicTO nic, final VirtualMachineTO vm, final ReservationContext context, final DeployDestination dest) throws ConcurrentOperationException,
    ResourceUnavailableException, InsufficientCapacityException {
        boolean result = true;

        final VMInstanceVO router = _vmDao.findById(vm.getId());
        if (router.getState() == State.Running) {
            try {
                NetworkDetailVO pvlanTypeDetail = networkDetailsDao.findDetail(network.getId(), ApiConstants.ISOLATED_PVLAN_TYPE);
                if (pvlanTypeDetail != null) {
                    Map<NetworkOffering.Detail, String> nicDetails = nic.getDetails() == null ? new HashMap<>() : nic.getDetails();
                    s_logger.debug("Found PVLAN type: " + pvlanTypeDetail.getValue() + " on network details, adding it as part of the PlugNicCommand");
                    nicDetails.putIfAbsent(NetworkOffering.Detail.pvlanType, pvlanTypeDetail.getValue());
                    nic.setDetails(nicDetails);
                }
                final PlugNicCommand plugNicCmd = new PlugNicCommand(nic, vm.getName(), vm.getType(), vm.getDetails());
                final Commands cmds = new Commands(Command.OnError.Stop);
                cmds.addCommand("plugnic", plugNicCmd);
                _agentMgr.send(dest.getHost().getId(), cmds);
                final PlugNicAnswer plugNicAnswer = cmds.getAnswer(PlugNicAnswer.class);
                if (plugNicAnswer == null || !plugNicAnswer.getResult()) {
                    s_logger.warn("Unable to plug nic for vm " + vm.getName());
                    result = false;
                }
            } catch (final OperationTimedoutException e) {
                throw new AgentUnavailableException("Unable to plug nic for router " + vm.getName() + " in network " + network, dest.getHost().getId(), e);
            }
        } else {
            String message = String.format("Unable to apply PlugNic, VM [%s] is not in the right state (\"Running\"). VM state [%s].", router.toString(), router.getState());
            s_logger.warn(message);

            throw new ResourceUnavailableException(message, DataCenter.class,
                    router.getDataCenterId());
        }

        return result;
    }

    public boolean unplugNic(final Network network, final NicTO nic, final VirtualMachineTO vm, final ReservationContext context, final DeployDestination dest) throws ConcurrentOperationException,
    ResourceUnavailableException {

        boolean result = true;
        final VMInstanceVO router = _vmDao.findById(vm.getId());

        if (router.getState() == State.Running) {
            UserVmVO userVm = _userVmDao.findById(vm.getId());
            if (userVm != null && userVm.getType() == VirtualMachine.Type.User) {
                _userVmService.collectVmNetworkStatistics(userVm);
            }
            try {
                final Commands cmds = new Commands(Command.OnError.Stop);
                final UnPlugNicCommand unplugNicCmd = new UnPlugNicCommand(nic, vm.getName());
                Map<String, Boolean> vlanToPersistenceMap = getVlanToPersistenceMapForVM(vm.getId());
                if (MapUtils.isNotEmpty(vlanToPersistenceMap)) {
                    unplugNicCmd.setVlanToPersistenceMap(vlanToPersistenceMap);
                }
                cmds.addCommand("unplugnic", unplugNicCmd);
                _agentMgr.send(dest.getHost().getId(), cmds);

                final UnPlugNicAnswer unplugNicAnswer = cmds.getAnswer(UnPlugNicAnswer.class);
                if (unplugNicAnswer == null || !unplugNicAnswer.getResult()) {
                    s_logger.warn("Unable to unplug nic from router " + router);
                    result = false;
                }
            } catch (final OperationTimedoutException e) {
                throw new AgentUnavailableException("Unable to unplug nic from rotuer " + router + " from network " + network, dest.getHost().getId(), e);
            }
        } else if (router.getState() == State.Stopped || router.getState() == State.Stopping) {
            s_logger.debug("Vm " + router.getInstanceName() + " is in " + router.getState() + ", so not sending unplug nic command to the backend");
        } else {
            String message = String.format("Unable to apply unplug nic, VM [%s] is not in the right state (\"Running\"). VM state [%s].", router.toString(), router.getState());
            s_logger.warn(message);

            throw new ResourceUnavailableException(message, DataCenter.class, router.getDataCenterId());
        }

        return result;
    }

    @Override
    public VMInstanceVO reConfigureVm(final String vmUuid, final ServiceOffering oldServiceOffering, final ServiceOffering newServiceOffering,
            Map<String, String> customParameters, final boolean reconfiguringOnExistingHost)
                    throws ResourceUnavailableException, InsufficientServerCapacityException, ConcurrentOperationException {

        final AsyncJobExecutionContext jobContext = AsyncJobExecutionContext.getCurrentExecutionContext();
        if (jobContext.isJobDispatchedBy(VmWorkConstants.VM_WORK_JOB_DISPATCHER)) {
            final VirtualMachine vm = _vmDao.findByUuid(vmUuid);
            VmWorkJobVO placeHolder = createPlaceHolderWork(vm.getId());
            try {
                return orchestrateReConfigureVm(vmUuid, oldServiceOffering, newServiceOffering, reconfiguringOnExistingHost);
            } finally {
                if (placeHolder != null) {
                    _workJobDao.expunge(placeHolder.getId());
                }
            }
        } else {
            final Outcome<VirtualMachine> outcome = reconfigureVmThroughJobQueue(vmUuid, oldServiceOffering, newServiceOffering, customParameters, reconfiguringOnExistingHost);

            VirtualMachine vm = retrieveVmFromJobOutcome(outcome, vmUuid, "reconfigureVm");

            try {
<<<<<<< HEAD
                retrieveResultFromJobOutcomeAndThrowExceptionIfNeeded(outcome);
            } catch (InsufficientCapacityException ex) {
                throw new RuntimeException("Unhandled exception", ex);
=======
                vm = outcome.get();
            } catch (final InterruptedException e) {
                throw new RuntimeException("Operation is interrupted", e);
            } catch (final java.util.concurrent.ExecutionException e) {
                throw new RuntimeException("Execution excetion", e);
            }

            final Object jobResult = _jobMgr.unmarshallResultObject(outcome.getJob());
            if (jobResult != null) {
                if (jobResult instanceof ResourceUnavailableException) {
                    throw (ResourceUnavailableException)jobResult;
                } else if (jobResult instanceof ConcurrentOperationException) {
                    throw (ConcurrentOperationException)jobResult;
                } else if (jobResult instanceof InsufficientServerCapacityException) {
                    throw (InsufficientServerCapacityException)jobResult;
                } else if (jobResult instanceof RuntimeException) {
                    throw (RuntimeException)jobResult;
                } else if (jobResult instanceof Throwable) {
                    s_logger.error("Unhandled exception", (Throwable)jobResult);
                    throw new RuntimeException("Unhandled exception", (Throwable)jobResult);
                }
>>>>>>> 8a16729f
            }

            return (VMInstanceVO)vm;
        }
    }

    private VMInstanceVO orchestrateReConfigureVm(String vmUuid, ServiceOffering oldServiceOffering, ServiceOffering newServiceOffering,
                                                  boolean reconfiguringOnExistingHost) throws ResourceUnavailableException, ConcurrentOperationException {
        final VMInstanceVO vm = _vmDao.findByUuid(vmUuid);

        HostVO hostVo = _hostDao.findById(vm.getHostId());

        Long clustedId = hostVo.getClusterId();
        Float memoryOvercommitRatio = CapacityManager.MemOverprovisioningFactor.valueIn(clustedId);
        Float cpuOvercommitRatio = CapacityManager.CpuOverprovisioningFactor.valueIn(clustedId);
        boolean divideMemoryByOverprovisioning = HypervisorGuruBase.VmMinMemoryEqualsMemoryDividedByMemOverprovisioningFactor.valueIn(clustedId);
        boolean divideCpuByOverprovisioning = HypervisorGuruBase.VmMinCpuSpeedEqualsCpuSpeedDividedByCpuOverprovisioningFactor.valueIn(clustedId);

        int minMemory = (int)(newServiceOffering.getRamSize() / (divideMemoryByOverprovisioning ? memoryOvercommitRatio : 1));
        int minSpeed = (int)(newServiceOffering.getSpeed() / (divideCpuByOverprovisioning ? cpuOvercommitRatio : 1));

        ScaleVmCommand scaleVmCommand =
                new ScaleVmCommand(vm.getInstanceName(), newServiceOffering.getCpu(), minSpeed,
                        newServiceOffering.getSpeed(), minMemory * 1024L * 1024L, newServiceOffering.getRamSize() * 1024L * 1024L, newServiceOffering.getLimitCpuUse());

        scaleVmCommand.getVirtualMachine().setId(vm.getId());
        scaleVmCommand.getVirtualMachine().setUuid(vm.getUuid());
        scaleVmCommand.getVirtualMachine().setType(vm.getType());

        Long dstHostId = vm.getHostId();

        if (vm.getHypervisorType().equals(HypervisorType.VMware)) {
            HypervisorGuru hvGuru = _hvGuruMgr.getGuru(vm.getHypervisorType());
            Map<String, String> details = hvGuru.getClusterSettings(vm.getId());
            scaleVmCommand.getVirtualMachine().setDetails(details);
        }

        ItWorkVO work = new ItWorkVO(UUID.randomUUID().toString(), _nodeId, State.Running, vm.getType(), vm.getId());

        work.setStep(Step.Prepare);
        work.setResourceType(ItWorkVO.ResourceType.Host);
        work.setResourceId(vm.getHostId());
        _workDao.persist(work);

        try {
            Answer reconfigureAnswer = _agentMgr.send(vm.getHostId(), scaleVmCommand);

            if (reconfigureAnswer == null || !reconfigureAnswer.getResult()) {
                s_logger.error("Unable to scale vm due to " + (reconfigureAnswer == null ? "" : reconfigureAnswer.getDetails()));
                throw new CloudRuntimeException("Unable to scale vm due to " + (reconfigureAnswer == null ? "" : reconfigureAnswer.getDetails()));
            }

            if (vm.getType().equals(VirtualMachine.Type.User)) {
                _userVmMgr.generateUsageEvent(vm, vm.isDisplayVm(), EventTypes.EVENT_VM_DYNAMIC_SCALE);
            }

            upgradeVmDb(vm.getId(), newServiceOffering, oldServiceOffering);

            if (reconfiguringOnExistingHost) {
                vm.setServiceOfferingId(oldServiceOffering.getId());
                _capacityMgr.releaseVmCapacity(vm, false, false, vm.getHostId());
                vm.setServiceOfferingId(newServiceOffering.getId());
                _capacityMgr.allocateVmCapacity(vm, false);
            }

        } catch (final OperationTimedoutException e) {
            throw new AgentUnavailableException("Operation timed out on reconfiguring " + vm, dstHostId);
        } catch (final AgentUnavailableException e) {
            throw e;
        }

        return vm;

    }

    private void removeCustomOfferingDetails(long vmId) {
        Map<String, String> details = userVmDetailsDao.listDetailsKeyPairs(vmId);
        details.remove(UsageEventVO.DynamicParameters.cpuNumber.name());
        details.remove(UsageEventVO.DynamicParameters.cpuSpeed.name());
        details.remove(UsageEventVO.DynamicParameters.memory.name());
        List<UserVmDetailVO> detailList = new ArrayList<>();
        for(Map.Entry<String, String> entry: details.entrySet()) {
            UserVmDetailVO detailVO = new UserVmDetailVO(vmId, entry.getKey(), entry.getValue(), true);
            detailList.add(detailVO);
        }
        userVmDetailsDao.saveDetails(detailList);
    }

    private void saveCustomOfferingDetails(long vmId, ServiceOffering serviceOffering) {
        Map<String, String> details = userVmDetailsDao.listDetailsKeyPairs(vmId);
        details.put(UsageEventVO.DynamicParameters.cpuNumber.name(), serviceOffering.getCpu().toString());
        details.put(UsageEventVO.DynamicParameters.cpuSpeed.name(), serviceOffering.getSpeed().toString());
        details.put(UsageEventVO.DynamicParameters.memory.name(), serviceOffering.getRamSize().toString());
        List<UserVmDetailVO> detailList = new ArrayList<>();
        for (Map.Entry<String, String> entry: details.entrySet()) {
            UserVmDetailVO detailVO = new UserVmDetailVO(vmId, entry.getKey(), entry.getValue(), true);
            detailList.add(detailVO);
        }
        userVmDetailsDao.saveDetails(detailList);
    }

    @Override
    public String getConfigComponentName() {
        return VirtualMachineManager.class.getSimpleName();
    }

    @Override
    public ConfigKey<?>[] getConfigKeys() {
        return new ConfigKey<?>[] { ClusterDeltaSyncInterval, StartRetry, VmDestroyForcestop, VmOpCancelInterval, VmOpCleanupInterval, VmOpCleanupWait,
                VmOpLockStateRetry, VmOpWaitInterval, ExecuteInSequence, VmJobCheckInterval, VmJobTimeout, VmJobStateReportInterval,
                VmConfigDriveLabel, VmConfigDriveOnPrimaryPool, VmConfigDriveForceHostCacheUse, VmConfigDriveUseHostCacheOnUnsupportedPool,
                HaVmRestartHostUp, ResoureCountRunningVMsonly, AllowExposeHypervisorHostname, AllowExposeHypervisorHostnameAccountLevel };
    }

    public List<StoragePoolAllocator> getStoragePoolAllocators() {
        return _storagePoolAllocators;
    }

    @Inject
    public void setStoragePoolAllocators(final List<StoragePoolAllocator> storagePoolAllocators) {
        _storagePoolAllocators = storagePoolAllocators;
    }

    /**
     * PowerState report handling for out-of-band changes and handling of left-over transitional VM states
     */

    @MessageHandler(topic = Topics.VM_POWER_STATE)
    protected void HandlePowerStateReport(final String subject, final String senderAddress, final Object args) {
        assert args != null;
        final Long vmId = (Long)args;

        final List<VmWorkJobVO> pendingWorkJobs = _workJobDao.listPendingWorkJobs(
                VirtualMachine.Type.Instance, vmId);
        if (CollectionUtils.isEmpty(pendingWorkJobs) && !_haMgr.hasPendingHaWork(vmId)) {
            final VMInstanceVO vm = _vmDao.findById(vmId);
            if (vm != null) {
                switch (vm.getPowerState()) {
                case PowerOn:
                    handlePowerOnReportWithNoPendingJobsOnVM(vm);
                    break;

                case PowerOff:
                case PowerReportMissing:
                    handlePowerOffReportWithNoPendingJobsOnVM(vm);
                    break;
                case PowerUnknown:
                default:
                    assert false;
                    break;
                }
            } else {
                s_logger.warn("VM " + vmId + " no longer exists when processing VM state report");
            }
        } else {
            s_logger.info("There is pending job or HA tasks working on the VM. vm id: " + vmId + ", postpone power-change report by resetting power-change counters");
            _vmDao.resetVmPowerStateTracking(vmId);
        }
    }

    private void handlePowerOnReportWithNoPendingJobsOnVM(final VMInstanceVO vm) {
        Host host = _hostDao.findById(vm.getHostId());
        Host poweredHost = _hostDao.findById(vm.getPowerHostId());

        switch (vm.getState()) {
        case Starting:
            s_logger.info("VM " + vm.getInstanceName() + " is at " + vm.getState() + " and we received a power-on report while there is no pending jobs on it");

            try {
                stateTransitTo(vm, VirtualMachine.Event.FollowAgentPowerOnReport, vm.getPowerHostId());
            } catch (final NoTransitionException e) {
                s_logger.warn("Unexpected VM state transition exception, race-condition?", e);
            }

            s_logger.info("VM " + vm.getInstanceName() + " is sync-ed to at Running state according to power-on report from hypervisor");

            _alertMgr.sendAlert(AlertManager.AlertType.ALERT_TYPE_SYNC, vm.getDataCenterId(), vm.getPodIdToDeployIn(),
                    VM_SYNC_ALERT_SUBJECT, "VM " + vm.getHostName() + "(" + vm.getInstanceName()
                    + ") state is sync-ed (Starting -> Running) from out-of-context transition. VM network environment may need to be reset");
            break;

        case Running:
            try {
                if (vm.getHostId() != null && !vm.getHostId().equals(vm.getPowerHostId())) {
                    s_logger.info("Detected out of band VM migration from host " + vm.getHostId() + " to host " + vm.getPowerHostId());
                }
                stateTransitTo(vm, VirtualMachine.Event.FollowAgentPowerOnReport, vm.getPowerHostId());
            } catch (final NoTransitionException e) {
                s_logger.warn("Unexpected VM state transition exception, race-condition?", e);
            }

            break;

        case Stopping:
        case Stopped:
            s_logger.info("VM " + vm.getInstanceName() + " is at " + vm.getState() + " and we received a power-on report while there is no pending jobs on it");

            try {
                stateTransitTo(vm, VirtualMachine.Event.FollowAgentPowerOnReport, vm.getPowerHostId());
            } catch (final NoTransitionException e) {
                s_logger.warn("Unexpected VM state transition exception, race-condition?", e);
            }
            _alertMgr.sendAlert(AlertManager.AlertType.ALERT_TYPE_SYNC, vm.getDataCenterId(), vm.getPodIdToDeployIn(),
                    VM_SYNC_ALERT_SUBJECT, "VM " + vm.getHostName() + "(" + vm.getInstanceName() + ") state is sync-ed (" + vm.getState()
                    + " -> Running) from out-of-context transition. VM network environment may need to be reset");

            s_logger.info("VM " + vm.getInstanceName() + " is sync-ed to at Running state according to power-on report from hypervisor");
            break;

        case Destroyed:
        case Expunging:
            s_logger.info("Receive power on report when VM is in destroyed or expunging state. vm: "
                    + vm.getId() + ", state: " + vm.getState());
            break;

        case Migrating:
            s_logger.info("VM " + vm.getInstanceName() + " is at " + vm.getState() + " and we received a power-on report while there is no pending jobs on it");
            try {
                stateTransitTo(vm, VirtualMachine.Event.FollowAgentPowerOnReport, vm.getPowerHostId());
            } catch (final NoTransitionException e) {
                s_logger.warn("Unexpected VM state transition exception, race-condition?", e);
            }
            s_logger.info("VM " + vm.getInstanceName() + " is sync-ed to at Running state according to power-on report from hypervisor");
            break;

        case Error:
        default:
            s_logger.info("Receive power on report when VM is in error or unexpected state. vm: "
                    + vm.getId() + ", state: " + vm.getState());
            break;
        }
    }

    private void handlePowerOffReportWithNoPendingJobsOnVM(final VMInstanceVO vm) {
        switch (vm.getState()) {
        case Starting:
        case Stopping:
        case Running:
        case Stopped:
        case Migrating:
            if (s_logger.isInfoEnabled()) {
                s_logger.info(
                        String.format("VM %s is at %s and we received a %s report while there is no pending jobs on it"
                                , vm.getInstanceName(), vm.getState(), vm.getPowerState()));
            }
            if((HighAvailabilityManager.ForceHA.value() || vm.isHaEnabled()) && vm.getState() == State.Running
                    && HaVmRestartHostUp.value()
                    && vm.getHypervisorType() != HypervisorType.VMware
                    && vm.getHypervisorType() != HypervisorType.Hyperv) {
                s_logger.info("Detected out-of-band stop of a HA enabled VM " + vm.getInstanceName() + ", will schedule restart");
                if (!_haMgr.hasPendingHaWork(vm.getId())) {
                    _haMgr.scheduleRestart(vm, true);
                } else {
                    s_logger.info("VM " + vm.getInstanceName() + " already has an pending HA task working on it");
                }
                return;
            }

            if (PowerState.PowerOff.equals(vm.getPowerState())) {
                final VirtualMachineGuru vmGuru = getVmGuru(vm);
                final VirtualMachineProfile profile = new VirtualMachineProfileImpl(vm);
                if (!sendStop(vmGuru, profile, true, true)) {
                    return;
                } else {
                    // Release resources on StopCommand success
                    releaseVmResources(profile, true);
                }
            } else if (PowerState.PowerReportMissing.equals(vm.getPowerState())) {
                final VirtualMachineProfile profile = new VirtualMachineProfileImpl(vm);
                // VM will be sync-ed to Stopped state, release the resources
                releaseVmResources(profile, true);
            }

            try {
                stateTransitTo(vm, VirtualMachine.Event.FollowAgentPowerOffReport, null);
            } catch (final NoTransitionException e) {
                s_logger.warn("Unexpected VM state transition exception, race-condition?", e);
            }

            _alertMgr.sendAlert(AlertManager.AlertType.ALERT_TYPE_SYNC, vm.getDataCenterId(), vm.getPodIdToDeployIn(),
                    VM_SYNC_ALERT_SUBJECT, "VM " + vm.getHostName() + "(" + vm.getInstanceName() + ") state is sync-ed (" + vm.getState()
                    + " -> Stopped) from out-of-context transition.");

            s_logger.info("VM " + vm.getInstanceName() + " is sync-ed to at Stopped state according to power-off report from hypervisor");

            break;

        case Destroyed:
        case Expunging:
            break;

        case Error:
        default:
            break;
        }
    }

    private void scanStalledVMInTransitionStateOnUpHost(final long hostId) {
        final long stallThresholdInMs = VmJobStateReportInterval.value() + (VmJobStateReportInterval.value() >> 1);
        final Date cutTime = new Date(DateUtil.currentGMTTime().getTime() - stallThresholdInMs);
        final List<Long> mostlikelyStoppedVMs = listStalledVMInTransitionStateOnUpHost(hostId, cutTime);
        for (final Long vmId : mostlikelyStoppedVMs) {
            final VMInstanceVO vm = _vmDao.findById(vmId);
            assert vm != null;
            handlePowerOffReportWithNoPendingJobsOnVM(vm);
        }

        final List<Long> vmsWithRecentReport = listVMInTransitionStateWithRecentReportOnUpHost(hostId, cutTime);
        for (final Long vmId : vmsWithRecentReport) {
            final VMInstanceVO vm = _vmDao.findById(vmId);
            assert vm != null;
            if (vm.getPowerState() == PowerState.PowerOn) {
                handlePowerOnReportWithNoPendingJobsOnVM(vm);
            } else {
                handlePowerOffReportWithNoPendingJobsOnVM(vm);
            }
        }
    }

    private void scanStalledVMInTransitionStateOnDisconnectedHosts() {
        final Date cutTime = new Date(DateUtil.currentGMTTime().getTime() - VmOpWaitInterval.value() * 1000);
        final List<Long> stuckAndUncontrollableVMs = listStalledVMInTransitionStateOnDisconnectedHosts(cutTime);
        for (final Long vmId : stuckAndUncontrollableVMs) {
            final VMInstanceVO vm = _vmDao.findById(vmId);

            _alertMgr.sendAlert(AlertManager.AlertType.ALERT_TYPE_SYNC, vm.getDataCenterId(), vm.getPodIdToDeployIn(),
                    VM_SYNC_ALERT_SUBJECT, "VM " + vm.getHostName() + "(" + vm.getInstanceName() + ") is stuck in " + vm.getState()
                    + " state and its host is unreachable for too long");
        }
    }

    private List<Long> listStalledVMInTransitionStateOnUpHost(final long hostId, final Date cutTime) {
        final String sql = "SELECT i.* FROM vm_instance as i, host as h WHERE h.status = 'UP' " +
                "AND h.id = ? AND i.power_state_update_time < ? AND i.host_id = h.id " +
                "AND (i.state ='Starting' OR i.state='Stopping' OR i.state='Migrating') " +
                "AND i.id NOT IN (SELECT w.vm_instance_id FROM vm_work_job AS w JOIN async_job AS j ON w.id = j.id WHERE j.job_status = ?)" +
                "AND i.removed IS NULL";

        final List<Long> l = new ArrayList<>();
        try (TransactionLegacy txn = TransactionLegacy.open(TransactionLegacy.CLOUD_DB)) {
            String cutTimeStr = DateUtil.getDateDisplayString(TimeZone.getTimeZone("GMT"), cutTime);

            try {
                PreparedStatement pstmt = txn.prepareAutoCloseStatement(sql);

                pstmt.setLong(1, hostId);
                pstmt.setString(2, cutTimeStr);
                pstmt.setInt(3, JobInfo.Status.IN_PROGRESS.ordinal());
                final ResultSet rs = pstmt.executeQuery();
                while (rs.next()) {
                    l.add(rs.getLong(1));
                }
            } catch (SQLException e) {
                s_logger.error(String.format("Unable to execute SQL [%s] with params {\"h.id\": %s, \"i.power_state_update_time\": \"%s\"} due to [%s].", sql, hostId, cutTimeStr, e.getMessage()), e);
            }
        }
        return l;
    }

    private List<Long> listVMInTransitionStateWithRecentReportOnUpHost(final long hostId, final Date cutTime) {
        final String sql = "SELECT i.* FROM vm_instance as i, host as h WHERE h.status = 'UP' " +
                "AND h.id = ? AND i.power_state_update_time > ? AND i.host_id = h.id " +
                "AND (i.state ='Starting' OR i.state='Stopping' OR i.state='Migrating') " +
                "AND i.id NOT IN (SELECT w.vm_instance_id FROM vm_work_job AS w JOIN async_job AS j ON w.id = j.id WHERE j.job_status = ?)" +
                "AND i.removed IS NULL";

        final List<Long> l = new ArrayList<>();
        try (TransactionLegacy txn = TransactionLegacy.open(TransactionLegacy.CLOUD_DB)) {
            String cutTimeStr = DateUtil.getDateDisplayString(TimeZone.getTimeZone("GMT"), cutTime);
            int jobStatusInProgress = JobInfo.Status.IN_PROGRESS.ordinal();

            try {
                PreparedStatement pstmt = txn.prepareAutoCloseStatement(sql);

                pstmt.setLong(1, hostId);
                pstmt.setString(2, cutTimeStr);
                pstmt.setInt(3, jobStatusInProgress);
                final ResultSet rs = pstmt.executeQuery();
                while (rs.next()) {
                    l.add(rs.getLong(1));
                }
            } catch (final SQLException e) {
                s_logger.error(String.format("Unable to execute SQL [%s] with params {\"h.id\": %s, \"i.power_state_update_time\": \"%s\", \"j.job_status\": %s} due to [%s].", sql, hostId, cutTimeStr, jobStatusInProgress, e.getMessage()), e);
            }
            return l;
        }
    }

    private List<Long> listStalledVMInTransitionStateOnDisconnectedHosts(final Date cutTime) {
        final String sql = "SELECT i.* FROM vm_instance as i, host as h WHERE h.status != 'UP' " +
                "AND i.power_state_update_time < ? AND i.host_id = h.id " +
                "AND (i.state ='Starting' OR i.state='Stopping' OR i.state='Migrating') " +
                "AND i.id NOT IN (SELECT w.vm_instance_id FROM vm_work_job AS w JOIN async_job AS j ON w.id = j.id WHERE j.job_status = ?)" +
                "AND i.removed IS NULL";

        final List<Long> l = new ArrayList<>();
        try (TransactionLegacy txn = TransactionLegacy.open(TransactionLegacy.CLOUD_DB)) {
            String cutTimeStr = DateUtil.getDateDisplayString(TimeZone.getTimeZone("GMT"), cutTime);
            int jobStatusInProgress = JobInfo.Status.IN_PROGRESS.ordinal();

            try {
                PreparedStatement pstmt = txn.prepareAutoCloseStatement(sql);

                pstmt.setString(1, cutTimeStr);
                pstmt.setInt(2, jobStatusInProgress);
                final ResultSet rs = pstmt.executeQuery();
                while (rs.next()) {
                    l.add(rs.getLong(1));
                }
            } catch (final SQLException e) {
                s_logger.error(String.format("Unable to execute SQL [%s] with params {\"i.power_state_update_time\": \"%s\", \"j.job_status\": %s} due to [%s].", sql, cutTimeStr, jobStatusInProgress, e.getMessage()), e);
            }
            return l;
        }
    }

    public class VmStateSyncOutcome extends OutcomeImpl<VirtualMachine> {
        private long _vmId;

        public VmStateSyncOutcome(final AsyncJob job, final PowerState desiredPowerState, final long vmId, final Long srcHostIdForMigration) {
            super(VirtualMachine.class, job, VmJobCheckInterval.value(), new Predicate() {
                @Override
                public boolean checkCondition() {
                    final AsyncJobVO jobVo = _entityMgr.findById(AsyncJobVO.class, job.getId());
                    return jobVo == null || jobVo.getStatus() != JobInfo.Status.IN_PROGRESS;
                }
            }, Topics.VM_POWER_STATE, AsyncJob.Topics.JOB_STATE);
            _vmId = vmId;
        }

        @Override
        protected VirtualMachine retrieve() {
            return _vmDao.findById(_vmId);
        }
    }

    public class VmJobVirtualMachineOutcome extends OutcomeImpl<VirtualMachine> {
        private long _vmId;

        public VmJobVirtualMachineOutcome(final AsyncJob job, final long vmId) {
            super(VirtualMachine.class, job, VmJobCheckInterval.value(), new Predicate() {
                @Override
                public boolean checkCondition() {
                    final AsyncJobVO jobVo = _entityMgr.findById(AsyncJobVO.class, job.getId());
                    return jobVo == null || jobVo.getStatus() != JobInfo.Status.IN_PROGRESS;
                }
            }, AsyncJob.Topics.JOB_STATE);
            _vmId = vmId;
        }

        @Override
        protected VirtualMachine retrieve() {
            return _vmDao.findById(_vmId);
        }
    }

    public Outcome<VirtualMachine> startVmThroughJobQueue(final String vmUuid,
            final Map<VirtualMachineProfile.Param, Object> params,
            final DeploymentPlan planToDeploy, final DeploymentPlanner planner) {
        String commandName = VmWorkStart.class.getName();
        Pair<VmWorkJobVO, Long> pendingWorkJob = retrievePendingWorkJob(vmUuid, commandName);

        VmWorkJobVO workJob = pendingWorkJob.first();
        Long vmId = pendingWorkJob.second();

        if (workJob == null) {
            Pair<VmWorkJobVO, VmWork> newVmWorkJobAndInfo = createWorkJobAndWorkInfo(commandName, VmWorkJobVO.Step.Starting, vmId);

            workJob = newVmWorkJobAndInfo.first();
            VmWorkStart workInfo = new VmWorkStart(newVmWorkJobAndInfo.second());

            workInfo.setPlan(planToDeploy);
            workInfo.setParams(params);
            if (planner != null) {
                workInfo.setDeploymentPlanner(planner.getName());
            }
            setCmdInfoAndSubmitAsyncJob(workJob, workInfo, vmId);
        }

        AsyncJobExecutionContext.getCurrentExecutionContext().joinJob(workJob.getId());

        return new VmStateSyncOutcome(workJob,
                VirtualMachine.PowerState.PowerOn, vmId, null);
    }

    public Outcome<VirtualMachine> stopVmThroughJobQueue(final String vmUuid, final boolean cleanup) {
        String commandName = VmWorkStop.class.getName();
        Pair<VmWorkJobVO, Long> pendingWorkJob = retrievePendingWorkJob(null, vmUuid, null, commandName);

        VmWorkJobVO workJob = pendingWorkJob.first();
        Long vmId = pendingWorkJob.second();

        if (workJob == null) {
            Pair<VmWorkJobVO, VmWork> newVmWorkJobAndInfo = createWorkJobAndWorkInfo(commandName, VmWorkJobVO.Step.Prepare, vmId);

            workJob = newVmWorkJobAndInfo.first();
            VmWorkStop workInfo = new VmWorkStop(newVmWorkJobAndInfo.second(), cleanup);

            setCmdInfoAndSubmitAsyncJob(workJob, workInfo, vmId);
        }

        AsyncJobExecutionContext.getCurrentExecutionContext().joinJob(workJob.getId());

        return new VmStateSyncOutcome(workJob,
                VirtualMachine.PowerState.PowerOff, vmId, null);
    }

    public Outcome<VirtualMachine> rebootVmThroughJobQueue(final String vmUuid,
            final Map<VirtualMachineProfile.Param, Object> params) {
        String commandName = VmWorkReboot.class.getName();
        Pair<VmWorkJobVO, Long> pendingWorkJob = retrievePendingWorkJob(vmUuid, commandName);

        VmWorkJobVO workJob = pendingWorkJob.first();
        Long vmId = pendingWorkJob.second();

        if (workJob == null) {
            Pair<VmWorkJobVO, VmWork> newVmWorkJobAndInfo = createWorkJobAndWorkInfo(commandName, VmWorkJobVO.Step.Prepare, vmId);

            workJob = newVmWorkJobAndInfo.first();
            VmWorkReboot workInfo = new VmWorkReboot(newVmWorkJobAndInfo.second(), params);

            setCmdInfoAndSubmitAsyncJob(workJob, workInfo, vmId);
        }

        AsyncJobExecutionContext.getCurrentExecutionContext().joinJob(workJob.getId());

        return new VmJobVirtualMachineOutcome(workJob,
                vmId);
    }

    public Outcome<VirtualMachine> migrateVmThroughJobQueue(final String vmUuid, final long srcHostId, final DeployDestination dest) {
        Map<Volume, StoragePool> volumeStorageMap = dest.getStorageForDisks();
        if (volumeStorageMap != null) {
            for (Volume vol : volumeStorageMap.keySet()) {
                checkConcurrentJobsPerDatastoreThreshhold(volumeStorageMap.get(vol));
            }
        }

        VMInstanceVO vm = _vmDao.findByUuid(vmUuid);
        Long vmId = vm.getId();

        String commandName = VmWorkMigrate.class.getName();
        Pair<VmWorkJobVO, Long> pendingWorkJob = retrievePendingWorkJob(vmId, vmUuid, VirtualMachine.Type.Instance, commandName);

        VmWorkJobVO workJob = pendingWorkJob.first();

        if (workJob == null) {
            Pair<VmWorkJobVO, VmWork> newVmWorkJobAndInfo = createWorkJobAndWorkInfo(commandName, vmId);

            workJob = newVmWorkJobAndInfo.first();
            VmWorkMigrate workInfo = new VmWorkMigrate(newVmWorkJobAndInfo.second(), srcHostId, dest);

            setCmdInfoAndSubmitAsyncJob(workJob, workInfo, vmId);
        }

        AsyncJobExecutionContext.getCurrentExecutionContext().joinJob(workJob.getId());

        return new VmStateSyncOutcome(workJob,
                VirtualMachine.PowerState.PowerOn, vmId, vm.getPowerHostId());
    }

    public Outcome<VirtualMachine> migrateVmAwayThroughJobQueue(final String vmUuid, final long srcHostId) {
        VMInstanceVO vm = _vmDao.findByUuid(vmUuid);
        Long vmId = vm.getId();

        String commandName = VmWorkMigrateAway.class.getName();
        Pair<VmWorkJobVO, Long> pendingWorkJob = retrievePendingWorkJob(vmId, vmUuid, VirtualMachine.Type.Instance, commandName);

        VmWorkJobVO workJob = pendingWorkJob.first();

        if (workJob == null) {
            Pair<VmWorkJobVO, VmWork> newVmWorkJobAndInfo = createWorkJobAndWorkInfo(commandName, vmId);

            workJob = newVmWorkJobAndInfo.first();
            VmWorkMigrateAway workInfo = new VmWorkMigrateAway(newVmWorkJobAndInfo.second(), srcHostId);

            workJob.setCmdInfo(VmWorkSerializer.serialize(workInfo));
        }

        _jobMgr.submitAsyncJob(workJob, VmWorkConstants.VM_WORK_QUEUE, vmId);

        AsyncJobExecutionContext.getCurrentExecutionContext().joinJob(workJob.getId());

        return new VmStateSyncOutcome(workJob, VirtualMachine.PowerState.PowerOn, vmId, vm.getPowerHostId());
    }

    public Outcome<VirtualMachine> migrateVmWithStorageThroughJobQueue(
            final String vmUuid, final long srcHostId, final long destHostId,
            final Map<Long, Long> volumeToPool) {
        String commandName = VmWorkMigrateWithStorage.class.getName();
        Pair<VmWorkJobVO, Long> pendingWorkJob = retrievePendingWorkJob(vmUuid, commandName);

        VmWorkJobVO workJob = pendingWorkJob.first();
        Long vmId = pendingWorkJob.second();

        if (workJob == null) {
            Pair<VmWorkJobVO, VmWork> newVmWorkJobAndInfo = createWorkJobAndWorkInfo(commandName, vmId);

            workJob = newVmWorkJobAndInfo.first();
            VmWorkMigrateWithStorage workInfo = new VmWorkMigrateWithStorage(newVmWorkJobAndInfo.second(), srcHostId, destHostId, volumeToPool);

            setCmdInfoAndSubmitAsyncJob(workJob, workInfo, vmId);
        }
        AsyncJobExecutionContext.getCurrentExecutionContext().joinJob(workJob.getId());

        return new VmStateSyncOutcome(workJob,
                VirtualMachine.PowerState.PowerOn, vmId, destHostId);
    }

    public Outcome<VirtualMachine> migrateVmForScaleThroughJobQueue(
            final String vmUuid, final long srcHostId, final DeployDestination dest, final Long newSvcOfferingId) {
        String commandName = VmWorkMigrateForScale.class.getName();
        Pair<VmWorkJobVO, Long> pendingWorkJob = retrievePendingWorkJob(vmUuid, commandName);

        VmWorkJobVO workJob = pendingWorkJob.first();
        Long vmId = pendingWorkJob.second();

        if (workJob == null) {
            Pair<VmWorkJobVO, VmWork> newVmWorkJobAndInfo = createWorkJobAndWorkInfo(commandName, vmId);

            workJob = newVmWorkJobAndInfo.first();
            VmWorkMigrateForScale workInfo = new VmWorkMigrateForScale(newVmWorkJobAndInfo.second(), srcHostId, dest, newSvcOfferingId);

            setCmdInfoAndSubmitAsyncJob(workJob, workInfo, vmId);
        }
        AsyncJobExecutionContext.getCurrentExecutionContext().joinJob(workJob.getId());

        return new VmJobVirtualMachineOutcome(workJob, vmId);
    }

    private void checkConcurrentJobsPerDatastoreThreshhold(final StoragePool destPool) {
        final Long threshold = VolumeApiService.ConcurrentMigrationsThresholdPerDatastore.value();
        if (threshold != null && threshold > 0) {
            long count = _jobMgr.countPendingJobs("\"storageid\":\"" + destPool.getUuid() + "\"", MigrateVMCmd.class.getName(), MigrateVolumeCmd.class.getName(), MigrateVolumeCmdByAdmin.class.getName());
            if (count > threshold) {
                throw new CloudRuntimeException("Number of concurrent migration jobs per datastore exceeded the threshold: " + threshold.toString() + ". Please try again after some time.");
            }
        }
    }

    public Outcome<VirtualMachine> migrateVmStorageThroughJobQueue(final String vmUuid, final Map<Long, Long> volumeToPool) {
        Collection<Long> poolIds = volumeToPool.values();
        Set<Long> uniquePoolIds = new HashSet<>(poolIds);
        for (Long poolId : uniquePoolIds) {
            StoragePoolVO pool = _storagePoolDao.findById(poolId);
            checkConcurrentJobsPerDatastoreThreshhold(pool);
        }

        String commandName = VmWorkStorageMigration.class.getName();
        Pair<VmWorkJobVO, Long> pendingWorkJob = retrievePendingWorkJob(vmUuid, commandName);

        VmWorkJobVO workJob = pendingWorkJob.first();
        Long vmId = pendingWorkJob.second();

        if (workJob == null) {
            Pair<VmWorkJobVO, VmWork> newVmWorkJobAndInfo = createWorkJobAndWorkInfo(commandName, vmId);

            workJob = newVmWorkJobAndInfo.first();
            VmWorkStorageMigration workInfo = new VmWorkStorageMigration(newVmWorkJobAndInfo.second(),  volumeToPool);

            setCmdInfoAndSubmitAsyncJob(workJob, workInfo, vmId);
        }
        AsyncJobExecutionContext.getCurrentExecutionContext().joinJob(workJob.getId());

        return new VmJobVirtualMachineOutcome(workJob, vmId);
    }

    public Outcome<VirtualMachine> addVmToNetworkThroughJobQueue(
            final VirtualMachine vm, final Network network, final NicProfile requested) {
        Long vmId = vm.getId();
        String commandName = VmWorkAddVmToNetwork.class.getName();
        Pair<VmWorkJobVO, Long> pendingWorkJob = retrievePendingWorkJob(vmId, commandName);

        VmWorkJobVO workJob = pendingWorkJob.first();

        if (workJob == null) {
            Pair<VmWorkJobVO, VmWork> newVmWorkJobAndInfo = createWorkJobAndWorkInfo(commandName, vmId);

            workJob = newVmWorkJobAndInfo.first();
            VmWorkAddVmToNetwork workInfo = new VmWorkAddVmToNetwork(newVmWorkJobAndInfo.second(), network.getId(), requested);

            setCmdInfoAndSubmitAsyncJob(workJob, workInfo, vmId);
        }
        AsyncJobExecutionContext.getCurrentExecutionContext().joinJob(workJob.getId());

        return new VmJobVirtualMachineOutcome(workJob, vmId);
    }

    public Outcome<VirtualMachine> removeNicFromVmThroughJobQueue(
            final VirtualMachine vm, final Nic nic) {
        Long vmId = vm.getId();
        String commandName = VmWorkRemoveNicFromVm.class.getName();
        Pair<VmWorkJobVO, Long> pendingWorkJob = retrievePendingWorkJob(vmId, commandName);

        VmWorkJobVO workJob = pendingWorkJob.first();

        if (workJob == null) {
            Pair<VmWorkJobVO, VmWork> newVmWorkJobAndInfo = createWorkJobAndWorkInfo(commandName, vmId);

            workJob = newVmWorkJobAndInfo.first();
            VmWorkRemoveNicFromVm workInfo = new VmWorkRemoveNicFromVm(newVmWorkJobAndInfo.second(), nic.getId());

            setCmdInfoAndSubmitAsyncJob(workJob, workInfo, vmId);
        }
        AsyncJobExecutionContext.getCurrentExecutionContext().joinJob(workJob.getId());

        return new VmJobVirtualMachineOutcome(workJob, vmId);
    }

    public Outcome<VirtualMachine> removeVmFromNetworkThroughJobQueue(
            final VirtualMachine vm, final Network network, final URI broadcastUri) {
        Long vmId = vm.getId();
        String commandName = VmWorkRemoveVmFromNetwork.class.getName();
        Pair<VmWorkJobVO, Long> pendingWorkJob = retrievePendingWorkJob(vmId, commandName);

        VmWorkJobVO workJob = pendingWorkJob.first();

        if (workJob == null) {
            Pair<VmWorkJobVO, VmWork> newVmWorkJobAndInfo = createWorkJobAndWorkInfo(commandName, vmId);

            workJob = newVmWorkJobAndInfo.first();
            VmWorkRemoveVmFromNetwork workInfo = new VmWorkRemoveVmFromNetwork(newVmWorkJobAndInfo.second(), network, broadcastUri);

            setCmdInfoAndSubmitAsyncJob(workJob, workInfo, vmId);
        }

        AsyncJobExecutionContext.getCurrentExecutionContext().joinJob(workJob.getId());

        return new VmJobVirtualMachineOutcome(workJob, vmId);
    }

    public Outcome<VirtualMachine> reconfigureVmThroughJobQueue(
            final String vmUuid, final ServiceOffering oldServiceOffering, final ServiceOffering newServiceOffering, Map<String, String> customParameters, final boolean reconfiguringOnExistingHost) {
        String commandName = VmWorkReconfigure.class.getName();
        Pair<VmWorkJobVO, Long> pendingWorkJob = retrievePendingWorkJob(vmUuid, commandName);

        VmWorkJobVO workJob = pendingWorkJob.first();
        Long vmId = pendingWorkJob.second();

        if (workJob == null) {
            Pair<VmWorkJobVO, VmWork> newVmWorkJobAndInfo = createWorkJobAndWorkInfo(commandName, vmId);

            workJob = newVmWorkJobAndInfo.first();
            VmWorkReconfigure workInfo = new VmWorkReconfigure(newVmWorkJobAndInfo.second(), oldServiceOffering.getId(), newServiceOffering.getId(), customParameters, reconfiguringOnExistingHost);

            setCmdInfoAndSubmitAsyncJob(workJob, workInfo, vmId);
        }
        AsyncJobExecutionContext.getCurrentExecutionContext().joinJob(workJob.getId());

        return new VmJobVirtualMachineOutcome(workJob, vmId);
    }

    @ReflectionUse
    private Pair<JobInfo.Status, String> orchestrateStart(final VmWorkStart work) throws Exception {
        VMInstanceVO vm = findVmById(work.getVmId());

        Boolean enterSetup = (Boolean)work.getParams().get(VirtualMachineProfile.Param.BootIntoSetup);
        if (s_logger.isDebugEnabled()) {
            s_logger.debug(String.format("orchestrating VM start for '%s' %s set to %s", vm.getInstanceName(), VirtualMachineProfile.Param.BootIntoSetup, enterSetup));
        }

        try {
            orchestrateStart(vm.getUuid(), work.getParams(), work.getPlan(), _dpMgr.getDeploymentPlannerByName(work.getDeploymentPlanner()));
        } catch (CloudRuntimeException e){
            String message = String.format("Unable to orchestrate start %s due to [%s].", vm.toString(), e.getMessage());
            s_logger.warn(message, e);
            CloudRuntimeException ex = new CloudRuntimeException(message);
            return new Pair<>(JobInfo.Status.FAILED, JobSerializerHelper.toObjectSerializedString(ex));
        }
        return new Pair<>(JobInfo.Status.SUCCEEDED, null);
    }

    @ReflectionUse
    private Pair<JobInfo.Status, String> orchestrateStop(final VmWorkStop work) throws Exception {
        final VMInstanceVO vm = _entityMgr.findById(VMInstanceVO.class, work.getVmId());
        if (vm == null) {
            String message = String.format("Unable to find VM [%s].", work.getVmId());
            s_logger.warn(message);
            throw new CloudRuntimeException(message);
        }

        orchestrateStop(vm.getUuid(), work.isCleanup());
        return new Pair<>(JobInfo.Status.SUCCEEDED, null);
    }

    @ReflectionUse
    private Pair<JobInfo.Status, String> orchestrateMigrate(final VmWorkMigrate work) throws Exception {
        VMInstanceVO vm = findVmById(work.getVmId());

        orchestrateMigrate(vm.getUuid(), work.getSrcHostId(), work.getDeployDestination());
        return new Pair<>(JobInfo.Status.SUCCEEDED, null);
    }

    @ReflectionUse
    private Pair<JobInfo.Status, String> orchestrateMigrateAway(final VmWorkMigrateAway work) throws Exception {
        VMInstanceVO vm = findVmById(work.getVmId());

        try {
            orchestrateMigrateAway(vm.getUuid(), work.getSrcHostId(), null);
        } catch (final InsufficientServerCapacityException e) {
            s_logger.warn("Failed to deploy vm " + vm.getId() + " with original planner, sending HAPlanner", e);
            orchestrateMigrateAway(vm.getUuid(), work.getSrcHostId(), _haMgr.getHAPlanner());
        }

        return new Pair<>(JobInfo.Status.SUCCEEDED, null);
    }

    @ReflectionUse
    private Pair<JobInfo.Status, String> orchestrateMigrateWithStorage(final VmWorkMigrateWithStorage work) throws Exception {
        VMInstanceVO vm = findVmById(work.getVmId());
        orchestrateMigrateWithStorage(vm.getUuid(),
                work.getSrcHostId(),
                work.getDestHostId(),
                work.getVolumeToPool());
        return new Pair<>(JobInfo.Status.SUCCEEDED, null);
    }

    @ReflectionUse
    private Pair<JobInfo.Status, String> orchestrateMigrateForScale(final VmWorkMigrateForScale work) throws Exception {
        VMInstanceVO vm = findVmById(work.getVmId());
        orchestrateMigrateForScale(vm.getUuid(),
                work.getSrcHostId(),
                work.getDeployDestination(),
                work.getNewServiceOfferringId());
        return new Pair<>(JobInfo.Status.SUCCEEDED, null);
    }

    @ReflectionUse
    private Pair<JobInfo.Status, String> orchestrateReboot(final VmWorkReboot work) throws Exception {
        VMInstanceVO vm = findVmById(work.getVmId());
        orchestrateReboot(vm.getUuid(), work.getParams());
        return new Pair<>(JobInfo.Status.SUCCEEDED, null);
    }

    @ReflectionUse
    private Pair<JobInfo.Status, String> orchestrateAddVmToNetwork(final VmWorkAddVmToNetwork work) throws Exception {
        VMInstanceVO vm = findVmById(work.getVmId());

        final Network network = _networkDao.findById(work.getNetworkId());
        final NicProfile nic = orchestrateAddVmToNetwork(vm, network,
                work.getRequestedNicProfile());

        return new Pair<>(JobInfo.Status.SUCCEEDED, _jobMgr.marshallResultObject(nic));
    }

    @ReflectionUse
    private Pair<JobInfo.Status, String> orchestrateRemoveNicFromVm(final VmWorkRemoveNicFromVm work) throws Exception {
        VMInstanceVO vm = findVmById(work.getVmId());
        final NicVO nic = _entityMgr.findById(NicVO.class, work.getNicId());
        final boolean result = orchestrateRemoveNicFromVm(vm, nic);
        return new Pair<>(JobInfo.Status.SUCCEEDED,
                _jobMgr.marshallResultObject(result));
    }

    @ReflectionUse
    private Pair<JobInfo.Status, String> orchestrateRemoveVmFromNetwork(final VmWorkRemoveVmFromNetwork work) throws Exception {
        VMInstanceVO vm = findVmById(work.getVmId());
        final boolean result = orchestrateRemoveVmFromNetwork(vm,
                work.getNetwork(), work.getBroadcastUri());
        return new Pair<>(JobInfo.Status.SUCCEEDED,
                _jobMgr.marshallResultObject(result));
    }

    @ReflectionUse
    private Pair<JobInfo.Status, String> orchestrateReconfigure(final VmWorkReconfigure work) throws Exception {
        VMInstanceVO vm = findVmById(work.getVmId());
        ServiceOfferingVO oldServiceOffering = _offeringDao.findById(work.getOldServiceOfferingId());
        ServiceOfferingVO newServiceOffering = _offeringDao.findById(work.getNewServiceOfferingId());
        if (newServiceOffering.isDynamic()) {
            newServiceOffering = _offeringDao.getComputeOffering(newServiceOffering, work.getCustomParameters());
        }

        reConfigureVm(vm.getUuid(), oldServiceOffering, newServiceOffering, work.getCustomParameters(),
                work.isSameHost());
        return new Pair<>(JobInfo.Status.SUCCEEDED, null);
    }

    @ReflectionUse
    private Pair<JobInfo.Status, String> orchestrateStorageMigration(final VmWorkStorageMigration work) throws Exception {
        VMInstanceVO vm = findVmById(work.getVmId());
        orchestrateStorageMigration(vm.getUuid(), work.getVolumeToPool());
        return new Pair<>(JobInfo.Status.SUCCEEDED, null);
    }

    @Override
    public Pair<JobInfo.Status, String> handleVmWorkJob(final VmWork work) throws Exception {
        return _jobHandlerProxy.handleVmWorkJob(work);
    }

    private VmWorkJobVO createPlaceHolderWork(final long instanceId) {
        final VmWorkJobVO workJob = new VmWorkJobVO("");

        workJob.setDispatcher(VmWorkConstants.VM_WORK_JOB_PLACEHOLDER);
        workJob.setCmd("");
        workJob.setCmdInfo("");

        workJob.setAccountId(0);
        workJob.setUserId(0);
        workJob.setStep(VmWorkJobVO.Step.Starting);
        workJob.setVmType(VirtualMachine.Type.Instance);
        workJob.setVmInstanceId(instanceId);
        workJob.setInitMsid(ManagementServerNode.getManagementServerId());

        _workJobDao.persist(workJob);

        return workJob;
    }

    protected void resourceCountIncrement (long accountId, Long cpu, Long memory) {
        _resourceLimitMgr.incrementResourceCount(accountId, ResourceType.user_vm);
        _resourceLimitMgr.incrementResourceCount(accountId, ResourceType.cpu, cpu);
        _resourceLimitMgr.incrementResourceCount(accountId, ResourceType.memory, memory);
    }

    protected void resourceCountDecrement (long accountId, Long cpu, Long memory) {
        _resourceLimitMgr.decrementResourceCount(accountId, ResourceType.user_vm);
        _resourceLimitMgr.decrementResourceCount(accountId, ResourceType.cpu, cpu);
        _resourceLimitMgr.decrementResourceCount(accountId, ResourceType.memory, memory);
    }

    @Override
    public UserVm restoreVirtualMachine(final long vmId, final Long newTemplateId) throws ResourceUnavailableException, InsufficientCapacityException {
        final AsyncJobExecutionContext jobContext = AsyncJobExecutionContext.getCurrentExecutionContext();
        if (jobContext.isJobDispatchedBy(VmWorkConstants.VM_WORK_JOB_DISPATCHER)) {
            VmWorkJobVO placeHolder = null;
            placeHolder = createPlaceHolderWork(vmId);
            try {
                return orchestrateRestoreVirtualMachine(vmId, newTemplateId);
            } finally {
                if (placeHolder != null) {
                    _workJobDao.expunge(placeHolder.getId());
                }
            }
        } else {
            final Outcome<VirtualMachine> outcome = restoreVirtualMachineThroughJobQueue(vmId, newTemplateId);

            retrieveVmFromJobOutcome(outcome, String.valueOf(vmId), "restoreVirtualMachine");

            Object jobResult = retrieveResultFromJobOutcomeAndThrowExceptionIfNeeded(outcome);

            if (jobResult != null && jobResult instanceof HashMap) {
                HashMap<Long, String> passwordMap = (HashMap<Long, String>)jobResult;
                UserVmVO userVm = _userVmDao.findById(vmId);
                userVm.setPassword(passwordMap.get(vmId));
                return userVm;
            }

            throw new RuntimeException("Unexpected job execution result");
        }
    }

    private UserVm orchestrateRestoreVirtualMachine(final long vmId, final Long newTemplateId) throws ResourceUnavailableException, InsufficientCapacityException {
        s_logger.debug("Restoring vm " + vmId + " with new templateId " + newTemplateId);
        final CallContext context = CallContext.current();
        final Account account = context.getCallingAccount();
        return _userVmService.restoreVirtualMachine(account, vmId, newTemplateId);
    }

    public Outcome<VirtualMachine> restoreVirtualMachineThroughJobQueue(final long vmId, final Long newTemplateId) {
        String commandName = VmWorkRestore.class.getName();
        Pair<VmWorkJobVO, Long> pendingWorkJob = retrievePendingWorkJob(vmId, commandName);

        VmWorkJobVO workJob = pendingWorkJob.first();

        if (workJob == null) {
            Pair<VmWorkJobVO, VmWork> newVmWorkJobAndInfo = createWorkJobAndWorkInfo(commandName, vmId);

            workJob = newVmWorkJobAndInfo.first();
            VmWorkRestore workInfo = new VmWorkRestore(newVmWorkJobAndInfo.second(), newTemplateId);

            setCmdInfoAndSubmitAsyncJob(workJob, workInfo, vmId);
        }
        AsyncJobExecutionContext.getCurrentExecutionContext().joinJob(workJob.getId());

        return new VmJobVirtualMachineOutcome(workJob, vmId);
    }

    @ReflectionUse
    private Pair<JobInfo.Status, String> orchestrateRestoreVirtualMachine(final VmWorkRestore work) throws Exception {
        VMInstanceVO vm = findVmById(work.getVmId());
        UserVm uservm = orchestrateRestoreVirtualMachine(vm.getId(), work.getTemplateId());
        HashMap<Long, String> passwordMap = new HashMap<>();
        passwordMap.put(uservm.getId(), uservm.getPassword());
        return new Pair<>(JobInfo.Status.SUCCEEDED, _jobMgr.marshallResultObject(passwordMap));
    }

    @Override
    public Boolean updateDefaultNicForVM(final VirtualMachine vm, final Nic nic, final Nic defaultNic) {

        final AsyncJobExecutionContext jobContext = AsyncJobExecutionContext.getCurrentExecutionContext();
        if (jobContext.isJobDispatchedBy(VmWorkConstants.VM_WORK_JOB_DISPATCHER)) {
            VmWorkJobVO placeHolder = createPlaceHolderWork(vm.getId());
            try {
                return orchestrateUpdateDefaultNicForVM(vm, nic, defaultNic);
            } finally {
                if (placeHolder != null) {
                    _workJobDao.expunge(placeHolder.getId());
                }
            }
        } else {
            final Outcome<VirtualMachine> outcome = updateDefaultNicForVMThroughJobQueue(vm, nic, defaultNic);

            retrieveVmFromJobOutcome(outcome, vm.getUuid(), "updateDefaultNicForVM");

            try {
                Object jobResult = retrieveResultFromJobOutcomeAndThrowExceptionIfNeeded(outcome);

                if (jobResult != null && jobResult instanceof Boolean) {
                    return (Boolean)jobResult;
                }
            } catch (ResourceUnavailableException | InsufficientCapacityException ex) {
                throw new RuntimeException("Unhandled exception", ex);
            }

            throw new RuntimeException("Unexpected job execution result");
        }
    }

    private Boolean orchestrateUpdateDefaultNicForVM(final VirtualMachine vm, final Nic nic, final Nic defaultNic) {

        s_logger.debug("Updating default nic of vm " + vm + " from nic " + defaultNic.getUuid() + " to nic " + nic.getUuid());
        Integer chosenID = nic.getDeviceId();
        Integer existingID = defaultNic.getDeviceId();
        NicVO nicVO = _nicsDao.findById(nic.getId());
        NicVO defaultNicVO = _nicsDao.findById(defaultNic.getId());

        nicVO.setDefaultNic(true);
        nicVO.setDeviceId(existingID);
        defaultNicVO.setDefaultNic(false);
        defaultNicVO.setDeviceId(chosenID);

        _nicsDao.persist(nicVO);
        _nicsDao.persist(defaultNicVO);
        return true;
    }

    public Outcome<VirtualMachine> updateDefaultNicForVMThroughJobQueue(final VirtualMachine vm, final Nic nic, final Nic defaultNic) {
        Long vmId = vm.getId();
        String commandName = VmWorkUpdateDefaultNic.class.getName();
        Pair<VmWorkJobVO, Long> pendingWorkJob = retrievePendingWorkJob(vmId, commandName);

        VmWorkJobVO workJob = pendingWorkJob.first();

        if (workJob == null) {
            Pair<VmWorkJobVO, VmWork> newVmWorkJobAndInfo = createWorkJobAndWorkInfo(commandName, vmId);

            workJob = newVmWorkJobAndInfo.first();
            VmWorkUpdateDefaultNic workInfo = new VmWorkUpdateDefaultNic(newVmWorkJobAndInfo.second(), nic.getId(), defaultNic.getId());

            setCmdInfoAndSubmitAsyncJob(workJob, workInfo, vmId);
        }
        AsyncJobExecutionContext.getCurrentExecutionContext().joinJob(workJob.getId());

        return new VmJobVirtualMachineOutcome(workJob, vmId);
    }

    @ReflectionUse
    private Pair<JobInfo.Status, String> orchestrateUpdateDefaultNic(final VmWorkUpdateDefaultNic work) throws Exception {
        VMInstanceVO vm = findVmById(work.getVmId());
        final NicVO nic = _entityMgr.findById(NicVO.class, work.getNicId());
        if (nic == null) {
            throw new CloudRuntimeException("Unable to find nic " + work.getNicId());
        }
        final NicVO defaultNic = _entityMgr.findById(NicVO.class, work.getDefaultNicId());
        if (defaultNic == null) {
            throw new CloudRuntimeException("Unable to find default nic " + work.getDefaultNicId());
        }
        final boolean result = orchestrateUpdateDefaultNicForVM(vm, nic, defaultNic);
        return new Pair<>(JobInfo.Status.SUCCEEDED,
                _jobMgr.marshallResultObject(result));
    }

    private Pair<Long, Long> findClusterAndHostIdForVmFromVolumes(long vmId) {
        Long clusterId = null;
        Long hostId = null;
        List<VolumeVO> volumes = _volsDao.findByInstance(vmId);
        for (VolumeVO volume : volumes) {
            if (Volume.State.Ready.equals(volume.getState()) &&
                    volume.getPoolId() != null) {
                StoragePoolVO pool = _storagePoolDao.findById(volume.getPoolId());
                if (pool != null && pool.getClusterId() != null) {
                    clusterId = pool.getClusterId();
                    // hostId to be used only for sending commands, capacity check skipped
                    List<HostVO> hosts = _hostDao.findHypervisorHostInCluster(pool.getClusterId());
                    if (CollectionUtils.isNotEmpty(hosts)) {
                        hostId = hosts.get(0).getId();
                        break;
                    }
                }
            }
        }
        return new Pair<>(clusterId, hostId);
    }

    private Pair<Long, Long> findClusterAndHostIdForVm(VirtualMachine vm) {
        Long hostId = vm.getHostId();
        Long clusterId = null;
        if(hostId == null) {
            hostId = vm.getLastHostId();
            if (s_logger.isDebugEnabled()) {
                s_logger.debug(String.format("host id is null, using last host id %d", hostId) );
            }
        }
        if (hostId == null) {
            return findClusterAndHostIdForVmFromVolumes(vm.getId());
        }
        HostVO host = _hostDao.findById(hostId);
        if (host != null) {
            clusterId = host.getClusterId();
        }
        return new Pair<>(clusterId, hostId);
    }

    @Override
    public Pair<Long, Long> findClusterAndHostIdForVm(long vmId) {
        VMInstanceVO vm = _vmDao.findById(vmId);
        if (vm == null) {
            return new Pair<>(null, null);
        }
        return findClusterAndHostIdForVm(vm);
    }

    protected VirtualMachine retrieveVmFromJobOutcome(Outcome<VirtualMachine> jobOutcome, String vmUuid, String jobName) {
        try {
            return jobOutcome.get();
        } catch (InterruptedException | java.util.concurrent.ExecutionException e) {
            throw new RuntimeException(String.format("Unable to retrieve result from job \"%s\" due to [%s]. VM {\"uuid\": \"%s\"}.", jobName, e.getMessage(), vmUuid), e);
        }
    }

    protected Object retrieveResultFromJobOutcomeAndThrowExceptionIfNeeded(Outcome<VirtualMachine> outcome) throws ResourceUnavailableException, InsufficientCapacityException{
        Object jobResult = _jobMgr.unmarshallResultObject(outcome.getJob());

        if (jobResult == null) {
            return null;
        }

        if (jobResult instanceof AgentUnavailableException) {
           throw (AgentUnavailableException) jobResult;
        }

        if (jobResult instanceof InsufficientServerCapacityException) {
           throw (InsufficientServerCapacityException) jobResult;
        }

        if (jobResult instanceof ResourceUnavailableException) {
           throw (ResourceUnavailableException) jobResult;
        }

        if (jobResult instanceof InsufficientCapacityException) {
           throw (InsufficientCapacityException) jobResult;
        }

        if (jobResult instanceof ConcurrentOperationException) {
           throw (ConcurrentOperationException) jobResult;
        }

        if (jobResult instanceof RuntimeException) {
           throw (RuntimeException) jobResult;
        }

        if (jobResult instanceof Throwable) {
           throw new RuntimeException("Unexpected exception", (Throwable)jobResult);
        }

        return jobResult;
    }

    protected Pair<VmWorkJobVO, Long> retrievePendingWorkJob(String vmUuid, String commandName) {
        return retrievePendingWorkJob(null, vmUuid, VirtualMachine.Type.Instance, commandName);
    }

    protected Pair<VmWorkJobVO, Long> retrievePendingWorkJob(Long id, String commandName) {
        return retrievePendingWorkJob(id, null, VirtualMachine.Type.Instance, commandName);
    }

    protected Pair<VmWorkJobVO, Long> retrievePendingWorkJob(Long vmId, String vmUuid, VirtualMachine.Type vmType, String commandName) {
        if (vmId == null) {
            VMInstanceVO vm = _vmDao.findByUuid(vmUuid);

            if (vm == null) {
                String message = String.format("Could not find a VM with the uuid [%s]. Unable to continue validations with command [%s] through job queue.", vmUuid, commandName);
                s_logger.error(message);
                throw new RuntimeException(message);
            }

            vmId = vm.getId();

            if (vmType == null) {
                vmType = vm.getType();
            }
        }

        List<VmWorkJobVO> pendingWorkJobs = _workJobDao.listPendingWorkJobs(vmType, vmId, commandName);

        if (CollectionUtils.isNotEmpty(pendingWorkJobs)) {
            return new Pair<>(pendingWorkJobs.get(0), vmId);
        }

        return new Pair<>(null, vmId);
    }

    protected Pair<VmWorkJobVO, VmWork> createWorkJobAndWorkInfo(String commandName, Long vmId) {
        return createWorkJobAndWorkInfo(commandName, null, vmId);
    }

    protected Pair<VmWorkJobVO, VmWork> createWorkJobAndWorkInfo(String commandName, VmWorkJobVO.Step step, Long vmId) {
        CallContext context = CallContext.current();
        long userId = context.getCallingUser().getId();
        long accountId = context.getCallingAccount().getId();

        VmWorkJobVO workJob = new VmWorkJobVO(context.getContextId());
        workJob.setDispatcher(VmWorkConstants.VM_WORK_JOB_DISPATCHER);
        workJob.setCmd(commandName);
        workJob.setAccountId(accountId);
        workJob.setUserId(userId);

        if (step != null) {
            workJob.setStep(step);
        }

        workJob.setVmType(VirtualMachine.Type.Instance);
        workJob.setVmInstanceId(vmId);
        workJob.setRelated(AsyncJobExecutionContext.getOriginJobId());

        VmWork workInfo = new VmWork(userId,  accountId, vmId, VirtualMachineManagerImpl.VM_WORK_JOB_HANDLER);

        return new Pair<>(workJob, workInfo);
    }

    protected void setCmdInfoAndSubmitAsyncJob(VmWorkJobVO workJob, VmWork workInfo, Long vmId) {
        workJob.setCmdInfo(VmWorkSerializer.serialize(workInfo));
        _jobMgr.submitAsyncJob(workJob, VmWorkConstants.VM_WORK_QUEUE, vmId);
    }

    protected VMInstanceVO findVmById(Long vmId) {
        VMInstanceVO vm = _entityMgr.findById(VMInstanceVO.class, vmId);

        if (vm == null) {
            s_logger.warn(String.format("Could not find VM [%s].", vmId));
        }

        assert vm != null;
        return vm;
    }
}<|MERGE_RESOLUTION|>--- conflicted
+++ resolved
@@ -4390,37 +4390,18 @@
 
             VirtualMachine vm = retrieveVmFromJobOutcome(outcome, vmUuid, "reconfigureVm");
 
+            Object result = null;
             try {
-<<<<<<< HEAD
-                retrieveResultFromJobOutcomeAndThrowExceptionIfNeeded(outcome);
-            } catch (InsufficientCapacityException ex) {
+                result = retrieveResultFromJobOutcomeAndThrowExceptionIfNeeded(outcome);
+
+                if (result == null) {
+                    return (VMInstanceVO)vm;
+                }
+            } catch (Exception ex) {
                 throw new RuntimeException("Unhandled exception", ex);
-=======
-                vm = outcome.get();
-            } catch (final InterruptedException e) {
-                throw new RuntimeException("Operation is interrupted", e);
-            } catch (final java.util.concurrent.ExecutionException e) {
-                throw new RuntimeException("Execution excetion", e);
-            }
-
-            final Object jobResult = _jobMgr.unmarshallResultObject(outcome.getJob());
-            if (jobResult != null) {
-                if (jobResult instanceof ResourceUnavailableException) {
-                    throw (ResourceUnavailableException)jobResult;
-                } else if (jobResult instanceof ConcurrentOperationException) {
-                    throw (ConcurrentOperationException)jobResult;
-                } else if (jobResult instanceof InsufficientServerCapacityException) {
-                    throw (InsufficientServerCapacityException)jobResult;
-                } else if (jobResult instanceof RuntimeException) {
-                    throw (RuntimeException)jobResult;
-                } else if (jobResult instanceof Throwable) {
-                    s_logger.error("Unhandled exception", (Throwable)jobResult);
-                    throw new RuntimeException("Unhandled exception", (Throwable)jobResult);
-                }
->>>>>>> 8a16729f
-            }
-
-            return (VMInstanceVO)vm;
+            }
+
+            throw new RuntimeException("Unexpected job execution result");
         }
     }
 
