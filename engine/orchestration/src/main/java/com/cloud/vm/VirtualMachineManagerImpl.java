--- conflicted
+++ resolved
@@ -1119,14 +1119,7 @@
 
         DataCenterDeployment plan = new DataCenterDeployment(vm.getDataCenterId(), vm.getPodIdToDeployIn(), null, null, null, null, ctx);
         if (planToDeploy != null && planToDeploy.getDataCenterId() != 0) {
-<<<<<<< HEAD
             s_logger.debug(DeploymentPlanningManagerImpl.logDeploymentWithoutException(vm, planToDeploy, planToDeploy.getAvoids(), planner));
-=======
-            if (logger.isDebugEnabled()) {
-                logger.debug("advanceStart: DeploymentPlan is provided, using dcId:" + planToDeploy.getDataCenterId() + ", podId: " + planToDeploy.getPodId() +
-                        ", clusterId: " + planToDeploy.getClusterId() + ", hostId: " + planToDeploy.getHostId() + ", poolId: " + planToDeploy.getPoolId());
-            }
->>>>>>> a31449b1
             plan =
                     new DataCenterDeployment(planToDeploy.getDataCenterId(), planToDeploy.getPodId(), planToDeploy.getClusterId(), planToDeploy.getHostId(),
                             planToDeploy.getPoolId(), planToDeploy.getPhysicalNetworkId(), ctx);
@@ -1152,12 +1145,6 @@
             if (avoids == null) {
                 avoids = new ExcludeList();
             }
-<<<<<<< HEAD
-=======
-            if (logger.isDebugEnabled()) {
-                logger.debug("Deploy avoids pods: " + avoids.getPodsToAvoid() + ", clusters: " + avoids.getClustersToAvoid() + ", hosts: " + avoids.getHostsToAvoid());
-            }
->>>>>>> a31449b1
 
             boolean planChangedByVolume = false;
             boolean reuseVolume = true;
