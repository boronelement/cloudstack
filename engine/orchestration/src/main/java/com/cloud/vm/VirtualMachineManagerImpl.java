--- conflicted
+++ resolved
@@ -599,13 +599,8 @@
 
     protected void advanceExpunge(VMInstanceVO vm) throws ResourceUnavailableException, OperationTimedoutException, ConcurrentOperationException {
         if (vm == null || vm.getRemoved() != null) {
-<<<<<<< HEAD
             if (logger.isDebugEnabled()) {
-                logger.debug("Unable to find vm or vm is destroyed: " + vm);
-=======
-            if (s_logger.isDebugEnabled()) {
-                s_logger.debug("Unable to find vm or vm is expunged: " + vm);
->>>>>>> a97ce242
+                logger.debug("Unable to find vm or vm is expunged: " + vm);
             }
             return;
         }
@@ -615,31 +610,17 @@
 
         try {
             if (!stateTransitTo(vm, VirtualMachine.Event.ExpungeOperation, vm.getHostId())) {
-<<<<<<< HEAD
-                logger.debug("Unable to destroy the vm because it is not in the correct state: " + vm);
-                throw new CloudRuntimeException("Unable to destroy " + vm);
+                logger.debug("Unable to expunge the vm because it is not in the correct state: " + vm);
+                throw new CloudRuntimeException("Unable to expunge " + vm);
 
             }
         } catch (final NoTransitionException e) {
-            logger.debug("Unable to destroy the vm because it is not in the correct state: " + vm);
-            throw new CloudRuntimeException("Unable to destroy " + vm, e);
+            logger.debug("Unable to expunge the vm because it is not in the correct state: " + vm);
+            throw new CloudRuntimeException("Unable to expunge " + vm, e);
         }
 
         if (logger.isDebugEnabled()) {
-            logger.debug("Destroying vm " + vm);
-=======
-                s_logger.debug("Unable to expunge the vm because it is not in the correct state: " + vm);
-                throw new CloudRuntimeException("Unable to expunge " + vm);
-
-            }
-        } catch (final NoTransitionException e) {
-            s_logger.debug("Unable to expunge the vm because it is not in the correct state: " + vm);
-            throw new CloudRuntimeException("Unable to expunge " + vm, e);
-        }
-
-        if (s_logger.isDebugEnabled()) {
-            s_logger.debug("Expunging vm " + vm);
->>>>>>> a97ce242
+            logger.debug("Expunging vm " + vm);
         }
 
         final VirtualMachineProfile profile = new VirtualMachineProfileImpl(vm);
