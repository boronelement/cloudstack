--- conflicted
+++ resolved
@@ -1443,7 +1443,6 @@
         }
     }
 
-<<<<<<< HEAD
     public void setVmNetworkDetails(VMInstanceVO vm, VirtualMachineTO vmTO) {
         Map<Long, String> networkToNetworkNameMap = new HashMap<>();
         if (VirtualMachine.Type.User.equals(vm.getType())) {
@@ -1491,7 +1490,8 @@
             networkName = String.format("%s-V%s-S%s", networkName, vpc.getId(), networkVO.getId());
         }
         networkToNetworkNameMap.put(networkVO.getId(), networkName);
-=======
+    }
+
     private void updateOverCommitRatioForVmProfile(VirtualMachineProfile vmProfile, long clusterId) {
         final ClusterDetailsVO clusterDetailCpu = _clusterDetailsDao.findDetail(clusterId, VmDetailConstants.CPU_OVER_COMMIT_RATIO);
         final ClusterDetailsVO clusterDetailRam = _clusterDetailsDao.findDetail(clusterId, VmDetailConstants.MEMORY_OVER_COMMIT_RATIO);
@@ -1511,7 +1511,6 @@
 
         vmProfile.setCpuOvercommitRatio(Float.parseFloat(clusterDetailCpu.getValue()));
         vmProfile.setMemoryOvercommitRatio(Float.parseFloat(clusterDetailRam.getValue()));
->>>>>>> bcbf152a
     }
 
     /**
@@ -4851,13 +4850,8 @@
                     + " -> Running) from out-of-context transition. VM network environment may need to be reset");
 
             ActionEventUtils.onActionEvent(User.UID_SYSTEM, Account.ACCOUNT_ID_SYSTEM, vm.getDomainId(),
-<<<<<<< HEAD
-                    EventTypes.EVENT_VM_START, "Out of band VM power on", vm.getId(), ApiCommandResourceType.VirtualMachine.toString());
+                EventTypes.EVENT_VM_START, "Out of band VM power on", vm.getId(), getApiCommandResourceTypeForVm(vm).toString());
             logger.info("VM {} is sync-ed to at Running state according to power-on report from hypervisor.", vm.getInstanceName());
-=======
-                    EventTypes.EVENT_VM_START, "Out of band VM power on", vm.getId(), getApiCommandResourceTypeForVm(vm).toString());
-            s_logger.info("VM " + vm.getInstanceName() + " is sync-ed to at Running state according to power-on report from hypervisor");
->>>>>>> bcbf152a
             break;
 
         case Destroyed:
