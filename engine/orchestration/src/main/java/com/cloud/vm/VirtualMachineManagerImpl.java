// Licensed to the Apacohe Software Foundation (ASF) under one
// or more contributor license agreements.  See the NOTICE file
// distributed with this work for additional information
// regarding copyright ownership.  The ASF licenses this file
// to you under the Apache License, Version 2.0 (the
// "License"); you may not use this file except in compliance
// with the License.  You may obtain a copy of the License at
//
//   http://www.apache.org/licenses/LICENSE-2.0
//
// Unless required by applicable law or agreed to in writing,
// software distributed under the License is distributed on an
// "AS IS" BASIS, WITHOUT WARRANTIES OR CONDITIONS OF ANY
// KIND, either express or implied.  See the License for the
// specific language governing permissions and limitations
// under the License.

package com.cloud.vm;

import static com.cloud.configuration.ConfigurationManagerImpl.MIGRATE_VM_ACROSS_CLUSTERS;

import java.lang.reflect.Field;
import java.net.URI;
import java.sql.PreparedStatement;
import java.sql.ResultSet;
import java.sql.SQLException;
import java.util.ArrayList;
import java.util.Arrays;
import java.util.Collection;
import java.util.Collections;
import java.util.Comparator;
import java.util.Date;
import java.util.HashMap;
import java.util.HashSet;
import java.util.LinkedHashMap;
import java.util.List;
import java.util.Map;
import java.util.Map.Entry;
import java.util.Set;
import java.util.TimeZone;
import java.util.UUID;
import java.util.concurrent.Executors;
import java.util.concurrent.ScheduledExecutorService;
import java.util.concurrent.TimeUnit;
import java.util.stream.Collectors;

import javax.inject.Inject;
import javax.naming.ConfigurationException;
import javax.persistence.EntityExistsException;

import com.cloud.configuration.Resource;
import com.cloud.event.ActionEventUtils;
import com.google.gson.Gson;
import org.apache.cloudstack.affinity.dao.AffinityGroupVMMapDao;
import org.apache.cloudstack.annotation.AnnotationService;
import org.apache.cloudstack.annotation.dao.AnnotationDao;
import org.apache.cloudstack.api.ApiCommandResourceType;
import org.apache.cloudstack.api.ApiConstants;
import org.apache.cloudstack.api.command.admin.vm.MigrateVMCmd;
import org.apache.cloudstack.api.command.admin.volume.MigrateVolumeCmdByAdmin;
import org.apache.cloudstack.api.command.user.volume.MigrateVolumeCmd;
import org.apache.cloudstack.ca.CAManager;
import org.apache.cloudstack.context.CallContext;
import org.apache.cloudstack.engine.orchestration.service.NetworkOrchestrationService;
import org.apache.cloudstack.engine.orchestration.service.VolumeOrchestrationService;
import org.apache.cloudstack.engine.subsystem.api.storage.DataStoreManager;
import org.apache.cloudstack.engine.subsystem.api.storage.StoragePoolAllocator;
import org.apache.cloudstack.framework.ca.Certificate;
import org.apache.cloudstack.framework.config.ConfigKey;
import org.apache.cloudstack.framework.config.Configurable;
import org.apache.cloudstack.framework.jobs.AsyncJob;
import org.apache.cloudstack.framework.jobs.AsyncJobExecutionContext;
import org.apache.cloudstack.framework.jobs.AsyncJobManager;
import org.apache.cloudstack.framework.jobs.Outcome;
import org.apache.cloudstack.framework.jobs.dao.VmWorkJobDao;
import org.apache.cloudstack.framework.jobs.impl.AsyncJobVO;
import org.apache.cloudstack.framework.jobs.impl.JobSerializerHelper;
import org.apache.cloudstack.framework.jobs.impl.OutcomeImpl;
import org.apache.cloudstack.framework.jobs.impl.VmWorkJobVO;
import org.apache.cloudstack.framework.messagebus.MessageBus;
import org.apache.cloudstack.framework.messagebus.MessageDispatcher;
import org.apache.cloudstack.framework.messagebus.MessageHandler;
import org.apache.cloudstack.jobs.JobInfo;
import org.apache.cloudstack.managed.context.ManagedContextRunnable;
import org.apache.cloudstack.reservation.dao.ReservationDao;
import org.apache.cloudstack.storage.datastore.db.PrimaryDataStoreDao;
import org.apache.cloudstack.storage.datastore.db.StoragePoolVO;
import org.apache.cloudstack.storage.to.VolumeObjectTO;
import org.apache.cloudstack.utils.identity.ManagementServerNode;
import org.apache.cloudstack.vm.UnmanagedVMsManager;
import org.apache.commons.collections.CollectionUtils;
import org.apache.commons.collections.MapUtils;
import org.apache.commons.lang.BooleanUtils;

import com.cloud.agent.AgentManager;
import com.cloud.agent.Listener;
import com.cloud.agent.api.AgentControlAnswer;
import com.cloud.agent.api.AgentControlCommand;
import com.cloud.agent.api.Answer;
import com.cloud.agent.api.AttachOrDettachConfigDriveCommand;
import com.cloud.agent.api.CheckVirtualMachineAnswer;
import com.cloud.agent.api.CheckVirtualMachineCommand;
import com.cloud.agent.api.ClusterVMMetaDataSyncAnswer;
import com.cloud.agent.api.ClusterVMMetaDataSyncCommand;
import com.cloud.agent.api.Command;
import com.cloud.agent.api.GetVmDiskStatsAnswer;
import com.cloud.agent.api.GetVmDiskStatsCommand;
import com.cloud.agent.api.GetVmNetworkStatsAnswer;
import com.cloud.agent.api.GetVmNetworkStatsCommand;
import com.cloud.agent.api.GetVmStatsAnswer;
import com.cloud.agent.api.GetVmStatsCommand;
import com.cloud.agent.api.MigrateCommand;
import com.cloud.agent.api.MigrateVmToPoolAnswer;
import com.cloud.agent.api.ModifyTargetsCommand;
import com.cloud.agent.api.PingRoutingCommand;
import com.cloud.agent.api.PlugNicAnswer;
import com.cloud.agent.api.PlugNicCommand;
import com.cloud.agent.api.PrepareForMigrationAnswer;
import com.cloud.agent.api.PrepareForMigrationCommand;
import com.cloud.agent.api.RebootAnswer;
import com.cloud.agent.api.RebootCommand;
import com.cloud.agent.api.ReplugNicAnswer;
import com.cloud.agent.api.ReplugNicCommand;
import com.cloud.agent.api.RestoreVMSnapshotAnswer;
import com.cloud.agent.api.RestoreVMSnapshotCommand;
import com.cloud.agent.api.ScaleVmCommand;
import com.cloud.agent.api.StartAnswer;
import com.cloud.agent.api.StartCommand;
import com.cloud.agent.api.StartupCommand;
import com.cloud.agent.api.StartupRoutingCommand;
import com.cloud.agent.api.StopAnswer;
import com.cloud.agent.api.StopCommand;
import com.cloud.agent.api.UnPlugNicAnswer;
import com.cloud.agent.api.UnPlugNicCommand;
import com.cloud.agent.api.UnregisterVMCommand;
import com.cloud.agent.api.VmDiskStatsEntry;
import com.cloud.agent.api.VmNetworkStatsEntry;
import com.cloud.agent.api.VmStatsEntry;
import com.cloud.agent.api.routing.NetworkElementCommand;
import com.cloud.agent.api.to.DiskTO;
import com.cloud.agent.api.to.DpdkTO;
import com.cloud.agent.api.to.GPUDeviceTO;
import com.cloud.agent.api.to.NicTO;
import com.cloud.agent.api.to.VirtualMachineTO;
import com.cloud.agent.manager.Commands;
import com.cloud.agent.manager.allocator.HostAllocator;
import com.cloud.alert.AlertManager;
import com.cloud.api.ApiDBUtils;
import com.cloud.api.query.dao.DomainRouterJoinDao;
import com.cloud.api.query.dao.UserVmJoinDao;
import com.cloud.api.query.vo.DomainRouterJoinVO;
import com.cloud.api.query.vo.UserVmJoinVO;
import com.cloud.capacity.CapacityManager;
import com.cloud.dc.ClusterDetailsDao;
import com.cloud.dc.ClusterDetailsVO;
import com.cloud.dc.ClusterVO;
import com.cloud.dc.DataCenter;
import com.cloud.dc.DataCenterVO;
import com.cloud.dc.HostPodVO;
import com.cloud.dc.Pod;
import com.cloud.dc.dao.ClusterDao;
import com.cloud.dc.dao.DataCenterDao;
import com.cloud.dc.dao.HostPodDao;
import com.cloud.deploy.DataCenterDeployment;
import com.cloud.deploy.DeployDestination;
import com.cloud.deploy.DeploymentPlan;
import com.cloud.deploy.DeploymentPlanner;
import com.cloud.deploy.DeploymentPlanner.ExcludeList;
import com.cloud.deploy.DeploymentPlanningManager;
import com.cloud.deployasis.dao.UserVmDeployAsIsDetailsDao;
import com.cloud.event.EventTypes;
import com.cloud.event.UsageEventUtils;
import com.cloud.event.UsageEventVO;
import com.cloud.exception.AffinityConflictException;
import com.cloud.exception.AgentUnavailableException;
import com.cloud.exception.ConcurrentOperationException;
import com.cloud.exception.ConnectionException;
import com.cloud.exception.InsufficientCapacityException;
import com.cloud.exception.InsufficientServerCapacityException;
import com.cloud.exception.InvalidParameterValueException;
import com.cloud.exception.OperationTimedoutException;
import com.cloud.exception.ResourceUnavailableException;
import com.cloud.exception.StorageAccessException;
import com.cloud.exception.StorageUnavailableException;
import com.cloud.ha.HighAvailabilityManager;
import com.cloud.ha.HighAvailabilityManager.WorkType;
import com.cloud.host.Host;
import com.cloud.host.HostVO;
import com.cloud.host.Status;
import com.cloud.host.dao.HostDao;
import com.cloud.hypervisor.Hypervisor.HypervisorType;
import com.cloud.hypervisor.HypervisorGuru;
import com.cloud.hypervisor.HypervisorGuruBase;
import com.cloud.hypervisor.HypervisorGuruManager;
import com.cloud.network.Network;
import com.cloud.network.NetworkModel;
import com.cloud.network.Networks;
import com.cloud.network.dao.NetworkDao;
import com.cloud.network.dao.NetworkDetailVO;
import com.cloud.network.dao.NetworkDetailsDao;
import com.cloud.network.dao.NetworkVO;
import com.cloud.network.router.VirtualRouter;
import com.cloud.network.security.SecurityGroupManager;
import com.cloud.offering.DiskOffering;
import com.cloud.offering.DiskOfferingInfo;
import com.cloud.offering.NetworkOffering;
import com.cloud.offering.ServiceOffering;
import com.cloud.offerings.NetworkOfferingVO;
import com.cloud.offerings.dao.NetworkOfferingDao;
import com.cloud.org.Cluster;
import com.cloud.resource.ResourceManager;
import com.cloud.resource.ResourceState;
import com.cloud.service.ServiceOfferingVO;
import com.cloud.service.dao.ServiceOfferingDao;
import com.cloud.storage.DiskOfferingVO;
import com.cloud.storage.ScopeType;
import com.cloud.storage.Storage;
import com.cloud.storage.Storage.ImageFormat;
import com.cloud.storage.StorageManager;
import com.cloud.storage.StoragePool;
import com.cloud.storage.VMTemplateVO;
import com.cloud.storage.VMTemplateZoneVO;
import com.cloud.storage.Volume;
import com.cloud.storage.Volume.Type;
import com.cloud.storage.VolumeApiService;
import com.cloud.storage.VolumeApiServiceImpl;
import com.cloud.storage.VolumeVO;
import com.cloud.storage.dao.DiskOfferingDao;
import com.cloud.storage.dao.GuestOSCategoryDao;
import com.cloud.storage.dao.GuestOSDao;
import com.cloud.storage.dao.StoragePoolHostDao;
import com.cloud.storage.dao.VMTemplateDao;
import com.cloud.storage.dao.VMTemplateZoneDao;
import com.cloud.storage.dao.VolumeDao;
import com.cloud.template.VirtualMachineTemplate;
import com.cloud.user.Account;
import com.cloud.user.ResourceLimitService;
import com.cloud.user.User;
import com.cloud.uservm.UserVm;
import com.cloud.utils.DateUtil;
import com.cloud.utils.Journal;
import com.cloud.utils.Pair;
import com.cloud.utils.Predicate;
import com.cloud.utils.ReflectionUse;
import com.cloud.utils.StringUtils;
import com.cloud.utils.Ternary;
import com.cloud.utils.component.ManagerBase;
import com.cloud.utils.concurrency.NamedThreadFactory;
import com.cloud.utils.db.DB;
import com.cloud.utils.db.EntityManager;
import com.cloud.utils.db.GlobalLock;
import com.cloud.utils.db.Transaction;
import com.cloud.utils.db.TransactionCallback;
import com.cloud.utils.db.TransactionCallbackWithException;
import com.cloud.utils.db.TransactionCallbackWithExceptionNoReturn;
import com.cloud.utils.db.TransactionLegacy;
import com.cloud.utils.db.TransactionStatus;
import com.cloud.utils.exception.CloudRuntimeException;
import com.cloud.utils.exception.ExecutionException;
import com.cloud.utils.fsm.NoTransitionException;
import com.cloud.utils.fsm.StateMachine2;
import com.cloud.vm.ItWorkVO.Step;
import com.cloud.vm.VirtualMachine.Event;
import com.cloud.vm.VirtualMachine.PowerState;
import com.cloud.vm.VirtualMachine.State;
import com.cloud.vm.dao.NicDao;
import com.cloud.vm.dao.UserVmDao;
import com.cloud.vm.dao.UserVmDetailsDao;
import com.cloud.vm.dao.VMInstanceDao;
import com.cloud.vm.snapshot.VMSnapshotManager;
import com.cloud.vm.snapshot.VMSnapshotVO;
import com.cloud.vm.snapshot.dao.VMSnapshotDao;

public class VirtualMachineManagerImpl extends ManagerBase implements VirtualMachineManager, VmWorkJobHandler, Listener, Configurable {

    public static final String VM_WORK_JOB_HANDLER = VirtualMachineManagerImpl.class.getSimpleName();

    private static final String VM_SYNC_ALERT_SUBJECT = "VM state sync alert";

    @Inject
    private UserVmManager _userVmMgr;
    @Inject
    private DataStoreManager dataStoreMgr;
    @Inject
    private NetworkOrchestrationService _networkMgr;
    @Inject
    private NetworkModel _networkModel;
    @Inject
    private AgentManager _agentMgr;
    @Inject
    private VMInstanceDao _vmDao;
    @Inject
    private ReservationDao _reservationDao;
    @Inject
    private ServiceOfferingDao _offeringDao;
    @Inject
    private DiskOfferingDao _diskOfferingDao;
    @Inject
    private VMTemplateDao _templateDao;
    @Inject
    private VMTemplateZoneDao templateZoneDao;
    @Inject
    private ItWorkDao _workDao;
    @Inject
    private UserVmDao _userVmDao;
    @Inject
    private UserVmService _userVmService;
    @Inject
    private CapacityManager _capacityMgr;
    @Inject
    private NicDao _nicsDao;
    @Inject
    private HostDao _hostDao;
    @Inject
    private AlertManager _alertMgr;
    @Inject
    private GuestOSCategoryDao _guestOsCategoryDao;
    @Inject
    private GuestOSDao _guestOsDao;
    @Inject
    private VolumeDao _volsDao;
    @Inject
    private HighAvailabilityManager _haMgr;
    @Inject
    private HostPodDao _podDao;
    @Inject
    private DataCenterDao _dcDao;
    @Inject
    private ClusterDao _clusterDao;
    @Inject
    private PrimaryDataStoreDao _storagePoolDao;
    @Inject
    private HypervisorGuruManager _hvGuruMgr;
    @Inject
    private NetworkDao _networkDao;
    @Inject
    private StoragePoolHostDao _poolHostDao;
    @Inject
    private VMSnapshotDao _vmSnapshotDao;
    @Inject
    private AffinityGroupVMMapDao _affinityGroupVMMapDao;
    @Inject
    private EntityManager _entityMgr;
    @Inject
    private GuestOSCategoryDao _guestOSCategoryDao;
    @Inject
    private GuestOSDao _guestOSDao;
    @Inject
    private ServiceOfferingDao _serviceOfferingDao;
    @Inject
    private CAManager caManager;
    @Inject
    private ResourceManager _resourceMgr;
    @Inject
    private ResourceLimitService _resourceLimitMgr;
    @Inject
    private VMSnapshotManager _vmSnapshotMgr;
    @Inject
    private ClusterDetailsDao _clusterDetailsDao;
    @Inject
    private UserVmDetailsDao userVmDetailsDao;
    @Inject
    private VolumeOrchestrationService volumeMgr;
    @Inject
    private DeploymentPlanningManager _dpMgr;
    @Inject
    private MessageBus _messageBus;
    @Inject
    private VirtualMachinePowerStateSync _syncMgr;
    @Inject
    private VmWorkJobDao _workJobDao;
    @Inject
    private AsyncJobManager _jobMgr;
    @Inject
    private StorageManager storageMgr;
    @Inject
    private NetworkDetailsDao networkDetailsDao;
    @Inject
    private SecurityGroupManager _securityGroupManager;
    @Inject
    private UserVmDeployAsIsDetailsDao userVmDeployAsIsDetailsDao;
    @Inject
    private UserVmJoinDao userVmJoinDao;
    @Inject
    private NetworkOfferingDao networkOfferingDao;
    @Inject
    private DomainRouterJoinDao domainRouterJoinDao;
    @Inject
    private AnnotationDao annotationDao;

    VmWorkJobHandlerProxy _jobHandlerProxy = new VmWorkJobHandlerProxy(this);

    Map<VirtualMachine.Type, VirtualMachineGuru> _vmGurus = new HashMap<>();
    protected StateMachine2<State, VirtualMachine.Event, VirtualMachine> _stateMachine;

    static final ConfigKey<Integer> StartRetry = new ConfigKey<Integer>("Advanced", Integer.class, "start.retry", "10",
            "Number of times to retry create and start commands", true);
    static final ConfigKey<Integer> VmOpWaitInterval = new ConfigKey<Integer>("Advanced", Integer.class, "vm.op.wait.interval", "120",
            "Time (in seconds) to wait before checking if a previous operation has succeeded", true);

    static final ConfigKey<Integer> VmOpLockStateRetry = new ConfigKey<Integer>("Advanced", Integer.class, "vm.op.lock.state.retry", "5",
            "Times to retry locking the state of a VM for operations, -1 means forever", true);
    static final ConfigKey<Long> VmOpCleanupInterval = new ConfigKey<Long>("Advanced", Long.class, "vm.op.cleanup.interval", "86400",
            "Interval to run the thread that cleans up the vm operations (in seconds)", false);
    static final ConfigKey<Long> VmOpCleanupWait = new ConfigKey<Long>("Advanced", Long.class, "vm.op.cleanup.wait", "3600",
            "Time (in seconds) to wait before cleanuping up any vm work items", true);
    static final ConfigKey<Long> VmOpCancelInterval = new ConfigKey<Long>("Advanced", Long.class, "vm.op.cancel.interval", "3600",
            "Time (in seconds) to wait before cancelling a operation", false);
    static final ConfigKey<Boolean> VmDestroyForcestop = new ConfigKey<Boolean>("Advanced", Boolean.class, "vm.destroy.forcestop", "false",
            "On destroy, force-stop takes this value ", true);
    static final ConfigKey<Integer> ClusterDeltaSyncInterval = new ConfigKey<Integer>("Advanced", Integer.class, "sync.interval", "60",
            "Cluster Delta sync interval in seconds",
            false);
    static final ConfigKey<Integer> ClusterVMMetaDataSyncInterval = new ConfigKey<Integer>("Advanced", Integer.class, "vmmetadata.sync.interval", "180", "Cluster VM metadata sync interval in seconds",
            false);

    static final ConfigKey<Long> VmJobCheckInterval = new ConfigKey<Long>("Advanced",
            Long.class, "vm.job.check.interval", "3000",
            "Interval in milliseconds to check if the job is complete", false);
    static final ConfigKey<Long> VmJobTimeout = new ConfigKey<Long>("Advanced",
            Long.class, "vm.job.timeout", "600000",
            "Time in milliseconds to wait before attempting to cancel a job", false);
    static final ConfigKey<Integer> VmJobStateReportInterval = new ConfigKey<Integer>("Advanced",
            Integer.class, "vm.job.report.interval", "60",
            "Interval to send application level pings to make sure the connection is still working", false);

    static final ConfigKey<Boolean> HaVmRestartHostUp = new ConfigKey<Boolean>("Advanced", Boolean.class, "ha.vm.restart.hostup", "true",
            "If an out-of-band stop of a VM is detected and its host is up, then power on the VM", true);

    static final ConfigKey<Long> SystemVmRootDiskSize = new ConfigKey<Long>("Advanced",
            Long.class, "systemvm.root.disk.size", "-1",
            "Size of root volume (in GB) of system VMs and virtual routers", true);

    ScheduledExecutorService _executor = null;

    private long _nodeId;

    private List<StoragePoolAllocator> _storagePoolAllocators;

    private List<HostAllocator> hostAllocators;

    public List<HostAllocator> getHostAllocators() {
        return hostAllocators;
    }

    public void setHostAllocators(final List<HostAllocator> hostAllocators) {
        this.hostAllocators = hostAllocators;
    }

    @Override
    public void registerGuru(final VirtualMachine.Type type, final VirtualMachineGuru guru) {
        synchronized (_vmGurus) {
            _vmGurus.put(type, guru);
        }
    }

    @Override
    @DB
    public void allocate(final String vmInstanceName, final VirtualMachineTemplate template, final ServiceOffering serviceOffering,
            final DiskOfferingInfo rootDiskOfferingInfo, final List<DiskOfferingInfo> dataDiskOfferings,
            final LinkedHashMap<? extends Network, List<? extends NicProfile>> auxiliaryNetworks, final DeploymentPlan plan, final HypervisorType hyperType, final Map<String, Map<Integer, String>> extraDhcpOptions, final Map<Long, DiskOffering> datadiskTemplateToDiskOfferingMap)
                    throws InsufficientCapacityException {

        logger.info(String.format("allocating virtual machine from template:%s with hostname:%s and %d networks", template.getUuid(), vmInstanceName, auxiliaryNetworks.size()));
        VMInstanceVO persistedVm = null;
        try {
            final VMInstanceVO vm = _vmDao.findVMByInstanceName(vmInstanceName);
            final Account owner = _entityMgr.findById(Account.class, vm.getAccountId());

            if (logger.isDebugEnabled()) {
                logger.debug("Allocating entries for VM: " + vm);
            }

            vm.setDataCenterId(plan.getDataCenterId());
            if (plan.getPodId() != null) {
                vm.setPodIdToDeployIn(plan.getPodId());
            }
            assert plan.getClusterId() == null && plan.getPoolId() == null : "We currently don't support cluster and pool preset yet";
            persistedVm = _vmDao.persist(vm);

            final VirtualMachineProfileImpl vmProfile = new VirtualMachineProfileImpl(persistedVm, template, serviceOffering, null, null);

            Long rootDiskSize = rootDiskOfferingInfo.getSize();
            if (vm.getType().isUsedBySystem() && SystemVmRootDiskSize.value() != null && SystemVmRootDiskSize.value() > 0L) {
                rootDiskSize = SystemVmRootDiskSize.value();
            }
            final Long rootDiskSizeFinal = rootDiskSize;

            if (logger.isDebugEnabled()) {
                logger.debug("Allocating nics for " + persistedVm);
            }

            try {
                if (!vmProfile.getBootArgs().contains("ExternalLoadBalancerVm")) {
                    _networkMgr.allocate(vmProfile, auxiliaryNetworks, extraDhcpOptions);
                }
            } catch (final ConcurrentOperationException e) {
                throw new CloudRuntimeException("Concurrent operation while trying to allocate resources for the VM", e);
            }

            if (logger.isDebugEnabled()) {
                logger.debug("Allocating disks for " + persistedVm);
            }

            allocateRootVolume(persistedVm, template, rootDiskOfferingInfo, owner, rootDiskSizeFinal);

            // Create new Volume context and inject event resource type, id and details to generate VOLUME.CREATE event for the ROOT disk.
            CallContext volumeContext = CallContext.register(CallContext.current(), ApiCommandResourceType.Volume);
            try {
                if (dataDiskOfferings != null) {
                    for (final DiskOfferingInfo dataDiskOfferingInfo : dataDiskOfferings) {
                        volumeMgr.allocateRawVolume(Type.DATADISK, "DATA-" + persistedVm.getId(), dataDiskOfferingInfo.getDiskOffering(), dataDiskOfferingInfo.getSize(),
                                dataDiskOfferingInfo.getMinIops(), dataDiskOfferingInfo.getMaxIops(), persistedVm, template, owner, null);
                    }
                }
                if (datadiskTemplateToDiskOfferingMap != null && !datadiskTemplateToDiskOfferingMap.isEmpty()) {
                    int diskNumber = 1;
                    for (Entry<Long, DiskOffering> dataDiskTemplateToDiskOfferingMap : datadiskTemplateToDiskOfferingMap.entrySet()) {
                        DiskOffering diskOffering = dataDiskTemplateToDiskOfferingMap.getValue();
                        long diskOfferingSize = diskOffering.getDiskSize() / (1024 * 1024 * 1024);
                        VMTemplateVO dataDiskTemplate = _templateDao.findById(dataDiskTemplateToDiskOfferingMap.getKey());
                        volumeMgr.allocateRawVolume(Type.DATADISK, "DATA-" + persistedVm.getId() + "-" + String.valueOf(diskNumber), diskOffering, diskOfferingSize, null, null,
                                persistedVm, dataDiskTemplate, owner, Long.valueOf(diskNumber));
                        diskNumber++;
                    }
                }
            } finally {
                // Remove volumeContext and pop vmContext back
                CallContext.unregister();
            }

            if (logger.isDebugEnabled()) {
                logger.debug("Allocation completed for VM: " + persistedVm);
            }
        } catch (InsufficientCapacityException | CloudRuntimeException e) {
            // Failed VM will be in Stopped. Transition it to Error, so it can be expunged by ExpungeTask or similar
            try {
                if (persistedVm != null) {
                    stateTransitTo(persistedVm, VirtualMachine.Event.OperationFailedToError, null);
                }
            } catch (NoTransitionException nte) {
                logger.error(String.format("Failed to transition %s in %s state to Error state", persistedVm, persistedVm.getState().toString()));
            }
            throw e;
        }
    }

    private void allocateRootVolume(VMInstanceVO vm, VirtualMachineTemplate template, DiskOfferingInfo rootDiskOfferingInfo, Account owner, Long rootDiskSizeFinal) {
        // Create new Volume context and inject event resource type, id and details to generate VOLUME.CREATE event for the ROOT disk.
        CallContext volumeContext = CallContext.register(CallContext.current(), ApiCommandResourceType.Volume);
        try {
            String rootVolumeName = String.format("ROOT-%s", vm.getId());
            if (template.getFormat() == ImageFormat.ISO) {
                volumeMgr.allocateRawVolume(Type.ROOT, rootVolumeName, rootDiskOfferingInfo.getDiskOffering(), rootDiskOfferingInfo.getSize(),
                        rootDiskOfferingInfo.getMinIops(), rootDiskOfferingInfo.getMaxIops(), vm, template, owner, null);
            } else if (template.getFormat() == ImageFormat.BAREMETAL) {
                logger.debug(String.format("%s has format [%s]. Skipping ROOT volume [%s] allocation.", template.toString(), ImageFormat.BAREMETAL, rootVolumeName));
            } else {
                volumeMgr.allocateTemplatedVolumes(Type.ROOT, rootVolumeName, rootDiskOfferingInfo.getDiskOffering(), rootDiskSizeFinal,
                        rootDiskOfferingInfo.getMinIops(), rootDiskOfferingInfo.getMaxIops(), template, vm, owner);
            }
        } finally {
            // Remove volumeContext and pop vmContext back
            CallContext.unregister();
        }
    }

    @Override
    public void allocate(final String vmInstanceName, final VirtualMachineTemplate template, final ServiceOffering serviceOffering,
            final LinkedHashMap<? extends Network, List<? extends NicProfile>> networks, final DeploymentPlan plan, final HypervisorType hyperType) throws InsufficientCapacityException {
        DiskOffering diskOffering = _diskOfferingDao.findById(serviceOffering.getDiskOfferingId());
        allocate(vmInstanceName, template, serviceOffering, new DiskOfferingInfo(diskOffering), new ArrayList<>(), networks, plan, hyperType, null, null);
    }

    VirtualMachineGuru getVmGuru(final VirtualMachine vm) {
        if(vm != null) {
            return _vmGurus.get(vm.getType());
        }
        return null;
    }

    @Override
    public void expunge(final String vmUuid) throws ResourceUnavailableException {
        try {
            advanceExpunge(vmUuid);
        } catch (final OperationTimedoutException e) {
            throw new CloudRuntimeException("Operation timed out", e);
        } catch (final ConcurrentOperationException e) {
            throw new CloudRuntimeException("Concurrent operation ", e);
        }
    }

    @Override
    public void advanceExpunge(final String vmUuid) throws ResourceUnavailableException, OperationTimedoutException, ConcurrentOperationException {
        final VMInstanceVO vm = _vmDao.findByUuid(vmUuid);
        advanceExpunge(vm);
    }

    private boolean isValidSystemVMType(VirtualMachine vm) {
        return VirtualMachine.Type.SecondaryStorageVm.equals(vm.getType()) ||
                VirtualMachine.Type.ConsoleProxy.equals(vm.getType());
    }

    protected void advanceExpunge(VMInstanceVO vm) throws ResourceUnavailableException, OperationTimedoutException, ConcurrentOperationException {
        if (vm == null || vm.getRemoved() != null) {
            if (logger.isDebugEnabled()) {
                logger.debug("Unable to find vm or vm is expunged: " + vm);
            }
            return;
        }

        advanceStop(vm.getUuid(), VmDestroyForcestop.value());
        vm = _vmDao.findByUuid(vm.getUuid());

        try {
            if (!stateTransitTo(vm, VirtualMachine.Event.ExpungeOperation, vm.getHostId())) {
                logger.debug("Unable to expunge the vm because it is not in the correct state: " + vm);
                throw new CloudRuntimeException("Unable to expunge " + vm);

            }
        } catch (final NoTransitionException e) {
            logger.debug("Unable to expunge the vm because it is not in the correct state: " + vm);
            throw new CloudRuntimeException("Unable to expunge " + vm, e);
        }

        if (logger.isDebugEnabled()) {
            logger.debug("Expunging vm " + vm);
        }

        final VirtualMachineProfile profile = new VirtualMachineProfileImpl(vm);

        final HypervisorGuru hvGuru = _hvGuruMgr.getGuru(vm.getHypervisorType());

        List<NicProfile> vmNics = profile.getNics();
        logger.debug(String.format("Cleaning up NICS [%s] of %s.", vmNics.stream().map(nic -> nic.toString()).collect(Collectors.joining(", ")),vm.toString()));
        final List<Command> nicExpungeCommands = hvGuru.finalizeExpungeNics(vm, profile.getNics());
        _networkMgr.cleanupNics(profile);

        logger.debug(String.format("Cleaning up hypervisor data structures (ex. SRs in XenServer) for managed storage. Data from %s.", vm.toString()));

        final List<Command> volumeExpungeCommands = hvGuru.finalizeExpungeVolumes(vm);

        final Long hostId = vm.getHostId() != null ? vm.getHostId() : vm.getLastHostId();

        List<Map<String, String>> targets = getTargets(hostId, vm.getId());

        if (CollectionUtils.isNotEmpty(volumeExpungeCommands) && hostId != null) {
            final Commands cmds = new Commands(Command.OnError.Stop);

            for (final Command volumeExpungeCommand : volumeExpungeCommands) {
                volumeExpungeCommand.setBypassHostMaintenance(isValidSystemVMType(vm));
                cmds.addCommand(volumeExpungeCommand);
            }

            _agentMgr.send(hostId, cmds);
            handleUnsuccessfulCommands(cmds, vm);
        }

        if (hostId != null) {
            volumeMgr.revokeAccess(vm.getId(), hostId);
        }

        volumeMgr.cleanupVolumes(vm.getId());

        if (hostId != null && CollectionUtils.isNotEmpty(targets)) {
            removeDynamicTargets(hostId, targets);
        }

        final VirtualMachineGuru guru = getVmGuru(vm);
        guru.finalizeExpunge(vm);

        userVmDeployAsIsDetailsDao.removeDetails(vm.getId());

        // Remove comments (if any)
        annotationDao.removeByEntityType(AnnotationService.EntityType.VM.name(), vm.getUuid());

        // send hypervisor-dependent commands before removing
        final List<Command> finalizeExpungeCommands = hvGuru.finalizeExpunge(vm);
        if (CollectionUtils.isNotEmpty(finalizeExpungeCommands) || CollectionUtils.isNotEmpty(nicExpungeCommands)) {
            if (hostId != null) {
                final Commands cmds = new Commands(Command.OnError.Stop);
                addAllExpungeCommandsFromList(finalizeExpungeCommands, cmds, vm);
                addAllExpungeCommandsFromList(nicExpungeCommands, cmds, vm);
                _agentMgr.send(hostId, cmds);
                if (!cmds.isSuccessful()) {
                    for (final Answer answer : cmds.getAnswers()) {
                        if (!answer.getResult()) {
                            logger.warn("Failed to expunge vm due to: " + answer.getDetails());
                            throw new CloudRuntimeException("Unable to expunge " + vm + " due to " + answer.getDetails());
                        }
                    }
                }
            }
        }

        if (logger.isDebugEnabled()) {
            logger.debug("Expunged " + vm);
        }
    }

    protected void handleUnsuccessfulCommands(Commands cmds, VMInstanceVO vm) throws CloudRuntimeException {
        String cmdsStr = cmds.toString();
        String vmToString = vm.toString();

        if (cmds.isSuccessful()) {
            logger.debug(String.format("The commands [%s] to %s were successful.", cmdsStr, vmToString));
            return;
        }

        logger.info(String.format("The commands [%s] to %s were unsuccessful. Handling answers.", cmdsStr, vmToString));

        Answer[] answers = cmds.getAnswers();
        if (answers == null) {
            logger.debug(String.format("There are no answers to commands [%s] to %s.", cmdsStr, vmToString));
            return;
        }

        for (Answer answer : answers) {
            String details = answer.getDetails();
            if (!answer.getResult()) {
                String message = String.format("Unable to expunge %s due to [%s].", vmToString, details);
                logger.error(message);
                throw new CloudRuntimeException(message);
            }

            logger.debug(String.format("Commands [%s] to %s got answer [%s].", cmdsStr, vmToString, details));
        }
    }

    private void addAllExpungeCommandsFromList(List<Command> cmdList, Commands cmds, VMInstanceVO vm) {
        if (CollectionUtils.isEmpty(cmdList)) {
            return;
        }
        for (final Command command : cmdList) {
            command.setBypassHostMaintenance(isValidSystemVMType(vm));
            if (logger.isTraceEnabled()) {
                logger.trace(String.format("Adding expunge command [%s] for VM [%s]", command.toString(), vm.toString()));
            }
            cmds.addCommand(command);
        }
    }

    private List<Map<String, String>> getTargets(Long hostId, long vmId) {
        List<Map<String, String>> targets = new ArrayList<>();

        HostVO hostVO = _hostDao.findById(hostId);

        if (hostVO == null || hostVO.getHypervisorType() != HypervisorType.VMware) {
            return targets;
        }

        List<VolumeVO> volumes = _volsDao.findByInstance(vmId);

        if (CollectionUtils.isEmpty(volumes)) {
            return targets;
        }

        for (VolumeVO volume : volumes) {
            StoragePoolVO storagePoolVO = _storagePoolDao.findById(volume.getPoolId());

            if (storagePoolVO != null && storagePoolVO.isManaged()) {
                Map<String, String> target = new HashMap<>();

                target.put(ModifyTargetsCommand.STORAGE_HOST, storagePoolVO.getHostAddress());
                target.put(ModifyTargetsCommand.STORAGE_PORT, String.valueOf(storagePoolVO.getPort()));
                target.put(ModifyTargetsCommand.IQN, volume.get_iScsiName());

                targets.add(target);
            }
        }

        return targets;
    }

    private void removeDynamicTargets(long hostId, List<Map<String, String>> targets) {
        ModifyTargetsCommand cmd = new ModifyTargetsCommand();

        cmd.setTargets(targets);
        cmd.setApplyToAllHostsInCluster(true);
        cmd.setAdd(false);
        cmd.setTargetTypeToRemove(ModifyTargetsCommand.TargetTypeToRemove.DYNAMIC);

        sendModifyTargetsCommand(cmd, hostId);
    }

    private void sendModifyTargetsCommand(ModifyTargetsCommand cmd, long hostId) {
        Answer answer = _agentMgr.easySend(hostId, cmd);

        if (answer == null) {
            logger.warn(String.format("Unable to get an answer to the modify targets command. Targets [%s].", cmd.getTargets().stream().map(target -> target.toString()).collect(Collectors.joining(", "))));
            return;
        }

        if (!answer.getResult()) {
            logger.warn(String.format("Unable to modify targets [%s] on the host [%s].", cmd.getTargets().stream().map(target -> target.toString()).collect(Collectors.joining(", ")), hostId));
        }
    }

    @Override
    public boolean start() {
        _executor.scheduleAtFixedRate(new CleanupTask(), 5, VmJobStateReportInterval.value(), TimeUnit.SECONDS);
        _executor.scheduleAtFixedRate(new TransitionTask(),  VmOpCleanupInterval.value(), VmOpCleanupInterval.value(), TimeUnit.SECONDS);
        cancelWorkItems(_nodeId);

        volumeMgr.cleanupStorageJobs();
        _workJobDao.expungeLeftoverWorkJobs(ManagementServerNode.getManagementServerId());
        return true;
    }

    @Override
    public boolean stop() {
        return true;
    }

    @Override
    public boolean configure(final String name, final Map<String, Object> xmlParams) throws ConfigurationException {
        ReservationContextImpl.init(_entityMgr);
        VirtualMachineProfileImpl.init(_entityMgr);
        VmWorkMigrate.init(_entityMgr);

        _executor = Executors.newScheduledThreadPool(1, new NamedThreadFactory("Vm-Operations-Cleanup"));
        _nodeId = ManagementServerNode.getManagementServerId();

        _agentMgr.registerForHostEvents(this, true, true, true);

        _messageBus.subscribe(VirtualMachineManager.Topics.VM_POWER_STATE, MessageDispatcher.getDispatcher(this));

        return true;
    }

    protected VirtualMachineManagerImpl() {
        setStateMachine();
    }

    @Override
    public void start(final String vmUuid, final Map<VirtualMachineProfile.Param, Object> params) {
        start(vmUuid, params, null, null);
    }

    @Override
    public void start(final String vmUuid, final Map<VirtualMachineProfile.Param, Object> params, final DeploymentPlan planToDeploy, final DeploymentPlanner planner) {
        try {
            advanceStart(vmUuid, params, planToDeploy, planner);
        } catch (ConcurrentOperationException | InsufficientCapacityException e) {
            throw new CloudRuntimeException(String.format("Unable to start a VM [%s] due to [%s].", vmUuid, e.getMessage()), e).add(VirtualMachine.class, vmUuid);
        } catch (final ResourceUnavailableException e) {
            if (e.getScope() != null && e.getScope().equals(VirtualRouter.class)){
                throw new CloudRuntimeException("Network is unavailable. Please contact administrator", e).add(VirtualMachine.class, vmUuid);
            }
            throw new CloudRuntimeException(String.format("Unable to start a VM [%s] due to [%s].", vmUuid, e.getMessage()), e).add(VirtualMachine.class, vmUuid);
        }
    }

    protected boolean checkWorkItems(final VMInstanceVO vm, final State state) throws ConcurrentOperationException {
        while (true) {
            final ItWorkVO vo = _workDao.findByOutstandingWork(vm.getId(), state);
            if (vo == null) {
                if (logger.isDebugEnabled()) {
                    logger.debug("Unable to find work for VM: " + vm + " and state: " + state);
                }
                return true;
            }

            if (vo.getStep() == Step.Done) {
                if (logger.isDebugEnabled()) {
                    logger.debug("Work for " + vm + " is " + vo.getStep());
                }
                return true;
            }

            final VMInstanceVO instance = _vmDao.findById(vm.getId());
            if (instance != null && instance.getState() == State.Running) {
                if (logger.isDebugEnabled()) {
                    logger.debug("VM is already started in DB: " + vm);
                }
                return true;
            }

            if (vo.getSecondsTaskIsInactive() > VmOpCancelInterval.value()) {
                logger.warn("The task item for vm " + vm + " has been inactive for " + vo.getSecondsTaskIsInactive());
                return false;
            }

            try {
                Thread.sleep(VmOpWaitInterval.value()*1000);
            } catch (final InterruptedException e) {
                logger.info("Waiting for " + vm + " but is interrupted");
                throw new ConcurrentOperationException("Waiting for " + vm + " but is interrupted");
            }
            logger.debug("Waiting some more to make sure there's no activity on " + vm);
        }

    }

    @DB
    protected Ternary<VMInstanceVO, ReservationContext, ItWorkVO> changeToStartState(final VirtualMachineGuru vmGuru, final VMInstanceVO vm, final User caller,
            final Account account, Account owner, ServiceOfferingVO offering, VirtualMachineTemplate template) throws ConcurrentOperationException {
        final long vmId = vm.getId();

        ItWorkVO work = new ItWorkVO(UUID.randomUUID().toString(), _nodeId, State.Starting, vm.getType(), vm.getId());
        int retry = VmOpLockStateRetry.value();
        while (retry-- != 0) {
            try {
                final ItWorkVO workFinal = work;
                final Ternary<VMInstanceVO, ReservationContext, ItWorkVO> result =
                        Transaction.execute(new TransactionCallbackWithException<Ternary<VMInstanceVO, ReservationContext, ItWorkVO>, NoTransitionException>() {
                            @Override
                            public Ternary<VMInstanceVO, ReservationContext, ItWorkVO> doInTransaction(final TransactionStatus status) throws NoTransitionException {
                                final Journal journal = new Journal.LogJournal("Creating " + vm, logger);
                                final ItWorkVO work = _workDao.persist(workFinal);
                                final ReservationContextImpl context = new ReservationContextImpl(work.getId(), journal, caller, account);

                                if (stateTransitTo(vm, Event.StartRequested, null, work.getId())) {
                                    if (logger.isDebugEnabled()) {
                                        logger.debug("Successfully transitioned to start state for " + vm + " reservation id = " + work.getId());
                                    }
                                    if (VirtualMachine.Type.User.equals(vm.type) && ResourceCountRunningVMsonly.value()) {
                                        _resourceLimitMgr.incrementVmResourceCount(owner.getAccountId(), vm.isDisplay(), offering, template);
                                    }
                                    return new Ternary<>(vm, context, work);
                                }

                                return new Ternary<>(null, null, work);
                            }
                        });

                work = result.third();
                if (result.first() != null) {
                    return result;
                }
            } catch (final NoTransitionException e) {
                if (logger.isDebugEnabled()) {
                    logger.debug("Unable to transition into Starting state due to " + e.getMessage());
                }
            }

            final VMInstanceVO instance = _vmDao.findById(vmId);
            if (instance == null) {
                throw new ConcurrentOperationException("Unable to acquire lock on " + vm);
            }

            if (logger.isDebugEnabled()) {
                logger.debug("Determining why we're unable to update the state to Starting for " + instance + ".  Retry=" + retry);
            }

            final State state = instance.getState();
            if (state == State.Running) {
                if (logger.isDebugEnabled()) {
                    logger.debug("VM is already started: " + vm);
                }
                return null;
            }

            if (state.isTransitional()) {
                if (!checkWorkItems(vm, state)) {
                    throw new ConcurrentOperationException("There are concurrent operations on " + vm);
                } else {
                    continue;
                }
            }

            if (state != State.Stopped) {
                String msg = String.format("Cannot start %s in %s state", vm, state);
                logger.warn(msg);
                throw new CloudRuntimeException(msg);
            }
        }

        throw new ConcurrentOperationException("Unable to change the state of " + vm);
    }

    protected <T extends VMInstanceVO> boolean changeState(final T vm, final Event event, final Long hostId, final ItWorkVO work, final Step step) throws NoTransitionException {
        Step previousStep = null;
        if (work != null) {
            previousStep = work.getStep();
            _workDao.updateStep(work, step);
        }
        boolean result = false;
        try {
            result = stateTransitTo(vm, event, hostId);
            return result;
        } finally {
            if (!result && work != null) {
                _workDao.updateStep(work, previousStep);
            }
        }
    }

    protected boolean areAffinityGroupsAssociated(final VirtualMachineProfile vmProfile) {
        final VirtualMachine vm = vmProfile.getVirtualMachine();
        final long vmGroupCount = _affinityGroupVMMapDao.countAffinityGroupsForVm(vm.getId());

        return vmGroupCount > 0;
    }

    @Override
    public void advanceStart(final String vmUuid, final Map<VirtualMachineProfile.Param, Object> params, final DeploymentPlanner planner)
            throws InsufficientCapacityException, ConcurrentOperationException, ResourceUnavailableException {
        advanceStart(vmUuid, params, null, planner);
    }

    @Override
    public void advanceStart(final String vmUuid, final Map<VirtualMachineProfile.Param, Object> params, final DeploymentPlan planToDeploy, final DeploymentPlanner planner)
            throws InsufficientCapacityException, ConcurrentOperationException, ResourceUnavailableException {

        final AsyncJobExecutionContext jobContext = AsyncJobExecutionContext.getCurrentExecutionContext();
        if ( jobContext.isJobDispatchedBy(VmWorkConstants.VM_WORK_JOB_DISPATCHER)) {
            if (logger.isDebugEnabled()) {
                logger.debug(String.format("start parameter value of %s == %s during dispatching",
                        VirtualMachineProfile.Param.BootIntoSetup.getName(),
                        (params == null?"<very null>":params.get(VirtualMachineProfile.Param.BootIntoSetup))));
            }

            final VirtualMachine vm = _vmDao.findByUuid(vmUuid);
            VmWorkJobVO placeHolder = createPlaceHolderWork(vm.getId());
            try {
                orchestrateStart(vmUuid, params, planToDeploy, planner);
            } finally {
                if (placeHolder != null) {
                    _workJobDao.expunge(placeHolder.getId());
                }
            }
        } else {
            if (logger.isDebugEnabled()) {
                logger.debug(String.format("start parameter value of %s == %s during processing of queued job",
                        VirtualMachineProfile.Param.BootIntoSetup.getName(),
                        (params == null?"<very null>":params.get(VirtualMachineProfile.Param.BootIntoSetup))));
            }
            final Outcome<VirtualMachine> outcome = startVmThroughJobQueue(vmUuid, params, planToDeploy, planner);

            retrieveVmFromJobOutcome(outcome, vmUuid, "startVm");

            retrieveResultFromJobOutcomeAndThrowExceptionIfNeeded(outcome);
        }
    }

    private void setupAgentSecurity(final Host vmHost, final Map<String, String> sshAccessDetails, final VirtualMachine vm) throws AgentUnavailableException, OperationTimedoutException {
        final String csr = caManager.generateKeyStoreAndCsr(vmHost, sshAccessDetails);
        if (org.apache.commons.lang3.StringUtils.isNotEmpty(csr)) {
            final Map<String, String> ipAddressDetails = new HashMap<>(sshAccessDetails);
            ipAddressDetails.remove(NetworkElementCommand.ROUTER_NAME);
            addHostIpToCertDetailsIfConfigAllows(vmHost, ipAddressDetails, CAManager.AllowHostIPInSysVMAgentCert);
            final Certificate certificate = caManager.issueCertificate(csr, Arrays.asList(vm.getHostName(), vm.getInstanceName()),
                    new ArrayList<>(ipAddressDetails.values()), CAManager.CertValidityPeriod.value(), null);
            final boolean result = caManager.deployCertificate(vmHost, certificate, false, sshAccessDetails);
            if (!result) {
                logger.error("Failed to setup certificate for system vm: " + vm.getInstanceName());
            }
        } else {
            logger.error("Failed to setup keystore and generate CSR for system vm: " + vm.getInstanceName());
        }
    }

    protected void addHostIpToCertDetailsIfConfigAllows(Host vmHost, Map<String, String> ipAddressDetails, ConfigKey<Boolean> configKey) {
        if (configKey.valueIn(vmHost.getDataCenterId())) {
            ipAddressDetails.put(NetworkElementCommand.HYPERVISOR_HOST_PRIVATE_IP, vmHost.getPrivateIpAddress());
        }
    }

    protected void checkIfTemplateNeededForCreatingVmVolumes(VMInstanceVO vm) {
        final List<VolumeVO> existingRootVolumes = _volsDao.findReadyRootVolumesByInstance(vm.getId());
        if (CollectionUtils.isNotEmpty(existingRootVolumes)) {
            return;
        }
        final VMTemplateVO template = _templateDao.findById(vm.getTemplateId());
        if (template == null) {
            String msg = "Template for the VM instance can not be found, VM instance configuration needs to be updated";
            logger.error(String.format("%s. Template ID: %d seems to be removed", msg, vm.getTemplateId()));
            throw new CloudRuntimeException(msg);
        }
        final VMTemplateZoneVO templateZoneVO = templateZoneDao.findByZoneTemplate(vm.getDataCenterId(), template.getId());
        if (templateZoneVO == null) {
            String msg = "Template for the VM instance can not be found in the zone ID: %s, VM instance configuration needs to be updated";
            logger.error(String.format("%s. %s", msg, template));
            throw new CloudRuntimeException(msg);
        }
    }

    protected void checkAndAttemptMigrateVmAcrossCluster(final VMInstanceVO vm, final Long destinationClusterId, final Map<Volume, StoragePool> volumePoolMap) {
        if (!HypervisorType.VMware.equals(vm.getHypervisorType()) || vm.getLastHostId() == null) {
            return;
        }
        Host lastHost = _hostDao.findById(vm.getLastHostId());
        if (destinationClusterId.equals(lastHost.getClusterId())) {
            return;
        }
        if (volumePoolMap.values().stream().noneMatch(s -> destinationClusterId.equals(s.getClusterId()))) {
            return;
        }
        Answer[] answer = attemptHypervisorMigration(vm, volumePoolMap, lastHost.getId());
        if (answer == null) {
            logger.warn("Hypervisor inter-cluster migration during VM start failed");
            return;
        }
        // Other network related updates will be done using caller
        markVolumesInPool(vm, answer);
    }

    @Override
    public void orchestrateStart(final String vmUuid, final Map<VirtualMachineProfile.Param, Object> params, final DeploymentPlan planToDeploy, final DeploymentPlanner planner)
            throws InsufficientCapacityException, ConcurrentOperationException, ResourceUnavailableException {

        final CallContext cctxt = CallContext.current();
        final Account account = cctxt.getCallingAccount();
        final User caller = cctxt.getCallingUser();

        VMInstanceVO vm = _vmDao.findByUuid(vmUuid);

        final VirtualMachineGuru vmGuru = getVmGuru(vm);

        final Account owner = _entityMgr.findById(Account.class, vm.getAccountId());
        final ServiceOfferingVO offering = _offeringDao.findById(vm.getId(), vm.getServiceOfferingId());
        final VirtualMachineTemplate template = _entityMgr.findByIdIncludingRemoved(VirtualMachineTemplate.class, vm.getTemplateId());
        final Ternary<VMInstanceVO, ReservationContext, ItWorkVO> start = changeToStartState(vmGuru, vm, caller, account, owner, offering, template);
        if (start == null) {
            return;
        }

        vm = start.first();
        final ReservationContext ctx = start.second();
        ItWorkVO work = start.third();

        VMInstanceVO startedVm = null;

        DataCenterDeployment plan = new DataCenterDeployment(vm.getDataCenterId(), vm.getPodIdToDeployIn(), null, null, null, null, ctx);
        if (planToDeploy != null && planToDeploy.getDataCenterId() != 0) {
            if (logger.isDebugEnabled()) {
                logger.debug("advanceStart: DeploymentPlan is provided, using dcId:" + planToDeploy.getDataCenterId() + ", podId: " + planToDeploy.getPodId() +
                        ", clusterId: " + planToDeploy.getClusterId() + ", hostId: " + planToDeploy.getHostId() + ", poolId: " + planToDeploy.getPoolId());
            }
            plan =
                    new DataCenterDeployment(planToDeploy.getDataCenterId(), planToDeploy.getPodId(), planToDeploy.getClusterId(), planToDeploy.getHostId(),
                            planToDeploy.getPoolId(), planToDeploy.getPhysicalNetworkId(), ctx);
        }

        final HypervisorGuru hvGuru = _hvGuruMgr.getGuru(vm.getHypervisorType());

        boolean canRetry = true;
        ExcludeList avoids = null;
        try {
            final Journal journal = start.second().getJournal();

            if (planToDeploy != null) {
                avoids = planToDeploy.getAvoids();
            }
            if (avoids == null) {
                avoids = new ExcludeList();
            }
            if (logger.isDebugEnabled()) {
                logger.debug("Deploy avoids pods: " + avoids.getPodsToAvoid() + ", clusters: " + avoids.getClustersToAvoid() + ", hosts: " + avoids.getHostsToAvoid());
            }

            boolean planChangedByVolume = false;
            boolean reuseVolume = true;
            final DataCenterDeployment originalPlan = plan;

            checkIfTemplateNeededForCreatingVmVolumes(vm);

            int retry = StartRetry.value();
            while (retry-- != 0) {
                logger.debug("VM start attempt #" + (StartRetry.value() - retry));

                if (reuseVolume) {
                    final List<VolumeVO> vols = _volsDao.findReadyRootVolumesByInstance(vm.getId());
                    for (final VolumeVO vol : vols) {
                        final Long volTemplateId = vol.getTemplateId();
                        if (volTemplateId != null && volTemplateId != template.getId()) {
                            if (logger.isDebugEnabled()) {
                                logger.debug(vol + " of " + vm + " is READY, but template ids don't match, let the planner reassign a new pool");
                            }
                            continue;
                        }

                        final StoragePool pool = (StoragePool)dataStoreMgr.getPrimaryDataStore(vol.getPoolId());
                        if (!pool.isInMaintenance()) {
                            if (logger.isDebugEnabled()) {
                                logger.debug("Root volume is ready, need to place VM in volume's cluster");
                            }
                            final long rootVolDcId = pool.getDataCenterId();
                            final Long rootVolPodId = pool.getPodId();
                            final Long rootVolClusterId = pool.getClusterId();
                            if (planToDeploy != null && planToDeploy.getDataCenterId() != 0) {
                                final Long clusterIdSpecified = planToDeploy.getClusterId();
                                if (clusterIdSpecified != null && rootVolClusterId != null) {
                                    if (!rootVolClusterId.equals(clusterIdSpecified)) {
                                        if (logger.isDebugEnabled()) {
                                            logger.debug("Cannot satisfy the deployment plan passed in since the ready Root volume is in different cluster. volume's cluster: " +
                                                    rootVolClusterId + ", cluster specified: " + clusterIdSpecified);
                                        }
                                        throw new ResourceUnavailableException(
                                                "Root volume is ready in different cluster, Deployment plan provided cannot be satisfied, unable to create a deployment for " +
                                                        vm, Cluster.class, clusterIdSpecified);
                                    }
                                }
                                plan =
                                        new DataCenterDeployment(planToDeploy.getDataCenterId(), planToDeploy.getPodId(), planToDeploy.getClusterId(),
                                                planToDeploy.getHostId(), vol.getPoolId(), null, ctx);
                            } else {
                                plan = new DataCenterDeployment(rootVolDcId, rootVolPodId, rootVolClusterId, null, vol.getPoolId(), null, ctx);
                                if (logger.isDebugEnabled()) {
                                    logger.debug(vol + " is READY, changing deployment plan to use this pool's dcId: " + rootVolDcId + " , podId: " + rootVolPodId +
                                            " , and clusterId: " + rootVolClusterId);
                                }
                                planChangedByVolume = true;
                            }
                        }
                    }
                }

                final VirtualMachineProfileImpl vmProfile = new VirtualMachineProfileImpl(vm, template, offering, owner, params);
                logBootModeParameters(params);
                DeployDestination dest = null;
                try {
                    dest = _dpMgr.planDeployment(vmProfile, plan, avoids, planner);
                } catch (final AffinityConflictException e2) {
                    logger.warn("Unable to create deployment, affinity rules associated to the VM conflict", e2);
                    throw new CloudRuntimeException("Unable to create deployment, affinity rules associated to the VM conflict");
                }

                if (dest == null) {
                    if (planChangedByVolume) {
                        plan = originalPlan;
                        planChangedByVolume = false;
                        reuseVolume = false;
                        continue;
                    }
                    throw new InsufficientServerCapacityException("Unable to create a deployment for " + vmProfile, DataCenter.class, plan.getDataCenterId(),
                            areAffinityGroupsAssociated(vmProfile));
                }

                avoids.addHost(dest.getHost().getId());
                if (!template.isDeployAsIs()) {
                    journal.record("Deployment found - Attempt #" + (StartRetry.value() - retry), vmProfile, dest);
                }

                long destHostId = dest.getHost().getId();
                vm.setPodIdToDeployIn(dest.getPod().getId());
                final Long cluster_id = dest.getCluster().getId();
                final ClusterDetailsVO cluster_detail_cpu = _clusterDetailsDao.findDetail(cluster_id, VmDetailConstants.CPU_OVER_COMMIT_RATIO);
                final ClusterDetailsVO cluster_detail_ram = _clusterDetailsDao.findDetail(cluster_id, VmDetailConstants.MEMORY_OVER_COMMIT_RATIO);

                if (userVmDetailsDao.findDetail(vm.getId(), VmDetailConstants.CPU_OVER_COMMIT_RATIO) == null &&
                        (Float.parseFloat(cluster_detail_cpu.getValue()) > 1f || Float.parseFloat(cluster_detail_ram.getValue()) > 1f)) {
                    userVmDetailsDao.addDetail(vm.getId(), VmDetailConstants.CPU_OVER_COMMIT_RATIO, cluster_detail_cpu.getValue(), true);
                    userVmDetailsDao.addDetail(vm.getId(), VmDetailConstants.MEMORY_OVER_COMMIT_RATIO, cluster_detail_ram.getValue(), true);
                } else if (userVmDetailsDao.findDetail(vm.getId(), VmDetailConstants.CPU_OVER_COMMIT_RATIO) != null) {
                    userVmDetailsDao.addDetail(vm.getId(), VmDetailConstants.CPU_OVER_COMMIT_RATIO, cluster_detail_cpu.getValue(), true);
                    userVmDetailsDao.addDetail(vm.getId(), VmDetailConstants.MEMORY_OVER_COMMIT_RATIO, cluster_detail_ram.getValue(), true);
                }

                vmProfile.setCpuOvercommitRatio(Float.parseFloat(cluster_detail_cpu.getValue()));
                vmProfile.setMemoryOvercommitRatio(Float.parseFloat(cluster_detail_ram.getValue()));
                StartAnswer startAnswer = null;

                try {
                    if (!changeState(vm, Event.OperationRetry, destHostId, work, Step.Prepare)) {
                        throw new ConcurrentOperationException("Unable to update the state of the Virtual Machine "+vm.getUuid()+" oldstate: "+vm.getState()+ "Event :"+Event.OperationRetry);
                    }
                } catch (final NoTransitionException e1) {
                    throw new ConcurrentOperationException(e1.getMessage());
                }

                try {
                    resetVmNicsDeviceId(vm.getId());
                    _networkMgr.prepare(vmProfile, dest, ctx);
                    if (vm.getHypervisorType() != HypervisorType.BareMetal) {
                        checkAndAttemptMigrateVmAcrossCluster(vm, cluster_id, dest.getStorageForDisks());
                        volumeMgr.prepare(vmProfile, dest);
                    }

                    if (!reuseVolume) {
                        reuseVolume = true;
                    }

                    vmGuru.finalizeVirtualMachineProfile(vmProfile, dest, ctx);

                    final VirtualMachineTO vmTO = hvGuru.implement(vmProfile);

                    checkAndSetEnterSetupMode(vmTO, params);

                    handlePath(vmTO.getDisks(), vm.getHypervisorType());

                    Commands cmds = new Commands(Command.OnError.Stop);
                    final Map<String, String> sshAccessDetails = _networkMgr.getSystemVMAccessDetails(vm);
                    final Map<String, String> ipAddressDetails = new HashMap<>(sshAccessDetails);
                    ipAddressDetails.remove(NetworkElementCommand.ROUTER_NAME);

                    StartCommand command = new StartCommand(vmTO, dest.getHost(), getExecuteInSequence(vm.getHypervisorType()));
                    cmds.addCommand(command);

                    vmGuru.finalizeDeployment(cmds, vmProfile, dest, ctx);

                    addExtraConfig(vmTO);

                    work = _workDao.findById(work.getId());
                    if (work == null || work.getStep() != Step.Prepare) {
                        throw new ConcurrentOperationException("Work steps have been changed: " + work);
                    }

                    _workDao.updateStep(work, Step.Starting);

                    _agentMgr.send(destHostId, cmds);

                    _workDao.updateStep(work, Step.Started);

                    startAnswer = cmds.getAnswer(StartAnswer.class);
                    if (startAnswer != null && startAnswer.getResult()) {
                        handlePath(vmTO.getDisks(), startAnswer.getIqnToData());

                        final String host_guid = startAnswer.getHost_guid();

                        if (host_guid != null) {
                            final HostVO finalHost = _resourceMgr.findHostByGuid(host_guid);
                            if (finalHost == null) {
                                throw new CloudRuntimeException("Host Guid " + host_guid + " doesn't exist in DB, something went wrong while processing start answer: "+startAnswer);
                            }
                            destHostId = finalHost.getId();
                        }
                        if (vmGuru.finalizeStart(vmProfile, destHostId, cmds, ctx)) {
                            syncDiskChainChange(startAnswer);

                            if (!changeState(vm, Event.OperationSucceeded, destHostId, work, Step.Done)) {
                                logger.error("Unable to transition to a new state. VM uuid: "+vm.getUuid()+    "VM oldstate:"+vm.getState()+"Event:"+Event.OperationSucceeded);
                                throw new ConcurrentOperationException("Failed to deploy VM"+ vm.getUuid());
                            }

                            final GPUDeviceTO gpuDevice = startAnswer.getVirtualMachine().getGpuDevice();
                            if (gpuDevice != null) {
                                _resourceMgr.updateGPUDetails(destHostId, gpuDevice.getGroupDetails());
                            }

                            if (userVmDetailsDao.findDetail(vm.getId(), VmDetailConstants.DEPLOY_VM) != null) {
                                userVmDetailsDao.removeDetail(vm.getId(), VmDetailConstants.DEPLOY_VM);
                            }

                            startedVm = vm;
                            if (logger.isDebugEnabled()) {
                                logger.debug("Start completed for VM " + vm);
                            }
                            final Host vmHost = _hostDao.findById(destHostId);
                            if (vmHost != null && (VirtualMachine.Type.ConsoleProxy.equals(vm.getType()) ||
                                    VirtualMachine.Type.SecondaryStorageVm.equals(vm.getType())) && caManager.canProvisionCertificates()) {
                                for (int retries = 3; retries > 0; retries--) {
                                    try {
                                        final Certificate certificate = caManager.issueCertificate(null, Arrays.asList(vm.getHostName(), vm.getInstanceName()),
                                                new ArrayList<>(ipAddressDetails.values()), CAManager.CertValidityPeriod.value(), null);
                                        final boolean result = caManager.deployCertificate(vmHost, certificate, false, sshAccessDetails);
                                        if (!result) {
                                            logger.error("Failed to setup certificate for system vm: " + vm.getInstanceName());
                                        }
                                        return;
                                    } catch (final Exception e) {
                                        logger.error("Retrying after catching exception while trying to secure agent for systemvm id=" + vm.getId(), e);
                                    }
                                }
                                throw new CloudRuntimeException("Failed to setup and secure agent for systemvm id=" + vm.getId());
                            }
                            return;
                        } else {
                            if (logger.isDebugEnabled()) {
                                logger.info("The guru did not like the answers so stopping " + vm);
                            }
                            StopCommand stopCmd = new StopCommand(vm, getExecuteInSequence(vm.getHypervisorType()), false);
                            stopCmd.setControlIp(getControlNicIpForVM(vm));
                            Map<String, Boolean> vlanToPersistenceMap = getVlanToPersistenceMapForVM(vm.getId());
                            if (MapUtils.isNotEmpty(vlanToPersistenceMap)) {
                                stopCmd.setVlanToPersistenceMap(vlanToPersistenceMap);
                            }
                            final StopCommand cmd = stopCmd;
                            final Answer answer = _agentMgr.easySend(destHostId, cmd);
                            if (answer != null && answer instanceof StopAnswer) {
                                final StopAnswer stopAns = (StopAnswer)answer;
                                if (vm.getType() == VirtualMachine.Type.User) {
                                    final String platform = stopAns.getPlatform();
                                    if (platform != null) {
                                        final Map<String,String> vmmetadata = new HashMap<>();
                                        vmmetadata.put(vm.getInstanceName(), platform);
                                        syncVMMetaData(vmmetadata);
                                    }
                                }
                            }

                            if (answer == null || !answer.getResult()) {
                                logger.warn("Unable to stop " + vm + " due to " + (answer != null ? answer.getDetails() : "no answers"));
                                _haMgr.scheduleStop(vm, destHostId, WorkType.ForceStop);
                                throw new ExecutionException("Unable to stop this VM, "+vm.getUuid()+" so we are unable to retry the start operation");
                            }
                            throw new ExecutionException("Unable to start  VM:"+vm.getUuid()+" due to error in finalizeStart, not retrying");
                        }
                    }
                    logger.info("Unable to start VM on " + dest.getHost() + " due to " + (startAnswer == null ? " no start answer" : startAnswer.getDetails()));
                    if (startAnswer != null && startAnswer.getContextParam("stopRetry") != null) {
                        break;
                    }

                } catch (OperationTimedoutException e) {
                    logger.debug("Unable to send the start command to host " + dest.getHost()+" failed to start VM: "+vm.getUuid());
                    if (e.isActive()) {
                        _haMgr.scheduleStop(vm, destHostId, WorkType.CheckStop);
                    }
                    canRetry = false;
                    throw new AgentUnavailableException("Unable to start " + vm.getHostName(), destHostId, e);
                } catch (final ResourceUnavailableException e) {
                    logger.warn("Unable to contact resource.", e);
                    if (!avoids.add(e)) {
                        if (e.getScope() == Volume.class || e.getScope() == Nic.class) {
                            throw e;
                        } else {
                            logger.warn("unexpected ResourceUnavailableException : " + e.getScope().getName(), e);
                            throw e;
                        }
                    }
                } catch (final InsufficientCapacityException e) {
                    logger.warn("Insufficient capacity ", e);
                    if (!avoids.add(e)) {
                        if (e.getScope() == Volume.class || e.getScope() == Nic.class) {
                            throw e;
                        } else {
                            logger.warn("unexpected InsufficientCapacityException : " + e.getScope().getName(), e);
                        }
                    }
                } catch (ExecutionException | NoTransitionException e) {
                    logger.error("Failed to start instance " + vm, e);
                    throw new AgentUnavailableException("Unable to start instance due to " + e.getMessage(), destHostId, e);
                } catch (final StorageAccessException e) {
                    logger.warn("Unable to access storage on host", e);
                } finally {
                    if (startedVm == null && canRetry) {
                        final Step prevStep = work.getStep();
                        _workDao.updateStep(work, Step.Release);

                        if ((prevStep == Step.Started || prevStep == Step.Starting) && startAnswer != null && startAnswer.getResult()) {
                            cleanup(vmGuru, vmProfile, work, Event.OperationFailed, false);
                        } else {
                            cleanup(vmGuru, vmProfile, work, Event.OperationFailed, true);
                        }
                    }
                }
            }
        } finally {
            if (startedVm == null) {
                if (VirtualMachine.Type.User.equals(vm.type) && ResourceCountRunningVMsonly.value()) {
                    _resourceLimitMgr.decrementVmResourceCount(owner.getAccountId(), vm.isDisplay(), offering, template);
                }
                if (canRetry) {
                    try {
                        conditionallySetPodToDeployIn(vm);
                        changeState(vm, Event.OperationFailed, null, work, Step.Done);
                    } catch (final NoTransitionException e) {
                        throw new ConcurrentOperationException(e.getMessage());
                    }
                }
            }

            if (planToDeploy != null) {
                planToDeploy.setAvoids(avoids);
            }
        }

        if (startedVm == null) {
            throw new CloudRuntimeException("Unable to start instance '" + vm.getHostName() + "' (" + vm.getUuid() + "), see management server log for details");
        }
    }

    /**
     * Setting pod id to null can result in migration of Volumes across pods. This is not desirable for VMs which
     * have a volume in Ready state (happens when a VM is shutdown and started again).
     * So, we set it to null only when
     * migration of VM across cluster is enabled
     * Or, volumes are still in allocated state for that VM (happens when VM is Starting/deployed for the first time)
     */
    private void conditionallySetPodToDeployIn(VMInstanceVO vm) {
        if (MIGRATE_VM_ACROSS_CLUSTERS.valueIn(vm.getDataCenterId()) || areAllVolumesAllocated(vm.getId())) {
            vm.setPodIdToDeployIn(null);
        }
    }

    boolean areAllVolumesAllocated(long vmId) {
        final List<VolumeVO> vols = _volsDao.findByInstance(vmId);
        return CollectionUtils.isEmpty(vols) || vols.stream().allMatch(v -> Volume.State.Allocated.equals(v.getState()));
    }

    private void logBootModeParameters(Map<VirtualMachineProfile.Param, Object> params) {
        if (params == null) {
          return;
        }

        StringBuilder msgBuf = new StringBuilder("Uefi params ");
        boolean log = false;
        if (params.get(VirtualMachineProfile.Param.UefiFlag) != null) {
            msgBuf.append(String.format("UefiFlag: %s ", params.get(VirtualMachineProfile.Param.UefiFlag)));
            log = true;
        }
        if (params.get(VirtualMachineProfile.Param.BootType) != null) {
            msgBuf.append(String.format("Boot Type: %s ", params.get(VirtualMachineProfile.Param.BootType)));
            log = true;
        }
        if (params.get(VirtualMachineProfile.Param.BootMode) != null) {
            msgBuf.append(String.format("Boot Mode: %s ", params.get(VirtualMachineProfile.Param.BootMode)));
            log = true;
        }
        if (params.get(VirtualMachineProfile.Param.BootIntoSetup) != null) {
            msgBuf.append(String.format("Boot into Setup: %s ", params.get(VirtualMachineProfile.Param.BootIntoSetup)));
            log = true;
        }
        if (params.get(VirtualMachineProfile.Param.ConsiderLastHost) != null) {
            msgBuf.append(String.format("Consider last host: %s ", params.get(VirtualMachineProfile.Param.ConsiderLastHost)));
            log = true;
        }
        if (log) {
            logger.info(msgBuf.toString());
        }
    }

    private void resetVmNicsDeviceId(Long vmId) {
        final List<NicVO> nics = _nicsDao.listByVmId(vmId);
        Collections.sort(nics, new Comparator<NicVO>() {
            @Override
            public int compare(NicVO nic1, NicVO nic2) {
                Long nicDevId1 = Long.valueOf(nic1.getDeviceId());
                Long nicDevId2 = Long.valueOf(nic2.getDeviceId());
                return nicDevId1.compareTo(nicDevId2);
            }
        });
        int deviceId = 0;
        for (final NicVO nic : nics) {
            if (nic.getDeviceId() != deviceId) {
                nic.setDeviceId(deviceId);
                _nicsDao.update(nic.getId(),nic);
            }
            deviceId ++;
        }
    }

    private void addExtraConfig(VirtualMachineTO vmTO) {
        Map<String, String> details = vmTO.getDetails();
        for (String key : details.keySet()) {
            if (key.startsWith(ApiConstants.EXTRA_CONFIG)) {
                vmTO.addExtraConfig(key, details.get(key));
            }
        }
    }

    private void handlePath(final DiskTO[] disks, final HypervisorType hypervisorType) {
        if (hypervisorType != HypervisorType.KVM) {
            return;
        }

        if (disks != null) {
            for (final DiskTO disk : disks) {
                final Map<String, String> details = disk.getDetails();
                final boolean isManaged = details != null && Boolean.parseBoolean(details.get(DiskTO.MANAGED));

                if (isManaged && disk.getPath() == null) {
                    final Long volumeId = disk.getData().getId();
                    final VolumeVO volume = _volsDao.findById(volumeId);

                    disk.setPath(volume.get_iScsiName());

                    if (disk.getData() instanceof VolumeObjectTO) {
                        final VolumeObjectTO volTo = (VolumeObjectTO)disk.getData();

                        volTo.setPath(volume.get_iScsiName());
                    }

                    volume.setPath(volume.get_iScsiName());

                    _volsDao.update(volumeId, volume);
                }
            }
        }
    }

    private void handlePath(final DiskTO[] disks, final Map<String, Map<String, String>> iqnToData) {
        if (disks != null && iqnToData != null) {
            for (final DiskTO disk : disks) {
                final Map<String, String> details = disk.getDetails();
                final boolean isManaged = details != null && Boolean.parseBoolean(details.get(DiskTO.MANAGED));

                if (isManaged) {
                    final Long volumeId = disk.getData().getId();
                    final VolumeVO volume = _volsDao.findById(volumeId);
                    final String iScsiName = volume.get_iScsiName();

                    boolean update = false;

                    final Map<String, String> data = iqnToData.get(iScsiName);

                    if (data != null) {
                        final String path = data.get(StartAnswer.PATH);

                        if (path != null) {
                            volume.setPath(path);

                            update = true;
                        }

                        final String imageFormat = data.get(StartAnswer.IMAGE_FORMAT);

                        if (imageFormat != null) {
                            volume.setFormat(ImageFormat.valueOf(imageFormat));

                            update = true;
                        }

                        if (update) {
                            _volsDao.update(volumeId, volume);
                        }
                    }
                }
            }
        }
    }

    private void syncDiskChainChange(final StartAnswer answer) {
        final VirtualMachineTO vmSpec = answer.getVirtualMachine();

        for (final DiskTO disk : vmSpec.getDisks()) {
            if (disk.getType() != Volume.Type.ISO) {
                final VolumeObjectTO vol = (VolumeObjectTO)disk.getData();
                final VolumeVO volume = _volsDao.findById(vol.getId());
                if (vmSpec.getDeployAsIsInfo() != null && org.apache.commons.lang3.StringUtils.isNotBlank(vol.getPath())) {
                    volume.setPath(vol.getPath());
                    _volsDao.update(volume.getId(), volume);
                }

                if(vol.getPath() != null) {
                    volumeMgr.updateVolumeDiskChain(vol.getId(), vol.getPath(), vol.getChainInfo(), vol.getUpdatedDataStoreUUID());
                } else {
                    volumeMgr.updateVolumeDiskChain(vol.getId(), volume.getPath(), vol.getChainInfo(), vol.getUpdatedDataStoreUUID());
                }
            }
        }
    }

    @Override
    public void stop(final String vmUuid) throws ResourceUnavailableException {
        try {
            advanceStop(vmUuid, false);
        } catch (final OperationTimedoutException e) {
            throw new AgentUnavailableException(String.format("Unable to stop vm [%s] because the operation to stop timed out", vmUuid), e.getAgentId(), e);
        } catch (final ConcurrentOperationException e) {
            throw new CloudRuntimeException(String.format("Unable to stop vm because of a concurrent operation", vmUuid), e);
        }

    }

    @Override
    public void stopForced(String vmUuid) throws ResourceUnavailableException {
        try {
            advanceStop(vmUuid, true);
        } catch (final OperationTimedoutException e) {
            throw new AgentUnavailableException(String.format("Unable to stop vm [%s] because the operation to stop timed out", vmUuid), e.getAgentId(), e);
        } catch (final ConcurrentOperationException e) {
            throw new CloudRuntimeException(String.format("Unable to stop vm [%s] because of a concurrent operation", vmUuid), e);
        }
    }

    @Override
    public boolean getExecuteInSequence(final HypervisorType hypervisorType) {
        if (null == hypervisorType) {
            return ExecuteInSequence.value();
        }

        switch (hypervisorType) {
            case KVM:
            case XenServer:
            case Hyperv:
            case LXC:
                return false;
            case VMware:
                return StorageManager.shouldExecuteInSequenceOnVmware();
            default:
                return ExecuteInSequence.value();
        }
    }

    @Override
    public boolean unmanage(String vmUuid) {
        VMInstanceVO vm = _vmDao.findByUuid(vmUuid);
        if (vm == null || vm.getRemoved() != null) {
            throw new CloudRuntimeException("Could not find VM with id = " + vmUuid);
        }

        final List<VmWorkJobVO> pendingWorkJobs = _workJobDao.listPendingWorkJobs(VirtualMachine.Type.Instance, vm.getId());
        if (CollectionUtils.isNotEmpty(pendingWorkJobs) || _haMgr.hasPendingHaWork(vm.getId())) {
            String msg = "There are pending jobs or HA tasks working on the VM with id: " + vm.getId() + ", can't unmanage the VM.";
            logger.info(msg);
            throw new ConcurrentOperationException(msg);
        }

        Boolean result = Transaction.execute(new TransactionCallback<Boolean>() {
            @Override
            public Boolean doInTransaction(TransactionStatus status) {

                if (logger.isDebugEnabled()) {
                    logger.debug("Unmanaging vm " + vm);
                }

                final VirtualMachineProfile profile = new VirtualMachineProfileImpl(vm);
                final VirtualMachineGuru guru = getVmGuru(vm);

                try {
                    unmanageVMSnapshots(vm);
                    unmanageVMNics(profile, vm);
                    unmanageVMVolumes(vm);

                    guru.finalizeUnmanage(vm);
                } catch (Exception e) {
                    logger.error("Error while unmanaging VM " + vm, e);
                    return false;
                }

                return true;
            }
        });

        return BooleanUtils.isTrue(result);
    }

    /**
     * Clean up VM snapshots (if any) from DB
     */
    private void unmanageVMSnapshots(VMInstanceVO vm) {
        _vmSnapshotMgr.deleteVMSnapshotsFromDB(vm.getId(), true);
    }

    /**
     * Clean up volumes for a VM to be unmanaged from CloudStack
     */
    private void unmanageVMVolumes(VMInstanceVO vm) {
        final Long hostId = vm.getHostId() != null ? vm.getHostId() : vm.getLastHostId();
        if (hostId != null) {
            volumeMgr.revokeAccess(vm.getId(), hostId);
        }
        volumeMgr.unmanageVolumes(vm.getId());

        List<Map<String, String>> targets = getTargets(hostId, vm.getId());
        if (hostId != null && CollectionUtils.isNotEmpty(targets)) {
            removeDynamicTargets(hostId, targets);
        }
    }

    /**
     * Clean up NICs for a VM to be unmanaged from CloudStack:
     * - If 'unmanage.vm.preserve.nics' = true: then the NICs are not removed but still Allocated, to preserve MAC addresses
     * - If 'unmanage.vm.preserve.nics' = false: then the NICs are removed while unmanaging
     */
    private void unmanageVMNics(VirtualMachineProfile profile, VMInstanceVO vm) {
        logger.debug(String.format("Cleaning up NICs of %s.", vm.toString()));
        Boolean preserveNics = UnmanagedVMsManager.UnmanageVMPreserveNic.valueIn(vm.getDataCenterId());
        if (BooleanUtils.isTrue(preserveNics)) {
            logger.debug("Preserve NICs configuration enabled");
            profile.setParameter(VirtualMachineProfile.Param.PreserveNics, true);
        }
        _networkMgr.unmanageNics(profile);
    }

    private List<Map<String, String>> getVolumesToDisconnect(VirtualMachine vm) {
        List<Map<String, String>> volumesToDisconnect = new ArrayList<>();

        List<VolumeVO> volumes = _volsDao.findByInstance(vm.getId());

        if (CollectionUtils.isEmpty(volumes)) {
            return volumesToDisconnect;
        }

        for (VolumeVO volume : volumes) {
            StoragePoolVO storagePool = _storagePoolDao.findById(volume.getPoolId());

            if (storagePool != null && storagePool.isManaged()) {
                Map<String, String> info = new HashMap<>();

                info.put(DiskTO.STORAGE_HOST, storagePool.getHostAddress());
                info.put(DiskTO.STORAGE_PORT, String.valueOf(storagePool.getPort()));
                info.put(DiskTO.IQN, volume.get_iScsiName());
                info.put(DiskTO.PROTOCOL_TYPE, (volume.getPoolType() != null) ? volume.getPoolType().toString() : null);

                volumesToDisconnect.add(info);
            }
        }

        return volumesToDisconnect;
    }

    protected boolean sendStop(final VirtualMachineGuru guru, final VirtualMachineProfile profile, final boolean force, final boolean checkBeforeCleanup) {
        final VirtualMachine vm = profile.getVirtualMachine();
        Map<String, Boolean> vlanToPersistenceMap = getVlanToPersistenceMapForVM(vm.getId());
        StopCommand stpCmd = new StopCommand(vm, getExecuteInSequence(vm.getHypervisorType()), checkBeforeCleanup);
        if (MapUtils.isNotEmpty(vlanToPersistenceMap)) {
            stpCmd.setVlanToPersistenceMap(vlanToPersistenceMap);
        }
        stpCmd.setControlIp(getControlNicIpForVM(vm));
        stpCmd.setVolumesToDisconnect(getVolumesToDisconnect(vm));
        final StopCommand stop = stpCmd;
        try {
            Answer answer = null;
            if(vm.getHostId() != null) {
                answer = _agentMgr.send(vm.getHostId(), stop);
            }
            if (answer != null && answer instanceof StopAnswer) {
                final StopAnswer stopAns = (StopAnswer)answer;
                if (vm.getType() == VirtualMachine.Type.User) {
                    final String platform = stopAns.getPlatform();
                    if (platform != null) {
                        final UserVmVO userVm = _userVmDao.findById(vm.getId());
                        _userVmDao.loadDetails(userVm);
                        userVm.setDetail(VmDetailConstants.PLATFORM, platform);
                        _userVmDao.saveDetails(userVm);
                    }
                }

                final GPUDeviceTO gpuDevice = stop.getGpuDevice();
                if (gpuDevice != null) {
                    _resourceMgr.updateGPUDetails(vm.getHostId(), gpuDevice.getGroupDetails());
                }
                if (!answer.getResult()) {
                    final String details = answer.getDetails();
                    logger.debug("Unable to stop VM due to " + details);
                    return false;
                }

                guru.finalizeStop(profile, answer);

                final UserVmVO userVm = _userVmDao.findById(vm.getId());
                if (vm.getType() == VirtualMachine.Type.User) {
                    if (userVm != null) {
                        userVm.setPowerState(PowerState.PowerOff);
                        _userVmDao.update(userVm.getId(), userVm);
                    }
                }
            } else {
                logger.error("Invalid answer received in response to a StopCommand for " + vm.getInstanceName());
                return false;
            }

        } catch (final AgentUnavailableException | OperationTimedoutException e) {
            logger.warn(String.format("Unable to stop %s due to [%s].", vm.toString(), e.getMessage()), e);
            if (!force) {
                return false;
            }
        }

        return true;
    }

    protected boolean cleanup(final VirtualMachineGuru guru, final VirtualMachineProfile profile, final ItWorkVO work, final Event event, final boolean cleanUpEvenIfUnableToStop) {
        final VirtualMachine vm = profile.getVirtualMachine();
        final State state = vm.getState();
        logger.debug("Cleaning up resources for the vm " + vm + " in " + state + " state");
        try {
            if (state == State.Starting) {
                if (work != null) {
                    final Step step = work.getStep();
                    if (step == Step.Starting && !cleanUpEvenIfUnableToStop) {
                        logger.warn("Unable to cleanup vm " + vm + "; work state is incorrect: " + step);
                        return false;
                    }

                    if (step == Step.Started || step == Step.Starting || step == Step.Release) {
                        if (vm.getHostId() != null) {
                            if (!sendStop(guru, profile, cleanUpEvenIfUnableToStop, false)) {
                                logger.warn("Failed to stop vm " + vm + " in " + State.Starting + " state as a part of cleanup process");
                                return false;
                            }
                        }
                    }

                    if (step != Step.Release && step != Step.Prepare && step != Step.Started && step != Step.Starting) {
                        logger.debug("Cleanup is not needed for vm " + vm + "; work state is incorrect: " + step);
                        return true;
                    }
                } else {
                    if (vm.getHostId() != null) {
                        if (!sendStop(guru, profile, cleanUpEvenIfUnableToStop, false)) {
                            logger.warn("Failed to stop vm " + vm + " in " + State.Starting + " state as a part of cleanup process");
                            return false;
                        }
                    }
                }

            } else if (state == State.Stopping) {
                if (vm.getHostId() != null) {
                    if (!sendStop(guru, profile, cleanUpEvenIfUnableToStop, false)) {
                        logger.warn("Failed to stop vm " + vm + " in " + State.Stopping + " state as a part of cleanup process");
                        return false;
                    }
                }
            } else if (state == State.Migrating) {
                if (vm.getHostId() != null) {
                    if (!sendStop(guru, profile, cleanUpEvenIfUnableToStop, false)) {
                        logger.warn("Failed to stop vm " + vm + " in " + State.Migrating + " state as a part of cleanup process");
                        return false;
                    }
                }
                if (vm.getLastHostId() != null) {
                    if (!sendStop(guru, profile, cleanUpEvenIfUnableToStop, false)) {
                        logger.warn("Failed to stop vm " + vm + " in " + State.Migrating + " state as a part of cleanup process");
                        return false;
                    }
                }
            } else if (state == State.Running) {
                if (!sendStop(guru, profile, cleanUpEvenIfUnableToStop, false)) {
                    logger.warn("Failed to stop vm " + vm + " in " + State.Running + " state as a part of cleanup process");
                    return false;
                }
            }
        } finally {
            releaseVmResources(profile, cleanUpEvenIfUnableToStop);
        }

        return true;
    }

    protected void releaseVmResources(final VirtualMachineProfile profile, final boolean forced) {
        final VirtualMachine vm = profile.getVirtualMachine();
        final State state = vm.getState();
        try {
            _networkMgr.release(profile, forced);
            logger.debug(String.format("Successfully released network resources for the VM %s in %s state", vm, state));
        } catch (final Exception e) {
            logger.warn(String.format("Unable to release some network resources for the VM %s in %s state", vm, state), e);
        }

        try {
            if (vm.getHypervisorType() != HypervisorType.BareMetal) {
                volumeMgr.release(profile);
                logger.debug(String.format("Successfully released storage resources for the VM %s in %s state", vm, state));
            }
        } catch (final Exception e) {
            logger.warn(String.format("Unable to release storage resources for the VM %s in %s state", vm, state), e);
        }

        logger.debug(String.format("Successfully cleaned up resources for the VM %s in %s state", vm, state));
    }

    @Override
    public void advanceStop(final String vmUuid, final boolean cleanUpEvenIfUnableToStop)
            throws AgentUnavailableException, OperationTimedoutException, ConcurrentOperationException {

        final AsyncJobExecutionContext jobContext = AsyncJobExecutionContext.getCurrentExecutionContext();
        if (jobContext.isJobDispatchedBy(VmWorkConstants.VM_WORK_JOB_DISPATCHER)) {

            VmWorkJobVO placeHolder = null;
            final VirtualMachine vm = _vmDao.findByUuid(vmUuid);
            placeHolder = createPlaceHolderWork(vm.getId());
            try {
                orchestrateStop(vmUuid, cleanUpEvenIfUnableToStop);
            } finally {
                if (placeHolder != null) {
                    _workJobDao.expunge(placeHolder.getId());
                }
            }

        } else {
            final Outcome<VirtualMachine> outcome = stopVmThroughJobQueue(vmUuid, cleanUpEvenIfUnableToStop);

            retrieveVmFromJobOutcome(outcome, vmUuid, "stopVm");

            try {
                retrieveResultFromJobOutcomeAndThrowExceptionIfNeeded(outcome);
            } catch (ResourceUnavailableException | InsufficientCapacityException ex) {
                throw new RuntimeException("Unexpected exception", ex);
            }
        }
    }

    private void orchestrateStop(final String vmUuid, final boolean cleanUpEvenIfUnableToStop) throws AgentUnavailableException, OperationTimedoutException, ConcurrentOperationException {
        final VMInstanceVO vm = _vmDao.findByUuid(vmUuid);

        advanceStop(vm, cleanUpEvenIfUnableToStop);
    }

    private void updatePersistenceMap(Map<String, Boolean> vlanToPersistenceMap, NetworkVO networkVO) {
        NetworkOfferingVO offeringVO = networkOfferingDao.findById(networkVO.getNetworkOfferingId());
        if (offeringVO != null) {
            Pair<String, Boolean> data = getVMNetworkDetails(networkVO, offeringVO.isPersistent());
            Boolean shouldDeleteNwResource = (MapUtils.isNotEmpty(vlanToPersistenceMap) && data != null) ? vlanToPersistenceMap.get(data.first()) : null;
            if (data != null && (shouldDeleteNwResource == null || shouldDeleteNwResource)) {
                vlanToPersistenceMap.put(data.first(), data.second());
            }
        }
    }

    private Map<String, Boolean> getVlanToPersistenceMapForVM(long vmId) {
        List<UserVmJoinVO> userVmJoinVOs = userVmJoinDao.searchByIds(vmId);
        Map<String, Boolean> vlanToPersistenceMap = new HashMap<>();
        if (userVmJoinVOs != null && !userVmJoinVOs.isEmpty()) {
            for (UserVmJoinVO userVmJoinVO : userVmJoinVOs) {
                NetworkVO networkVO = _networkDao.findById(userVmJoinVO.getNetworkId());
                updatePersistenceMap(vlanToPersistenceMap, networkVO);
            }
        } else {
            VMInstanceVO vmInstanceVO = _vmDao.findById(vmId);
            if (vmInstanceVO != null && vmInstanceVO.getType() == VirtualMachine.Type.DomainRouter) {
                DomainRouterJoinVO routerVO = domainRouterJoinDao.findById(vmId);
                NetworkVO networkVO = _networkDao.findById(routerVO.getNetworkId());
                updatePersistenceMap(vlanToPersistenceMap, networkVO);
            }
        }
        return vlanToPersistenceMap;
    }

    /**
     *
     * @param networkVO - the network object used to determine the vlanId from the broadcast URI
     * @param isPersistent - indicates if the corresponding network's network offering is Persistent
     *
     * @return <VlanId, ShouldKVMBridgeBeDeleted> - basically returns the vlan ID which is used to determine the
     * bridge name for KVM hypervisor and based on the network and isolation type and persistent setting of the offering
     * we decide whether the bridge is to be deleted (KVM) if the last VM in that host is destroyed / migrated
     */
    private Pair<String, Boolean> getVMNetworkDetails(NetworkVO networkVO, boolean isPersistent) {
        URI broadcastUri = networkVO.getBroadcastUri();
        if (broadcastUri != null) {
            String scheme = broadcastUri.getScheme();
            String vlanId = Networks.BroadcastDomainType.getValue(broadcastUri);
            boolean shouldDelete = !((networkVO.getGuestType() == Network.GuestType.L2 || networkVO.getGuestType() == Network.GuestType.Isolated) &&
                    (scheme != null && scheme.equalsIgnoreCase("vlan"))
                    && isPersistent);
            if (shouldDelete) {
                int persistentNetworksCount = _networkDao.getOtherPersistentNetworksCount(networkVO.getId(), networkVO.getBroadcastUri().toString(), true);
                if (persistentNetworksCount > 0) {
                    shouldDelete = false;
                }
            }
            return new Pair<>(vlanId, shouldDelete);
        }
        return null;
    }

    private void advanceStop(final VMInstanceVO vm, final boolean cleanUpEvenIfUnableToStop) throws AgentUnavailableException, OperationTimedoutException,
    ConcurrentOperationException {
        final State state = vm.getState();
        if (state == State.Stopped) {
            if (logger.isDebugEnabled()) {
                logger.debug("VM is already stopped: " + vm);
            }
            return;
        }

        if (state == State.Destroyed || state == State.Expunging || state == State.Error) {
            if (logger.isDebugEnabled()) {
                logger.debug("Stopped called on " + vm + " but the state is " + state);
            }
            return;
        }

        final ItWorkVO work = _workDao.findByOutstandingWork(vm.getId(), vm.getState());
        if (work != null) {
            if (logger.isDebugEnabled()) {
                logger.debug("Found an outstanding work item for this vm " + vm + " with state:" + vm.getState() + ", work id:" + work.getId());
            }
        }
        final Long hostId = vm.getHostId();
        if (hostId == null) {
            if (!cleanUpEvenIfUnableToStop) {
                if (logger.isDebugEnabled()) {
                    logger.debug("HostId is null but this is not a forced stop, cannot stop vm " + vm + " with state:" + vm.getState());
                }
                throw new CloudRuntimeException("Unable to stop " + vm);
            }
            try {
                stateTransitTo(vm, Event.AgentReportStopped, null, null);
            } catch (final NoTransitionException e) {
                logger.warn(e.getMessage());
            }

            if (work != null) {
                if (logger.isDebugEnabled()) {
                    logger.debug("Updating work item to Done, id:" + work.getId());
                }
                work.setStep(Step.Done);
                _workDao.update(work.getId(), work);
            }
            return;
        } else {
            HostVO host = _hostDao.findById(hostId);
            if (!cleanUpEvenIfUnableToStop && vm.getState() == State.Running && host.getResourceState() == ResourceState.PrepareForMaintenance) {
                logger.debug("Host is in PrepareForMaintenance state - Stop VM operation on the VM id: " + vm.getId() + " is not allowed");
                throw new CloudRuntimeException("Stop VM operation on the VM id: " + vm.getId() + " is not allowed as host is preparing for maintenance mode");
            }
        }

        final VirtualMachineGuru vmGuru = getVmGuru(vm);
        final VirtualMachineProfile profile = new VirtualMachineProfileImpl(vm);

        try {
            if (!stateTransitTo(vm, Event.StopRequested, vm.getHostId())) {
                throw new ConcurrentOperationException(String.format("%s is being operated on.", vm.toString()));
            }
        } catch (final NoTransitionException e1) {
            if (!cleanUpEvenIfUnableToStop) {
                throw new CloudRuntimeException("We cannot stop " + vm + " when it is in state " + vm.getState());
            }
            final boolean doCleanup = true;
            if (logger.isDebugEnabled()) {
                logger.warn("Unable to transition the state but we're moving on because it's forced stop", e1);
            }

            if (doCleanup) {
                if (cleanup(vmGuru, new VirtualMachineProfileImpl(vm), work, Event.StopRequested, cleanUpEvenIfUnableToStop)) {
                    try {
                        if (logger.isDebugEnabled() && work != null) {
                            logger.debug("Updating work item to Done, id:" + work.getId());
                        }
                        if (!changeState(vm, Event.AgentReportStopped, null, work, Step.Done)) {
                            throw new CloudRuntimeException("Unable to stop " + vm);
                        }

                    } catch (final NoTransitionException e) {
                        logger.warn("Unable to cleanup " + vm);
                        throw new CloudRuntimeException("Unable to stop " + vm, e);
                    }
                } else {
                    if (logger.isDebugEnabled()) {
                        logger.debug("Failed to cleanup VM: " + vm);
                    }
                    throw new CloudRuntimeException("Failed to cleanup " + vm + " , current state " + vm.getState());
                }
            }
        }

        if (vm.getState() != State.Stopping) {
            throw new CloudRuntimeException("We cannot proceed with stop VM " + vm + " since it is not in 'Stopping' state, current state: " + vm.getState());
        }

        vmGuru.prepareStop(profile);

        Map<String, Boolean> vlanToPersistenceMap = getVlanToPersistenceMapForVM(vm.getId());
        final StopCommand stop = new StopCommand(vm, getExecuteInSequence(vm.getHypervisorType()), false, cleanUpEvenIfUnableToStop);
        stop.setControlIp(getControlNicIpForVM(vm));
        if (MapUtils.isNotEmpty(vlanToPersistenceMap)) {
            stop.setVlanToPersistenceMap(vlanToPersistenceMap);
        }

        boolean stopped = false;
        Answer answer = null;
        try {
            answer = _agentMgr.send(vm.getHostId(), stop);
            if (answer != null) {
                if (answer instanceof StopAnswer) {
                    final StopAnswer stopAns = (StopAnswer)answer;
                    if (vm.getType() == VirtualMachine.Type.User) {
                        final String platform = stopAns.getPlatform();
                        if (platform != null) {
                            final UserVmVO userVm = _userVmDao.findById(vm.getId());
                            _userVmDao.loadDetails(userVm);
                            userVm.setDetail(VmDetailConstants.PLATFORM, platform);
                            _userVmDao.saveDetails(userVm);
                        }
                    }
                }
                stopped = answer.getResult();
                if (!stopped) {
                    throw new CloudRuntimeException("Unable to stop the virtual machine due to " + answer.getDetails());
                }
                vmGuru.finalizeStop(profile, answer);
                final GPUDeviceTO gpuDevice = stop.getGpuDevice();
                if (gpuDevice != null) {
                    _resourceMgr.updateGPUDetails(vm.getHostId(), gpuDevice.getGroupDetails());
                }
            } else {
                throw new CloudRuntimeException("Invalid answer received in response to a StopCommand on " + vm.instanceName);
            }

        } catch (AgentUnavailableException | OperationTimedoutException e) {
            logger.warn(String.format("Unable to stop %s due to [%s].", profile.toString(), e.toString()), e);
        } finally {
            if (!stopped) {
                if (!cleanUpEvenIfUnableToStop) {
                    logger.warn("Unable to stop vm " + vm);
                    try {
                        stateTransitTo(vm, Event.OperationFailed, vm.getHostId());
                    } catch (final NoTransitionException e) {
                        logger.warn("Unable to transition the state " + vm, e);
                    }
                    throw new CloudRuntimeException("Unable to stop " + vm);
                } else {
                    logger.warn("Unable to actually stop " + vm + " but continue with release because it's a force stop");
                    vmGuru.finalizeStop(profile, answer);
                }
            } else {
                if (VirtualMachine.systemVMs.contains(vm.getType())) {
                    HostVO systemVmHost = ApiDBUtils.findHostByTypeNameAndZoneId(vm.getDataCenterId(), vm.getHostName(),
                            VirtualMachine.Type.SecondaryStorageVm.equals(vm.getType()) ? Host.Type.SecondaryStorageVM : Host.Type.ConsoleProxy);
                    if (systemVmHost != null) {
                        _agentMgr.agentStatusTransitTo(systemVmHost, Status.Event.ShutdownRequested, _nodeId);
                    }
                }
            }
        }

        if (logger.isDebugEnabled()) {
            logger.debug(vm + " is stopped on the host.  Proceeding to release resource held.");
        }

        releaseVmResources(profile, cleanUpEvenIfUnableToStop);

        try {
            if (work != null) {
                if (logger.isDebugEnabled()) {
                    logger.debug("Updating the outstanding work item to Done, id:" + work.getId());
                }
                work.setStep(Step.Done);
                _workDao.update(work.getId(), work);
            }

<<<<<<< HEAD
            boolean result = Transaction.execute(new TransactionCallbackWithException<Boolean, NoTransitionException>() {
                @Override
                public Boolean doInTransaction(TransactionStatus status) throws NoTransitionException {
                    boolean result = stateTransitTo(vm, Event.OperationSucceeded, null);

                    if (result && VirtualMachine.Type.User.equals(vm.type) && ResourceCountRunningVMsonly.value()) {
                        ServiceOfferingVO offering = _offeringDao.findById(vm.getId(), vm.getServiceOfferingId());
                        VMTemplateVO template = _templateDao.findByIdIncludingRemoved(vm.getTemplateId());
                        _resourceLimitMgr.decrementVmResourceCount(vm.getAccountId(), vm.isDisplay(), offering, template);
                    }
                    return result;
=======
            boolean result = stateTransitTo(vm, Event.OperationSucceeded, null);
            if (result) {
                vm.setPowerState(PowerState.PowerOff);
                _vmDao.update(vm.getId(), vm);
                if (VirtualMachine.Type.User.equals(vm.type) && ResourceCountRunningVMsonly.value()) {
                    ServiceOfferingVO offering = _offeringDao.findById(vm.getId(), vm.getServiceOfferingId());
                    VMTemplateVO template = _templateDao.findByIdIncludingRemoved(vm.getTemplateId());
                    _resourceLimitMgr.decrementVmResourceCount(vm.getAccountId(), vm.isDisplay(), offering, template);
>>>>>>> 0926e5c1
                }
            });

            if (!result) {
                throw new CloudRuntimeException("unable to stop " + vm);
            }
        } catch (final NoTransitionException e) {
            String message = String.format("Unable to stop %s due to [%s].", vm.toString(), e.getMessage());
            logger.warn(message, e);
            throw new CloudRuntimeException(message, e);
        }
    }

    private void setStateMachine() {
        _stateMachine = VirtualMachine.State.getStateMachine();
    }

    protected boolean stateTransitTo(final VMInstanceVO vm, final VirtualMachine.Event e, final Long hostId, final String reservationId) throws NoTransitionException {
        vm.setReservationId(reservationId);
        return _stateMachine.transitTo(vm, e, new Pair<>(vm.getHostId(), hostId), _vmDao);
    }

    @Override
    public boolean stateTransitTo(final VirtualMachine vm1, final VirtualMachine.Event e, final Long hostId) throws NoTransitionException {
        final VMInstanceVO vm = (VMInstanceVO)vm1;

        final State oldState = vm.getState();
        if (oldState == State.Starting) {
            if (e == Event.OperationSucceeded) {
                vm.setLastHostId(hostId);
            }
        } else if (oldState == State.Stopping) {
            if (e == Event.OperationSucceeded) {
                vm.setLastHostId(vm.getHostId());
            }
        }

        if (e.equals(VirtualMachine.Event.DestroyRequested) || e.equals(VirtualMachine.Event.ExpungeOperation)) {
            _reservationDao.setResourceId(Resource.ResourceType.user_vm, null);
            _reservationDao.setResourceId(Resource.ResourceType.cpu, null);
            _reservationDao.setResourceId(Resource.ResourceType.memory, null);
        }
        return _stateMachine.transitTo(vm, e, new Pair<>(vm.getHostId(), hostId), _vmDao);
    }

    @Override
    public void destroy(final String vmUuid, final boolean expunge) throws AgentUnavailableException, OperationTimedoutException, ConcurrentOperationException {
        VMInstanceVO vm = _vmDao.findByUuid(vmUuid);
        if (vm == null || vm.getState() == State.Destroyed || vm.getState() == State.Expunging || vm.getRemoved() != null) {
            if (logger.isDebugEnabled()) {
                logger.debug("Unable to find vm or vm is destroyed: " + vm);
            }
            return;
        }

        if (logger.isDebugEnabled()) {
            logger.debug("Destroying vm " + vm + ", expunge flag " + (expunge ? "on" : "off"));
        }

        advanceStop(vmUuid, VmDestroyForcestop.value());

        deleteVMSnapshots(vm, expunge);

        Transaction.execute(new TransactionCallbackWithExceptionNoReturn<CloudRuntimeException>() {
            @Override
            public void doInTransactionWithoutResult(final TransactionStatus status) throws CloudRuntimeException {
                VMInstanceVO vm = _vmDao.findByUuid(vmUuid);
                try {
                    if (!stateTransitTo(vm, VirtualMachine.Event.DestroyRequested, vm.getHostId())) {
                        logger.debug("Unable to destroy the vm because it is not in the correct state: " + vm);
                        throw new CloudRuntimeException("Unable to destroy " + vm);
                    } else {
                        if (expunge) {
                            if (!stateTransitTo(vm, VirtualMachine.Event.ExpungeOperation, vm.getHostId())) {
                                logger.debug("Unable to expunge the vm because it is not in the correct state: " + vm);
                                throw new CloudRuntimeException("Unable to expunge " + vm);
                            }
                        }
                    }
                } catch (final NoTransitionException e) {
                    String message = String.format("Unable to destroy %s due to [%s].", vm.toString(), e.getMessage());
                    logger.debug(message, e);
                    throw new CloudRuntimeException(message, e);
                }
            }
        });
    }

    /**
     * Delete vm snapshots depending on vm's hypervisor type. For Vmware, vm snapshots removal is delegated to vm cleanup thread
     * to reduce tasks sent to hypervisor (one tasks to delete vm snapshots and vm itself
     * instead of one task for each vm snapshot plus another for the vm)
     * @param vm vm
     * @param expunge indicates if vm should be expunged
     */
    private void deleteVMSnapshots(VMInstanceVO vm, boolean expunge) {
        if (! vm.getHypervisorType().equals(HypervisorType.VMware)) {
            if (!_vmSnapshotMgr.deleteAllVMSnapshots(vm.getId(), null)) {
                logger.debug("Unable to delete all snapshots for " + vm);
                throw new CloudRuntimeException("Unable to delete vm snapshots for " + vm);
            }
        }
        else {
            if (expunge) {
                _vmSnapshotMgr.deleteVMSnapshotsFromDB(vm.getId(), false);
            }
        }
    }

    protected boolean checkVmOnHost(final VirtualMachine vm, final long hostId) throws AgentUnavailableException, OperationTimedoutException {
        final Answer answer = _agentMgr.send(hostId, new CheckVirtualMachineCommand(vm.getInstanceName()));
        if (answer == null || !answer.getResult()) {
            return false;
        }
        if (answer instanceof CheckVirtualMachineAnswer) {
            final CheckVirtualMachineAnswer vmAnswer = (CheckVirtualMachineAnswer)answer;
            if (vmAnswer.getState() == PowerState.PowerOff) {
                return false;
            }
        }

        UserVmVO userVm = _userVmDao.findById(vm.getId());
        if (userVm != null) {
            List<VMSnapshotVO> vmSnapshots = _vmSnapshotDao.findByVm(vm.getId());
            RestoreVMSnapshotCommand command = _vmSnapshotMgr.createRestoreCommand(userVm, vmSnapshots);
            if (command != null) {
                RestoreVMSnapshotAnswer restoreVMSnapshotAnswer = (RestoreVMSnapshotAnswer) _agentMgr.send(hostId, command);
                if (restoreVMSnapshotAnswer == null || !restoreVMSnapshotAnswer.getResult()) {
                    logger.warn("Unable to restore the vm snapshot from image file after live migration of vm with vmsnapshots: " + restoreVMSnapshotAnswer == null ? "null answer" : restoreVMSnapshotAnswer.getDetails());
                }
            }
        }

        return true;
    }

    @Override
    public void storageMigration(final String vmUuid, final Map<Long, Long> volumeToPool) {
        final AsyncJobExecutionContext jobContext = AsyncJobExecutionContext.getCurrentExecutionContext();
        if (jobContext.isJobDispatchedBy(VmWorkConstants.VM_WORK_JOB_DISPATCHER)) {

            final VirtualMachine vm = _vmDao.findByUuid(vmUuid);
            VmWorkJobVO placeHolder = createPlaceHolderWork(vm.getId());
            try {
                orchestrateStorageMigration(vmUuid, volumeToPool);
            } finally {
                if (placeHolder != null) {
                    _workJobDao.expunge(placeHolder.getId());
                }
            }
        } else {
            final Outcome<VirtualMachine> outcome = migrateVmStorageThroughJobQueue(vmUuid, volumeToPool);

            retrieveVmFromJobOutcome(outcome, vmUuid, "migrateVmStorage");

            try {
                retrieveResultFromJobOutcomeAndThrowExceptionIfNeeded(outcome);
            } catch (ResourceUnavailableException | InsufficientCapacityException ex) {
                throw new RuntimeException("Unexpected exception", ex);
            }
        }
    }

    private void orchestrateStorageMigration(final String vmUuid, final Map<Long, Long> volumeToPool) {
        final VMInstanceVO vm = _vmDao.findByUuid(vmUuid);

        Map<Volume, StoragePool> volumeToPoolMap = prepareVmStorageMigration(vm, volumeToPool);

        try {
            if(logger.isDebugEnabled()) {
                logger.debug(String.format("Offline migration of %s vm %s with volumes",
                                vm.getHypervisorType().toString(),
                                vm.getInstanceName()));
            }

            migrateThroughHypervisorOrStorage(vm, volumeToPoolMap);

        } catch (ConcurrentOperationException
                | InsufficientCapacityException
                | StorageUnavailableException e) {
            String msg = String.format("Failed to migrate VM: %s", vmUuid);
            logger.warn(msg, e);
            throw new CloudRuntimeException(msg, e);
        } finally {
            try {
                stateTransitTo(vm, Event.AgentReportStopped, null);
            } catch (final NoTransitionException e) {
                String anotherMEssage = String.format("failed to change vm state of VM: %s", vmUuid);
                logger.warn(anotherMEssage, e);
                throw new CloudRuntimeException(anotherMEssage, e);
            }
        }
    }

    private Answer[] attemptHypervisorMigration(VMInstanceVO vm, Map<Volume, StoragePool> volumeToPool, Long hostId) {
        if (hostId == null) {
            return null;
        }
        final HypervisorGuru hvGuru = _hvGuruMgr.getGuru(vm.getHypervisorType());

        List<Command> commandsToSend = hvGuru.finalizeMigrate(vm, volumeToPool);

        if (CollectionUtils.isNotEmpty(commandsToSend)) {
            Commands commandsContainer = new Commands(Command.OnError.Stop);
            commandsContainer.addCommands(commandsToSend);

            try {
                return  _agentMgr.send(hostId, commandsContainer);
            } catch (AgentUnavailableException | OperationTimedoutException e) {
                logger.warn(String.format("Hypervisor migration failed for the VM: %s", vm), e);
            }
        }
        return null;
    }

    private void afterHypervisorMigrationCleanup(VMInstanceVO vm, Map<Volume, StoragePool> volumeToPool, Long sourceClusterId, Answer[] hypervisorMigrationResults) throws InsufficientCapacityException {
        boolean isDebugEnabled = logger.isDebugEnabled();
        if(isDebugEnabled) {
            String msg = String.format("Cleaning up after hypervisor pool migration volumes for VM %s(%s)", vm.getInstanceName(), vm.getUuid());
            logger.debug(msg);
        }

        StoragePool rootVolumePool = null;
        if (MapUtils.isNotEmpty(volumeToPool)) {
            for (Map.Entry<Volume, StoragePool> entry : volumeToPool.entrySet()) {
                if (Type.ROOT.equals(entry.getKey().getVolumeType())) {
                    rootVolumePool = entry.getValue();
                    break;
                }
            }
        }
        setDestinationPoolAndReallocateNetwork(rootVolumePool, vm);
        Long destClusterId = rootVolumePool != null ? rootVolumePool.getClusterId() : null;
        if (destClusterId != null && !destClusterId.equals(sourceClusterId)) {
            if(isDebugEnabled) {
                String msg = String.format("Resetting lastHost for VM %s(%s)", vm.getInstanceName(), vm.getUuid());
                logger.debug(msg);
            }
            vm.setLastHostId(null);
            vm.setPodIdToDeployIn(rootVolumePool.getPodId());
        }

        markVolumesInPool(vm, hypervisorMigrationResults);
    }

    private void markVolumesInPool(VMInstanceVO vm, Answer[] hypervisorMigrationResults) {
        MigrateVmToPoolAnswer relevantAnswer = null;
        if (hypervisorMigrationResults.length == 1 && !hypervisorMigrationResults[0].getResult()) {
            throw new CloudRuntimeException(String.format("VM ID: %s migration failed. %s", vm.getUuid(), hypervisorMigrationResults[0].getDetails()));
        }
        for (Answer answer : hypervisorMigrationResults) {
            if (logger.isDebugEnabled()) {
                logger.debug(String.format("Received an %s: %s", answer.getClass().getSimpleName(), answer));
            }
            if (answer instanceof MigrateVmToPoolAnswer) {
                relevantAnswer = (MigrateVmToPoolAnswer) answer;
            }
        }
        if (relevantAnswer == null) {
            throw new CloudRuntimeException("No relevant migration results found");
        }
        List<VolumeObjectTO> results = relevantAnswer.getVolumeTos();
        if (results == null) {
            results = new ArrayList<>();
        }
        List<VolumeVO> volumes = _volsDao.findUsableVolumesForInstance(vm.getId());
        if(logger.isDebugEnabled()) {
            String msg = String.format("Found %d volumes for VM %s(uuid:%s, id:%d)", results.size(), vm.getInstanceName(), vm.getUuid(), vm.getId());
            logger.debug(msg);
        }
        for (VolumeObjectTO result : results ) {
            if(logger.isDebugEnabled()) {
                logger.debug(String.format("Updating volume (%d) with path '%s' on pool '%s'", result.getId(), result.getPath(), result.getDataStoreUuid()));
            }
            VolumeVO volume = _volsDao.findById(result.getId());
            StoragePool pool = _storagePoolDao.findPoolByUUID(result.getDataStoreUuid());
            if (volume == null || pool == null) {
                continue;
            }
            volume.setPath(result.getPath());
            volume.setPoolId(pool.getId());
            if (result.getChainInfo() != null) {
                volume.setChainInfo(result.getChainInfo());
            }
            _volsDao.update(volume.getId(), volume);
        }
    }

    private void migrateThroughHypervisorOrStorage(VMInstanceVO vm, Map<Volume, StoragePool> volumeToPool) throws StorageUnavailableException, InsufficientCapacityException {
        final VirtualMachineProfile profile = new VirtualMachineProfileImpl(vm);
        Pair<Long, Long> vmClusterAndHost = findClusterAndHostIdForVm(vm);
        final Long sourceClusterId = vmClusterAndHost.first();
        final Long sourceHostId = vmClusterAndHost.second();
        Answer[] hypervisorMigrationResults = attemptHypervisorMigration(vm, volumeToPool, sourceHostId);
        boolean migrationResult = false;
        if (hypervisorMigrationResults == null) {
            migrationResult = volumeMgr.storageMigration(profile, volumeToPool);
            if (migrationResult) {
                postStorageMigrationCleanup(vm, volumeToPool, _hostDao.findById(sourceHostId), sourceClusterId);
            } else {
                logger.debug("Storage migration failed");
            }
        } else {
            afterHypervisorMigrationCleanup(vm, volumeToPool, sourceClusterId, hypervisorMigrationResults);
        }
    }

    private Map<Volume, StoragePool> prepareVmStorageMigration(VMInstanceVO vm, Map<Long, Long> volumeToPool) {
        Map<Volume, StoragePool> volumeToPoolMap = new HashMap<>();
        if (MapUtils.isEmpty(volumeToPool)) {
            throw new CloudRuntimeException(String.format("Unable to migrate %s: missing volume to pool mapping.", vm.toString()));
        }
        Cluster cluster = null;
        Long dataCenterId = null;
        for (Map.Entry<Long, Long> entry: volumeToPool.entrySet()) {
            StoragePool pool = _storagePoolDao.findById(entry.getValue());
            if (pool.getClusterId() != null) {
                cluster = _clusterDao.findById(pool.getClusterId());
                break;
            }
            dataCenterId = pool.getDataCenterId();
        }
        Long podId = null;
        Long clusterId = null;
        if (cluster != null) {
            dataCenterId = cluster.getDataCenterId();
            podId = cluster.getPodId();
            clusterId = cluster.getId();
        }
        if (dataCenterId == null) {
            String msg = "Unable to migrate vm: failed to create deployment destination with given volume to pool map";
            logger.debug(msg);
            throw new CloudRuntimeException(msg);
        }
        final DataCenterDeployment destination = new DataCenterDeployment(dataCenterId, podId, clusterId, null, null, null);
        // Create a map of which volume should go in which storage pool.
        final VirtualMachineProfile profile = new VirtualMachineProfileImpl(vm);
        volumeToPoolMap = createMappingVolumeAndStoragePool(profile, destination, volumeToPool);
        try {
            stateTransitTo(vm, Event.StorageMigrationRequested, null);
        } catch (final NoTransitionException e) {
            String msg = String.format("Unable to migrate vm: %s", vm.getUuid());
            logger.warn(msg, e);
            throw new CloudRuntimeException(msg, e);
        }
        return volumeToPoolMap;
    }

    private void checkDestinationForTags(StoragePool destPool, VMInstanceVO vm) {
        List<VolumeVO> vols = _volsDao.findUsableVolumesForInstance(vm.getId());

        List<String> storageTags = storageMgr.getStoragePoolTagList(destPool.getId());
        for(Volume vol : vols) {
            DiskOfferingVO diskOffering = _diskOfferingDao.findById(vol.getDiskOfferingId());
            List<String> volumeTags = StringUtils.csvTagsToList(diskOffering.getTags());
            if(! matches(volumeTags, storageTags)) {
                String msg = String.format("destination pool '%s' with tags '%s', does not support the volume diskoffering for volume '%s' (tags: '%s') ",
                        destPool.getName(),
                        StringUtils.listToCsvTags(storageTags),
                        vol.getName(),
                        StringUtils.listToCsvTags(volumeTags)
                );
                throw new CloudRuntimeException(msg);
            }
        }
    }

    static boolean matches(List<String> volumeTags, List<String> storagePoolTags) {
        boolean result = true;
        if (volumeTags != null) {
            for (String tag : volumeTags) {
                if (storagePoolTags == null || !storagePoolTags.contains(tag)) {
                    result = false;
                    break;
                }
            }
        }
        return result;
    }

    private void postStorageMigrationCleanup(VMInstanceVO vm, Map<Volume, StoragePool> volumeToPool, HostVO srcHost, Long srcClusterId) throws InsufficientCapacityException {
        StoragePool rootVolumePool = null;
        if (MapUtils.isNotEmpty(volumeToPool)) {
            for (Map.Entry<Volume, StoragePool> entry : volumeToPool.entrySet()) {
                if (Type.ROOT.equals(entry.getKey().getVolumeType())) {
                    rootVolumePool = entry.getValue();
                    break;
                }
            }
        }
        setDestinationPoolAndReallocateNetwork(rootVolumePool, vm);

        vm.setLastHostId(null);
        if (rootVolumePool != null) {
            vm.setPodIdToDeployIn(rootVolumePool.getPodId());
        }

        if (vm.getHypervisorType().equals(HypervisorType.VMware)) {
            afterStorageMigrationVmwareVMCleanup(rootVolumePool, vm, srcHost, srcClusterId);
        }
    }

    private void setDestinationPoolAndReallocateNetwork(StoragePool destPool, VMInstanceVO vm) throws InsufficientCapacityException {
        if (destPool != null && destPool.getPodId() != null && !destPool.getPodId().equals(vm.getPodIdToDeployIn())) {
            if (logger.isDebugEnabled()) {
                String msg = String.format("as the pod for vm %s has changed we are reallocating its network", vm.getInstanceName());
                logger.debug(msg);
            }
            final DataCenterDeployment plan = new DataCenterDeployment(vm.getDataCenterId(), destPool.getPodId(), null, null, null, null);
            final VirtualMachineProfileImpl vmProfile = new VirtualMachineProfileImpl(vm, null, null, null, null);
            _networkMgr.reallocate(vmProfile, plan);
        }
    }

    private void afterStorageMigrationVmwareVMCleanup(StoragePool destPool, VMInstanceVO vm, HostVO srcHost, Long srcClusterId) {
        final Long destClusterId = destPool.getClusterId();
        if (srcClusterId != null && destClusterId != null && ! srcClusterId.equals(destClusterId) && srcHost != null) {
            final String srcDcName = _clusterDetailsDao.getVmwareDcName(srcClusterId);
            final String destDcName = _clusterDetailsDao.getVmwareDcName(destClusterId);
            if (srcDcName != null && destDcName != null && !srcDcName.equals(destDcName)) {
                removeStaleVmFromSource(vm, srcHost);
            }
        }
    }

    private void removeStaleVmFromSource(VMInstanceVO vm, HostVO srcHost) {
        logger.debug("Since VM's storage was successfully migrated across VMware Datacenters, unregistering VM: " + vm.getInstanceName() +
                " from source host: " + srcHost.getId());
        final UnregisterVMCommand uvc = new UnregisterVMCommand(vm.getInstanceName());
        uvc.setCleanupVmFiles(true);
        try {
            _agentMgr.send(srcHost.getId(), uvc);
        } catch (AgentUnavailableException | OperationTimedoutException e) {
            throw new CloudRuntimeException("Failed to unregister VM: " + vm.getInstanceName() + " from source host: " + srcHost.getId() +
                    " after successfully migrating VM's storage across VMware Datacenters", e);
        }
    }

    @Override
    public void migrate(final String vmUuid, final long srcHostId, final DeployDestination dest)
            throws ResourceUnavailableException, ConcurrentOperationException {

        final AsyncJobExecutionContext jobContext = AsyncJobExecutionContext.getCurrentExecutionContext();
        if (jobContext.isJobDispatchedBy(VmWorkConstants.VM_WORK_JOB_DISPATCHER)) {
            final VirtualMachine vm = _vmDao.findByUuid(vmUuid);
            VmWorkJobVO placeHolder = createPlaceHolderWork(vm.getId());
            try {
                orchestrateMigrate(vmUuid, srcHostId, dest);
            } finally {
                if (placeHolder != null) {
                    _workJobDao.expunge(placeHolder.getId());
                }
            }
        } else {
            final Outcome<VirtualMachine> outcome = migrateVmThroughJobQueue(vmUuid, srcHostId, dest);

            retrieveVmFromJobOutcome(outcome, vmUuid, "migrateVm");

            try {
                retrieveResultFromJobOutcomeAndThrowExceptionIfNeeded(outcome);
            } catch (InsufficientCapacityException ex) {
                throw new RuntimeException("Unexpected exception", ex);
            }
        }
    }

    private void orchestrateMigrate(final String vmUuid, final long srcHostId, final DeployDestination dest) throws ResourceUnavailableException, ConcurrentOperationException {
        final VMInstanceVO vm = _vmDao.findByUuid(vmUuid);
        if (vm == null) {
            if (logger.isDebugEnabled()) {
                logger.debug("Unable to find the vm " + vmUuid);
            }
            throw new CloudRuntimeException("Unable to find a virtual machine with id " + vmUuid);
        }
        migrate(vm, srcHostId, dest);
    }

    protected void migrate(final VMInstanceVO vm, final long srcHostId, final DeployDestination dest) throws ResourceUnavailableException, ConcurrentOperationException {
        logger.info("Migrating " + vm + " to " + dest);
        final long dstHostId = dest.getHost().getId();
        final Host fromHost = _hostDao.findById(srcHostId);
        if (fromHost == null) {
            logger.info("Unable to find the host to migrate from: " + srcHostId);
            throw new CloudRuntimeException("Unable to find the host to migrate from: " + srcHostId);
        }

        if (fromHost.getClusterId() != dest.getCluster().getId() && vm.getHypervisorType() != HypervisorType.VMware) {
            final List<VolumeVO> volumes = _volsDao.findCreatedByInstance(vm.getId());
            for (final VolumeVO volume : volumes) {
                if (!_storagePoolDao.findById(volume.getPoolId()).getScope().equals(ScopeType.ZONE)) {
                    logger.info("Source and destination host are not in same cluster and all volumes are not on zone wide primary store, unable to migrate to host: "
                            + dest.getHost().getId());
                    throw new CloudRuntimeException(
                            "Source and destination host are not in same cluster and all volumes are not on zone wide primary store, unable to migrate to host: "
                                    + dest.getHost().getId());
                }
            }
        }

        final VirtualMachineGuru vmGuru = getVmGuru(vm);

        if (vm.getState() != State.Running) {
            if (logger.isDebugEnabled()) {
                logger.debug("VM is not Running, unable to migrate the vm " + vm);
            }
            throw new CloudRuntimeException("VM is not Running, unable to migrate the vm currently " + vm + " , current state: " + vm.getState().toString());
        }

        AlertManager.AlertType alertType = AlertManager.AlertType.ALERT_TYPE_USERVM_MIGRATE;
        if (VirtualMachine.Type.DomainRouter.equals(vm.getType())) {
            alertType = AlertManager.AlertType.ALERT_TYPE_DOMAIN_ROUTER_MIGRATE;
        } else if (VirtualMachine.Type.ConsoleProxy.equals(vm.getType())) {
            alertType = AlertManager.AlertType.ALERT_TYPE_CONSOLE_PROXY_MIGRATE;
        }

        final VirtualMachineProfile vmSrc = new VirtualMachineProfileImpl(vm);
        vmSrc.setHost(fromHost);
        for (final NicProfile nic : _networkMgr.getNicProfiles(vm)) {
            vmSrc.addNic(nic);
        }

        final VirtualMachineProfile profile = new VirtualMachineProfileImpl(vm, null, _offeringDao.findById(vm.getId(), vm.getServiceOfferingId()), null, null);
        profile.setHost(dest.getHost());

        _networkMgr.prepareNicForMigration(profile, dest);
        volumeMgr.prepareForMigration(profile, dest);
        profile.setConfigDriveLabel(VmConfigDriveLabel.value());

        final VirtualMachineTO to = toVmTO(profile);
        final PrepareForMigrationCommand pfmc = new PrepareForMigrationCommand(to);

        ItWorkVO work = new ItWorkVO(UUID.randomUUID().toString(), _nodeId, State.Migrating, vm.getType(), vm.getId());
        work.setStep(Step.Prepare);
        work.setResourceType(ItWorkVO.ResourceType.Host);
        work.setResourceId(dstHostId);
        work = _workDao.persist(work);

        Answer pfma = null;
        try {
            pfma = _agentMgr.send(dstHostId, pfmc);
            if (pfma == null || !pfma.getResult()) {
                final String details = pfma != null ? pfma.getDetails() : "null answer returned";
                final String msg = "Unable to prepare for migration due to " + details;
                pfma = null;
                throw new AgentUnavailableException(msg, dstHostId);
            }
        } catch (final OperationTimedoutException e1) {
            throw new AgentUnavailableException("Operation timed out", dstHostId);
        } finally {
            if (pfma == null) {
                _networkMgr.rollbackNicForMigration(vmSrc, profile);
                volumeMgr.release(vm.getId(), dstHostId);
                work.setStep(Step.Done);
                _workDao.update(work.getId(), work);
            }
        }

        vm.setLastHostId(srcHostId);
        _vmDao.resetVmPowerStateTracking(vm.getId());
        try {
            if (vm.getHostId() == null || vm.getHostId() != srcHostId || !changeState(vm, Event.MigrationRequested, dstHostId, work, Step.Migrating)) {
                _networkMgr.rollbackNicForMigration(vmSrc, profile);
                if (vm != null) {
                    volumeMgr.release(vm.getId(), dstHostId);
                }

                logger.info("Migration cancelled because state has changed: " + vm);
                throw new ConcurrentOperationException("Migration cancelled because state has changed: " + vm);
            }
        } catch (final NoTransitionException e1) {
            _networkMgr.rollbackNicForMigration(vmSrc, profile);
            volumeMgr.release(vm.getId(), dstHostId);
            logger.info("Migration cancelled because " + e1.getMessage());
            throw new ConcurrentOperationException("Migration cancelled because " + e1.getMessage());
        } catch (final CloudRuntimeException e2) {
            _networkMgr.rollbackNicForMigration(vmSrc, profile);
            volumeMgr.release(vm.getId(), dstHostId);
            logger.info("Migration cancelled because " + e2.getMessage());
            work.setStep(Step.Done);
            _workDao.update(work.getId(), work);
            try {
                stateTransitTo(vm, Event.OperationFailed, srcHostId);
            } catch (final NoTransitionException e3) {
                logger.warn(e3.getMessage());
            }
            throw new CloudRuntimeException("Migration cancelled because " + e2.getMessage());
        }

        boolean migrated = false;
        Map<String, DpdkTO> dpdkInterfaceMapping = new HashMap<>();
        try {
            final MigrateCommand mc = buildMigrateCommand(vm, to, dest, pfma, dpdkInterfaceMapping);

            try {
                final Answer ma = _agentMgr.send(vm.getLastHostId(), mc);
                if (ma == null || !ma.getResult()) {
                    final String details = ma != null ? ma.getDetails() : "null answer returned";
                    throw new CloudRuntimeException(details);
                }
            } catch (final OperationTimedoutException e) {
                if (e.isActive()) {
                    logger.warn("Active migration command so scheduling a restart for " + vm, e);
                    _haMgr.scheduleRestart(vm, true);
                }
                throw new AgentUnavailableException("Operation timed out on migrating " + vm, dstHostId);
            }

            try {
                if (!changeState(vm, VirtualMachine.Event.OperationSucceeded, dstHostId, work, Step.Started)) {
                    throw new ConcurrentOperationException("Unable to change the state for " + vm);
                }
            } catch (final NoTransitionException e1) {
                throw new ConcurrentOperationException("Unable to change state due to " + e1.getMessage());
            }

            try {
                if (!checkVmOnHost(vm, dstHostId)) {
                    logger.error("Unable to complete migration for " + vm);
                    try {
                        _agentMgr.send(srcHostId, new Commands(cleanup(vm, dpdkInterfaceMapping)), null);
                    } catch (final AgentUnavailableException e) {
                        logger.error("AgentUnavailableException while cleanup on source host: " + srcHostId, e);
                    }
                    cleanup(vmGuru, new VirtualMachineProfileImpl(vm), work, Event.AgentReportStopped, true);
                    throw new CloudRuntimeException("Unable to complete migration for " + vm);
                }
            } catch (final OperationTimedoutException e) {
                logger.warn("Error while checking the vm " + vm + " on host " + dstHostId, e);
            }
            migrated = true;
        } finally {
            if (!migrated) {
                logger.info("Migration was unsuccessful.  Cleaning up: " + vm);
                _networkMgr.rollbackNicForMigration(vmSrc, profile);
                volumeMgr.release(vm.getId(), dstHostId);

                _alertMgr.sendAlert(alertType, fromHost.getDataCenterId(), fromHost.getPodId(),
                        "Unable to migrate vm " + vm.getInstanceName() + " from host " + fromHost.getName() + " in zone " + dest.getDataCenter().getName() + " and pod " +
                                dest.getPod().getName(), "Migrate Command failed.  Please check logs.");
                try {
                    _agentMgr.send(dstHostId, new Commands(cleanup(vm, dpdkInterfaceMapping)), null);
                } catch (final AgentUnavailableException ae) {
                    logger.warn("Looks like the destination Host is unavailable for cleanup", ae);
                }
                _networkMgr.setHypervisorHostname(profile, dest, false);
                try {
                    stateTransitTo(vm, Event.OperationFailed, srcHostId);
                } catch (final NoTransitionException e) {
                    logger.warn(e.getMessage());
                }
            } else {
                _networkMgr.commitNicForMigration(vmSrc, profile);
                volumeMgr.release(vm.getId(), srcHostId);
                _networkMgr.setHypervisorHostname(profile, dest, true);

                updateVmPod(vm, dstHostId);
            }

            work.setStep(Step.Done);
            _workDao.update(work.getId(), work);
        }
    }

    /**
     * Create and set parameters for the {@link MigrateCommand} used in the migration and scaling of VMs.
     */
    protected MigrateCommand buildMigrateCommand(VMInstanceVO vmInstance, VirtualMachineTO virtualMachineTO, DeployDestination destination, Answer answer,
                                                 Map<String, DpdkTO> dpdkInterfaceMapping) {
        final boolean isWindows = _guestOsCategoryDao.findById(_guestOsDao.findById(vmInstance.getGuestOSId()).getCategoryId()).getName().equalsIgnoreCase("Windows");
        final MigrateCommand migrateCommand = new MigrateCommand(vmInstance.getInstanceName(), destination.getHost().getPrivateIpAddress(), isWindows, virtualMachineTO,
                getExecuteInSequence(vmInstance.getHypervisorType()));

        Map<String, Boolean> vlanToPersistenceMap = getVlanToPersistenceMapForVM(vmInstance.getId());
        if (MapUtils.isNotEmpty(vlanToPersistenceMap)) {
            logger.debug(String.format("Setting VLAN persistence to [%s] as part of migrate command for VM [%s].", new Gson().toJson(vlanToPersistenceMap), virtualMachineTO));
            migrateCommand.setVlanToPersistenceMap(vlanToPersistenceMap);
        }

        migrateCommand.setAutoConvergence(StorageManager.KvmAutoConvergence.value());
        migrateCommand.setHostGuid(destination.getHost().getGuid());

        PrepareForMigrationAnswer prepareForMigrationAnswer = (PrepareForMigrationAnswer) answer;

        Map<String, DpdkTO> answerDpdkInterfaceMapping = prepareForMigrationAnswer.getDpdkInterfaceMapping();
        if (MapUtils.isNotEmpty(answerDpdkInterfaceMapping) && dpdkInterfaceMapping != null) {
            logger.debug(String.format("Setting DPDK interface mapping to [%s] as part of migrate command for VM [%s].", new Gson().toJson(vlanToPersistenceMap),
                    virtualMachineTO));
            dpdkInterfaceMapping.putAll(answerDpdkInterfaceMapping);
            migrateCommand.setDpdkInterfaceMapping(dpdkInterfaceMapping);
        }

        Integer newVmCpuShares = prepareForMigrationAnswer.getNewVmCpuShares();
        if (newVmCpuShares != null) {
            logger.debug(String.format("Setting CPU shares to [%d] as part of migrate command for VM [%s].", newVmCpuShares, virtualMachineTO));
            migrateCommand.setNewVmCpuShares(newVmCpuShares);
        }

        return migrateCommand;
    }

    private void updateVmPod(VMInstanceVO vm, long dstHostId) {
        // update the VMs pod
        HostVO host = _hostDao.findById(dstHostId);
        VMInstanceVO newVm = _vmDao.findById(vm.getId());
        newVm.setPodIdToDeployIn(host.getPodId());
        _vmDao.persist(newVm);
    }

    /**
     * We create the mapping of volumes and storage pool to migrate the VMs according to the information sent by the user.
     * If the user did not enter a complete mapping, the volumes that were left behind will be auto mapped using {@link #createStoragePoolMappingsForVolumes(VirtualMachineProfile, DataCenterDeployment, Map, List)}
     */
    protected Map<Volume, StoragePool> createMappingVolumeAndStoragePool(VirtualMachineProfile profile, Host targetHost, Map<Long, Long> userDefinedMapOfVolumesAndStoragePools) {
        return createMappingVolumeAndStoragePool(profile,
                new DataCenterDeployment(targetHost.getDataCenterId(), targetHost.getPodId(), targetHost.getClusterId(), targetHost.getId(), null, null),
                userDefinedMapOfVolumesAndStoragePools);
    }

    private Map<Volume, StoragePool> createMappingVolumeAndStoragePool(final VirtualMachineProfile profile, final DataCenterDeployment plan, final Map<Long, Long> userDefinedMapOfVolumesAndStoragePools) {
        Host targetHost = null;
        if (plan.getHostId() != null) {
            targetHost = _hostDao.findById(plan.getHostId());
        }
        Map<Volume, StoragePool> volumeToPoolObjectMap = buildMapUsingUserInformation(profile, targetHost, userDefinedMapOfVolumesAndStoragePools);

        List<Volume> volumesNotMapped = findVolumesThatWereNotMappedByTheUser(profile, volumeToPoolObjectMap);
        createStoragePoolMappingsForVolumes(profile, plan, volumeToPoolObjectMap, volumesNotMapped);
        return volumeToPoolObjectMap;
    }

    /**
     *  Given the map of volume to target storage pool entered by the user, we check for other volumes that the VM might have and were not configured.
     *  This map can be then used by CloudStack to find new target storage pools according to the target host.
     */
    protected List<Volume> findVolumesThatWereNotMappedByTheUser(VirtualMachineProfile profile, Map<Volume, StoragePool> volumeToStoragePoolObjectMap) {
        List<VolumeVO> allVolumes = _volsDao.findUsableVolumesForInstance(profile.getId());
        List<Volume> volumesNotMapped = new ArrayList<>();
        for (Volume volume : allVolumes) {
            if (!volumeToStoragePoolObjectMap.containsKey(volume)) {
                volumesNotMapped.add(volume);
            }
        }
        return volumesNotMapped;
    }

    /**
     *  Builds the map of storage pools and volumes with the information entered by the user. Before creating the an entry we validate if the migration is feasible checking if the migration is allowed and if the target host can access the defined target storage pool.
     */
    protected Map<Volume, StoragePool> buildMapUsingUserInformation(VirtualMachineProfile profile, Host targetHost, Map<Long, Long> userDefinedVolumeToStoragePoolMap) {
        Map<Volume, StoragePool> volumeToPoolObjectMap = new HashMap<>();
        if (MapUtils.isEmpty(userDefinedVolumeToStoragePoolMap)) {
            return volumeToPoolObjectMap;
        }
        for(Long volumeId: userDefinedVolumeToStoragePoolMap.keySet()) {
            VolumeVO volume = _volsDao.findById(volumeId);

            Long poolId = userDefinedVolumeToStoragePoolMap.get(volumeId);
            StoragePoolVO targetPool = _storagePoolDao.findById(poolId);
            StoragePoolVO currentPool = _storagePoolDao.findById(volume.getPoolId());

            executeManagedStorageChecksWhenTargetStoragePoolProvided(currentPool, volume, targetPool);
            if (targetHost != null && _poolHostDao.findByPoolHost(targetPool.getId(), targetHost.getId()) == null) {
                throw new CloudRuntimeException(
                        String.format("Cannot migrate the volume [%s] to the storage pool [%s] while migrating VM [%s] to target host [%s]. The host does not have access to the storage pool entered.",
                                volume.getUuid(), targetPool.getUuid(), profile.getUuid(), targetHost.getUuid()));
            }
            if (currentPool.getId() == targetPool.getId()) {
                logger.info(String.format("The volume [%s] is already allocated in storage pool [%s].", volume.getUuid(), targetPool.getUuid()));
            }
            volumeToPoolObjectMap.put(volume, targetPool);
        }
        return volumeToPoolObjectMap;
    }

    /**
     *  Executes the managed storage checks for the mapping<volume, storage pool> entered by the user. The checks execute by this method are the following.
     *  <ul>
     *      <li> If the current storage pool of the volume is not a managed storage, we do not need to validate anything here.
     *      <li> If the current storage pool is a managed storage and the target storage pool ID is different from the current one, we throw an exception.
     *      <li> If the current storage pool is a managed storage and explicitly declared its capable of migration to alternate storage pools
     *  </ul>
     */
    protected void executeManagedStorageChecksWhenTargetStoragePoolProvided(StoragePoolVO currentPool, VolumeVO volume, StoragePoolVO targetPool) {
        if (!currentPool.isManaged() || currentPool.getPoolType().equals(Storage.StoragePoolType.PowerFlex)) {
            return;
        }
        if (currentPool.getId() == targetPool.getId()) {
            return;
        }

        Map<String, String> details = _storagePoolDao.getDetails(currentPool.getId());
        if (details != null && Boolean.parseBoolean(details.get(Storage.Capability.ALLOW_MIGRATE_OTHER_POOLS.toString()))) {
            return;
        }
        throw new CloudRuntimeException(String.format("Currently, a volume on managed storage can only be 'migrated' to itself " + "[volumeId=%s, currentStoragePoolId=%s, targetStoragePoolId=%s].",
                volume.getUuid(), currentPool.getUuid(), targetPool.getUuid()));
    }

    /**
     * For each one of the volumes we will map it to a storage pool that is available via the target host.
     * An exception is thrown if we cannot find a storage pool that is accessible in the target host to migrate the volume to.
     */
    protected void createStoragePoolMappingsForVolumes(VirtualMachineProfile profile, DataCenterDeployment plan, Map<Volume, StoragePool> volumeToPoolObjectMap, List<Volume> volumesNotMapped) {
        for (Volume volume : volumesNotMapped) {
            StoragePoolVO currentPool = _storagePoolDao.findById(volume.getPoolId());

            Host targetHost = null;
            if (plan.getHostId() != null) {
                targetHost = _hostDao.findById(plan.getHostId());
            }
            executeManagedStorageChecksWhenTargetStoragePoolNotProvided(targetHost, currentPool, volume);
            if (ScopeType.HOST.equals(currentPool.getScope()) || isStorageCrossClusterMigration(plan.getClusterId(), currentPool)) {
                createVolumeToStoragePoolMappingIfPossible(profile, plan, volumeToPoolObjectMap, volume, currentPool);
            } else if (shouldMapVolume(profile, volume, currentPool)){
                volumeToPoolObjectMap.put(volume, currentPool);
            }
        }
    }

    /**
     * Returns true if it should map the volume for a storage pool to migrate.
     * <br><br>
     * Some context: VMware migration workflow requires all volumes to be mapped (even if volume stays on its current pool);
     *  however, this is not necessary/desirable for the KVM flow.
     */
    protected boolean shouldMapVolume(VirtualMachineProfile profile, Volume volume, StoragePoolVO currentPool) {
        boolean isManaged = currentPool.isManaged();
        boolean isNotKvm = HypervisorType.KVM != profile.getHypervisorType();
        boolean isNotDatadisk = Type.DATADISK != volume.getVolumeType();
        return isNotKvm || isNotDatadisk || isManaged;
    }

    /**
     *  Executes the managed storage checks for the volumes that the user has not entered a mapping of <volume, storage pool>. The following checks are performed.
     *   <ul>
     *      <li> If the current storage pool is not a managed storage, we do not need to proceed with this method;
     *      <li> We check if the target host has access to the current managed storage pool. If it does not have an exception will be thrown.
     *   </ul>
     */
    protected void executeManagedStorageChecksWhenTargetStoragePoolNotProvided(Host targetHost, StoragePoolVO currentPool, Volume volume) {
        if (!currentPool.isManaged()) {
            return;
        }
        if (targetHost != null && _poolHostDao.findByPoolHost(currentPool.getId(), targetHost.getId()) == null) {
            throw new CloudRuntimeException(String.format("The target host does not have access to the volume's managed storage pool. [volumeId=%s, storageId=%s, targetHostId=%s].", volume.getUuid(),
                    currentPool.getUuid(), targetHost.getUuid()));
        }
    }

    /**
     *  Return true if the VM migration is a cross cluster migration. To execute that, we check if the volume current storage pool cluster is different from the target cluster.
     */
    protected boolean isStorageCrossClusterMigration(Long clusterId, StoragePoolVO currentPool) {
        return clusterId != null && ScopeType.CLUSTER.equals(currentPool.getScope()) && !currentPool.getClusterId().equals(clusterId);
    }

    /**
     * We will add a mapping of volume to storage pool if needed. The conditions to add a mapping are the following:
     * <ul>
     *  <li> The candidate storage pool where the volume is to be allocated can be accessed by the target host
     *  <li> If no storage pool is found to allocate the volume we throw an exception.
     * </ul>
     *
     * Side note: this method should only be called if the volume is on local storage or if we are executing a cross cluster migration.
     */
    protected void createVolumeToStoragePoolMappingIfPossible(VirtualMachineProfile profile, DataCenterDeployment plan, Map<Volume, StoragePool> volumeToPoolObjectMap, Volume volume,
            StoragePoolVO currentPool) {
        List<StoragePool> storagePoolList = getCandidateStoragePoolsToMigrateLocalVolume(profile, plan, volume);

        if (CollectionUtils.isEmpty(storagePoolList)) {
            String msg;
            if (plan.getHostId() != null) {
                Host targetHost = _hostDao.findById(plan.getHostId());
                msg = String.format("There are no storage pools available at the target host [%s] to migrate volume [%s]", targetHost.getUuid(), volume.getUuid());
            } else {
                Cluster targetCluster = _clusterDao.findById(plan.getClusterId());
                msg = String.format("There are no storage pools available in the target cluster [%s] to migrate volume [%s]", targetCluster.getUuid(), volume.getUuid());
            }
            throw new CloudRuntimeException(msg);
        }

        Collections.shuffle(storagePoolList);
        boolean candidatePoolsListContainsVolumeCurrentStoragePool = false;
        for (StoragePool storagePool : storagePoolList) {
            if (storagePool.getId() == currentPool.getId()) {
                candidatePoolsListContainsVolumeCurrentStoragePool = true;
                break;
            }

        }
        if (!candidatePoolsListContainsVolumeCurrentStoragePool) {
            volumeToPoolObjectMap.put(volume, _storagePoolDao.findByUuid(storagePoolList.get(0).getUuid()));
        }
    }

    /**
     * We use {@link StoragePoolAllocator} objects to find storage pools for given DataCenterDeployment where we would be able to allocate the given volume.
     */
    protected List<StoragePool> getCandidateStoragePoolsToMigrateLocalVolume(VirtualMachineProfile profile, DataCenterDeployment plan, Volume volume) {
        List<StoragePool> poolList = new ArrayList<>();

        DiskOfferingVO diskOffering = _diskOfferingDao.findById(volume.getDiskOfferingId());
        DiskProfile diskProfile = new DiskProfile(volume, diskOffering, profile.getHypervisorType());
        ExcludeList avoid = new ExcludeList();

        StoragePoolVO volumeStoragePool = _storagePoolDao.findById(volume.getPoolId());
        if (volumeStoragePool.isLocal()) {
            diskProfile.setUseLocalStorage(true);
        }
        for (StoragePoolAllocator allocator : _storagePoolAllocators) {
            List<StoragePool> poolListFromAllocator = allocator.allocateToPool(diskProfile, profile, plan, avoid, StoragePoolAllocator.RETURN_UPTO_ALL);
            if (CollectionUtils.isEmpty(poolListFromAllocator)) {
                continue;
            }
            for (StoragePool pool : poolListFromAllocator) {
                if (pool.isLocal() || isStorageCrossClusterMigration(plan.getClusterId(), volumeStoragePool)) {
                    poolList.add(pool);
                }
            }
        }
        return poolList;
    }

    private <T extends VMInstanceVO> void moveVmToMigratingState(final T vm, final Long hostId, final ItWorkVO work) throws ConcurrentOperationException {
        try {
            if (!changeState(vm, Event.MigrationRequested, hostId, work, Step.Migrating)) {
                logger.error("Migration cancelled because state has changed: " + vm);
                throw new ConcurrentOperationException("Migration cancelled because state has changed: " + vm);
            }
        } catch (final NoTransitionException e) {
            logger.error("Migration cancelled because " + e.getMessage(), e);
            throw new ConcurrentOperationException("Migration cancelled because " + e.getMessage());
        }
    }

    private <T extends VMInstanceVO> void moveVmOutofMigratingStateOnSuccess(final T vm, final Long hostId, final ItWorkVO work) throws ConcurrentOperationException {
        try {
            if (!changeState(vm, Event.OperationSucceeded, hostId, work, Step.Started)) {
                logger.error("Unable to change the state for " + vm);
                throw new ConcurrentOperationException("Unable to change the state for " + vm);
            }
        } catch (final NoTransitionException e) {
            logger.error("Unable to change state due to " + e.getMessage(), e);
            throw new ConcurrentOperationException("Unable to change state due to " + e.getMessage());
        }
    }

    @Override
    public void migrateWithStorage(final String vmUuid, final long srcHostId, final long destHostId, final Map<Long, Long> volumeToPool)
            throws ResourceUnavailableException, ConcurrentOperationException {

        final AsyncJobExecutionContext jobContext = AsyncJobExecutionContext.getCurrentExecutionContext();
        if (jobContext.isJobDispatchedBy(VmWorkConstants.VM_WORK_JOB_DISPATCHER)) {
            final VirtualMachine vm = _vmDao.findByUuid(vmUuid);
            VmWorkJobVO placeHolder = createPlaceHolderWork(vm.getId());
            try {
                orchestrateMigrateWithStorage(vmUuid, srcHostId, destHostId, volumeToPool);
            } finally {
                if (placeHolder != null) {
                    _workJobDao.expunge(placeHolder.getId());
                }
            }
        } else {
            final Outcome<VirtualMachine> outcome = migrateVmWithStorageThroughJobQueue(vmUuid, srcHostId, destHostId, volumeToPool);

            retrieveVmFromJobOutcome(outcome, vmUuid, "migrateVmWithStorage");

            try {
                retrieveResultFromJobOutcomeAndThrowExceptionIfNeeded(outcome);
            } catch (InsufficientCapacityException ex) {
                throw new RuntimeException("Unexpected exception", ex);
            }
        }
    }

    private void orchestrateMigrateWithStorage(final String vmUuid, final long srcHostId, final long destHostId, final Map<Long, Long> volumeToPool) throws ResourceUnavailableException,
    ConcurrentOperationException {

        final VMInstanceVO vm = _vmDao.findByUuid(vmUuid);

        final HostVO srcHost = _hostDao.findById(srcHostId);
        final HostVO destHost = _hostDao.findById(destHostId);
        final VirtualMachineGuru vmGuru = getVmGuru(vm);

        final DataCenterVO dc = _dcDao.findById(destHost.getDataCenterId());
        final HostPodVO pod = _podDao.findById(destHost.getPodId());
        final Cluster cluster = _clusterDao.findById(destHost.getClusterId());
        final DeployDestination destination = new DeployDestination(dc, pod, cluster, destHost);

        final VirtualMachineProfile vmSrc = new VirtualMachineProfileImpl(vm);
        vmSrc.setHost(srcHost);
        for (final NicProfile nic : _networkMgr.getNicProfiles(vm)) {
            vmSrc.addNic(nic);
        }

        final VirtualMachineProfile profile = new VirtualMachineProfileImpl(vm, null, _offeringDao.findById(vm.getId(), vm.getServiceOfferingId()), null, null);
        profile.setHost(destHost);

        final Map<Volume, StoragePool> volumeToPoolMap = createMappingVolumeAndStoragePool(profile, destHost, volumeToPool);

        if (volumeToPoolMap == null || volumeToPoolMap.isEmpty()) {
            throw new InvalidParameterValueException("Migration of the vm " + vm + "from host " + srcHost + " to destination host " + destHost +
                    " doesn't involve migrating the volumes.");
        }

        AlertManager.AlertType alertType = AlertManager.AlertType.ALERT_TYPE_USERVM_MIGRATE;
        if (VirtualMachine.Type.DomainRouter.equals(vm.getType())) {
            alertType = AlertManager.AlertType.ALERT_TYPE_DOMAIN_ROUTER_MIGRATE;
        } else if (VirtualMachine.Type.ConsoleProxy.equals(vm.getType())) {
            alertType = AlertManager.AlertType.ALERT_TYPE_CONSOLE_PROXY_MIGRATE;
        }

        _networkMgr.prepareNicForMigration(profile, destination);
        volumeMgr.prepareForMigration(profile, destination);
        final HypervisorGuru hvGuru = _hvGuruMgr.getGuru(vm.getHypervisorType());
        final VirtualMachineTO to = hvGuru.implement(profile);

        ItWorkVO work = new ItWorkVO(UUID.randomUUID().toString(), _nodeId, State.Migrating, vm.getType(), vm.getId());
        work.setStep(Step.Prepare);
        work.setResourceType(ItWorkVO.ResourceType.Host);
        work.setResourceId(destHostId);
        work = _workDao.persist(work);

        vm.setLastHostId(srcHostId);
        vm.setPodIdToDeployIn(destHost.getPodId());
        moveVmToMigratingState(vm, destHostId, work);

        boolean migrated = false;
        try {
            Nic defaultNic = _networkModel.getDefaultNic(vm.getId());

            if (defaultNic != null && VirtualMachine.Type.User.equals(vm.getType())) {
                UserVmVO userVm = _userVmDao.findById(vm.getId());
                Map<String, String> details = userVmDetailsDao.listDetailsKeyPairs(vm.getId());
                userVm.setDetails(details);

                Network network = _networkModel.getNetwork(defaultNic.getNetworkId());
                if (_networkModel.isSharedNetworkWithoutServices(network.getId())) {
                    final String serviceOffering = _serviceOfferingDao.findByIdIncludingRemoved(vm.getId(), vm.getServiceOfferingId()).getDisplayText();
                    boolean isWindows = _guestOSCategoryDao.findById(_guestOSDao.findById(vm.getGuestOSId()).getCategoryId()).getName().equalsIgnoreCase("Windows");
                    List<String[]> vmData = _networkModel.generateVmData(userVm.getUserData(), userVm.getUserDataDetails(), serviceOffering, vm.getDataCenterId(), vm.getInstanceName(), vm.getHostName(), vm.getId(),
                            vm.getUuid(), defaultNic.getMacAddress(), userVm.getDetail("SSH.PublicKey"), (String) profile.getParameter(VirtualMachineProfile.Param.VmPassword), isWindows,
                            VirtualMachineManager.getHypervisorHostname(destination.getHost() != null ? destination.getHost().getName() : ""));
                    String vmName = vm.getInstanceName();
                    String configDriveIsoRootFolder = "/tmp";
                    String isoFile = configDriveIsoRootFolder + "/" + vmName + "/configDrive/" + vmName + ".iso";
                    profile.setVmData(vmData);
                    profile.setConfigDriveLabel(VmConfigDriveLabel.value());
                    profile.setConfigDriveIsoRootFolder(configDriveIsoRootFolder);
                    profile.setConfigDriveIsoFile(isoFile);

                    AttachOrDettachConfigDriveCommand dettachCommand = new AttachOrDettachConfigDriveCommand(vm.getInstanceName(), vmData, VmConfigDriveLabel.value(), false);
                    try {
                        _agentMgr.send(srcHost.getId(), dettachCommand);
                        logger.debug("Deleted config drive ISO for  vm " + vm.getInstanceName() + " In host " + srcHost);
                    } catch (OperationTimedoutException e) {
                        logger.error("TIme out occurred while exeuting command AttachOrDettachConfigDrive " + e.getMessage(), e);

                    }
                }
            }

            volumeMgr.migrateVolumes(vm, to, srcHost, destHost, volumeToPoolMap);

            moveVmOutofMigratingStateOnSuccess(vm, destHost.getId(), work);

            try {
                if (!checkVmOnHost(vm, destHostId)) {
                    logger.error("Vm not found on destination host. Unable to complete migration for " + vm);
                    try {
                        _agentMgr.send(srcHostId, new Commands(cleanup(vm.getInstanceName())), null);
                    } catch (final AgentUnavailableException e) {
                        logger.error("AgentUnavailableException while cleanup on source host: " + srcHostId, e);
                    }
                    cleanup(vmGuru, new VirtualMachineProfileImpl(vm), work, Event.AgentReportStopped, true);
                    throw new CloudRuntimeException("VM not found on destination host. Unable to complete migration for " + vm);
                }
            } catch (final OperationTimedoutException e) {
                logger.error("Error while checking the vm " + vm + " is on host " + destHost, e);
            }
            migrated = true;
        } finally {
            if (!migrated) {
                logger.info("Migration was unsuccessful.  Cleaning up: " + vm);
                _networkMgr.rollbackNicForMigration(vmSrc, profile);
                volumeMgr.release(vm.getId(), destHostId);

                _alertMgr.sendAlert(alertType, srcHost.getDataCenterId(), srcHost.getPodId(),
                        "Unable to migrate vm " + vm.getInstanceName() + " from host " + srcHost.getName() + " in zone " + dc.getName() + " and pod " + dc.getName(),
                        "Migrate Command failed.  Please check logs.");
                try {
                    _agentMgr.send(destHostId, new Commands(cleanup(vm.getInstanceName())), null);
                    vm.setPodIdToDeployIn(srcHost.getPodId());
                    stateTransitTo(vm, Event.OperationFailed, srcHostId);
                } catch (final AgentUnavailableException e) {
                    logger.warn("Looks like the destination Host is unavailable for cleanup.", e);
                } catch (final NoTransitionException e) {
                    logger.error("Error while transitioning vm from migrating to running state.", e);
                }
                _networkMgr.setHypervisorHostname(profile, destination, false);
            } else {
                _networkMgr.commitNicForMigration(vmSrc, profile);
                volumeMgr.release(vm.getId(), srcHostId);
                _networkMgr.setHypervisorHostname(profile, destination, true);
            }

            work.setStep(Step.Done);
            _workDao.update(work.getId(), work);
        }
    }

    @Override
    public VirtualMachineTO toVmTO(final VirtualMachineProfile profile) {
        final HypervisorGuru hvGuru = _hvGuruMgr.getGuru(profile.getVirtualMachine().getHypervisorType());
        final VirtualMachineTO to = hvGuru.implement(profile);
        return to;
    }

    protected void cancelWorkItems(final long nodeId) {
        final GlobalLock scanLock = GlobalLock.getInternLock("vmmgr.cancel.workitem");

        try {
            if (scanLock.lock(3)) {
                try {
                    final List<ItWorkVO> works = _workDao.listWorkInProgressFor(nodeId);
                    for (final ItWorkVO work : works) {
                        logger.info("Handling unfinished work item: " + work);
                        try {
                            final VMInstanceVO vm = _vmDao.findById(work.getInstanceId());
                            if (vm != null) {
                                if (work.getType() == State.Starting) {
                                    _haMgr.scheduleRestart(vm, true);
                                    work.setManagementServerId(_nodeId);
                                    work.setStep(Step.Done);
                                    _workDao.update(work.getId(), work);
                                } else if (work.getType() == State.Stopping) {
                                    _haMgr.scheduleStop(vm, vm.getHostId(), WorkType.CheckStop);
                                    work.setManagementServerId(_nodeId);
                                    work.setStep(Step.Done);
                                    _workDao.update(work.getId(), work);
                                } else if (work.getType() == State.Migrating) {
                                    _haMgr.scheduleMigration(vm);
                                    work.setStep(Step.Done);
                                    _workDao.update(work.getId(), work);
                                }
                            }
                        } catch (final Exception e) {
                            logger.error("Error while handling " + work, e);
                        }
                    }
                } finally {
                    scanLock.unlock();
                }
            }
        } finally {
            scanLock.releaseRef();
        }
    }

    @Override
    public void migrateAway(final String vmUuid, final long srcHostId) throws InsufficientServerCapacityException {
        final AsyncJobExecutionContext jobContext = AsyncJobExecutionContext.getCurrentExecutionContext();
        if (jobContext.isJobDispatchedBy(VmWorkConstants.VM_WORK_JOB_DISPATCHER)) {
            final VirtualMachine vm = _vmDao.findByUuid(vmUuid);
            VmWorkJobVO placeHolder = createPlaceHolderWork(vm.getId());
            try {
                try {
                    orchestrateMigrateAway(vmUuid, srcHostId, null);
                } catch (final InsufficientServerCapacityException e) {
                    logger.warn("Failed to deploy vm " + vmUuid + " with original planner, sending HAPlanner");
                    orchestrateMigrateAway(vmUuid, srcHostId, _haMgr.getHAPlanner());
                }
            } finally {
                _workJobDao.expunge(placeHolder.getId());
            }
        } else {
            final Outcome<VirtualMachine> outcome = migrateVmAwayThroughJobQueue(vmUuid, srcHostId);

            retrieveVmFromJobOutcome(outcome, vmUuid, "migrateVmAway");

            try {
                retrieveResultFromJobOutcomeAndThrowExceptionIfNeeded(outcome);
            } catch (ResourceUnavailableException | InsufficientCapacityException ex) {
                throw new RuntimeException("Unexpected exception", ex);
            }
        }
    }

    private void orchestrateMigrateAway(final String vmUuid, final long srcHostId, final DeploymentPlanner planner) throws InsufficientServerCapacityException {
        final VMInstanceVO vm = _vmDao.findByUuid(vmUuid);
        if (vm == null) {
            String message = String.format("Unable to find VM with uuid [%s].", vmUuid);
            logger.warn(message);
            throw new CloudRuntimeException(message);
        }

        ServiceOfferingVO offeringVO = _offeringDao.findById(vm.getId(), vm.getServiceOfferingId());
        final VirtualMachineProfile profile = new VirtualMachineProfileImpl(vm, null, offeringVO, null, null);

        final Long hostId = vm.getHostId();
        if (hostId == null) {
            String message = String.format("Unable to migrate %s due to it does not have a host id.", vm.toString());
            logger.warn(message);
            throw new CloudRuntimeException(message);
        }

        final Host host = _hostDao.findById(hostId);
        Long poolId = null;
        final List<VolumeVO> vols = _volsDao.findReadyRootVolumesByInstance(vm.getId());
        for (final VolumeVO rootVolumeOfVm : vols) {
            final StoragePoolVO rootDiskPool = _storagePoolDao.findById(rootVolumeOfVm.getPoolId());
            if (rootDiskPool != null) {
                poolId = rootDiskPool.getId();
            }
        }

        final ExcludeList excludes = new ExcludeList();
        excludes.addHost(hostId);
        DataCenterDeployment plan = getMigrationDeployment(vm, host, poolId, excludes);

        DeployDestination dest = null;
        while (true) {

            try {
                plan.setMigrationPlan(true);
                dest = _dpMgr.planDeployment(profile, plan, excludes, planner);
            } catch (final AffinityConflictException e2) {
                String message = String.format("Unable to create deployment, affinity rules associated to the %s conflict.", vm.toString());
                logger.warn(message, e2);
                throw new CloudRuntimeException(message, e2);
            }
            if (dest == null) {
                logger.warn("Unable to find destination for migrating the vm " + profile);
                throw new InsufficientServerCapacityException("Unable to find a server to migrate to.", DataCenter.class, host.getDataCenterId());
            }
            if (logger.isDebugEnabled()) {
                logger.debug("Found destination " + dest + " for migrating to.");
            }

            excludes.addHost(dest.getHost().getId());
            try {
                migrate(vm, srcHostId, dest);
                return;
            } catch (ResourceUnavailableException | ConcurrentOperationException e) {
                logger.warn(String.format("Unable to migrate %s to %s due to [%s]", vm.toString(), dest.getHost().toString(), e.getMessage()), e);
            }

            try {
                advanceStop(vmUuid, true);
                throw new CloudRuntimeException("Unable to migrate " + vm);
            } catch (final ResourceUnavailableException | ConcurrentOperationException | OperationTimedoutException e) {
                logger.error(String.format("Unable to stop %s due to [%s].", vm.toString(), e.getMessage()), e);
                throw new CloudRuntimeException("Unable to migrate " + vm);
            }
        }
    }

    /**
     * Check if the virtual machine has any volume in cluster-wide pool
     * @param vmId id of the virtual machine
     * @return true if volume exists on cluster-wide pool else false
     */
    @Override
    public boolean checkIfVmHasClusterWideVolumes(Long vmId) {
        final List<VolumeVO> volumesList = _volsDao.findCreatedByInstance(vmId);

        return volumesList.parallelStream()
                .anyMatch(vol -> _storagePoolDao.findById(vol.getPoolId()).getScope().equals(ScopeType.CLUSTER));

    }

    @Override
    public DataCenterDeployment getMigrationDeployment(final VirtualMachine vm, final Host host, final Long poolId, final ExcludeList excludes) {
        if (MIGRATE_VM_ACROSS_CLUSTERS.valueIn(host.getDataCenterId()) &&
                (HypervisorType.VMware.equals(host.getHypervisorType()) || !checkIfVmHasClusterWideVolumes(vm.getId()))) {
            logger.info("Searching for hosts in the zone for vm migration");
            List<Long> clustersToExclude = _clusterDao.listAllClusters(host.getDataCenterId());
            List<ClusterVO> clusterList = _clusterDao.listByDcHyType(host.getDataCenterId(), host.getHypervisorType().toString());
            for (ClusterVO cluster : clusterList) {
                clustersToExclude.remove(cluster.getId());
            }
            for (Long clusterId : clustersToExclude) {
                excludes.addCluster(clusterId);
            }
            if (VirtualMachine.systemVMs.contains(vm.getType())) {
                return new DataCenterDeployment(host.getDataCenterId(), host.getPodId(), null, null, poolId, null);
            }
            return new DataCenterDeployment(host.getDataCenterId(), null, null, null, poolId, null);
        }
        return new DataCenterDeployment(host.getDataCenterId(), host.getPodId(), host.getClusterId(), null, poolId, null);
    }

    protected class CleanupTask extends ManagedContextRunnable {
        @Override
        protected void runInContext() {
            logger.debug("VM Operation Thread Running");
            try {
                _workDao.cleanup(VmOpCleanupWait.value());
                final Date cutDate = new Date(DateUtil.currentGMTTime().getTime() - VmOpCleanupInterval.value() * 1000);
                _workJobDao.expungeCompletedWorkJobs(cutDate);
            } catch (final Exception e) {
                logger.error("VM Operations failed due to ", e);
            }
        }
    }

    @Override
    public boolean isVirtualMachineUpgradable(final VirtualMachine vm, final ServiceOffering offering) {
        boolean isMachineUpgradable = true;
        for (final HostAllocator allocator : hostAllocators) {
            isMachineUpgradable = allocator.isVirtualMachineUpgradable(vm, offering);
            if (!isMachineUpgradable) {
                break;
            }
        }

        return isMachineUpgradable;
    }

    @Override
    public void reboot(final String vmUuid, final Map<VirtualMachineProfile.Param, Object> params) throws InsufficientCapacityException, ResourceUnavailableException {
        try {
            advanceReboot(vmUuid, params);
        } catch (final ConcurrentOperationException e) {
            throw new CloudRuntimeException("Unable to reboot a VM due to concurrent operation", e);
        }
    }

    @Override
    public void advanceReboot(final String vmUuid, final Map<VirtualMachineProfile.Param, Object> params)
            throws InsufficientCapacityException, ConcurrentOperationException, ResourceUnavailableException {

        final AsyncJobExecutionContext jobContext = AsyncJobExecutionContext.getCurrentExecutionContext();
        if ( jobContext.isJobDispatchedBy(VmWorkConstants.VM_WORK_JOB_DISPATCHER)) {
            final VirtualMachine vm = _vmDao.findByUuid(vmUuid);
            VmWorkJobVO placeHolder = createPlaceHolderWork(vm.getId());
            try {
                if (logger.isDebugEnabled()) {
                    logger.debug(String.format("reboot parameter value of %s == %s at orchestration", VirtualMachineProfile.Param.BootIntoSetup.getName(),
                            (params == null? "<very null>":params.get(VirtualMachineProfile.Param.BootIntoSetup))));
                }
                orchestrateReboot(vmUuid, params);
            } finally {
                if (placeHolder != null) {
                    _workJobDao.expunge(placeHolder.getId());
                }
            }
        } else {
            if (logger.isDebugEnabled()) {
                logger.debug(String.format("reboot parameter value of %s == %s through job-queue", VirtualMachineProfile.Param.BootIntoSetup.getName(),
                        (params == null? "<very null>":params.get(VirtualMachineProfile.Param.BootIntoSetup))));
            }
            final Outcome<VirtualMachine> outcome = rebootVmThroughJobQueue(vmUuid, params);

            retrieveVmFromJobOutcome(outcome, vmUuid, "rebootVm");

            retrieveResultFromJobOutcomeAndThrowExceptionIfNeeded(outcome);
        }
    }

    private void orchestrateReboot(final String vmUuid, final Map<VirtualMachineProfile.Param, Object> params) throws InsufficientCapacityException, ConcurrentOperationException,
    ResourceUnavailableException {
        final VMInstanceVO vm = _vmDao.findByUuid(vmUuid);
        if (_vmSnapshotMgr.hasActiveVMSnapshotTasks(vm.getId())) {
            logger.error("Unable to reboot VM " + vm + " due to: " + vm.getInstanceName() + " has active VM snapshots tasks");
            throw new CloudRuntimeException("Unable to reboot VM " + vm + " due to: " + vm.getInstanceName() + " has active VM snapshots tasks");
        }
        final DataCenter dc = _entityMgr.findById(DataCenter.class, vm.getDataCenterId());
        final Host host = _hostDao.findById(vm.getHostId());
        if (host == null) {
            throw new CloudRuntimeException("Unable to retrieve host with id " + vm.getHostId());
        }
        final Cluster cluster = _entityMgr.findById(Cluster.class, host.getClusterId());
        final Pod pod = _entityMgr.findById(Pod.class, host.getPodId());
        final DeployDestination dest = new DeployDestination(dc, pod, cluster, host);

        try {
            final Commands cmds = new Commands(Command.OnError.Stop);
            RebootCommand rebootCmd = new RebootCommand(vm.getInstanceName(), getExecuteInSequence(vm.getHypervisorType()));
            VirtualMachineTO vmTo = getVmTO(vm.getId());
            checkAndSetEnterSetupMode(vmTo, params);
            rebootCmd.setVirtualMachine(vmTo);
            cmds.addCommand(rebootCmd);
            _agentMgr.send(host.getId(), cmds);

            final Answer rebootAnswer = cmds.getAnswer(RebootAnswer.class);
            if (rebootAnswer != null && rebootAnswer.getResult()) {
                boolean isVmSecurityGroupEnabled = _securityGroupManager.isVmSecurityGroupEnabled(vm.getId());
                if (isVmSecurityGroupEnabled && vm.getType() == VirtualMachine.Type.User) {
                    List<Long> affectedVms = new ArrayList<>();
                    affectedVms.add(vm.getId());
                    _securityGroupManager.scheduleRulesetUpdateToHosts(affectedVms, true, null);
                }
                return;
            }

            String errorMsg = "Unable to reboot VM " + vm + " on " + dest.getHost() + " due to " + (rebootAnswer == null ? "no reboot response" : rebootAnswer.getDetails());
            logger.info(errorMsg);
            throw new CloudRuntimeException(errorMsg);
        } catch (final OperationTimedoutException e) {
            logger.warn("Unable to send the reboot command to host " + dest.getHost() + " for the vm " + vm + " due to operation timeout", e);
            throw new CloudRuntimeException("Failed to reboot the vm on host " + dest.getHost(), e);
        }
    }

    private void checkAndSetEnterSetupMode(VirtualMachineTO vmTo, Map<VirtualMachineProfile.Param, Object> params) {
        Boolean enterSetup = null;
        if (params != null) {
            enterSetup = (Boolean) params.get(VirtualMachineProfile.Param.BootIntoSetup);
        }
        if (logger.isDebugEnabled()) {
            logger.debug(String.format("orchestrating VM reboot for '%s' %s set to %s", vmTo.getName(), VirtualMachineProfile.Param.BootIntoSetup, enterSetup));
        }
        vmTo.setEnterHardwareSetup(enterSetup == null ? false : enterSetup);
    }

    protected VirtualMachineTO getVmTO(Long vmId) {
        final VMInstanceVO vm = _vmDao.findById(vmId);
        final VirtualMachineProfile profile = new VirtualMachineProfileImpl(vm);
        final List<NicVO> nics = _nicsDao.listByVmId(profile.getId());
        Collections.sort(nics, new Comparator<NicVO>() {
            @Override
            public int compare(NicVO nic1, NicVO nic2) {
                Long nicId1 = Long.valueOf(nic1.getDeviceId());
                Long nicId2 = Long.valueOf(nic2.getDeviceId());
                return nicId1.compareTo(nicId2);
            }
        });

        for (final NicVO nic : nics) {
            final Network network = _networkModel.getNetwork(nic.getNetworkId());
            final NicProfile nicProfile =
                    new NicProfile(nic, network, nic.getBroadcastUri(), nic.getIsolationUri(), null, _networkModel.isSecurityGroupSupportedInNetwork(network),
                            _networkModel.getNetworkTag(profile.getHypervisorType(), network));
            profile.addNic(nicProfile);
        }
        final VirtualMachineTO to = toVmTO(profile);
        return to;
    }

    public Command cleanup(final VirtualMachine vm, Map<String, DpdkTO> dpdkInterfaceMapping) {
        StopCommand cmd = new StopCommand(vm, getExecuteInSequence(vm.getHypervisorType()), false);
        cmd.setControlIp(getControlNicIpForVM(vm));
        if (MapUtils.isNotEmpty(dpdkInterfaceMapping)) {
            cmd.setDpdkInterfaceMapping(dpdkInterfaceMapping);
        }
        Map<String, Boolean> vlanToPersistenceMap = getVlanToPersistenceMapForVM(vm.getId());
        if (MapUtils.isNotEmpty(vlanToPersistenceMap)) {
            cmd.setVlanToPersistenceMap(vlanToPersistenceMap);
        }
        return cmd;
    }

    private String getControlNicIpForVM(VirtualMachine vm) {
        if (null == vm.getType()) {
            return null;
        }

        switch (vm.getType()) {
            case ConsoleProxy:
            case SecondaryStorageVm:
                NicVO nic = _nicsDao.getControlNicForVM(vm.getId());
                return nic.getIPv4Address();
            case DomainRouter:
                return vm.getPrivateIpAddress();
            default:
                logger.debug(String.format("%s is a [%s], returning null for control Nic IP.", vm.toString(), vm.getType()));
                return null;
        }
    }
    public Command cleanup(final String vmName) {
        VirtualMachine vm = _vmDao.findVMByInstanceName(vmName);

        StopCommand cmd = new StopCommand(vmName, getExecuteInSequence(null), false);
        cmd.setControlIp(getControlNicIpForVM(vm));
        Map<String, Boolean> vlanToPersistenceMap = getVlanToPersistenceMapForVM(vm.getId());
        if (MapUtils.isNotEmpty(vlanToPersistenceMap)) {
            cmd.setVlanToPersistenceMap(vlanToPersistenceMap);
        }
        return cmd;
    }

    public void syncVMMetaData(final Map<String, String> vmMetadatum) {
        if (vmMetadatum == null || vmMetadatum.isEmpty()) {
            return;
        }
        List<Pair<Pair<String, VirtualMachine.Type>, Pair<Long, String>>> vmDetails = _userVmDao.getVmsDetailByNames(vmMetadatum.keySet(), "platform");
        for (final Map.Entry<String, String> entry : vmMetadatum.entrySet()) {
            final String name = entry.getKey();
            final String platform = entry.getValue();
            if (platform == null || platform.isEmpty()) {
                continue;
            }

            boolean found = false;
            for(Pair<Pair<String, VirtualMachine.Type>, Pair<Long, String>> vmDetail : vmDetails ) {
                Pair<String, VirtualMachine.Type> vmNameTypePair = vmDetail.first();
                if(vmNameTypePair.first().equals(name)) {
                    found = true;
                    if(vmNameTypePair.second() == VirtualMachine.Type.User) {
                        Pair<Long, String> detailPair = vmDetail.second();
                        String platformDetail = detailPair.second();

                        if (platformDetail != null && platformDetail.equals(platform)) {
                            break;
                        }
                        updateVmMetaData(detailPair.first(), platform);
                    }
                    break;
                }
            }

            if(!found) {
                VMInstanceVO vm = _vmDao.findVMByInstanceName(name);
                if(vm != null && vm.getType() == VirtualMachine.Type.User) {
                    updateVmMetaData(vm.getId(), platform);
                }
            }
        }
    }

    private void updateVmMetaData(Long vmId, String platform) {
        UserVmVO userVm = _userVmDao.findById(vmId);
        _userVmDao.loadDetails(userVm);
        if ( userVm.details.containsKey(VmDetailConstants.TIME_OFFSET)) {
            userVm.details.remove(VmDetailConstants.TIME_OFFSET);
        }
        userVm.setDetail(VmDetailConstants.PLATFORM,  platform);
        String pvdriver = "xenserver56";
        if ( platform.contains("device_id")) {
            pvdriver = "xenserver61";
        }
        if (!userVm.details.containsKey(VmDetailConstants.HYPERVISOR_TOOLS_VERSION) || !userVm.details.get(VmDetailConstants.HYPERVISOR_TOOLS_VERSION).equals(pvdriver)) {
            userVm.setDetail(VmDetailConstants.HYPERVISOR_TOOLS_VERSION, pvdriver);
        }
        _userVmDao.saveDetails(userVm);
    }

    @Override
    public boolean isRecurring() {
        return true;
    }

    @Override
    public boolean processAnswers(final long agentId, final long seq, final Answer[] answers) {
        for (final Answer answer : answers) {
            if ( answer instanceof ClusterVMMetaDataSyncAnswer) {
                final ClusterVMMetaDataSyncAnswer cvms = (ClusterVMMetaDataSyncAnswer)answer;
                if (!cvms.isExecuted()) {
                    syncVMMetaData(cvms.getVMMetaDatum());
                    cvms.setExecuted();
                }
            }
        }
        return true;
    }

    @Override
    public boolean processTimeout(final long agentId, final long seq) {
        return true;
    }

    @Override
    public int getTimeout() {
        return -1;
    }

    @Override
    public boolean processCommands(final long agentId, final long seq, final Command[] cmds) {
        boolean processed = false;
        for (final Command cmd : cmds) {
            if (cmd instanceof PingRoutingCommand) {
                final PingRoutingCommand ping = (PingRoutingCommand)cmd;
                if (ping.getHostVmStateReport() != null) {
                    _syncMgr.processHostVmStatePingReport(agentId, ping.getHostVmStateReport(), ping.getOutOfBand());
                }

                scanStalledVMInTransitionStateOnUpHost(agentId);
                processed = true;
            }
        }
        return processed;
    }

    @Override
    public AgentControlAnswer processControlCommand(final long agentId, final AgentControlCommand cmd) {
        return null;
    }

    @Override
    public boolean processDisconnect(final long agentId, final Status state) {
        return true;
    }

    @Override
    public void processHostAboutToBeRemoved(long hostId) {
    }

    @Override
    public void processHostRemoved(long hostId, long clusterId) {
    }

    @Override
    public void processHostAdded(long hostId) {
    }

    @Override
    public void processConnect(final Host agent, final StartupCommand cmd, final boolean forRebalance) throws ConnectionException {
        if (!(cmd instanceof StartupRoutingCommand)) {
            return;
        }

        if(logger.isDebugEnabled()) {
            logger.debug("Received startup command from hypervisor host. host id: " + agent.getId());
        }

        _syncMgr.resetHostSyncState(agent.getId());

        if (forRebalance) {
            logger.debug("Not processing listener " + this + " as connect happens on rebalance process");
            return;
        }
        final Long clusterId = agent.getClusterId();
        final long agentId = agent.getId();

        if (agent.getHypervisorType() == HypervisorType.XenServer) {
            final ClusterVMMetaDataSyncCommand syncVMMetaDataCmd = new ClusterVMMetaDataSyncCommand(ClusterVMMetaDataSyncInterval.value(), clusterId);
            try {
                final long seq_no = _agentMgr.send(agentId, new Commands(syncVMMetaDataCmd), this);
                logger.debug("Cluster VM metadata sync started with jobid " + seq_no);
            } catch (final AgentUnavailableException e) {
                logger.fatal("The Cluster VM metadata sync process failed for cluster id " + clusterId + " with ", e);
            }
        }
    }

    protected class TransitionTask extends ManagedContextRunnable {
        @Override
        protected void runInContext() {
            final GlobalLock lock = GlobalLock.getInternLock("TransitionChecking");
            if (lock == null) {
                logger.debug("Couldn't get the global lock");
                return;
            }

            if (!lock.lock(30)) {
                logger.debug("Couldn't lock the db");
                return;
            }
            try {
                scanStalledVMInTransitionStateOnDisconnectedHosts();

                final List<VMInstanceVO> instances = _vmDao.findVMInTransition(new Date(DateUtil.currentGMTTime().getTime() - AgentManager.Wait.value() * 1000), State.Starting, State.Stopping);
                for (final VMInstanceVO instance : instances) {
                    final State state = instance.getState();
                    if (state == State.Stopping) {
                        _haMgr.scheduleStop(instance, instance.getHostId(), WorkType.CheckStop);
                    } else if (state == State.Starting) {
                        _haMgr.scheduleRestart(instance, true);
                    }
                }
            } catch (final Exception e) {
                logger.warn("Caught the following exception on transition checking", e);
            } finally {
                lock.unlock();
            }
        }
    }

    @Override
    public VMInstanceVO findById(final long vmId) {
        return _vmDao.findById(vmId);
    }

    @Override
    public void checkIfCanUpgrade(final VirtualMachine vmInstance, final ServiceOffering newServiceOffering) {
        if (newServiceOffering == null) {
            throw new InvalidParameterValueException("Invalid parameter, newServiceOffering can't be null");
        }

        if (ServiceOffering.State.Inactive.equals(newServiceOffering.getState())) {
            throw new InvalidParameterValueException(String.format("New service offering is inactive: [%s].", newServiceOffering.getUuid()));
        }

        if (!(vmInstance.getState().equals(State.Stopped) || vmInstance.getState().equals(State.Running))) {
            logger.warn("Unable to upgrade virtual machine " + vmInstance.toString() + " in state " + vmInstance.getState());
            throw new InvalidParameterValueException("Unable to upgrade virtual machine " + vmInstance.toString() + " " + " in state " + vmInstance.getState() +
                    "; make sure the virtual machine is stopped/running");
        }

        if (!newServiceOffering.isDynamic() && vmInstance.getServiceOfferingId() == newServiceOffering.getId()) {
            if (logger.isInfoEnabled()) {
                logger.info("Not upgrading vm " + vmInstance.toString() + " since it already has the requested " + "service offering (" + newServiceOffering.getName() +
                        ")");
            }

            throw new InvalidParameterValueException("Not upgrading vm " + vmInstance.toString() + " since it already " + "has the requested service offering (" +
                    newServiceOffering.getName() + ")");
        }

        final ServiceOfferingVO currentServiceOffering = _offeringDao.findByIdIncludingRemoved(vmInstance.getId(), vmInstance.getServiceOfferingId());
        final DiskOfferingVO currentDiskOffering = _diskOfferingDao.findByIdIncludingRemoved(currentServiceOffering.getDiskOfferingId());
        final DiskOfferingVO newDiskOffering = _diskOfferingDao.findById(newServiceOffering.getDiskOfferingId());

        checkIfNewOfferingStorageScopeMatchesStoragePool(vmInstance, newDiskOffering);

        if (currentServiceOffering.isSystemUse() != newServiceOffering.isSystemUse()) {
            throw new InvalidParameterValueException("isSystem property is different for current service offering and new service offering");
        }

        if (!isVirtualMachineUpgradable(vmInstance, newServiceOffering)) {
            throw new InvalidParameterValueException("Unable to upgrade virtual machine, not enough resources available " + "for an offering of " +
                    newServiceOffering.getCpu() + " cpu(s) at " + newServiceOffering.getSpeed() + " Mhz, and " + newServiceOffering.getRamSize() + " MB of memory");
        }

        final List<String> currentTags = StringUtils.csvTagsToList(currentDiskOffering.getTags());
        final List<String> newTags = StringUtils.csvTagsToList(newDiskOffering.getTags());
        if (VolumeApiServiceImpl.MatchStoragePoolTagsWithDiskOffering.valueIn(vmInstance.getDataCenterId())) {
            if (!VolumeApiServiceImpl.doesNewDiskOfferingHasTagsAsOldDiskOffering(currentDiskOffering, newDiskOffering)) {
                    throw new InvalidParameterValueException("Unable to upgrade virtual machine; the current service offering " + " should have tags as subset of " +
                            "the new service offering tags. Current service offering tags: " + currentTags + "; " + "new service " + "offering tags: " + newTags);
            }
        }
    }

    /**
     * Throws an InvalidParameterValueException in case the new service offerings does not match the storage scope (e.g. local or shared).
     */
    protected void checkIfNewOfferingStorageScopeMatchesStoragePool(VirtualMachine vmInstance, DiskOffering newDiskOffering) {
        boolean isRootVolumeOnLocalStorage = isRootVolumeOnLocalStorage(vmInstance.getId());

        if (newDiskOffering.isUseLocalStorage() && !isRootVolumeOnLocalStorage) {
            String message = String .format("Unable to upgrade virtual machine %s, target offering use local storage but the storage pool where "
                    + "the volume is allocated is a shared storage.", vmInstance.toString());
            throw new InvalidParameterValueException(message);
        }

        if (!newDiskOffering.isUseLocalStorage() && isRootVolumeOnLocalStorage) {
            String message = String.format("Unable to upgrade virtual machine %s, target offering use shared storage but the storage pool where "
                    + "the volume is allocated is a local storage.", vmInstance.toString());
            throw new InvalidParameterValueException(message);
        }
    }

    public boolean isRootVolumeOnLocalStorage(long vmId) {
        ScopeType poolScope = ScopeType.ZONE;
        List<VolumeVO> volumes = _volsDao.findByInstanceAndType(vmId, Type.ROOT);
        if(CollectionUtils.isNotEmpty(volumes)) {
            VolumeVO rootDisk = volumes.get(0);
            Long poolId = rootDisk.getPoolId();
            if (poolId != null) {
                StoragePoolVO storagePoolVO = _storagePoolDao.findById(poolId);
                poolScope = storagePoolVO.getScope();
            }
        }
        return ScopeType.HOST == poolScope;
    }

    @Override
    public boolean upgradeVmDb(final long vmId, final ServiceOffering newServiceOffering, ServiceOffering currentServiceOffering) {

        final VMInstanceVO vmForUpdate = _vmDao.findById(vmId);
        vmForUpdate.setServiceOfferingId(newServiceOffering.getId());
        final ServiceOffering newSvcOff = _entityMgr.findById(ServiceOffering.class, newServiceOffering.getId());
        vmForUpdate.setHaEnabled(newSvcOff.isOfferHA());
        vmForUpdate.setLimitCpuUse(newSvcOff.getLimitCpuUse());
        vmForUpdate.setServiceOfferingId(newSvcOff.getId());
        if (newServiceOffering.isDynamic()) {
            saveCustomOfferingDetails(vmId, newServiceOffering);
        }
        if (currentServiceOffering.isDynamic() && !newServiceOffering.isDynamic()) {
            removeCustomOfferingDetails(vmId);
        }
        VMTemplateVO template = _templateDao.findByIdIncludingRemoved(vmForUpdate.getTemplateId());
        boolean dynamicScalingEnabled = _userVmMgr.checkIfDynamicScalingCanBeEnabled(vmForUpdate, newServiceOffering, template, vmForUpdate.getDataCenterId());
        vmForUpdate.setDynamicallyScalable(dynamicScalingEnabled);
        return _vmDao.update(vmId, vmForUpdate);
    }

    @Override
    public NicProfile addVmToNetwork(final VirtualMachine vm, final Network network, final NicProfile requested)
            throws ConcurrentOperationException, ResourceUnavailableException, InsufficientCapacityException {

        final AsyncJobExecutionContext jobContext = AsyncJobExecutionContext.getCurrentExecutionContext();
        if (jobContext.isJobDispatchedBy(VmWorkConstants.VM_WORK_JOB_DISPATCHER)) {
            VmWorkJobVO placeHolder = createPlaceHolderWork(vm.getId(), network.getUuid());
            try {
                return orchestrateAddVmToNetwork(vm, network, requested);
            } finally {
                if (placeHolder != null) {
                    _workJobDao.expunge(placeHolder.getId());
                }
            }
        } else {
            final Outcome<VirtualMachine> outcome = addVmToNetworkThroughJobQueue(vm, network, requested);

            retrieveVmFromJobOutcome(outcome, vm.getUuid(), "addVmToNetwork");

            Object jobResult = retrieveResultFromJobOutcomeAndThrowExceptionIfNeeded(outcome);

            if (jobResult != null && jobResult instanceof NicProfile) {
                return (NicProfile) jobResult;
            }

            throw new RuntimeException("null job execution result");
        }
    }

    /**
     * duplicated in {@see UserVmManagerImpl} for a {@see UserVmVO}
     */
    private void checkIfNetworkExistsForUserVM(VirtualMachine virtualMachine, Network network) {
        if (virtualMachine.getType() != VirtualMachine.Type.User) {
            return; // others may have multiple nics in the same network
        }
        List<NicVO> allNics = _nicsDao.listByVmId(virtualMachine.getId());
        for (NicVO nic : allNics) {
            if (nic.getNetworkId() == network.getId()) {
                throw new CloudRuntimeException("A NIC already exists for VM:" + virtualMachine.getInstanceName() + " in network: " + network.getUuid());
            }
        }
    }

    private NicProfile orchestrateAddVmToNetwork(final VirtualMachine vm, final Network network, final NicProfile requested) throws ConcurrentOperationException, ResourceUnavailableException,
    InsufficientCapacityException {
        final CallContext cctx = CallContext.current();

        checkIfNetworkExistsForUserVM(vm, network);
        logger.debug("Adding vm " + vm + " to network " + network + "; requested nic profile " + requested);
        final VMInstanceVO vmVO = _vmDao.findById(vm.getId());
        final ReservationContext context = new ReservationContextImpl(null, null, cctx.getCallingUser(), cctx.getCallingAccount());

        final VirtualMachineProfileImpl vmProfile = new VirtualMachineProfileImpl(vmVO, null, null, null, null);

        final DataCenter dc = _entityMgr.findById(DataCenter.class, network.getDataCenterId());
        final Host host = _hostDao.findById(vm.getHostId());
        final DeployDestination dest = new DeployDestination(dc, null, null, host);

        if (vm.getState() == State.Running) {
            final NicProfile nic = _networkMgr.createNicForVm(network, requested, context, vmProfile, true);

            final HypervisorGuru hvGuru = _hvGuruMgr.getGuru(vmProfile.getVirtualMachine().getHypervisorType());
            final VirtualMachineTO vmTO = hvGuru.implement(vmProfile);

            final NicTO nicTO = toNicTO(nic, vmProfile.getVirtualMachine().getHypervisorType());

            //4) plug the nic to the vm
            logger.debug("Plugging nic for vm " + vm + " in network " + network);

            boolean result = false;
            try {
                result = plugNic(network, nicTO, vmTO, context, dest);
                if (result) {
                    _userVmMgr.setupVmForPvlan(true, vm.getHostId(), nic);
                    logger.debug("Nic is plugged successfully for vm " + vm + " in network " + network + ". Vm  is a part of network now");
                    final long isDefault = nic.isDefaultNic() ? 1 : 0;

                    if(VirtualMachine.Type.User.equals(vmVO.getType())) {
                        UsageEventUtils.publishUsageEvent(EventTypes.EVENT_NETWORK_OFFERING_ASSIGN, vmVO.getAccountId(), vmVO.getDataCenterId(), vmVO.getId(),
                                Long.toString(nic.getId()), network.getNetworkOfferingId(), null, isDefault, VirtualMachine.class.getName(), vmVO.getUuid(), vm.isDisplay());
                    }
                    return nic;
                } else {
                    logger.warn("Failed to plug nic to the vm " + vm + " in network " + network);
                    return null;
                }
            } finally {
                if (!result) {
                    logger.debug("Removing nic " + nic + " from vm " + vmProfile.getVirtualMachine() + " as nic plug failed on the backend");
                    _networkMgr.removeNic(vmProfile, _nicsDao.findById(nic.getId()));
                }
            }
        } else if (vm.getState() == State.Stopped) {
            return _networkMgr.createNicForVm(network, requested, context, vmProfile, false);
        } else {
            logger.warn("Unable to add vm " + vm + " to network  " + network);
            throw new ResourceUnavailableException("Unable to add vm " + vm + " to network, is not in the right state", DataCenter.class, vm.getDataCenterId());
        }
    }

    @Override
    public NicTO toNicTO(final NicProfile nic, final HypervisorType hypervisorType) {
        final HypervisorGuru hvGuru = _hvGuruMgr.getGuru(hypervisorType);
        return hvGuru.toNicTO(nic);
    }

    @Override
    public boolean removeNicFromVm(final VirtualMachine vm, final Nic nic)
            throws ConcurrentOperationException, ResourceUnavailableException {

        final AsyncJobExecutionContext jobContext = AsyncJobExecutionContext.getCurrentExecutionContext();
        if (jobContext.isJobDispatchedBy(VmWorkConstants.VM_WORK_JOB_DISPATCHER)) {
            VmWorkJobVO placeHolder = createPlaceHolderWork(vm.getId());
            try {
                return orchestrateRemoveNicFromVm(vm, nic);
            } finally {
                if (placeHolder != null) {
                    _workJobDao.expunge(placeHolder.getId());
                }
            }

        } else {
            final Outcome<VirtualMachine> outcome = removeNicFromVmThroughJobQueue(vm, nic);

            retrieveVmFromJobOutcome(outcome, vm.getUuid(), "removeNicFromVm");

            try {
                Object jobResult = retrieveResultFromJobOutcomeAndThrowExceptionIfNeeded(outcome);
                if (jobResult != null && jobResult instanceof Boolean) {
                    return (Boolean) jobResult;
                }
            } catch (InsufficientCapacityException ex) {
                throw new RuntimeException("Unexpected exception", ex);
            }

            throw new RuntimeException("Job failed with un-handled exception");
        }
    }

    private boolean orchestrateRemoveNicFromVm(final VirtualMachine vm, final Nic nic) throws ConcurrentOperationException, ResourceUnavailableException {
        final CallContext cctx = CallContext.current();
        final VMInstanceVO vmVO = _vmDao.findById(vm.getId());
        final NetworkVO network = _networkDao.findById(nic.getNetworkId());
        final ReservationContext context = new ReservationContextImpl(null, null, cctx.getCallingUser(), cctx.getCallingAccount());

        final VirtualMachineProfileImpl vmProfile = new VirtualMachineProfileImpl(vmVO, null, null, null, null);

        final DataCenter dc = _entityMgr.findById(DataCenter.class, network.getDataCenterId());
        final Host host = _hostDao.findById(vm.getHostId());
        final DeployDestination dest = new DeployDestination(dc, null, null, host);
        final HypervisorGuru hvGuru = _hvGuruMgr.getGuru(vmProfile.getVirtualMachine().getHypervisorType());
        final VirtualMachineTO vmTO = hvGuru.implement(vmProfile);

        final NicProfile nicProfile =
                new NicProfile(nic, network, nic.getBroadcastUri(), nic.getIsolationUri(), _networkModel.getNetworkRate(network.getId(), vm.getId()),
                        _networkModel.isSecurityGroupSupportedInNetwork(network), _networkModel.getNetworkTag(vmProfile.getVirtualMachine().getHypervisorType(), network));

        if (vm.getState() == State.Running) {
            final NicTO nicTO = toNicTO(nicProfile, vmProfile.getVirtualMachine().getHypervisorType());
            logger.debug("Un-plugging nic " + nic + " for vm " + vm + " from network " + network);
            final boolean result = unplugNic(network, nicTO, vmTO, context, dest);
            if (result) {
                _userVmMgr.setupVmForPvlan(false, vm.getHostId(), nicProfile);
                logger.debug("Nic is unplugged successfully for vm " + vm + " in network " + network);
                final long isDefault = nic.isDefaultNic() ? 1 : 0;
                UsageEventUtils.publishUsageEvent(EventTypes.EVENT_NETWORK_OFFERING_REMOVE, vm.getAccountId(), vm.getDataCenterId(), vm.getId(),
                        Long.toString(nic.getId()), network.getNetworkOfferingId(), null, isDefault, VirtualMachine.class.getName(), vm.getUuid(), vm.isDisplay());
            } else {
                logger.warn("Failed to unplug nic for the vm " + vm + " from network " + network);
                return false;
            }
        } else if (vm.getState() != State.Stopped) {
            logger.warn("Unable to remove vm " + vm + " from network  " + network);
            throw new ResourceUnavailableException("Unable to remove vm " + vm + " from network, is not in the right state", DataCenter.class, vm.getDataCenterId());
        }

        _networkMgr.releaseNic(vmProfile, nic);
        logger.debug("Successfully released nic " + nic + "for vm " + vm);

        _networkMgr.removeNic(vmProfile, nic);
        _nicsDao.remove(nic.getId());
        return true;
    }

    @Override
    @DB
    public boolean removeVmFromNetwork(final VirtualMachine vm, final Network network, final URI broadcastUri) throws ConcurrentOperationException, ResourceUnavailableException {
        return orchestrateRemoveVmFromNetwork(vm, network, broadcastUri);
    }

    @DB
    private boolean orchestrateRemoveVmFromNetwork(final VirtualMachine vm, final Network network, final URI broadcastUri) throws ConcurrentOperationException, ResourceUnavailableException {
        final CallContext cctx = CallContext.current();
        final VMInstanceVO vmVO = _vmDao.findById(vm.getId());
        final ReservationContext context = new ReservationContextImpl(null, null, cctx.getCallingUser(), cctx.getCallingAccount());

        final VirtualMachineProfileImpl vmProfile = new VirtualMachineProfileImpl(vmVO, null, null, null, null);

        final DataCenter dc = _entityMgr.findById(DataCenter.class, network.getDataCenterId());
        final Host host = _hostDao.findById(vm.getHostId());
        final DeployDestination dest = new DeployDestination(dc, null, null, host);
        final HypervisorGuru hvGuru = _hvGuruMgr.getGuru(vmProfile.getVirtualMachine().getHypervisorType());
        final VirtualMachineTO vmTO = hvGuru.implement(vmProfile);

        Nic nic = null;
        if (broadcastUri != null) {
            nic = _nicsDao.findByNetworkIdInstanceIdAndBroadcastUri(network.getId(), vm.getId(), broadcastUri.toString());
        } else {
            nic = _networkModel.getNicInNetwork(vm.getId(), network.getId());
        }

        if (nic == null) {
            logger.warn("Could not get a nic with " + network);
            return false;
        }

        if (nic.isDefaultNic() && vm.getType() == VirtualMachine.Type.User) {
            logger.warn("Failed to remove nic from " + vm + " in " + network + ", nic is default.");
            throw new CloudRuntimeException("Failed to remove nic from " + vm + " in " + network + ", nic is default.");
        }

        final Nic lock = _nicsDao.acquireInLockTable(nic.getId());
        if (lock == null) {
            if (_nicsDao.findById(nic.getId()) == null) {
                if (logger.isDebugEnabled()) {
                    logger.debug("Not need to remove the vm " + vm + " from network " + network + " as the vm doesn't have nic in this network");
                }
                return true;
            }
            throw new ConcurrentOperationException("Unable to lock nic " + nic.getId());
        }

        if (logger.isDebugEnabled()) {
            logger.debug("Lock is acquired for nic id " + lock.getId() + " as a part of remove vm " + vm + " from network " + network);
        }

        try {
            final NicProfile nicProfile =
                    new NicProfile(nic, network, nic.getBroadcastUri(), nic.getIsolationUri(), _networkModel.getNetworkRate(network.getId(), vm.getId()),
                            _networkModel.isSecurityGroupSupportedInNetwork(network), _networkModel.getNetworkTag(vmProfile.getVirtualMachine().getHypervisorType(), network));

            if (vm.getState() == State.Running) {
                final NicTO nicTO = toNicTO(nicProfile, vmProfile.getVirtualMachine().getHypervisorType());
                logger.debug("Un-plugging nic for vm " + vm + " from network " + network);
                final boolean result = unplugNic(network, nicTO, vmTO, context, dest);
                if (result) {
                    logger.debug("Nic is unplugged successfully for vm " + vm + " in network " + network);
                } else {
                    logger.warn("Failed to unplug nic for the vm " + vm + " from network " + network);
                    return false;
                }
            } else if (vm.getState() != State.Stopped) {
                logger.warn("Unable to remove vm " + vm + " from network  " + network);
                throw new ResourceUnavailableException("Unable to remove vm " + vm + " from network, is not in the right state", DataCenter.class, vm.getDataCenterId());
            }

            _networkMgr.releaseNic(vmProfile, nic);
            logger.debug("Successfully released nic " + nic + "for vm " + vm);

            _networkMgr.removeNic(vmProfile, nic);
            return true;
        } finally {
            _nicsDao.releaseFromLockTable(lock.getId());
            if (logger.isDebugEnabled()) {
                logger.debug("Lock is released for nic id " + lock.getId() + " as a part of remove vm " + vm + " from network " + network);
            }
        }
    }

    @Override
    public void findHostAndMigrate(final String vmUuid, final Long newSvcOfferingId, final Map<String, String> customParameters, final ExcludeList excludes) throws InsufficientCapacityException, ConcurrentOperationException,
    ResourceUnavailableException {

        final VMInstanceVO vm = _vmDao.findByUuid(vmUuid);
        if (vm == null) {
            throw new CloudRuntimeException("Unable to find " + vmUuid);
        }
        ServiceOfferingVO newServiceOffering = _offeringDao.findById(newSvcOfferingId);
        if (newServiceOffering.isDynamic()) {
            newServiceOffering.setDynamicFlag(true);
            newServiceOffering = _offeringDao.getComputeOffering(newServiceOffering, customParameters);
        }
        final VirtualMachineProfile profile = new VirtualMachineProfileImpl(vm, null, newServiceOffering, null, null);

        final Long srcHostId = vm.getHostId();
        final Long oldSvcOfferingId = vm.getServiceOfferingId();
        if (srcHostId == null) {
            throw new CloudRuntimeException("Unable to scale the vm because it doesn't have a host id");
        }
        final Host host = _hostDao.findById(srcHostId);
        final DataCenterDeployment plan = new DataCenterDeployment(host.getDataCenterId(), host.getPodId(), host.getClusterId(), null, null, null);
        excludes.addHost(vm.getHostId());
        vm.setServiceOfferingId(newSvcOfferingId);

        DeployDestination dest = null;

        try {
            dest = _dpMgr.planDeployment(profile, plan, excludes, null);
        } catch (final AffinityConflictException e2) {
            String message = String.format("Unable to create deployment, affinity rules associated to the %s conflict.", vm.toString());
            logger.warn(message, e2);
            throw new CloudRuntimeException(message);
        }

        if (dest != null) {
            if (logger.isDebugEnabled()) {
                logger.debug(" Found " + dest + " for scaling the vm to.");
            }
        }

        if (dest == null) {
            throw new InsufficientServerCapacityException("Unable to find a server to scale the vm to.", host.getClusterId());
        }

        excludes.addHost(dest.getHost().getId());
        try {
            migrateForScale(vm.getUuid(), srcHostId, dest, oldSvcOfferingId);
        } catch (ResourceUnavailableException | ConcurrentOperationException e) {
            logger.warn(String.format("Unable to migrate %s to %s due to [%s]", vm.toString(), dest.getHost().toString(), e.getMessage()), e);
            throw e;
        }
    }

    @Override
    public void migrateForScale(final String vmUuid, final long srcHostId, final DeployDestination dest, final Long oldSvcOfferingId)
            throws ResourceUnavailableException, ConcurrentOperationException {
        final AsyncJobExecutionContext jobContext = AsyncJobExecutionContext.getCurrentExecutionContext();
        if (jobContext.isJobDispatchedBy(VmWorkConstants.VM_WORK_JOB_DISPATCHER)) {
            final VirtualMachine vm = _vmDao.findByUuid(vmUuid);
            VmWorkJobVO placeHolder = createPlaceHolderWork(vm.getId());
            try {
                orchestrateMigrateForScale(vmUuid, srcHostId, dest, oldSvcOfferingId);
            } finally {
                if (placeHolder != null) {
                    _workJobDao.expunge(placeHolder.getId());
                }
            }
        } else {
            final Outcome<VirtualMachine> outcome = migrateVmForScaleThroughJobQueue(vmUuid, srcHostId, dest, oldSvcOfferingId);

            retrieveVmFromJobOutcome(outcome, vmUuid, "migrateVmForScale");

            try {
                retrieveResultFromJobOutcomeAndThrowExceptionIfNeeded(outcome);
            } catch (InsufficientCapacityException ex) {
                throw new RuntimeException("Unexpected exception", ex);
            }
        }
    }

    private void orchestrateMigrateForScale(final String vmUuid, final long srcHostId, final DeployDestination dest, final Long oldSvcOfferingId)
            throws ResourceUnavailableException, ConcurrentOperationException {

        VMInstanceVO vm = _vmDao.findByUuid(vmUuid);
        logger.info(String.format("Migrating %s to %s", vm, dest));

        vm.getServiceOfferingId();
        final long dstHostId = dest.getHost().getId();
        final Host fromHost = _hostDao.findById(srcHostId);
        Host srcHost = _hostDao.findById(srcHostId);
        if (fromHost == null) {
            String logMessageUnableToFindHost = String.format("Unable to find host to migrate from %s.", srcHost);
            logger.info(logMessageUnableToFindHost);
            throw new CloudRuntimeException(logMessageUnableToFindHost);
        }

        Host dstHost = _hostDao.findById(dstHostId);
        long destHostClusterId = dest.getCluster().getId();
        long fromHostClusterId = fromHost.getClusterId();
        if (fromHostClusterId != destHostClusterId) {
            String logMessageHostsOnDifferentCluster = String.format("Source and destination host are not in same cluster, unable to migrate to %s", srcHost);
            logger.info(logMessageHostsOnDifferentCluster);
            throw new CloudRuntimeException(logMessageHostsOnDifferentCluster);
        }

        final VirtualMachineGuru vmGuru = getVmGuru(vm);

        vm = _vmDao.findByUuid(vmUuid);
        if (vm == null) {
            String message = String.format("Unable to find VM {\"uuid\": \"%s\"}.", vmUuid);
            logger.warn(message);
            throw new CloudRuntimeException(message);
        }

        if (vm.getState() != State.Running) {
            String message = String.format("%s is not in \"Running\" state, unable to migrate it. Current state [%s].", vm.toString(), vm.getState());
            logger.warn(message);
            throw new CloudRuntimeException(message);
        }

        AlertManager.AlertType alertType = AlertManager.AlertType.ALERT_TYPE_USERVM_MIGRATE;
        if (VirtualMachine.Type.DomainRouter.equals(vm.getType())) {
            alertType = AlertManager.AlertType.ALERT_TYPE_DOMAIN_ROUTER_MIGRATE;
        } else if (VirtualMachine.Type.ConsoleProxy.equals(vm.getType())) {
            alertType = AlertManager.AlertType.ALERT_TYPE_CONSOLE_PROXY_MIGRATE;
        }

        final VirtualMachineProfile profile = new VirtualMachineProfileImpl(vm);
        _networkMgr.prepareNicForMigration(profile, dest);

        volumeMgr.prepareForMigration(profile, dest);

        final VirtualMachineTO to = toVmTO(profile);
        final PrepareForMigrationCommand pfmc = new PrepareForMigrationCommand(to);

        ItWorkVO work = new ItWorkVO(UUID.randomUUID().toString(), _nodeId, State.Migrating, vm.getType(), vm.getId());
        work.setStep(Step.Prepare);
        work.setResourceType(ItWorkVO.ResourceType.Host);
        work.setResourceId(dstHostId);
        work = _workDao.persist(work);

        Answer pfma = null;
        try {
            pfma = _agentMgr.send(dstHostId, pfmc);
            if (pfma == null || !pfma.getResult()) {
                final String details = pfma != null ? pfma.getDetails() : "null answer returned";
                pfma = null;
                throw new AgentUnavailableException(String.format("Unable to prepare for migration to destination host [%s] due to [%s].", dstHostId, details), dstHostId);
            }
        } catch (final OperationTimedoutException e1) {
            throw new AgentUnavailableException("Operation timed out", dstHostId);
        } finally {
            if (pfma == null) {
                work.setStep(Step.Done);
                _workDao.update(work.getId(), work);
            }
        }

        vm.setLastHostId(srcHostId);
        try {
            if (vm.getHostId() == null || vm.getHostId() != srcHostId || !changeState(vm, Event.MigrationRequested, dstHostId, work, Step.Migrating)) {
                String message = String.format("Migration of %s cancelled because state has changed.", vm.toString());
                logger.warn(message);
                throw new ConcurrentOperationException(message);
            }
        } catch (final NoTransitionException e1) {
            String message = String.format("Migration of %s cancelled due to [%s].", vm.toString(), e1.getMessage());
            logger.error(message, e1);
            throw new ConcurrentOperationException(message);
        }

        boolean migrated = false;
        try {
            final MigrateCommand mc = buildMigrateCommand(vm, to, dest, pfma, null);

            try {
                final Answer ma = _agentMgr.send(vm.getLastHostId(), mc);
                if (ma == null || !ma.getResult()) {
                    String msg = String.format("Unable to migrate %s due to [%s].", vm.toString(), ma != null ? ma.getDetails() : "null answer returned");
                    logger.error(msg);
                    throw new CloudRuntimeException(msg);
                }
            } catch (final OperationTimedoutException e) {
                if (e.isActive()) {
                    logger.warn("Active migration command so scheduling a restart for " + vm, e);
                    _haMgr.scheduleRestart(vm, true);
                }
                throw new AgentUnavailableException("Operation timed out on migrating " + vm, dstHostId, e);
            }

            try {
                final long newServiceOfferingId = vm.getServiceOfferingId();
                vm.setServiceOfferingId(oldSvcOfferingId);
                if (!changeState(vm, VirtualMachine.Event.OperationSucceeded, dstHostId, work, Step.Started)) {
                    throw new ConcurrentOperationException("Unable to change the state for " + vm);
                }
                vm.setServiceOfferingId(newServiceOfferingId);
            } catch (final NoTransitionException e1) {
                throw new ConcurrentOperationException("Unable to change state due to " + e1.getMessage());
            }

            try {
                if (!checkVmOnHost(vm, dstHostId)) {
                    logger.error("Unable to complete migration for " + vm);
                    try {
                        _agentMgr.send(srcHostId, new Commands(cleanup(vm.getInstanceName())), null);
                    } catch (final AgentUnavailableException e) {
                        logger.error(String.format("Unable to cleanup source host [%s] due to [%s].", srcHostId, e.getMessage()), e);
                    }
                    cleanup(vmGuru, new VirtualMachineProfileImpl(vm), work, Event.AgentReportStopped, true);
                    throw new CloudRuntimeException("Unable to complete migration for " + vm);
                }
            } catch (final OperationTimedoutException e) {
                logger.debug(String.format("Error while checking the %s on %s", vm, dstHost), e);
            }

            migrated = true;
        } finally {
            if (!migrated) {
                logger.info("Migration was unsuccessful.  Cleaning up: " + vm);

                String alertSubject = String.format("Unable to migrate %s from %s in Zone [%s] and Pod [%s].",
                        vm.getInstanceName(), fromHost, dest.getDataCenter().getName(), dest.getPod().getName());
                String alertBody = "Migrate Command failed. Please check logs.";
                _alertMgr.sendAlert(alertType, fromHost.getDataCenterId(), fromHost.getPodId(), alertSubject, alertBody);
                try {
                    _agentMgr.send(dstHostId, new Commands(cleanup(vm.getInstanceName())), null);
                } catch (final AgentUnavailableException ae) {
                    logger.info("Looks like the destination Host is unavailable for cleanup");
                }
                _networkMgr.setHypervisorHostname(profile, dest, false);
                try {
                    stateTransitTo(vm, Event.OperationFailed, srcHostId);
                } catch (final NoTransitionException e) {
                    logger.warn(e.getMessage(), e);
                }
            } else {
                _networkMgr.setHypervisorHostname(profile, dest, true);

                updateVmPod(vm, dstHostId);
            }

            work.setStep(Step.Done);
            _workDao.update(work.getId(), work);
        }
    }

    @Override
    public boolean replugNic(final Network network, final NicTO nic, final VirtualMachineTO vm, final Host host) throws ConcurrentOperationException,
    ResourceUnavailableException, InsufficientCapacityException {
        boolean result = true;

        final VMInstanceVO router = _vmDao.findById(vm.getId());
        if (router.getState() == State.Running) {
            try {
                final ReplugNicCommand replugNicCmd = new ReplugNicCommand(nic, vm.getName(), vm.getType(), vm.getDetails());
                final Commands cmds = new Commands(Command.OnError.Stop);
                cmds.addCommand("replugnic", replugNicCmd);
                _agentMgr.send(host.getId(), cmds);
                final ReplugNicAnswer replugNicAnswer = cmds.getAnswer(ReplugNicAnswer.class);
                if (replugNicAnswer == null || !replugNicAnswer.getResult()) {
                    logger.warn("Unable to replug nic for vm " + vm.getName());
                    result = false;
                }
            } catch (final OperationTimedoutException e) {
                throw new AgentUnavailableException("Unable to plug nic for router " + vm.getName() + " in network " + network, host.getId(), e);
            }
        } else {
            String message = String.format("Unable to apply ReplugNic, VM [%s] is not in the right state (\"Running\"). VM state [%s].", router.toString(), router.getState());
            logger.warn(message);

            throw new ResourceUnavailableException(message, DataCenter.class, router.getDataCenterId());
        }

        return result;
    }

    public boolean plugNic(final Network network, final NicTO nic, final VirtualMachineTO vm, final ReservationContext context, final DeployDestination dest) throws ConcurrentOperationException,
    ResourceUnavailableException, InsufficientCapacityException {
        boolean result = true;

        final VMInstanceVO router = _vmDao.findById(vm.getId());
        if (router.getState() == State.Running) {
            try {
                NetworkDetailVO pvlanTypeDetail = networkDetailsDao.findDetail(network.getId(), ApiConstants.ISOLATED_PVLAN_TYPE);
                if (pvlanTypeDetail != null) {
                    Map<NetworkOffering.Detail, String> nicDetails = nic.getDetails() == null ? new HashMap<>() : nic.getDetails();
                    logger.debug("Found PVLAN type: " + pvlanTypeDetail.getValue() + " on network details, adding it as part of the PlugNicCommand");
                    nicDetails.putIfAbsent(NetworkOffering.Detail.pvlanType, pvlanTypeDetail.getValue());
                    nic.setDetails(nicDetails);
                }
                final PlugNicCommand plugNicCmd = new PlugNicCommand(nic, vm.getName(), vm.getType(), vm.getDetails());
                final Commands cmds = new Commands(Command.OnError.Stop);
                cmds.addCommand("plugnic", plugNicCmd);
                _agentMgr.send(dest.getHost().getId(), cmds);
                final PlugNicAnswer plugNicAnswer = cmds.getAnswer(PlugNicAnswer.class);
                if (plugNicAnswer == null || !plugNicAnswer.getResult()) {
                    logger.warn("Unable to plug nic for vm " + vm.getName());
                    result = false;
                }
            } catch (final OperationTimedoutException e) {
                throw new AgentUnavailableException("Unable to plug nic for router " + vm.getName() + " in network " + network, dest.getHost().getId(), e);
            }
        } else {
            String message = String.format("Unable to apply PlugNic, VM [%s] is not in the right state (\"Running\"). VM state [%s].", router.toString(), router.getState());
            logger.warn(message);

            throw new ResourceUnavailableException(message, DataCenter.class,
                    router.getDataCenterId());
        }

        return result;
    }

    public boolean unplugNic(final Network network, final NicTO nic, final VirtualMachineTO vm, final ReservationContext context, final DeployDestination dest) throws ConcurrentOperationException,
    ResourceUnavailableException {

        boolean result = true;
        final VMInstanceVO router = _vmDao.findById(vm.getId());

        if (router.getState() == State.Running) {
            UserVmVO userVm = _userVmDao.findById(vm.getId());
            if (userVm != null && userVm.getType() == VirtualMachine.Type.User) {
                _userVmService.collectVmNetworkStatistics(userVm);
            }
            try {
                final Commands cmds = new Commands(Command.OnError.Stop);
                final UnPlugNicCommand unplugNicCmd = new UnPlugNicCommand(nic, vm.getName());
                Map<String, Boolean> vlanToPersistenceMap = getVlanToPersistenceMapForVM(vm.getId());
                if (MapUtils.isNotEmpty(vlanToPersistenceMap)) {
                    unplugNicCmd.setVlanToPersistenceMap(vlanToPersistenceMap);
                }
                cmds.addCommand("unplugnic", unplugNicCmd);
                _agentMgr.send(dest.getHost().getId(), cmds);

                final UnPlugNicAnswer unplugNicAnswer = cmds.getAnswer(UnPlugNicAnswer.class);
                if (unplugNicAnswer == null || !unplugNicAnswer.getResult()) {
                    logger.warn("Unable to unplug nic from router " + router);
                    result = false;
                }
            } catch (final OperationTimedoutException e) {
                throw new AgentUnavailableException("Unable to unplug nic from rotuer " + router + " from network " + network, dest.getHost().getId(), e);
            }
        } else if (router.getState() == State.Stopped || router.getState() == State.Stopping) {
            logger.debug("Vm " + router.getInstanceName() + " is in " + router.getState() + ", so not sending unplug nic command to the backend");
        } else {
            String message = String.format("Unable to apply unplug nic, VM [%s] is not in the right state (\"Running\"). VM state [%s].", router.toString(), router.getState());
            logger.warn(message);

            throw new ResourceUnavailableException(message, DataCenter.class, router.getDataCenterId());
        }

        return result;
    }

    @Override
    public VMInstanceVO reConfigureVm(final String vmUuid, final ServiceOffering oldServiceOffering, final ServiceOffering newServiceOffering,
            Map<String, String> customParameters, final boolean reconfiguringOnExistingHost)
                    throws ResourceUnavailableException, InsufficientServerCapacityException, ConcurrentOperationException {

        final AsyncJobExecutionContext jobContext = AsyncJobExecutionContext.getCurrentExecutionContext();
        if (jobContext.isJobDispatchedBy(VmWorkConstants.VM_WORK_JOB_DISPATCHER)) {
            final VirtualMachine vm = _vmDao.findByUuid(vmUuid);
            VmWorkJobVO placeHolder = createPlaceHolderWork(vm.getId());
            try {
                return orchestrateReConfigureVm(vmUuid, oldServiceOffering, newServiceOffering, reconfiguringOnExistingHost);
            } finally {
                if (placeHolder != null) {
                    _workJobDao.expunge(placeHolder.getId());
                }
            }
        } else {
            final Outcome<VirtualMachine> outcome = reconfigureVmThroughJobQueue(vmUuid, oldServiceOffering, newServiceOffering, customParameters, reconfiguringOnExistingHost);

            VirtualMachine vm = retrieveVmFromJobOutcome(outcome, vmUuid, "reconfigureVm");

            Object result = null;
            try {
                result = retrieveResultFromJobOutcomeAndThrowExceptionIfNeeded(outcome);
            } catch (Exception ex) {
                throw new RuntimeException("Unhandled exception", ex);
            }

            if (result != null) {
                throw new RuntimeException(String.format("Unexpected job execution result [%s]", result));
            }

            return (VMInstanceVO)vm;
        }
    }

    private VMInstanceVO orchestrateReConfigureVm(String vmUuid, ServiceOffering oldServiceOffering, ServiceOffering newServiceOffering,
                                                  boolean reconfiguringOnExistingHost) throws ResourceUnavailableException, ConcurrentOperationException {
        final VMInstanceVO vm = _vmDao.findByUuid(vmUuid);

        HostVO hostVo = _hostDao.findById(vm.getHostId());

        Long clustedId = hostVo.getClusterId();
        Float memoryOvercommitRatio = CapacityManager.MemOverprovisioningFactor.valueIn(clustedId);
        Float cpuOvercommitRatio = CapacityManager.CpuOverprovisioningFactor.valueIn(clustedId);
        boolean divideMemoryByOverprovisioning = HypervisorGuruBase.VmMinMemoryEqualsMemoryDividedByMemOverprovisioningFactor.valueIn(clustedId);
        boolean divideCpuByOverprovisioning = HypervisorGuruBase.VmMinCpuSpeedEqualsCpuSpeedDividedByCpuOverprovisioningFactor.valueIn(clustedId);

        int minMemory = (int)(newServiceOffering.getRamSize() / (divideMemoryByOverprovisioning ? memoryOvercommitRatio : 1));
        int minSpeed = (int)(newServiceOffering.getSpeed() / (divideCpuByOverprovisioning ? cpuOvercommitRatio : 1));

        ScaleVmCommand scaleVmCommand =
                new ScaleVmCommand(vm.getInstanceName(), newServiceOffering.getCpu(), minSpeed,
                        newServiceOffering.getSpeed(), minMemory * 1024L * 1024L, newServiceOffering.getRamSize() * 1024L * 1024L, newServiceOffering.getLimitCpuUse());

        scaleVmCommand.getVirtualMachine().setId(vm.getId());
        scaleVmCommand.getVirtualMachine().setUuid(vm.getUuid());
        scaleVmCommand.getVirtualMachine().setType(vm.getType());

        Long dstHostId = vm.getHostId();

        if (vm.getHypervisorType().equals(HypervisorType.VMware)) {
            HypervisorGuru hvGuru = _hvGuruMgr.getGuru(vm.getHypervisorType());
            Map<String, String> details = hvGuru.getClusterSettings(vm.getId());
            scaleVmCommand.getVirtualMachine().setDetails(details);
        }

        ItWorkVO work = new ItWorkVO(UUID.randomUUID().toString(), _nodeId, State.Running, vm.getType(), vm.getId());

        work.setStep(Step.Prepare);
        work.setResourceType(ItWorkVO.ResourceType.Host);
        work.setResourceId(vm.getHostId());
        _workDao.persist(work);

        try {
            Answer reconfigureAnswer = _agentMgr.send(vm.getHostId(), scaleVmCommand);

            if (reconfigureAnswer == null || !reconfigureAnswer.getResult()) {
                logger.error("Unable to scale vm due to " + (reconfigureAnswer == null ? "" : reconfigureAnswer.getDetails()));
                throw new CloudRuntimeException("Unable to scale vm due to " + (reconfigureAnswer == null ? "" : reconfigureAnswer.getDetails()));
            }

            upgradeVmDb(vm.getId(), newServiceOffering, oldServiceOffering);

            if (vm.getType().equals(VirtualMachine.Type.User)) {
                _userVmMgr.generateUsageEvent(vm, vm.isDisplayVm(), EventTypes.EVENT_VM_DYNAMIC_SCALE);
            }

            if (reconfiguringOnExistingHost) {
                vm.setServiceOfferingId(oldServiceOffering.getId());
                _capacityMgr.releaseVmCapacity(vm, false, false, vm.getHostId());
                vm.setServiceOfferingId(newServiceOffering.getId());
                _capacityMgr.allocateVmCapacity(vm, false);
            }

        } catch (final OperationTimedoutException e) {
            throw new AgentUnavailableException("Operation timed out on reconfiguring " + vm, dstHostId);
        } catch (final AgentUnavailableException e) {
            throw e;
        }

        return vm;

    }

    private void removeCustomOfferingDetails(long vmId) {
        Map<String, String> details = userVmDetailsDao.listDetailsKeyPairs(vmId);
        details.remove(UsageEventVO.DynamicParameters.cpuNumber.name());
        details.remove(UsageEventVO.DynamicParameters.cpuSpeed.name());
        details.remove(UsageEventVO.DynamicParameters.memory.name());
        List<UserVmDetailVO> detailList = new ArrayList<>();
        for(Map.Entry<String, String> entry: details.entrySet()) {
            UserVmDetailVO detailVO = new UserVmDetailVO(vmId, entry.getKey(), entry.getValue(), true);
            detailList.add(detailVO);
        }
        userVmDetailsDao.saveDetails(detailList);
    }

    private void saveCustomOfferingDetails(long vmId, ServiceOffering serviceOffering) {
        Map<String, String> details = userVmDetailsDao.listDetailsKeyPairs(vmId);
        details.put(UsageEventVO.DynamicParameters.cpuNumber.name(), serviceOffering.getCpu().toString());
        details.put(UsageEventVO.DynamicParameters.cpuSpeed.name(), serviceOffering.getSpeed().toString());
        details.put(UsageEventVO.DynamicParameters.memory.name(), serviceOffering.getRamSize().toString());
        List<UserVmDetailVO> detailList = new ArrayList<>();
        for (Map.Entry<String, String> entry: details.entrySet()) {
            UserVmDetailVO detailVO = new UserVmDetailVO(vmId, entry.getKey(), entry.getValue(), true);
            detailList.add(detailVO);
        }
        userVmDetailsDao.saveDetails(detailList);
    }

    @Override
    public String getConfigComponentName() {
        return VirtualMachineManager.class.getSimpleName();
    }

    @Override
    public ConfigKey<?>[] getConfigKeys() {
        return new ConfigKey<?>[] { ClusterDeltaSyncInterval, StartRetry, VmDestroyForcestop, VmOpCancelInterval, VmOpCleanupInterval, VmOpCleanupWait,
                VmOpLockStateRetry, VmOpWaitInterval, ExecuteInSequence, VmJobCheckInterval, VmJobTimeout, VmJobStateReportInterval,
                VmConfigDriveLabel, VmConfigDriveOnPrimaryPool, VmConfigDriveForceHostCacheUse, VmConfigDriveUseHostCacheOnUnsupportedPool,
                HaVmRestartHostUp, ResourceCountRunningVMsonly, AllowExposeHypervisorHostname, AllowExposeHypervisorHostnameAccountLevel, SystemVmRootDiskSize,
                AllowExposeDomainInMetadata, MetadataCustomCloudName
        };
    }

    public List<StoragePoolAllocator> getStoragePoolAllocators() {
        return _storagePoolAllocators;
    }

    @Inject
    public void setStoragePoolAllocators(final List<StoragePoolAllocator> storagePoolAllocators) {
        _storagePoolAllocators = storagePoolAllocators;
    }

    /**
     * PowerState report handling for out-of-band changes and handling of left-over transitional VM states
     */

    @MessageHandler(topic = Topics.VM_POWER_STATE)
    protected void HandlePowerStateReport(final String subject, final String senderAddress, final Object args) {
        assert args != null;
        final Long vmId = (Long)args;

        final List<VmWorkJobVO> pendingWorkJobs = _workJobDao.listPendingWorkJobs(
                VirtualMachine.Type.Instance, vmId);
        if (CollectionUtils.isEmpty(pendingWorkJobs) && !_haMgr.hasPendingHaWork(vmId)) {
            final VMInstanceVO vm = _vmDao.findById(vmId);
            if (vm != null) {
                switch (vm.getPowerState()) {
                case PowerOn:
                    handlePowerOnReportWithNoPendingJobsOnVM(vm);
                    break;

                case PowerOff:
                case PowerReportMissing:
                    handlePowerOffReportWithNoPendingJobsOnVM(vm);
                    break;
                case PowerUnknown:
                default:
                    assert false;
                    break;
                }
            } else {
                logger.warn("VM " + vmId + " no longer exists when processing VM state report");
            }
        } else {
            logger.info("There is pending job or HA tasks working on the VM. vm id: " + vmId + ", postpone power-change report by resetting power-change counters");
            _vmDao.resetVmPowerStateTracking(vmId);
        }
    }

    private void handlePowerOnReportWithNoPendingJobsOnVM(final VMInstanceVO vm) {
        Host host = _hostDao.findById(vm.getHostId());
        Host poweredHost = _hostDao.findById(vm.getPowerHostId());

        switch (vm.getState()) {
        case Starting:
            logger.info("VM " + vm.getInstanceName() + " is at " + vm.getState() + " and we received a power-on report while there is no pending jobs on it");

            try {
                stateTransitTo(vm, VirtualMachine.Event.FollowAgentPowerOnReport, vm.getPowerHostId());
            } catch (final NoTransitionException e) {
                logger.warn("Unexpected VM state transition exception, race-condition?", e);
            }

            logger.info("VM " + vm.getInstanceName() + " is sync-ed to at Running state according to power-on report from hypervisor");

            _alertMgr.sendAlert(AlertManager.AlertType.ALERT_TYPE_SYNC, vm.getDataCenterId(), vm.getPodIdToDeployIn(),
                    VM_SYNC_ALERT_SUBJECT, "VM " + vm.getHostName() + "(" + vm.getInstanceName()
                    + ") state is sync-ed (Starting -> Running) from out-of-context transition. VM network environment may need to be reset");
            break;

        case Running:
            try {
                if (vm.getHostId() != null && !vm.getHostId().equals(vm.getPowerHostId())) {
                    logger.info("Detected out of band VM migration from host " + vm.getHostId() + " to host " + vm.getPowerHostId());
                }
                stateTransitTo(vm, VirtualMachine.Event.FollowAgentPowerOnReport, vm.getPowerHostId());
            } catch (final NoTransitionException e) {
                logger.warn("Unexpected VM state transition exception, race-condition?", e);
            }

            break;

        case Stopping:
        case Stopped:
            logger.info("VM " + vm.getInstanceName() + " is at " + vm.getState() + " and we received a power-on report while there is no pending jobs on it");

            try {
                stateTransitTo(vm, VirtualMachine.Event.FollowAgentPowerOnReport, vm.getPowerHostId());
            } catch (final NoTransitionException e) {
                logger.warn("Unexpected VM state transition exception, race-condition?", e);
            }
            _alertMgr.sendAlert(AlertManager.AlertType.ALERT_TYPE_SYNC, vm.getDataCenterId(), vm.getPodIdToDeployIn(),
                    VM_SYNC_ALERT_SUBJECT, "VM " + vm.getHostName() + "(" + vm.getInstanceName() + ") state is sync-ed (" + vm.getState()
                    + " -> Running) from out-of-context transition. VM network environment may need to be reset");

            ActionEventUtils.onActionEvent(User.UID_SYSTEM, Account.ACCOUNT_ID_SYSTEM, vm.getDomainId(),
                    EventTypes.EVENT_VM_START, "Out of band VM power on", vm.getId(), ApiCommandResourceType.VirtualMachine.toString());
            logger.info("VM " + vm.getInstanceName() + " is sync-ed to at Running state according to power-on report from hypervisor");
            break;

        case Destroyed:
        case Expunging:
            logger.info("Receive power on report when VM is in destroyed or expunging state. vm: "
                    + vm.getId() + ", state: " + vm.getState());
            break;

        case Migrating:
            logger.info("VM " + vm.getInstanceName() + " is at " + vm.getState() + " and we received a power-on report while there is no pending jobs on it");
            try {
                stateTransitTo(vm, VirtualMachine.Event.FollowAgentPowerOnReport, vm.getPowerHostId());
            } catch (final NoTransitionException e) {
                logger.warn("Unexpected VM state transition exception, race-condition?", e);
            }
            logger.info("VM " + vm.getInstanceName() + " is sync-ed to at Running state according to power-on report from hypervisor");
            break;

        case Error:
        default:
            logger.info("Receive power on report when VM is in error or unexpected state. vm: "
                    + vm.getId() + ", state: " + vm.getState());
            break;
        }
    }

    private void handlePowerOffReportWithNoPendingJobsOnVM(final VMInstanceVO vm) {
        switch (vm.getState()) {
        case Starting:
        case Stopping:
        case Running:
        case Stopped:
            ActionEventUtils.onActionEvent(User.UID_SYSTEM, Account.ACCOUNT_ID_SYSTEM,vm.getDomainId(),
                    EventTypes.EVENT_VM_STOP, "Out of band VM power off", vm.getId(), ApiCommandResourceType.VirtualMachine.toString());
        case Migrating:
            if (logger.isInfoEnabled()) {
                logger.info(
                        String.format("VM %s is at %s and we received a %s report while there is no pending jobs on it"
                                , vm.getInstanceName(), vm.getState(), vm.getPowerState()));
            }
            if((HighAvailabilityManager.ForceHA.value() || vm.isHaEnabled()) && vm.getState() == State.Running
                    && HaVmRestartHostUp.value()
                    && vm.getHypervisorType() != HypervisorType.VMware
                    && vm.getHypervisorType() != HypervisorType.Hyperv) {
                logger.info("Detected out-of-band stop of a HA enabled VM " + vm.getInstanceName() + ", will schedule restart");
                if (!_haMgr.hasPendingHaWork(vm.getId())) {
                    _haMgr.scheduleRestart(vm, true);
                } else {
                    logger.info("VM " + vm.getInstanceName() + " already has an pending HA task working on it");
                }
                return;
            }

            if (PowerState.PowerOff.equals(vm.getPowerState())) {
                final VirtualMachineGuru vmGuru = getVmGuru(vm);
                final VirtualMachineProfile profile = new VirtualMachineProfileImpl(vm);
                if (!sendStop(vmGuru, profile, true, true)) {
                    return;
                } else {
                    // Release resources on StopCommand success
                    releaseVmResources(profile, true);
                }
            } else if (PowerState.PowerReportMissing.equals(vm.getPowerState())) {
                final VirtualMachineProfile profile = new VirtualMachineProfileImpl(vm);
                // VM will be sync-ed to Stopped state, release the resources
                releaseVmResources(profile, true);
            }

            try {
                stateTransitTo(vm, VirtualMachine.Event.FollowAgentPowerOffReport, null);
            } catch (final NoTransitionException e) {
                logger.warn("Unexpected VM state transition exception, race-condition?", e);
            }

            _alertMgr.sendAlert(AlertManager.AlertType.ALERT_TYPE_SYNC, vm.getDataCenterId(), vm.getPodIdToDeployIn(),
                    VM_SYNC_ALERT_SUBJECT, "VM " + vm.getHostName() + "(" + vm.getInstanceName() + ") state is sync-ed (" + vm.getState()
                    + " -> Stopped) from out-of-context transition.");

            logger.info("VM " + vm.getInstanceName() + " is sync-ed to at Stopped state according to power-off report from hypervisor");

            break;

        case Destroyed:
        case Expunging:
            break;

        case Error:
        default:
            break;
        }
    }

    private void scanStalledVMInTransitionStateOnUpHost(final long hostId) {
        final long stallThresholdInMs = VmJobStateReportInterval.value() + (VmJobStateReportInterval.value() >> 1);
        final Date cutTime = new Date(DateUtil.currentGMTTime().getTime() - stallThresholdInMs);
        final List<Long> mostlikelyStoppedVMs = listStalledVMInTransitionStateOnUpHost(hostId, cutTime);
        for (final Long vmId : mostlikelyStoppedVMs) {
            final VMInstanceVO vm = _vmDao.findById(vmId);
            assert vm != null;
            handlePowerOffReportWithNoPendingJobsOnVM(vm);
        }

        final List<Long> vmsWithRecentReport = listVMInTransitionStateWithRecentReportOnUpHost(hostId, cutTime);
        for (final Long vmId : vmsWithRecentReport) {
            final VMInstanceVO vm = _vmDao.findById(vmId);
            assert vm != null;
            if (vm.getPowerState() == PowerState.PowerOn) {
                handlePowerOnReportWithNoPendingJobsOnVM(vm);
            } else {
                handlePowerOffReportWithNoPendingJobsOnVM(vm);
            }
        }
    }

    private void scanStalledVMInTransitionStateOnDisconnectedHosts() {
        final Date cutTime = new Date(DateUtil.currentGMTTime().getTime() - VmOpWaitInterval.value() * 1000);
        final List<Long> stuckAndUncontrollableVMs = listStalledVMInTransitionStateOnDisconnectedHosts(cutTime);
        for (final Long vmId : stuckAndUncontrollableVMs) {
            final VMInstanceVO vm = _vmDao.findById(vmId);

            _alertMgr.sendAlert(AlertManager.AlertType.ALERT_TYPE_SYNC, vm.getDataCenterId(), vm.getPodIdToDeployIn(),
                    VM_SYNC_ALERT_SUBJECT, "VM " + vm.getHostName() + "(" + vm.getInstanceName() + ") is stuck in " + vm.getState()
                    + " state and its host is unreachable for too long");
        }
    }

    private List<Long> listStalledVMInTransitionStateOnUpHost(final long hostId, final Date cutTime) {
        final String sql = "SELECT i.* FROM vm_instance as i, host as h WHERE h.status = 'UP' " +
                "AND h.id = ? AND i.power_state_update_time < ? AND i.host_id = h.id " +
                "AND (i.state ='Starting' OR i.state='Stopping' OR i.state='Migrating') " +
                "AND i.id NOT IN (SELECT w.vm_instance_id FROM vm_work_job AS w JOIN async_job AS j ON w.id = j.id WHERE j.job_status = ?)" +
                "AND i.removed IS NULL";

        final List<Long> l = new ArrayList<>();
        try (TransactionLegacy txn = TransactionLegacy.open(TransactionLegacy.CLOUD_DB)) {
            String cutTimeStr = DateUtil.getDateDisplayString(TimeZone.getTimeZone("GMT"), cutTime);

            try {
                PreparedStatement pstmt = txn.prepareAutoCloseStatement(sql);

                pstmt.setLong(1, hostId);
                pstmt.setString(2, cutTimeStr);
                pstmt.setInt(3, JobInfo.Status.IN_PROGRESS.ordinal());
                final ResultSet rs = pstmt.executeQuery();
                while (rs.next()) {
                    l.add(rs.getLong(1));
                }
            } catch (SQLException e) {
                logger.error(String.format("Unable to execute SQL [%s] with params {\"h.id\": %s, \"i.power_state_update_time\": \"%s\"} due to [%s].", sql, hostId, cutTimeStr, e.getMessage()), e);
            }
        }
        return l;
    }

    private List<Long> listVMInTransitionStateWithRecentReportOnUpHost(final long hostId, final Date cutTime) {
        final String sql = "SELECT i.* FROM vm_instance as i, host as h WHERE h.status = 'UP' " +
                "AND h.id = ? AND i.power_state_update_time > ? AND i.host_id = h.id " +
                "AND (i.state ='Starting' OR i.state='Stopping' OR i.state='Migrating') " +
                "AND i.id NOT IN (SELECT w.vm_instance_id FROM vm_work_job AS w JOIN async_job AS j ON w.id = j.id WHERE j.job_status = ?)" +
                "AND i.removed IS NULL";

        final List<Long> l = new ArrayList<>();
        try (TransactionLegacy txn = TransactionLegacy.open(TransactionLegacy.CLOUD_DB)) {
            String cutTimeStr = DateUtil.getDateDisplayString(TimeZone.getTimeZone("GMT"), cutTime);
            int jobStatusInProgress = JobInfo.Status.IN_PROGRESS.ordinal();

            try {
                PreparedStatement pstmt = txn.prepareAutoCloseStatement(sql);

                pstmt.setLong(1, hostId);
                pstmt.setString(2, cutTimeStr);
                pstmt.setInt(3, jobStatusInProgress);
                final ResultSet rs = pstmt.executeQuery();
                while (rs.next()) {
                    l.add(rs.getLong(1));
                }
            } catch (final SQLException e) {
                logger.error(String.format("Unable to execute SQL [%s] with params {\"h.id\": %s, \"i.power_state_update_time\": \"%s\", \"j.job_status\": %s} due to [%s].", sql, hostId, cutTimeStr, jobStatusInProgress, e.getMessage()), e);
            }
            return l;
        }
    }

    private List<Long> listStalledVMInTransitionStateOnDisconnectedHosts(final Date cutTime) {
        final String sql = "SELECT i.* FROM vm_instance as i, host as h WHERE h.status != 'UP' " +
                "AND i.power_state_update_time < ? AND i.host_id = h.id " +
                "AND (i.state ='Starting' OR i.state='Stopping' OR i.state='Migrating') " +
                "AND i.id NOT IN (SELECT w.vm_instance_id FROM vm_work_job AS w JOIN async_job AS j ON w.id = j.id WHERE j.job_status = ?)" +
                "AND i.removed IS NULL";

        final List<Long> l = new ArrayList<>();
        try (TransactionLegacy txn = TransactionLegacy.open(TransactionLegacy.CLOUD_DB)) {
            String cutTimeStr = DateUtil.getDateDisplayString(TimeZone.getTimeZone("GMT"), cutTime);
            int jobStatusInProgress = JobInfo.Status.IN_PROGRESS.ordinal();

            try {
                PreparedStatement pstmt = txn.prepareAutoCloseStatement(sql);

                pstmt.setString(1, cutTimeStr);
                pstmt.setInt(2, jobStatusInProgress);
                final ResultSet rs = pstmt.executeQuery();
                while (rs.next()) {
                    l.add(rs.getLong(1));
                }
            } catch (final SQLException e) {
                logger.error(String.format("Unable to execute SQL [%s] with params {\"i.power_state_update_time\": \"%s\", \"j.job_status\": %s} due to [%s].", sql, cutTimeStr, jobStatusInProgress, e.getMessage()), e);
            }
            return l;
        }
    }

    public class VmStateSyncOutcome extends OutcomeImpl<VirtualMachine> {
        private long _vmId;

        public VmStateSyncOutcome(final AsyncJob job, final PowerState desiredPowerState, final long vmId, final Long srcHostIdForMigration) {
            super(VirtualMachine.class, job, VmJobCheckInterval.value(), new Predicate() {
                @Override
                public boolean checkCondition() {
                    final AsyncJobVO jobVo = _entityMgr.findById(AsyncJobVO.class, job.getId());
                    return jobVo == null || jobVo.getStatus() != JobInfo.Status.IN_PROGRESS;
                }
            }, Topics.VM_POWER_STATE, AsyncJob.Topics.JOB_STATE);
            _vmId = vmId;
        }

        @Override
        protected VirtualMachine retrieve() {
            return _vmDao.findById(_vmId);
        }
    }

    public class VmJobVirtualMachineOutcome extends OutcomeImpl<VirtualMachine> {
        private long _vmId;

        public VmJobVirtualMachineOutcome(final AsyncJob job, final long vmId) {
            super(VirtualMachine.class, job, VmJobCheckInterval.value(), new Predicate() {
                @Override
                public boolean checkCondition() {
                    final AsyncJobVO jobVo = _entityMgr.findById(AsyncJobVO.class, job.getId());
                    return jobVo == null || jobVo.getStatus() != JobInfo.Status.IN_PROGRESS;
                }
            }, AsyncJob.Topics.JOB_STATE);
            _vmId = vmId;
        }

        @Override
        protected VirtualMachine retrieve() {
            return _vmDao.findById(_vmId);
        }
    }

    public Outcome<VirtualMachine> startVmThroughJobQueue(final String vmUuid,
            final Map<VirtualMachineProfile.Param, Object> params,
            final DeploymentPlan planToDeploy, final DeploymentPlanner planner) {
        String commandName = VmWorkStart.class.getName();
        Pair<VmWorkJobVO, Long> pendingWorkJob = retrievePendingWorkJob(vmUuid, commandName);

        VmWorkJobVO workJob = pendingWorkJob.first();
        Long vmId = pendingWorkJob.second();

        if (workJob == null) {
            Pair<VmWorkJobVO, VmWork> newVmWorkJobAndInfo = createWorkJobAndWorkInfo(commandName, VmWorkJobVO.Step.Starting, vmId);

            workJob = newVmWorkJobAndInfo.first();
            VmWorkStart workInfo = new VmWorkStart(newVmWorkJobAndInfo.second());

            workInfo.setPlan(planToDeploy);
            workInfo.setParams(params);
            if (planner != null) {
                workInfo.setDeploymentPlanner(planner.getName());
            }
            setCmdInfoAndSubmitAsyncJob(workJob, workInfo, vmId);
        }

        AsyncJobExecutionContext.getCurrentExecutionContext().joinJob(workJob.getId());

        return new VmStateSyncOutcome(workJob,
                VirtualMachine.PowerState.PowerOn, vmId, null);
    }

    public Outcome<VirtualMachine> stopVmThroughJobQueue(final String vmUuid, final boolean cleanup) {
        String commandName = VmWorkStop.class.getName();
        Pair<VmWorkJobVO, Long> pendingWorkJob = retrievePendingWorkJob(null, vmUuid, null, commandName);

        VmWorkJobVO workJob = pendingWorkJob.first();
        Long vmId = pendingWorkJob.second();

        if (workJob == null) {
            Pair<VmWorkJobVO, VmWork> newVmWorkJobAndInfo = createWorkJobAndWorkInfo(commandName, VmWorkJobVO.Step.Prepare, vmId);

            workJob = newVmWorkJobAndInfo.first();
            VmWorkStop workInfo = new VmWorkStop(newVmWorkJobAndInfo.second(), cleanup);

            setCmdInfoAndSubmitAsyncJob(workJob, workInfo, vmId);
        }

        AsyncJobExecutionContext.getCurrentExecutionContext().joinJob(workJob.getId());

        return new VmStateSyncOutcome(workJob,
                VirtualMachine.PowerState.PowerOff, vmId, null);
    }

    public Outcome<VirtualMachine> rebootVmThroughJobQueue(final String vmUuid,
            final Map<VirtualMachineProfile.Param, Object> params) {
        String commandName = VmWorkReboot.class.getName();
        Pair<VmWorkJobVO, Long> pendingWorkJob = retrievePendingWorkJob(vmUuid, commandName);

        VmWorkJobVO workJob = pendingWorkJob.first();
        Long vmId = pendingWorkJob.second();

        if (workJob == null) {
            Pair<VmWorkJobVO, VmWork> newVmWorkJobAndInfo = createWorkJobAndWorkInfo(commandName, VmWorkJobVO.Step.Prepare, vmId);

            workJob = newVmWorkJobAndInfo.first();
            VmWorkReboot workInfo = new VmWorkReboot(newVmWorkJobAndInfo.second(), params);

            setCmdInfoAndSubmitAsyncJob(workJob, workInfo, vmId);
        }

        AsyncJobExecutionContext.getCurrentExecutionContext().joinJob(workJob.getId());

        return new VmJobVirtualMachineOutcome(workJob,
                vmId);
    }

    public Outcome<VirtualMachine> migrateVmThroughJobQueue(final String vmUuid, final long srcHostId, final DeployDestination dest) {
        Map<Volume, StoragePool> volumeStorageMap = dest.getStorageForDisks();
        if (volumeStorageMap != null) {
            for (Volume vol : volumeStorageMap.keySet()) {
                checkConcurrentJobsPerDatastoreThreshhold(volumeStorageMap.get(vol));
            }
        }

        VMInstanceVO vm = _vmDao.findByUuid(vmUuid);
        Long vmId = vm.getId();

        String commandName = VmWorkMigrate.class.getName();
        Pair<VmWorkJobVO, Long> pendingWorkJob = retrievePendingWorkJob(vmId, vmUuid, VirtualMachine.Type.Instance, commandName);

        VmWorkJobVO workJob = pendingWorkJob.first();

        if (workJob == null) {
            Pair<VmWorkJobVO, VmWork> newVmWorkJobAndInfo = createWorkJobAndWorkInfo(commandName, vmId);

            workJob = newVmWorkJobAndInfo.first();
            VmWorkMigrate workInfo = new VmWorkMigrate(newVmWorkJobAndInfo.second(), srcHostId, dest);

            setCmdInfoAndSubmitAsyncJob(workJob, workInfo, vmId);
        }

        AsyncJobExecutionContext.getCurrentExecutionContext().joinJob(workJob.getId());

        return new VmStateSyncOutcome(workJob,
                VirtualMachine.PowerState.PowerOn, vmId, vm.getPowerHostId());
    }

    public Outcome<VirtualMachine> migrateVmAwayThroughJobQueue(final String vmUuid, final long srcHostId) {
        VMInstanceVO vm = _vmDao.findByUuid(vmUuid);
        Long vmId = vm.getId();

        String commandName = VmWorkMigrateAway.class.getName();
        Pair<VmWorkJobVO, Long> pendingWorkJob = retrievePendingWorkJob(vmId, vmUuid, VirtualMachine.Type.Instance, commandName);

        VmWorkJobVO workJob = pendingWorkJob.first();

        if (workJob == null) {
            Pair<VmWorkJobVO, VmWork> newVmWorkJobAndInfo = createWorkJobAndWorkInfo(commandName, vmId);

            workJob = newVmWorkJobAndInfo.first();
            VmWorkMigrateAway workInfo = new VmWorkMigrateAway(newVmWorkJobAndInfo.second(), srcHostId);

            workJob.setCmdInfo(VmWorkSerializer.serialize(workInfo));
        }

        _jobMgr.submitAsyncJob(workJob, VmWorkConstants.VM_WORK_QUEUE, vmId);

        AsyncJobExecutionContext.getCurrentExecutionContext().joinJob(workJob.getId());

        return new VmStateSyncOutcome(workJob, VirtualMachine.PowerState.PowerOn, vmId, vm.getPowerHostId());
    }

    public Outcome<VirtualMachine> migrateVmWithStorageThroughJobQueue(
            final String vmUuid, final long srcHostId, final long destHostId,
            final Map<Long, Long> volumeToPool) {
        String commandName = VmWorkMigrateWithStorage.class.getName();
        Pair<VmWorkJobVO, Long> pendingWorkJob = retrievePendingWorkJob(vmUuid, commandName);

        VmWorkJobVO workJob = pendingWorkJob.first();
        Long vmId = pendingWorkJob.second();

        if (workJob == null) {
            Pair<VmWorkJobVO, VmWork> newVmWorkJobAndInfo = createWorkJobAndWorkInfo(commandName, vmId);

            workJob = newVmWorkJobAndInfo.first();
            VmWorkMigrateWithStorage workInfo = new VmWorkMigrateWithStorage(newVmWorkJobAndInfo.second(), srcHostId, destHostId, volumeToPool);

            setCmdInfoAndSubmitAsyncJob(workJob, workInfo, vmId);
        }
        AsyncJobExecutionContext.getCurrentExecutionContext().joinJob(workJob.getId());

        return new VmStateSyncOutcome(workJob,
                VirtualMachine.PowerState.PowerOn, vmId, destHostId);
    }

    public Outcome<VirtualMachine> migrateVmForScaleThroughJobQueue(
            final String vmUuid, final long srcHostId, final DeployDestination dest, final Long newSvcOfferingId) {
        String commandName = VmWorkMigrateForScale.class.getName();
        Pair<VmWorkJobVO, Long> pendingWorkJob = retrievePendingWorkJob(vmUuid, commandName);

        VmWorkJobVO workJob = pendingWorkJob.first();
        Long vmId = pendingWorkJob.second();

        if (workJob == null) {
            Pair<VmWorkJobVO, VmWork> newVmWorkJobAndInfo = createWorkJobAndWorkInfo(commandName, vmId);

            workJob = newVmWorkJobAndInfo.first();
            VmWorkMigrateForScale workInfo = new VmWorkMigrateForScale(newVmWorkJobAndInfo.second(), srcHostId, dest, newSvcOfferingId);

            setCmdInfoAndSubmitAsyncJob(workJob, workInfo, vmId);
        }
        AsyncJobExecutionContext.getCurrentExecutionContext().joinJob(workJob.getId());

        return new VmJobVirtualMachineOutcome(workJob, vmId);
    }

    private void checkConcurrentJobsPerDatastoreThreshhold(final StoragePool destPool) {
        final Long threshold = VolumeApiService.ConcurrentMigrationsThresholdPerDatastore.value();
        if (threshold != null && threshold > 0) {
            long count = _jobMgr.countPendingJobs("\"storageid\":\"" + destPool.getUuid() + "\"", MigrateVMCmd.class.getName(), MigrateVolumeCmd.class.getName(), MigrateVolumeCmdByAdmin.class.getName());
            if (count > threshold) {
                throw new CloudRuntimeException("Number of concurrent migration jobs per datastore exceeded the threshold: " + threshold.toString() + ". Please try again after some time.");
            }
        }
    }

    public Outcome<VirtualMachine> migrateVmStorageThroughJobQueue(final String vmUuid, final Map<Long, Long> volumeToPool) {
        Collection<Long> poolIds = volumeToPool.values();
        Set<Long> uniquePoolIds = new HashSet<>(poolIds);
        for (Long poolId : uniquePoolIds) {
            StoragePoolVO pool = _storagePoolDao.findById(poolId);
            checkConcurrentJobsPerDatastoreThreshhold(pool);
        }

        String commandName = VmWorkStorageMigration.class.getName();
        Pair<VmWorkJobVO, Long> pendingWorkJob = retrievePendingWorkJob(vmUuid, commandName);

        VmWorkJobVO workJob = pendingWorkJob.first();
        Long vmId = pendingWorkJob.second();

        if (workJob == null) {
            Pair<VmWorkJobVO, VmWork> newVmWorkJobAndInfo = createWorkJobAndWorkInfo(commandName, vmId);

            workJob = newVmWorkJobAndInfo.first();
            VmWorkStorageMigration workInfo = new VmWorkStorageMigration(newVmWorkJobAndInfo.second(),  volumeToPool);

            setCmdInfoAndSubmitAsyncJob(workJob, workInfo, vmId);
        }
        AsyncJobExecutionContext.getCurrentExecutionContext().joinJob(workJob.getId());

        return new VmJobVirtualMachineOutcome(workJob, vmId);
    }

    public Outcome<VirtualMachine> addVmToNetworkThroughJobQueue(
            final VirtualMachine vm, final Network network, final NicProfile requested) {
        Long vmId = vm.getId();
        String commandName = VmWorkAddVmToNetwork.class.getName();
        Pair<VmWorkJobVO, Long> pendingWorkJob = retrievePendingWorkJob(vmId, commandName);

        final CallContext context = CallContext.current();
        final User user = context.getCallingUser();
        final Account account = context.getCallingAccount();

        final List<VmWorkJobVO> pendingWorkJobs = _workJobDao.listPendingWorkJobs(
                VirtualMachine.Type.Instance, vm.getId(),
                VmWorkAddVmToNetwork.class.getName(), network.getUuid());

        VmWorkJobVO workJob = null;
        if (pendingWorkJobs != null && pendingWorkJobs.size() > 0) {
            if (pendingWorkJobs.size() > 1) {
                throw new CloudRuntimeException(String.format("The number of jobs to add network %s to vm %s are %d", network.getUuid(), vm.getInstanceName(), pendingWorkJobs.size()));
            }
            workJob = pendingWorkJobs.get(0);
        } else {
            if (logger.isTraceEnabled()) {
                logger.trace(String.format("no jobs to add network %s for vm %s yet", network, vm));
            }

            workJob = createVmWorkJobToAddNetwork(vm, network, requested, context, user, account);
        }
        AsyncJobExecutionContext.getCurrentExecutionContext().joinJob(workJob.getId());

        return new VmJobVirtualMachineOutcome(workJob, vm.getId());
    }

    private VmWorkJobVO createVmWorkJobToAddNetwork(
            VirtualMachine vm,
            Network network,
            NicProfile requested,
            CallContext context,
            User user,
            Account account) {
        VmWorkJobVO workJob;
        workJob = new VmWorkJobVO(context.getContextId());

        workJob.setDispatcher(VmWorkConstants.VM_WORK_JOB_DISPATCHER);
        workJob.setCmd(VmWorkAddVmToNetwork.class.getName());

        workJob.setAccountId(account.getId());
        workJob.setUserId(user.getId());
        workJob.setVmType(VirtualMachine.Type.Instance);
        workJob.setVmInstanceId(vm.getId());
        workJob.setRelated(AsyncJobExecutionContext.getOriginJobId());
        workJob.setSecondaryObjectIdentifier(network.getUuid());

        // save work context info as there might be some duplicates
        final VmWorkAddVmToNetwork workInfo = new VmWorkAddVmToNetwork(user.getId(), account.getId(), vm.getId(),
                VirtualMachineManagerImpl.VM_WORK_JOB_HANDLER, network.getId(), requested);
        workJob.setCmdInfo(VmWorkSerializer.serialize(workInfo));

        try {
            _jobMgr.submitAsyncJob(workJob, VmWorkConstants.VM_WORK_QUEUE, vm.getId());
        } catch (CloudRuntimeException e) {
            if (e.getCause() instanceof EntityExistsException) {
                String msg = String.format("A job to add a nic for network %s to vm %s already exists", network.getUuid(), vm.getUuid());
                logger.warn(msg, e);
            }
            throw e;
        }

        return workJob;
    }

    public Outcome<VirtualMachine> removeNicFromVmThroughJobQueue(
            final VirtualMachine vm, final Nic nic) {
        Long vmId = vm.getId();
        String commandName = VmWorkRemoveNicFromVm.class.getName();
        Pair<VmWorkJobVO, Long> pendingWorkJob = retrievePendingWorkJob(vmId, commandName);

        VmWorkJobVO workJob = pendingWorkJob.first();

        if (workJob == null) {
            Pair<VmWorkJobVO, VmWork> newVmWorkJobAndInfo = createWorkJobAndWorkInfo(commandName, vmId);

            workJob = newVmWorkJobAndInfo.first();
            VmWorkRemoveNicFromVm workInfo = new VmWorkRemoveNicFromVm(newVmWorkJobAndInfo.second(), nic.getId());

            setCmdInfoAndSubmitAsyncJob(workJob, workInfo, vmId);
        }
        AsyncJobExecutionContext.getCurrentExecutionContext().joinJob(workJob.getId());

        return new VmJobVirtualMachineOutcome(workJob, vmId);
    }

    public Outcome<VirtualMachine> removeVmFromNetworkThroughJobQueue(
            final VirtualMachine vm, final Network network, final URI broadcastUri) {
        Long vmId = vm.getId();
        String commandName = VmWorkRemoveVmFromNetwork.class.getName();
        Pair<VmWorkJobVO, Long> pendingWorkJob = retrievePendingWorkJob(vmId, commandName);

        VmWorkJobVO workJob = pendingWorkJob.first();

        if (workJob == null) {
            Pair<VmWorkJobVO, VmWork> newVmWorkJobAndInfo = createWorkJobAndWorkInfo(commandName, vmId);

            workJob = newVmWorkJobAndInfo.first();
            VmWorkRemoveVmFromNetwork workInfo = new VmWorkRemoveVmFromNetwork(newVmWorkJobAndInfo.second(), network, broadcastUri);

            setCmdInfoAndSubmitAsyncJob(workJob, workInfo, vmId);
        }

        AsyncJobExecutionContext.getCurrentExecutionContext().joinJob(workJob.getId());

        return new VmJobVirtualMachineOutcome(workJob, vmId);
    }

    public Outcome<VirtualMachine> reconfigureVmThroughJobQueue(
            final String vmUuid, final ServiceOffering oldServiceOffering, final ServiceOffering newServiceOffering, Map<String, String> customParameters, final boolean reconfiguringOnExistingHost) {
        String commandName = VmWorkReconfigure.class.getName();
        Pair<VmWorkJobVO, Long> pendingWorkJob = retrievePendingWorkJob(vmUuid, commandName);

        VmWorkJobVO workJob = pendingWorkJob.first();
        Long vmId = pendingWorkJob.second();

        if (workJob == null) {
            Pair<VmWorkJobVO, VmWork> newVmWorkJobAndInfo = createWorkJobAndWorkInfo(commandName, vmId);

            workJob = newVmWorkJobAndInfo.first();
            VmWorkReconfigure workInfo = new VmWorkReconfigure(newVmWorkJobAndInfo.second(), oldServiceOffering.getId(), newServiceOffering.getId(), customParameters, reconfiguringOnExistingHost);

            setCmdInfoAndSubmitAsyncJob(workJob, workInfo, vmId);
        }
        AsyncJobExecutionContext.getCurrentExecutionContext().joinJob(workJob.getId());

        return new VmJobVirtualMachineOutcome(workJob, vmId);
    }

    @ReflectionUse
    private Pair<JobInfo.Status, String> orchestrateStart(final VmWorkStart work) throws Exception {
        VMInstanceVO vm = findVmById(work.getVmId());

        Boolean enterSetup = (Boolean)work.getParams().get(VirtualMachineProfile.Param.BootIntoSetup);
        if (logger.isDebugEnabled()) {
            logger.debug(String.format("orchestrating VM start for '%s' %s set to %s", vm.getInstanceName(), VirtualMachineProfile.Param.BootIntoSetup, enterSetup));
        }

        try {
            orchestrateStart(vm.getUuid(), work.getParams(), work.getPlan(), _dpMgr.getDeploymentPlannerByName(work.getDeploymentPlanner()));
        } catch (CloudRuntimeException e){
            String message = String.format("Unable to orchestrate start %s due to [%s].", vm.toString(), e.getMessage());
            logger.warn(message, e);
            CloudRuntimeException ex = new CloudRuntimeException(message);
            return new Pair<>(JobInfo.Status.FAILED, JobSerializerHelper.toObjectSerializedString(ex));
        }
        return new Pair<>(JobInfo.Status.SUCCEEDED, null);
    }

    @ReflectionUse
    private Pair<JobInfo.Status, String> orchestrateStop(final VmWorkStop work) throws Exception {
        final VMInstanceVO vm = _entityMgr.findById(VMInstanceVO.class, work.getVmId());
        if (vm == null) {
            String message = String.format("Unable to find VM [%s].", work.getVmId());
            logger.warn(message);
            throw new CloudRuntimeException(message);
        }

        orchestrateStop(vm.getUuid(), work.isCleanup());
        return new Pair<>(JobInfo.Status.SUCCEEDED, null);
    }

    @ReflectionUse
    private Pair<JobInfo.Status, String> orchestrateMigrate(final VmWorkMigrate work) throws Exception {
        VMInstanceVO vm = findVmById(work.getVmId());

        orchestrateMigrate(vm.getUuid(), work.getSrcHostId(), work.getDeployDestination());
        return new Pair<>(JobInfo.Status.SUCCEEDED, null);
    }

    @ReflectionUse
    private Pair<JobInfo.Status, String> orchestrateMigrateAway(final VmWorkMigrateAway work) throws Exception {
        VMInstanceVO vm = findVmById(work.getVmId());

        try {
            orchestrateMigrateAway(vm.getUuid(), work.getSrcHostId(), null);
        } catch (final InsufficientServerCapacityException e) {
            logger.warn("Failed to deploy vm " + vm.getId() + " with original planner, sending HAPlanner", e);
            orchestrateMigrateAway(vm.getUuid(), work.getSrcHostId(), _haMgr.getHAPlanner());
        }

        return new Pair<>(JobInfo.Status.SUCCEEDED, null);
    }

    @ReflectionUse
    private Pair<JobInfo.Status, String> orchestrateMigrateWithStorage(final VmWorkMigrateWithStorage work) throws Exception {
        VMInstanceVO vm = findVmById(work.getVmId());
        orchestrateMigrateWithStorage(vm.getUuid(),
                work.getSrcHostId(),
                work.getDestHostId(),
                work.getVolumeToPool());
        return new Pair<>(JobInfo.Status.SUCCEEDED, null);
    }

    @ReflectionUse
    private Pair<JobInfo.Status, String> orchestrateMigrateForScale(final VmWorkMigrateForScale work) throws Exception {
        VMInstanceVO vm = findVmById(work.getVmId());
        orchestrateMigrateForScale(vm.getUuid(),
                work.getSrcHostId(),
                work.getDeployDestination(),
                work.getNewServiceOfferringId());
        return new Pair<>(JobInfo.Status.SUCCEEDED, null);
    }

    @ReflectionUse
    private Pair<JobInfo.Status, String> orchestrateReboot(final VmWorkReboot work) throws Exception {
        VMInstanceVO vm = findVmById(work.getVmId());
        orchestrateReboot(vm.getUuid(), work.getParams());
        return new Pair<>(JobInfo.Status.SUCCEEDED, null);
    }

    @ReflectionUse
    private Pair<JobInfo.Status, String> orchestrateAddVmToNetwork(final VmWorkAddVmToNetwork work) throws Exception {
        VMInstanceVO vm = findVmById(work.getVmId());

        final Network network = _networkDao.findById(work.getNetworkId());
        final NicProfile nic = orchestrateAddVmToNetwork(vm, network,
                work.getRequestedNicProfile());

        return new Pair<>(JobInfo.Status.SUCCEEDED, _jobMgr.marshallResultObject(nic));
    }

    @ReflectionUse
    private Pair<JobInfo.Status, String> orchestrateRemoveNicFromVm(final VmWorkRemoveNicFromVm work) throws Exception {
        VMInstanceVO vm = findVmById(work.getVmId());
        final NicVO nic = _entityMgr.findById(NicVO.class, work.getNicId());
        final boolean result = orchestrateRemoveNicFromVm(vm, nic);
        return new Pair<>(JobInfo.Status.SUCCEEDED,
                _jobMgr.marshallResultObject(result));
    }

    @ReflectionUse
    private Pair<JobInfo.Status, String> orchestrateRemoveVmFromNetwork(final VmWorkRemoveVmFromNetwork work) throws Exception {
        VMInstanceVO vm = findVmById(work.getVmId());
        final boolean result = orchestrateRemoveVmFromNetwork(vm,
                work.getNetwork(), work.getBroadcastUri());
        return new Pair<>(JobInfo.Status.SUCCEEDED,
                _jobMgr.marshallResultObject(result));
    }

    @ReflectionUse
    private Pair<JobInfo.Status, String> orchestrateReconfigure(final VmWorkReconfigure work) throws Exception {
        VMInstanceVO vm = findVmById(work.getVmId());
        ServiceOfferingVO oldServiceOffering = _offeringDao.findById(work.getOldServiceOfferingId());
        ServiceOfferingVO newServiceOffering = _offeringDao.findById(work.getNewServiceOfferingId());
        if (newServiceOffering.isDynamic()) {
            newServiceOffering = _offeringDao.getComputeOffering(newServiceOffering, work.getCustomParameters());
        }

        reConfigureVm(vm.getUuid(), oldServiceOffering, newServiceOffering, work.getCustomParameters(),
                work.isSameHost());
        return new Pair<>(JobInfo.Status.SUCCEEDED, null);
    }

    @ReflectionUse
    private Pair<JobInfo.Status, String> orchestrateStorageMigration(final VmWorkStorageMigration work) throws Exception {
        VMInstanceVO vm = findVmById(work.getVmId());
        orchestrateStorageMigration(vm.getUuid(), work.getVolumeToPool());
        return new Pair<>(JobInfo.Status.SUCCEEDED, null);
    }

    @Override
    public Pair<JobInfo.Status, String> handleVmWorkJob(final VmWork work) throws Exception {
        return _jobHandlerProxy.handleVmWorkJob(work);
    }

    private VmWorkJobVO createPlaceHolderWork(final long instanceId) {
        return createPlaceHolderWork(instanceId, null);
    }

    private VmWorkJobVO createPlaceHolderWork(final long instanceId, String secondaryObjectIdentifier) {
        final VmWorkJobVO workJob = new VmWorkJobVO("");

        workJob.setDispatcher(VmWorkConstants.VM_WORK_JOB_PLACEHOLDER);
        workJob.setCmd("");
        workJob.setCmdInfo("");

        workJob.setAccountId(0);
        workJob.setUserId(0);
        workJob.setStep(VmWorkJobVO.Step.Starting);
        workJob.setVmType(VirtualMachine.Type.Instance);
        workJob.setVmInstanceId(instanceId);
        if(org.apache.commons.lang3.StringUtils.isNotBlank(secondaryObjectIdentifier)) {
            workJob.setSecondaryObjectIdentifier(secondaryObjectIdentifier);
        }
        workJob.setInitMsid(ManagementServerNode.getManagementServerId());

        _workJobDao.persist(workJob);

        return workJob;
    }

    @Override
    public UserVm restoreVirtualMachine(final long vmId, final Long newTemplateId) throws ResourceUnavailableException, InsufficientCapacityException {
        final AsyncJobExecutionContext jobContext = AsyncJobExecutionContext.getCurrentExecutionContext();
        if (jobContext.isJobDispatchedBy(VmWorkConstants.VM_WORK_JOB_DISPATCHER)) {
            VmWorkJobVO placeHolder = null;
            placeHolder = createPlaceHolderWork(vmId);
            try {
                return orchestrateRestoreVirtualMachine(vmId, newTemplateId);
            } finally {
                if (placeHolder != null) {
                    _workJobDao.expunge(placeHolder.getId());
                }
            }
        } else {
            final Outcome<VirtualMachine> outcome = restoreVirtualMachineThroughJobQueue(vmId, newTemplateId);

            retrieveVmFromJobOutcome(outcome, String.valueOf(vmId), "restoreVirtualMachine");

            Object jobResult = retrieveResultFromJobOutcomeAndThrowExceptionIfNeeded(outcome);

            if (jobResult != null && jobResult instanceof HashMap) {
                HashMap<Long, String> passwordMap = (HashMap<Long, String>)jobResult;
                UserVmVO userVm = _userVmDao.findById(vmId);
                userVm.setPassword(passwordMap.get(vmId));
                return userVm;
            }

            throw new RuntimeException("Unexpected job execution result");
        }
    }

    private UserVm orchestrateRestoreVirtualMachine(final long vmId, final Long newTemplateId) throws ResourceUnavailableException, InsufficientCapacityException {
        logger.debug("Restoring vm " + vmId + " with new templateId " + newTemplateId);
        final CallContext context = CallContext.current();
        final Account account = context.getCallingAccount();
        return _userVmService.restoreVirtualMachine(account, vmId, newTemplateId);
    }

    public Outcome<VirtualMachine> restoreVirtualMachineThroughJobQueue(final long vmId, final Long newTemplateId) {
        String commandName = VmWorkRestore.class.getName();
        Pair<VmWorkJobVO, Long> pendingWorkJob = retrievePendingWorkJob(vmId, commandName);

        VmWorkJobVO workJob = pendingWorkJob.first();

        if (workJob == null) {
            Pair<VmWorkJobVO, VmWork> newVmWorkJobAndInfo = createWorkJobAndWorkInfo(commandName, vmId);

            workJob = newVmWorkJobAndInfo.first();
            VmWorkRestore workInfo = new VmWorkRestore(newVmWorkJobAndInfo.second(), newTemplateId);

            setCmdInfoAndSubmitAsyncJob(workJob, workInfo, vmId);
        }
        AsyncJobExecutionContext.getCurrentExecutionContext().joinJob(workJob.getId());

        return new VmJobVirtualMachineOutcome(workJob, vmId);
    }

    @ReflectionUse
    private Pair<JobInfo.Status, String> orchestrateRestoreVirtualMachine(final VmWorkRestore work) throws Exception {
        VMInstanceVO vm = findVmById(work.getVmId());
        UserVm uservm = orchestrateRestoreVirtualMachine(vm.getId(), work.getTemplateId());
        HashMap<Long, String> passwordMap = new HashMap<>();
        passwordMap.put(uservm.getId(), uservm.getPassword());
        return new Pair<>(JobInfo.Status.SUCCEEDED, _jobMgr.marshallResultObject(passwordMap));
    }

    @Override
    public Boolean updateDefaultNicForVM(final VirtualMachine vm, final Nic nic, final Nic defaultNic) {

        final AsyncJobExecutionContext jobContext = AsyncJobExecutionContext.getCurrentExecutionContext();
        if (jobContext.isJobDispatchedBy(VmWorkConstants.VM_WORK_JOB_DISPATCHER)) {
            VmWorkJobVO placeHolder = createPlaceHolderWork(vm.getId());
            try {
                return orchestrateUpdateDefaultNicForVM(vm, nic, defaultNic);
            } finally {
                if (placeHolder != null) {
                    _workJobDao.expunge(placeHolder.getId());
                }
            }
        } else {
            final Outcome<VirtualMachine> outcome = updateDefaultNicForVMThroughJobQueue(vm, nic, defaultNic);

            retrieveVmFromJobOutcome(outcome, vm.getUuid(), "updateDefaultNicForVM");

            try {
                Object jobResult = retrieveResultFromJobOutcomeAndThrowExceptionIfNeeded(outcome);

                if (jobResult != null && jobResult instanceof Boolean) {
                    return (Boolean)jobResult;
                }
            } catch (ResourceUnavailableException | InsufficientCapacityException ex) {
                throw new RuntimeException("Unhandled exception", ex);
            }

            throw new RuntimeException("Unexpected job execution result");
        }
    }

    private Boolean orchestrateUpdateDefaultNicForVM(final VirtualMachine vm, final Nic nic, final Nic defaultNic) {

        logger.debug("Updating default nic of vm " + vm + " from nic " + defaultNic.getUuid() + " to nic " + nic.getUuid());
        Integer chosenID = nic.getDeviceId();
        Integer existingID = defaultNic.getDeviceId();
        NicVO nicVO = _nicsDao.findById(nic.getId());
        NicVO defaultNicVO = _nicsDao.findById(defaultNic.getId());

        nicVO.setDefaultNic(true);
        nicVO.setDeviceId(existingID);
        defaultNicVO.setDefaultNic(false);
        defaultNicVO.setDeviceId(chosenID);

        _nicsDao.persist(nicVO);
        _nicsDao.persist(defaultNicVO);
        return true;
    }

    public Outcome<VirtualMachine> updateDefaultNicForVMThroughJobQueue(final VirtualMachine vm, final Nic nic, final Nic defaultNic) {
        Long vmId = vm.getId();
        String commandName = VmWorkUpdateDefaultNic.class.getName();
        Pair<VmWorkJobVO, Long> pendingWorkJob = retrievePendingWorkJob(vmId, commandName);

        VmWorkJobVO workJob = pendingWorkJob.first();

        if (workJob == null) {
            Pair<VmWorkJobVO, VmWork> newVmWorkJobAndInfo = createWorkJobAndWorkInfo(commandName, vmId);

            workJob = newVmWorkJobAndInfo.first();
            VmWorkUpdateDefaultNic workInfo = new VmWorkUpdateDefaultNic(newVmWorkJobAndInfo.second(), nic.getId(), defaultNic.getId());

            setCmdInfoAndSubmitAsyncJob(workJob, workInfo, vmId);
        }
        AsyncJobExecutionContext.getCurrentExecutionContext().joinJob(workJob.getId());

        return new VmJobVirtualMachineOutcome(workJob, vmId);
    }

    @ReflectionUse
    private Pair<JobInfo.Status, String> orchestrateUpdateDefaultNic(final VmWorkUpdateDefaultNic work) throws Exception {
        VMInstanceVO vm = findVmById(work.getVmId());
        final NicVO nic = _entityMgr.findById(NicVO.class, work.getNicId());
        if (nic == null) {
            throw new CloudRuntimeException("Unable to find nic " + work.getNicId());
        }
        final NicVO defaultNic = _entityMgr.findById(NicVO.class, work.getDefaultNicId());
        if (defaultNic == null) {
            throw new CloudRuntimeException("Unable to find default nic " + work.getDefaultNicId());
        }
        final boolean result = orchestrateUpdateDefaultNicForVM(vm, nic, defaultNic);
        return new Pair<>(JobInfo.Status.SUCCEEDED,
                _jobMgr.marshallResultObject(result));
    }

    private Pair<Long, Long> findClusterAndHostIdForVmFromVolumes(long vmId) {
        Long clusterId = null;
        Long hostId = null;
        List<VolumeVO> volumes = _volsDao.findByInstance(vmId);
        for (VolumeVO volume : volumes) {
            if (Volume.State.Ready.equals(volume.getState()) &&
                    volume.getPoolId() != null) {
                StoragePoolVO pool = _storagePoolDao.findById(volume.getPoolId());
                if (pool != null && pool.getClusterId() != null) {
                    clusterId = pool.getClusterId();
                    // hostId to be used only for sending commands, capacity check skipped
                    List<HostVO> hosts = _hostDao.findHypervisorHostInCluster(pool.getClusterId());
                    if (CollectionUtils.isNotEmpty(hosts)) {
                        hostId = hosts.get(0).getId();
                        break;
                    }
                }
            }
        }
        return new Pair<>(clusterId, hostId);
    }

    @Override
    public Pair<Long, Long> findClusterAndHostIdForVm(VirtualMachine vm, boolean skipCurrentHostForStartingVm) {
        Long hostId = null;
        if (!skipCurrentHostForStartingVm || !State.Starting.equals(vm.getState())) {
            hostId = vm.getHostId();
        }
        Long clusterId = null;
        if(hostId == null) {
            hostId = vm.getLastHostId();
            if (logger.isDebugEnabled()) {
                logger.debug(String.format("host id is null, using last host id %d", hostId) );
            }
        }
        if (hostId == null) {
            return findClusterAndHostIdForVmFromVolumes(vm.getId());
        }
        HostVO host = _hostDao.findById(hostId);
        if (host != null) {
            clusterId = host.getClusterId();
        }
        return new Pair<>(clusterId, hostId);
    }

    private Pair<Long, Long> findClusterAndHostIdForVm(VirtualMachine vm) {
        return findClusterAndHostIdForVm(vm, false);
    }

    @Override
    public Pair<Long, Long> findClusterAndHostIdForVm(long vmId) {
        VMInstanceVO vm = _vmDao.findById(vmId);
        if (vm == null) {
            return new Pair<>(null, null);
        }
        return findClusterAndHostIdForVm(vm);
    }

    protected VirtualMachine retrieveVmFromJobOutcome(Outcome<VirtualMachine> jobOutcome, String vmUuid, String jobName) {
        try {
            return jobOutcome.get();
        } catch (InterruptedException | java.util.concurrent.ExecutionException e) {
            throw new RuntimeException(String.format("Unable to retrieve result from job \"%s\" due to [%s]. VM {\"uuid\": \"%s\"}.", jobName, e.getMessage(), vmUuid), e);
        }
    }

    protected Object retrieveResultFromJobOutcomeAndThrowExceptionIfNeeded(Outcome<VirtualMachine> outcome) throws ResourceUnavailableException, InsufficientCapacityException{
        Object jobResult = _jobMgr.unmarshallResultObject(outcome.getJob());

        if (jobResult == null) {
            return null;
        }

        if (jobResult instanceof AgentUnavailableException) {
           throw (AgentUnavailableException) jobResult;
        }

        if (jobResult instanceof InsufficientServerCapacityException) {
           throw (InsufficientServerCapacityException) jobResult;
        }

        if (jobResult instanceof ResourceUnavailableException) {
           throw (ResourceUnavailableException) jobResult;
        }

        if (jobResult instanceof InsufficientCapacityException) {
           throw (InsufficientCapacityException) jobResult;
        }

        if (jobResult instanceof ConcurrentOperationException) {
           throw (ConcurrentOperationException) jobResult;
        }

        if (jobResult instanceof RuntimeException) {
           throw (RuntimeException) jobResult;
        }

        if (jobResult instanceof Throwable) {
           throw new RuntimeException("Unexpected exception", (Throwable)jobResult);
        }

        return jobResult;
    }

    protected Pair<VmWorkJobVO, Long> retrievePendingWorkJob(String vmUuid, String commandName) {
        return retrievePendingWorkJob(null, vmUuid, VirtualMachine.Type.Instance, commandName);
    }

    protected Pair<VmWorkJobVO, Long> retrievePendingWorkJob(Long id, String commandName) {
        return retrievePendingWorkJob(id, null, VirtualMachine.Type.Instance, commandName);
    }

    protected Pair<VmWorkJobVO, Long> retrievePendingWorkJob(Long vmId, String vmUuid, VirtualMachine.Type vmType, String commandName) {
        if (vmId == null) {
            VMInstanceVO vm = _vmDao.findByUuid(vmUuid);

            if (vm == null) {
                String message = String.format("Could not find a VM with the uuid [%s]. Unable to continue validations with command [%s] through job queue.", vmUuid, commandName);
                logger.error(message);
                throw new RuntimeException(message);
            }

            vmId = vm.getId();

            if (vmType == null) {
                vmType = vm.getType();
            }
        }

        List<VmWorkJobVO> pendingWorkJobs = _workJobDao.listPendingWorkJobs(vmType, vmId, commandName);

        if (CollectionUtils.isNotEmpty(pendingWorkJobs)) {
            return new Pair<>(pendingWorkJobs.get(0), vmId);
        }

        return new Pair<>(null, vmId);
    }

    protected Pair<VmWorkJobVO, VmWork> createWorkJobAndWorkInfo(String commandName, Long vmId) {
        return createWorkJobAndWorkInfo(commandName, null, vmId);
    }

    protected Pair<VmWorkJobVO, VmWork> createWorkJobAndWorkInfo(String commandName, VmWorkJobVO.Step step, Long vmId) {
        CallContext context = CallContext.current();
        long userId = context.getCallingUser().getId();
        long accountId = context.getCallingAccount().getId();

        VmWorkJobVO workJob = new VmWorkJobVO(context.getContextId());
        workJob.setDispatcher(VmWorkConstants.VM_WORK_JOB_DISPATCHER);
        workJob.setCmd(commandName);
        workJob.setAccountId(accountId);
        workJob.setUserId(userId);

        if (step != null) {
            workJob.setStep(step);
        }

        workJob.setVmType(VirtualMachine.Type.Instance);
        workJob.setVmInstanceId(vmId);
        workJob.setRelated(AsyncJobExecutionContext.getOriginJobId());

        VmWork workInfo = new VmWork(userId,  accountId, vmId, VirtualMachineManagerImpl.VM_WORK_JOB_HANDLER);

        return new Pair<>(workJob, workInfo);
    }

    protected void setCmdInfoAndSubmitAsyncJob(VmWorkJobVO workJob, VmWork workInfo, Long vmId) {
        workJob.setCmdInfo(VmWorkSerializer.serialize(workInfo));
        _jobMgr.submitAsyncJob(workJob, VmWorkConstants.VM_WORK_QUEUE, vmId);
    }

    protected VMInstanceVO findVmById(Long vmId) {
        VMInstanceVO vm = _entityMgr.findById(VMInstanceVO.class, vmId);

        if (vm == null) {
            logger.warn(String.format("Could not find VM [%s].", vmId));
        }

        assert vm != null;
        return vm;
    }

    @Override
    public HashMap<Long, ? extends VmStats> getVirtualMachineStatistics(long hostId, String hostName, List<Long> vmIds) {
        HashMap<Long, VmStatsEntry> vmStatsById = new HashMap<>();
        if (CollectionUtils.isEmpty(vmIds)) {
            return vmStatsById;
        }
        Map<Long, VMInstanceVO> vmMap = new HashMap<>();
        for (Long vmId : vmIds) {
            vmMap.put(vmId, _vmDao.findById(vmId));
        }
        return getVirtualMachineStatistics(hostId, hostName, vmMap);
    }

    @Override
    public HashMap<Long, ? extends VmStats> getVirtualMachineStatistics(long hostId, String hostName, Map<Long, ? extends VirtualMachine> vmMap) {
        HashMap<Long, VmStatsEntry> vmStatsById = new HashMap<>();
        if (MapUtils.isEmpty(vmMap)) {
            return vmStatsById;
        }
        Map<String, Long> vmNames = new HashMap<>();
        for (Map.Entry<Long, ? extends VirtualMachine> vmEntry : vmMap.entrySet()) {
            vmNames.put(vmEntry.getValue().getInstanceName(), vmEntry.getKey());
        }
        Answer answer = _agentMgr.easySend(hostId, new GetVmStatsCommand(new ArrayList<>(vmNames.keySet()), _hostDao.findById(hostId).getGuid(), hostName));
        if (answer == null || !answer.getResult()) {
            logger.warn("Unable to obtain VM statistics.");
            return vmStatsById;
        } else {
            HashMap<String, VmStatsEntry> vmStatsByName = ((GetVmStatsAnswer)answer).getVmStatsMap();
            if (vmStatsByName == null) {
                logger.warn("Unable to obtain VM statistics.");
                return vmStatsById;
            }
            for (Map.Entry<String, VmStatsEntry> entry : vmStatsByName.entrySet()) {
                vmStatsById.put(vmNames.get(entry.getKey()), entry.getValue());
            }
        }
        return vmStatsById;
    }

    @Override
    public HashMap<Long, List<? extends VmDiskStats>> getVmDiskStatistics(long hostId, String hostName, Map<Long, ? extends VirtualMachine> vmMap) {
        HashMap<Long, List<? extends  VmDiskStats>> vmDiskStatsById = new HashMap<>();
        if (MapUtils.isEmpty(vmMap)) {
            return vmDiskStatsById;
        }
        Map<String, Long> vmNames = new HashMap<>();
        for (Map.Entry<Long, ? extends VirtualMachine> vmEntry : vmMap.entrySet()) {
            vmNames.put(vmEntry.getValue().getInstanceName(), vmEntry.getKey());
        }
        Answer answer = _agentMgr.easySend(hostId, new GetVmDiskStatsCommand(new ArrayList<>(vmNames.keySet()), _hostDao.findById(hostId).getGuid(), hostName));
        if (answer == null || !answer.getResult()) {
            logger.warn("Unable to obtain VM disk statistics.");
            return vmDiskStatsById;
        } else {
            HashMap<String, List<VmDiskStatsEntry>> vmDiskStatsByName = ((GetVmDiskStatsAnswer)answer).getVmDiskStatsMap();
            if (vmDiskStatsByName == null) {
                logger.warn("Unable to obtain VM disk statistics.");
                return vmDiskStatsById;
            }
            for (Map.Entry<String, List<VmDiskStatsEntry>> entry: vmDiskStatsByName.entrySet()) {
                vmDiskStatsById.put(vmNames.get(entry.getKey()), entry.getValue());
            }
        }
        return vmDiskStatsById;
    }

    @Override
    public HashMap<Long, List<? extends VmNetworkStats>> getVmNetworkStatistics(long hostId, String hostName, Map<Long, ? extends VirtualMachine> vmMap) {
        HashMap<Long, List<? extends VmNetworkStats>> vmNetworkStatsById = new HashMap<>();
        if (MapUtils.isEmpty(vmMap)) {
            return vmNetworkStatsById;
        }
        Map<String, Long> vmNames = new HashMap<>();
        for (Map.Entry<Long, ? extends VirtualMachine> vmEntry : vmMap.entrySet()) {
            vmNames.put(vmEntry.getValue().getInstanceName(), vmEntry.getKey());
        }
        Answer answer = _agentMgr.easySend(hostId, new GetVmNetworkStatsCommand(new ArrayList<>(vmNames.keySet()), _hostDao.findById(hostId).getGuid(), hostName));
        if (answer == null || !answer.getResult()) {
            logger.warn("Unable to obtain VM network statistics.");
            return vmNetworkStatsById;
        } else {
            HashMap<String, List<VmNetworkStatsEntry>> vmNetworkStatsByName = ((GetVmNetworkStatsAnswer)answer).getVmNetworkStatsMap();
            if (vmNetworkStatsByName == null) {
                logger.warn("Unable to obtain VM network statistics.");
                return vmNetworkStatsById;
            }
            for (Map.Entry<String, List<VmNetworkStatsEntry>> entry: vmNetworkStatsByName.entrySet()) {
                vmNetworkStatsById.put(vmNames.get(entry.getKey()), entry.getValue());
            }
        }
        return vmNetworkStatsById;
    }

    protected boolean isDiskOfferingSuitableForVm(VMInstanceVO vm, VirtualMachineProfile profile, long podId, long clusterId, long hostId, long diskOfferingId) {

        DiskOfferingVO diskOffering = _diskOfferingDao.findById(diskOfferingId);
        VolumeVO dummyVolume = new VolumeVO("Data", vm.getDataCenterId(), podId, vm.getAccountId(),
                vm.getDomainId(), vm.getId(), null, null, diskOffering.getProvisioningType(), diskOffering.getDiskSize(), Type.DATADISK);
        try {
            Field idField = dummyVolume.getClass().getDeclaredField("id");
            idField.setAccessible(true);
            idField.set(dummyVolume, Volume.DISK_OFFERING_SUITABILITY_CHECK_VOLUME_ID);
        } catch (NoSuchFieldException | IllegalAccessException ignored) {
            return false;
        }
        dummyVolume.setDiskOfferingId(diskOfferingId);
        DiskProfile diskProfile = new DiskProfile(dummyVolume, diskOffering, profile.getHypervisorType());
        diskProfile.setMinIops(diskOffering.getMinIops());
        diskProfile.setMaxIops(diskOffering.getMaxIops());
        ExcludeList avoid = new ExcludeList();
        DataCenterDeployment plan = new DataCenterDeployment(vm.getDataCenterId(), podId, clusterId, hostId, null, null);
        for (StoragePoolAllocator allocator : _storagePoolAllocators) {
            List<StoragePool> poolListFromAllocator = allocator.allocateToPool(diskProfile, profile, plan, avoid, 1);
            if (CollectionUtils.isNotEmpty(poolListFromAllocator)) {
                if (logger.isDebugEnabled()) {
                    logger.debug(String.format("Found a suitable pool: %s for disk offering: %s", poolListFromAllocator.get(0).getName(), diskOffering.getName()));
                }
                return true;
            }
        }
        return false;
    }

    @Override
    public Map<Long, Boolean> getDiskOfferingSuitabilityForVm(long vmId, List<Long> diskOfferingIds) {
        VMInstanceVO vm = _vmDao.findById(vmId);
        VirtualMachineProfile profile = new VirtualMachineProfileImpl(vm);
        Pair<Long, Long> clusterAndHost = findClusterAndHostIdForVm(vm, false);
        Long clusterId = clusterAndHost.first();
        Cluster cluster = _clusterDao.findById(clusterId);
        Map<Long, Boolean> result = new HashMap<>();
        for (Long diskOfferingId : diskOfferingIds) {
            result.put(diskOfferingId, isDiskOfferingSuitableForVm(vm, profile, cluster.getPodId(), clusterId, clusterAndHost.second(), diskOfferingId));
        }
        return result;
    }
}<|MERGE_RESOLUTION|>--- conflicted
+++ resolved
@@ -2206,7 +2206,6 @@
                 _workDao.update(work.getId(), work);
             }
 
-<<<<<<< HEAD
             boolean result = Transaction.execute(new TransactionCallbackWithException<Boolean, NoTransitionException>() {
                 @Override
                 public Boolean doInTransaction(TransactionStatus status) throws NoTransitionException {
@@ -2218,16 +2217,6 @@
                         _resourceLimitMgr.decrementVmResourceCount(vm.getAccountId(), vm.isDisplay(), offering, template);
                     }
                     return result;
-=======
-            boolean result = stateTransitTo(vm, Event.OperationSucceeded, null);
-            if (result) {
-                vm.setPowerState(PowerState.PowerOff);
-                _vmDao.update(vm.getId(), vm);
-                if (VirtualMachine.Type.User.equals(vm.type) && ResourceCountRunningVMsonly.value()) {
-                    ServiceOfferingVO offering = _offeringDao.findById(vm.getId(), vm.getServiceOfferingId());
-                    VMTemplateVO template = _templateDao.findByIdIncludingRemoved(vm.getTemplateId());
-                    _resourceLimitMgr.decrementVmResourceCount(vm.getAccountId(), vm.isDisplay(), offering, template);
->>>>>>> 0926e5c1
                 }
             });
 
