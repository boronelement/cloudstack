--- conflicted
+++ resolved
@@ -1034,10 +1034,7 @@
 
         final HypervisorGuru hvGuru = _hvGuruMgr.getGuru(vm.getHypervisorType());
 
-<<<<<<< HEAD
-=======
         // check resource count if ResourceCountRunningVMsonly.value() = true
->>>>>>> b955b38c
         final Account owner = _entityMgr.findById(Account.class, vm.getAccountId());
         if (VirtualMachine.Type.User.equals(vm.type) && ResourceCountRunningVMsonly.value()) {
             resourceCountIncrement(owner.getAccountId(),new Long(offering.getCpu()), new Long(offering.getRamSize()));
@@ -2083,12 +2080,7 @@
 
             boolean result = stateTransitTo(vm, Event.OperationSucceeded, null);
             if (result) {
-<<<<<<< HEAD
-                if (VirtualMachine.Type.User.equals(vm.type) && ResoureCountRunningVMsonly.value()) {
-=======
                 if (VirtualMachine.Type.User.equals(vm.type) && ResourceCountRunningVMsonly.value()) {
-                    //update resource count if stop successfully
->>>>>>> b955b38c
                     ServiceOfferingVO offering = _offeringDao.findById(vm.getId(), vm.getServiceOfferingId());
                     resourceCountDecrement(vm.getAccountId(),new Long(offering.getCpu()), new Long(offering.getRamSize()));
                 }
