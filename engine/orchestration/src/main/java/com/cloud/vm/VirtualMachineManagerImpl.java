--- conflicted
+++ resolved
@@ -4663,19 +4663,11 @@
 
     @Override
     public ConfigKey<?>[] getConfigKeys() {
-<<<<<<< HEAD
-        return new ConfigKey<?>[] {ClusterDeltaSyncInterval, StartRetry, VmDestroyForcestop, VmOpCancelInterval, VmOpCleanupInterval, VmOpCleanupWait,
-            VmOpLockStateRetry,
-            VmOpWaitInterval, ExecuteInSequence, VmJobCheckInterval, VmJobTimeout, VmJobStateReportInterval, VmConfigDriveLabel, VmConfigDriveOnPrimaryPool, HaVmRestartHostUp,
-            ResoureCountRunningVMsonly, AllowExposeHypervisorHostname, AllowExposeHypervisorHostnameAccountLevel, SystemVmRootDiskSize,
-            VmServiceOfferingMaxCPUCores, VmServiceOfferingMaxRAMSize };
-=======
         return new ConfigKey<?>[] { ClusterDeltaSyncInterval, StartRetry, VmDestroyForcestop, VmOpCancelInterval, VmOpCleanupInterval, VmOpCleanupWait,
                 VmOpLockStateRetry, VmOpWaitInterval, ExecuteInSequence, VmJobCheckInterval, VmJobTimeout, VmJobStateReportInterval,
                 VmConfigDriveLabel, VmConfigDriveOnPrimaryPool, VmConfigDriveForceHostCacheUse, VmConfigDriveUseHostCacheOnUnsupportedPool,
-                HaVmRestartHostUp, ResoureCountRunningVMsonly, AllowExposeHypervisorHostname, AllowExposeHypervisorHostnameAccountLevel,
+                HaVmRestartHostUp, ResoureCountRunningVMsonly, AllowExposeHypervisorHostname, SystemVmRootDiskSize, AllowExposeHypervisorHostnameAccountLevel,
                 VmServiceOfferingMaxCPUCores, VmServiceOfferingMaxRAMSize };
->>>>>>> 4e90a8c4
     }
 
     public List<StoragePoolAllocator> getStoragePoolAllocators() {
