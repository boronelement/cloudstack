// Licensed to the Apacohe Software Foundation (ASF) under one
// or more contributor license agreements.  See the NOTICE file
// distributed with this work for additional information
// regarding copyright ownership.  The ASF licenses this file
// to you under the Apache License, Version 2.0 (the
// "License"); you may not use this file except in compliance
// with the License.  You may obtain a copy of the License at
//
//   http://www.apache.org/licenses/LICENSE-2.0
//
// Unless required by applicable law or agreed to in writing,
// software distributed under the License is distributed on an
// "AS IS" BASIS, WITHOUT WARRANTIES OR CONDITIONS OF ANY
// KIND, either express or implied.  See the License for the
// specific language governing permissions and limitations
// under the License.

package com.cloud.vm;

import java.net.URI;
import java.sql.PreparedStatement;
import java.sql.ResultSet;
import java.sql.SQLException;
import java.util.ArrayList;
import java.util.Arrays;
import java.util.Collection;
import java.util.Collections;
import java.util.Comparator;
import java.util.Date;
import java.util.HashMap;
import java.util.HashSet;
import java.util.LinkedHashMap;
import java.util.List;
import java.util.Map;
import java.util.Map.Entry;
import java.util.Set;
import java.util.TimeZone;
import java.util.UUID;
import java.util.concurrent.Executors;
import java.util.concurrent.ScheduledExecutorService;
import java.util.concurrent.TimeUnit;

import javax.inject.Inject;
import javax.naming.ConfigurationException;

import org.apache.cloudstack.affinity.dao.AffinityGroupVMMapDao;
import org.apache.cloudstack.api.ApiConstants;
import org.apache.cloudstack.api.command.admin.vm.MigrateVMCmd;
import org.apache.cloudstack.api.command.admin.volume.MigrateVolumeCmdByAdmin;
import org.apache.cloudstack.api.command.user.volume.MigrateVolumeCmd;
import org.apache.cloudstack.ca.CAManager;
import org.apache.cloudstack.context.CallContext;
import org.apache.cloudstack.engine.orchestration.service.NetworkOrchestrationService;
import org.apache.cloudstack.engine.orchestration.service.VolumeOrchestrationService;
import org.apache.cloudstack.engine.subsystem.api.storage.DataStoreManager;
import org.apache.cloudstack.engine.subsystem.api.storage.StoragePoolAllocator;
import org.apache.cloudstack.framework.ca.Certificate;
import org.apache.cloudstack.framework.config.ConfigKey;
import org.apache.cloudstack.framework.config.Configurable;
import org.apache.cloudstack.framework.config.dao.ConfigurationDao;
import org.apache.cloudstack.framework.jobs.AsyncJob;
import org.apache.cloudstack.framework.jobs.AsyncJobExecutionContext;
import org.apache.cloudstack.framework.jobs.AsyncJobManager;
import org.apache.cloudstack.framework.jobs.Outcome;
import org.apache.cloudstack.framework.jobs.dao.VmWorkJobDao;
import org.apache.cloudstack.framework.jobs.impl.AsyncJobVO;
import org.apache.cloudstack.framework.jobs.impl.JobSerializerHelper;
import org.apache.cloudstack.framework.jobs.impl.OutcomeImpl;
import org.apache.cloudstack.framework.jobs.impl.VmWorkJobVO;
import org.apache.cloudstack.framework.messagebus.MessageBus;
import org.apache.cloudstack.framework.messagebus.MessageDispatcher;
import org.apache.cloudstack.framework.messagebus.MessageHandler;
import org.apache.cloudstack.jobs.JobInfo;
import org.apache.cloudstack.managed.context.ManagedContextRunnable;
import org.apache.cloudstack.storage.datastore.db.PrimaryDataStoreDao;
import org.apache.cloudstack.storage.datastore.db.StoragePoolVO;
import org.apache.cloudstack.storage.to.VolumeObjectTO;
import org.apache.cloudstack.utils.identity.ManagementServerNode;
import org.apache.cloudstack.vm.UnmanagedVMsManager;
import org.apache.commons.collections.CollectionUtils;
import org.apache.commons.collections.MapUtils;
import org.apache.commons.lang.BooleanUtils;
import org.apache.log4j.Logger;

import com.cloud.agent.AgentManager;
import com.cloud.agent.Listener;
import com.cloud.agent.api.AgentControlAnswer;
import com.cloud.agent.api.AgentControlCommand;
import com.cloud.agent.api.Answer;
import com.cloud.agent.api.AttachOrDettachConfigDriveCommand;
import com.cloud.agent.api.CheckVirtualMachineAnswer;
import com.cloud.agent.api.CheckVirtualMachineCommand;
import com.cloud.agent.api.ClusterVMMetaDataSyncAnswer;
import com.cloud.agent.api.ClusterVMMetaDataSyncCommand;
import com.cloud.agent.api.Command;
import com.cloud.agent.api.MigrateCommand;
import com.cloud.agent.api.MigrateVmToPoolAnswer;
import com.cloud.agent.api.ModifyTargetsCommand;
import com.cloud.agent.api.PingRoutingCommand;
import com.cloud.agent.api.PlugNicAnswer;
import com.cloud.agent.api.PlugNicCommand;
import com.cloud.agent.api.PrepareForMigrationAnswer;
import com.cloud.agent.api.PrepareForMigrationCommand;
import com.cloud.agent.api.RebootAnswer;
import com.cloud.agent.api.RebootCommand;
import com.cloud.agent.api.ReplugNicAnswer;
import com.cloud.agent.api.ReplugNicCommand;
import com.cloud.agent.api.RestoreVMSnapshotAnswer;
import com.cloud.agent.api.RestoreVMSnapshotCommand;
import com.cloud.agent.api.ScaleVmCommand;
import com.cloud.agent.api.StartAnswer;
import com.cloud.agent.api.StartCommand;
import com.cloud.agent.api.StartupCommand;
import com.cloud.agent.api.StartupRoutingCommand;
import com.cloud.agent.api.StopAnswer;
import com.cloud.agent.api.StopCommand;
import com.cloud.agent.api.UnPlugNicAnswer;
import com.cloud.agent.api.UnPlugNicCommand;
import com.cloud.agent.api.UnregisterVMCommand;
import com.cloud.agent.api.routing.NetworkElementCommand;
import com.cloud.agent.api.to.DiskTO;
import com.cloud.agent.api.to.DpdkTO;
import com.cloud.agent.api.to.GPUDeviceTO;
import com.cloud.agent.api.to.NicTO;
import com.cloud.agent.api.to.VirtualMachineTO;
import com.cloud.agent.manager.Commands;
import com.cloud.agent.manager.allocator.HostAllocator;
import com.cloud.alert.AlertManager;
import com.cloud.capacity.CapacityManager;
import com.cloud.configuration.Resource.ResourceType;
import com.cloud.dc.ClusterDetailsDao;
import com.cloud.dc.ClusterDetailsVO;
import com.cloud.dc.DataCenter;
import com.cloud.dc.DataCenterVO;
import com.cloud.dc.HostPodVO;
import com.cloud.dc.Pod;
import com.cloud.dc.dao.ClusterDao;
import com.cloud.dc.dao.DataCenterDao;
import com.cloud.dc.dao.HostPodDao;
import com.cloud.deploy.DataCenterDeployment;
import com.cloud.deploy.DeployDestination;
import com.cloud.deploy.DeploymentPlan;
import com.cloud.deploy.DeploymentPlanner;
import com.cloud.deploy.DeploymentPlanner.ExcludeList;
import com.cloud.deploy.DeploymentPlanningManager;
import com.cloud.deployasis.dao.UserVmDeployAsIsDetailsDao;
import com.cloud.event.EventTypes;
import com.cloud.event.UsageEventUtils;
import com.cloud.event.UsageEventVO;
import com.cloud.exception.AffinityConflictException;
import com.cloud.exception.AgentUnavailableException;
import com.cloud.exception.ConcurrentOperationException;
import com.cloud.exception.ConnectionException;
import com.cloud.exception.InsufficientCapacityException;
import com.cloud.exception.InsufficientServerCapacityException;
import com.cloud.exception.InvalidParameterValueException;
import com.cloud.exception.OperationTimedoutException;
import com.cloud.exception.ResourceUnavailableException;
import com.cloud.exception.StorageAccessException;
import com.cloud.exception.StorageUnavailableException;
import com.cloud.ha.HighAvailabilityManager;
import com.cloud.ha.HighAvailabilityManager.WorkType;
import com.cloud.host.Host;
import com.cloud.host.HostVO;
import com.cloud.host.Status;
import com.cloud.host.dao.HostDao;
import com.cloud.hypervisor.Hypervisor.HypervisorType;
import com.cloud.hypervisor.HypervisorGuru;
import com.cloud.hypervisor.HypervisorGuruManager;
import com.cloud.network.Network;
import com.cloud.network.NetworkModel;
import com.cloud.network.dao.NetworkDao;
import com.cloud.network.dao.NetworkDetailVO;
import com.cloud.network.dao.NetworkDetailsDao;
import com.cloud.network.dao.NetworkVO;
import com.cloud.network.router.VirtualRouter;
import com.cloud.network.security.SecurityGroupManager;
import com.cloud.offering.DiskOffering;
import com.cloud.offering.DiskOfferingInfo;
import com.cloud.offering.NetworkOffering;
import com.cloud.offering.ServiceOffering;
import com.cloud.offerings.dao.NetworkOfferingDetailsDao;
import com.cloud.org.Cluster;
import com.cloud.resource.ResourceManager;
import com.cloud.resource.ResourceState;
import com.cloud.service.ServiceOfferingVO;
import com.cloud.service.dao.ServiceOfferingDao;
import com.cloud.storage.DiskOfferingVO;
import com.cloud.storage.ScopeType;
import com.cloud.storage.Storage.ImageFormat;
import com.cloud.storage.StorageManager;
import com.cloud.storage.StoragePool;
import com.cloud.storage.VMTemplateVO;
import com.cloud.storage.Volume;
import com.cloud.storage.Volume.Type;
import com.cloud.storage.VolumeApiService;
import com.cloud.storage.VolumeVO;
import com.cloud.storage.dao.DiskOfferingDao;
import com.cloud.storage.dao.GuestOSCategoryDao;
import com.cloud.storage.dao.GuestOSDao;
import com.cloud.storage.dao.StoragePoolHostDao;
import com.cloud.storage.dao.VMTemplateDao;
import com.cloud.storage.dao.VolumeDao;
import com.cloud.template.VirtualMachineTemplate;
import com.cloud.user.Account;
import com.cloud.user.ResourceLimitService;
import com.cloud.user.User;
import com.cloud.uservm.UserVm;
import com.cloud.utils.DateUtil;
import com.cloud.utils.Journal;
import com.cloud.utils.Pair;
import com.cloud.utils.Predicate;
import com.cloud.utils.ReflectionUse;
import com.cloud.utils.StringUtils;
import com.cloud.utils.Ternary;
import com.cloud.utils.component.ManagerBase;
import com.cloud.utils.concurrency.NamedThreadFactory;
import com.cloud.utils.db.DB;
import com.cloud.utils.db.EntityManager;
import com.cloud.utils.db.GlobalLock;
import com.cloud.utils.db.Transaction;
import com.cloud.utils.db.TransactionCallback;
import com.cloud.utils.db.TransactionCallbackWithException;
import com.cloud.utils.db.TransactionCallbackWithExceptionNoReturn;
import com.cloud.utils.db.TransactionLegacy;
import com.cloud.utils.db.TransactionStatus;
import com.cloud.utils.exception.CloudRuntimeException;
import com.cloud.utils.exception.ExecutionException;
import com.cloud.utils.fsm.NoTransitionException;
import com.cloud.utils.fsm.StateMachine2;
import com.cloud.vm.ItWorkVO.Step;
import com.cloud.vm.VirtualMachine.Event;
import com.cloud.vm.VirtualMachine.PowerState;
import com.cloud.vm.VirtualMachine.State;
import com.cloud.vm.dao.NicDao;
import com.cloud.vm.dao.UserVmDao;
import com.cloud.vm.dao.UserVmDetailsDao;
import com.cloud.vm.dao.VMInstanceDao;
import com.cloud.vm.snapshot.VMSnapshotManager;
import com.cloud.vm.snapshot.VMSnapshotVO;
import com.cloud.vm.snapshot.dao.VMSnapshotDao;
import com.google.common.base.Strings;

public class VirtualMachineManagerImpl extends ManagerBase implements VirtualMachineManager, VmWorkJobHandler, Listener, Configurable {
    private static final Logger s_logger = Logger.getLogger(VirtualMachineManagerImpl.class);

    public static final String VM_WORK_JOB_HANDLER = VirtualMachineManagerImpl.class.getSimpleName();

    private static final String VM_SYNC_ALERT_SUBJECT = "VM state sync alert";

    @Inject
    private UserVmManager _userVmMgr;
    @Inject
    private DataStoreManager dataStoreMgr;
    @Inject
    private NetworkOrchestrationService _networkMgr;
    @Inject
    private NetworkModel _networkModel;
    @Inject
    private AgentManager _agentMgr;
    @Inject
    private VMInstanceDao _vmDao;
    @Inject
    private ServiceOfferingDao _offeringDao;
    @Inject
    private DiskOfferingDao _diskOfferingDao;
    @Inject
    private VMTemplateDao _templateDao;
    @Inject
    private ItWorkDao _workDao;
    @Inject
    private UserVmDao _userVmDao;
    @Inject
    private UserVmService _userVmService;
    @Inject
    private CapacityManager _capacityMgr;
    @Inject
    private NicDao _nicsDao;
    @Inject
    private HostDao _hostDao;
    @Inject
    private AlertManager _alertMgr;
    @Inject
    private GuestOSCategoryDao _guestOsCategoryDao;
    @Inject
    private GuestOSDao _guestOsDao;
    @Inject
    private VolumeDao _volsDao;
    @Inject
    private HighAvailabilityManager _haMgr;
    @Inject
    private HostPodDao _podDao;
    @Inject
    private DataCenterDao _dcDao;
    @Inject
    private ClusterDao _clusterDao;
    @Inject
    private PrimaryDataStoreDao _storagePoolDao;
    @Inject
    private HypervisorGuruManager _hvGuruMgr;
    @Inject
    private NetworkDao _networkDao;
    @Inject
    private StoragePoolHostDao _poolHostDao;
    @Inject
    private VMSnapshotDao _vmSnapshotDao;
    @Inject
    private AffinityGroupVMMapDao _affinityGroupVMMapDao;
    @Inject
    private EntityManager _entityMgr;
    @Inject
    private GuestOSCategoryDao _guestOSCategoryDao;
    @Inject
    private GuestOSDao _guestOSDao;
    @Inject
    private ServiceOfferingDao _serviceOfferingDao;
    @Inject
    private CAManager caManager;
    @Inject
    private ResourceManager _resourceMgr;
    @Inject
    private ResourceLimitService _resourceLimitMgr;
    @Inject
    private VMSnapshotManager _vmSnapshotMgr;
    @Inject
    private ClusterDetailsDao _clusterDetailsDao;
    @Inject
    private UserVmDetailsDao userVmDetailsDao;
    @Inject
    private ConfigurationDao _configDao;
    @Inject
    private VolumeOrchestrationService volumeMgr;
    @Inject
    private DeploymentPlanningManager _dpMgr;
    @Inject
    private MessageBus _messageBus;
    @Inject
    private VirtualMachinePowerStateSync _syncMgr;
    @Inject
    private VmWorkJobDao _workJobDao;
    @Inject
    private AsyncJobManager _jobMgr;
    @Inject
    private StorageManager storageMgr;
    @Inject
    private NetworkOfferingDetailsDao networkOfferingDetailsDao;
    @Inject
    private NetworkDetailsDao networkDetailsDao;
    @Inject
    private SecurityGroupManager _securityGroupManager;
    @Inject
    private UserVmDeployAsIsDetailsDao userVmDeployAsIsDetailsDao;

    VmWorkJobHandlerProxy _jobHandlerProxy = new VmWorkJobHandlerProxy(this);

    Map<VirtualMachine.Type, VirtualMachineGuru> _vmGurus = new HashMap<VirtualMachine.Type, VirtualMachineGuru>();
    protected StateMachine2<State, VirtualMachine.Event, VirtualMachine> _stateMachine;

    static final ConfigKey<Integer> StartRetry = new ConfigKey<Integer>("Advanced", Integer.class, "start.retry", "10",
            "Number of times to retry create and start commands", true);
    static final ConfigKey<Integer> VmOpWaitInterval = new ConfigKey<Integer>("Advanced", Integer.class, "vm.op.wait.interval", "120",
            "Time (in seconds) to wait before checking if a previous operation has succeeded", true);

    static final ConfigKey<Integer> VmOpLockStateRetry = new ConfigKey<Integer>("Advanced", Integer.class, "vm.op.lock.state.retry", "5",
            "Times to retry locking the state of a VM for operations, -1 means forever", true);
    static final ConfigKey<Long> VmOpCleanupInterval = new ConfigKey<Long>("Advanced", Long.class, "vm.op.cleanup.interval", "86400",
            "Interval to run the thread that cleans up the vm operations (in seconds)", false);
    static final ConfigKey<Long> VmOpCleanupWait = new ConfigKey<Long>("Advanced", Long.class, "vm.op.cleanup.wait", "3600",
            "Time (in seconds) to wait before cleanuping up any vm work items", true);
    static final ConfigKey<Long> VmOpCancelInterval = new ConfigKey<Long>("Advanced", Long.class, "vm.op.cancel.interval", "3600",
            "Time (in seconds) to wait before cancelling a operation", false);
    static final ConfigKey<Boolean> VmDestroyForcestop = new ConfigKey<Boolean>("Advanced", Boolean.class, "vm.destroy.forcestop", "false",
            "On destroy, force-stop takes this value ", true);
    static final ConfigKey<Integer> ClusterDeltaSyncInterval = new ConfigKey<Integer>("Advanced", Integer.class, "sync.interval", "60",
            "Cluster Delta sync interval in seconds",
            false);
    static final ConfigKey<Integer> ClusterVMMetaDataSyncInterval = new ConfigKey<Integer>("Advanced", Integer.class, "vmmetadata.sync.interval", "180", "Cluster VM metadata sync interval in seconds",
            false);

    static final ConfigKey<Long> VmJobCheckInterval = new ConfigKey<Long>("Advanced",
            Long.class, "vm.job.check.interval", "3000",
            "Interval in milliseconds to check if the job is complete", false);
    static final ConfigKey<Long> VmJobTimeout = new ConfigKey<Long>("Advanced",
            Long.class, "vm.job.timeout", "600000",
            "Time in milliseconds to wait before attempting to cancel a job", false);
    static final ConfigKey<Integer> VmJobStateReportInterval = new ConfigKey<Integer>("Advanced",
            Integer.class, "vm.job.report.interval", "60",
            "Interval to send application level pings to make sure the connection is still working", false);

    static final ConfigKey<Boolean> HaVmRestartHostUp = new ConfigKey<Boolean>("Advanced", Boolean.class, "ha.vm.restart.hostup", "true",
            "If an out-of-band stop of a VM is detected and its host is up, then power on the VM", true);

    static final ConfigKey<Long> SystemVmRootDiskSize = new ConfigKey<Long>("Advanced",
            Long.class, "systemvm.root.disk.size", "-1",
            "root size (in GB) of systemvm and virtual routers", true);

    ScheduledExecutorService _executor = null;

    private long _nodeId;

    private List<StoragePoolAllocator> _storagePoolAllocators;

    private List<HostAllocator> hostAllocators;

    public List<HostAllocator> getHostAllocators() {
        return hostAllocators;
    }

    public void setHostAllocators(final List<HostAllocator> hostAllocators) {
        this.hostAllocators = hostAllocators;
    }

    @Override
    public void registerGuru(final VirtualMachine.Type type, final VirtualMachineGuru guru) {
        synchronized (_vmGurus) {
            _vmGurus.put(type, guru);
        }
    }

    @Override
    @DB
    public void allocate(final String vmInstanceName, final VirtualMachineTemplate template, final ServiceOffering serviceOffering,
            final DiskOfferingInfo rootDiskOfferingInfo, final List<DiskOfferingInfo> dataDiskOfferings,
            final LinkedHashMap<? extends Network, List<? extends NicProfile>> auxiliaryNetworks, final DeploymentPlan plan, final HypervisorType hyperType, final Map<String, Map<Integer, String>> extraDhcpOptions, final Map<Long, DiskOffering> datadiskTemplateToDiskOfferingMap)
                    throws InsufficientCapacityException {

        s_logger.info(String.format("allocating virtual machine from template:%s with hostname:%s and %d networks", template.getUuid(), vmInstanceName, auxiliaryNetworks.size()));

        final VMInstanceVO vm = _vmDao.findVMByInstanceName(vmInstanceName);
        final Account owner = _entityMgr.findById(Account.class, vm.getAccountId());

        if (s_logger.isDebugEnabled()) {
            s_logger.debug("Allocating entries for VM: " + vm);
        }

        vm.setDataCenterId(plan.getDataCenterId());
        if (plan.getPodId() != null) {
            vm.setPodIdToDeployIn(plan.getPodId());
        }
        assert plan.getClusterId() == null && plan.getPoolId() == null : "We currently don't support cluster and pool preset yet";
        final VMInstanceVO vmFinal = _vmDao.persist(vm);

        final VirtualMachineProfileImpl vmProfile = new VirtualMachineProfileImpl(vmFinal, template, serviceOffering, null, null);

        Long rootDiskSize = rootDiskOfferingInfo.getSize();
        if (vm.getType().isUsedBySystem() && SystemVmRootDiskSize.value() != null && SystemVmRootDiskSize.value() > 0L) {
            rootDiskSize = SystemVmRootDiskSize.value();
        }
        final Long rootDiskSizeFinal = rootDiskSize;

        Transaction.execute(new TransactionCallbackWithExceptionNoReturn<InsufficientCapacityException>() {
            @Override
            public void doInTransactionWithoutResult(final TransactionStatus status) throws InsufficientCapacityException {
                if (s_logger.isDebugEnabled()) {
                    s_logger.debug("Allocating nics for " + vmFinal);
                }

                try {
                    if (!vmProfile.getBootArgs().contains("ExternalLoadBalancerVm")) {
                        _networkMgr.allocate(vmProfile, auxiliaryNetworks, extraDhcpOptions);
                    }
                } catch (final ConcurrentOperationException e) {
                    throw new CloudRuntimeException("Concurrent operation while trying to allocate resources for the VM", e);
                }

                if (s_logger.isDebugEnabled()) {
                    s_logger.debug("Allocating disks for " + vmFinal);
                }

                if (template.getFormat() == ImageFormat.ISO) {
                    volumeMgr.allocateRawVolume(Type.ROOT, "ROOT-" + vmFinal.getId(), rootDiskOfferingInfo.getDiskOffering(), rootDiskOfferingInfo.getSize(),
                            rootDiskOfferingInfo.getMinIops(), rootDiskOfferingInfo.getMaxIops(), vmFinal, template, owner, null);
                } else if (template.getFormat() == ImageFormat.BAREMETAL) {
                    // Do nothing
                } else {
                    volumeMgr.allocateTemplatedVolumes(Type.ROOT, "ROOT-" + vmFinal.getId(), rootDiskOfferingInfo.getDiskOffering(), rootDiskSizeFinal,
                            rootDiskOfferingInfo.getMinIops(), rootDiskOfferingInfo.getMaxIops(), template, vmFinal, owner);
                }

                if (dataDiskOfferings != null) {
                    for (final DiskOfferingInfo dataDiskOfferingInfo : dataDiskOfferings) {
                        volumeMgr.allocateRawVolume(Type.DATADISK, "DATA-" + vmFinal.getId(), dataDiskOfferingInfo.getDiskOffering(), dataDiskOfferingInfo.getSize(),
                                dataDiskOfferingInfo.getMinIops(), dataDiskOfferingInfo.getMaxIops(), vmFinal, template, owner, null);
                    }
                }
                if (datadiskTemplateToDiskOfferingMap != null && !datadiskTemplateToDiskOfferingMap.isEmpty()) {
                    int diskNumber = 1;
                    for (Entry<Long, DiskOffering> dataDiskTemplateToDiskOfferingMap : datadiskTemplateToDiskOfferingMap.entrySet()) {
                        DiskOffering diskOffering = dataDiskTemplateToDiskOfferingMap.getValue();
                        long diskOfferingSize = diskOffering.getDiskSize() / (1024 * 1024 * 1024);
                        VMTemplateVO dataDiskTemplate = _templateDao.findById(dataDiskTemplateToDiskOfferingMap.getKey());
                        volumeMgr.allocateRawVolume(Type.DATADISK, "DATA-" + vmFinal.getId() + "-" + String.valueOf(diskNumber), diskOffering, diskOfferingSize, null, null,
                                vmFinal, dataDiskTemplate, owner, Long.valueOf(diskNumber));
                        diskNumber++;
                    }
                }
            }
        });

        if (s_logger.isDebugEnabled()) {
            s_logger.debug("Allocation completed for VM: " + vmFinal);
        }
    }

    @Override
    public void allocate(final String vmInstanceName, final VirtualMachineTemplate template, final ServiceOffering serviceOffering,
            final LinkedHashMap<? extends Network, List<? extends NicProfile>> networks, final DeploymentPlan plan, final HypervisorType hyperType) throws InsufficientCapacityException {
        allocate(vmInstanceName, template, serviceOffering, new DiskOfferingInfo(serviceOffering), new ArrayList<DiskOfferingInfo>(), networks, plan, hyperType, null, null);
    }

    private VirtualMachineGuru getVmGuru(final VirtualMachine vm) {
        if(vm != null) {
            return _vmGurus.get(vm.getType());
        }
        return null;
    }

    @Override
    public void expunge(final String vmUuid) throws ResourceUnavailableException {
        try {
            advanceExpunge(vmUuid);
        } catch (final OperationTimedoutException e) {
            throw new CloudRuntimeException("Operation timed out", e);
        } catch (final ConcurrentOperationException e) {
            throw new CloudRuntimeException("Concurrent operation ", e);
        }
    }

    @Override
    public void advanceExpunge(final String vmUuid) throws ResourceUnavailableException, OperationTimedoutException, ConcurrentOperationException {
        final VMInstanceVO vm = _vmDao.findByUuid(vmUuid);
        advanceExpunge(vm);
    }

    protected void advanceExpunge(VMInstanceVO vm) throws ResourceUnavailableException, OperationTimedoutException, ConcurrentOperationException {
        if (vm == null || vm.getRemoved() != null) {
            if (s_logger.isDebugEnabled()) {
                s_logger.debug("Unable to find vm or vm is destroyed: " + vm);
            }
            return;
        }

        advanceStop(vm.getUuid(), VmDestroyForcestop.value());
        vm = _vmDao.findByUuid(vm.getUuid());

        try {
            if (!stateTransitTo(vm, VirtualMachine.Event.ExpungeOperation, vm.getHostId())) {
                s_logger.debug("Unable to destroy the vm because it is not in the correct state: " + vm);
                throw new CloudRuntimeException("Unable to destroy " + vm);

            }
        } catch (final NoTransitionException e) {
            s_logger.debug("Unable to destroy the vm because it is not in the correct state: " + vm);
            throw new CloudRuntimeException("Unable to destroy " + vm, e);
        }

        if (s_logger.isDebugEnabled()) {
            s_logger.debug("Destroying vm " + vm);
        }

        final VirtualMachineProfile profile = new VirtualMachineProfileImpl(vm);

        final HypervisorGuru hvGuru = _hvGuruMgr.getGuru(vm.getHypervisorType());

        s_logger.debug("Cleaning up NICS");
        final List<Command> nicExpungeCommands = hvGuru.finalizeExpungeNics(vm, profile.getNics());
        _networkMgr.cleanupNics(profile);

        s_logger.debug("Cleaning up hypervisor data structures (ex. SRs in XenServer) for managed storage");

        final List<Command> volumeExpungeCommands = hvGuru.finalizeExpungeVolumes(vm);

        final Long hostId = vm.getHostId() != null ? vm.getHostId() : vm.getLastHostId();

        List<Map<String, String>> targets = getTargets(hostId, vm.getId());

        if (volumeExpungeCommands != null && volumeExpungeCommands.size() > 0 && hostId != null) {
            final Commands cmds = new Commands(Command.OnError.Stop);

            for (final Command volumeExpungeCommand : volumeExpungeCommands) {
                cmds.addCommand(volumeExpungeCommand);
            }

            _agentMgr.send(hostId, cmds);

            if (!cmds.isSuccessful()) {
                for (final Answer answer : cmds.getAnswers()) {
                    if (!answer.getResult()) {
                        s_logger.warn("Failed to expunge vm due to: " + answer.getDetails());

                        throw new CloudRuntimeException("Unable to expunge " + vm + " due to " + answer.getDetails());
                    }
                }
            }
        }

        if (hostId != null) {
            volumeMgr.revokeAccess(vm.getId(), hostId);
        }

        // Clean up volumes based on the vm's instance id
        volumeMgr.cleanupVolumes(vm.getId());

        if (hostId != null && CollectionUtils.isNotEmpty(targets)) {
            removeDynamicTargets(hostId, targets);
        }

        final VirtualMachineGuru guru = getVmGuru(vm);
        guru.finalizeExpunge(vm);
        //remove the overcommit details from the uservm details
        userVmDetailsDao.removeDetails(vm.getId());

        // Remove deploy as-is (if any)
        userVmDeployAsIsDetailsDao.removeDetails(vm.getId());

        // send hypervisor-dependent commands before removing
        final List<Command> finalizeExpungeCommands = hvGuru.finalizeExpunge(vm);
        if (finalizeExpungeCommands != null && finalizeExpungeCommands.size() > 0) {
            if (hostId != null) {
                final Commands cmds = new Commands(Command.OnError.Stop);
                for (final Command command : finalizeExpungeCommands) {
                    cmds.addCommand(command);
                }
                if (nicExpungeCommands != null) {
                    for (final Command command : nicExpungeCommands) {
                        cmds.addCommand(command);
                    }
                }
                _agentMgr.send(hostId, cmds);
                if (!cmds.isSuccessful()) {
                    for (final Answer answer : cmds.getAnswers()) {
                        if (!answer.getResult()) {
                            s_logger.warn("Failed to expunge vm due to: " + answer.getDetails());
                            throw new CloudRuntimeException("Unable to expunge " + vm + " due to " + answer.getDetails());
                        }
                    }
                }
            }
        }

        if (s_logger.isDebugEnabled()) {
            s_logger.debug("Expunged " + vm);
        }

    }

    private List<Map<String, String>> getTargets(Long hostId, long vmId) {
        List<Map<String, String>> targets = new ArrayList<>();

        HostVO hostVO = _hostDao.findById(hostId);

        if (hostVO == null || hostVO.getHypervisorType() != HypervisorType.VMware) {
            return targets;
        }

        List<VolumeVO> volumes = _volsDao.findByInstance(vmId);

        if (CollectionUtils.isEmpty(volumes)) {
            return targets;
        }

        for (VolumeVO volume : volumes) {
            StoragePoolVO storagePoolVO = _storagePoolDao.findById(volume.getPoolId());

            if (storagePoolVO != null && storagePoolVO.isManaged()) {
                Map<String, String> target = new HashMap<>();

                target.put(ModifyTargetsCommand.STORAGE_HOST, storagePoolVO.getHostAddress());
                target.put(ModifyTargetsCommand.STORAGE_PORT, String.valueOf(storagePoolVO.getPort()));
                target.put(ModifyTargetsCommand.IQN, volume.get_iScsiName());

                targets.add(target);
            }
        }

        return targets;
    }

    private void removeDynamicTargets(long hostId, List<Map<String, String>> targets) {
        ModifyTargetsCommand cmd = new ModifyTargetsCommand();

        cmd.setTargets(targets);
        cmd.setApplyToAllHostsInCluster(true);
        cmd.setAdd(false);
        cmd.setTargetTypeToRemove(ModifyTargetsCommand.TargetTypeToRemove.DYNAMIC);

        sendModifyTargetsCommand(cmd, hostId);
    }

    private void sendModifyTargetsCommand(ModifyTargetsCommand cmd, long hostId) {
        Answer answer = _agentMgr.easySend(hostId, cmd);

        if (answer == null) {
            String msg = "Unable to get an answer to the modify targets command";

            s_logger.warn(msg);
        }
        else if (!answer.getResult()) {
            String msg = "Unable to modify target on the following host: " + hostId;

            s_logger.warn(msg);
        }
    }

    @Override
    public boolean start() {
        // TODO, initial delay is hardcoded
        _executor.scheduleAtFixedRate(new CleanupTask(), 5, VmJobStateReportInterval.value(), TimeUnit.SECONDS);
        _executor.scheduleAtFixedRate(new TransitionTask(),  VmOpCleanupInterval.value(), VmOpCleanupInterval.value(), TimeUnit.SECONDS);
        cancelWorkItems(_nodeId);

        volumeMgr.cleanupStorageJobs();
        // cleanup left over place holder works
        _workJobDao.expungeLeftoverWorkJobs(ManagementServerNode.getManagementServerId());
        return true;
    }

    @Override
    public boolean stop() {
        return true;
    }

    @Override
    public boolean configure(final String name, final Map<String, Object> xmlParams) throws ConfigurationException {
        ReservationContextImpl.init(_entityMgr);
        VirtualMachineProfileImpl.init(_entityMgr);
        VmWorkMigrate.init(_entityMgr);

        _executor = Executors.newScheduledThreadPool(1, new NamedThreadFactory("Vm-Operations-Cleanup"));
        _nodeId = ManagementServerNode.getManagementServerId();

        _agentMgr.registerForHostEvents(this, true, true, true);

        _messageBus.subscribe(VirtualMachineManager.Topics.VM_POWER_STATE, MessageDispatcher.getDispatcher(this));

        return true;
    }

    protected VirtualMachineManagerImpl() {
        setStateMachine();
    }

    @Override
    public void start(final String vmUuid, final Map<VirtualMachineProfile.Param, Object> params) {
        start(vmUuid, params, null, null);
    }

    @Override
    public void start(final String vmUuid, final Map<VirtualMachineProfile.Param, Object> params, final DeploymentPlan planToDeploy, final DeploymentPlanner planner) {
        try {
            advanceStart(vmUuid, params, planToDeploy, planner);
        } catch (final ConcurrentOperationException e) {
            throw new CloudRuntimeException("Unable to start a VM due to concurrent operation", e).add(VirtualMachine.class, vmUuid);
        } catch (final InsufficientCapacityException e) {
            throw new CloudRuntimeException("Unable to start a VM due to insufficient capacity", e).add(VirtualMachine.class, vmUuid);
        } catch (final ResourceUnavailableException e) {
            if (e.getScope() != null && e.getScope().equals(VirtualRouter.class)){
                throw new CloudRuntimeException("Network is unavailable. Please contact administrator", e).add(VirtualMachine.class, vmUuid);
            }
            throw new CloudRuntimeException("Unable to start a VM due to unavailable resources", e).add(VirtualMachine.class, vmUuid);
        }
    }

    protected boolean checkWorkItems(final VMInstanceVO vm, final State state) throws ConcurrentOperationException {
        while (true) {
            final ItWorkVO vo = _workDao.findByOutstandingWork(vm.getId(), state);
            if (vo == null) {
                if (s_logger.isDebugEnabled()) {
                    s_logger.debug("Unable to find work for VM: " + vm + " and state: " + state);
                }
                return true;
            }

            if (vo.getStep() == Step.Done) {
                if (s_logger.isDebugEnabled()) {
                    s_logger.debug("Work for " + vm + " is " + vo.getStep());
                }
                return true;
            }

            // also check DB to get latest VM state to detect vm update from concurrent process before idle waiting to get an early exit
            final VMInstanceVO instance = _vmDao.findById(vm.getId());
            if (instance != null && instance.getState() == State.Running) {
                if (s_logger.isDebugEnabled()) {
                    s_logger.debug("VM is already started in DB: " + vm);
                }
                return true;
            }

            if (vo.getSecondsTaskIsInactive() > VmOpCancelInterval.value()) {
                s_logger.warn("The task item for vm " + vm + " has been inactive for " + vo.getSecondsTaskIsInactive());
                return false;
            }

            try {
                Thread.sleep(VmOpWaitInterval.value()*1000);
            } catch (final InterruptedException e) {
                s_logger.info("Waiting for " + vm + " but is interrupted");
                throw new ConcurrentOperationException("Waiting for " + vm + " but is interrupted");
            }
            s_logger.debug("Waiting some more to make sure there's no activity on " + vm);
        }

    }

    @DB
    protected Ternary<VMInstanceVO, ReservationContext, ItWorkVO> changeToStartState(final VirtualMachineGuru vmGuru, final VMInstanceVO vm, final User caller,
            final Account account) throws ConcurrentOperationException {
        final long vmId = vm.getId();

        ItWorkVO work = new ItWorkVO(UUID.randomUUID().toString(), _nodeId, State.Starting, vm.getType(), vm.getId());
        int retry = VmOpLockStateRetry.value();
        while (retry-- != 0) {
            try {
                final ItWorkVO workFinal = work;
                final Ternary<VMInstanceVO, ReservationContext, ItWorkVO> result =
                        Transaction.execute(new TransactionCallbackWithException<Ternary<VMInstanceVO, ReservationContext, ItWorkVO>, NoTransitionException>() {
                            @Override
                            public Ternary<VMInstanceVO, ReservationContext, ItWorkVO> doInTransaction(final TransactionStatus status) throws NoTransitionException {
                                final Journal journal = new Journal.LogJournal("Creating " + vm, s_logger);
                                final ItWorkVO work = _workDao.persist(workFinal);
                                final ReservationContextImpl context = new ReservationContextImpl(work.getId(), journal, caller, account);

                                if (stateTransitTo(vm, Event.StartRequested, null, work.getId())) {
                                    if (s_logger.isDebugEnabled()) {
                                        s_logger.debug("Successfully transitioned to start state for " + vm + " reservation id = " + work.getId());
                                    }
                                    return new Ternary<VMInstanceVO, ReservationContext, ItWorkVO>(vm, context, work);
                                }

                                return new Ternary<VMInstanceVO, ReservationContext, ItWorkVO>(null, null, work);
                            }
                        });

                work = result.third();
                if (result.first() != null) {
                    return result;
                }
            } catch (final NoTransitionException e) {
                if (s_logger.isDebugEnabled()) {
                    s_logger.debug("Unable to transition into Starting state due to " + e.getMessage());
                }
            }

            final VMInstanceVO instance = _vmDao.findById(vmId);
            if (instance == null) {
                throw new ConcurrentOperationException("Unable to acquire lock on " + vm);
            }

            if (s_logger.isDebugEnabled()) {
                s_logger.debug("Determining why we're unable to update the state to Starting for " + instance + ".  Retry=" + retry);
            }

            final State state = instance.getState();
            if (state == State.Running) {
                if (s_logger.isDebugEnabled()) {
                    s_logger.debug("VM is already started: " + vm);
                }
                return null;
            }

            if (state.isTransitional()) {
                if (!checkWorkItems(vm, state)) {
                    throw new ConcurrentOperationException("There are concurrent operations on " + vm);
                } else {
                    continue;
                }
            }

            if (state != State.Stopped) {
                s_logger.debug("VM " + vm + " is not in a state to be started: " + state);
                return null;
            }
        }

        throw new ConcurrentOperationException("Unable to change the state of " + vm);
    }

    protected <T extends VMInstanceVO> boolean changeState(final T vm, final Event event, final Long hostId, final ItWorkVO work, final Step step) throws NoTransitionException {
        // FIXME: We should do this better.
        Step previousStep = null;
        if (work != null) {
            previousStep = work.getStep();
            _workDao.updateStep(work, step);
        }
        boolean result = false;
        try {
            result = stateTransitTo(vm, event, hostId);
            return result;
        } finally {
            if (!result && work != null) {
                _workDao.updateStep(work, previousStep);
            }
        }
    }

    protected boolean areAffinityGroupsAssociated(final VirtualMachineProfile vmProfile) {
        final VirtualMachine vm = vmProfile.getVirtualMachine();
        final long vmGroupCount = _affinityGroupVMMapDao.countAffinityGroupsForVm(vm.getId());

        if (vmGroupCount > 0) {
            return true;
        }
        return false;
    }

    @Override
    public void advanceStart(final String vmUuid, final Map<VirtualMachineProfile.Param, Object> params, final DeploymentPlanner planner)
            throws InsufficientCapacityException, ConcurrentOperationException, ResourceUnavailableException {
        advanceStart(vmUuid, params, null, planner);
    }

    @Override
    public void advanceStart(final String vmUuid, final Map<VirtualMachineProfile.Param, Object> params, final DeploymentPlan planToDeploy, final DeploymentPlanner planner)
            throws InsufficientCapacityException, ConcurrentOperationException, ResourceUnavailableException {

        final AsyncJobExecutionContext jobContext = AsyncJobExecutionContext.getCurrentExecutionContext();
        if ( jobContext.isJobDispatchedBy(VmWorkConstants.VM_WORK_JOB_DISPATCHER)) {
            if (s_logger.isTraceEnabled()) {
                s_logger.trace(String.format("start parameter value of %s == %s during dispatching",
                        VirtualMachineProfile.Param.BootIntoSetup.getName(),
                        (params == null?"<very null>":params.get(VirtualMachineProfile.Param.BootIntoSetup))));
            }
            // avoid re-entrance
            VmWorkJobVO placeHolder = null;
            final VirtualMachine vm = _vmDao.findByUuid(vmUuid);
            placeHolder = createPlaceHolderWork(vm.getId());
            try {
                orchestrateStart(vmUuid, params, planToDeploy, planner);
            } finally {
                if (placeHolder != null) {
                    _workJobDao.expunge(placeHolder.getId());
                }
            }
        } else {
            if (s_logger.isTraceEnabled()) {
                s_logger.trace(String.format("start parameter value of %s == %s during processing of queued job",
                        VirtualMachineProfile.Param.BootIntoSetup.getName(),
                        (params == null?"<very null>":params.get(VirtualMachineProfile.Param.BootIntoSetup))));
            }
            final Outcome<VirtualMachine> outcome = startVmThroughJobQueue(vmUuid, params, planToDeploy, planner);

            try {
                final VirtualMachine vm = outcome.get();
            } catch (final InterruptedException e) {
                throw new RuntimeException("Operation is interrupted", e);
            } catch (final java.util.concurrent.ExecutionException e) {
                throw new RuntimeException("Execution exception", e);
            }

            final Object jobResult = _jobMgr.unmarshallResultObject(outcome.getJob());
            if (jobResult != null) {
                if (jobResult instanceof ConcurrentOperationException) {
                    throw (ConcurrentOperationException)jobResult;
                } else if (jobResult instanceof ResourceUnavailableException) {
                    throw (ResourceUnavailableException)jobResult;
                } else if (jobResult instanceof InsufficientCapacityException) {
                    throw (InsufficientCapacityException)jobResult;
                } else if (jobResult instanceof RuntimeException) {
                    throw (RuntimeException)jobResult;
                } else if (jobResult instanceof Throwable) {
                    throw new RuntimeException("Unexpected exception", (Throwable)jobResult);
                }
            }
        }
    }

    private void setupAgentSecurity(final Host vmHost, final Map<String, String> sshAccessDetails, final VirtualMachine vm) throws AgentUnavailableException, OperationTimedoutException {
        final String csr = caManager.generateKeyStoreAndCsr(vmHost, sshAccessDetails);
        if (!Strings.isNullOrEmpty(csr)) {
            final Map<String, String> ipAddressDetails = new HashMap<>(sshAccessDetails);
            ipAddressDetails.remove(NetworkElementCommand.ROUTER_NAME);
            final Certificate certificate = caManager.issueCertificate(csr, Arrays.asList(vm.getHostName(), vm.getInstanceName()),
                    new ArrayList<>(ipAddressDetails.values()), CAManager.CertValidityPeriod.value(), null);
            final boolean result = caManager.deployCertificate(vmHost, certificate, false, sshAccessDetails);
            if (!result) {
                s_logger.error("Failed to setup certificate for system vm: " + vm.getInstanceName());
            }
        } else {
            s_logger.error("Failed to setup keystore and generate CSR for system vm: " + vm.getInstanceName());
        }
    }

    @Override
    public void orchestrateStart(final String vmUuid, final Map<VirtualMachineProfile.Param, Object> params, final DeploymentPlan planToDeploy, final DeploymentPlanner planner)
            throws InsufficientCapacityException, ConcurrentOperationException, ResourceUnavailableException {

        final CallContext cctxt = CallContext.current();
        final Account account = cctxt.getCallingAccount();
        final User caller = cctxt.getCallingUser();

        VMInstanceVO vm = _vmDao.findByUuid(vmUuid);

        final VirtualMachineGuru vmGuru = getVmGuru(vm);

        final Ternary<VMInstanceVO, ReservationContext, ItWorkVO> start = changeToStartState(vmGuru, vm, caller, account);
        if (start == null) {
            return;
        }

        vm = start.first();
        final ReservationContext ctx = start.second();
        ItWorkVO work = start.third();

        VMInstanceVO startedVm = null;
        final ServiceOfferingVO offering = _offeringDao.findById(vm.getId(), vm.getServiceOfferingId());
        final VirtualMachineTemplate template = _entityMgr.findByIdIncludingRemoved(VirtualMachineTemplate.class, vm.getTemplateId());

        DataCenterDeployment plan = new DataCenterDeployment(vm.getDataCenterId(), vm.getPodIdToDeployIn(), null, null, null, null, ctx);
        if (planToDeploy != null && planToDeploy.getDataCenterId() != 0) {
            if (s_logger.isDebugEnabled()) {
                s_logger.debug("advanceStart: DeploymentPlan is provided, using dcId:" + planToDeploy.getDataCenterId() + ", podId: " + planToDeploy.getPodId() +
                        ", clusterId: " + planToDeploy.getClusterId() + ", hostId: " + planToDeploy.getHostId() + ", poolId: " + planToDeploy.getPoolId());
            }
            plan =
                    new DataCenterDeployment(planToDeploy.getDataCenterId(), planToDeploy.getPodId(), planToDeploy.getClusterId(), planToDeploy.getHostId(),
                            planToDeploy.getPoolId(), planToDeploy.getPhysicalNetworkId(), ctx);
        }

        final HypervisorGuru hvGuru = _hvGuruMgr.getGuru(vm.getHypervisorType());

        // check resource count if ResoureCountRunningVMsonly.value() = true
        final Account owner = _entityMgr.findById(Account.class, vm.getAccountId());
        if (VirtualMachine.Type.User.equals(vm.type) && ResoureCountRunningVMsonly.value()) {
            resourceCountIncrement(owner.getAccountId(),new Long(offering.getCpu()), new Long(offering.getRamSize()));
        }

        boolean canRetry = true;
        ExcludeList avoids = null;
        try {
            final Journal journal = start.second().getJournal();

            if (planToDeploy != null) {
                avoids = planToDeploy.getAvoids();
            }
            if (avoids == null) {
                avoids = new ExcludeList();
            }
            if (s_logger.isDebugEnabled()) {
                s_logger.debug("Deploy avoids pods: " + avoids.getPodsToAvoid() + ", clusters: " + avoids.getClustersToAvoid() + ", hosts: " + avoids.getHostsToAvoid());
            }

            boolean planChangedByVolume = false;
            boolean reuseVolume = true;
            final DataCenterDeployment originalPlan = plan;

            int retry = StartRetry.value();
            while (retry-- != 0) { // It's != so that it can match -1.
                s_logger.debug("VM start attempt #" + (StartRetry.value() - retry));

                if (reuseVolume) {
                    // edit plan if this vm's ROOT volume is in READY state already
                    final List<VolumeVO> vols = _volsDao.findReadyRootVolumesByInstance(vm.getId());
                    for (final VolumeVO vol : vols) {
                        // make sure if the templateId is unchanged. If it is changed,
                        // let planner
                        // reassign pool for the volume even if it ready.
                        final Long volTemplateId = vol.getTemplateId();
                        if (volTemplateId != null && volTemplateId.longValue() != template.getId()) {
                            if (s_logger.isDebugEnabled()) {
                                s_logger.debug(vol + " of " + vm + " is READY, but template ids don't match, let the planner reassign a new pool");
                            }
                            continue;
                        }

                        final StoragePool pool = (StoragePool)dataStoreMgr.getPrimaryDataStore(vol.getPoolId());
                        if (!pool.isInMaintenance()) {
                            if (s_logger.isDebugEnabled()) {
                                s_logger.debug("Root volume is ready, need to place VM in volume's cluster");
                            }
                            final long rootVolDcId = pool.getDataCenterId();
                            final Long rootVolPodId = pool.getPodId();
                            final Long rootVolClusterId = pool.getClusterId();
                            if (planToDeploy != null && planToDeploy.getDataCenterId() != 0) {
                                final Long clusterIdSpecified = planToDeploy.getClusterId();
                                if (clusterIdSpecified != null && rootVolClusterId != null) {
                                    if (rootVolClusterId.longValue() != clusterIdSpecified.longValue()) {
                                        // cannot satisfy the plan passed in to the
                                        // planner
                                        if (s_logger.isDebugEnabled()) {
                                            s_logger.debug("Cannot satisfy the deployment plan passed in since the ready Root volume is in different cluster. volume's cluster: " +
                                                    rootVolClusterId + ", cluster specified: " + clusterIdSpecified);
                                        }
                                        throw new ResourceUnavailableException(
                                                "Root volume is ready in different cluster, Deployment plan provided cannot be satisfied, unable to create a deployment for " +
                                                        vm, Cluster.class, clusterIdSpecified);
                                    }
                                }
                                plan =
                                        new DataCenterDeployment(planToDeploy.getDataCenterId(), planToDeploy.getPodId(), planToDeploy.getClusterId(),
                                                planToDeploy.getHostId(), vol.getPoolId(), null, ctx);
                            } else {
                                plan = new DataCenterDeployment(rootVolDcId, rootVolPodId, rootVolClusterId, null, vol.getPoolId(), null, ctx);
                                if (s_logger.isDebugEnabled()) {
                                    s_logger.debug(vol + " is READY, changing deployment plan to use this pool's dcId: " + rootVolDcId + " , podId: " + rootVolPodId +
                                            " , and clusterId: " + rootVolClusterId);
                                }
                                planChangedByVolume = true;
                            }
                        }
                    }
                }

                final VirtualMachineProfileImpl vmProfile = new VirtualMachineProfileImpl(vm, template, offering, owner, params);
                logBootModeParameters(params);
                DeployDestination dest = null;
                try {
                    dest = _dpMgr.planDeployment(vmProfile, plan, avoids, planner);
                } catch (final AffinityConflictException e2) {
                    s_logger.warn("Unable to create deployment, affinity rules associted to the VM conflict", e2);
                    throw new CloudRuntimeException("Unable to create deployment, affinity rules associted to the VM conflict");
                }

                if (dest == null) {
                    if (planChangedByVolume) {
                        plan = originalPlan;
                        planChangedByVolume = false;
                        //do not enter volume reuse for next retry, since we want to look for resources outside the volume's cluster
                        reuseVolume = false;
                        continue;
                    }
                    throw new InsufficientServerCapacityException("Unable to create a deployment for " + vmProfile, DataCenter.class, plan.getDataCenterId(),
                            areAffinityGroupsAssociated(vmProfile));
                }

                if (dest != null) {
                    avoids.addHost(dest.getHost().getId());
                    if (!template.isDeployAsIs()) {
                        journal.record("Deployment found - Attempt #" + (StartRetry.value() - retry), vmProfile, dest);
                    }
                }

                long destHostId = dest.getHost().getId();
                vm.setPodIdToDeployIn(dest.getPod().getId());
                final Long cluster_id = dest.getCluster().getId();
                final ClusterDetailsVO cluster_detail_cpu = _clusterDetailsDao.findDetail(cluster_id, VmDetailConstants.CPU_OVER_COMMIT_RATIO);
                final ClusterDetailsVO cluster_detail_ram = _clusterDetailsDao.findDetail(cluster_id, VmDetailConstants.MEMORY_OVER_COMMIT_RATIO);
                //storing the value of overcommit in the user_vm_details table for doing a capacity check in case the cluster overcommit ratio is changed.
                if (userVmDetailsDao.findDetail(vm.getId(), VmDetailConstants.CPU_OVER_COMMIT_RATIO) == null &&
                        (Float.parseFloat(cluster_detail_cpu.getValue()) > 1f || Float.parseFloat(cluster_detail_ram.getValue()) > 1f)) {
                    userVmDetailsDao.addDetail(vm.getId(), VmDetailConstants.CPU_OVER_COMMIT_RATIO, cluster_detail_cpu.getValue(), true);
                    userVmDetailsDao.addDetail(vm.getId(), VmDetailConstants.MEMORY_OVER_COMMIT_RATIO, cluster_detail_ram.getValue(), true);
                } else if (userVmDetailsDao.findDetail(vm.getId(), VmDetailConstants.CPU_OVER_COMMIT_RATIO) != null) {
                    userVmDetailsDao.addDetail(vm.getId(), VmDetailConstants.CPU_OVER_COMMIT_RATIO, cluster_detail_cpu.getValue(), true);
                    userVmDetailsDao.addDetail(vm.getId(), VmDetailConstants.MEMORY_OVER_COMMIT_RATIO, cluster_detail_ram.getValue(), true);
                }

                vmProfile.setCpuOvercommitRatio(Float.parseFloat(cluster_detail_cpu.getValue()));
                vmProfile.setMemoryOvercommitRatio(Float.parseFloat(cluster_detail_ram.getValue()));
                StartAnswer startAnswer = null;

                try {
                    if (!changeState(vm, Event.OperationRetry, destHostId, work, Step.Prepare)) {
                        throw new ConcurrentOperationException("Unable to update the state of the Virtual Machine "+vm.getUuid()+" oldstate: "+vm.getState()+ "Event :"+Event.OperationRetry);
                    }
                } catch (final NoTransitionException e1) {
                    throw new ConcurrentOperationException(e1.getMessage());
                }

                try {
                    resetVmNicsDeviceId(vm.getId());
                    _networkMgr.prepare(vmProfile, dest, ctx);
                    if (vm.getHypervisorType() != HypervisorType.BareMetal) {
                        volumeMgr.prepare(vmProfile, dest);
                    }

                    //since StorageMgr succeeded in volume creation, reuse Volume for further tries until current cluster has capacity
                    if (!reuseVolume) {
                        reuseVolume = true;
                    }

                    Commands cmds = null;
                    vmGuru.finalizeVirtualMachineProfile(vmProfile, dest, ctx);

                    final VirtualMachineTO vmTO = hvGuru.implement(vmProfile);

                    checkAndSetEnterSetupMode(vmTO, params);

                    handlePath(vmTO.getDisks(), vm.getHypervisorType());

                    cmds = new Commands(Command.OnError.Stop);

                    cmds.addCommand(new StartCommand(vmTO, dest.getHost(), getExecuteInSequence(vm.getHypervisorType())));

                    vmGuru.finalizeDeployment(cmds, vmProfile, dest, ctx);

                    // Get VM extraConfig from DB and set to VM TO
                    addExtraConfig(vmTO);

                    work = _workDao.findById(work.getId());
                    if (work == null || work.getStep() != Step.Prepare) {
                        throw new ConcurrentOperationException("Work steps have been changed: " + work);
                    }

                    _workDao.updateStep(work, Step.Starting);

                    _agentMgr.send(destHostId, cmds);

                    _workDao.updateStep(work, Step.Started);

                    startAnswer = cmds.getAnswer(StartAnswer.class);
                    if (startAnswer != null && startAnswer.getResult()) {
                        handlePath(vmTO.getDisks(), startAnswer.getIqnToData());

                        final String host_guid = startAnswer.getHost_guid();

                        if (host_guid != null) {
                            final HostVO finalHost = _resourceMgr.findHostByGuid(host_guid);
                            if (finalHost == null) {
                                throw new CloudRuntimeException("Host Guid " + host_guid + " doesn't exist in DB, something went wrong while processing start answer: "+startAnswer);
                            }
                            destHostId = finalHost.getId();
                        }
                        if (vmGuru.finalizeStart(vmProfile, destHostId, cmds, ctx)) {
                            syncDiskChainChange(startAnswer);

                            if (!changeState(vm, Event.OperationSucceeded, destHostId, work, Step.Done)) {
                                s_logger.error("Unable to transition to a new state. VM uuid: "+vm.getUuid()+    "VM oldstate:"+vm.getState()+"Event:"+Event.OperationSucceeded);
                                throw new ConcurrentOperationException("Failed to deploy VM"+ vm.getUuid());
                            }

                            // Update GPU device capacity
                            final GPUDeviceTO gpuDevice = startAnswer.getVirtualMachine().getGpuDevice();
                            if (gpuDevice != null) {
                                _resourceMgr.updateGPUDetails(destHostId, gpuDevice.getGroupDetails());
                            }

                            // Remove the information on whether it was a deploy vm request.The deployvm=true information
                            // is set only when the vm is being deployed. When a vm is started from a stop state the
                            // information isn't set,
                            if (userVmDetailsDao.findDetail(vm.getId(), VmDetailConstants.DEPLOY_VM) != null) {
                                userVmDetailsDao.removeDetail(vm.getId(), VmDetailConstants.DEPLOY_VM);
                            }

                            startedVm = vm;
                            if (s_logger.isDebugEnabled()) {
                                s_logger.debug("Start completed for VM " + vm);
                            }
                            final Host vmHost = _hostDao.findById(destHostId);
                            if (vmHost != null && (VirtualMachine.Type.ConsoleProxy.equals(vm.getType()) ||
                                    VirtualMachine.Type.SecondaryStorageVm.equals(vm.getType())) && caManager.canProvisionCertificates()) {
                                final Map<String, String> sshAccessDetails = _networkMgr.getSystemVMAccessDetails(vm);
                                for (int retries = 3; retries > 0; retries--) {
                                    try {
                                        setupAgentSecurity(vmHost, sshAccessDetails, vm);
                                        return;
                                    } catch (final Exception e) {
                                        s_logger.error("Retrying after catching exception while trying to secure agent for systemvm id=" + vm.getId(), e);
                                    }
                                }
                                throw new CloudRuntimeException("Failed to setup and secure agent for systemvm id=" + vm.getId());
                            }
                            return;
                        } else {
                            if (s_logger.isDebugEnabled()) {
                                s_logger.info("The guru did not like the answers so stopping " + vm);
                            }
                            StopCommand stopCmd = new StopCommand(vm, getExecuteInSequence(vm.getHypervisorType()), false);
                            stopCmd.setControlIp(getControlNicIpForVM(vm));
                            final StopCommand cmd = stopCmd;
                            final Answer answer = _agentMgr.easySend(destHostId, cmd);
                            if (answer != null && answer instanceof StopAnswer) {
                                final StopAnswer stopAns = (StopAnswer)answer;
                                if (vm.getType() == VirtualMachine.Type.User) {
                                    final String platform = stopAns.getPlatform();
                                    if (platform != null) {
                                        final Map<String,String> vmmetadata = new HashMap<String,String>();
                                        vmmetadata.put(vm.getInstanceName(), platform);
                                        syncVMMetaData(vmmetadata);
                                    }
                                }
                            }

                            if (answer == null || !answer.getResult()) {
                                s_logger.warn("Unable to stop " + vm + " due to " + (answer != null ? answer.getDetails() : "no answers"));
                                _haMgr.scheduleStop(vm, destHostId, WorkType.ForceStop);
                                throw new ExecutionException("Unable to stop this VM, "+vm.getUuid()+" so we are unable to retry the start operation");
                            }
                            throw new ExecutionException("Unable to start  VM:"+vm.getUuid()+" due to error in finalizeStart, not retrying");
                        }
                    }
                    s_logger.info("Unable to start VM on " + dest.getHost() + " due to " + (startAnswer == null ? " no start answer" : startAnswer.getDetails()));
                    if (startAnswer != null && startAnswer.getContextParam("stopRetry") != null) {
                        break;
                    }

                } catch (OperationTimedoutException e) {
                    s_logger.debug("Unable to send the start command to host " + dest.getHost()+" failed to start VM: "+vm.getUuid());
                    if (e.isActive()) {
                        _haMgr.scheduleStop(vm, destHostId, WorkType.CheckStop);
                    }
                    canRetry = false;
                    throw new AgentUnavailableException("Unable to start " + vm.getHostName(), destHostId, e);
                } catch (final ResourceUnavailableException e) {
                    s_logger.info("Unable to contact resource.", e);
                    if (!avoids.add(e)) {
                        if (e.getScope() == Volume.class || e.getScope() == Nic.class) {
                            throw e;
                        } else {
                            s_logger.warn("unexpected ResourceUnavailableException : " + e.getScope().getName(), e);
                            throw e;
                        }
                    }
                } catch (final InsufficientCapacityException e) {
                    s_logger.info("Insufficient capacity ", e);
                    if (!avoids.add(e)) {
                        if (e.getScope() == Volume.class || e.getScope() == Nic.class) {
                            throw e;
                        } else {
                            s_logger.warn("unexpected InsufficientCapacityException : " + e.getScope().getName(), e);
                        }
                    }
                } catch (final ExecutionException e) {
                    s_logger.error("Failed to start instance " + vm, e);
                    throw new AgentUnavailableException("Unable to start instance due to " + e.getMessage(), destHostId, e);
                } catch (final NoTransitionException e) {
                    s_logger.error("Failed to start instance " + vm, e);
                    throw new AgentUnavailableException("Unable to start instance due to " + e.getMessage(), destHostId, e);
                } catch (final StorageAccessException e) {
                    s_logger.warn("Unable to access storage on host", e);
                } finally {
                    if (startedVm == null && canRetry) {
                        final Step prevStep = work.getStep();
                        _workDao.updateStep(work, Step.Release);
                        // If previous step was started/ing && we got a valid answer
                        if ((prevStep == Step.Started || prevStep == Step.Starting) && startAnswer != null && startAnswer.getResult()) {  //TODO check the response of cleanup and record it in DB for retry
                            cleanup(vmGuru, vmProfile, work, Event.OperationFailed, false);
                        } else {
                            //if step is not starting/started, send cleanup command with force=true
                            cleanup(vmGuru, vmProfile, work, Event.OperationFailed, true);
                        }
                    }
                }
            }
        } finally {
            if (startedVm == null) {
                if (VirtualMachine.Type.User.equals(vm.type) && ResoureCountRunningVMsonly.value()) {
                    resourceCountDecrement(owner.getAccountId(),new Long(offering.getCpu()), new Long(offering.getRamSize()));
                }
                if (canRetry) {
                    try {
                        changeState(vm, Event.OperationFailed, null, work, Step.Done);
                    } catch (final NoTransitionException e) {
                        throw new ConcurrentOperationException(e.getMessage());
                    }
                }
            }

            if (planToDeploy != null) {
                planToDeploy.setAvoids(avoids);
            }
        }

        if (startedVm == null) {
            throw new CloudRuntimeException("Unable to start instance '" + vm.getHostName() + "' (" + vm.getUuid() + "), see management server log for details");
        }
    }

    private void logBootModeParameters(Map<VirtualMachineProfile.Param, Object> params) {
        if (params == null) {
          return;
        }
        StringBuffer msgBuf = new StringBuffer("Uefi params ");
        boolean log = false;
        if (params.get(VirtualMachineProfile.Param.UefiFlag) != null) {
            msgBuf.append(String.format("UefiFlag: %s ", params.get(VirtualMachineProfile.Param.UefiFlag)));
            log = true;
        }
        if (params.get(VirtualMachineProfile.Param.BootType) != null) {
            msgBuf.append(String.format("Boot Type: %s ", params.get(VirtualMachineProfile.Param.BootType)));
            log = true;
        }
        if (params.get(VirtualMachineProfile.Param.BootMode) != null) {
            msgBuf.append(String.format("Boot Mode: %s ", params.get(VirtualMachineProfile.Param.BootMode)));
            log = true;
        }
        if (params.get(VirtualMachineProfile.Param.BootIntoSetup) != null) {
            msgBuf.append(String.format("Boot into Setup: %s ", params.get(VirtualMachineProfile.Param.BootIntoSetup)));
            log = true;
        }
        if (log) {
            s_logger.info(msgBuf.toString());
        }
    }

    private void resetVmNicsDeviceId(Long vmId) {
        final List<NicVO> nics = _nicsDao.listByVmId(vmId);
        Collections.sort(nics, new Comparator<NicVO>() {
            @Override
            public int compare(NicVO nic1, NicVO nic2) {
                Long nicDevId1 = Long.valueOf(nic1.getDeviceId());
                Long nicDevId2 = Long.valueOf(nic2.getDeviceId());
                return nicDevId1.compareTo(nicDevId2);
            }
        });
        int deviceId = 0;
        for (final NicVO nic : nics) {
            if (nic.getDeviceId() != deviceId) {
                nic.setDeviceId(deviceId);
                _nicsDao.update(nic.getId(),nic);
            }
            deviceId ++;
        }
    }

    // Add extra config data to the vmTO as a Map
    private void addExtraConfig(VirtualMachineTO vmTO) {
        Map<String, String> details = vmTO.getDetails();
        for (String key : details.keySet()) {
            if (key.startsWith(ApiConstants.EXTRA_CONFIG)) {
                vmTO.addExtraConfig(key, details.get(key));
            }
        }
    }

    // for managed storage on KVM, need to make sure the path field of the volume in question is populated with the IQN
    private void handlePath(final DiskTO[] disks, final HypervisorType hypervisorType) {
        if (hypervisorType != HypervisorType.KVM) {
            return;
        }

        if (disks != null) {
            for (final DiskTO disk : disks) {
                final Map<String, String> details = disk.getDetails();
                final boolean isManaged = details != null && Boolean.parseBoolean(details.get(DiskTO.MANAGED));

                if (isManaged && disk.getPath() == null) {
                    final Long volumeId = disk.getData().getId();
                    final VolumeVO volume = _volsDao.findById(volumeId);

                    disk.setPath(volume.get_iScsiName());

                    if (disk.getData() instanceof VolumeObjectTO) {
                        final VolumeObjectTO volTo = (VolumeObjectTO)disk.getData();

                        volTo.setPath(volume.get_iScsiName());
                    }

                    volume.setPath(volume.get_iScsiName());

                    _volsDao.update(volumeId, volume);
                }
            }
        }
    }

    // for managed storage on XenServer and VMware, need to update the DB with a path if the VDI/VMDK file was newly created
    private void handlePath(final DiskTO[] disks, final Map<String, Map<String, String>> iqnToData) {
        if (disks != null && iqnToData != null) {
            for (final DiskTO disk : disks) {
                final Map<String, String> details = disk.getDetails();
                final boolean isManaged = details != null && Boolean.parseBoolean(details.get(DiskTO.MANAGED));

                if (isManaged) {
                    final Long volumeId = disk.getData().getId();
                    final VolumeVO volume = _volsDao.findById(volumeId);
                    final String iScsiName = volume.get_iScsiName();

                    boolean update = false;

                    final Map<String, String> data = iqnToData.get(iScsiName);

                    if (data != null) {
                        final String path = data.get(StartAnswer.PATH);

                        if (path != null) {
                            volume.setPath(path);

                            update = true;
                        }

                        final String imageFormat = data.get(StartAnswer.IMAGE_FORMAT);

                        if (imageFormat != null) {
                            volume.setFormat(ImageFormat.valueOf(imageFormat));

                            update = true;
                        }

                        if (update) {
                            _volsDao.update(volumeId, volume);
                        }
                    }
                }
            }
        }
    }

    private void syncDiskChainChange(final StartAnswer answer) {
        final VirtualMachineTO vmSpec = answer.getVirtualMachine();

        for (final DiskTO disk : vmSpec.getDisks()) {
            if (disk.getType() != Volume.Type.ISO) {
                final VolumeObjectTO vol = (VolumeObjectTO)disk.getData();
                final VolumeVO volume = _volsDao.findById(vol.getId());
                if (vmSpec.getDeployAsIsInfo() != null && StringUtils.isNotBlank(vol.getPath())) {
                    volume.setPath(vol.getPath());
                    _volsDao.update(volume.getId(), volume);
                }

                // Use getPath() from VolumeVO to get a fresh copy of what's in the DB.
                // Before doing this, in a certain situation, getPath() from VolumeObjectTO
                // returned null instead of an actual path (because it was out of date with the DB).
                if(vol.getPath() != null) {
                    volumeMgr.updateVolumeDiskChain(vol.getId(), vol.getPath(), vol.getChainInfo(), vol.getUpdatedDataStoreUUID());
                } else {
                    volumeMgr.updateVolumeDiskChain(vol.getId(), volume.getPath(), vol.getChainInfo(), vol.getUpdatedDataStoreUUID());
                }
            }
        }
    }

    @Override
    public void stop(final String vmUuid) throws ResourceUnavailableException {
        try {
            advanceStop(vmUuid, false);
        } catch (final OperationTimedoutException e) {
            throw new AgentUnavailableException("Unable to stop vm because the operation to stop timed out", e.getAgentId(), e);
        } catch (final ConcurrentOperationException e) {
            throw new CloudRuntimeException("Unable to stop vm because of a concurrent operation", e);
        }

    }

    @Override
    public void stopForced(String vmUuid) throws ResourceUnavailableException {
        try {
            advanceStop(vmUuid, true);
        } catch (final OperationTimedoutException e) {
            throw new AgentUnavailableException("Unable to stop vm because the operation to stop timed out", e.getAgentId(), e);
        } catch (final ConcurrentOperationException e) {
            throw new CloudRuntimeException("Unable to stop vm because of a concurrent operation", e);
        }
    }

    @Override
    public boolean getExecuteInSequence(final HypervisorType hypervisorType) {
        if (HypervisorType.KVM == hypervisorType || HypervisorType.XenServer == hypervisorType || HypervisorType.Hyperv == hypervisorType || HypervisorType.LXC == hypervisorType) {
            return false;
        } else if (HypervisorType.VMware == hypervisorType) {
            final Boolean fullClone = HypervisorGuru.VmwareFullClone.value();
            return fullClone;
        } else {
            return ExecuteInSequence.value();
        }
    }

    @Override
    public boolean unmanage(String vmUuid) {
        VMInstanceVO vm = _vmDao.findByUuid(vmUuid);
        if (vm == null || vm.getRemoved() != null) {
            throw new CloudRuntimeException("Could not find VM with id = " + vmUuid);
        }

        final List<VmWorkJobVO> pendingWorkJobs = _workJobDao.listPendingWorkJobs(VirtualMachine.Type.Instance, vm.getId());
        if (CollectionUtils.isNotEmpty(pendingWorkJobs) || _haMgr.hasPendingHaWork(vm.getId())) {
            String msg = "There are pending jobs or HA tasks working on the VM with id: " + vm.getId() + ", can't unmanage the VM.";
            s_logger.info(msg);
            throw new ConcurrentOperationException(msg);
        }

        Boolean result = Transaction.execute(new TransactionCallback<Boolean>() {
            @Override
            public Boolean doInTransaction(TransactionStatus status) {

                if (s_logger.isDebugEnabled()) {
                    s_logger.debug("Unmanaging vm " + vm);
                }

                final VirtualMachineProfile profile = new VirtualMachineProfileImpl(vm);
                final HypervisorGuru hvGuru = _hvGuruMgr.getGuru(vm.getHypervisorType());
                final VirtualMachineGuru guru = getVmGuru(vm);

                try {
                    unmanageVMSnapshots(vm);
                    unmanageVMNics(profile, vm);
                    unmanageVMVolumes(vm);

                    guru.finalizeUnmanage(vm);
                } catch (Exception e) {
                    s_logger.error("Error while unmanaging VM " + vm, e);
                    return false;
                }

                return true;
            }
        });

        return BooleanUtils.isTrue(result);
    }

    /**
     * Clean up VM snapshots (if any) from DB
     */
    private void unmanageVMSnapshots(VMInstanceVO vm) {
        _vmSnapshotMgr.deleteVMSnapshotsFromDB(vm.getId(), true);
    }

    /**
     * Clean up volumes for a VM to be unmanaged from CloudStack
     */
    private void unmanageVMVolumes(VMInstanceVO vm) {
        final Long hostId = vm.getHostId() != null ? vm.getHostId() : vm.getLastHostId();
        if (hostId != null) {
            volumeMgr.revokeAccess(vm.getId(), hostId);
        }
        volumeMgr.unmanageVolumes(vm.getId());

        List<Map<String, String>> targets = getTargets(hostId, vm.getId());
        if (hostId != null && CollectionUtils.isNotEmpty(targets)) {
            removeDynamicTargets(hostId, targets);
        }
    }

    /**
     * Clean up NICs for a VM to be unmanaged from CloudStack:
     * - If 'unmanage.vm.preserve.nics' = true: then the NICs are not removed but still Allocated, to preserve MAC addresses
     * - If 'unmanage.vm.preserve.nics' = false: then the NICs are removed while unmanaging
     */
    private void unmanageVMNics(VirtualMachineProfile profile, VMInstanceVO vm) {
        s_logger.debug("Cleaning up NICs");
        Boolean preserveNics = UnmanagedVMsManager.UnmanageVMPreserveNic.valueIn(vm.getDataCenterId());
        if (BooleanUtils.isTrue(preserveNics)) {
            s_logger.debug("Preserve NICs configuration enabled");
            profile.setParameter(VirtualMachineProfile.Param.PreserveNics, true);
        }
        _networkMgr.unmanageNics(profile);
    }

    private List<Map<String, String>> getVolumesToDisconnect(VirtualMachine vm) {
        List<Map<String, String>> volumesToDisconnect = new ArrayList<>();

        List<VolumeVO> volumes = _volsDao.findByInstance(vm.getId());

        if (CollectionUtils.isEmpty(volumes)) {
            return volumesToDisconnect;
        }

        for (VolumeVO volume : volumes) {
            StoragePoolVO storagePool = _storagePoolDao.findById(volume.getPoolId());

            if (storagePool != null && storagePool.isManaged()) {
                Map<String, String> info = new HashMap<>(3);

                info.put(DiskTO.STORAGE_HOST, storagePool.getHostAddress());
                info.put(DiskTO.STORAGE_PORT, String.valueOf(storagePool.getPort()));
                info.put(DiskTO.IQN, volume.get_iScsiName());
                info.put(DiskTO.PROTOCOL_TYPE, (volume.getPoolType() != null) ? volume.getPoolType().toString() : null);

                volumesToDisconnect.add(info);
            }
        }

        return volumesToDisconnect;
    }

    protected boolean sendStop(final VirtualMachineGuru guru, final VirtualMachineProfile profile, final boolean force, final boolean checkBeforeCleanup) {
        final VirtualMachine vm = profile.getVirtualMachine();
        StopCommand stpCmd = new StopCommand(vm, getExecuteInSequence(vm.getHypervisorType()), checkBeforeCleanup);
        stpCmd.setControlIp(getControlNicIpForVM(vm));
        stpCmd.setVolumesToDisconnect(getVolumesToDisconnect(vm));
        final StopCommand stop = stpCmd;
        try {
            Answer answer = null;
            if(vm.getHostId() != null) {
                answer = _agentMgr.send(vm.getHostId(), stop);
            }
            if (answer != null && answer instanceof StopAnswer) {
                final StopAnswer stopAns = (StopAnswer)answer;
                if (vm.getType() == VirtualMachine.Type.User) {
                    final String platform = stopAns.getPlatform();
                    if (platform != null) {
                        final UserVmVO userVm = _userVmDao.findById(vm.getId());
                        _userVmDao.loadDetails(userVm);
                        userVm.setDetail(VmDetailConstants.PLATFORM, platform);
                        _userVmDao.saveDetails(userVm);
                    }
                }

                final GPUDeviceTO gpuDevice = stop.getGpuDevice();
                if (gpuDevice != null) {
                    _resourceMgr.updateGPUDetails(vm.getHostId(), gpuDevice.getGroupDetails());
                }
                if (!answer.getResult()) {
                    final String details = answer.getDetails();
                    s_logger.debug("Unable to stop VM due to " + details);
                    return false;
                }

                guru.finalizeStop(profile, answer);

                final UserVmVO userVm = _userVmDao.findById(vm.getId());
                if (vm.getType() == VirtualMachine.Type.User) {
                    if (userVm != null) {
                        userVm.setPowerState(PowerState.PowerOff);
                        _userVmDao.update(userVm.getId(), userVm);
                    }
                }
            } else {
                s_logger.error("Invalid answer received in response to a StopCommand for " + vm.getInstanceName());
                return false;
            }

        } catch (final AgentUnavailableException e) {
            if (!force) {
                return false;
            }
        } catch (final OperationTimedoutException e) {
            if (!force) {
                return false;
            }
        }

        return true;
    }

    protected boolean cleanup(final VirtualMachineGuru guru, final VirtualMachineProfile profile, final ItWorkVO work, final Event event, final boolean cleanUpEvenIfUnableToStop) {
        final VirtualMachine vm = profile.getVirtualMachine();
        final State state = vm.getState();
        s_logger.debug("Cleaning up resources for the vm " + vm + " in " + state + " state");
        try {
            if (state == State.Starting) {
                if (work != null) {
                    final Step step = work.getStep();
                    if (step == Step.Starting && !cleanUpEvenIfUnableToStop) {
                        s_logger.warn("Unable to cleanup vm " + vm + "; work state is incorrect: " + step);
                        return false;
                    }

                    if (step == Step.Started || step == Step.Starting || step == Step.Release) {
                        if (vm.getHostId() != null) {
                            if (!sendStop(guru, profile, cleanUpEvenIfUnableToStop, false)) {
                                s_logger.warn("Failed to stop vm " + vm + " in " + State.Starting + " state as a part of cleanup process");
                                return false;
                            }
                        }
                    }

                    if (step != Step.Release && step != Step.Prepare && step != Step.Started && step != Step.Starting) {
                        s_logger.debug("Cleanup is not needed for vm " + vm + "; work state is incorrect: " + step);
                        return true;
                    }
                } else {
                    if (vm.getHostId() != null) {
                        if (!sendStop(guru, profile, cleanUpEvenIfUnableToStop, false)) {
                            s_logger.warn("Failed to stop vm " + vm + " in " + State.Starting + " state as a part of cleanup process");
                            return false;
                        }
                    }
                }

            } else if (state == State.Stopping) {
                if (vm.getHostId() != null) {
                    if (!sendStop(guru, profile, cleanUpEvenIfUnableToStop, false)) {
                        s_logger.warn("Failed to stop vm " + vm + " in " + State.Stopping + " state as a part of cleanup process");
                        return false;
                    }
                }
            } else if (state == State.Migrating) {
                if (vm.getHostId() != null) {
                    if (!sendStop(guru, profile, cleanUpEvenIfUnableToStop, false)) {
                        s_logger.warn("Failed to stop vm " + vm + " in " + State.Migrating + " state as a part of cleanup process");
                        return false;
                    }
                }
                if (vm.getLastHostId() != null) {
                    if (!sendStop(guru, profile, cleanUpEvenIfUnableToStop, false)) {
                        s_logger.warn("Failed to stop vm " + vm + " in " + State.Migrating + " state as a part of cleanup process");
                        return false;
                    }
                }
            } else if (state == State.Running) {
                if (!sendStop(guru, profile, cleanUpEvenIfUnableToStop, false)) {
                    s_logger.warn("Failed to stop vm " + vm + " in " + State.Running + " state as a part of cleanup process");
                    return false;
                }
            }
        } finally {
            releaseVmResources(profile, cleanUpEvenIfUnableToStop);
        }

        return true;
    }

    protected void releaseVmResources(final VirtualMachineProfile profile, final boolean forced) {
        final VirtualMachine vm = profile.getVirtualMachine();
        final State state = vm.getState();
        try {
            _networkMgr.release(profile, forced);
            s_logger.debug(String.format("Successfully released network resources for the VM %s in %s state", vm, state));
        } catch (final Exception e) {
            s_logger.warn(String.format("Unable to release some network resources for the VM %s in %s state", vm, state), e);
        }

        try {
            if (vm.getHypervisorType() != HypervisorType.BareMetal) {
                volumeMgr.release(profile);
                s_logger.debug(String.format("Successfully released storage resources for the VM %s in %s state", vm, state));
            }
        } catch (final Exception e) {
            s_logger.warn(String.format("Unable to release storage resources for the VM %s in %s state", vm, state), e);
        }

        s_logger.debug(String.format("Successfully cleaned up resources for the VM %s in %s state", vm, state));
    }

    @Override
    public void advanceStop(final String vmUuid, final boolean cleanUpEvenIfUnableToStop)
            throws AgentUnavailableException, OperationTimedoutException, ConcurrentOperationException {

        final AsyncJobExecutionContext jobContext = AsyncJobExecutionContext.getCurrentExecutionContext();
        if (jobContext.isJobDispatchedBy(VmWorkConstants.VM_WORK_JOB_DISPATCHER)) {
            // avoid re-entrance

            VmWorkJobVO placeHolder = null;
            final VirtualMachine vm = _vmDao.findByUuid(vmUuid);
            placeHolder = createPlaceHolderWork(vm.getId());
            try {
                orchestrateStop(vmUuid, cleanUpEvenIfUnableToStop);
            } finally {
                if (placeHolder != null) {
                    _workJobDao.expunge(placeHolder.getId());
                }
            }

        } else {
            final Outcome<VirtualMachine> outcome = stopVmThroughJobQueue(vmUuid, cleanUpEvenIfUnableToStop);

            try {
                final VirtualMachine vm = outcome.get();
            } catch (final InterruptedException e) {
                throw new RuntimeException("Operation is interrupted", e);
            } catch (final java.util.concurrent.ExecutionException e) {
                throw new RuntimeException("Execution excetion", e);
            }

            final Object jobResult = _jobMgr.unmarshallResultObject(outcome.getJob());
            if (jobResult != null) {
                if (jobResult instanceof AgentUnavailableException) {
                    throw (AgentUnavailableException)jobResult;
                } else if (jobResult instanceof ConcurrentOperationException) {
                    throw (ConcurrentOperationException)jobResult;
                } else if (jobResult instanceof OperationTimedoutException) {
                    throw (OperationTimedoutException)jobResult;
                } else if (jobResult instanceof RuntimeException) {
                    throw (RuntimeException)jobResult;
                } else if (jobResult instanceof Throwable) {
                    throw new RuntimeException("Unexpected exception", (Throwable)jobResult);
                }
            }
        }
    }

    private void orchestrateStop(final String vmUuid, final boolean cleanUpEvenIfUnableToStop) throws AgentUnavailableException, OperationTimedoutException, ConcurrentOperationException {
        final VMInstanceVO vm = _vmDao.findByUuid(vmUuid);

        advanceStop(vm, cleanUpEvenIfUnableToStop);
    }

    private void advanceStop(final VMInstanceVO vm, final boolean cleanUpEvenIfUnableToStop) throws AgentUnavailableException, OperationTimedoutException,
    ConcurrentOperationException {
        final State state = vm.getState();
        if (state == State.Stopped) {
            if (s_logger.isDebugEnabled()) {
                s_logger.debug("VM is already stopped: " + vm);
            }
            return;
        }

        if (state == State.Destroyed || state == State.Expunging || state == State.Error) {
            if (s_logger.isDebugEnabled()) {
                s_logger.debug("Stopped called on " + vm + " but the state is " + state);
            }
            return;
        }
        // grab outstanding work item if any
        final ItWorkVO work = _workDao.findByOutstandingWork(vm.getId(), vm.getState());
        if (work != null) {
            if (s_logger.isDebugEnabled()) {
                s_logger.debug("Found an outstanding work item for this vm " + vm + " with state:" + vm.getState() + ", work id:" + work.getId());
            }
        }
        final Long hostId = vm.getHostId();
        if (hostId == null) {
            if (!cleanUpEvenIfUnableToStop) {
                if (s_logger.isDebugEnabled()) {
                    s_logger.debug("HostId is null but this is not a forced stop, cannot stop vm " + vm + " with state:" + vm.getState());
                }
                throw new CloudRuntimeException("Unable to stop " + vm);
            }
            try {
                stateTransitTo(vm, Event.AgentReportStopped, null, null);
            } catch (final NoTransitionException e) {
                s_logger.warn(e.getMessage());
            }
            // mark outstanding work item if any as done
            if (work != null) {
                if (s_logger.isDebugEnabled()) {
                    s_logger.debug("Updating work item to Done, id:" + work.getId());
                }
                work.setStep(Step.Done);
                _workDao.update(work.getId(), work);
            }
            return;
        } else {
            HostVO host = _hostDao.findById(hostId);
            if (!cleanUpEvenIfUnableToStop && vm.getState() == State.Running && host.getResourceState() == ResourceState.PrepareForMaintenance) {
                s_logger.debug("Host is in PrepareForMaintenance state - Stop VM operation on the VM id: " + vm.getId() + " is not allowed");
                throw new CloudRuntimeException("Stop VM operation on the VM id: " + vm.getId() + " is not allowed as host is preparing for maintenance mode");
            }
        }

        final VirtualMachineGuru vmGuru = getVmGuru(vm);
        final VirtualMachineProfile profile = new VirtualMachineProfileImpl(vm);

        try {
            if (!stateTransitTo(vm, Event.StopRequested, vm.getHostId())) {
                throw new ConcurrentOperationException("VM is being operated on.");
            }
        } catch (final NoTransitionException e1) {
            if (!cleanUpEvenIfUnableToStop) {
                throw new CloudRuntimeException("We cannot stop " + vm + " when it is in state " + vm.getState());
            }
            final boolean doCleanup = true;
            if (s_logger.isDebugEnabled()) {
                s_logger.debug("Unable to transition the state but we're moving on because it's forced stop");
            }

            if (doCleanup) {
                if (cleanup(vmGuru, new VirtualMachineProfileImpl(vm), work, Event.StopRequested, cleanUpEvenIfUnableToStop)) {
                    try {
                        if (s_logger.isDebugEnabled() && work != null) {
                            s_logger.debug("Updating work item to Done, id:" + work.getId());
                        }
                        if (!changeState(vm, Event.AgentReportStopped, null, work, Step.Done)) {
                            throw new CloudRuntimeException("Unable to stop " + vm);
                        }

                    } catch (final NoTransitionException e) {
                        s_logger.warn("Unable to cleanup " + vm);
                        throw new CloudRuntimeException("Unable to stop " + vm, e);
                    }
                } else {
                    if (s_logger.isDebugEnabled()) {
                        s_logger.debug("Failed to cleanup VM: " + vm);
                    }
                    throw new CloudRuntimeException("Failed to cleanup " + vm + " , current state " + vm.getState());
                }
            }
        }

        if (vm.getState() != State.Stopping) {
            throw new CloudRuntimeException("We cannot proceed with stop VM " + vm + " since it is not in 'Stopping' state, current state: " + vm.getState());
        }

        vmGuru.prepareStop(profile);

        final StopCommand stop = new StopCommand(vm, getExecuteInSequence(vm.getHypervisorType()), false, cleanUpEvenIfUnableToStop);
        stop.setControlIp(getControlNicIpForVM(vm));

        boolean stopped = false;
        Answer answer = null;
        try {
            answer = _agentMgr.send(vm.getHostId(), stop);
            if (answer != null) {
                if (answer instanceof StopAnswer) {
                    final StopAnswer stopAns = (StopAnswer)answer;
                    if (vm.getType() == VirtualMachine.Type.User) {
                        final String platform = stopAns.getPlatform();
                        if (platform != null) {
                            final UserVmVO userVm = _userVmDao.findById(vm.getId());
                            _userVmDao.loadDetails(userVm);
                            userVm.setDetail(VmDetailConstants.PLATFORM, platform);
                            _userVmDao.saveDetails(userVm);
                        }
                    }
                }
                stopped = answer.getResult();
                if (!stopped) {
                    throw new CloudRuntimeException("Unable to stop the virtual machine due to " + answer.getDetails());
                }
                vmGuru.finalizeStop(profile, answer);
                final GPUDeviceTO gpuDevice = stop.getGpuDevice();
                if (gpuDevice != null) {
                    _resourceMgr.updateGPUDetails(vm.getHostId(), gpuDevice.getGroupDetails());
                }
            } else {
                throw new CloudRuntimeException("Invalid answer received in response to a StopCommand on " + vm.instanceName);
            }

        } catch (final AgentUnavailableException e) {
            s_logger.warn("Unable to stop vm, agent unavailable: " + e.toString());
        } catch (final OperationTimedoutException e) {
            s_logger.warn("Unable to stop vm, operation timed out: " + e.toString());
        } finally {
            if (!stopped) {
                if (!cleanUpEvenIfUnableToStop) {
                    s_logger.warn("Unable to stop vm " + vm);
                    try {
                        stateTransitTo(vm, Event.OperationFailed, vm.getHostId());
                    } catch (final NoTransitionException e) {
                        s_logger.warn("Unable to transition the state " + vm);
                    }
                    throw new CloudRuntimeException("Unable to stop " + vm);
                } else {
                    s_logger.warn("Unable to actually stop " + vm + " but continue with release because it's a force stop");
                    vmGuru.finalizeStop(profile, answer);
                }
            }
        }

        if (s_logger.isDebugEnabled()) {
            s_logger.debug(vm + " is stopped on the host.  Proceeding to release resource held.");
        }

        releaseVmResources(profile, cleanUpEvenIfUnableToStop);

        try {
            if (work != null) {
                if (s_logger.isDebugEnabled()) {
                    s_logger.debug("Updating the outstanding work item to Done, id:" + work.getId());
                }
                work.setStep(Step.Done);
                _workDao.update(work.getId(), work);
            }

            boolean result = stateTransitTo(vm, Event.OperationSucceeded, null);
            if (result) {
                if (VirtualMachine.Type.User.equals(vm.type) && ResoureCountRunningVMsonly.value()) {
                    //update resource count if stop successfully
                    ServiceOfferingVO offering = _offeringDao.findById(vm.getId(), vm.getServiceOfferingId());
                    resourceCountDecrement(vm.getAccountId(),new Long(offering.getCpu()), new Long(offering.getRamSize()));
                }
            } else {
                throw new CloudRuntimeException("unable to stop " + vm);
            }
        } catch (final NoTransitionException e) {
            s_logger.warn(e.getMessage());
            throw new CloudRuntimeException("Unable to stop " + vm);
        }
    }

    private void setStateMachine() {
        _stateMachine = VirtualMachine.State.getStateMachine();
    }

    protected boolean stateTransitTo(final VMInstanceVO vm, final VirtualMachine.Event e, final Long hostId, final String reservationId) throws NoTransitionException {
        // if there are active vm snapshots task, state change is not allowed

        vm.setReservationId(reservationId);
        return _stateMachine.transitTo(vm, e, new Pair<Long, Long>(vm.getHostId(), hostId), _vmDao);
    }

    @Override
    public boolean stateTransitTo(final VirtualMachine vm1, final VirtualMachine.Event e, final Long hostId) throws NoTransitionException {
        final VMInstanceVO vm = (VMInstanceVO)vm1;

        final State oldState = vm.getState();
        if (oldState == State.Starting) {
            if (e == Event.OperationSucceeded) {
                vm.setLastHostId(hostId);
            }
        } else if (oldState == State.Stopping) {
            if (e == Event.OperationSucceeded) {
                vm.setLastHostId(vm.getHostId());
            }
        }
        return _stateMachine.transitTo(vm, e, new Pair<Long, Long>(vm.getHostId(), hostId), _vmDao);
    }

    @Override
    public void destroy(final String vmUuid, final boolean expunge) throws AgentUnavailableException, OperationTimedoutException, ConcurrentOperationException {
        VMInstanceVO vm = _vmDao.findByUuid(vmUuid);
        if (vm == null || vm.getState() == State.Destroyed || vm.getState() == State.Expunging || vm.getRemoved() != null) {
            if (s_logger.isDebugEnabled()) {
                s_logger.debug("Unable to find vm or vm is destroyed: " + vm);
            }
            return;
        }

        if (s_logger.isDebugEnabled()) {
            s_logger.debug("Destroying vm " + vm + ", expunge flag " + (expunge ? "on" : "off"));
        }

        advanceStop(vmUuid, VmDestroyForcestop.value());

        deleteVMSnapshots(vm, expunge);

        Transaction.execute(new TransactionCallbackWithExceptionNoReturn<CloudRuntimeException>() {
            @Override
            public void doInTransactionWithoutResult(final TransactionStatus status) throws CloudRuntimeException {
                VMInstanceVO vm = _vmDao.findByUuid(vmUuid);
                try {
                    if (!stateTransitTo(vm, VirtualMachine.Event.DestroyRequested, vm.getHostId())) {
                        s_logger.debug("Unable to destroy the vm because it is not in the correct state: " + vm);
                        throw new CloudRuntimeException("Unable to destroy " + vm);
                    } else {
                        if (expunge) {
                            if (!stateTransitTo(vm, VirtualMachine.Event.ExpungeOperation, vm.getHostId())) {
                                s_logger.debug("Unable to expunge the vm because it is not in the correct state: " + vm);
                                throw new CloudRuntimeException("Unable to expunge " + vm);
                            }
                        }
                    }
                } catch (final NoTransitionException e) {
                    s_logger.debug(e.getMessage());
                    throw new CloudRuntimeException("Unable to destroy " + vm, e);
                }
            }
        });
    }

    /**
     * Delete vm snapshots depending on vm's hypervisor type. For Vmware, vm snapshots removal is delegated to vm cleanup thread
     * to reduce tasks sent to hypervisor (one tasks to delete vm snapshots and vm itself
     * instead of one task for each vm snapshot plus another for the vm)
     * @param vm vm
     * @param expunge indicates if vm should be expunged
     */
    private void deleteVMSnapshots(VMInstanceVO vm, boolean expunge) {
        if (! vm.getHypervisorType().equals(HypervisorType.VMware)) {
            if (!_vmSnapshotMgr.deleteAllVMSnapshots(vm.getId(), null)) {
                s_logger.debug("Unable to delete all snapshots for " + vm);
                throw new CloudRuntimeException("Unable to delete vm snapshots for " + vm);
            }
        }
        else {
            if (expunge) {
                _vmSnapshotMgr.deleteVMSnapshotsFromDB(vm.getId(), false);
            }
        }
    }

    protected boolean checkVmOnHost(final VirtualMachine vm, final long hostId) throws AgentUnavailableException, OperationTimedoutException {
        final Answer answer = _agentMgr.send(hostId, new CheckVirtualMachineCommand(vm.getInstanceName()));
        if (answer == null || !answer.getResult()) {
            return false;
        }
        if (answer instanceof CheckVirtualMachineAnswer) {
            final CheckVirtualMachineAnswer vmAnswer = (CheckVirtualMachineAnswer)answer;
            if (vmAnswer.getState() == PowerState.PowerOff) {
                return false;
            }
        }

        UserVmVO userVm = _userVmDao.findById(vm.getId());
        if (userVm != null) {
            List<VMSnapshotVO> vmSnapshots = _vmSnapshotDao.findByVm(vm.getId());
            RestoreVMSnapshotCommand command = _vmSnapshotMgr.createRestoreCommand(userVm, vmSnapshots);
            if (command != null) {
                RestoreVMSnapshotAnswer restoreVMSnapshotAnswer = (RestoreVMSnapshotAnswer) _agentMgr.send(hostId, command);
                if (restoreVMSnapshotAnswer == null || !restoreVMSnapshotAnswer.getResult()) {
                    s_logger.warn("Unable to restore the vm snapshot from image file after live migration of vm with vmsnapshots: " + restoreVMSnapshotAnswer.getDetails());
                }
            }
        }

        return true;
    }

    @Override
    public void storageMigration(final String vmUuid, final Map<Long, Long> volumeToPool) {
        final AsyncJobExecutionContext jobContext = AsyncJobExecutionContext.getCurrentExecutionContext();
        if (jobContext.isJobDispatchedBy(VmWorkConstants.VM_WORK_JOB_DISPATCHER)) {
            // avoid re-entrance
            VmWorkJobVO placeHolder = null;
            final VirtualMachine vm = _vmDao.findByUuid(vmUuid);
            placeHolder = createPlaceHolderWork(vm.getId());
            try {
                orchestrateStorageMigration(vmUuid, volumeToPool);
            } finally {
                if (placeHolder != null) {
                    _workJobDao.expunge(placeHolder.getId());
                }
            }
        } else {
            final Outcome<VirtualMachine> outcome = migrateVmStorageThroughJobQueue(vmUuid, volumeToPool);

            try {
                final VirtualMachine vm = outcome.get();
            } catch (final InterruptedException e) {
                throw new RuntimeException("Operation is interrupted", e);
            } catch (final java.util.concurrent.ExecutionException e) {
                throw new RuntimeException("Execution excetion", e);
            }

            final Object jobResult = _jobMgr.unmarshallResultObject(outcome.getJob());
            if (jobResult != null) {
                if (jobResult instanceof RuntimeException) {
                    throw (RuntimeException)jobResult;
                } else if (jobResult instanceof Throwable) {
                    throw new RuntimeException("Unexpected exception", (Throwable)jobResult);
                }
            }
        }
    }

    private void orchestrateStorageMigration(final String vmUuid, final Map<Long, Long> volumeToPool) {
        final VMInstanceVO vm = _vmDao.findByUuid(vmUuid);

        Map<Volume, StoragePool> volumeToPoolMap = prepareVmStorageMigration(vm, volumeToPool);

        try {
            if(s_logger.isDebugEnabled()) {
                s_logger.debug(String.format("Offline migration of %s vm %s with volumes",
                                vm.getHypervisorType().toString(),
                                vm.getInstanceName()));
            }

            migrateThroughHypervisorOrStorage(vm, volumeToPoolMap);

        } catch (ConcurrentOperationException
                | InsufficientCapacityException // possibly InsufficientVirtualNetworkCapacityException or InsufficientAddressCapacityException
                | StorageUnavailableException e) {
            String msg = String.format("Failed to migrate VM: %s", vmUuid);
            s_logger.debug(msg);
            throw new CloudRuntimeException(msg, e);
        } finally {
            try {
                stateTransitTo(vm, Event.AgentReportStopped, null);
            } catch (final NoTransitionException e) {
                String anotherMEssage = String.format("failed to change vm state of VM: %s", vmUuid);
                s_logger.debug(anotherMEssage);
                throw new CloudRuntimeException(anotherMEssage, e);
            }
        }
    }

    private Answer[] attemptHypervisorMigration(VMInstanceVO vm, Map<Volume, StoragePool> volumeToPool, Long hostId) {
        if (hostId == null) {
            return null;
        }
        final HypervisorGuru hvGuru = _hvGuruMgr.getGuru(vm.getHypervisorType());
        // OfflineVmwareMigration: in case of vmware call vcenter to do it for us.
        // OfflineVmwareMigration: should we check the proximity of source and destination
        // OfflineVmwareMigration: if we are in the same cluster/datacentre/pool or whatever?
        // OfflineVmwareMigration: we are checking on success to optionally delete an old vm if we are not
        List<Command> commandsToSend = hvGuru.finalizeMigrate(vm, volumeToPool);

        if (CollectionUtils.isNotEmpty(commandsToSend)) {
            Commands commandsContainer = new Commands(Command.OnError.Stop);
            commandsContainer.addCommands(commandsToSend);
            try {
                // OfflineVmwareMigration: change to the call back variety?
                // OfflineVmwareMigration: getting a Long seq to be filled with _agentMgr.send(hostId, commandsContainer, this)
                return  _agentMgr.send(hostId, commandsContainer);
            } catch (AgentUnavailableException | OperationTimedoutException e) {
                throw new CloudRuntimeException(String.format("Failed to migrate VM: %s", vm.getUuid()),e);
            }
        }
        return null;
    }

    private void afterHypervisorMigrationCleanup(VMInstanceVO vm, Map<Volume, StoragePool> volumeToPool, Long sourceClusterId, Answer[] hypervisorMigrationResults) throws InsufficientCapacityException {
        boolean isDebugEnabled = s_logger.isDebugEnabled();
        if(isDebugEnabled) {
            String msg = String.format("Cleaning up after hypervisor pool migration volumes for VM %s(%s)", vm.getInstanceName(), vm.getUuid());
            s_logger.debug(msg);
        }
        StoragePool rootVolumePool = null;
        if (MapUtils.isNotEmpty(volumeToPool)) {
            for (Map.Entry<Volume, StoragePool> entry : volumeToPool.entrySet()) {
                if (Type.ROOT.equals(entry.getKey().getVolumeType())) {
                    rootVolumePool = entry.getValue();
                    break;
                }
            }
        }
        setDestinationPoolAndReallocateNetwork(rootVolumePool, vm);
        Long destClusterId = rootVolumePool != null ? rootVolumePool.getClusterId() : null;
        if (destClusterId != null && !destClusterId.equals(sourceClusterId)) {
            if(isDebugEnabled) {
                String msg = String.format("Resetting lastHost for VM %s(%s)", vm.getInstanceName(), vm.getUuid());
                s_logger.debug(msg);
            }

            vm.setLastHostId(null);
            vm.setPodIdToDeployIn(rootVolumePool.getPodId());
            // OfflineVmwareMigration: a consecutive migration will fail probably (no host not pod)
        }// else keep last host set for this vm
        markVolumesInPool(vm, hypervisorMigrationResults);
        // OfflineVmwareMigration: deal with answers, if (hypervisorMigrationResults.length > 0)
        // OfflineVmwareMigration: iterate over the volumes for data updates
    }

    private void markVolumesInPool(VMInstanceVO vm, Answer[] hypervisorMigrationResults) {
        MigrateVmToPoolAnswer relevantAnswer = null;
        if (hypervisorMigrationResults.length == 1 && !hypervisorMigrationResults[0].getResult()) {
            throw new CloudRuntimeException(String.format("VM ID: %s migration failed. %s", vm.getUuid(), hypervisorMigrationResults[0].getDetails()));
        }
        for (Answer answer : hypervisorMigrationResults) {
            if (s_logger.isTraceEnabled()) {
                s_logger.trace(String.format("Received an %s: %s", answer.getClass().getSimpleName(), answer));
            }
            if (answer instanceof MigrateVmToPoolAnswer) {
                relevantAnswer = (MigrateVmToPoolAnswer) answer;
            }
        }
        if (relevantAnswer == null) {
            throw new CloudRuntimeException("No relevant migration results found");
        }
        List<VolumeObjectTO> results = relevantAnswer.getVolumeTos();
        if (results == null) {
            results = new ArrayList<>();
        }
        List<VolumeVO> volumes = _volsDao.findUsableVolumesForInstance(vm.getId());
        if(s_logger.isDebugEnabled()) {
            String msg = String.format("Found %d volumes for VM %s(uuid:%s, id:%d)", results.size(), vm.getInstanceName(), vm.getUuid(), vm.getId());
            s_logger.debug(msg);
        }
        for (VolumeObjectTO result : results ) {
            if(s_logger.isDebugEnabled()) {
                s_logger.debug(String.format("Updating volume (%d) with path '%s' on pool '%s'", result.getId(), result.getPath(), result.getDataStoreUuid()));
            }
            VolumeVO volume = _volsDao.findById(result.getId());
            StoragePool pool = _storagePoolDao.findPoolByUUID(result.getDataStoreUuid());
            if (volume == null || pool == null) {
                continue;
            }
            volume.setPath(result.getPath());
            volume.setPoolId(pool.getId());
            _volsDao.update(volume.getId(), volume);
        }
    }

    private Pair<Long, Long> findClusterAndHostIdForVm(VMInstanceVO vm) {
        Long hostId = vm.getHostId();
        Long clusterId = null;
        // OfflineVmwareMigration: probably this is null when vm is stopped
        if(hostId == null) {
            hostId = vm.getLastHostId();
            if (s_logger.isDebugEnabled()) {
                s_logger.debug(String.format("host id is null, using last host id %d", hostId) );
            }
        }
        if (hostId == null) {
            List<VolumeVO> volumes = _volsDao.findByInstanceAndType(vm.getId(), Type.ROOT);
            if (CollectionUtils.isNotEmpty(volumes)) {
                VolumeVO rootVolume = volumes.get(0);
                if (rootVolume.getPoolId() != null) {
                    StoragePoolVO pool = _storagePoolDao.findById(rootVolume.getPoolId());
                    if (pool != null && pool.getClusterId() != null) {
                        clusterId = pool.getClusterId();
                        List<HostVO> hosts = _hostDao.findHypervisorHostInCluster(pool.getClusterId());
                        if (CollectionUtils.isNotEmpty(hosts)) {
                            hostId = hosts.get(0).getId();
                        }
                    }
                }
            }
        }
        if (clusterId == null && hostId != null) {
            HostVO host = _hostDao.findById(hostId);
            if (host != null) {
                clusterId = host.getClusterId();
            }
        }
        return new Pair<>(clusterId, hostId);
    }

    private void migrateThroughHypervisorOrStorage(VMInstanceVO vm, Map<Volume, StoragePool> volumeToPool) throws StorageUnavailableException, InsufficientCapacityException {
        final VirtualMachineProfile profile = new VirtualMachineProfileImpl(vm);
        Pair<Long, Long> vmClusterAndHost = findClusterAndHostIdForVm(vm);
        final Long sourceClusterId = vmClusterAndHost.first();
        final Long sourceHostId = vmClusterAndHost.second();
        Answer[] hypervisorMigrationResults = attemptHypervisorMigration(vm, volumeToPool, sourceHostId);
        boolean migrationResult = false;
        if (hypervisorMigrationResults == null) {
            // OfflineVmwareMigration: if the HypervisorGuru can't do it, let the volume manager take care of it.
            migrationResult = volumeMgr.storageMigration(profile, volumeToPool);
            if (migrationResult) {
                postStorageMigrationCleanup(vm, volumeToPool, _hostDao.findById(sourceHostId), sourceClusterId);
            } else {
                s_logger.debug("Storage migration failed");
            }
        } else {
            afterHypervisorMigrationCleanup(vm, volumeToPool, sourceClusterId, hypervisorMigrationResults);
        }
    }

    private Map<Volume, StoragePool> prepareVmStorageMigration(VMInstanceVO vm, Map<Long, Long> volumeToPool) {
        Map<Volume, StoragePool> volumeToPoolMap = new HashMap<>();
        if (MapUtils.isEmpty(volumeToPool)) {
            throw new CloudRuntimeException("Unable to migrate vm: missing volume to pool mapping");
        }
        Cluster cluster = null;
        Long dataCenterId = null;
        for (Map.Entry<Long, Long> entry: volumeToPool.entrySet()) {
            StoragePool pool = _storagePoolDao.findById(entry.getValue());
            if (pool.getClusterId() != null) {
                cluster = _clusterDao.findById(pool.getClusterId());
                break;
            }
            dataCenterId = pool.getDataCenterId();
        }
        Long podId = null;
        Long clusterId = null;
        if (cluster != null) {
            dataCenterId = cluster.getDataCenterId();
            podId = cluster.getPodId();
            clusterId = cluster.getId();
        }
        if (dataCenterId == null) {
            String msg = "Unable to migrate vm: failed to create deployment destination with given volume to pool map";
            s_logger.debug(msg);
            throw new CloudRuntimeException(msg);
        }
        final DataCenterDeployment destination = new DataCenterDeployment(dataCenterId, podId, clusterId, null, null, null);
        // Create a map of which volume should go in which storage pool.
        final VirtualMachineProfile profile = new VirtualMachineProfileImpl(vm);
        volumeToPoolMap = createMappingVolumeAndStoragePool(profile, destination, volumeToPool);
        try {
            stateTransitTo(vm, Event.StorageMigrationRequested, null);
        } catch (final NoTransitionException e) {
            String msg = String.format("Unable to migrate vm: %s", vm.getUuid());
            s_logger.debug(msg);
            throw new CloudRuntimeException(msg, e);
        }
        return volumeToPoolMap;
    }

    private void checkDestinationForTags(StoragePool destPool, VMInstanceVO vm) {
        List<VolumeVO> vols = _volsDao.findUsableVolumesForInstance(vm.getId());
        // OfflineVmwareMigration: iterate over volumes
        // OfflineVmwareMigration: get disk offering
        List<String> storageTags = storageMgr.getStoragePoolTagList(destPool.getId());
        for(Volume vol : vols) {
            DiskOfferingVO diskOffering = _diskOfferingDao.findById(vol.getDiskOfferingId());
            List<String> volumeTags = StringUtils.csvTagsToList(diskOffering.getTags());
            if(! matches(volumeTags, storageTags)) {
                String msg = String.format("destination pool '%s' with tags '%s', does not support the volume diskoffering for volume '%s' (tags: '%s') ",
                        destPool.getName(),
                        StringUtils.listToCsvTags(storageTags),
                        vol.getName(),
                        StringUtils.listToCsvTags(volumeTags)
                );
                throw new CloudRuntimeException(msg);
            }
        }
    }

    static boolean matches(List<String> volumeTags, List<String> storagePoolTags) {
        // OfflineVmwareMigration: commons collections 4 allows for Collections.containsAll(volumeTags,storagePoolTags);
        boolean result = true;
        if (volumeTags != null) {
            for (String tag : volumeTags) {
                // there is a volume tags so
                if (storagePoolTags == null || !storagePoolTags.contains(tag)) {
                    result = false;
                    break;
                }
            }
        }
        return result;
    }


    private void postStorageMigrationCleanup(VMInstanceVO vm, Map<Volume, StoragePool> volumeToPool, HostVO srcHost, Long srcClusterId) throws InsufficientCapacityException {
        StoragePool rootVolumePool = null;
        if (MapUtils.isNotEmpty(volumeToPool)) {
            for (Map.Entry<Volume, StoragePool> entry : volumeToPool.entrySet()) {
                if (Type.ROOT.equals(entry.getKey().getVolumeType())) {
                    rootVolumePool = entry.getValue();
                    break;
                }
            }
        }
        setDestinationPoolAndReallocateNetwork(rootVolumePool, vm);

        //when start the vm next time, don;'t look at last_host_id, only choose the host based on volume/storage pool
        vm.setLastHostId(null);
        if (rootVolumePool != null) {
            vm.setPodIdToDeployIn(rootVolumePool.getPodId());
        }

        // If VM was cold migrated between clusters belonging to two different VMware DCs,
        // unregister the VM from the source host and cleanup the associated VM files.
        if (vm.getHypervisorType().equals(HypervisorType.VMware)) {
            afterStorageMigrationVmwareVMcleanup(rootVolumePool, vm, srcHost, srcClusterId);
        }
    }

    private void setDestinationPoolAndReallocateNetwork(StoragePool destPool, VMInstanceVO vm) throws InsufficientCapacityException {
        //if the vm is migrated to different pod in basic mode, need to reallocate ip

        if (destPool != null && destPool.getPodId() != null && !destPool.getPodId().equals(vm.getPodIdToDeployIn())) {
            if (s_logger.isDebugEnabled()) {
                String msg = String.format("as the pod for vm %s has changed we are reallocating its network", vm.getInstanceName());
                s_logger.debug(msg);
            }
            final DataCenterDeployment plan = new DataCenterDeployment(vm.getDataCenterId(), destPool.getPodId(), null, null, null, null);
            final VirtualMachineProfileImpl vmProfile = new VirtualMachineProfileImpl(vm, null, null, null, null);
            _networkMgr.reallocate(vmProfile, plan);
        }
    }

    private void afterStorageMigrationVmwareVMcleanup(StoragePool destPool, VMInstanceVO vm, HostVO srcHost, Long srcClusterId) {
        // OfflineVmwareMigration: this should only happen on storage migration, else the guru would already have issued the command
        final Long destClusterId = destPool.getClusterId();
        if (srcClusterId != null && destClusterId != null && ! srcClusterId.equals(destClusterId) && srcHost != null) {
            final String srcDcName = _clusterDetailsDao.getVmwareDcName(srcClusterId);
            final String destDcName = _clusterDetailsDao.getVmwareDcName(destClusterId);
            if (srcDcName != null && destDcName != null && !srcDcName.equals(destDcName)) {
                removeStaleVmFromSource(vm, srcHost);
            }
        }
    }

    // OfflineVmwareMigration: on port forward refator this to be done in two
    // OfflineVmwareMigration: command creation in the guru.migrat method
    // OfflineVmwareMigration: sending up in the attemptHypevisorMigration with execute in sequence (responsibility of the guru)
    private void removeStaleVmFromSource(VMInstanceVO vm, HostVO srcHost) {
        s_logger.debug("Since VM's storage was successfully migrated across VMware Datacenters, unregistering VM: " + vm.getInstanceName() +
                " from source host: " + srcHost.getId());
        final UnregisterVMCommand uvc = new UnregisterVMCommand(vm.getInstanceName());
        uvc.setCleanupVmFiles(true);
        try {
            _agentMgr.send(srcHost.getId(), uvc);
        } catch (final Exception e) {
            throw new CloudRuntimeException("Failed to unregister VM: " + vm.getInstanceName() + " from source host: " + srcHost.getId() +
                    " after successfully migrating VM's storage across VMware Datacenters");
        }
    }

    @Override
    public void migrate(final String vmUuid, final long srcHostId, final DeployDestination dest)
            throws ResourceUnavailableException, ConcurrentOperationException {

        final AsyncJobExecutionContext jobContext = AsyncJobExecutionContext.getCurrentExecutionContext();
        if (jobContext.isJobDispatchedBy(VmWorkConstants.VM_WORK_JOB_DISPATCHER)) {
            // avoid re-entrance
            VmWorkJobVO placeHolder = null;
            final VirtualMachine vm = _vmDao.findByUuid(vmUuid);
            placeHolder = createPlaceHolderWork(vm.getId());
            try {
                orchestrateMigrate(vmUuid, srcHostId, dest);
            } finally {
                if (placeHolder != null) {
                    _workJobDao.expunge(placeHolder.getId());
                }
            }
        } else {
            final Outcome<VirtualMachine> outcome = migrateVmThroughJobQueue(vmUuid, srcHostId, dest);

            try {
                final VirtualMachine vm = outcome.get();
            } catch (final InterruptedException e) {
                throw new RuntimeException("Operation is interrupted", e);
            } catch (final java.util.concurrent.ExecutionException e) {
                throw new RuntimeException("Execution excetion", e);
            }

            final Object jobResult = _jobMgr.unmarshallResultObject(outcome.getJob());
            if (jobResult != null) {
                if (jobResult instanceof ResourceUnavailableException) {
                    throw (ResourceUnavailableException)jobResult;
                } else if (jobResult instanceof ConcurrentOperationException) {
                    throw (ConcurrentOperationException)jobResult;
                } else if (jobResult instanceof RuntimeException) {
                    throw (RuntimeException)jobResult;
                } else if (jobResult instanceof Throwable) {
                    throw new RuntimeException("Unexpected exception", (Throwable)jobResult);
                }

            }
        }
    }

    private void orchestrateMigrate(final String vmUuid, final long srcHostId, final DeployDestination dest) throws ResourceUnavailableException, ConcurrentOperationException {
        final VMInstanceVO vm = _vmDao.findByUuid(vmUuid);
        if (vm == null) {
            if (s_logger.isDebugEnabled()) {
                s_logger.debug("Unable to find the vm " + vmUuid);
            }
            throw new CloudRuntimeException("Unable to find a virtual machine with id " + vmUuid);
        }
        migrate(vm, srcHostId, dest);
    }

    protected void migrate(final VMInstanceVO vm, final long srcHostId, final DeployDestination dest) throws ResourceUnavailableException, ConcurrentOperationException {
        s_logger.info("Migrating " + vm + " to " + dest);
        final UserVmVO userVm = _userVmDao.findById(vm.getId());
        final long dstHostId = dest.getHost().getId();
        final Host fromHost = _hostDao.findById(srcHostId);
        if (fromHost == null) {
            s_logger.info("Unable to find the host to migrate from: " + srcHostId);
            throw new CloudRuntimeException("Unable to find the host to migrate from: " + srcHostId);
        }

        if (fromHost.getClusterId().longValue() != dest.getCluster().getId() && vm.getHypervisorType() != HypervisorType.VMware) {
            final List<VolumeVO> volumes = _volsDao.findCreatedByInstance(vm.getId());
            for (final VolumeVO volume : volumes) {
                if (!_storagePoolDao.findById(volume.getPoolId()).getScope().equals(ScopeType.ZONE)) {
                    s_logger.info("Source and destination host are not in same cluster and all volumes are not on zone wide primary store, unable to migrate to host: "
                            + dest.getHost().getId());
                    throw new CloudRuntimeException(
                            "Source and destination host are not in same cluster and all volumes are not on zone wide primary store, unable to migrate to host: "
                                    + dest.getHost().getId());
                }
            }
        }

        final VirtualMachineGuru vmGuru = getVmGuru(vm);

        if (vm.getState() != State.Running) {
            if (s_logger.isDebugEnabled()) {
                s_logger.debug("VM is not Running, unable to migrate the vm " + vm);
            }
            throw new CloudRuntimeException("VM is not Running, unable to migrate the vm currently " + vm + " , current state: " + vm.getState().toString());
        }

        AlertManager.AlertType alertType = AlertManager.AlertType.ALERT_TYPE_USERVM_MIGRATE;
        if (VirtualMachine.Type.DomainRouter.equals(vm.getType())) {
            alertType = AlertManager.AlertType.ALERT_TYPE_DOMAIN_ROUTER_MIGRATE;
        } else if (VirtualMachine.Type.ConsoleProxy.equals(vm.getType())) {
            alertType = AlertManager.AlertType.ALERT_TYPE_CONSOLE_PROXY_MIGRATE;
        }

        final VirtualMachineProfile vmSrc = new VirtualMachineProfileImpl(vm);
        vmSrc.setHost(fromHost);
        for (final NicProfile nic : _networkMgr.getNicProfiles(vm)) {
            vmSrc.addNic(nic);
        }

        final VirtualMachineProfile profile = new VirtualMachineProfileImpl(vm, null, _offeringDao.findById(vm.getId(), vm.getServiceOfferingId()), null, null);
        profile.setHost(dest.getHost());

        _networkMgr.prepareNicForMigration(profile, dest);
        volumeMgr.prepareForMigration(profile, dest);
        profile.setConfigDriveLabel(VmConfigDriveLabel.value());

        final VirtualMachineTO to = toVmTO(profile);
        final PrepareForMigrationCommand pfmc = new PrepareForMigrationCommand(to);

        ItWorkVO work = new ItWorkVO(UUID.randomUUID().toString(), _nodeId, State.Migrating, vm.getType(), vm.getId());
        work.setStep(Step.Prepare);
        work.setResourceType(ItWorkVO.ResourceType.Host);
        work.setResourceId(dstHostId);
        work = _workDao.persist(work);

        Answer pfma = null;
        try {
            pfma = _agentMgr.send(dstHostId, pfmc);
            if (pfma == null || !pfma.getResult()) {
                final String details = pfma != null ? pfma.getDetails() : "null answer returned";
                final String msg = "Unable to prepare for migration due to " + details;
                pfma = null;
                throw new AgentUnavailableException(msg, dstHostId);
            }
        } catch (final OperationTimedoutException e1) {
            throw new AgentUnavailableException("Operation timed out", dstHostId);
        } finally {
            if (pfma == null) {
                _networkMgr.rollbackNicForMigration(vmSrc, profile);
                volumeMgr.release(vm.getId(), dstHostId);
                work.setStep(Step.Done);
                _workDao.update(work.getId(), work);
            }
        }

        vm.setLastHostId(srcHostId);
        try {
            if (vm == null || vm.getHostId() == null || vm.getHostId() != srcHostId || !changeState(vm, Event.MigrationRequested, dstHostId, work, Step.Migrating)) {
                _networkMgr.rollbackNicForMigration(vmSrc, profile);
                if (vm != null) {
                    volumeMgr.release(vm.getId(), dstHostId);
                }

                s_logger.info("Migration cancelled because state has changed: " + vm);
                throw new ConcurrentOperationException("Migration cancelled because state has changed: " + vm);
            }
        } catch (final NoTransitionException e1) {
            _networkMgr.rollbackNicForMigration(vmSrc, profile);
            volumeMgr.release(vm.getId(), dstHostId);
            s_logger.info("Migration cancelled because " + e1.getMessage());
            throw new ConcurrentOperationException("Migration cancelled because " + e1.getMessage());
        } catch (final CloudRuntimeException e2) {
            _networkMgr.rollbackNicForMigration(vmSrc, profile);
            volumeMgr.release(vm.getId(), dstHostId);
            s_logger.info("Migration cancelled because " + e2.getMessage());
            work.setStep(Step.Done);
            _workDao.update(work.getId(), work);
            try {
                stateTransitTo(vm, Event.OperationFailed, srcHostId);
            } catch (final NoTransitionException e3) {
                s_logger.warn(e3.getMessage());
            }
            throw new CloudRuntimeException("Migration cancelled because " + e2.getMessage());
        }

        boolean migrated = false;
        Map<String, DpdkTO> dpdkInterfaceMapping = null;
        try {
            final boolean isWindows = _guestOsCategoryDao.findById(_guestOsDao.findById(vm.getGuestOSId()).getCategoryId()).getName().equalsIgnoreCase("Windows");
            final MigrateCommand mc = new MigrateCommand(vm.getInstanceName(), dest.getHost().getPrivateIpAddress(), isWindows, to, getExecuteInSequence(vm.getHypervisorType()));

            boolean kvmAutoConvergence = StorageManager.KvmAutoConvergence.value();
            mc.setAutoConvergence(kvmAutoConvergence);
            mc.setHostGuid(dest.getHost().getGuid());

            dpdkInterfaceMapping = ((PrepareForMigrationAnswer) pfma).getDpdkInterfaceMapping();
            if (MapUtils.isNotEmpty(dpdkInterfaceMapping)) {
                mc.setDpdkInterfaceMapping(dpdkInterfaceMapping);
            }

            try {
                final Answer ma = _agentMgr.send(vm.getLastHostId(), mc);
                if (ma == null || !ma.getResult()) {
                    final String details = ma != null ? ma.getDetails() : "null answer returned";
                    throw new CloudRuntimeException(details);
                }
            } catch (final OperationTimedoutException e) {
                if (e.isActive()) {
                    s_logger.warn("Active migration command so scheduling a restart for " + vm);
                    _haMgr.scheduleRestart(vm, true);
                }
                throw new AgentUnavailableException("Operation timed out on migrating " + vm, dstHostId);
            }

            try {
                if (!changeState(vm, VirtualMachine.Event.OperationSucceeded, dstHostId, work, Step.Started)) {
                    throw new ConcurrentOperationException("Unable to change the state for " + vm);
                }
            } catch (final NoTransitionException e1) {
                throw new ConcurrentOperationException("Unable to change state due to " + e1.getMessage());
            }

            try {
                if (!checkVmOnHost(vm, dstHostId)) {
                    s_logger.error("Unable to complete migration for " + vm);
                    try {
                        _agentMgr.send(srcHostId, new Commands(cleanup(vm, dpdkInterfaceMapping)), null);
                    } catch (final AgentUnavailableException e) {
                        s_logger.error("AgentUnavailableException while cleanup on source host: " + srcHostId);
                    }
                    cleanup(vmGuru, new VirtualMachineProfileImpl(vm), work, Event.AgentReportStopped, true);
                    throw new CloudRuntimeException("Unable to complete migration for " + vm);
                }
            } catch (final OperationTimedoutException e) {
                s_logger.debug("Error while checking the vm " + vm + " on host " + dstHostId, e);
            }
            migrated = true;
        } finally {
            if (!migrated) {
                s_logger.info("Migration was unsuccessful.  Cleaning up: " + vm);
                _networkMgr.rollbackNicForMigration(vmSrc, profile);
                volumeMgr.release(vm.getId(), dstHostId);

                _alertMgr.sendAlert(alertType, fromHost.getDataCenterId(), fromHost.getPodId(),
                        "Unable to migrate vm " + vm.getInstanceName() + " from host " + fromHost.getName() + " in zone " + dest.getDataCenter().getName() + " and pod " +
                                dest.getPod().getName(), "Migrate Command failed.  Please check logs.");
                try {
                    _agentMgr.send(dstHostId, new Commands(cleanup(vm, dpdkInterfaceMapping)), null);
                } catch (final AgentUnavailableException ae) {
                    s_logger.info("Looks like the destination Host is unavailable for cleanup");
                }
                _networkMgr.setHypervisorHostname(profile, dest, false);
                try {
                    stateTransitTo(vm, Event.OperationFailed, srcHostId);
                } catch (final NoTransitionException e) {
                    s_logger.warn(e.getMessage());
                }
            } else {
                _networkMgr.commitNicForMigration(vmSrc, profile);
                volumeMgr.release(vm.getId(), srcHostId);
                _networkMgr.setHypervisorHostname(profile, dest, true);
            }

            work.setStep(Step.Done);
            _workDao.update(work.getId(), work);
        }
    }

    /**
     * We create the mapping of volumes and storage pool to migrate the VMs according to the information sent by the user.
     * If the user did not enter a complete mapping, the volumes that were left behind will be auto mapped using {@link #createStoragePoolMappingsForVolumes(VirtualMachineProfile, DataCenterDeployment, Map, List)}
     */
    protected Map<Volume, StoragePool> createMappingVolumeAndStoragePool(VirtualMachineProfile profile, Host targetHost, Map<Long, Long> userDefinedMapOfVolumesAndStoragePools) {
        return createMappingVolumeAndStoragePool(profile,
                new DataCenterDeployment(targetHost.getDataCenterId(), targetHost.getPodId(), targetHost.getClusterId(), targetHost.getId(), null, null),
                userDefinedMapOfVolumesAndStoragePools);
    }

    private Map<Volume, StoragePool> createMappingVolumeAndStoragePool(final VirtualMachineProfile profile, final DataCenterDeployment plan, final Map<Long, Long> userDefinedMapOfVolumesAndStoragePools) {
        Host targetHost = null;
        if (plan.getHostId() != null) {
            targetHost = _hostDao.findById(plan.getHostId());
        }
        Map<Volume, StoragePool> volumeToPoolObjectMap = buildMapUsingUserInformation(profile, targetHost, userDefinedMapOfVolumesAndStoragePools);

        List<Volume> volumesNotMapped = findVolumesThatWereNotMappedByTheUser(profile, volumeToPoolObjectMap);
        createStoragePoolMappingsForVolumes(profile, plan, volumeToPoolObjectMap, volumesNotMapped);
        return volumeToPoolObjectMap;
    }

    /**
     *  Given the map of volume to target storage pool entered by the user, we check for other volumes that the VM might have and were not configured.
     *  This map can be then used by CloudStack to find new target storage pools according to the target host.
     */
    protected List<Volume> findVolumesThatWereNotMappedByTheUser(VirtualMachineProfile profile, Map<Volume, StoragePool> volumeToStoragePoolObjectMap) {
        List<VolumeVO> allVolumes = _volsDao.findUsableVolumesForInstance(profile.getId());
        List<Volume> volumesNotMapped = new ArrayList<>();
        for (Volume volume : allVolumes) {
            if (!volumeToStoragePoolObjectMap.containsKey(volume)) {
                volumesNotMapped.add(volume);
            }
        }
        return volumesNotMapped;
    }

    /**
     *  Builds the map of storage pools and volumes with the information entered by the user. Before creating the an entry we validate if the migration is feasible checking if the migration is allowed and if the target host can access the defined target storage pool.
     */
    protected Map<Volume, StoragePool> buildMapUsingUserInformation(VirtualMachineProfile profile, Host targetHost, Map<Long, Long> userDefinedVolumeToStoragePoolMap) {
        Map<Volume, StoragePool> volumeToPoolObjectMap = new HashMap<>();
        if (MapUtils.isEmpty(userDefinedVolumeToStoragePoolMap)) {
            return volumeToPoolObjectMap;
        }
        for(Long volumeId: userDefinedVolumeToStoragePoolMap.keySet()) {
            VolumeVO volume = _volsDao.findById(volumeId);

            Long poolId = userDefinedVolumeToStoragePoolMap.get(volumeId);
            StoragePoolVO targetPool = _storagePoolDao.findById(poolId);
            StoragePoolVO currentPool = _storagePoolDao.findById(volume.getPoolId());

            executeManagedStorageChecksWhenTargetStoragePoolProvided(currentPool, volume, targetPool);
            if (targetHost != null && _poolHostDao.findByPoolHost(targetPool.getId(), targetHost.getId()) == null) {
                throw new CloudRuntimeException(
                        String.format("Cannot migrate the volume [%s] to the storage pool [%s] while migrating VM [%s] to target host [%s]. The host does not have access to the storage pool entered.",
                                volume.getUuid(), targetPool.getUuid(), profile.getUuid(), targetHost.getUuid()));
            }
            if (currentPool.getId() == targetPool.getId()) {
                s_logger.info(String.format("The volume [%s] is already allocated in storage pool [%s].", volume.getUuid(), targetPool.getUuid()));
            }
            volumeToPoolObjectMap.put(volume, targetPool);
        }
        return volumeToPoolObjectMap;
    }

    /**
     *  Executes the managed storage checks for the mapping<volume, storage pool> entered by the user. The checks execute by this method are the following.
     *  <ul>
     *      <li> If the current storage pool of the volume is not a managed storage, we do not need to validate anything here.
     *      <li> If the current storage pool is a managed storage and the target storage pool ID is different from the current one, we throw an exception.
     *  </ul>
     */
    protected void executeManagedStorageChecksWhenTargetStoragePoolProvided(StoragePoolVO currentPool, VolumeVO volume, StoragePoolVO targetPool) {
        if (!currentPool.isManaged()) {
            return;
        }
        if (currentPool.getId() == targetPool.getId()) {
            return;
        }
        throw new CloudRuntimeException(String.format("Currently, a volume on managed storage can only be 'migrated' to itself " + "[volumeId=%s, currentStoragePoolId=%s, targetStoragePoolId=%s].",
                volume.getUuid(), currentPool.getUuid(), targetPool.getUuid()));
    }

    /**
     * For each one of the volumes we will map it to a storage pool that is available via the target host.
     * An exception is thrown if we cannot find a storage pool that is accessible in the target host to migrate the volume to.
     */
    protected void createStoragePoolMappingsForVolumes(VirtualMachineProfile profile, DataCenterDeployment plan, Map<Volume, StoragePool> volumeToPoolObjectMap, List<Volume> allVolumes) {
        for (Volume volume : allVolumes) {
            StoragePoolVO currentPool = _storagePoolDao.findById(volume.getPoolId());

            Host targetHost = null;
            if (plan.getHostId() != null) {
                targetHost = _hostDao.findById(plan.getHostId());
            }
            executeManagedStorageChecksWhenTargetStoragePoolNotProvided(targetHost, currentPool, volume);
            if (ScopeType.HOST.equals(currentPool.getScope()) || isStorageCrossClusterMigration(plan.getClusterId(), currentPool)) {
                createVolumeToStoragePoolMappingIfPossible(profile, plan, volumeToPoolObjectMap, volume, currentPool);
            } else {
                volumeToPoolObjectMap.put(volume, currentPool);
            }
        }
    }

    /**
     *  Executes the managed storage checks for the volumes that the user has not entered a mapping of <volume, storage pool>. The following checks are performed.
     *   <ul>
     *      <li> If the current storage pool is not a managed storage, we do not need to proceed with this method;
     *      <li> We check if the target host has access to the current managed storage pool. If it does not have an exception will be thrown.
     *   </ul>
     */
    protected void executeManagedStorageChecksWhenTargetStoragePoolNotProvided(Host targetHost, StoragePoolVO currentPool, Volume volume) {
        if (!currentPool.isManaged()) {
            return;
        }
        if (targetHost != null && _poolHostDao.findByPoolHost(currentPool.getId(), targetHost.getId()) == null) {
            throw new CloudRuntimeException(String.format("The target host does not have access to the volume's managed storage pool. [volumeId=%s, storageId=%s, targetHostId=%s].", volume.getUuid(),
                    currentPool.getUuid(), targetHost.getUuid()));
        }
    }

    /**
     *  Return true if the VM migration is a cross cluster migration. To execute that, we check if the volume current storage pool cluster is different from the target cluster.
     */
    protected boolean isStorageCrossClusterMigration(Long clusterId, StoragePoolVO currentPool) {
        return clusterId != null && ScopeType.CLUSTER.equals(currentPool.getScope()) && !currentPool.getClusterId().equals(clusterId);
    }

    /**
     * We will add a mapping of volume to storage pool if needed. The conditions to add a mapping are the following:
     * <ul>
     *  <li> The candidate storage pool where the volume is to be allocated can be accessed by the target host
     *  <li> If no storage pool is found to allocate the volume we throw an exception.
     * </ul>
     *
     * Side note: this method should only be called if the volume is on local storage or if we are executing a cross cluster migration.
     */
    protected void createVolumeToStoragePoolMappingIfPossible(VirtualMachineProfile profile, DataCenterDeployment plan, Map<Volume, StoragePool> volumeToPoolObjectMap, Volume volume,
            StoragePoolVO currentPool) {
        List<StoragePool> storagePoolList = getCandidateStoragePoolsToMigrateLocalVolume(profile, plan, volume);

        if (CollectionUtils.isEmpty(storagePoolList)) {
            String msg;
            if (plan.getHostId() != null) {
                Host targetHost = _hostDao.findById(plan.getHostId());
                msg = String.format("There are no storage pools available at the target host [%s] to migrate volume [%s]", targetHost.getUuid(), volume.getUuid());
            } else {
                Cluster targetCluster = _clusterDao.findById(plan.getClusterId());
                msg = String.format("There are no storage pools available in the target cluster [%s] to migrate volume [%s]", targetCluster.getUuid(), volume.getUuid());
            }
            throw new CloudRuntimeException(msg);
        }

        Collections.shuffle(storagePoolList);
        boolean candidatePoolsListContainsVolumeCurrentStoragePool = false;
        for (StoragePool storagePool : storagePoolList) {
            if (storagePool.getId() == currentPool.getId()) {
                candidatePoolsListContainsVolumeCurrentStoragePool = true;
                break;
            }

        }
        if (!candidatePoolsListContainsVolumeCurrentStoragePool) {
            volumeToPoolObjectMap.put(volume, _storagePoolDao.findByUuid(storagePoolList.get(0).getUuid()));
        }
    }

    /**
     * We use {@link StoragePoolAllocator} objects to find storage pools for given DataCenterDeployment where we would be able to allocate the given volume.
     */
    protected List<StoragePool> getCandidateStoragePoolsToMigrateLocalVolume(VirtualMachineProfile profile, DataCenterDeployment plan, Volume volume) {
        List<StoragePool> poolList = new ArrayList<>();

        DiskOfferingVO diskOffering = _diskOfferingDao.findById(volume.getDiskOfferingId());
        DiskProfile diskProfile = new DiskProfile(volume, diskOffering, profile.getHypervisorType());
        ExcludeList avoid = new ExcludeList();

        StoragePoolVO volumeStoragePool = _storagePoolDao.findById(volume.getPoolId());
        if (volumeStoragePool.isLocal()) {
            diskProfile.setUseLocalStorage(true);
        }
        for (StoragePoolAllocator allocator : _storagePoolAllocators) {
            List<StoragePool> poolListFromAllocator = allocator.allocateToPool(diskProfile, profile, plan, avoid, StoragePoolAllocator.RETURN_UPTO_ALL);
            if (CollectionUtils.isEmpty(poolListFromAllocator)) {
                continue;
            }
            for (StoragePool pool : poolListFromAllocator) {
                if (pool.isLocal() || isStorageCrossClusterMigration(plan.getClusterId(), volumeStoragePool)) {
                    poolList.add(pool);
                }
            }
        }
        return poolList;
    }

    private <T extends VMInstanceVO> void moveVmToMigratingState(final T vm, final Long hostId, final ItWorkVO work) throws ConcurrentOperationException {
        // Put the vm in migrating state.
        try {
            if (!changeState(vm, Event.MigrationRequested, hostId, work, Step.Migrating)) {
                s_logger.info("Migration cancelled because state has changed: " + vm);
                throw new ConcurrentOperationException("Migration cancelled because state has changed: " + vm);
            }
        } catch (final NoTransitionException e) {
            s_logger.info("Migration cancelled because " + e.getMessage());
            throw new ConcurrentOperationException("Migration cancelled because " + e.getMessage());
        }
    }

    private <T extends VMInstanceVO> void moveVmOutofMigratingStateOnSuccess(final T vm, final Long hostId, final ItWorkVO work) throws ConcurrentOperationException {
        // Put the vm in running state.
        try {
            if (!changeState(vm, Event.OperationSucceeded, hostId, work, Step.Started)) {
                s_logger.error("Unable to change the state for " + vm);
                throw new ConcurrentOperationException("Unable to change the state for " + vm);
            }
        } catch (final NoTransitionException e) {
            s_logger.error("Unable to change state due to " + e.getMessage());
            throw new ConcurrentOperationException("Unable to change state due to " + e.getMessage());
        }
    }

    @Override
    public void migrateWithStorage(final String vmUuid, final long srcHostId, final long destHostId, final Map<Long, Long> volumeToPool)
            throws ResourceUnavailableException, ConcurrentOperationException {

        final AsyncJobExecutionContext jobContext = AsyncJobExecutionContext.getCurrentExecutionContext();
        if (jobContext.isJobDispatchedBy(VmWorkConstants.VM_WORK_JOB_DISPATCHER)) {
            // avoid re-entrance

            VmWorkJobVO placeHolder = null;
            final VirtualMachine vm = _vmDao.findByUuid(vmUuid);
            placeHolder = createPlaceHolderWork(vm.getId());
            try {
                orchestrateMigrateWithStorage(vmUuid, srcHostId, destHostId, volumeToPool);
            } finally {
                if (placeHolder != null) {
                    _workJobDao.expunge(placeHolder.getId());
                }
            }

        } else {
            final Outcome<VirtualMachine> outcome = migrateVmWithStorageThroughJobQueue(vmUuid, srcHostId, destHostId, volumeToPool);

            try {
                final VirtualMachine vm = outcome.get();
            } catch (final InterruptedException e) {
                throw new RuntimeException("Operation is interrupted", e);
            } catch (final java.util.concurrent.ExecutionException e) {
                throw new RuntimeException("Execution excetion", e);
            }

            final Object jobException = _jobMgr.unmarshallResultObject(outcome.getJob());
            if (jobException != null) {
                if (jobException instanceof ResourceUnavailableException) {
                    throw (ResourceUnavailableException)jobException;
                } else if (jobException instanceof ConcurrentOperationException) {
                    throw (ConcurrentOperationException)jobException;
                } else if (jobException instanceof RuntimeException) {
                    throw (RuntimeException)jobException;
                } else if (jobException instanceof Throwable) {
                    throw new RuntimeException("Unexpected exception", (Throwable)jobException);
                }
            }
        }
    }

    private void orchestrateMigrateWithStorage(final String vmUuid, final long srcHostId, final long destHostId, final Map<Long, Long> volumeToPool) throws ResourceUnavailableException,
    ConcurrentOperationException {

        final VMInstanceVO vm = _vmDao.findByUuid(vmUuid);

        final HostVO srcHost = _hostDao.findById(srcHostId);
        final HostVO destHost = _hostDao.findById(destHostId);
        final VirtualMachineGuru vmGuru = getVmGuru(vm);

        final DataCenterVO dc = _dcDao.findById(destHost.getDataCenterId());
        final HostPodVO pod = _podDao.findById(destHost.getPodId());
        final Cluster cluster = _clusterDao.findById(destHost.getClusterId());
        final DeployDestination destination = new DeployDestination(dc, pod, cluster, destHost);

        final VirtualMachineProfile vmSrc = new VirtualMachineProfileImpl(vm);
        vmSrc.setHost(srcHost);
        for (final NicProfile nic : _networkMgr.getNicProfiles(vm)) {
            vmSrc.addNic(nic);
        }

        final VirtualMachineProfile profile = new VirtualMachineProfileImpl(vm, null, _offeringDao.findById(vm.getId(), vm.getServiceOfferingId()), null, null);
        profile.setHost(destHost);

        // Create a map of which volume should go in which storage pool.
        final Map<Volume, StoragePool> volumeToPoolMap = createMappingVolumeAndStoragePool(profile, destHost, volumeToPool);

        // If none of the volumes have to be migrated, fail the call. Administrator needs to make a call for migrating
        // a vm and not migrating a vm with storage.
        if (volumeToPoolMap == null || volumeToPoolMap.isEmpty()) {
            throw new InvalidParameterValueException("Migration of the vm " + vm + "from host " + srcHost + " to destination host " + destHost +
                    " doesn't involve migrating the volumes.");
        }

        AlertManager.AlertType alertType = AlertManager.AlertType.ALERT_TYPE_USERVM_MIGRATE;
        if (VirtualMachine.Type.DomainRouter.equals(vm.getType())) {
            alertType = AlertManager.AlertType.ALERT_TYPE_DOMAIN_ROUTER_MIGRATE;
        } else if (VirtualMachine.Type.ConsoleProxy.equals(vm.getType())) {
            alertType = AlertManager.AlertType.ALERT_TYPE_CONSOLE_PROXY_MIGRATE;
        }

        _networkMgr.prepareNicForMigration(profile, destination);
        volumeMgr.prepareForMigration(profile, destination);
        final HypervisorGuru hvGuru = _hvGuruMgr.getGuru(vm.getHypervisorType());
        final VirtualMachineTO to = hvGuru.implement(profile);

        ItWorkVO work = new ItWorkVO(UUID.randomUUID().toString(), _nodeId, State.Migrating, vm.getType(), vm.getId());
        work.setStep(Step.Prepare);
        work.setResourceType(ItWorkVO.ResourceType.Host);
        work.setResourceId(destHostId);
        work = _workDao.persist(work);

        // Put the vm in migrating state.
        vm.setLastHostId(srcHostId);
        vm.setPodIdToDeployIn(destHost.getPodId());
        moveVmToMigratingState(vm, destHostId, work);
        List<String[]> vmData = null;

        boolean migrated = false;
        try {

            // config drive: Detach the config drive at source host
            // After migration successful attach the config drive in destination host
            // On migration failure VM will be stopped, So configIso will be deleted

            Nic defaultNic = _networkModel.getDefaultNic(vm.getId());

            if (defaultNic != null && VirtualMachine.Type.User.equals(vm.getType())) {
                UserVmVO userVm = _userVmDao.findById(vm.getId());
                Map<String, String> details = userVmDetailsDao.listDetailsKeyPairs(vm.getId());
                userVm.setDetails(details);

                Network network = _networkModel.getNetwork(defaultNic.getNetworkId());
                if (_networkModel.isSharedNetworkWithoutServices(network.getId())) {
                    final String serviceOffering = _serviceOfferingDao.findByIdIncludingRemoved(vm.getId(), vm.getServiceOfferingId()).getDisplayText();
                    boolean isWindows = _guestOSCategoryDao.findById(_guestOSDao.findById(vm.getGuestOSId()).getCategoryId()).getName().equalsIgnoreCase("Windows");
                    vmData = _networkModel.generateVmData(userVm.getUserData(), serviceOffering, vm.getDataCenterId(), vm.getInstanceName(), vm.getHostName(), vm.getId(),
                            vm.getUuid(), defaultNic.getMacAddress(), userVm.getDetail("SSH.PublicKey"), (String) profile.getParameter(VirtualMachineProfile.Param.VmPassword), isWindows,
                            VirtualMachineManager.getHypervisorHostname(destination.getHost() != null ? destination.getHost().getName() : ""));
                    String vmName = vm.getInstanceName();
                    String configDriveIsoRootFolder = "/tmp";
                    String isoFile = configDriveIsoRootFolder + "/" + vmName + "/configDrive/" + vmName + ".iso";
                    profile.setVmData(vmData);
                    profile.setConfigDriveLabel(VmConfigDriveLabel.value());
                    profile.setConfigDriveIsoRootFolder(configDriveIsoRootFolder);
                    profile.setConfigDriveIsoFile(isoFile);

                    // At source host detach the config drive iso.
                    AttachOrDettachConfigDriveCommand dettachCommand = new AttachOrDettachConfigDriveCommand(vm.getInstanceName(), vmData, VmConfigDriveLabel.value(), false);
                    try {
                        _agentMgr.send(srcHost.getId(), dettachCommand);
                        s_logger.debug("Deleted config drive ISO for  vm " + vm.getInstanceName() + " In host " + srcHost);
                    } catch (OperationTimedoutException e) {
                        s_logger.debug("TIme out occured while exeuting command AttachOrDettachConfigDrive " + e.getMessage());

                    }
                }
            }

            // Migrate the vm and its volume.
            volumeMgr.migrateVolumes(vm, to, srcHost, destHost, volumeToPoolMap);

            // Put the vm back to running state.
            moveVmOutofMigratingStateOnSuccess(vm, destHost.getId(), work);

            try {
                if (!checkVmOnHost(vm, destHostId)) {
                    s_logger.error("Vm not found on destination host. Unable to complete migration for " + vm);
                    try {
                        _agentMgr.send(srcHostId, new Commands(cleanup(vm.getInstanceName())), null);
                    } catch (final AgentUnavailableException e) {
                        s_logger.error("AgentUnavailableException while cleanup on source host: " + srcHostId);
                    }
                    cleanup(vmGuru, new VirtualMachineProfileImpl(vm), work, Event.AgentReportStopped, true);
                    throw new CloudRuntimeException("VM not found on desintation host. Unable to complete migration for " + vm);
                }
            } catch (final OperationTimedoutException e) {
                s_logger.warn("Error while checking the vm " + vm + " is on host " + destHost, e);
            }
            migrated = true;
        } finally {
            if (!migrated) {
                s_logger.info("Migration was unsuccessful.  Cleaning up: " + vm);
                _networkMgr.rollbackNicForMigration(vmSrc, profile);
                volumeMgr.release(vm.getId(), destHostId);

                _alertMgr.sendAlert(alertType, srcHost.getDataCenterId(), srcHost.getPodId(),
                        "Unable to migrate vm " + vm.getInstanceName() + " from host " + srcHost.getName() + " in zone " + dc.getName() + " and pod " + dc.getName(),
                        "Migrate Command failed.  Please check logs.");
                try {
                    _agentMgr.send(destHostId, new Commands(cleanup(vm.getInstanceName())), null);
                    vm.setPodIdToDeployIn(srcHost.getPodId());
                    stateTransitTo(vm, Event.OperationFailed, srcHostId);
                } catch (final AgentUnavailableException e) {
                    s_logger.warn("Looks like the destination Host is unavailable for cleanup.", e);
                } catch (final NoTransitionException e) {
                    s_logger.error("Error while transitioning vm from migrating to running state.", e);
                }
                _networkMgr.setHypervisorHostname(profile, destination, false);
            } else {
                _networkMgr.commitNicForMigration(vmSrc, profile);
                volumeMgr.release(vm.getId(), srcHostId);
                _networkMgr.setHypervisorHostname(profile, destination, true);
            }

            work.setStep(Step.Done);
            _workDao.update(work.getId(), work);
        }
    }

    @Override
    public VirtualMachineTO toVmTO(final VirtualMachineProfile profile) {
        final HypervisorGuru hvGuru = _hvGuruMgr.getGuru(profile.getVirtualMachine().getHypervisorType());
        final VirtualMachineTO to = hvGuru.implement(profile);
        return to;
    }

    protected void cancelWorkItems(final long nodeId) {
        final GlobalLock scanLock = GlobalLock.getInternLock("vmmgr.cancel.workitem");

        try {
            if (scanLock.lock(3)) {
                try {
                    final List<ItWorkVO> works = _workDao.listWorkInProgressFor(nodeId);
                    for (final ItWorkVO work : works) {
                        s_logger.info("Handling unfinished work item: " + work);
                        try {
                            final VMInstanceVO vm = _vmDao.findById(work.getInstanceId());
                            if (vm != null) {
                                if (work.getType() == State.Starting) {
                                    _haMgr.scheduleRestart(vm, true);
                                    work.setManagementServerId(_nodeId);
                                    work.setStep(Step.Done);
                                    _workDao.update(work.getId(), work);
                                } else if (work.getType() == State.Stopping) {
                                    _haMgr.scheduleStop(vm, vm.getHostId(), WorkType.CheckStop);
                                    work.setManagementServerId(_nodeId);
                                    work.setStep(Step.Done);
                                    _workDao.update(work.getId(), work);
                                } else if (work.getType() == State.Migrating) {
                                    _haMgr.scheduleMigration(vm);
                                    work.setStep(Step.Done);
                                    _workDao.update(work.getId(), work);
                                }
                            }
                        } catch (final Exception e) {
                            s_logger.error("Error while handling " + work, e);
                        }
                    }
                } finally {
                    scanLock.unlock();
                }
            }
        } finally {
            scanLock.releaseRef();
        }
    }

    @Override
    public void migrateAway(final String vmUuid, final long srcHostId) throws InsufficientServerCapacityException {
        final AsyncJobExecutionContext jobContext = AsyncJobExecutionContext.getCurrentExecutionContext();
        if (jobContext.isJobDispatchedBy(VmWorkConstants.VM_WORK_JOB_DISPATCHER)) {
            // avoid re-entrance

            VmWorkJobVO placeHolder = null;
            final VirtualMachine vm = _vmDao.findByUuid(vmUuid);
            placeHolder = createPlaceHolderWork(vm.getId());
            try {
                try {
                    orchestrateMigrateAway(vmUuid, srcHostId, null);
                } catch (final InsufficientServerCapacityException e) {
                    s_logger.warn("Failed to deploy vm " + vmUuid + " with original planner, sending HAPlanner");
                    orchestrateMigrateAway(vmUuid, srcHostId, _haMgr.getHAPlanner());
                }
            } finally {
                _workJobDao.expunge(placeHolder.getId());
            }
        } else {
            final Outcome<VirtualMachine> outcome = migrateVmAwayThroughJobQueue(vmUuid, srcHostId);

            try {
                final VirtualMachine vm = outcome.get();
            } catch (final InterruptedException e) {
                throw new RuntimeException("Operation is interrupted", e);
            } catch (final java.util.concurrent.ExecutionException e) {
                throw new RuntimeException("Execution excetion", e);
            }

            final Object jobException = _jobMgr.unmarshallResultObject(outcome.getJob());
            if (jobException != null) {
                if (jobException instanceof InsufficientServerCapacityException) {
                    throw (InsufficientServerCapacityException)jobException;
                } else if (jobException instanceof ConcurrentOperationException) {
                    throw (ConcurrentOperationException)jobException;
                } else if (jobException instanceof RuntimeException) {
                    throw (RuntimeException)jobException;
                } else if (jobException instanceof Throwable) {
                    throw new RuntimeException("Unexpected exception", (Throwable)jobException);
                }
            }
        }
    }

    private void orchestrateMigrateAway(final String vmUuid, final long srcHostId, final DeploymentPlanner planner) throws InsufficientServerCapacityException {
        final VMInstanceVO vm = _vmDao.findByUuid(vmUuid);
        if (vm == null) {
            s_logger.debug("Unable to find a VM for " + vmUuid);
            throw new CloudRuntimeException("Unable to find " + vmUuid);
        }

        ServiceOfferingVO offeringVO = _offeringDao.findById(vm.getId(), vm.getServiceOfferingId());
        final VirtualMachineProfile profile = new VirtualMachineProfileImpl(vm, null, offeringVO, null, null);

        final Long hostId = vm.getHostId();
        if (hostId == null) {
            s_logger.debug("Unable to migrate because the VM doesn't have a host id: " + vm);
            throw new CloudRuntimeException("Unable to migrate " + vmUuid);
        }

        final Host host = _hostDao.findById(hostId);
        Long poolId = null;
        final List<VolumeVO> vols = _volsDao.findReadyRootVolumesByInstance(vm.getId());
        for (final VolumeVO rootVolumeOfVm : vols) {
            final StoragePoolVO rootDiskPool = _storagePoolDao.findById(rootVolumeOfVm.getPoolId());
            if (rootDiskPool != null) {
                poolId = rootDiskPool.getId();
            }
        }

        final DataCenterDeployment plan = new DataCenterDeployment(host.getDataCenterId(), host.getPodId(), host.getClusterId(), null, poolId, null);
        final ExcludeList excludes = new ExcludeList();
        excludes.addHost(hostId);

        DeployDestination dest = null;
        while (true) {

            try {
                plan.setMigrationPlan(true);
                dest = _dpMgr.planDeployment(profile, plan, excludes, planner);
            } catch (final AffinityConflictException e2) {
                s_logger.warn("Unable to create deployment, affinity rules associted to the VM conflict", e2);
                throw new CloudRuntimeException("Unable to create deployment, affinity rules associted to the VM conflict");
            }

            if (dest != null) {
                if (s_logger.isDebugEnabled()) {
                    s_logger.debug("Found destination " + dest + " for migrating to.");
                }
            } else {
                if (s_logger.isDebugEnabled()) {
                    s_logger.debug("Unable to find destination for migrating the vm " + profile);
                }
                throw new InsufficientServerCapacityException("Unable to find a server to migrate to.", host.getClusterId());
            }

            excludes.addHost(dest.getHost().getId());
            try {
                migrate(vm, srcHostId, dest);
                return;
            } catch (final ResourceUnavailableException e) {
                s_logger.debug("Unable to migrate to unavailable " + dest);
            } catch (final ConcurrentOperationException e) {
                s_logger.debug("Unable to migrate VM due to: " + e.getMessage());
            }

            try {
                advanceStop(vmUuid, true);
                throw new CloudRuntimeException("Unable to migrate " + vm);
            } catch (final ResourceUnavailableException e) {
                s_logger.debug("Unable to stop VM due to " + e.getMessage());
                throw new CloudRuntimeException("Unable to migrate " + vm);
            } catch (final ConcurrentOperationException e) {
                s_logger.debug("Unable to stop VM due to " + e.getMessage());
                throw new CloudRuntimeException("Unable to migrate " + vm);
            } catch (final OperationTimedoutException e) {
                s_logger.debug("Unable to stop VM due to " + e.getMessage());
                throw new CloudRuntimeException("Unable to migrate " + vm);
            }
        }
    }

    protected class CleanupTask extends ManagedContextRunnable {
        @Override
        protected void runInContext() {
            s_logger.trace("VM Operation Thread Running");
            try {
                _workDao.cleanup(VmOpCleanupWait.value());
                final Date cutDate = new Date(DateUtil.currentGMTTime().getTime() - VmOpCleanupInterval.value() * 1000);
                _workJobDao.expungeCompletedWorkJobs(cutDate);
            } catch (final Exception e) {
                s_logger.error("VM Operations failed due to ", e);
            }
        }
    }

    @Override
    public boolean isVirtualMachineUpgradable(final VirtualMachine vm, final ServiceOffering offering) {
        boolean isMachineUpgradable = true;
        for (final HostAllocator allocator : hostAllocators) {
            isMachineUpgradable = allocator.isVirtualMachineUpgradable(vm, offering);
            if (isMachineUpgradable) {
                continue;
            } else {
                break;
            }
        }

        return isMachineUpgradable;
    }

    @Override
    public void reboot(final String vmUuid, final Map<VirtualMachineProfile.Param, Object> params) throws InsufficientCapacityException, ResourceUnavailableException {
        try {
            advanceReboot(vmUuid, params);
        } catch (final ConcurrentOperationException e) {
            throw new CloudRuntimeException("Unable to reboot a VM due to concurrent operation", e);
        }
    }

    @Override
    public void advanceReboot(final String vmUuid, final Map<VirtualMachineProfile.Param, Object> params)
            throws InsufficientCapacityException, ConcurrentOperationException, ResourceUnavailableException {

        final AsyncJobExecutionContext jobContext = AsyncJobExecutionContext.getCurrentExecutionContext();
        if ( jobContext.isJobDispatchedBy(VmWorkConstants.VM_WORK_JOB_DISPATCHER)) {
            // avoid re-entrance
            VmWorkJobVO placeHolder = null;
            final VirtualMachine vm = _vmDao.findByUuid(vmUuid);
            placeHolder = createPlaceHolderWork(vm.getId());
            try {
                if (s_logger.isTraceEnabled()) {
                    s_logger.trace(String.format("reboot parameter value of %s == %s at orchestration", VirtualMachineProfile.Param.BootIntoSetup.getName(),
                            (params == null? "<very null>":params.get(VirtualMachineProfile.Param.BootIntoSetup))));
                }
                orchestrateReboot(vmUuid, params);
            } finally {
                if (placeHolder != null) {
                    _workJobDao.expunge(placeHolder.getId());
                }
            }
        } else {
            if (s_logger.isTraceEnabled()) {
                s_logger.trace(String.format("reboot parameter value of %s == %s through job-queue", VirtualMachineProfile.Param.BootIntoSetup.getName(),
                        (params == null? "<very null>":params.get(VirtualMachineProfile.Param.BootIntoSetup))));
            }
            final Outcome<VirtualMachine> outcome = rebootVmThroughJobQueue(vmUuid, params);

            try {
                final VirtualMachine vm = outcome.get();
            } catch (final InterruptedException e) {
                throw new RuntimeException("Operation is interrupted", e);
            } catch (final java.util.concurrent.ExecutionException e) {
                throw new RuntimeException("Execution excetion", e);
            }

            final Object jobResult = _jobMgr.unmarshallResultObject(outcome.getJob());
            if (jobResult != null) {
                if (jobResult instanceof ResourceUnavailableException) {
                    throw (ResourceUnavailableException)jobResult;
                } else if (jobResult instanceof ConcurrentOperationException) {
                    throw (ConcurrentOperationException)jobResult;
                } else if (jobResult instanceof InsufficientCapacityException) {
                    throw (InsufficientCapacityException)jobResult;
                } else if (jobResult instanceof RuntimeException) {
                    throw (RuntimeException)jobResult;
                } else if (jobResult instanceof Throwable) {
                    throw new RuntimeException("Unexpected exception", (Throwable)jobResult);
                }
            }
        }
    }

    private void orchestrateReboot(final String vmUuid, final Map<VirtualMachineProfile.Param, Object> params) throws InsufficientCapacityException, ConcurrentOperationException,
    ResourceUnavailableException {
        final VMInstanceVO vm = _vmDao.findByUuid(vmUuid);
        // if there are active vm snapshots task, state change is not allowed
        if (_vmSnapshotMgr.hasActiveVMSnapshotTasks(vm.getId())) {
            s_logger.error("Unable to reboot VM " + vm + " due to: " + vm.getInstanceName() + " has active VM snapshots tasks");
            throw new CloudRuntimeException("Unable to reboot VM " + vm + " due to: " + vm.getInstanceName() + " has active VM snapshots tasks");
        }
        final DataCenter dc = _entityMgr.findById(DataCenter.class, vm.getDataCenterId());
        final Host host = _hostDao.findById(vm.getHostId());
        if (host == null) {
            // Should findById throw an Exception is the host is not found?
            throw new CloudRuntimeException("Unable to retrieve host with id " + vm.getHostId());
        }
        final Cluster cluster = _entityMgr.findById(Cluster.class, host.getClusterId());
        final Pod pod = _entityMgr.findById(Pod.class, host.getPodId());
        final DeployDestination dest = new DeployDestination(dc, pod, cluster, host);

        try {
            final Commands cmds = new Commands(Command.OnError.Stop);
            RebootCommand rebootCmd = new RebootCommand(vm.getInstanceName(), getExecuteInSequence(vm.getHypervisorType()));
            VirtualMachineTO vmTo = getVmTO(vm.getId());
            checkAndSetEnterSetupMode(vmTo, params);
            rebootCmd.setVirtualMachine(vmTo);
            cmds.addCommand(rebootCmd);
            _agentMgr.send(host.getId(), cmds);

            final Answer rebootAnswer = cmds.getAnswer(RebootAnswer.class);
            if (rebootAnswer != null && rebootAnswer.getResult()) {
                if (dc.isSecurityGroupEnabled() && vm.getType() == VirtualMachine.Type.User) {
                    List<Long> affectedVms = new ArrayList<Long>();
                    affectedVms.add(vm.getId());
                    _securityGroupManager.scheduleRulesetUpdateToHosts(affectedVms, true, null);
                }
                return;
            }

            String errorMsg = "Unable to reboot VM " + vm + " on " + dest.getHost() + " due to " + (rebootAnswer == null ? "no reboot response" : rebootAnswer.getDetails());
            s_logger.info(errorMsg);
            throw new CloudRuntimeException(errorMsg);
        } catch (final OperationTimedoutException e) {
            s_logger.warn("Unable to send the reboot command to host " + dest.getHost() + " for the vm " + vm + " due to operation timeout", e);
            throw new CloudRuntimeException("Failed to reboot the vm on host " + dest.getHost());
        }
    }

    private void checkAndSetEnterSetupMode(VirtualMachineTO vmTo, Map<VirtualMachineProfile.Param, Object> params) {
        Boolean enterSetup = null;
        if (params != null) {
            enterSetup = (Boolean) params.get(VirtualMachineProfile.Param.BootIntoSetup);
        }
        if (s_logger.isTraceEnabled()) {
            s_logger.trace(String.format("orchestrating VM reboot for '%s' %s set to %s", vmTo.getName(), VirtualMachineProfile.Param.BootIntoSetup, enterSetup));
        }
        vmTo.setEnterHardwareSetup(enterSetup == null ? false : enterSetup);
    }

    protected VirtualMachineTO getVmTO(Long vmId) {
        final VMInstanceVO vm = _vmDao.findById(vmId);
        final VirtualMachineProfile profile = new VirtualMachineProfileImpl(vm);
        final List<NicVO> nics = _nicsDao.listByVmId(profile.getId());
        Collections.sort(nics, new Comparator<NicVO>() {
            @Override
            public int compare(NicVO nic1, NicVO nic2) {
                Long nicId1 = Long.valueOf(nic1.getDeviceId());
                Long nicId2 = Long.valueOf(nic2.getDeviceId());
                return nicId1.compareTo(nicId2);
            }
        });
        for (final NicVO nic : nics) {
            final Network network = _networkModel.getNetwork(nic.getNetworkId());
            final NicProfile nicProfile =
                    new NicProfile(nic, network, nic.getBroadcastUri(), nic.getIsolationUri(), null, _networkModel.isSecurityGroupSupportedInNetwork(network),
                            _networkModel.getNetworkTag(profile.getHypervisorType(), network));
            profile.addNic(nicProfile);
        }
        final VirtualMachineTO to = toVmTO(profile);
        return to;
    }

    public Command cleanup(final VirtualMachine vm, Map<String, DpdkTO> dpdkInterfaceMapping) {
        StopCommand cmd = new StopCommand(vm, getExecuteInSequence(vm.getHypervisorType()), false);
        cmd.setControlIp(getControlNicIpForVM(vm));
        if (MapUtils.isNotEmpty(dpdkInterfaceMapping)) {
            cmd.setDpdkInterfaceMapping(dpdkInterfaceMapping);
        }
        return cmd;
    }

    private String getControlNicIpForVM(VirtualMachine vm) {
        if (vm.getType() == VirtualMachine.Type.ConsoleProxy || vm.getType() == VirtualMachine.Type.SecondaryStorageVm) {
            NicVO nic = _nicsDao.getControlNicForVM(vm.getId());
            return nic.getIPv4Address();
        } else if (vm.getType() == VirtualMachine.Type.DomainRouter) {
            return vm.getPrivateIpAddress();
        } else {
            return null;
        }
    }
    public Command cleanup(final String vmName) {
        VirtualMachine vm = _vmDao.findVMByInstanceName(vmName);

        StopCommand cmd = new StopCommand(vmName, getExecuteInSequence(null), false);
        cmd.setControlIp(getControlNicIpForVM(vm));
        return cmd;
    }


    // this is XenServer specific
    public void syncVMMetaData(final Map<String, String> vmMetadatum) {
        if (vmMetadatum == null || vmMetadatum.isEmpty()) {
            return;
        }
        List<Pair<Pair<String, VirtualMachine.Type>, Pair<Long, String>>> vmDetails = _userVmDao.getVmsDetailByNames(vmMetadatum.keySet(), "platform");
        for (final Map.Entry<String, String> entry : vmMetadatum.entrySet()) {
            final String name = entry.getKey();
            final String platform = entry.getValue();
            if (platform == null || platform.isEmpty()) {
                continue;
            }

            boolean found = false;
            for(Pair<Pair<String, VirtualMachine.Type>, Pair<Long, String>> vmDetail : vmDetails ) {
                Pair<String, VirtualMachine.Type> vmNameTypePair = vmDetail.first();
                if(vmNameTypePair.first().equals(name)) {
                    found = true;
                    if(vmNameTypePair.second() == VirtualMachine.Type.User) {
                        Pair<Long, String> detailPair = vmDetail.second();
                        String platformDetail = detailPair.second();

                        if (platformDetail != null && platformDetail.equals(platform)) {
                            break;
                        }
                        updateVmMetaData(detailPair.first(), platform);
                    }
                    break;
                }
            }

            if(!found) {
                VMInstanceVO vm = _vmDao.findVMByInstanceName(name);
                if(vm != null && vm.getType() == VirtualMachine.Type.User) {
                    updateVmMetaData(vm.getId(), platform);
                }
            }
        }
    }

    // this is XenServer specific
    private void updateVmMetaData(Long vmId, String platform) {
        UserVmVO userVm = _userVmDao.findById(vmId);
        _userVmDao.loadDetails(userVm);
        if ( userVm.details.containsKey(VmDetailConstants.TIME_OFFSET)) {
            userVm.details.remove(VmDetailConstants.TIME_OFFSET);
        }
        userVm.setDetail(VmDetailConstants.PLATFORM,  platform);
        String pvdriver = "xenserver56";
        if ( platform.contains("device_id")) {
            pvdriver = "xenserver61";
        }
        if (!userVm.details.containsKey(VmDetailConstants.HYPERVISOR_TOOLS_VERSION) || !userVm.details.get(VmDetailConstants.HYPERVISOR_TOOLS_VERSION).equals(pvdriver)) {
            userVm.setDetail(VmDetailConstants.HYPERVISOR_TOOLS_VERSION, pvdriver);
        }
        _userVmDao.saveDetails(userVm);
    }

    @Override
    public boolean isRecurring() {
        return true;
    }

    @Override
    public boolean processAnswers(final long agentId, final long seq, final Answer[] answers) {
        for (final Answer answer : answers) {
            if ( answer instanceof ClusterVMMetaDataSyncAnswer) {
                final ClusterVMMetaDataSyncAnswer cvms = (ClusterVMMetaDataSyncAnswer)answer;
                if (!cvms.isExecuted()) {
                    syncVMMetaData(cvms.getVMMetaDatum());
                    cvms.setExecuted();
                }
            }
        }
        return true;
    }

    @Override
    public boolean processTimeout(final long agentId, final long seq) {
        return true;
    }

    @Override
    public int getTimeout() {
        return -1;
    }

    @Override
    public boolean processCommands(final long agentId, final long seq, final Command[] cmds) {
        boolean processed = false;
        for (final Command cmd : cmds) {
            if (cmd instanceof PingRoutingCommand) {
                final PingRoutingCommand ping = (PingRoutingCommand)cmd;
                if (ping.getHostVmStateReport() != null) {
                    _syncMgr.processHostVmStatePingReport(agentId, ping.getHostVmStateReport());
                }

                // take the chance to scan VMs that are stuck in transitional states
                // and are missing from the report
                scanStalledVMInTransitionStateOnUpHost(agentId);
                processed = true;
            }
        }
        return processed;
    }

    @Override
    public AgentControlAnswer processControlCommand(final long agentId, final AgentControlCommand cmd) {
        return null;
    }

    @Override
    public boolean processDisconnect(final long agentId, final Status state) {
        return true;
    }

    @Override
    public void processHostAboutToBeRemoved(long hostId) {
    }

    @Override
    public void processHostRemoved(long hostId, long clusterId) {
    }

    @Override
    public void processHostAdded(long hostId) {
    }

    @Override
    public void processConnect(final Host agent, final StartupCommand cmd, final boolean forRebalance) throws ConnectionException {
        if (!(cmd instanceof StartupRoutingCommand)) {
            return;
        }

        if(s_logger.isDebugEnabled()) {
            s_logger.debug("Received startup command from hypervisor host. host id: " + agent.getId());
        }

        _syncMgr.resetHostSyncState(agent.getId());

        if (forRebalance) {
            s_logger.debug("Not processing listener " + this + " as connect happens on rebalance process");
            return;
        }
        final Long clusterId = agent.getClusterId();
        final long agentId = agent.getId();

        if (agent.getHypervisorType() == HypervisorType.XenServer) { // only for Xen
            // initiate the cron job
            final ClusterVMMetaDataSyncCommand syncVMMetaDataCmd = new ClusterVMMetaDataSyncCommand(ClusterVMMetaDataSyncInterval.value(), clusterId);
            try {
                final long seq_no = _agentMgr.send(agentId, new Commands(syncVMMetaDataCmd), this);
                s_logger.debug("Cluster VM metadata sync started with jobid " + seq_no);
            } catch (final AgentUnavailableException e) {
                s_logger.fatal("The Cluster VM metadata sync process failed for cluster id " + clusterId + " with ", e);
            }
        }
    }

    protected class TransitionTask extends ManagedContextRunnable {
        @Override
        protected void runInContext() {
            final GlobalLock lock = GlobalLock.getInternLock("TransitionChecking");
            if (lock == null) {
                s_logger.debug("Couldn't get the global lock");
                return;
            }

            if (!lock.lock(30)) {
                s_logger.debug("Couldn't lock the db");
                return;
            }
            try {
                scanStalledVMInTransitionStateOnDisconnectedHosts();

                final List<VMInstanceVO> instances = _vmDao.findVMInTransition(new Date(DateUtil.currentGMTTime().getTime() - AgentManager.Wait.value() * 1000), State.Starting, State.Stopping);
                for (final VMInstanceVO instance : instances) {
                    final State state = instance.getState();
                    if (state == State.Stopping) {
                        _haMgr.scheduleStop(instance, instance.getHostId(), WorkType.CheckStop);
                    } else if (state == State.Starting) {
                        _haMgr.scheduleRestart(instance, true);
                    }
                }
            } catch (final Exception e) {
                s_logger.warn("Caught the following exception on transition checking", e);
            } finally {
                lock.unlock();
            }
        }
    }

    @Override
    public VMInstanceVO findById(final long vmId) {
        return _vmDao.findById(vmId);
    }

    @Override
    public void checkIfCanUpgrade(final VirtualMachine vmInstance, final ServiceOffering newServiceOffering) {
        if (newServiceOffering == null) {
            throw new InvalidParameterValueException("Invalid parameter, newServiceOffering can't be null");
        }

        // Check that the VM is stopped / running
        if (!(vmInstance.getState().equals(State.Stopped) || vmInstance.getState().equals(State.Running))) {
            s_logger.warn("Unable to upgrade virtual machine " + vmInstance.toString() + " in state " + vmInstance.getState());
            throw new InvalidParameterValueException("Unable to upgrade virtual machine " + vmInstance.toString() + " " + " in state " + vmInstance.getState() +
                    "; make sure the virtual machine is stopped/running");
        }

        // Check if the service offering being upgraded to is what the VM is already running with
        if (!newServiceOffering.isDynamic() && vmInstance.getServiceOfferingId() == newServiceOffering.getId()) {
            if (s_logger.isInfoEnabled()) {
                s_logger.info("Not upgrading vm " + vmInstance.toString() + " since it already has the requested " + "service offering (" + newServiceOffering.getName() +
                        ")");
            }

            throw new InvalidParameterValueException("Not upgrading vm " + vmInstance.toString() + " since it already " + "has the requested service offering (" +
                    newServiceOffering.getName() + ")");
        }

        final ServiceOfferingVO currentServiceOffering = _offeringDao.findByIdIncludingRemoved(vmInstance.getId(), vmInstance.getServiceOfferingId());

        // Check that the service offering being upgraded to has the same Guest IP type as the VM's current service offering
        // NOTE: With the new network refactoring in 2.2, we shouldn't need the check for same guest IP type anymore.
        /*
         * if (!currentServiceOffering.getGuestIpType().equals(newServiceOffering.getGuestIpType())) { String errorMsg =
         * "The service offering being upgraded to has a guest IP type: " + newServiceOffering.getGuestIpType(); errorMsg +=
         * ". Please select a service offering with the same guest IP type as the VM's current service offering (" +
         * currentServiceOffering.getGuestIpType() + ")."; throw new InvalidParameterValueException(errorMsg); }
         */

        // Check that the service offering being upgraded to has the same storage pool preference as the VM's current service
        // offering
        if (currentServiceOffering.isUseLocalStorage() != newServiceOffering.isUseLocalStorage()) {
            throw new InvalidParameterValueException("Unable to upgrade virtual machine " + vmInstance.toString() +
                    ", cannot switch between local storage and shared storage service offerings.  Current offering " + "useLocalStorage=" +
                    currentServiceOffering.isUseLocalStorage() + ", target offering useLocalStorage=" + newServiceOffering.isUseLocalStorage());
        }

        // if vm is a system vm, check if it is a system service offering, if yes return with error as it cannot be used for user vms
        if (currentServiceOffering.isSystemUse() != newServiceOffering.isSystemUse()) {
            throw new InvalidParameterValueException("isSystem property is different for current service offering and new service offering");
        }

        // Check that there are enough resources to upgrade the service offering
        if (!isVirtualMachineUpgradable(vmInstance, newServiceOffering)) {
            throw new InvalidParameterValueException("Unable to upgrade virtual machine, not enough resources available " + "for an offering of " +
                    newServiceOffering.getCpu() + " cpu(s) at " + newServiceOffering.getSpeed() + " Mhz, and " + newServiceOffering.getRamSize() + " MB of memory");
        }

        // Check that the service offering being upgraded to has all the tags of the current service offering.
        final List<String> currentTags = StringUtils.csvTagsToList(currentServiceOffering.getTags());
        final List<String> newTags = StringUtils.csvTagsToList(newServiceOffering.getTags());
        if (!newTags.containsAll(currentTags)) {
            throw new InvalidParameterValueException("Unable to upgrade virtual machine; the current service offering " + " should have tags as subset of " +
                    "the new service offering tags. Current service offering tags: " + currentTags + "; " + "new service " + "offering tags: " + newTags);
        }
    }

    @Override
    public boolean upgradeVmDb(final long vmId, final ServiceOffering newServiceOffering, ServiceOffering currentServiceOffering) {

        final VMInstanceVO vmForUpdate = _vmDao.findById(vmId);
        vmForUpdate.setServiceOfferingId(newServiceOffering.getId());
        final ServiceOffering newSvcOff = _entityMgr.findById(ServiceOffering.class, newServiceOffering.getId());
        vmForUpdate.setHaEnabled(newSvcOff.isOfferHA());
        vmForUpdate.setLimitCpuUse(newSvcOff.getLimitCpuUse());
        vmForUpdate.setServiceOfferingId(newSvcOff.getId());
        if (newServiceOffering.isDynamic()) {
            saveCustomOfferingDetails(vmId, newServiceOffering);
        }
        if (currentServiceOffering.isDynamic() && !newServiceOffering.isDynamic()) {
            removeCustomOfferingDetails(vmId);
        }
        return _vmDao.update(vmId, vmForUpdate);
    }

    @Override
    public NicProfile addVmToNetwork(final VirtualMachine vm, final Network network, final NicProfile requested)
            throws ConcurrentOperationException, ResourceUnavailableException, InsufficientCapacityException {

        final AsyncJobExecutionContext jobContext = AsyncJobExecutionContext.getCurrentExecutionContext();
        if (jobContext.isJobDispatchedBy(VmWorkConstants.VM_WORK_JOB_DISPATCHER)) {
            // avoid re-entrance
            VmWorkJobVO placeHolder = null;
            placeHolder = createPlaceHolderWork(vm.getId());
            try {
                return orchestrateAddVmToNetwork(vm, network, requested);
            } finally {
                if (placeHolder != null) {
                    _workJobDao.expunge(placeHolder.getId());
                }
            }
        } else {
            final Outcome<VirtualMachine> outcome = addVmToNetworkThroughJobQueue(vm, network, requested);

            try {
                outcome.get();
            } catch (final InterruptedException e) {
                throw new RuntimeException("Operation is interrupted", e);
            } catch (final java.util.concurrent.ExecutionException e) {
                throw new RuntimeException("Execution exception", e);
            }

            final Object jobException = _jobMgr.unmarshallResultObject(outcome.getJob());
            if (jobException != null) {
                if (jobException instanceof ResourceUnavailableException) {
                    throw (ResourceUnavailableException)jobException;
                } else if (jobException instanceof ConcurrentOperationException) {
                    throw (ConcurrentOperationException)jobException;
                } else if (jobException instanceof InsufficientCapacityException) {
                    throw (InsufficientCapacityException)jobException;
                } else if (jobException instanceof RuntimeException) {
                    throw (RuntimeException)jobException;
                } else if (jobException instanceof Throwable) {
                    throw new RuntimeException("Unexpected exception", (Throwable)jobException);
                } else if (jobException instanceof NicProfile) {
                    return (NicProfile)jobException;
                }
            }

            throw new RuntimeException("Unexpected job execution result");
        }
    }

    private NicProfile orchestrateAddVmToNetwork(final VirtualMachine vm, final Network network, final NicProfile requested) throws ConcurrentOperationException, ResourceUnavailableException,
    InsufficientCapacityException {
        final CallContext cctx = CallContext.current();

        s_logger.debug("Adding vm " + vm + " to network " + network + "; requested nic profile " + requested);
        final VMInstanceVO vmVO = _vmDao.findById(vm.getId());
        final ReservationContext context = new ReservationContextImpl(null, null, cctx.getCallingUser(), cctx.getCallingAccount());

        final VirtualMachineProfileImpl vmProfile = new VirtualMachineProfileImpl(vmVO, null, null, null, null);

        final DataCenter dc = _entityMgr.findById(DataCenter.class, network.getDataCenterId());
        final Host host = _hostDao.findById(vm.getHostId());
        final DeployDestination dest = new DeployDestination(dc, null, null, host);

        //check vm state
        if (vm.getState() == State.Running) {
            //1) allocate and prepare nic
            final NicProfile nic = _networkMgr.createNicForVm(network, requested, context, vmProfile, true);

            //2) Convert vmProfile to vmTO
            final HypervisorGuru hvGuru = _hvGuruMgr.getGuru(vmProfile.getVirtualMachine().getHypervisorType());
            final VirtualMachineTO vmTO = hvGuru.implement(vmProfile);

            //3) Convert nicProfile to NicTO
            final NicTO nicTO = toNicTO(nic, vmProfile.getVirtualMachine().getHypervisorType());

            if (network != null) {
                final Map<NetworkOffering.Detail, String> details = networkOfferingDetailsDao.getNtwkOffDetails(network.getNetworkOfferingId());
                if (details != null) {
                    details.putIfAbsent(NetworkOffering.Detail.PromiscuousMode, NetworkOrchestrationService.PromiscuousMode.value().toString());
                    details.putIfAbsent(NetworkOffering.Detail.MacAddressChanges, NetworkOrchestrationService.MacAddressChanges.value().toString());
                    details.putIfAbsent(NetworkOffering.Detail.ForgedTransmits, NetworkOrchestrationService.ForgedTransmits.value().toString());
                }
                nicTO.setDetails(details);
            }

            //4) plug the nic to the vm
            s_logger.debug("Plugging nic for vm " + vm + " in network " + network);

            boolean result = false;
            try {
                result = plugNic(network, nicTO, vmTO, context, dest);
                if (result) {
                    _userVmMgr.setupVmForPvlan(true, vm.getHostId(), nic);
                    s_logger.debug("Nic is plugged successfully for vm " + vm + " in network " + network + ". Vm  is a part of network now");
                    final long isDefault = nic.isDefaultNic() ? 1 : 0;
                    // insert nic's Id into DB as resource_name
                    if(VirtualMachine.Type.User.equals(vmVO.getType())) {
                        //Log usage event for user Vms only
                        UsageEventUtils.publishUsageEvent(EventTypes.EVENT_NETWORK_OFFERING_ASSIGN, vmVO.getAccountId(), vmVO.getDataCenterId(), vmVO.getId(),
                                Long.toString(nic.getId()), network.getNetworkOfferingId(), null, isDefault, VirtualMachine.class.getName(), vmVO.getUuid(), vm.isDisplay());
                    }
                    return nic;
                } else {
                    s_logger.warn("Failed to plug nic to the vm " + vm + " in network " + network);
                    return null;
                }
            } finally {
                if (!result) {
                    s_logger.debug("Removing nic " + nic + " from vm " + vmProfile.getVirtualMachine() + " as nic plug failed on the backend");
                    _networkMgr.removeNic(vmProfile, _nicsDao.findById(nic.getId()));
                }
            }
        } else if (vm.getState() == State.Stopped) {
            //1) allocate nic
            return _networkMgr.createNicForVm(network, requested, context, vmProfile, false);
        } else {
            s_logger.warn("Unable to add vm " + vm + " to network  " + network);
            throw new ResourceUnavailableException("Unable to add vm " + vm + " to network, is not in the right state", DataCenter.class, vm.getDataCenterId());
        }
    }

    @Override
    public NicTO toNicTO(final NicProfile nic, final HypervisorType hypervisorType) {
        final HypervisorGuru hvGuru = _hvGuruMgr.getGuru(hypervisorType);

        final NicTO nicTO = hvGuru.toNicTO(nic);
        return nicTO;
    }

    @Override
    public boolean removeNicFromVm(final VirtualMachine vm, final Nic nic)
            throws ConcurrentOperationException, ResourceUnavailableException {

        final AsyncJobExecutionContext jobContext = AsyncJobExecutionContext.getCurrentExecutionContext();
        if (jobContext.isJobDispatchedBy(VmWorkConstants.VM_WORK_JOB_DISPATCHER)) {
            // avoid re-entrance
            VmWorkJobVO placeHolder = null;
            placeHolder = createPlaceHolderWork(vm.getId());
            try {
                return orchestrateRemoveNicFromVm(vm, nic);
            } finally {
                if (placeHolder != null) {
                    _workJobDao.expunge(placeHolder.getId());
                }
            }

        } else {
            final Outcome<VirtualMachine> outcome = removeNicFromVmThroughJobQueue(vm, nic);

            try {
                outcome.get();
            } catch (final InterruptedException e) {
                throw new RuntimeException("Operation is interrupted", e);
            } catch (final java.util.concurrent.ExecutionException e) {
                throw new RuntimeException("Execution excetion", e);
            }

            final Object jobResult = _jobMgr.unmarshallResultObject(outcome.getJob());
            if (jobResult != null) {
                if (jobResult instanceof ResourceUnavailableException) {
                    throw (ResourceUnavailableException)jobResult;
                } else if (jobResult instanceof ConcurrentOperationException) {
                    throw (ConcurrentOperationException)jobResult;
                } else if (jobResult instanceof RuntimeException) {
                    throw (RuntimeException)jobResult;
                } else if (jobResult instanceof Throwable) {
                    throw new RuntimeException("Unexpected exception", (Throwable)jobResult);
                } else if (jobResult instanceof Boolean) {
                    return (Boolean)jobResult;
                }
            }

            throw new RuntimeException("Job failed with un-handled exception");
        }
    }

    private boolean orchestrateRemoveNicFromVm(final VirtualMachine vm, final Nic nic) throws ConcurrentOperationException, ResourceUnavailableException {
        final CallContext cctx = CallContext.current();
        final VMInstanceVO vmVO = _vmDao.findById(vm.getId());
        final NetworkVO network = _networkDao.findById(nic.getNetworkId());
        final ReservationContext context = new ReservationContextImpl(null, null, cctx.getCallingUser(), cctx.getCallingAccount());

        final VirtualMachineProfileImpl vmProfile = new VirtualMachineProfileImpl(vmVO, null, null, null, null);

        final DataCenter dc = _entityMgr.findById(DataCenter.class, network.getDataCenterId());
        final Host host = _hostDao.findById(vm.getHostId());
        final DeployDestination dest = new DeployDestination(dc, null, null, host);
        final HypervisorGuru hvGuru = _hvGuruMgr.getGuru(vmProfile.getVirtualMachine().getHypervisorType());
        final VirtualMachineTO vmTO = hvGuru.implement(vmProfile);

        final NicProfile nicProfile =
                new NicProfile(nic, network, nic.getBroadcastUri(), nic.getIsolationUri(), _networkModel.getNetworkRate(network.getId(), vm.getId()),
                        _networkModel.isSecurityGroupSupportedInNetwork(network), _networkModel.getNetworkTag(vmProfile.getVirtualMachine().getHypervisorType(), network));

        //1) Unplug the nic
        if (vm.getState() == State.Running) {
            final NicTO nicTO = toNicTO(nicProfile, vmProfile.getVirtualMachine().getHypervisorType());
            s_logger.debug("Un-plugging nic " + nic + " for vm " + vm + " from network " + network);
            final boolean result = unplugNic(network, nicTO, vmTO, context, dest);
            if (result) {
                _userVmMgr.setupVmForPvlan(false, vm.getHostId(), nicProfile);
                s_logger.debug("Nic is unplugged successfully for vm " + vm + " in network " + network);
                final long isDefault = nic.isDefaultNic() ? 1 : 0;
                UsageEventUtils.publishUsageEvent(EventTypes.EVENT_NETWORK_OFFERING_REMOVE, vm.getAccountId(), vm.getDataCenterId(), vm.getId(),
                        Long.toString(nic.getId()), network.getNetworkOfferingId(), null, isDefault, VirtualMachine.class.getName(), vm.getUuid(), vm.isDisplay());
            } else {
                s_logger.warn("Failed to unplug nic for the vm " + vm + " from network " + network);
                return false;
            }
        } else if (vm.getState() != State.Stopped) {
            s_logger.warn("Unable to remove vm " + vm + " from network  " + network);
            throw new ResourceUnavailableException("Unable to remove vm " + vm + " from network, is not in the right state", DataCenter.class, vm.getDataCenterId());
        }

        //2) Release the nic
        _networkMgr.releaseNic(vmProfile, nic);
        s_logger.debug("Successfully released nic " + nic + "for vm " + vm);

        //3) Remove the nic
        _networkMgr.removeNic(vmProfile, nic);
        _nicsDao.remove(nic.getId());
        return true;
    }

    @Override
    @DB
    public boolean removeVmFromNetwork(final VirtualMachine vm, final Network network, final URI broadcastUri) throws ConcurrentOperationException, ResourceUnavailableException {
        // TODO will serialize on the VM object later to resolve operation conflicts
        return orchestrateRemoveVmFromNetwork(vm, network, broadcastUri);
    }

    @DB
    private boolean orchestrateRemoveVmFromNetwork(final VirtualMachine vm, final Network network, final URI broadcastUri) throws ConcurrentOperationException, ResourceUnavailableException {
        final CallContext cctx = CallContext.current();
        final VMInstanceVO vmVO = _vmDao.findById(vm.getId());
        final ReservationContext context = new ReservationContextImpl(null, null, cctx.getCallingUser(), cctx.getCallingAccount());

        final VirtualMachineProfileImpl vmProfile = new VirtualMachineProfileImpl(vmVO, null, null, null, null);

        final DataCenter dc = _entityMgr.findById(DataCenter.class, network.getDataCenterId());
        final Host host = _hostDao.findById(vm.getHostId());
        final DeployDestination dest = new DeployDestination(dc, null, null, host);
        final HypervisorGuru hvGuru = _hvGuruMgr.getGuru(vmProfile.getVirtualMachine().getHypervisorType());
        final VirtualMachineTO vmTO = hvGuru.implement(vmProfile);

        Nic nic = null;
        if (broadcastUri != null) {
            nic = _nicsDao.findByNetworkIdInstanceIdAndBroadcastUri(network.getId(), vm.getId(), broadcastUri.toString());
        } else {
            nic = _networkModel.getNicInNetwork(vm.getId(), network.getId());
        }

        if (nic == null) {
            s_logger.warn("Could not get a nic with " + network);
            return false;
        }

        // don't delete default NIC on a user VM
        if (nic.isDefaultNic() && vm.getType() == VirtualMachine.Type.User) {
            s_logger.warn("Failed to remove nic from " + vm + " in " + network + ", nic is default.");
            throw new CloudRuntimeException("Failed to remove nic from " + vm + " in " + network + ", nic is default.");
        }

        //Lock on nic is needed here
        final Nic lock = _nicsDao.acquireInLockTable(nic.getId());
        if (lock == null) {
            //check if nic is still there. Return if it was released already
            if (_nicsDao.findById(nic.getId()) == null) {
                if (s_logger.isDebugEnabled()) {
                    s_logger.debug("Not need to remove the vm " + vm + " from network " + network + " as the vm doesn't have nic in this network");
                }
                return true;
            }
            throw new ConcurrentOperationException("Unable to lock nic " + nic.getId());
        }

        if (s_logger.isDebugEnabled()) {
            s_logger.debug("Lock is acquired for nic id " + lock.getId() + " as a part of remove vm " + vm + " from network " + network);
        }

        try {
            final NicProfile nicProfile =
                    new NicProfile(nic, network, nic.getBroadcastUri(), nic.getIsolationUri(), _networkModel.getNetworkRate(network.getId(), vm.getId()),
                            _networkModel.isSecurityGroupSupportedInNetwork(network), _networkModel.getNetworkTag(vmProfile.getVirtualMachine().getHypervisorType(), network));

            //1) Unplug the nic
            if (vm.getState() == State.Running) {
                final NicTO nicTO = toNicTO(nicProfile, vmProfile.getVirtualMachine().getHypervisorType());
                s_logger.debug("Un-plugging nic for vm " + vm + " from network " + network);
                final boolean result = unplugNic(network, nicTO, vmTO, context, dest);
                if (result) {
                    s_logger.debug("Nic is unplugged successfully for vm " + vm + " in network " + network);
                } else {
                    s_logger.warn("Failed to unplug nic for the vm " + vm + " from network " + network);
                    return false;
                }
            } else if (vm.getState() != State.Stopped) {
                s_logger.warn("Unable to remove vm " + vm + " from network  " + network);
                throw new ResourceUnavailableException("Unable to remove vm " + vm + " from network, is not in the right state", DataCenter.class, vm.getDataCenterId());
            }

            //2) Release the nic
            _networkMgr.releaseNic(vmProfile, nic);
            s_logger.debug("Successfully released nic " + nic + "for vm " + vm);

            //3) Remove the nic
            _networkMgr.removeNic(vmProfile, nic);
            return true;
        } finally {
            if (lock != null) {
                _nicsDao.releaseFromLockTable(lock.getId());
                if (s_logger.isDebugEnabled()) {
                    s_logger.debug("Lock is released for nic id " + lock.getId() + " as a part of remove vm " + vm + " from network " + network);
                }
            }
        }
    }

    @Override
    public void findHostAndMigrate(final String vmUuid, final Long newSvcOfferingId, final Map<String, String> customParameters, final ExcludeList excludes) throws InsufficientCapacityException, ConcurrentOperationException,
    ResourceUnavailableException {

        final VMInstanceVO vm = _vmDao.findByUuid(vmUuid);
        if (vm == null) {
            throw new CloudRuntimeException("Unable to find " + vmUuid);
        }
        ServiceOfferingVO newServiceOffering = _offeringDao.findById(newSvcOfferingId);
        if (newServiceOffering.isDynamic()) {
            newServiceOffering.setDynamicFlag(true);
            newServiceOffering = _offeringDao.getComputeOffering(newServiceOffering, customParameters);
        }
        final VirtualMachineProfile profile = new VirtualMachineProfileImpl(vm, null, newServiceOffering, null, null);

        final Long srcHostId = vm.getHostId();
        final Long oldSvcOfferingId = vm.getServiceOfferingId();
        if (srcHostId == null) {
            throw new CloudRuntimeException("Unable to scale the vm because it doesn't have a host id");
        }
        final Host host = _hostDao.findById(srcHostId);
        final DataCenterDeployment plan = new DataCenterDeployment(host.getDataCenterId(), host.getPodId(), host.getClusterId(), null, null, null);
        excludes.addHost(vm.getHostId());
        vm.setServiceOfferingId(newSvcOfferingId); // Need to find the destination host based on new svc offering

        DeployDestination dest = null;

        try {
            dest = _dpMgr.planDeployment(profile, plan, excludes, null);
        } catch (final AffinityConflictException e2) {
            s_logger.warn("Unable to create deployment, affinity rules associted to the VM conflict", e2);
            throw new CloudRuntimeException("Unable to create deployment, affinity rules associted to the VM conflict");
        }

        if (dest != null) {
            if (s_logger.isDebugEnabled()) {
                s_logger.debug(" Found " + dest + " for scaling the vm to.");
            }
        }

        if (dest == null) {
            throw new InsufficientServerCapacityException("Unable to find a server to scale the vm to.", host.getClusterId());
        }

        excludes.addHost(dest.getHost().getId());
        try {
            migrateForScale(vm.getUuid(), srcHostId, dest, oldSvcOfferingId);
        } catch (final ResourceUnavailableException e) {
            s_logger.debug("Unable to migrate to unavailable " + dest);
            throw e;
        } catch (final ConcurrentOperationException e) {
            s_logger.debug("Unable to migrate VM due to: " + e.getMessage());
            throw e;
        }
    }

    @Override
    public void migrateForScale(final String vmUuid, final long srcHostId, final DeployDestination dest, final Long oldSvcOfferingId)
            throws ResourceUnavailableException, ConcurrentOperationException {
        final AsyncJobExecutionContext jobContext = AsyncJobExecutionContext.getCurrentExecutionContext();
        if (jobContext.isJobDispatchedBy(VmWorkConstants.VM_WORK_JOB_DISPATCHER)) {
            // avoid re-entrance
            VmWorkJobVO placeHolder = null;
            final VirtualMachine vm = _vmDao.findByUuid(vmUuid);
            placeHolder = createPlaceHolderWork(vm.getId());
            try {
                orchestrateMigrateForScale(vmUuid, srcHostId, dest, oldSvcOfferingId);
            } finally {
                if (placeHolder != null) {
                    _workJobDao.expunge(placeHolder.getId());
                }
            }
        } else {
            final Outcome<VirtualMachine> outcome = migrateVmForScaleThroughJobQueue(vmUuid, srcHostId, dest, oldSvcOfferingId);

            try {
                final VirtualMachine vm = outcome.get();
            } catch (final InterruptedException e) {
                throw new RuntimeException("Operation is interrupted", e);
            } catch (final java.util.concurrent.ExecutionException e) {
                throw new RuntimeException("Execution excetion", e);
            }

            final Object jobResult = _jobMgr.unmarshallResultObject(outcome.getJob());
            if (jobResult != null) {
                if (jobResult instanceof ResourceUnavailableException) {
                    throw (ResourceUnavailableException)jobResult;
                } else if (jobResult instanceof ConcurrentOperationException) {
                    throw (ConcurrentOperationException)jobResult;
                } else if (jobResult instanceof RuntimeException) {
                    throw (RuntimeException)jobResult;
                } else if (jobResult instanceof Throwable) {
                    throw new RuntimeException("Unexpected exception", (Throwable)jobResult);
                }
            }
        }
    }

    private void orchestrateMigrateForScale(final String vmUuid, final long srcHostId, final DeployDestination dest, final Long oldSvcOfferingId)
            throws ResourceUnavailableException, ConcurrentOperationException {

        VMInstanceVO vm = _vmDao.findByUuid(vmUuid);
        s_logger.info("Migrating " + vm + " to " + dest);

        vm.getServiceOfferingId();
        final long dstHostId = dest.getHost().getId();
        final Host fromHost = _hostDao.findById(srcHostId);
        if (fromHost == null) {
            s_logger.info("Unable to find the host to migrate from: " + srcHostId);
            throw new CloudRuntimeException("Unable to find the host to migrate from: " + srcHostId);
        }

        if (fromHost.getClusterId().longValue() != dest.getCluster().getId()) {
            s_logger.info("Source and destination host are not in same cluster, unable to migrate to host: " + dstHostId);
            throw new CloudRuntimeException("Source and destination host are not in same cluster, unable to migrate to host: " + dest.getHost().getId());
        }

        final VirtualMachineGuru vmGuru = getVmGuru(vm);

        final long vmId = vm.getId();
        vm = _vmDao.findByUuid(vmUuid);
        if (vm == null) {
            if (s_logger.isDebugEnabled()) {
                s_logger.debug("Unable to find the vm " + vm);
            }
            throw new CloudRuntimeException("Unable to find a virtual machine with id " + vmId);
        }

        if (vm.getState() != State.Running) {
            if (s_logger.isDebugEnabled()) {
                s_logger.debug("VM is not Running, unable to migrate the vm " + vm);
            }
            throw new CloudRuntimeException("VM is not Running, unable to migrate the vm currently " + vm + " , current state: " + vm.getState().toString());
        }

        AlertManager.AlertType alertType = AlertManager.AlertType.ALERT_TYPE_USERVM_MIGRATE;
        if (VirtualMachine.Type.DomainRouter.equals(vm.getType())) {
            alertType = AlertManager.AlertType.ALERT_TYPE_DOMAIN_ROUTER_MIGRATE;
        } else if (VirtualMachine.Type.ConsoleProxy.equals(vm.getType())) {
            alertType = AlertManager.AlertType.ALERT_TYPE_CONSOLE_PROXY_MIGRATE;
        }

        final VirtualMachineProfile profile = new VirtualMachineProfileImpl(vm);
        _networkMgr.prepareNicForMigration(profile, dest);

        volumeMgr.prepareForMigration(profile, dest);

        final VirtualMachineTO to = toVmTO(profile);
        final PrepareForMigrationCommand pfmc = new PrepareForMigrationCommand(to);

        ItWorkVO work = new ItWorkVO(UUID.randomUUID().toString(), _nodeId, State.Migrating, vm.getType(), vm.getId());
        work.setStep(Step.Prepare);
        work.setResourceType(ItWorkVO.ResourceType.Host);
        work.setResourceId(dstHostId);
        work = _workDao.persist(work);

        Answer pfma = null;
        try {
            pfma = _agentMgr.send(dstHostId, pfmc);
            if (pfma == null || !pfma.getResult()) {
                final String details = pfma != null ? pfma.getDetails() : "null answer returned";
                final String msg = "Unable to prepare for migration due to " + details;
                pfma = null;
                throw new AgentUnavailableException(msg, dstHostId);
            }
        } catch (final OperationTimedoutException e1) {
            throw new AgentUnavailableException("Operation timed out", dstHostId);
        } finally {
            if (pfma == null) {
                work.setStep(Step.Done);
                _workDao.update(work.getId(), work);
            }
        }

        vm.setLastHostId(srcHostId);
        try {
            if (vm == null || vm.getHostId() == null || vm.getHostId() != srcHostId || !changeState(vm, Event.MigrationRequested, dstHostId, work, Step.Migrating)) {
                s_logger.info("Migration cancelled because state has changed: " + vm);
                throw new ConcurrentOperationException("Migration cancelled because state has changed: " + vm);
            }
        } catch (final NoTransitionException e1) {
            s_logger.info("Migration cancelled because " + e1.getMessage());
            throw new ConcurrentOperationException("Migration cancelled because " + e1.getMessage());
        }

        boolean migrated = false;
        try {
            final boolean isWindows = _guestOsCategoryDao.findById(_guestOsDao.findById(vm.getGuestOSId()).getCategoryId()).getName().equalsIgnoreCase("Windows");
            final MigrateCommand mc = new MigrateCommand(vm.getInstanceName(), dest.getHost().getPrivateIpAddress(), isWindows, to, getExecuteInSequence(vm.getHypervisorType()));

            boolean kvmAutoConvergence = StorageManager.KvmAutoConvergence.value();
            mc.setAutoConvergence(kvmAutoConvergence);
            mc.setHostGuid(dest.getHost().getGuid());

            try {
                final Answer ma = _agentMgr.send(vm.getLastHostId(), mc);
                if (ma == null || !ma.getResult()) {
                    final String details = ma != null ? ma.getDetails() : "null answer returned";
                    final String msg = "Unable to migrate due to " + details;
                    s_logger.error(msg);
                    throw new CloudRuntimeException(msg);
                }
            } catch (final OperationTimedoutException e) {
                if (e.isActive()) {
                    s_logger.warn("Active migration command so scheduling a restart for " + vm);
                    _haMgr.scheduleRestart(vm, true);
                }
                throw new AgentUnavailableException("Operation timed out on migrating " + vm, dstHostId);
            }

            try {
                final long newServiceOfferingId = vm.getServiceOfferingId();
                vm.setServiceOfferingId(oldSvcOfferingId); // release capacity for the old service offering only
                if (!changeState(vm, VirtualMachine.Event.OperationSucceeded, dstHostId, work, Step.Started)) {
                    throw new ConcurrentOperationException("Unable to change the state for " + vm);
                }
                vm.setServiceOfferingId(newServiceOfferingId);
            } catch (final NoTransitionException e1) {
                throw new ConcurrentOperationException("Unable to change state due to " + e1.getMessage());
            }

            try {
                if (!checkVmOnHost(vm, dstHostId)) {
                    s_logger.error("Unable to complete migration for " + vm);
                    try {
                        _agentMgr.send(srcHostId, new Commands(cleanup(vm.getInstanceName())), null);
                    } catch (final AgentUnavailableException e) {
                        s_logger.error("AgentUnavailableException while cleanup on source host: " + srcHostId);
                    }
                    cleanup(vmGuru, new VirtualMachineProfileImpl(vm), work, Event.AgentReportStopped, true);
                    throw new CloudRuntimeException("Unable to complete migration for " + vm);
                }
            } catch (final OperationTimedoutException e) {
                s_logger.debug("Error while checking the vm " + vm + " on host " + dstHostId, e);
            }

            migrated = true;
        } finally {
            if (!migrated) {
                s_logger.info("Migration was unsuccessful.  Cleaning up: " + vm);

                _alertMgr.sendAlert(alertType, fromHost.getDataCenterId(), fromHost.getPodId(),
                        "Unable to migrate vm " + vm.getInstanceName() + " from host " + fromHost.getName() + " in zone " + dest.getDataCenter().getName() + " and pod " +
                                dest.getPod().getName(), "Migrate Command failed.  Please check logs.");
                try {
                    _agentMgr.send(dstHostId, new Commands(cleanup(vm.getInstanceName())), null);
                } catch (final AgentUnavailableException ae) {
                    s_logger.info("Looks like the destination Host is unavailable for cleanup");
                }
                _networkMgr.setHypervisorHostname(profile, dest, false);
                try {
                    stateTransitTo(vm, Event.OperationFailed, srcHostId);
                } catch (final NoTransitionException e) {
                    s_logger.warn(e.getMessage());
                }
            } else {
                _networkMgr.setHypervisorHostname(profile, dest, true);
            }

            work.setStep(Step.Done);
            _workDao.update(work.getId(), work);
        }
    }

    @Override
    public boolean replugNic(final Network network, final NicTO nic, final VirtualMachineTO vm, final ReservationContext context, final DeployDestination dest) throws ConcurrentOperationException,
    ResourceUnavailableException, InsufficientCapacityException {
        boolean result = true;

        final VMInstanceVO router = _vmDao.findById(vm.getId());
        if (router.getState() == State.Running) {
            try {
                final ReplugNicCommand replugNicCmd = new ReplugNicCommand(nic, vm.getName(), vm.getType(), vm.getDetails());
                final Commands cmds = new Commands(Command.OnError.Stop);
                cmds.addCommand("replugnic", replugNicCmd);
                _agentMgr.send(dest.getHost().getId(), cmds);
                final ReplugNicAnswer replugNicAnswer = cmds.getAnswer(ReplugNicAnswer.class);
                if (replugNicAnswer == null || !replugNicAnswer.getResult()) {
                    s_logger.warn("Unable to replug nic for vm " + vm.getName());
                    result = false;
                }
            } catch (final OperationTimedoutException e) {
                throw new AgentUnavailableException("Unable to plug nic for router " + vm.getName() + " in network " + network, dest.getHost().getId(), e);
            }
        } else {
            s_logger.warn("Unable to apply ReplugNic, vm " + router + " is not in the right state " + router.getState());

            throw new ResourceUnavailableException("Unable to apply ReplugNic on the backend," + " vm " + vm + " is not in the right state", DataCenter.class,
                    router.getDataCenterId());
        }

        return result;
    }

    public boolean plugNic(final Network network, final NicTO nic, final VirtualMachineTO vm, final ReservationContext context, final DeployDestination dest) throws ConcurrentOperationException,
    ResourceUnavailableException, InsufficientCapacityException {
        boolean result = true;

        final VMInstanceVO router = _vmDao.findById(vm.getId());
        if (router.getState() == State.Running) {
            try {
                NetworkDetailVO pvlanTypeDetail = networkDetailsDao.findDetail(network.getId(), ApiConstants.ISOLATED_PVLAN_TYPE);
                if (pvlanTypeDetail != null) {
                    Map<NetworkOffering.Detail, String> nicDetails = nic.getDetails() == null ? new HashMap<>() : nic.getDetails();
                    s_logger.debug("Found PVLAN type: " + pvlanTypeDetail.getValue() + " on network details, adding it as part of the PlugNicCommand");
                    nicDetails.putIfAbsent(NetworkOffering.Detail.pvlanType, pvlanTypeDetail.getValue());
                    nic.setDetails(nicDetails);
                }
                final PlugNicCommand plugNicCmd = new PlugNicCommand(nic, vm.getName(), vm.getType(), vm.getDetails());
                final Commands cmds = new Commands(Command.OnError.Stop);
                cmds.addCommand("plugnic", plugNicCmd);
                _agentMgr.send(dest.getHost().getId(), cmds);
                final PlugNicAnswer plugNicAnswer = cmds.getAnswer(PlugNicAnswer.class);
                if (plugNicAnswer == null || !plugNicAnswer.getResult()) {
                    s_logger.warn("Unable to plug nic for vm " + vm.getName());
                    result = false;
                }
            } catch (final OperationTimedoutException e) {
                throw new AgentUnavailableException("Unable to plug nic for router " + vm.getName() + " in network " + network, dest.getHost().getId(), e);
            }
        } else {
            s_logger.warn("Unable to apply PlugNic, vm " + router + " is not in the right state " + router.getState());

            throw new ResourceUnavailableException("Unable to apply PlugNic on the backend," + " vm " + vm + " is not in the right state", DataCenter.class,
                    router.getDataCenterId());
        }

        return result;
    }

    public boolean unplugNic(final Network network, final NicTO nic, final VirtualMachineTO vm, final ReservationContext context, final DeployDestination dest) throws ConcurrentOperationException,
    ResourceUnavailableException {

        boolean result = true;
        final VMInstanceVO router = _vmDao.findById(vm.getId());

        if (router.getState() == State.Running) {
            // collect vm network statistics before unplug a nic
            UserVmVO userVm = _userVmDao.findById(vm.getId());
            if (userVm != null && userVm.getType() == VirtualMachine.Type.User) {
                _userVmService.collectVmNetworkStatistics(userVm);
            }
            try {
                final Commands cmds = new Commands(Command.OnError.Stop);
                final UnPlugNicCommand unplugNicCmd = new UnPlugNicCommand(nic, vm.getName());
                cmds.addCommand("unplugnic", unplugNicCmd);
                _agentMgr.send(dest.getHost().getId(), cmds);

                final UnPlugNicAnswer unplugNicAnswer = cmds.getAnswer(UnPlugNicAnswer.class);
                if (unplugNicAnswer == null || !unplugNicAnswer.getResult()) {
                    s_logger.warn("Unable to unplug nic from router " + router);
                    result = false;
                }
            } catch (final OperationTimedoutException e) {
                throw new AgentUnavailableException("Unable to unplug nic from rotuer " + router + " from network " + network, dest.getHost().getId(), e);
            }
        } else if (router.getState() == State.Stopped || router.getState() == State.Stopping) {
            s_logger.debug("Vm " + router.getInstanceName() + " is in " + router.getState() + ", so not sending unplug nic command to the backend");
        } else {
            s_logger.warn("Unable to apply unplug nic, Vm " + router + " is not in the right state " + router.getState());

            throw new ResourceUnavailableException("Unable to apply unplug nic on the backend," + " vm " + router + " is not in the right state", DataCenter.class,
                    router.getDataCenterId());
        }

        return result;
    }

    @Override
    public VMInstanceVO reConfigureVm(final String vmUuid, final ServiceOffering oldServiceOffering, final ServiceOffering newServiceOffering,
            Map<String, String> customParameters, final boolean reconfiguringOnExistingHost)
                    throws ResourceUnavailableException, InsufficientServerCapacityException, ConcurrentOperationException {

        final AsyncJobExecutionContext jobContext = AsyncJobExecutionContext.getCurrentExecutionContext();
        if (jobContext.isJobDispatchedBy(VmWorkConstants.VM_WORK_JOB_DISPATCHER)) {
            // avoid re-entrance
            VmWorkJobVO placeHolder = null;
            final VirtualMachine vm = _vmDao.findByUuid(vmUuid);
            placeHolder = createPlaceHolderWork(vm.getId());
            try {
                return orchestrateReConfigureVm(vmUuid, oldServiceOffering, newServiceOffering, reconfiguringOnExistingHost);
            } finally {
                if (placeHolder != null) {
                    _workJobDao.expunge(placeHolder.getId());
                }
            }
        } else {
            final Outcome<VirtualMachine> outcome = reconfigureVmThroughJobQueue(vmUuid, oldServiceOffering, newServiceOffering, customParameters, reconfiguringOnExistingHost);

            VirtualMachine vm = null;
            try {
                vm = outcome.get();
            } catch (final InterruptedException e) {
                throw new RuntimeException("Operation is interrupted", e);
            } catch (final java.util.concurrent.ExecutionException e) {
                throw new RuntimeException("Execution excetion", e);
            }

            final Object jobResult = _jobMgr.unmarshallResultObject(outcome.getJob());
            if (jobResult != null) {
                if (jobResult instanceof ResourceUnavailableException) {
                    throw (ResourceUnavailableException)jobResult;
                } else if (jobResult instanceof ConcurrentOperationException) {
                    throw (ConcurrentOperationException)jobResult;
                } else if (jobResult instanceof InsufficientServerCapacityException) {
                    throw (InsufficientServerCapacityException)jobResult;
                } else if (jobResult instanceof Throwable) {
                    s_logger.error("Unhandled exception", (Throwable)jobResult);
                    throw new RuntimeException("Unhandled exception", (Throwable)jobResult);
                }
            }

            return (VMInstanceVO)vm;
        }
    }

    private VMInstanceVO orchestrateReConfigureVm(final String vmUuid, final ServiceOffering oldServiceOffering, final ServiceOffering newServiceOffering,
                                                  final boolean reconfiguringOnExistingHost) throws ResourceUnavailableException, ConcurrentOperationException {
        final VMInstanceVO vm = _vmDao.findByUuid(vmUuid);
        upgradeVmDb(vm.getId(), newServiceOffering, oldServiceOffering);

        final HostVO hostVo = _hostDao.findById(vm.getHostId());
        final Float memoryOvercommitRatio = CapacityManager.MemOverprovisioningFactor.valueIn(hostVo.getClusterId());
        final Float cpuOvercommitRatio = CapacityManager.CpuOverprovisioningFactor.valueIn(hostVo.getClusterId());
        final long minMemory = (long)(newServiceOffering.getRamSize() / memoryOvercommitRatio);
        final ScaleVmCommand reconfigureCmd =
                new ScaleVmCommand(vm.getInstanceName(), newServiceOffering.getCpu(), (int)(newServiceOffering.getSpeed() / cpuOvercommitRatio),
                        newServiceOffering.getSpeed(), minMemory * 1024L * 1024L, newServiceOffering.getRamSize() * 1024L * 1024L, newServiceOffering.getLimitCpuUse());

        final Long dstHostId = vm.getHostId();
        if(vm.getHypervisorType().equals(HypervisorType.VMware)) {
            final HypervisorGuru hvGuru = _hvGuruMgr.getGuru(vm.getHypervisorType());
            Map<String, String> details = null;
            details = hvGuru.getClusterSettings(vm.getId());
            reconfigureCmd.getVirtualMachine().setDetails(details);
        }

        final ItWorkVO work = new ItWorkVO(UUID.randomUUID().toString(), _nodeId, State.Running, vm.getType(), vm.getId());

        work.setStep(Step.Prepare);
        work.setResourceType(ItWorkVO.ResourceType.Host);
        work.setResourceId(vm.getHostId());
        _workDao.persist(work);
        boolean success = false;
        try {
            if (reconfiguringOnExistingHost) {
                vm.setServiceOfferingId(oldServiceOffering.getId());
                _capacityMgr.releaseVmCapacity(vm, false, false, vm.getHostId()); //release the old capacity
                vm.setServiceOfferingId(newServiceOffering.getId());
                _capacityMgr.allocateVmCapacity(vm, false); // lock the new capacity
            }

            final Answer reconfigureAnswer = _agentMgr.send(vm.getHostId(), reconfigureCmd);
            if (reconfigureAnswer == null || !reconfigureAnswer.getResult()) {
                s_logger.error("Unable to scale vm due to " + (reconfigureAnswer == null ? "" : reconfigureAnswer.getDetails()));
                throw new CloudRuntimeException("Unable to scale vm due to " + (reconfigureAnswer == null ? "" : reconfigureAnswer.getDetails()));
            }
            if (vm.getType().equals(VirtualMachine.Type.User)) {
                _userVmMgr.generateUsageEvent(vm, vm.isDisplayVm(), EventTypes.EVENT_VM_DYNAMIC_SCALE);
            }
            success = true;
        } catch (final OperationTimedoutException e) {
            throw new AgentUnavailableException("Operation timed out on reconfiguring " + vm, dstHostId);
        } catch (final AgentUnavailableException e) {
            throw e;
        } finally {
            if (!success) {
                _capacityMgr.releaseVmCapacity(vm, false, false, vm.getHostId()); // release the new capacity
                upgradeVmDb(vm.getId(), oldServiceOffering, newServiceOffering); // rollback
                _capacityMgr.allocateVmCapacity(vm, false); // allocate the old capacity
            }
        }

        return vm;

    }

    private void removeCustomOfferingDetails(long vmId) {
        Map<String, String> details = userVmDetailsDao.listDetailsKeyPairs(vmId);
        details.remove(UsageEventVO.DynamicParameters.cpuNumber.name());
        details.remove(UsageEventVO.DynamicParameters.cpuSpeed.name());
        details.remove(UsageEventVO.DynamicParameters.memory.name());
        List<UserVmDetailVO> detailList = new ArrayList<UserVmDetailVO>();
        for(Map.Entry<String, String> entry: details.entrySet()) {
            UserVmDetailVO detailVO = new UserVmDetailVO(vmId, entry.getKey(), entry.getValue(), true);
            detailList.add(detailVO);
        }
        userVmDetailsDao.saveDetails(detailList);
    }

    private void saveCustomOfferingDetails(long vmId, ServiceOffering serviceOffering) {
        //save the custom values to the database.
        Map<String, String> details = userVmDetailsDao.listDetailsKeyPairs(vmId);
        details.put(UsageEventVO.DynamicParameters.cpuNumber.name(), serviceOffering.getCpu().toString());
        details.put(UsageEventVO.DynamicParameters.cpuSpeed.name(), serviceOffering.getSpeed().toString());
        details.put(UsageEventVO.DynamicParameters.memory.name(), serviceOffering.getRamSize().toString());
        List<UserVmDetailVO> detailList = new ArrayList<UserVmDetailVO>();
        for (Map.Entry<String, String> entry: details.entrySet()) {
            UserVmDetailVO detailVO = new UserVmDetailVO(vmId, entry.getKey(), entry.getValue(), true);
            detailList.add(detailVO);
        }
        userVmDetailsDao.saveDetails(detailList);
    }

    @Override
    public String getConfigComponentName() {
        return VirtualMachineManager.class.getSimpleName();
    }

    @Override
    public ConfigKey<?>[] getConfigKeys() {
<<<<<<< HEAD
        return new ConfigKey<?>[] {ClusterDeltaSyncInterval, StartRetry, VmDestroyForcestop, VmOpCancelInterval, VmOpCleanupInterval, VmOpCleanupWait,
            VmOpLockStateRetry,
            VmOpWaitInterval, ExecuteInSequence, VmJobCheckInterval, VmJobTimeout, VmJobStateReportInterval, VmConfigDriveLabel, VmConfigDriveOnPrimaryPool, HaVmRestartHostUp,
            ResoureCountRunningVMsonly, AllowExposeHypervisorHostname, AllowExposeHypervisorHostnameAccountLevel, SystemVmRootDiskSize,
            VmServiceOfferingMaxCPUCores, VmServiceOfferingMaxRAMSize };
=======
        return new ConfigKey<?>[] { ClusterDeltaSyncInterval, StartRetry, VmDestroyForcestop, VmOpCancelInterval, VmOpCleanupInterval, VmOpCleanupWait,
                VmOpLockStateRetry, VmOpWaitInterval, ExecuteInSequence, VmJobCheckInterval, VmJobTimeout, VmJobStateReportInterval,
                VmConfigDriveLabel, VmConfigDriveOnPrimaryPool, VmConfigDriveForceHostCacheUse, VmConfigDriveUseHostCacheOnUnsupportedPool,
                HaVmRestartHostUp, ResoureCountRunningVMsonly, AllowExposeHypervisorHostname, AllowExposeHypervisorHostnameAccountLevel,
                VmServiceOfferingMaxCPUCores, VmServiceOfferingMaxRAMSize };
>>>>>>> c8f7c0d8
    }

    public List<StoragePoolAllocator> getStoragePoolAllocators() {
        return _storagePoolAllocators;
    }

    @Inject
    public void setStoragePoolAllocators(final List<StoragePoolAllocator> storagePoolAllocators) {
        _storagePoolAllocators = storagePoolAllocators;
    }

    //
    // PowerState report handling for out-of-band changes and handling of left-over transitional VM states
    //

    @MessageHandler(topic = Topics.VM_POWER_STATE)
    protected void HandlePowerStateReport(final String subject, final String senderAddress, final Object args) {
        assert args != null;
        final Long vmId = (Long)args;

        final List<VmWorkJobVO> pendingWorkJobs = _workJobDao.listPendingWorkJobs(
                VirtualMachine.Type.Instance, vmId);
        if (pendingWorkJobs.size() == 0 && !_haMgr.hasPendingHaWork(vmId)) {
            // there is no pending operation job
            final VMInstanceVO vm = _vmDao.findById(vmId);
            if (vm != null) {
                switch (vm.getPowerState()) {
                case PowerOn:
                    handlePowerOnReportWithNoPendingJobsOnVM(vm);
                    break;

                case PowerOff:
                case PowerReportMissing: // rigorously set to Migrating? or just do nothing until...? or create a missing state?
                    // for now handle in line with legacy as power off
                    handlePowerOffReportWithNoPendingJobsOnVM(vm);
                    break;

                    // PowerUnknown shouldn't be reported, it is a derived
                    // VM power state from host state (host un-reachable)
                case PowerUnknown:
                default:
                    assert false;
                    break;
                }
            } else {
                s_logger.warn("VM " + vmId + " no longer exists when processing VM state report");
            }
        } else {
            s_logger.info("There is pending job or HA tasks working on the VM. vm id: " + vmId + ", postpone power-change report by resetting power-change counters");

            // reset VM power state tracking so that we won't lost signal when VM has
            // been translated to
            _vmDao.resetVmPowerStateTracking(vmId);
        }
    }

    private void handlePowerOnReportWithNoPendingJobsOnVM(final VMInstanceVO vm) {
        //
        //    1) handle left-over transitional VM states
        //    2) handle out of band VM live migration
        //    3) handle out of sync stationary states, marking VM from Stopped to Running with
        //       alert messages
        //
        switch (vm.getState()) {
        case Starting:
            s_logger.info("VM " + vm.getInstanceName() + " is at " + vm.getState() + " and we received a power-on report while there is no pending jobs on it");

            try {
                stateTransitTo(vm, VirtualMachine.Event.FollowAgentPowerOnReport, vm.getPowerHostId());
            } catch (final NoTransitionException e) {
                s_logger.warn("Unexpected VM state transition exception, race-condition?", e);
            }

            s_logger.info("VM " + vm.getInstanceName() + " is sync-ed to at Running state according to power-on report from hypervisor");

            // we need to alert admin or user about this risky state transition
            _alertMgr.sendAlert(AlertManager.AlertType.ALERT_TYPE_SYNC, vm.getDataCenterId(), vm.getPodIdToDeployIn(),
                    VM_SYNC_ALERT_SUBJECT, "VM " + vm.getHostName() + "(" + vm.getInstanceName()
                    + ") state is sync-ed (Starting -> Running) from out-of-context transition. VM network environment may need to be reset");
            break;

        case Running:
            try {
                if (vm.getHostId() != null && vm.getHostId().longValue() != vm.getPowerHostId().longValue()) {
                    s_logger.info("Detected out of band VM migration from host " + vm.getHostId() + " to host " + vm.getPowerHostId());
                }
                stateTransitTo(vm, VirtualMachine.Event.FollowAgentPowerOnReport, vm.getPowerHostId());
            } catch (final NoTransitionException e) {
                s_logger.warn("Unexpected VM state transition exception, race-condition?", e);
            }

            break;

        case Stopping:
        case Stopped:
            s_logger.info("VM " + vm.getInstanceName() + " is at " + vm.getState() + " and we received a power-on report while there is no pending jobs on it");

            try {
                stateTransitTo(vm, VirtualMachine.Event.FollowAgentPowerOnReport, vm.getPowerHostId());
            } catch (final NoTransitionException e) {
                s_logger.warn("Unexpected VM state transition exception, race-condition?", e);
            }
            _alertMgr.sendAlert(AlertManager.AlertType.ALERT_TYPE_SYNC, vm.getDataCenterId(), vm.getPodIdToDeployIn(),
                    VM_SYNC_ALERT_SUBJECT, "VM " + vm.getHostName() + "(" + vm.getInstanceName() + ") state is sync-ed (" + vm.getState()
                    + " -> Running) from out-of-context transition. VM network environment may need to be reset");

            s_logger.info("VM " + vm.getInstanceName() + " is sync-ed to at Running state according to power-on report from hypervisor");
            break;

        case Destroyed:
        case Expunging:
            s_logger.info("Receive power on report when VM is in destroyed or expunging state. vm: "
                    + vm.getId() + ", state: " + vm.getState());
            break;

        case Migrating:
            s_logger.info("VM " + vm.getInstanceName() + " is at " + vm.getState() + " and we received a power-on report while there is no pending jobs on it");
            try {
                stateTransitTo(vm, VirtualMachine.Event.FollowAgentPowerOnReport, vm.getPowerHostId());
            } catch (final NoTransitionException e) {
                s_logger.warn("Unexpected VM state transition exception, race-condition?", e);
            }
            s_logger.info("VM " + vm.getInstanceName() + " is sync-ed to at Running state according to power-on report from hypervisor");
            break;

        case Error:
        default:
            s_logger.info("Receive power on report when VM is in error or unexpected state. vm: "
                    + vm.getId() + ", state: " + vm.getState());
            break;
        }
    }

    private void handlePowerOffReportWithNoPendingJobsOnVM(final VMInstanceVO vm) {

        //    1) handle left-over transitional VM states
        //    2) handle out of sync stationary states, schedule force-stop to release resources
        //
        switch (vm.getState()) {
        case Starting:
        case Stopping:
        case Running:
        case Stopped:
        case Migrating:
            if (s_logger.isInfoEnabled()) {
                s_logger.info(
                        String.format("VM %s is at %s and we received a %s report while there is no pending jobs on it"
                                , vm.getInstanceName(), vm.getState(), vm.getPowerState()));
            }
            if (vm.isHaEnabled() && vm.getState() == State.Running
                    && HaVmRestartHostUp.value()
                    && vm.getHypervisorType() != HypervisorType.VMware
                    && vm.getHypervisorType() != HypervisorType.Hyperv) {
                s_logger.info("Detected out-of-band stop of a HA enabled VM " + vm.getInstanceName() + ", will schedule restart");
                if (!_haMgr.hasPendingHaWork(vm.getId())) {
                    _haMgr.scheduleRestart(vm, true);
                } else {
                    s_logger.info("VM " + vm.getInstanceName() + " already has an pending HA task working on it");
                }
                return;
            }

            // not when report is missing
            if (PowerState.PowerOff.equals(vm.getPowerState())) {
                final VirtualMachineGuru vmGuru = getVmGuru(vm);
                final VirtualMachineProfile profile = new VirtualMachineProfileImpl(vm);
                if (!sendStop(vmGuru, profile, true, true)) {
                    // In case StopCommand fails, don't proceed further
                    return;
                } else {
                    // Release resources on StopCommand success
                    releaseVmResources(profile, true);
                }
            } else if (PowerState.PowerReportMissing.equals(vm.getPowerState())) {
                final VirtualMachineProfile profile = new VirtualMachineProfileImpl(vm);
                // VM will be sync-ed to Stopped state, release the resources
                releaseVmResources(profile, true);
            }

            try {
                stateTransitTo(vm, VirtualMachine.Event.FollowAgentPowerOffReport, null);
            } catch (final NoTransitionException e) {
                s_logger.warn("Unexpected VM state transition exception, race-condition?", e);
            }

            _alertMgr.sendAlert(AlertManager.AlertType.ALERT_TYPE_SYNC, vm.getDataCenterId(), vm.getPodIdToDeployIn(),
                    VM_SYNC_ALERT_SUBJECT, "VM " + vm.getHostName() + "(" + vm.getInstanceName() + ") state is sync-ed (" + vm.getState()
                    + " -> Stopped) from out-of-context transition.");

            s_logger.info("VM " + vm.getInstanceName() + " is sync-ed to at Stopped state according to power-off report from hypervisor");

            break;

        case Destroyed:
        case Expunging:
            break;

        case Error:
        default:
            break;
        }
    }

    private void scanStalledVMInTransitionStateOnUpHost(final long hostId) {
        //
        // Check VM that is stuck in Starting, Stopping, Migrating states, we won't check
        // VMs in expunging state (this need to be handled specially)
        //
        // checking condition
        //    1) no pending VmWork job
        //    2) on hostId host and host is UP
        //
        // When host is UP, soon or later we will get a report from the host about the VM,
        // however, if VM is missing from the host report (it may happen in out of band changes
        // or from designed behave of XS/KVM), the VM may not get a chance to run the state-sync logic
        //
        // Therefore, we will scan thoses VMs on UP host based on last update timestamp, if the host is UP
        // and a VM stalls for status update, we will consider them to be powered off
        // (which is relatively safe to do so)

        final long stallThresholdInMs = VmJobStateReportInterval.value() + (VmJobStateReportInterval.value() >> 1);
        final Date cutTime = new Date(DateUtil.currentGMTTime().getTime() - stallThresholdInMs);
        final List<Long> mostlikelyStoppedVMs = listStalledVMInTransitionStateOnUpHost(hostId, cutTime);
        for (final Long vmId : mostlikelyStoppedVMs) {
            final VMInstanceVO vm = _vmDao.findById(vmId);
            assert vm != null;
            handlePowerOffReportWithNoPendingJobsOnVM(vm);
        }

        final List<Long> vmsWithRecentReport = listVMInTransitionStateWithRecentReportOnUpHost(hostId, cutTime);
        for (final Long vmId : vmsWithRecentReport) {
            final VMInstanceVO vm = _vmDao.findById(vmId);
            assert vm != null;
            if (vm.getPowerState() == PowerState.PowerOn) {
                handlePowerOnReportWithNoPendingJobsOnVM(vm);
            } else {
                handlePowerOffReportWithNoPendingJobsOnVM(vm);
            }
        }
    }

    private void scanStalledVMInTransitionStateOnDisconnectedHosts() {
        final Date cutTime = new Date(DateUtil.currentGMTTime().getTime() - VmOpWaitInterval.value() * 1000);
        final List<Long> stuckAndUncontrollableVMs = listStalledVMInTransitionStateOnDisconnectedHosts(cutTime);
        for (final Long vmId : stuckAndUncontrollableVMs) {
            final VMInstanceVO vm = _vmDao.findById(vmId);

            // We now only alert administrator about this situation
            _alertMgr.sendAlert(AlertManager.AlertType.ALERT_TYPE_SYNC, vm.getDataCenterId(), vm.getPodIdToDeployIn(),
                    VM_SYNC_ALERT_SUBJECT, "VM " + vm.getHostName() + "(" + vm.getInstanceName() + ") is stuck in " + vm.getState()
                    + " state and its host is unreachable for too long");
        }
    }

    // VMs that in transitional state without recent power state report
    private List<Long> listStalledVMInTransitionStateOnUpHost(final long hostId, final Date cutTime) {
        final String sql = "SELECT i.* FROM vm_instance as i, host as h WHERE h.status = 'UP' " +
                "AND h.id = ? AND i.power_state_update_time < ? AND i.host_id = h.id " +
                "AND (i.state ='Starting' OR i.state='Stopping' OR i.state='Migrating') " +
                "AND i.id NOT IN (SELECT w.vm_instance_id FROM vm_work_job AS w JOIN async_job AS j ON w.id = j.id WHERE j.job_status = ?)" +
                "AND i.removed IS NULL";

        final List<Long> l = new ArrayList<Long>();
        TransactionLegacy txn = null;
        try {
            txn = TransactionLegacy.open(TransactionLegacy.CLOUD_DB);

            PreparedStatement pstmt = null;
            try {
                pstmt = txn.prepareAutoCloseStatement(sql);

                pstmt.setLong(1, hostId);
                pstmt.setString(2, DateUtil.getDateDisplayString(TimeZone.getTimeZone("GMT"), cutTime));
                pstmt.setInt(3, JobInfo.Status.IN_PROGRESS.ordinal());
                final ResultSet rs = pstmt.executeQuery();
                while (rs.next()) {
                    l.add(rs.getLong(1));
                }
            } catch (final SQLException e) {
            } catch (final Throwable e) {
            }

        } finally {
            if (txn != null) {
                txn.close();
            }
        }
        return l;
    }

    // VMs that in transitional state and recently have power state update
    private List<Long> listVMInTransitionStateWithRecentReportOnUpHost(final long hostId, final Date cutTime) {
        final String sql = "SELECT i.* FROM vm_instance as i, host as h WHERE h.status = 'UP' " +
                "AND h.id = ? AND i.power_state_update_time > ? AND i.host_id = h.id " +
                "AND (i.state ='Starting' OR i.state='Stopping' OR i.state='Migrating') " +
                "AND i.id NOT IN (SELECT w.vm_instance_id FROM vm_work_job AS w JOIN async_job AS j ON w.id = j.id WHERE j.job_status = ?)" +
                "AND i.removed IS NULL";

        final List<Long> l = new ArrayList<Long>();
        TransactionLegacy txn = null;
        try {
            txn = TransactionLegacy.open(TransactionLegacy.CLOUD_DB);
            PreparedStatement pstmt = null;
            try {
                pstmt = txn.prepareAutoCloseStatement(sql);

                pstmt.setLong(1, hostId);
                pstmt.setString(2, DateUtil.getDateDisplayString(TimeZone.getTimeZone("GMT"), cutTime));
                pstmt.setInt(3, JobInfo.Status.IN_PROGRESS.ordinal());
                final ResultSet rs = pstmt.executeQuery();
                while (rs.next()) {
                    l.add(rs.getLong(1));
                }
            } catch (final SQLException e) {
            } catch (final Throwable e) {
            }
            return l;
        } finally {
            if (txn != null) {
                txn.close();
            }
        }
    }

    private List<Long> listStalledVMInTransitionStateOnDisconnectedHosts(final Date cutTime) {
        final String sql = "SELECT i.* FROM vm_instance as i, host as h WHERE h.status != 'UP' " +
                "AND i.power_state_update_time < ? AND i.host_id = h.id " +
                "AND (i.state ='Starting' OR i.state='Stopping' OR i.state='Migrating') " +
                "AND i.id NOT IN (SELECT w.vm_instance_id FROM vm_work_job AS w JOIN async_job AS j ON w.id = j.id WHERE j.job_status = ?)" +
                "AND i.removed IS NULL";

        final List<Long> l = new ArrayList<Long>();
        TransactionLegacy txn = null;
        try {
            txn = TransactionLegacy.open(TransactionLegacy.CLOUD_DB);
            PreparedStatement pstmt = null;
            try {
                pstmt = txn.prepareAutoCloseStatement(sql);

                pstmt.setString(1, DateUtil.getDateDisplayString(TimeZone.getTimeZone("GMT"), cutTime));
                pstmt.setInt(2, JobInfo.Status.IN_PROGRESS.ordinal());
                final ResultSet rs = pstmt.executeQuery();
                while (rs.next()) {
                    l.add(rs.getLong(1));
                }
            } catch (final SQLException e) {
            } catch (final Throwable e) {
            }
            return l;
        } finally {
            if (txn != null) {
                txn.close();
            }
        }
    }

    //
    // VM operation based on new sync model
    //

    public class VmStateSyncOutcome extends OutcomeImpl<VirtualMachine> {
        private long _vmId;

        public VmStateSyncOutcome(final AsyncJob job, final PowerState desiredPowerState, final long vmId, final Long srcHostIdForMigration) {
            super(VirtualMachine.class, job, VmJobCheckInterval.value(), new Predicate() {
                @Override
                public boolean checkCondition() {
                    final AsyncJobVO jobVo = _entityMgr.findById(AsyncJobVO.class, job.getId());
                    assert jobVo != null;
                    if (jobVo == null || jobVo.getStatus() != JobInfo.Status.IN_PROGRESS) {
                        return true;
                    }
                    return false;
                }
            }, Topics.VM_POWER_STATE, AsyncJob.Topics.JOB_STATE);
            _vmId = vmId;
        }

        @Override
        protected VirtualMachine retrieve() {
            return _vmDao.findById(_vmId);
        }
    }

    public class VmJobVirtualMachineOutcome extends OutcomeImpl<VirtualMachine> {
        private long _vmId;

        public VmJobVirtualMachineOutcome(final AsyncJob job, final long vmId) {
            super(VirtualMachine.class, job, VmJobCheckInterval.value(), new Predicate() {
                @Override
                public boolean checkCondition() {
                    final AsyncJobVO jobVo = _entityMgr.findById(AsyncJobVO.class, job.getId());
                    assert jobVo != null;
                    if (jobVo == null || jobVo.getStatus() != JobInfo.Status.IN_PROGRESS) {
                        return true;
                    }

                    return false;
                }
            }, AsyncJob.Topics.JOB_STATE);
            _vmId = vmId;
        }

        @Override
        protected VirtualMachine retrieve() {
            return _vmDao.findById(_vmId);
        }
    }

    //
    // TODO build a common pattern to reduce code duplication in following methods
    // no time for this at current iteration
    //
    public Outcome<VirtualMachine> startVmThroughJobQueue(final String vmUuid,
            final Map<VirtualMachineProfile.Param, Object> params,
            final DeploymentPlan planToDeploy, final DeploymentPlanner planner) {

        final CallContext context = CallContext.current();
        final User callingUser = context.getCallingUser();
        final Account callingAccount = context.getCallingAccount();

        final VMInstanceVO vm = _vmDao.findByUuid(vmUuid);

        VmWorkJobVO workJob = null;
        final List<VmWorkJobVO> pendingWorkJobs = _workJobDao.listPendingWorkJobs(VirtualMachine.Type.Instance,
                vm.getId(), VmWorkStart.class.getName());

        if (pendingWorkJobs.size() > 0) {
            assert pendingWorkJobs.size() == 1;
            workJob = pendingWorkJobs.get(0);
        } else {
            workJob = new VmWorkJobVO(context.getContextId());

            workJob.setDispatcher(VmWorkConstants.VM_WORK_JOB_DISPATCHER);
            workJob.setCmd(VmWorkStart.class.getName());

            workJob.setAccountId(callingAccount.getId());
            workJob.setUserId(callingUser.getId());
            workJob.setStep(VmWorkJobVO.Step.Starting);
            workJob.setVmType(VirtualMachine.Type.Instance);
            workJob.setVmInstanceId(vm.getId());
            workJob.setRelated(AsyncJobExecutionContext.getOriginJobId());

            // save work context info (there are some duplications)
            final VmWorkStart workInfo = new VmWorkStart(callingUser.getId(), callingAccount.getId(), vm.getId(), VirtualMachineManagerImpl.VM_WORK_JOB_HANDLER);
            workInfo.setPlan(planToDeploy);
            workInfo.setParams(params);
            if (planner != null) {
                workInfo.setDeploymentPlanner(planner.getName());
            }
            workJob.setCmdInfo(VmWorkSerializer.serialize(workInfo));

            _jobMgr.submitAsyncJob(workJob, VmWorkConstants.VM_WORK_QUEUE, vm.getId());
        }

        AsyncJobExecutionContext.getCurrentExecutionContext().joinJob(workJob.getId());

        return new VmStateSyncOutcome(workJob,
                VirtualMachine.PowerState.PowerOn, vm.getId(), null);
    }

    public Outcome<VirtualMachine> stopVmThroughJobQueue(final String vmUuid, final boolean cleanup) {
        final CallContext context = CallContext.current();
        final Account account = context.getCallingAccount();
        final User user = context.getCallingUser();

        final VMInstanceVO vm = _vmDao.findByUuid(vmUuid);

        final List<VmWorkJobVO> pendingWorkJobs = _workJobDao.listPendingWorkJobs(
                vm.getType(), vm.getId(),
                VmWorkStop.class.getName());

        VmWorkJobVO workJob = null;
        if (pendingWorkJobs != null && pendingWorkJobs.size() > 0) {
            assert pendingWorkJobs.size() == 1;
            workJob = pendingWorkJobs.get(0);
        } else {
            workJob = new VmWorkJobVO(context.getContextId());

            workJob.setDispatcher(VmWorkConstants.VM_WORK_JOB_DISPATCHER);
            workJob.setCmd(VmWorkStop.class.getName());

            workJob.setAccountId(account.getId());
            workJob.setUserId(user.getId());
            workJob.setStep(VmWorkJobVO.Step.Prepare);
            workJob.setVmType(VirtualMachine.Type.Instance);
            workJob.setVmInstanceId(vm.getId());
            workJob.setRelated(AsyncJobExecutionContext.getOriginJobId());

            // save work context info (there are some duplications)
            final VmWorkStop workInfo = new VmWorkStop(user.getId(), account.getId(), vm.getId(), VirtualMachineManagerImpl.VM_WORK_JOB_HANDLER, cleanup);
            workJob.setCmdInfo(VmWorkSerializer.serialize(workInfo));

            _jobMgr.submitAsyncJob(workJob, VmWorkConstants.VM_WORK_QUEUE, vm.getId());
        }

        AsyncJobExecutionContext.getCurrentExecutionContext().joinJob(workJob.getId());

        return new VmStateSyncOutcome(workJob,
                VirtualMachine.PowerState.PowerOff, vm.getId(), null);
    }

    public Outcome<VirtualMachine> rebootVmThroughJobQueue(final String vmUuid,
            final Map<VirtualMachineProfile.Param, Object> params) {

        final CallContext context = CallContext.current();
        final Account account = context.getCallingAccount();
        final User user = context.getCallingUser();

        final VMInstanceVO vm = _vmDao.findByUuid(vmUuid);

        final List<VmWorkJobVO> pendingWorkJobs = _workJobDao.listPendingWorkJobs(
                VirtualMachine.Type.Instance, vm.getId(),
                VmWorkReboot.class.getName());

        VmWorkJobVO workJob = null;
        if (pendingWorkJobs != null && pendingWorkJobs.size() > 0) {
            assert pendingWorkJobs.size() == 1;
            workJob = pendingWorkJobs.get(0);
        } else {
            workJob = new VmWorkJobVO(context.getContextId());

            workJob.setDispatcher(VmWorkConstants.VM_WORK_JOB_DISPATCHER);
            workJob.setCmd(VmWorkReboot.class.getName());

            workJob.setAccountId(account.getId());
            workJob.setUserId(user.getId());
            workJob.setStep(VmWorkJobVO.Step.Prepare);
            workJob.setVmType(VirtualMachine.Type.Instance);
            workJob.setVmInstanceId(vm.getId());
            workJob.setRelated(AsyncJobExecutionContext.getOriginJobId());

            // save work context info (there are some duplications)
            final VmWorkReboot workInfo = new VmWorkReboot(user.getId(), account.getId(), vm.getId(), VirtualMachineManagerImpl.VM_WORK_JOB_HANDLER, params);
            workJob.setCmdInfo(VmWorkSerializer.serialize(workInfo));

            _jobMgr.submitAsyncJob(workJob, VmWorkConstants.VM_WORK_QUEUE, vm.getId());
        }

        AsyncJobExecutionContext.getCurrentExecutionContext().joinJob(workJob.getId());

        return new VmJobVirtualMachineOutcome(workJob,
                vm.getId());
    }

    public Outcome<VirtualMachine> migrateVmThroughJobQueue(final String vmUuid, final long srcHostId, final DeployDestination dest) {
        final CallContext context = CallContext.current();
        final User user = context.getCallingUser();
        final Account account = context.getCallingAccount();

        Map<Volume, StoragePool> volumeStorageMap = dest.getStorageForDisks();
        if (volumeStorageMap != null) {
            for (Volume vol : volumeStorageMap.keySet()) {
                checkConcurrentJobsPerDatastoreThreshhold(volumeStorageMap.get(vol));
            }
        }

        final VMInstanceVO vm = _vmDao.findByUuid(vmUuid);

        final List<VmWorkJobVO> pendingWorkJobs = _workJobDao.listPendingWorkJobs(
                VirtualMachine.Type.Instance, vm.getId(),
                VmWorkMigrate.class.getName());

        VmWorkJobVO workJob = null;
        if (pendingWorkJobs != null && pendingWorkJobs.size() > 0) {
            assert pendingWorkJobs.size() == 1;
            workJob = pendingWorkJobs.get(0);
        } else {

            workJob = new VmWorkJobVO(context.getContextId());

            workJob.setDispatcher(VmWorkConstants.VM_WORK_JOB_DISPATCHER);
            workJob.setCmd(VmWorkMigrate.class.getName());

            workJob.setAccountId(account.getId());
            workJob.setUserId(user.getId());
            workJob.setVmType(VirtualMachine.Type.Instance);
            workJob.setVmInstanceId(vm.getId());
            workJob.setRelated(AsyncJobExecutionContext.getOriginJobId());

            // save work context info (there are some duplications)
            final VmWorkMigrate workInfo = new VmWorkMigrate(user.getId(), account.getId(), vm.getId(), VirtualMachineManagerImpl.VM_WORK_JOB_HANDLER, srcHostId, dest);
            workJob.setCmdInfo(VmWorkSerializer.serialize(workInfo));

            _jobMgr.submitAsyncJob(workJob, VmWorkConstants.VM_WORK_QUEUE, vm.getId());
        }

        AsyncJobExecutionContext.getCurrentExecutionContext().joinJob(workJob.getId());

        return new VmStateSyncOutcome(workJob,
                VirtualMachine.PowerState.PowerOn, vm.getId(), vm.getPowerHostId());
    }

    public Outcome<VirtualMachine> migrateVmAwayThroughJobQueue(final String vmUuid, final long srcHostId) {
        final CallContext context = CallContext.current();
        final User user = context.getCallingUser();
        final Account account = context.getCallingAccount();

        final VMInstanceVO vm = _vmDao.findByUuid(vmUuid);

        final List<VmWorkJobVO> pendingWorkJobs = _workJobDao.listPendingWorkJobs(
                VirtualMachine.Type.Instance, vm.getId(),
                VmWorkMigrateAway.class.getName());

        VmWorkJobVO workJob = null;
        if (pendingWorkJobs != null && pendingWorkJobs.size() > 0) {
            assert pendingWorkJobs.size() == 1;
            workJob = pendingWorkJobs.get(0);
        } else {
            workJob = new VmWorkJobVO(context.getContextId());

            workJob.setDispatcher(VmWorkConstants.VM_WORK_JOB_DISPATCHER);
            workJob.setCmd(VmWorkMigrateAway.class.getName());

            workJob.setAccountId(account.getId());
            workJob.setUserId(user.getId());
            workJob.setVmType(VirtualMachine.Type.Instance);
            workJob.setVmInstanceId(vm.getId());
            workJob.setRelated(AsyncJobExecutionContext.getOriginJobId());

            // save work context info (there are some duplications)
            final VmWorkMigrateAway workInfo = new VmWorkMigrateAway(user.getId(), account.getId(), vm.getId(), VirtualMachineManagerImpl.VM_WORK_JOB_HANDLER, srcHostId);
            workJob.setCmdInfo(VmWorkSerializer.serialize(workInfo));
        }

        _jobMgr.submitAsyncJob(workJob, VmWorkConstants.VM_WORK_QUEUE, vm.getId());

        AsyncJobExecutionContext.getCurrentExecutionContext().joinJob(workJob.getId());

        return new VmStateSyncOutcome(workJob, VirtualMachine.PowerState.PowerOn, vm.getId(), vm.getPowerHostId());
    }

    public Outcome<VirtualMachine> migrateVmWithStorageThroughJobQueue(
            final String vmUuid, final long srcHostId, final long destHostId,
            final Map<Long, Long> volumeToPool) {

        final CallContext context = CallContext.current();
        final User user = context.getCallingUser();
        final Account account = context.getCallingAccount();

        final VMInstanceVO vm = _vmDao.findByUuid(vmUuid);

        final List<VmWorkJobVO> pendingWorkJobs = _workJobDao.listPendingWorkJobs(
                VirtualMachine.Type.Instance, vm.getId(),
                VmWorkMigrateWithStorage.class.getName());

        VmWorkJobVO workJob = null;
        if (pendingWorkJobs != null && pendingWorkJobs.size() > 0) {
            assert pendingWorkJobs.size() == 1;
            workJob = pendingWorkJobs.get(0);
        } else {

            workJob = new VmWorkJobVO(context.getContextId());

            workJob.setDispatcher(VmWorkConstants.VM_WORK_JOB_DISPATCHER);
            workJob.setCmd(VmWorkMigrateWithStorage.class.getName());

            workJob.setAccountId(account.getId());
            workJob.setUserId(user.getId());
            workJob.setVmType(VirtualMachine.Type.Instance);
            workJob.setVmInstanceId(vm.getId());
            workJob.setRelated(AsyncJobExecutionContext.getOriginJobId());

            // save work context info (there are some duplications)
            final VmWorkMigrateWithStorage workInfo = new VmWorkMigrateWithStorage(user.getId(), account.getId(), vm.getId(),
                    VirtualMachineManagerImpl.VM_WORK_JOB_HANDLER, srcHostId, destHostId, volumeToPool);
            workJob.setCmdInfo(VmWorkSerializer.serialize(workInfo));

            _jobMgr.submitAsyncJob(workJob, VmWorkConstants.VM_WORK_QUEUE, vm.getId());
        }
        AsyncJobExecutionContext.getCurrentExecutionContext().joinJob(workJob.getId());

        return new VmStateSyncOutcome(workJob,
                VirtualMachine.PowerState.PowerOn, vm.getId(), destHostId);
    }

    public Outcome<VirtualMachine> migrateVmForScaleThroughJobQueue(
            final String vmUuid, final long srcHostId, final DeployDestination dest, final Long newSvcOfferingId) {

        final CallContext context = CallContext.current();
        final User user = context.getCallingUser();
        final Account account = context.getCallingAccount();

        final VMInstanceVO vm = _vmDao.findByUuid(vmUuid);

        final List<VmWorkJobVO> pendingWorkJobs = _workJobDao.listPendingWorkJobs(
                VirtualMachine.Type.Instance, vm.getId(),
                VmWorkMigrateForScale.class.getName());

        VmWorkJobVO workJob = null;
        if (pendingWorkJobs != null && pendingWorkJobs.size() > 0) {
            assert pendingWorkJobs.size() == 1;
            workJob = pendingWorkJobs.get(0);
        } else {

            workJob = new VmWorkJobVO(context.getContextId());

            workJob.setDispatcher(VmWorkConstants.VM_WORK_JOB_DISPATCHER);
            workJob.setCmd(VmWorkMigrateForScale.class.getName());

            workJob.setAccountId(account.getId());
            workJob.setUserId(user.getId());
            workJob.setVmType(VirtualMachine.Type.Instance);
            workJob.setVmInstanceId(vm.getId());
            workJob.setRelated(AsyncJobExecutionContext.getOriginJobId());

            // save work context info (there are some duplications)
            final VmWorkMigrateForScale workInfo = new VmWorkMigrateForScale(user.getId(), account.getId(), vm.getId(),
                    VirtualMachineManagerImpl.VM_WORK_JOB_HANDLER, srcHostId, dest, newSvcOfferingId);
            workJob.setCmdInfo(VmWorkSerializer.serialize(workInfo));

            _jobMgr.submitAsyncJob(workJob, VmWorkConstants.VM_WORK_QUEUE, vm.getId());
        }
        AsyncJobExecutionContext.getCurrentExecutionContext().joinJob(workJob.getId());

        return new VmJobVirtualMachineOutcome(workJob, vm.getId());
    }

    private void checkConcurrentJobsPerDatastoreThreshhold(final StoragePool destPool) {
        final Long threshold = VolumeApiService.ConcurrentMigrationsThresholdPerDatastore.value();
        if (threshold != null && threshold > 0) {
            long count = _jobMgr.countPendingJobs("\"storageid\":\"" + destPool.getUuid() + "\"", MigrateVMCmd.class.getName(), MigrateVolumeCmd.class.getName(), MigrateVolumeCmdByAdmin.class.getName());
            if (count > threshold) {
                throw new CloudRuntimeException("Number of concurrent migration jobs per datastore exceeded the threshold: " + threshold.toString() + ". Please try again after some time.");
            }
        }
    }

    public Outcome<VirtualMachine> migrateVmStorageThroughJobQueue(
            final String vmUuid, final Map<Long, Long> volumeToPool) {

        final CallContext context = CallContext.current();
        final User user = context.getCallingUser();
        final Account account = context.getCallingAccount();

        Collection<Long> poolIds = volumeToPool.values();
        Set<Long> uniquePoolIds = new HashSet<>(poolIds);
        for (Long poolId : uniquePoolIds) {
            StoragePoolVO pool = _storagePoolDao.findById(poolId);
            checkConcurrentJobsPerDatastoreThreshhold(pool);
        }

        final VMInstanceVO vm = _vmDao.findByUuid(vmUuid);

        final List<VmWorkJobVO> pendingWorkJobs = _workJobDao.listPendingWorkJobs(
                VirtualMachine.Type.Instance, vm.getId(),
                VmWorkStorageMigration.class.getName());

        VmWorkJobVO workJob = null;
        if (pendingWorkJobs != null && pendingWorkJobs.size() > 0) {
            assert pendingWorkJobs.size() == 1;
            workJob = pendingWorkJobs.get(0);
        } else {

            workJob = new VmWorkJobVO(context.getContextId());

            workJob.setDispatcher(VmWorkConstants.VM_WORK_JOB_DISPATCHER);
            workJob.setCmd(VmWorkStorageMigration.class.getName());

            workJob.setAccountId(account.getId());
            workJob.setUserId(user.getId());
            workJob.setVmType(VirtualMachine.Type.Instance);
            workJob.setVmInstanceId(vm.getId());
            workJob.setRelated(AsyncJobExecutionContext.getOriginJobId());

            // save work context info (there are some duplications)
            final VmWorkStorageMigration workInfo = new VmWorkStorageMigration(user.getId(), account.getId(), vm.getId(),
                    VirtualMachineManagerImpl.VM_WORK_JOB_HANDLER, volumeToPool);
            workJob.setCmdInfo(VmWorkSerializer.serialize(workInfo));

            _jobMgr.submitAsyncJob(workJob, VmWorkConstants.VM_WORK_QUEUE, vm.getId());
        }
        AsyncJobExecutionContext.getCurrentExecutionContext().joinJob(workJob.getId());

        return new VmJobVirtualMachineOutcome(workJob, vm.getId());
    }

    public Outcome<VirtualMachine> addVmToNetworkThroughJobQueue(
            final VirtualMachine vm, final Network network, final NicProfile requested) {

        final CallContext context = CallContext.current();
        final User user = context.getCallingUser();
        final Account account = context.getCallingAccount();

        final List<VmWorkJobVO> pendingWorkJobs = _workJobDao.listPendingWorkJobs(
                VirtualMachine.Type.Instance, vm.getId(),
                VmWorkAddVmToNetwork.class.getName());

        VmWorkJobVO workJob = null;
        if (pendingWorkJobs != null && pendingWorkJobs.size() > 0) {
            assert pendingWorkJobs.size() == 1;
            workJob = pendingWorkJobs.get(0);
        } else {

            workJob = new VmWorkJobVO(context.getContextId());

            workJob.setDispatcher(VmWorkConstants.VM_WORK_JOB_DISPATCHER);
            workJob.setCmd(VmWorkAddVmToNetwork.class.getName());

            workJob.setAccountId(account.getId());
            workJob.setUserId(user.getId());
            workJob.setVmType(VirtualMachine.Type.Instance);
            workJob.setVmInstanceId(vm.getId());
            workJob.setRelated(AsyncJobExecutionContext.getOriginJobId());

            // save work context info (there are some duplications)
            final VmWorkAddVmToNetwork workInfo = new VmWorkAddVmToNetwork(user.getId(), account.getId(), vm.getId(),
                    VirtualMachineManagerImpl.VM_WORK_JOB_HANDLER, network.getId(), requested);
            workJob.setCmdInfo(VmWorkSerializer.serialize(workInfo));

            _jobMgr.submitAsyncJob(workJob, VmWorkConstants.VM_WORK_QUEUE, vm.getId());
        }
        AsyncJobExecutionContext.getCurrentExecutionContext().joinJob(workJob.getId());

        return new VmJobVirtualMachineOutcome(workJob, vm.getId());
    }

    public Outcome<VirtualMachine> removeNicFromVmThroughJobQueue(
            final VirtualMachine vm, final Nic nic) {

        final CallContext context = CallContext.current();
        final User user = context.getCallingUser();
        final Account account = context.getCallingAccount();

        final List<VmWorkJobVO> pendingWorkJobs = _workJobDao.listPendingWorkJobs(
                VirtualMachine.Type.Instance, vm.getId(),
                VmWorkRemoveNicFromVm.class.getName());

        VmWorkJobVO workJob = null;
        if (pendingWorkJobs != null && pendingWorkJobs.size() > 0) {
            assert pendingWorkJobs.size() == 1;
            workJob = pendingWorkJobs.get(0);
        } else {

            workJob = new VmWorkJobVO(context.getContextId());

            workJob.setDispatcher(VmWorkConstants.VM_WORK_JOB_DISPATCHER);
            workJob.setCmd(VmWorkRemoveNicFromVm.class.getName());

            workJob.setAccountId(account.getId());
            workJob.setUserId(user.getId());
            workJob.setVmType(VirtualMachine.Type.Instance);
            workJob.setVmInstanceId(vm.getId());
            workJob.setRelated(AsyncJobExecutionContext.getOriginJobId());

            // save work context info (there are some duplications)
            final VmWorkRemoveNicFromVm workInfo = new VmWorkRemoveNicFromVm(user.getId(), account.getId(), vm.getId(),
                    VirtualMachineManagerImpl.VM_WORK_JOB_HANDLER, nic.getId());
            workJob.setCmdInfo(VmWorkSerializer.serialize(workInfo));

            _jobMgr.submitAsyncJob(workJob, VmWorkConstants.VM_WORK_QUEUE, vm.getId());
        }
        AsyncJobExecutionContext.getCurrentExecutionContext().joinJob(workJob.getId());

        return new VmJobVirtualMachineOutcome(workJob, vm.getId());
    }

    public Outcome<VirtualMachine> removeVmFromNetworkThroughJobQueue(
            final VirtualMachine vm, final Network network, final URI broadcastUri) {

        final CallContext context = CallContext.current();
        final User user = context.getCallingUser();
        final Account account = context.getCallingAccount();

        final List<VmWorkJobVO> pendingWorkJobs = _workJobDao.listPendingWorkJobs(
                VirtualMachine.Type.Instance, vm.getId(),
                VmWorkRemoveVmFromNetwork.class.getName());

        VmWorkJobVO workJob = null;
        if (pendingWorkJobs != null && pendingWorkJobs.size() > 0) {
            assert pendingWorkJobs.size() == 1;
            workJob = pendingWorkJobs.get(0);
        } else {

            workJob = new VmWorkJobVO(context.getContextId());

            workJob.setDispatcher(VmWorkConstants.VM_WORK_JOB_DISPATCHER);
            workJob.setCmd(VmWorkRemoveVmFromNetwork.class.getName());

            workJob.setAccountId(account.getId());
            workJob.setUserId(user.getId());
            workJob.setVmType(VirtualMachine.Type.Instance);
            workJob.setVmInstanceId(vm.getId());
            workJob.setRelated(AsyncJobExecutionContext.getOriginJobId());

            // save work context info (there are some duplications)
            final VmWorkRemoveVmFromNetwork workInfo = new VmWorkRemoveVmFromNetwork(user.getId(), account.getId(), vm.getId(),
                    VirtualMachineManagerImpl.VM_WORK_JOB_HANDLER, network, broadcastUri);
            workJob.setCmdInfo(VmWorkSerializer.serialize(workInfo));

            _jobMgr.submitAsyncJob(workJob, VmWorkConstants.VM_WORK_QUEUE, vm.getId());
        }

        AsyncJobExecutionContext.getCurrentExecutionContext().joinJob(workJob.getId());

        return new VmJobVirtualMachineOutcome(workJob, vm.getId());
    }

    public Outcome<VirtualMachine> reconfigureVmThroughJobQueue(
            final String vmUuid, final ServiceOffering oldServiceOffering, final ServiceOffering newServiceOffering, Map<String, String> customParameters, final boolean reconfiguringOnExistingHost) {

        final CallContext context = CallContext.current();
        final User user = context.getCallingUser();
        final Account account = context.getCallingAccount();

        final VMInstanceVO vm = _vmDao.findByUuid(vmUuid);

        final List<VmWorkJobVO> pendingWorkJobs = _workJobDao.listPendingWorkJobs(
                VirtualMachine.Type.Instance, vm.getId(),
                VmWorkReconfigure.class.getName());

        VmWorkJobVO workJob = null;
        if (pendingWorkJobs != null && pendingWorkJobs.size() > 0) {
            assert pendingWorkJobs.size() == 1;
            workJob = pendingWorkJobs.get(0);
        } else {

            workJob = new VmWorkJobVO(context.getContextId());

            workJob.setDispatcher(VmWorkConstants.VM_WORK_JOB_DISPATCHER);
            workJob.setCmd(VmWorkReconfigure.class.getName());

            workJob.setAccountId(account.getId());
            workJob.setUserId(user.getId());
            workJob.setVmType(VirtualMachine.Type.Instance);
            workJob.setVmInstanceId(vm.getId());
            workJob.setRelated(AsyncJobExecutionContext.getOriginJobId());

            // save work context info (there are some duplications)
            final VmWorkReconfigure workInfo = new VmWorkReconfigure(user.getId(), account.getId(), vm.getId(),
                    VirtualMachineManagerImpl.VM_WORK_JOB_HANDLER, oldServiceOffering.getId(), newServiceOffering.getId(), customParameters, reconfiguringOnExistingHost);
            workJob.setCmdInfo(VmWorkSerializer.serialize(workInfo));

            _jobMgr.submitAsyncJob(workJob, VmWorkConstants.VM_WORK_QUEUE, vm.getId());
        }
        AsyncJobExecutionContext.getCurrentExecutionContext().joinJob(workJob.getId());

        return new VmJobVirtualMachineOutcome(workJob, vm.getId());
    }

    @ReflectionUse
    private Pair<JobInfo.Status, String> orchestrateStart(final VmWorkStart work) throws Exception {
        final VMInstanceVO vm = _entityMgr.findById(VMInstanceVO.class, work.getVmId());
        if (vm == null) {
            s_logger.info("Unable to find vm " + work.getVmId());
        }
        assert vm != null;

        Boolean enterSetup = (Boolean)work.getParams().get(VirtualMachineProfile.Param.BootIntoSetup);
        if (s_logger.isTraceEnabled()) {
            s_logger.trace(String.format("orchestrating VM start for '%s' %s set to %s", vm.getInstanceName(), VirtualMachineProfile.Param.BootIntoSetup, enterSetup));
        }

        try {
            orchestrateStart(vm.getUuid(), work.getParams(), work.getPlan(), _dpMgr.getDeploymentPlannerByName(work.getDeploymentPlanner()));
        } catch (CloudRuntimeException e) {
            e.printStackTrace();
            s_logger.info("Caught CloudRuntimeException, returning job failed " + e);
            CloudRuntimeException ex = new CloudRuntimeException("Unable to start VM instance");
            return new Pair<JobInfo.Status, String>(JobInfo.Status.FAILED, JobSerializerHelper.toObjectSerializedString(ex));
        }
        return new Pair<JobInfo.Status, String>(JobInfo.Status.SUCCEEDED, null);
    }

    @ReflectionUse
    private Pair<JobInfo.Status, String> orchestrateStop(final VmWorkStop work) throws Exception {
        final VMInstanceVO vm = _entityMgr.findById(VMInstanceVO.class, work.getVmId());
        if (vm == null) {
            s_logger.info("Unable to find vm " + work.getVmId());
            throw new CloudRuntimeException("Unable to find VM id=" + work.getVmId());
        }

        orchestrateStop(vm.getUuid(), work.isCleanup());
        return new Pair<JobInfo.Status, String>(JobInfo.Status.SUCCEEDED, null);
    }

    @ReflectionUse
    private Pair<JobInfo.Status, String> orchestrateMigrate(final VmWorkMigrate work) throws Exception {
        final VMInstanceVO vm = _entityMgr.findById(VMInstanceVO.class, work.getVmId());
        if (vm == null) {
            s_logger.info("Unable to find vm " + work.getVmId());
        }
        assert vm != null;

        orchestrateMigrate(vm.getUuid(), work.getSrcHostId(), work.getDeployDestination());
        return new Pair<JobInfo.Status, String>(JobInfo.Status.SUCCEEDED, null);
    }

    @ReflectionUse
    private Pair<JobInfo.Status, String> orchestrateMigrateAway(final VmWorkMigrateAway work) throws Exception {
        final VMInstanceVO vm = _entityMgr.findById(VMInstanceVO.class, work.getVmId());
        if (vm == null) {
            s_logger.info("Unable to find vm " + work.getVmId());
        }
        assert vm != null;

        try {
            orchestrateMigrateAway(vm.getUuid(), work.getSrcHostId(), null);
        } catch (final InsufficientServerCapacityException e) {
            s_logger.warn("Failed to deploy vm " + vm.getId() + " with original planner, sending HAPlanner");
            orchestrateMigrateAway(vm.getUuid(), work.getSrcHostId(), _haMgr.getHAPlanner());
        }

        return new Pair<JobInfo.Status, String>(JobInfo.Status.SUCCEEDED, null);
    }

    @ReflectionUse
    private Pair<JobInfo.Status, String> orchestrateMigrateWithStorage(final VmWorkMigrateWithStorage work) throws Exception {
        final VMInstanceVO vm = _entityMgr.findById(VMInstanceVO.class, work.getVmId());
        if (vm == null) {
            s_logger.info("Unable to find vm " + work.getVmId());
        }
        assert vm != null;
        orchestrateMigrateWithStorage(vm.getUuid(),
                work.getSrcHostId(),
                work.getDestHostId(),
                work.getVolumeToPool());
        return new Pair<JobInfo.Status, String>(JobInfo.Status.SUCCEEDED, null);
    }

    @ReflectionUse
    private Pair<JobInfo.Status, String> orchestrateMigrateForScale(final VmWorkMigrateForScale work) throws Exception {
        final VMInstanceVO vm = _entityMgr.findById(VMInstanceVO.class, work.getVmId());
        if (vm == null) {
            s_logger.info("Unable to find vm " + work.getVmId());
        }
        assert vm != null;
        orchestrateMigrateForScale(vm.getUuid(),
                work.getSrcHostId(),
                work.getDeployDestination(),
                work.getNewServiceOfferringId());
        return new Pair<JobInfo.Status, String>(JobInfo.Status.SUCCEEDED, null);
    }

    @ReflectionUse
    private Pair<JobInfo.Status, String> orchestrateReboot(final VmWorkReboot work) throws Exception {
        final VMInstanceVO vm = _entityMgr.findById(VMInstanceVO.class, work.getVmId());
        if (vm == null) {
            s_logger.info("Unable to find vm " + work.getVmId());
        }
        assert vm != null;
        orchestrateReboot(vm.getUuid(), work.getParams());
        return new Pair<JobInfo.Status, String>(JobInfo.Status.SUCCEEDED, null);
    }

    @ReflectionUse
    private Pair<JobInfo.Status, String> orchestrateAddVmToNetwork(final VmWorkAddVmToNetwork work) throws Exception {
        final VMInstanceVO vm = _entityMgr.findById(VMInstanceVO.class, work.getVmId());
        if (vm == null) {
            s_logger.info("Unable to find vm " + work.getVmId());
        }
        assert vm != null;

        final Network network = _networkDao.findById(work.getNetworkId());
        final NicProfile nic = orchestrateAddVmToNetwork(vm, network,
                work.getRequestedNicProfile());

        return new Pair<JobInfo.Status, String>(JobInfo.Status.SUCCEEDED, _jobMgr.marshallResultObject(nic));
    }

    @ReflectionUse
    private Pair<JobInfo.Status, String> orchestrateRemoveNicFromVm(final VmWorkRemoveNicFromVm work) throws Exception {
        final VMInstanceVO vm = _entityMgr.findById(VMInstanceVO.class, work.getVmId());
        if (vm == null) {
            s_logger.info("Unable to find vm " + work.getVmId());
        }
        assert vm != null;
        final NicVO nic = _entityMgr.findById(NicVO.class, work.getNicId());
        final boolean result = orchestrateRemoveNicFromVm(vm, nic);
        return new Pair<JobInfo.Status, String>(JobInfo.Status.SUCCEEDED,
                _jobMgr.marshallResultObject(result));
    }

    @ReflectionUse
    private Pair<JobInfo.Status, String> orchestrateRemoveVmFromNetwork(final VmWorkRemoveVmFromNetwork work) throws Exception {
        final VMInstanceVO vm = _entityMgr.findById(VMInstanceVO.class, work.getVmId());
        if (vm == null) {
            s_logger.info("Unable to find vm " + work.getVmId());
        }
        assert vm != null;
        final boolean result = orchestrateRemoveVmFromNetwork(vm,
                work.getNetwork(), work.getBroadcastUri());
        return new Pair<JobInfo.Status, String>(JobInfo.Status.SUCCEEDED,
                _jobMgr.marshallResultObject(result));
    }

    @ReflectionUse
    private Pair<JobInfo.Status, String> orchestrateReconfigure(final VmWorkReconfigure work) throws Exception {
        final VMInstanceVO vm = _entityMgr.findById(VMInstanceVO.class, work.getVmId());
        if (vm == null) {
            s_logger.info("Unable to find vm " + work.getVmId());
        }
        assert vm != null;
        ServiceOfferingVO oldServiceOffering = _offeringDao.findById(work.getOldServiceOfferingId());
        ServiceOfferingVO newServiceOffering = _offeringDao.findById(work.getNewServiceOfferingId());
        if (newServiceOffering.isDynamic()) {
            // update the service offering object with the custom parameters like cpu, memory
            newServiceOffering = _offeringDao.getComputeOffering(newServiceOffering, work.getCustomParameters());
        }

        reConfigureVm(vm.getUuid(), oldServiceOffering, newServiceOffering, work.getCustomParameters(),
                work.isSameHost());
        return new Pair<JobInfo.Status, String>(JobInfo.Status.SUCCEEDED, null);
    }

    @ReflectionUse
    private Pair<JobInfo.Status, String> orchestrateStorageMigration(final VmWorkStorageMigration work) throws Exception {
        final VMInstanceVO vm = _entityMgr.findById(VMInstanceVO.class, work.getVmId());
        if (vm == null) {
            s_logger.info("Unable to find vm " + work.getVmId());
        }
        assert vm != null;
        orchestrateStorageMigration(vm.getUuid(), work.getVolumeToPool());

        return new Pair<JobInfo.Status, String>(JobInfo.Status.SUCCEEDED, null);
    }

    @Override
    public Pair<JobInfo.Status, String> handleVmWorkJob(final VmWork work) throws Exception {
        return _jobHandlerProxy.handleVmWorkJob(work);
    }

    private VmWorkJobVO createPlaceHolderWork(final long instanceId) {
        final VmWorkJobVO workJob = new VmWorkJobVO("");

        workJob.setDispatcher(VmWorkConstants.VM_WORK_JOB_PLACEHOLDER);
        workJob.setCmd("");
        workJob.setCmdInfo("");

        workJob.setAccountId(0);
        workJob.setUserId(0);
        workJob.setStep(VmWorkJobVO.Step.Starting);
        workJob.setVmType(VirtualMachine.Type.Instance);
        workJob.setVmInstanceId(instanceId);
        workJob.setInitMsid(ManagementServerNode.getManagementServerId());

        _workJobDao.persist(workJob);

        return workJob;
    }

    protected void resourceCountIncrement (long accountId, Long cpu, Long memory) {
        _resourceLimitMgr.incrementResourceCount(accountId, ResourceType.user_vm);
        _resourceLimitMgr.incrementResourceCount(accountId, ResourceType.cpu, cpu);
        _resourceLimitMgr.incrementResourceCount(accountId, ResourceType.memory, memory);
    }

    protected void resourceCountDecrement (long accountId, Long cpu, Long memory) {
        _resourceLimitMgr.decrementResourceCount(accountId, ResourceType.user_vm);
        _resourceLimitMgr.decrementResourceCount(accountId, ResourceType.cpu, cpu);
        _resourceLimitMgr.decrementResourceCount(accountId, ResourceType.memory, memory);
    }

    @Override
    public UserVm restoreVirtualMachine(final long vmId, final Long newTemplateId) throws ResourceUnavailableException, InsufficientCapacityException {
        final AsyncJobExecutionContext jobContext = AsyncJobExecutionContext.getCurrentExecutionContext();
        if (jobContext.isJobDispatchedBy(VmWorkConstants.VM_WORK_JOB_DISPATCHER)) {
            VmWorkJobVO placeHolder = null;
            placeHolder = createPlaceHolderWork(vmId);
            try {
                return orchestrateRestoreVirtualMachine(vmId, newTemplateId);
            } finally {
                if (placeHolder != null) {
                    _workJobDao.expunge(placeHolder.getId());
                }
            }
        } else {
            final Outcome<VirtualMachine> outcome = restoreVirtualMachineThroughJobQueue(vmId, newTemplateId);

            try {
                outcome.get();
            } catch (final InterruptedException e) {
                throw new RuntimeException("Operation is interrupted", e);
            } catch (final java.util.concurrent.ExecutionException e) {
                throw new RuntimeException("Execution exception", e);
            }

            final Object jobResult = _jobMgr.unmarshallResultObject(outcome.getJob());
            if (jobResult != null) {
                if (jobResult instanceof ResourceUnavailableException) {
                    throw (ResourceUnavailableException)jobResult;
                } else if (jobResult instanceof ConcurrentOperationException) {
                    throw (ConcurrentOperationException)jobResult;
                } else if (jobResult instanceof RuntimeException) {
                    throw (RuntimeException)jobResult;
                } else if (jobResult instanceof Throwable) {
                    throw new RuntimeException("Unexpected exception", (Throwable)jobResult);
                } else if (jobResult instanceof HashMap) {
                    HashMap<Long, String> passwordMap = (HashMap<Long, String>)jobResult;
                    UserVmVO userVm = _userVmDao.findById(vmId);
                    userVm.setPassword(passwordMap.get(vmId));
                    return userVm;
                }
            }
            throw new RuntimeException("Unexpected job execution result");
        }
    }

    private UserVm orchestrateRestoreVirtualMachine(final long vmId, final Long newTemplateId) throws ResourceUnavailableException, InsufficientCapacityException {
        s_logger.debug("Restoring vm " + vmId + " with new templateId " + newTemplateId);
        final CallContext context = CallContext.current();
        final Account account = context.getCallingAccount();
        return _userVmService.restoreVirtualMachine(account, vmId, newTemplateId);
    }

    public Outcome<VirtualMachine> restoreVirtualMachineThroughJobQueue(final long vmId, final Long newTemplateId) {

        final CallContext context = CallContext.current();
        final User user = context.getCallingUser();
        final Account account = context.getCallingAccount();

        final List<VmWorkJobVO> pendingWorkJobs = _workJobDao.listPendingWorkJobs(
                VirtualMachine.Type.Instance, vmId,
                VmWorkRestore.class.getName());

        VmWorkJobVO workJob = null;
        if (pendingWorkJobs != null && pendingWorkJobs.size() > 0) {
            assert pendingWorkJobs.size() == 1;
            workJob = pendingWorkJobs.get(0);
        } else {

            workJob = new VmWorkJobVO(context.getContextId());

            workJob.setDispatcher(VmWorkConstants.VM_WORK_JOB_DISPATCHER);
            workJob.setCmd(VmWorkRestore.class.getName());

            workJob.setAccountId(account.getId());
            workJob.setUserId(user.getId());
            workJob.setVmType(VirtualMachine.Type.Instance);
            workJob.setVmInstanceId(vmId);
            workJob.setRelated(AsyncJobExecutionContext.getOriginJobId());

            final VmWorkRestore workInfo = new VmWorkRestore(user.getId(), account.getId(), vmId,
                    VirtualMachineManagerImpl.VM_WORK_JOB_HANDLER, newTemplateId);
            workJob.setCmdInfo(VmWorkSerializer.serialize(workInfo));

            _jobMgr.submitAsyncJob(workJob, VmWorkConstants.VM_WORK_QUEUE, vmId);
        }
        AsyncJobExecutionContext.getCurrentExecutionContext().joinJob(workJob.getId());

        return new VmJobVirtualMachineOutcome(workJob, vmId);
    }

    @ReflectionUse
    private Pair<JobInfo.Status, String> orchestrateRestoreVirtualMachine(final VmWorkRestore work) throws Exception {
        final VMInstanceVO vm = _entityMgr.findById(VMInstanceVO.class, work.getVmId());
        if (vm == null) {
            s_logger.info("Unable to find vm " + work.getVmId());
        }
        assert vm != null;
        UserVm uservm = orchestrateRestoreVirtualMachine(vm.getId(), work.getTemplateId());
        HashMap<Long, String> passwordMap = new HashMap<Long, String>();
        passwordMap.put(uservm.getId(), uservm.getPassword());
        return new Pair<JobInfo.Status, String>(JobInfo.Status.SUCCEEDED, _jobMgr.marshallResultObject(passwordMap));
    }

    @Override
    public Boolean updateDefaultNicForVM(final VirtualMachine vm, final Nic nic, final Nic defaultNic) {

        final AsyncJobExecutionContext jobContext = AsyncJobExecutionContext.getCurrentExecutionContext();
        if (jobContext.isJobDispatchedBy(VmWorkConstants.VM_WORK_JOB_DISPATCHER)) {
            VmWorkJobVO placeHolder = null;
            placeHolder = createPlaceHolderWork(vm.getId());
            try {
                return orchestrateUpdateDefaultNicForVM(vm, nic, defaultNic);
            } finally {
                if (placeHolder != null) {
                    _workJobDao.expunge(placeHolder.getId());
                }
            }
        } else {
            final Outcome<VirtualMachine> outcome = updateDefaultNicForVMThroughJobQueue(vm, nic, defaultNic);

            try {
                outcome.get();
            } catch (final InterruptedException e) {
                throw new RuntimeException("Operation is interrupted", e);
            } catch (final java.util.concurrent.ExecutionException e) {
                throw new RuntimeException("Execution exception", e);
            }

            final Object jobResult = _jobMgr.unmarshallResultObject(outcome.getJob());
            if (jobResult != null) {
                if (jobResult instanceof Boolean) {
                    return (Boolean)jobResult;
                }
            }

            throw new RuntimeException("Unexpected job execution result");
        }
    }

    private Boolean orchestrateUpdateDefaultNicForVM(final VirtualMachine vm, final Nic nic, final Nic defaultNic) {

        s_logger.debug("Updating default nic of vm " + vm + " from nic " + defaultNic.getUuid() + " to nic " + nic.getUuid());
        Integer chosenID = nic.getDeviceId();
        Integer existingID = defaultNic.getDeviceId();
        NicVO nicVO = _nicsDao.findById(nic.getId());
        NicVO defaultNicVO = _nicsDao.findById(defaultNic.getId());

        nicVO.setDefaultNic(true);
        nicVO.setDeviceId(existingID);
        defaultNicVO.setDefaultNic(false);
        defaultNicVO.setDeviceId(chosenID);

        _nicsDao.persist(nicVO);
        _nicsDao.persist(defaultNicVO);
        return true;
    }

    public Outcome<VirtualMachine> updateDefaultNicForVMThroughJobQueue(final VirtualMachine vm, final Nic nic, final Nic defaultNic) {

        final CallContext context = CallContext.current();
        final User user = context.getCallingUser();
        final Account account = context.getCallingAccount();

        final List<VmWorkJobVO> pendingWorkJobs = _workJobDao.listPendingWorkJobs(
                VirtualMachine.Type.Instance, vm.getId(),
                VmWorkUpdateDefaultNic.class.getName());

        VmWorkJobVO workJob = null;
        if (pendingWorkJobs != null && pendingWorkJobs.size() > 0) {
            assert pendingWorkJobs.size() == 1;
            workJob = pendingWorkJobs.get(0);
        } else {

            workJob = new VmWorkJobVO(context.getContextId());

            workJob.setDispatcher(VmWorkConstants.VM_WORK_JOB_DISPATCHER);
            workJob.setCmd(VmWorkUpdateDefaultNic.class.getName());

            workJob.setAccountId(account.getId());
            workJob.setUserId(user.getId());
            workJob.setVmType(VirtualMachine.Type.Instance);
            workJob.setVmInstanceId(vm.getId());
            workJob.setRelated(AsyncJobExecutionContext.getOriginJobId());

            final VmWorkUpdateDefaultNic workInfo = new VmWorkUpdateDefaultNic(user.getId(), account.getId(), vm.getId(),
                    VirtualMachineManagerImpl.VM_WORK_JOB_HANDLER, nic.getId(), defaultNic.getId());
            workJob.setCmdInfo(VmWorkSerializer.serialize(workInfo));

            _jobMgr.submitAsyncJob(workJob, VmWorkConstants.VM_WORK_QUEUE, vm.getId());
        }
        AsyncJobExecutionContext.getCurrentExecutionContext().joinJob(workJob.getId());

        return new VmJobVirtualMachineOutcome(workJob, vm.getId());
    }

    @ReflectionUse
    private Pair<JobInfo.Status, String> orchestrateUpdateDefaultNic(final VmWorkUpdateDefaultNic work) throws Exception {
        final VMInstanceVO vm = _entityMgr.findById(VMInstanceVO.class, work.getVmId());
        if (vm == null) {
            s_logger.info("Unable to find vm " + work.getVmId());
        }
        assert vm != null;
        final NicVO nic = _entityMgr.findById(NicVO.class, work.getNicId());
        if (nic == null) {
            throw new CloudRuntimeException("Unable to find nic " + work.getNicId());
        }
        final NicVO defaultNic = _entityMgr.findById(NicVO.class, work.getDefaultNicId());
        if (defaultNic == null) {
            throw new CloudRuntimeException("Unable to find default nic " + work.getDefaultNicId());
        }
        final boolean result = orchestrateUpdateDefaultNicForVM(vm, nic, defaultNic);
        return new Pair<JobInfo.Status, String>(JobInfo.Status.SUCCEEDED,
                _jobMgr.marshallResultObject(result));
    }

}<|MERGE_RESOLUTION|>--- conflicted
+++ resolved
@@ -4663,19 +4663,11 @@
 
     @Override
     public ConfigKey<?>[] getConfigKeys() {
-<<<<<<< HEAD
-        return new ConfigKey<?>[] {ClusterDeltaSyncInterval, StartRetry, VmDestroyForcestop, VmOpCancelInterval, VmOpCleanupInterval, VmOpCleanupWait,
-            VmOpLockStateRetry,
-            VmOpWaitInterval, ExecuteInSequence, VmJobCheckInterval, VmJobTimeout, VmJobStateReportInterval, VmConfigDriveLabel, VmConfigDriveOnPrimaryPool, HaVmRestartHostUp,
-            ResoureCountRunningVMsonly, AllowExposeHypervisorHostname, AllowExposeHypervisorHostnameAccountLevel, SystemVmRootDiskSize,
-            VmServiceOfferingMaxCPUCores, VmServiceOfferingMaxRAMSize };
-=======
         return new ConfigKey<?>[] { ClusterDeltaSyncInterval, StartRetry, VmDestroyForcestop, VmOpCancelInterval, VmOpCleanupInterval, VmOpCleanupWait,
                 VmOpLockStateRetry, VmOpWaitInterval, ExecuteInSequence, VmJobCheckInterval, VmJobTimeout, VmJobStateReportInterval,
                 VmConfigDriveLabel, VmConfigDriveOnPrimaryPool, VmConfigDriveForceHostCacheUse, VmConfigDriveUseHostCacheOnUnsupportedPool,
                 HaVmRestartHostUp, ResoureCountRunningVMsonly, AllowExposeHypervisorHostname, AllowExposeHypervisorHostnameAccountLevel,
-                VmServiceOfferingMaxCPUCores, VmServiceOfferingMaxRAMSize };
->>>>>>> c8f7c0d8
+                VmServiceOfferingMaxCPUCores, VmServiceOfferingMaxRAMSize, SystemVmRootDiskSize };
     }
 
     public List<StoragePoolAllocator> getStoragePoolAllocators() {
