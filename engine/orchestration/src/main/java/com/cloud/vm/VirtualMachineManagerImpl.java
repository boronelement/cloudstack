--- conflicted
+++ resolved
@@ -1090,13 +1090,8 @@
 
         DataCenterDeployment plan = new DataCenterDeployment(vm.getDataCenterId(), vm.getPodIdToDeployIn(), null, null, null, null, ctx);
         if (planToDeploy != null && planToDeploy.getDataCenterId() != 0) {
-<<<<<<< HEAD
-            logger.debug("advanceStart: DeploymentPlan is provided, using dcId: {}, podId: {}, clusterId: {}, hostId: {}, poolId: {}", planToDeploy.getDataCenterId(), planToDeploy.getPodId(),
-                    planToDeploy.getClusterId(), planToDeploy.getHostId(), planToDeploy.getPoolId());
-=======
             VMInstanceVO finalVm = vm;
             logger.debug(() -> DeploymentPlanningManagerImpl.logDeploymentWithoutException(finalVm, planToDeploy, planToDeploy.getAvoids(), planner));
->>>>>>> 9a73a2f9
             plan =
                     new DataCenterDeployment(planToDeploy.getDataCenterId(), planToDeploy.getPodId(), planToDeploy.getClusterId(), planToDeploy.getHostId(),
                             planToDeploy.getPoolId(), planToDeploy.getPhysicalNetworkId(), ctx);
@@ -1123,10 +1118,7 @@
             if (avoids == null) {
                 avoids = new ExcludeList();
             }
-<<<<<<< HEAD
             logger.debug("Deploy avoids pods: {}, clusters: {}, hosts: {}", avoids.getPodsToAvoid(), avoids.getClustersToAvoid(), avoids.getHostsToAvoid());
-=======
->>>>>>> 9a73a2f9
 
             boolean planChangedByVolume = false;
             boolean reuseVolume = true;
