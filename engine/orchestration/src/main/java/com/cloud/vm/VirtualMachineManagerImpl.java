// Licensed to the Apacohe Software Foundation (ASF) under one
// or more contributor license agreements.  See the NOTICE file
// distributed with this work for additional information
// regarding copyright ownership.  The ASF licenses this file
// to you under the Apache License, Version 2.0 (the
// "License"); you may not use this file except in compliance
// with the License.  You may obtain a copy of the License at
//
//   http://www.apache.org/licenses/LICENSE-2.0
//
// Unless required by applicable law or agreed to in writing,
// software distributed under the License is distributed on an
// "AS IS" BASIS, WITHOUT WARRANTIES OR CONDITIONS OF ANY
// KIND, either express or implied.  See the License for the
// specific language governing permissions and limitations
// under the License.

package com.cloud.vm;

import java.net.URI;
import java.sql.PreparedStatement;
import java.sql.ResultSet;
import java.sql.SQLException;
import java.util.ArrayList;
import java.util.Arrays;
import java.util.Collection;
import java.util.Collections;
import java.util.Comparator;
import java.util.Date;
import java.util.HashMap;
import java.util.HashSet;
import java.util.LinkedHashMap;
import java.util.List;
import java.util.Map;
import java.util.Map.Entry;
import java.util.Set;
import java.util.TimeZone;
import java.util.UUID;
import java.util.concurrent.Executors;
import java.util.concurrent.ScheduledExecutorService;
import java.util.concurrent.TimeUnit;

import javax.inject.Inject;
import javax.naming.ConfigurationException;

import org.apache.cloudstack.affinity.dao.AffinityGroupVMMapDao;
import org.apache.cloudstack.api.ApiConstants;
import org.apache.cloudstack.api.command.admin.vm.MigrateVMCmd;
import org.apache.cloudstack.api.command.admin.volume.MigrateVolumeCmdByAdmin;
import org.apache.cloudstack.api.command.user.volume.MigrateVolumeCmd;
import org.apache.cloudstack.ca.CAManager;
import org.apache.cloudstack.context.CallContext;
import org.apache.cloudstack.engine.orchestration.service.NetworkOrchestrationService;
import org.apache.cloudstack.engine.orchestration.service.VolumeOrchestrationService;
import org.apache.cloudstack.engine.subsystem.api.storage.DataStoreManager;
import org.apache.cloudstack.engine.subsystem.api.storage.StoragePoolAllocator;
import org.apache.cloudstack.framework.ca.Certificate;
import org.apache.cloudstack.framework.config.ConfigKey;
import org.apache.cloudstack.framework.config.Configurable;
import org.apache.cloudstack.framework.config.dao.ConfigurationDao;
import org.apache.cloudstack.framework.jobs.AsyncJob;
import org.apache.cloudstack.framework.jobs.AsyncJobExecutionContext;
import org.apache.cloudstack.framework.jobs.AsyncJobManager;
import org.apache.cloudstack.framework.jobs.Outcome;
import org.apache.cloudstack.framework.jobs.dao.VmWorkJobDao;
import org.apache.cloudstack.framework.jobs.impl.AsyncJobVO;
import org.apache.cloudstack.framework.jobs.impl.JobSerializerHelper;
import org.apache.cloudstack.framework.jobs.impl.OutcomeImpl;
import org.apache.cloudstack.framework.jobs.impl.VmWorkJobVO;
import org.apache.cloudstack.framework.messagebus.MessageBus;
import org.apache.cloudstack.framework.messagebus.MessageDispatcher;
import org.apache.cloudstack.framework.messagebus.MessageHandler;
import org.apache.cloudstack.jobs.JobInfo;
import org.apache.cloudstack.managed.context.ManagedContextRunnable;
import org.apache.cloudstack.storage.datastore.db.PrimaryDataStoreDao;
import org.apache.cloudstack.storage.datastore.db.StoragePoolVO;
import org.apache.cloudstack.storage.to.VolumeObjectTO;
import org.apache.cloudstack.utils.identity.ManagementServerNode;
import org.apache.cloudstack.vm.UnmanagedVMsManager;
import org.apache.commons.collections.CollectionUtils;
import org.apache.commons.collections.MapUtils;
import org.apache.commons.lang.BooleanUtils;
import org.apache.log4j.Logger;

import com.cloud.agent.AgentManager;
import com.cloud.agent.Listener;
import com.cloud.agent.api.AgentControlAnswer;
import com.cloud.agent.api.AgentControlCommand;
import com.cloud.agent.api.Answer;
import com.cloud.agent.api.AttachOrDettachConfigDriveCommand;
import com.cloud.agent.api.CheckVirtualMachineAnswer;
import com.cloud.agent.api.CheckVirtualMachineCommand;
import com.cloud.agent.api.ClusterVMMetaDataSyncAnswer;
import com.cloud.agent.api.ClusterVMMetaDataSyncCommand;
import com.cloud.agent.api.Command;
import com.cloud.agent.api.MigrateCommand;
import com.cloud.agent.api.MigrateVmToPoolAnswer;
import com.cloud.agent.api.ModifyTargetsCommand;
import com.cloud.agent.api.PingRoutingCommand;
import com.cloud.agent.api.PlugNicAnswer;
import com.cloud.agent.api.PlugNicCommand;
import com.cloud.agent.api.PrepareForMigrationAnswer;
import com.cloud.agent.api.PrepareForMigrationCommand;
import com.cloud.agent.api.RebootAnswer;
import com.cloud.agent.api.RebootCommand;
import com.cloud.agent.api.ReplugNicAnswer;
import com.cloud.agent.api.ReplugNicCommand;
import com.cloud.agent.api.RestoreVMSnapshotAnswer;
import com.cloud.agent.api.RestoreVMSnapshotCommand;
import com.cloud.agent.api.ScaleVmCommand;
import com.cloud.agent.api.StartAnswer;
import com.cloud.agent.api.StartCommand;
import com.cloud.agent.api.StartupCommand;
import com.cloud.agent.api.StartupRoutingCommand;
import com.cloud.agent.api.StopAnswer;
import com.cloud.agent.api.StopCommand;
import com.cloud.agent.api.UnPlugNicAnswer;
import com.cloud.agent.api.UnPlugNicCommand;
import com.cloud.agent.api.UnregisterVMCommand;
import com.cloud.agent.api.routing.NetworkElementCommand;
import com.cloud.agent.api.to.DiskTO;
import com.cloud.agent.api.to.DpdkTO;
import com.cloud.agent.api.to.GPUDeviceTO;
import com.cloud.agent.api.to.NicTO;
import com.cloud.agent.api.to.VirtualMachineTO;
import com.cloud.agent.manager.Commands;
import com.cloud.agent.manager.allocator.HostAllocator;
import com.cloud.alert.AlertManager;
import com.cloud.capacity.CapacityManager;
import com.cloud.configuration.Resource.ResourceType;
import com.cloud.dc.ClusterDetailsDao;
import com.cloud.dc.ClusterDetailsVO;
import com.cloud.dc.DataCenter;
import com.cloud.dc.DataCenterVO;
import com.cloud.dc.HostPodVO;
import com.cloud.dc.Pod;
import com.cloud.dc.dao.ClusterDao;
import com.cloud.dc.dao.DataCenterDao;
import com.cloud.dc.dao.HostPodDao;
import com.cloud.deploy.DataCenterDeployment;
import com.cloud.deploy.DeployDestination;
import com.cloud.deploy.DeploymentPlan;
import com.cloud.deploy.DeploymentPlanner;
import com.cloud.deploy.DeploymentPlanner.ExcludeList;
import com.cloud.deploy.DeploymentPlanningManager;
import com.cloud.deployasis.dao.UserVmDeployAsIsDetailsDao;
import com.cloud.event.EventTypes;
import com.cloud.event.UsageEventUtils;
import com.cloud.event.UsageEventVO;
import com.cloud.exception.AffinityConflictException;
import com.cloud.exception.AgentUnavailableException;
import com.cloud.exception.ConcurrentOperationException;
import com.cloud.exception.ConnectionException;
import com.cloud.exception.InsufficientCapacityException;
import com.cloud.exception.InsufficientServerCapacityException;
import com.cloud.exception.InvalidParameterValueException;
import com.cloud.exception.OperationTimedoutException;
import com.cloud.exception.ResourceUnavailableException;
import com.cloud.exception.StorageAccessException;
import com.cloud.exception.StorageUnavailableException;
import com.cloud.ha.HighAvailabilityManager;
import com.cloud.ha.HighAvailabilityManager.WorkType;
import com.cloud.host.Host;
import com.cloud.host.HostVO;
import com.cloud.host.Status;
import com.cloud.host.dao.HostDao;
import com.cloud.hypervisor.Hypervisor.HypervisorType;
import com.cloud.hypervisor.HypervisorGuru;
import com.cloud.hypervisor.HypervisorGuruManager;
import com.cloud.network.Network;
import com.cloud.network.NetworkModel;
import com.cloud.network.dao.NetworkDao;
import com.cloud.network.dao.NetworkDetailVO;
import com.cloud.network.dao.NetworkDetailsDao;
import com.cloud.network.dao.NetworkVO;
import com.cloud.network.router.VirtualRouter;
import com.cloud.network.security.SecurityGroupManager;
import com.cloud.offering.DiskOffering;
import com.cloud.offering.DiskOfferingInfo;
import com.cloud.offering.NetworkOffering;
import com.cloud.offering.ServiceOffering;
import com.cloud.offerings.dao.NetworkOfferingDetailsDao;
import com.cloud.org.Cluster;
import com.cloud.resource.ResourceManager;
import com.cloud.resource.ResourceState;
import com.cloud.service.ServiceOfferingVO;
import com.cloud.service.dao.ServiceOfferingDao;
import com.cloud.storage.DiskOfferingVO;
import com.cloud.storage.ScopeType;
import com.cloud.storage.Storage.ImageFormat;
import com.cloud.storage.StorageManager;
import com.cloud.storage.StoragePool;
import com.cloud.storage.VMTemplateVO;
import com.cloud.storage.Volume;
import com.cloud.storage.Volume.Type;
import com.cloud.storage.VolumeApiService;
import com.cloud.storage.VolumeVO;
import com.cloud.storage.dao.DiskOfferingDao;
import com.cloud.storage.dao.GuestOSCategoryDao;
import com.cloud.storage.dao.GuestOSDao;
import com.cloud.storage.dao.StoragePoolHostDao;
import com.cloud.storage.dao.VMTemplateDao;
import com.cloud.storage.dao.VolumeDao;
import com.cloud.template.VirtualMachineTemplate;
import com.cloud.user.Account;
import com.cloud.user.ResourceLimitService;
import com.cloud.user.User;
import com.cloud.uservm.UserVm;
import com.cloud.utils.DateUtil;
import com.cloud.utils.Journal;
import com.cloud.utils.Pair;
import com.cloud.utils.Predicate;
import com.cloud.utils.ReflectionUse;
import com.cloud.utils.StringUtils;
import com.cloud.utils.Ternary;
import com.cloud.utils.component.ManagerBase;
import com.cloud.utils.concurrency.NamedThreadFactory;
import com.cloud.utils.db.DB;
import com.cloud.utils.db.EntityManager;
import com.cloud.utils.db.GlobalLock;
import com.cloud.utils.db.Transaction;
import com.cloud.utils.db.TransactionCallback;
import com.cloud.utils.db.TransactionCallbackWithException;
import com.cloud.utils.db.TransactionCallbackWithExceptionNoReturn;
import com.cloud.utils.db.TransactionLegacy;
import com.cloud.utils.db.TransactionStatus;
import com.cloud.utils.exception.CloudRuntimeException;
import com.cloud.utils.exception.ExecutionException;
import com.cloud.utils.fsm.NoTransitionException;
import com.cloud.utils.fsm.StateMachine2;
import com.cloud.vm.ItWorkVO.Step;
import com.cloud.vm.VirtualMachine.Event;
import com.cloud.vm.VirtualMachine.PowerState;
import com.cloud.vm.VirtualMachine.State;
import com.cloud.vm.dao.NicDao;
import com.cloud.vm.dao.UserVmDao;
import com.cloud.vm.dao.UserVmDetailsDao;
import com.cloud.vm.dao.VMInstanceDao;
import com.cloud.vm.snapshot.VMSnapshotManager;
import com.cloud.vm.snapshot.VMSnapshotVO;
import com.cloud.vm.snapshot.dao.VMSnapshotDao;
import com.google.common.base.Strings;

public class VirtualMachineManagerImpl extends ManagerBase implements VirtualMachineManager, VmWorkJobHandler, Listener, Configurable {
    private static final Logger s_logger = Logger.getLogger(VirtualMachineManagerImpl.class);

    public static final String VM_WORK_JOB_HANDLER = VirtualMachineManagerImpl.class.getSimpleName();

    private static final String VM_SYNC_ALERT_SUBJECT = "VM state sync alert";

    @Inject
    private UserVmManager _userVmMgr;
    @Inject
    private DataStoreManager dataStoreMgr;
    @Inject
    private NetworkOrchestrationService _networkMgr;
    @Inject
    private NetworkModel _networkModel;
    @Inject
    private AgentManager _agentMgr;
    @Inject
    private VMInstanceDao _vmDao;
    @Inject
    private ServiceOfferingDao _offeringDao;
    @Inject
    private DiskOfferingDao _diskOfferingDao;
    @Inject
    private VMTemplateDao _templateDao;
    @Inject
    private ItWorkDao _workDao;
    @Inject
    private UserVmDao _userVmDao;
    @Inject
    private UserVmService _userVmService;
    @Inject
    private CapacityManager _capacityMgr;
    @Inject
    private NicDao _nicsDao;
    @Inject
    private HostDao _hostDao;
    @Inject
    private AlertManager _alertMgr;
    @Inject
    private GuestOSCategoryDao _guestOsCategoryDao;
    @Inject
    private GuestOSDao _guestOsDao;
    @Inject
    private VolumeDao _volsDao;
    @Inject
    private HighAvailabilityManager _haMgr;
    @Inject
    private HostPodDao _podDao;
    @Inject
    private DataCenterDao _dcDao;
    @Inject
    private ClusterDao _clusterDao;
    @Inject
    private PrimaryDataStoreDao _storagePoolDao;
    @Inject
    private HypervisorGuruManager _hvGuruMgr;
    @Inject
    private NetworkDao _networkDao;
    @Inject
    private StoragePoolHostDao _poolHostDao;
    @Inject
    private VMSnapshotDao _vmSnapshotDao;
    @Inject
    private AffinityGroupVMMapDao _affinityGroupVMMapDao;
    @Inject
    private EntityManager _entityMgr;
    @Inject
    private GuestOSCategoryDao _guestOSCategoryDao;
    @Inject
    private GuestOSDao _guestOSDao;
    @Inject
    private ServiceOfferingDao _serviceOfferingDao;
    @Inject
    private CAManager caManager;
    @Inject
    private ResourceManager _resourceMgr;
    @Inject
    private ResourceLimitService _resourceLimitMgr;
    @Inject
    private VMSnapshotManager _vmSnapshotMgr;
    @Inject
    private ClusterDetailsDao _clusterDetailsDao;
    @Inject
    private UserVmDetailsDao userVmDetailsDao;
    @Inject
    private ConfigurationDao _configDao;
    @Inject
    private VolumeOrchestrationService volumeMgr;
    @Inject
    private DeploymentPlanningManager _dpMgr;
    @Inject
    private MessageBus _messageBus;
    @Inject
    private VirtualMachinePowerStateSync _syncMgr;
    @Inject
    private VmWorkJobDao _workJobDao;
    @Inject
    private AsyncJobManager _jobMgr;
    @Inject
    private StorageManager storageMgr;
    @Inject
    private NetworkOfferingDetailsDao networkOfferingDetailsDao;
    @Inject
    private NetworkDetailsDao networkDetailsDao;
    @Inject
    private SecurityGroupManager _securityGroupManager;
    @Inject
    private UserVmDeployAsIsDetailsDao userVmDeployAsIsDetailsDao;

    VmWorkJobHandlerProxy _jobHandlerProxy = new VmWorkJobHandlerProxy(this);

    Map<VirtualMachine.Type, VirtualMachineGuru> _vmGurus = new HashMap<VirtualMachine.Type, VirtualMachineGuru>();
    protected StateMachine2<State, VirtualMachine.Event, VirtualMachine> _stateMachine;

    static final ConfigKey<Integer> StartRetry = new ConfigKey<Integer>("Advanced", Integer.class, "start.retry", "10",
            "Number of times to retry create and start commands", true);
    static final ConfigKey<Integer> VmOpWaitInterval = new ConfigKey<Integer>("Advanced", Integer.class, "vm.op.wait.interval", "120",
            "Time (in seconds) to wait before checking if a previous operation has succeeded", true);

    static final ConfigKey<Integer> VmOpLockStateRetry = new ConfigKey<Integer>("Advanced", Integer.class, "vm.op.lock.state.retry", "5",
            "Times to retry locking the state of a VM for operations, -1 means forever", true);
    static final ConfigKey<Long> VmOpCleanupInterval = new ConfigKey<Long>("Advanced", Long.class, "vm.op.cleanup.interval", "86400",
            "Interval to run the thread that cleans up the vm operations (in seconds)", false);
    static final ConfigKey<Long> VmOpCleanupWait = new ConfigKey<Long>("Advanced", Long.class, "vm.op.cleanup.wait", "3600",
            "Time (in seconds) to wait before cleanuping up any vm work items", true);
    static final ConfigKey<Long> VmOpCancelInterval = new ConfigKey<Long>("Advanced", Long.class, "vm.op.cancel.interval", "3600",
            "Time (in seconds) to wait before cancelling a operation", false);
    static final ConfigKey<Boolean> VmDestroyForcestop = new ConfigKey<Boolean>("Advanced", Boolean.class, "vm.destroy.forcestop", "false",
            "On destroy, force-stop takes this value ", true);
    static final ConfigKey<Integer> ClusterDeltaSyncInterval = new ConfigKey<Integer>("Advanced", Integer.class, "sync.interval", "60",
            "Cluster Delta sync interval in seconds",
            false);
    static final ConfigKey<Integer> ClusterVMMetaDataSyncInterval = new ConfigKey<Integer>("Advanced", Integer.class, "vmmetadata.sync.interval", "180", "Cluster VM metadata sync interval in seconds",
            false);

    static final ConfigKey<Long> VmJobCheckInterval = new ConfigKey<Long>("Advanced",
            Long.class, "vm.job.check.interval", "3000",
            "Interval in milliseconds to check if the job is complete", false);
    static final ConfigKey<Long> VmJobTimeout = new ConfigKey<Long>("Advanced",
            Long.class, "vm.job.timeout", "600000",
            "Time in milliseconds to wait before attempting to cancel a job", false);
    static final ConfigKey<Integer> VmJobStateReportInterval = new ConfigKey<Integer>("Advanced",
            Integer.class, "vm.job.report.interval", "60",
            "Interval to send application level pings to make sure the connection is still working", false);

    static final ConfigKey<Boolean> HaVmRestartHostUp = new ConfigKey<Boolean>("Advanced", Boolean.class, "ha.vm.restart.hostup", "true",
            "If an out-of-band stop of a VM is detected and its host is up, then power on the VM", true);

    ScheduledExecutorService _executor = null;

    private long _nodeId;

    private List<StoragePoolAllocator> _storagePoolAllocators;

    private List<HostAllocator> hostAllocators;

    public List<HostAllocator> getHostAllocators() {
        return hostAllocators;
    }

    public void setHostAllocators(final List<HostAllocator> hostAllocators) {
        this.hostAllocators = hostAllocators;
    }

    @Override
    public void registerGuru(final VirtualMachine.Type type, final VirtualMachineGuru guru) {
        synchronized (_vmGurus) {
            _vmGurus.put(type, guru);
        }
    }

    @Override
    @DB
    public void allocate(final String vmInstanceName, final VirtualMachineTemplate template, final ServiceOffering serviceOffering,
            final DiskOfferingInfo rootDiskOfferingInfo, final List<DiskOfferingInfo> dataDiskOfferings,
            final LinkedHashMap<? extends Network, List<? extends NicProfile>> auxiliaryNetworks, final DeploymentPlan plan, final HypervisorType hyperType, final Map<String, Map<Integer, String>> extraDhcpOptions, final Map<Long, DiskOffering> datadiskTemplateToDiskOfferingMap)
                    throws InsufficientCapacityException {

        s_logger.info(String.format("allocating virtual machine from template:%s with hostname:%s and %d networks", template.getUuid(), vmInstanceName, auxiliaryNetworks.size()));

        final VMInstanceVO vm = _vmDao.findVMByInstanceName(vmInstanceName);
        final Account owner = _entityMgr.findById(Account.class, vm.getAccountId());

        if (s_logger.isDebugEnabled()) {
            s_logger.debug("Allocating entries for VM: " + vm);
        }

        vm.setDataCenterId(plan.getDataCenterId());
        if (plan.getPodId() != null) {
            vm.setPodIdToDeployIn(plan.getPodId());
        }
        assert plan.getClusterId() == null && plan.getPoolId() == null : "We currently don't support cluster and pool preset yet";
        final VMInstanceVO vmFinal = _vmDao.persist(vm);

        final VirtualMachineProfileImpl vmProfile = new VirtualMachineProfileImpl(vmFinal, template, serviceOffering, null, null);

        Transaction.execute(new TransactionCallbackWithExceptionNoReturn<InsufficientCapacityException>() {
            @Override
            public void doInTransactionWithoutResult(final TransactionStatus status) throws InsufficientCapacityException {
                if (s_logger.isDebugEnabled()) {
                    s_logger.debug("Allocating nics for " + vmFinal);
                }

                try {
                    if (!vmProfile.getBootArgs().contains("ExternalLoadBalancerVm")) {
                        _networkMgr.allocate(vmProfile, auxiliaryNetworks, extraDhcpOptions);
                    }
                } catch (final ConcurrentOperationException e) {
                    throw new CloudRuntimeException("Concurrent operation while trying to allocate resources for the VM", e);
                }

                if (s_logger.isDebugEnabled()) {
                    s_logger.debug("Allocating disks for " + vmFinal);
                }

                if (template.getFormat() == ImageFormat.ISO) {
                    volumeMgr.allocateRawVolume(Type.ROOT, "ROOT-" + vmFinal.getId(), rootDiskOfferingInfo.getDiskOffering(), rootDiskOfferingInfo.getSize(),
                            rootDiskOfferingInfo.getMinIops(), rootDiskOfferingInfo.getMaxIops(), vmFinal, template, owner, null);
                } else if (template.getFormat() == ImageFormat.BAREMETAL) {
                    // Do nothing
                } else {
                    volumeMgr.allocateTemplatedVolumes(Type.ROOT, "ROOT-" + vmFinal.getId(), rootDiskOfferingInfo.getDiskOffering(), rootDiskOfferingInfo.getSize(),
                            rootDiskOfferingInfo.getMinIops(), rootDiskOfferingInfo.getMaxIops(), template, vmFinal, owner);
                }

                if (dataDiskOfferings != null) {
                    for (final DiskOfferingInfo dataDiskOfferingInfo : dataDiskOfferings) {
                        volumeMgr.allocateRawVolume(Type.DATADISK, "DATA-" + vmFinal.getId(), dataDiskOfferingInfo.getDiskOffering(), dataDiskOfferingInfo.getSize(),
                                dataDiskOfferingInfo.getMinIops(), dataDiskOfferingInfo.getMaxIops(), vmFinal, template, owner, null);
                    }
                }
                if (datadiskTemplateToDiskOfferingMap != null && !datadiskTemplateToDiskOfferingMap.isEmpty()) {
                    int diskNumber = 1;
                    for (Entry<Long, DiskOffering> dataDiskTemplateToDiskOfferingMap : datadiskTemplateToDiskOfferingMap.entrySet()) {
                        DiskOffering diskOffering = dataDiskTemplateToDiskOfferingMap.getValue();
                        long diskOfferingSize = diskOffering.getDiskSize() / (1024 * 1024 * 1024);
                        VMTemplateVO dataDiskTemplate = _templateDao.findById(dataDiskTemplateToDiskOfferingMap.getKey());
                        volumeMgr.allocateRawVolume(Type.DATADISK, "DATA-" + vmFinal.getId() + "-" + String.valueOf(diskNumber), diskOffering, diskOfferingSize, null, null,
                                vmFinal, dataDiskTemplate, owner, Long.valueOf(diskNumber));
                        diskNumber++;
                    }
                }
            }
        });

        if (s_logger.isDebugEnabled()) {
            s_logger.debug("Allocation completed for VM: " + vmFinal);
        }
    }

    @Override
    public void allocate(final String vmInstanceName, final VirtualMachineTemplate template, final ServiceOffering serviceOffering,
            final LinkedHashMap<? extends Network, List<? extends NicProfile>> networks, final DeploymentPlan plan, final HypervisorType hyperType) throws InsufficientCapacityException {
        allocate(vmInstanceName, template, serviceOffering, new DiskOfferingInfo(serviceOffering), new ArrayList<DiskOfferingInfo>(), networks, plan, hyperType, null, null);
    }

    private VirtualMachineGuru getVmGuru(final VirtualMachine vm) {
        if(vm != null) {
            return _vmGurus.get(vm.getType());
        }
        return null;
    }

    @Override
    public void expunge(final String vmUuid) throws ResourceUnavailableException {
        try {
            advanceExpunge(vmUuid);
        } catch (final OperationTimedoutException e) {
            throw new CloudRuntimeException("Operation timed out", e);
        } catch (final ConcurrentOperationException e) {
            throw new CloudRuntimeException("Concurrent operation ", e);
        }
    }

    @Override
    public void advanceExpunge(final String vmUuid) throws ResourceUnavailableException, OperationTimedoutException, ConcurrentOperationException {
        final VMInstanceVO vm = _vmDao.findByUuid(vmUuid);
        advanceExpunge(vm);
    }

    protected void advanceExpunge(VMInstanceVO vm) throws ResourceUnavailableException, OperationTimedoutException, ConcurrentOperationException {
        if (vm == null || vm.getRemoved() != null) {
            if (s_logger.isDebugEnabled()) {
                s_logger.debug("Unable to find vm or vm is destroyed: " + vm);
            }
            return;
        }

        advanceStop(vm.getUuid(), VmDestroyForcestop.value());
        vm = _vmDao.findByUuid(vm.getUuid());

        try {
            if (!stateTransitTo(vm, VirtualMachine.Event.ExpungeOperation, vm.getHostId())) {
                s_logger.debug("Unable to destroy the vm because it is not in the correct state: " + vm);
                throw new CloudRuntimeException("Unable to destroy " + vm);

            }
        } catch (final NoTransitionException e) {
            s_logger.debug("Unable to destroy the vm because it is not in the correct state: " + vm);
            throw new CloudRuntimeException("Unable to destroy " + vm, e);
        }

        if (s_logger.isDebugEnabled()) {
            s_logger.debug("Destroying vm " + vm);
        }

        final VirtualMachineProfile profile = new VirtualMachineProfileImpl(vm);

        final HypervisorGuru hvGuru = _hvGuruMgr.getGuru(vm.getHypervisorType());

        s_logger.debug("Cleaning up NICS");
        final List<Command> nicExpungeCommands = hvGuru.finalizeExpungeNics(vm, profile.getNics());
        _networkMgr.cleanupNics(profile);

        s_logger.debug("Cleaning up hypervisor data structures (ex. SRs in XenServer) for managed storage");

        final List<Command> volumeExpungeCommands = hvGuru.finalizeExpungeVolumes(vm);

        final Long hostId = vm.getHostId() != null ? vm.getHostId() : vm.getLastHostId();

        List<Map<String, String>> targets = getTargets(hostId, vm.getId());

        if (volumeExpungeCommands != null && volumeExpungeCommands.size() > 0 && hostId != null) {
            final Commands cmds = new Commands(Command.OnError.Stop);

            for (final Command volumeExpungeCommand : volumeExpungeCommands) {
                cmds.addCommand(volumeExpungeCommand);
            }

            _agentMgr.send(hostId, cmds);

            if (!cmds.isSuccessful()) {
                for (final Answer answer : cmds.getAnswers()) {
                    if (!answer.getResult()) {
                        s_logger.warn("Failed to expunge vm due to: " + answer.getDetails());

                        throw new CloudRuntimeException("Unable to expunge " + vm + " due to " + answer.getDetails());
                    }
                }
            }
        }

        if (hostId != null) {
            volumeMgr.revokeAccess(vm.getId(), hostId);
        }

        // Clean up volumes based on the vm's instance id
        volumeMgr.cleanupVolumes(vm.getId());

        if (hostId != null && CollectionUtils.isNotEmpty(targets)) {
            removeDynamicTargets(hostId, targets);
        }

        final VirtualMachineGuru guru = getVmGuru(vm);
        guru.finalizeExpunge(vm);
        //remove the overcommit details from the uservm details
        userVmDetailsDao.removeDetails(vm.getId());

        // Remove deploy as-is (if any)
        userVmDeployAsIsDetailsDao.removeDetails(vm.getId());

        // send hypervisor-dependent commands before removing
        final List<Command> finalizeExpungeCommands = hvGuru.finalizeExpunge(vm);
        if (finalizeExpungeCommands != null && finalizeExpungeCommands.size() > 0) {
            if (hostId != null) {
                final Commands cmds = new Commands(Command.OnError.Stop);
                for (final Command command : finalizeExpungeCommands) {
                    cmds.addCommand(command);
                }
                if (nicExpungeCommands != null) {
                    for (final Command command : nicExpungeCommands) {
                        cmds.addCommand(command);
                    }
                }
                _agentMgr.send(hostId, cmds);
                if (!cmds.isSuccessful()) {
                    for (final Answer answer : cmds.getAnswers()) {
                        if (!answer.getResult()) {
                            s_logger.warn("Failed to expunge vm due to: " + answer.getDetails());
                            throw new CloudRuntimeException("Unable to expunge " + vm + " due to " + answer.getDetails());
                        }
                    }
                }
            }
        }

        if (s_logger.isDebugEnabled()) {
            s_logger.debug("Expunged " + vm);
        }

    }

    private List<Map<String, String>> getTargets(Long hostId, long vmId) {
        List<Map<String, String>> targets = new ArrayList<>();

        HostVO hostVO = _hostDao.findById(hostId);

        if (hostVO == null || hostVO.getHypervisorType() != HypervisorType.VMware) {
            return targets;
        }

        List<VolumeVO> volumes = _volsDao.findByInstance(vmId);

        if (CollectionUtils.isEmpty(volumes)) {
            return targets;
        }

        for (VolumeVO volume : volumes) {
            StoragePoolVO storagePoolVO = _storagePoolDao.findById(volume.getPoolId());

            if (storagePoolVO != null && storagePoolVO.isManaged()) {
                Map<String, String> target = new HashMap<>();

                target.put(ModifyTargetsCommand.STORAGE_HOST, storagePoolVO.getHostAddress());
                target.put(ModifyTargetsCommand.STORAGE_PORT, String.valueOf(storagePoolVO.getPort()));
                target.put(ModifyTargetsCommand.IQN, volume.get_iScsiName());

                targets.add(target);
            }
        }

        return targets;
    }

    private void removeDynamicTargets(long hostId, List<Map<String, String>> targets) {
        ModifyTargetsCommand cmd = new ModifyTargetsCommand();

        cmd.setTargets(targets);
        cmd.setApplyToAllHostsInCluster(true);
        cmd.setAdd(false);
        cmd.setTargetTypeToRemove(ModifyTargetsCommand.TargetTypeToRemove.DYNAMIC);

        sendModifyTargetsCommand(cmd, hostId);
    }

    private void sendModifyTargetsCommand(ModifyTargetsCommand cmd, long hostId) {
        Answer answer = _agentMgr.easySend(hostId, cmd);

        if (answer == null) {
            String msg = "Unable to get an answer to the modify targets command";

            s_logger.warn(msg);
        }
        else if (!answer.getResult()) {
            String msg = "Unable to modify target on the following host: " + hostId;

            s_logger.warn(msg);
        }
    }

    @Override
    public boolean start() {
        // TODO, initial delay is hardcoded
        _executor.scheduleAtFixedRate(new CleanupTask(), 5, VmJobStateReportInterval.value(), TimeUnit.SECONDS);
        _executor.scheduleAtFixedRate(new TransitionTask(),  VmOpCleanupInterval.value(), VmOpCleanupInterval.value(), TimeUnit.SECONDS);
        cancelWorkItems(_nodeId);

        volumeMgr.cleanupStorageJobs();
        // cleanup left over place holder works
        _workJobDao.expungeLeftoverWorkJobs(ManagementServerNode.getManagementServerId());
        return true;
    }

    @Override
    public boolean stop() {
        return true;
    }

    @Override
    public boolean configure(final String name, final Map<String, Object> xmlParams) throws ConfigurationException {
        ReservationContextImpl.init(_entityMgr);
        VirtualMachineProfileImpl.init(_entityMgr);
        VmWorkMigrate.init(_entityMgr);

        _executor = Executors.newScheduledThreadPool(1, new NamedThreadFactory("Vm-Operations-Cleanup"));
        _nodeId = ManagementServerNode.getManagementServerId();

        _agentMgr.registerForHostEvents(this, true, true, true);

        _messageBus.subscribe(VirtualMachineManager.Topics.VM_POWER_STATE, MessageDispatcher.getDispatcher(this));

        return true;
    }

    protected VirtualMachineManagerImpl() {
        setStateMachine();
    }

    @Override
    public void start(final String vmUuid, final Map<VirtualMachineProfile.Param, Object> params) {
        start(vmUuid, params, null, null);
    }

    @Override
    public void start(final String vmUuid, final Map<VirtualMachineProfile.Param, Object> params, final DeploymentPlan planToDeploy, final DeploymentPlanner planner) {
        try {
            advanceStart(vmUuid, params, planToDeploy, planner);
        } catch (final ConcurrentOperationException e) {
            throw new CloudRuntimeException("Unable to start a VM due to concurrent operation", e).add(VirtualMachine.class, vmUuid);
        } catch (final InsufficientCapacityException e) {
            throw new CloudRuntimeException("Unable to start a VM due to insufficient capacity", e).add(VirtualMachine.class, vmUuid);
        } catch (final ResourceUnavailableException e) {
            if (e.getScope() != null && e.getScope().equals(VirtualRouter.class)){
                throw new CloudRuntimeException("Network is unavailable. Please contact administrator", e).add(VirtualMachine.class, vmUuid);
            }
            throw new CloudRuntimeException("Unable to start a VM due to unavailable resources", e).add(VirtualMachine.class, vmUuid);
        }
    }

    protected boolean checkWorkItems(final VMInstanceVO vm, final State state) throws ConcurrentOperationException {
        while (true) {
            final ItWorkVO vo = _workDao.findByOutstandingWork(vm.getId(), state);
            if (vo == null) {
                if (s_logger.isDebugEnabled()) {
                    s_logger.debug("Unable to find work for VM: " + vm + " and state: " + state);
                }
                return true;
            }

            if (vo.getStep() == Step.Done) {
                if (s_logger.isDebugEnabled()) {
                    s_logger.debug("Work for " + vm + " is " + vo.getStep());
                }
                return true;
            }

            // also check DB to get latest VM state to detect vm update from concurrent process before idle waiting to get an early exit
            final VMInstanceVO instance = _vmDao.findById(vm.getId());
            if (instance != null && instance.getState() == State.Running) {
                if (s_logger.isDebugEnabled()) {
                    s_logger.debug("VM is already started in DB: " + vm);
                }
                return true;
            }

            if (vo.getSecondsTaskIsInactive() > VmOpCancelInterval.value()) {
                s_logger.warn("The task item for vm " + vm + " has been inactive for " + vo.getSecondsTaskIsInactive());
                return false;
            }

            try {
                Thread.sleep(VmOpWaitInterval.value()*1000);
            } catch (final InterruptedException e) {
                s_logger.info("Waiting for " + vm + " but is interrupted");
                throw new ConcurrentOperationException("Waiting for " + vm + " but is interrupted");
            }
            s_logger.debug("Waiting some more to make sure there's no activity on " + vm);
        }

    }

    @DB
    protected Ternary<VMInstanceVO, ReservationContext, ItWorkVO> changeToStartState(final VirtualMachineGuru vmGuru, final VMInstanceVO vm, final User caller,
            final Account account) throws ConcurrentOperationException {
        final long vmId = vm.getId();

        ItWorkVO work = new ItWorkVO(UUID.randomUUID().toString(), _nodeId, State.Starting, vm.getType(), vm.getId());
        int retry = VmOpLockStateRetry.value();
        while (retry-- != 0) {
            try {
                final ItWorkVO workFinal = work;
                final Ternary<VMInstanceVO, ReservationContext, ItWorkVO> result =
                        Transaction.execute(new TransactionCallbackWithException<Ternary<VMInstanceVO, ReservationContext, ItWorkVO>, NoTransitionException>() {
                            @Override
                            public Ternary<VMInstanceVO, ReservationContext, ItWorkVO> doInTransaction(final TransactionStatus status) throws NoTransitionException {
                                final Journal journal = new Journal.LogJournal("Creating " + vm, s_logger);
                                final ItWorkVO work = _workDao.persist(workFinal);
                                final ReservationContextImpl context = new ReservationContextImpl(work.getId(), journal, caller, account);

                                if (stateTransitTo(vm, Event.StartRequested, null, work.getId())) {
                                    if (s_logger.isDebugEnabled()) {
                                        s_logger.debug("Successfully transitioned to start state for " + vm + " reservation id = " + work.getId());
                                    }
                                    return new Ternary<VMInstanceVO, ReservationContext, ItWorkVO>(vm, context, work);
                                }

                                return new Ternary<VMInstanceVO, ReservationContext, ItWorkVO>(null, null, work);
                            }
                        });

                work = result.third();
                if (result.first() != null) {
                    return result;
                }
            } catch (final NoTransitionException e) {
                if (s_logger.isDebugEnabled()) {
                    s_logger.debug("Unable to transition into Starting state due to " + e.getMessage());
                }
            }

            final VMInstanceVO instance = _vmDao.findById(vmId);
            if (instance == null) {
                throw new ConcurrentOperationException("Unable to acquire lock on " + vm);
            }

            if (s_logger.isDebugEnabled()) {
                s_logger.debug("Determining why we're unable to update the state to Starting for " + instance + ".  Retry=" + retry);
            }

            final State state = instance.getState();
            if (state == State.Running) {
                if (s_logger.isDebugEnabled()) {
                    s_logger.debug("VM is already started: " + vm);
                }
                return null;
            }

            if (state.isTransitional()) {
                if (!checkWorkItems(vm, state)) {
                    throw new ConcurrentOperationException("There are concurrent operations on " + vm);
                } else {
                    continue;
                }
            }

            if (state != State.Stopped) {
                s_logger.debug("VM " + vm + " is not in a state to be started: " + state);
                return null;
            }
        }

        throw new ConcurrentOperationException("Unable to change the state of " + vm);
    }

    protected <T extends VMInstanceVO> boolean changeState(final T vm, final Event event, final Long hostId, final ItWorkVO work, final Step step) throws NoTransitionException {
        // FIXME: We should do this better.
        Step previousStep = null;
        if (work != null) {
            previousStep = work.getStep();
            _workDao.updateStep(work, step);
        }
        boolean result = false;
        try {
            result = stateTransitTo(vm, event, hostId);
            return result;
        } finally {
            if (!result && work != null) {
                _workDao.updateStep(work, previousStep);
            }
        }
    }

    protected boolean areAffinityGroupsAssociated(final VirtualMachineProfile vmProfile) {
        final VirtualMachine vm = vmProfile.getVirtualMachine();
        final long vmGroupCount = _affinityGroupVMMapDao.countAffinityGroupsForVm(vm.getId());

        if (vmGroupCount > 0) {
            return true;
        }
        return false;
    }

    @Override
    public void advanceStart(final String vmUuid, final Map<VirtualMachineProfile.Param, Object> params, final DeploymentPlanner planner)
            throws InsufficientCapacityException, ConcurrentOperationException, ResourceUnavailableException {
        advanceStart(vmUuid, params, null, planner);
    }

    @Override
    public void advanceStart(final String vmUuid, final Map<VirtualMachineProfile.Param, Object> params, final DeploymentPlan planToDeploy, final DeploymentPlanner planner)
            throws InsufficientCapacityException, ConcurrentOperationException, ResourceUnavailableException {

        final AsyncJobExecutionContext jobContext = AsyncJobExecutionContext.getCurrentExecutionContext();
        if ( jobContext.isJobDispatchedBy(VmWorkConstants.VM_WORK_JOB_DISPATCHER)) {
            if (s_logger.isTraceEnabled()) {
                s_logger.trace(String.format("start parameter value of %s == %s during dispatching",
                        VirtualMachineProfile.Param.BootIntoSetup.getName(),
                        (params == null?"<very null>":params.get(VirtualMachineProfile.Param.BootIntoSetup))));
            }
            // avoid re-entrance
            VmWorkJobVO placeHolder = null;
            final VirtualMachine vm = _vmDao.findByUuid(vmUuid);
            placeHolder = createPlaceHolderWork(vm.getId());
            try {
                orchestrateStart(vmUuid, params, planToDeploy, planner);
            } finally {
                if (placeHolder != null) {
                    _workJobDao.expunge(placeHolder.getId());
                }
            }
        } else {
            if (s_logger.isTraceEnabled()) {
                s_logger.trace(String.format("start parameter value of %s == %s during processing of queued job",
                        VirtualMachineProfile.Param.BootIntoSetup.getName(),
                        (params == null?"<very null>":params.get(VirtualMachineProfile.Param.BootIntoSetup))));
            }
            final Outcome<VirtualMachine> outcome = startVmThroughJobQueue(vmUuid, params, planToDeploy, planner);

            try {
                final VirtualMachine vm = outcome.get();
            } catch (final InterruptedException e) {
                throw new RuntimeException("Operation is interrupted", e);
            } catch (final java.util.concurrent.ExecutionException e) {
                throw new RuntimeException("Execution exception", e);
            }

            final Object jobResult = _jobMgr.unmarshallResultObject(outcome.getJob());
            if (jobResult != null) {
                if (jobResult instanceof ConcurrentOperationException) {
                    throw (ConcurrentOperationException)jobResult;
                } else if (jobResult instanceof ResourceUnavailableException) {
                    throw (ResourceUnavailableException)jobResult;
                } else if (jobResult instanceof InsufficientCapacityException) {
                    throw (InsufficientCapacityException)jobResult;
                } else if (jobResult instanceof RuntimeException) {
                    throw (RuntimeException)jobResult;
                } else if (jobResult instanceof Throwable) {
                    throw new RuntimeException("Unexpected exception", (Throwable)jobResult);
                }
            }
        }
    }

    private void setupAgentSecurity(final Host vmHost, final Map<String, String> sshAccessDetails, final VirtualMachine vm) throws AgentUnavailableException, OperationTimedoutException {
        final String csr = caManager.generateKeyStoreAndCsr(vmHost, sshAccessDetails);
        if (!Strings.isNullOrEmpty(csr)) {
            final Map<String, String> ipAddressDetails = new HashMap<>(sshAccessDetails);
            ipAddressDetails.remove(NetworkElementCommand.ROUTER_NAME);
            final Certificate certificate = caManager.issueCertificate(csr, Arrays.asList(vm.getHostName(), vm.getInstanceName()),
                    new ArrayList<>(ipAddressDetails.values()), CAManager.CertValidityPeriod.value(), null);
            final boolean result = caManager.deployCertificate(vmHost, certificate, false, sshAccessDetails);
            if (!result) {
                s_logger.error("Failed to setup certificate for system vm: " + vm.getInstanceName());
            }
        } else {
            s_logger.error("Failed to setup keystore and generate CSR for system vm: " + vm.getInstanceName());
        }
    }

    @Override
    public void orchestrateStart(final String vmUuid, final Map<VirtualMachineProfile.Param, Object> params, final DeploymentPlan planToDeploy, final DeploymentPlanner planner)
            throws InsufficientCapacityException, ConcurrentOperationException, ResourceUnavailableException {

        final CallContext cctxt = CallContext.current();
        final Account account = cctxt.getCallingAccount();
        final User caller = cctxt.getCallingUser();

        VMInstanceVO vm = _vmDao.findByUuid(vmUuid);

        final VirtualMachineGuru vmGuru = getVmGuru(vm);

        final Ternary<VMInstanceVO, ReservationContext, ItWorkVO> start = changeToStartState(vmGuru, vm, caller, account);
        if (start == null) {
            return;
        }

        vm = start.first();
        final ReservationContext ctx = start.second();
        ItWorkVO work = start.third();

        VMInstanceVO startedVm = null;
        final ServiceOfferingVO offering = _offeringDao.findById(vm.getId(), vm.getServiceOfferingId());
        final VirtualMachineTemplate template = _entityMgr.findByIdIncludingRemoved(VirtualMachineTemplate.class, vm.getTemplateId());

        DataCenterDeployment plan = new DataCenterDeployment(vm.getDataCenterId(), vm.getPodIdToDeployIn(), null, null, null, null, ctx);
        if (planToDeploy != null && planToDeploy.getDataCenterId() != 0) {
            if (s_logger.isDebugEnabled()) {
                s_logger.debug("advanceStart: DeploymentPlan is provided, using dcId:" + planToDeploy.getDataCenterId() + ", podId: " + planToDeploy.getPodId() +
                        ", clusterId: " + planToDeploy.getClusterId() + ", hostId: " + planToDeploy.getHostId() + ", poolId: " + planToDeploy.getPoolId());
            }
            plan =
                    new DataCenterDeployment(planToDeploy.getDataCenterId(), planToDeploy.getPodId(), planToDeploy.getClusterId(), planToDeploy.getHostId(),
                            planToDeploy.getPoolId(), planToDeploy.getPhysicalNetworkId(), ctx);
        }

        final HypervisorGuru hvGuru = _hvGuruMgr.getGuru(vm.getHypervisorType());

        // check resource count if ResoureCountRunningVMsonly.value() = true
        final Account owner = _entityMgr.findById(Account.class, vm.getAccountId());
        if (VirtualMachine.Type.User.equals(vm.type) && ResoureCountRunningVMsonly.value()) {
            resourceCountIncrement(owner.getAccountId(),new Long(offering.getCpu()), new Long(offering.getRamSize()));
        }

        boolean canRetry = true;
        ExcludeList avoids = null;
        try {
            final Journal journal = start.second().getJournal();

            if (planToDeploy != null) {
                avoids = planToDeploy.getAvoids();
            }
            if (avoids == null) {
                avoids = new ExcludeList();
            }
            if (s_logger.isDebugEnabled()) {
                s_logger.debug("Deploy avoids pods: " + avoids.getPodsToAvoid() + ", clusters: " + avoids.getClustersToAvoid() + ", hosts: " + avoids.getHostsToAvoid());
            }

            boolean planChangedByVolume = false;
            boolean reuseVolume = true;
            final DataCenterDeployment originalPlan = plan;

            int retry = StartRetry.value();
            while (retry-- != 0) { // It's != so that it can match -1.
                s_logger.debug("VM start attempt #" + (StartRetry.value() - retry));

                if (reuseVolume) {
                    // edit plan if this vm's ROOT volume is in READY state already
                    final List<VolumeVO> vols = _volsDao.findReadyRootVolumesByInstance(vm.getId());
                    for (final VolumeVO vol : vols) {
                        // make sure if the templateId is unchanged. If it is changed,
                        // let planner
                        // reassign pool for the volume even if it ready.
                        final Long volTemplateId = vol.getTemplateId();
                        if (volTemplateId != null && volTemplateId.longValue() != template.getId()) {
                            if (s_logger.isDebugEnabled()) {
                                s_logger.debug(vol + " of " + vm + " is READY, but template ids don't match, let the planner reassign a new pool");
                            }
                            continue;
                        }

                        final StoragePool pool = (StoragePool)dataStoreMgr.getPrimaryDataStore(vol.getPoolId());
                        if (!pool.isInMaintenance()) {
                            if (s_logger.isDebugEnabled()) {
                                s_logger.debug("Root volume is ready, need to place VM in volume's cluster");
                            }
                            final long rootVolDcId = pool.getDataCenterId();
                            final Long rootVolPodId = pool.getPodId();
                            final Long rootVolClusterId = pool.getClusterId();
                            if (planToDeploy != null && planToDeploy.getDataCenterId() != 0) {
                                final Long clusterIdSpecified = planToDeploy.getClusterId();
                                if (clusterIdSpecified != null && rootVolClusterId != null) {
                                    if (rootVolClusterId.longValue() != clusterIdSpecified.longValue()) {
                                        // cannot satisfy the plan passed in to the
                                        // planner
                                        if (s_logger.isDebugEnabled()) {
                                            s_logger.debug("Cannot satisfy the deployment plan passed in since the ready Root volume is in different cluster. volume's cluster: " +
                                                    rootVolClusterId + ", cluster specified: " + clusterIdSpecified);
                                        }
                                        throw new ResourceUnavailableException(
                                                "Root volume is ready in different cluster, Deployment plan provided cannot be satisfied, unable to create a deployment for " +
                                                        vm, Cluster.class, clusterIdSpecified);
                                    }
                                }
                                plan =
                                        new DataCenterDeployment(planToDeploy.getDataCenterId(), planToDeploy.getPodId(), planToDeploy.getClusterId(),
                                                planToDeploy.getHostId(), vol.getPoolId(), null, ctx);
                            } else {
                                plan = new DataCenterDeployment(rootVolDcId, rootVolPodId, rootVolClusterId, null, vol.getPoolId(), null, ctx);
                                if (s_logger.isDebugEnabled()) {
                                    s_logger.debug(vol + " is READY, changing deployment plan to use this pool's dcId: " + rootVolDcId + " , podId: " + rootVolPodId +
                                            " , and clusterId: " + rootVolClusterId);
                                }
                                planChangedByVolume = true;
                            }
                        }
                    }
                }

                final VirtualMachineProfileImpl vmProfile = new VirtualMachineProfileImpl(vm, template, offering, owner, params);
                logBootModeParameters(params);
                DeployDestination dest = null;
                try {
                    dest = _dpMgr.planDeployment(vmProfile, plan, avoids, planner);
                } catch (final AffinityConflictException e2) {
                    s_logger.warn("Unable to create deployment, affinity rules associted to the VM conflict", e2);
                    throw new CloudRuntimeException("Unable to create deployment, affinity rules associted to the VM conflict");
                }

                if (dest == null) {
                    if (planChangedByVolume) {
                        plan = originalPlan;
                        planChangedByVolume = false;
                        //do not enter volume reuse for next retry, since we want to look for resources outside the volume's cluster
                        reuseVolume = false;
                        continue;
                    }
                    throw new InsufficientServerCapacityException("Unable to create a deployment for " + vmProfile, DataCenter.class, plan.getDataCenterId(),
                            areAffinityGroupsAssociated(vmProfile));
                }

                if (dest != null) {
                    avoids.addHost(dest.getHost().getId());
                    if (!template.isDeployAsIs()) {
                        journal.record("Deployment found - Attempt #" + (StartRetry.value() - retry), vmProfile, dest);
                    }
                }

                long destHostId = dest.getHost().getId();
                vm.setPodIdToDeployIn(dest.getPod().getId());
                final Long cluster_id = dest.getCluster().getId();
                final ClusterDetailsVO cluster_detail_cpu = _clusterDetailsDao.findDetail(cluster_id, VmDetailConstants.CPU_OVER_COMMIT_RATIO);
                final ClusterDetailsVO cluster_detail_ram = _clusterDetailsDao.findDetail(cluster_id, VmDetailConstants.MEMORY_OVER_COMMIT_RATIO);
                //storing the value of overcommit in the user_vm_details table for doing a capacity check in case the cluster overcommit ratio is changed.
                if (userVmDetailsDao.findDetail(vm.getId(), VmDetailConstants.CPU_OVER_COMMIT_RATIO) == null &&
                        (Float.parseFloat(cluster_detail_cpu.getValue()) > 1f || Float.parseFloat(cluster_detail_ram.getValue()) > 1f)) {
                    userVmDetailsDao.addDetail(vm.getId(), VmDetailConstants.CPU_OVER_COMMIT_RATIO, cluster_detail_cpu.getValue(), true);
                    userVmDetailsDao.addDetail(vm.getId(), VmDetailConstants.MEMORY_OVER_COMMIT_RATIO, cluster_detail_ram.getValue(), true);
                } else if (userVmDetailsDao.findDetail(vm.getId(), VmDetailConstants.CPU_OVER_COMMIT_RATIO) != null) {
                    userVmDetailsDao.addDetail(vm.getId(), VmDetailConstants.CPU_OVER_COMMIT_RATIO, cluster_detail_cpu.getValue(), true);
                    userVmDetailsDao.addDetail(vm.getId(), VmDetailConstants.MEMORY_OVER_COMMIT_RATIO, cluster_detail_ram.getValue(), true);
                }

                vmProfile.setCpuOvercommitRatio(Float.parseFloat(cluster_detail_cpu.getValue()));
                vmProfile.setMemoryOvercommitRatio(Float.parseFloat(cluster_detail_ram.getValue()));
                StartAnswer startAnswer = null;

                try {
                    if (!changeState(vm, Event.OperationRetry, destHostId, work, Step.Prepare)) {
                        throw new ConcurrentOperationException("Unable to update the state of the Virtual Machine "+vm.getUuid()+" oldstate: "+vm.getState()+ "Event :"+Event.OperationRetry);
                    }
                } catch (final NoTransitionException e1) {
                    throw new ConcurrentOperationException(e1.getMessage());
                }

                try {
                    resetVmNicsDeviceId(vm.getId());
                    _networkMgr.prepare(vmProfile, dest, ctx);
                    if (vm.getHypervisorType() != HypervisorType.BareMetal) {
                        volumeMgr.prepare(vmProfile, dest);
                    }

                    //since StorageMgr succeeded in volume creation, reuse Volume for further tries until current cluster has capacity
                    if (!reuseVolume) {
                        reuseVolume = true;
                    }

                    Commands cmds = null;
                    vmGuru.finalizeVirtualMachineProfile(vmProfile, dest, ctx);

                    final VirtualMachineTO vmTO = hvGuru.implement(vmProfile);

                    checkAndSetEnterSetupMode(vmTO, params);

                    handlePath(vmTO.getDisks(), vm.getHypervisorType());

                    cmds = new Commands(Command.OnError.Stop);

                    cmds.addCommand(new StartCommand(vmTO, dest.getHost(), getExecuteInSequence(vm.getHypervisorType())));

                    vmGuru.finalizeDeployment(cmds, vmProfile, dest, ctx);

                    // Get VM extraConfig from DB and set to VM TO
                    addExtraConfig(vmTO);

                    work = _workDao.findById(work.getId());
                    if (work == null || work.getStep() != Step.Prepare) {
                        throw new ConcurrentOperationException("Work steps have been changed: " + work);
                    }

                    _workDao.updateStep(work, Step.Starting);

                    _agentMgr.send(destHostId, cmds);

                    _workDao.updateStep(work, Step.Started);

                    startAnswer = cmds.getAnswer(StartAnswer.class);
                    if (startAnswer != null && startAnswer.getResult()) {
                        handlePath(vmTO.getDisks(), startAnswer.getIqnToData());

                        final String host_guid = startAnswer.getHost_guid();

                        if (host_guid != null) {
                            final HostVO finalHost = _resourceMgr.findHostByGuid(host_guid);
                            if (finalHost == null) {
                                throw new CloudRuntimeException("Host Guid " + host_guid + " doesn't exist in DB, something went wrong while processing start answer: "+startAnswer);
                            }
                            destHostId = finalHost.getId();
                        }
                        if (vmGuru.finalizeStart(vmProfile, destHostId, cmds, ctx)) {
                            syncDiskChainChange(startAnswer);

                            if (!changeState(vm, Event.OperationSucceeded, destHostId, work, Step.Done)) {
                                s_logger.error("Unable to transition to a new state. VM uuid: "+vm.getUuid()+    "VM oldstate:"+vm.getState()+"Event:"+Event.OperationSucceeded);
                                throw new ConcurrentOperationException("Failed to deploy VM"+ vm.getUuid());
                            }

                            // Update GPU device capacity
                            final GPUDeviceTO gpuDevice = startAnswer.getVirtualMachine().getGpuDevice();
                            if (gpuDevice != null) {
                                _resourceMgr.updateGPUDetails(destHostId, gpuDevice.getGroupDetails());
                            }

                            // Remove the information on whether it was a deploy vm request.The deployvm=true information
                            // is set only when the vm is being deployed. When a vm is started from a stop state the
                            // information isn't set,
                            if (userVmDetailsDao.findDetail(vm.getId(), VmDetailConstants.DEPLOY_VM) != null) {
                                userVmDetailsDao.removeDetail(vm.getId(), VmDetailConstants.DEPLOY_VM);
                            }

                            startedVm = vm;
                            if (s_logger.isDebugEnabled()) {
                                s_logger.debug("Start completed for VM " + vm);
                            }
                            final Host vmHost = _hostDao.findById(destHostId);
                            if (vmHost != null && (VirtualMachine.Type.ConsoleProxy.equals(vm.getType()) ||
                                    VirtualMachine.Type.SecondaryStorageVm.equals(vm.getType())) && caManager.canProvisionCertificates()) {
                                final Map<String, String> sshAccessDetails = _networkMgr.getSystemVMAccessDetails(vm);
                                for (int retries = 3; retries > 0; retries--) {
                                    try {
                                        setupAgentSecurity(vmHost, sshAccessDetails, vm);
                                        return;
                                    } catch (final Exception e) {
                                        s_logger.error("Retrying after catching exception while trying to secure agent for systemvm id=" + vm.getId(), e);
                                    }
                                }
                                throw new CloudRuntimeException("Failed to setup and secure agent for systemvm id=" + vm.getId());
                            }
                            return;
                        } else {
                            if (s_logger.isDebugEnabled()) {
                                s_logger.info("The guru did not like the answers so stopping " + vm);
                            }
                            StopCommand stopCmd = new StopCommand(vm, getExecuteInSequence(vm.getHypervisorType()), false);
                            stopCmd.setControlIp(getControlNicIpForVM(vm));
                            final StopCommand cmd = stopCmd;
                            final Answer answer = _agentMgr.easySend(destHostId, cmd);
                            if (answer != null && answer instanceof StopAnswer) {
                                final StopAnswer stopAns = (StopAnswer)answer;
                                if (vm.getType() == VirtualMachine.Type.User) {
                                    final String platform = stopAns.getPlatform();
                                    if (platform != null) {
                                        final Map<String,String> vmmetadata = new HashMap<String,String>();
                                        vmmetadata.put(vm.getInstanceName(), platform);
                                        syncVMMetaData(vmmetadata);
                                    }
                                }
                            }

                            if (answer == null || !answer.getResult()) {
                                s_logger.warn("Unable to stop " + vm + " due to " + (answer != null ? answer.getDetails() : "no answers"));
                                _haMgr.scheduleStop(vm, destHostId, WorkType.ForceStop);
                                throw new ExecutionException("Unable to stop this VM, "+vm.getUuid()+" so we are unable to retry the start operation");
                            }
                            throw new ExecutionException("Unable to start  VM:"+vm.getUuid()+" due to error in finalizeStart, not retrying");
                        }
                    }
                    s_logger.info("Unable to start VM on " + dest.getHost() + " due to " + (startAnswer == null ? " no start answer" : startAnswer.getDetails()));
                    if (startAnswer != null && startAnswer.getContextParam("stopRetry") != null) {
                        break;
                    }

                } catch (OperationTimedoutException e) {
                    s_logger.debug("Unable to send the start command to host " + dest.getHost()+" failed to start VM: "+vm.getUuid());
                    if (e.isActive()) {
                        _haMgr.scheduleStop(vm, destHostId, WorkType.CheckStop);
                    }
                    canRetry = false;
                    throw new AgentUnavailableException("Unable to start " + vm.getHostName(), destHostId, e);
                } catch (final ResourceUnavailableException e) {
                    s_logger.info("Unable to contact resource.", e);
                    if (!avoids.add(e)) {
                        if (e.getScope() == Volume.class || e.getScope() == Nic.class) {
                            throw e;
                        } else {
                            s_logger.warn("unexpected ResourceUnavailableException : " + e.getScope().getName(), e);
                            throw e;
                        }
                    }
                } catch (final InsufficientCapacityException e) {
                    s_logger.info("Insufficient capacity ", e);
                    if (!avoids.add(e)) {
                        if (e.getScope() == Volume.class || e.getScope() == Nic.class) {
                            throw e;
                        } else {
                            s_logger.warn("unexpected InsufficientCapacityException : " + e.getScope().getName(), e);
                        }
                    }
                } catch (final ExecutionException e) {
                    s_logger.error("Failed to start instance " + vm, e);
                    throw new AgentUnavailableException("Unable to start instance due to " + e.getMessage(), destHostId, e);
                } catch (final NoTransitionException e) {
                    s_logger.error("Failed to start instance " + vm, e);
                    throw new AgentUnavailableException("Unable to start instance due to " + e.getMessage(), destHostId, e);
                } catch (final StorageAccessException e) {
                    s_logger.warn("Unable to access storage on host", e);
                } finally {
                    if (startedVm == null && canRetry) {
                        final Step prevStep = work.getStep();
                        _workDao.updateStep(work, Step.Release);
                        // If previous step was started/ing && we got a valid answer
                        if ((prevStep == Step.Started || prevStep == Step.Starting) && startAnswer != null && startAnswer.getResult()) {  //TODO check the response of cleanup and record it in DB for retry
                            cleanup(vmGuru, vmProfile, work, Event.OperationFailed, false);
                        } else {
                            //if step is not starting/started, send cleanup command with force=true
                            cleanup(vmGuru, vmProfile, work, Event.OperationFailed, true);
                        }
                    }
                }
            }
        } finally {
            if (startedVm == null) {
                if (VirtualMachine.Type.User.equals(vm.type) && ResoureCountRunningVMsonly.value()) {
                    resourceCountDecrement(owner.getAccountId(),new Long(offering.getCpu()), new Long(offering.getRamSize()));
                }
                if (canRetry) {
                    try {
                        changeState(vm, Event.OperationFailed, null, work, Step.Done);
                    } catch (final NoTransitionException e) {
                        throw new ConcurrentOperationException(e.getMessage());
                    }
                }
            }

            if (planToDeploy != null) {
                planToDeploy.setAvoids(avoids);
            }
        }

        if (startedVm == null) {
            throw new CloudRuntimeException("Unable to start instance '" + vm.getHostName() + "' (" + vm.getUuid() + "), see management server log for details");
        }
    }

    private void logBootModeParameters(Map<VirtualMachineProfile.Param, Object> params) {
        if (params == null) {
          return;
        }
        StringBuffer msgBuf = new StringBuffer("Uefi params ");
        boolean log = false;
        if (params.get(VirtualMachineProfile.Param.UefiFlag) != null) {
            msgBuf.append(String.format("UefiFlag: %s ", params.get(VirtualMachineProfile.Param.UefiFlag)));
            log = true;
        }
        if (params.get(VirtualMachineProfile.Param.BootType) != null) {
            msgBuf.append(String.format("Boot Type: %s ", params.get(VirtualMachineProfile.Param.BootType)));
            log = true;
        }
        if (params.get(VirtualMachineProfile.Param.BootMode) != null) {
            msgBuf.append(String.format("Boot Mode: %s ", params.get(VirtualMachineProfile.Param.BootMode)));
            log = true;
        }
        if (params.get(VirtualMachineProfile.Param.BootIntoSetup) != null) {
            msgBuf.append(String.format("Boot into Setup: %s ", params.get(VirtualMachineProfile.Param.BootIntoSetup)));
            log = true;
        }
        if (log) {
            s_logger.info(msgBuf.toString());
        }
    }

    private void resetVmNicsDeviceId(Long vmId) {
        final List<NicVO> nics = _nicsDao.listByVmId(vmId);
        Collections.sort(nics, new Comparator<NicVO>() {
            @Override
            public int compare(NicVO nic1, NicVO nic2) {
                Long nicDevId1 = Long.valueOf(nic1.getDeviceId());
                Long nicDevId2 = Long.valueOf(nic2.getDeviceId());
                return nicDevId1.compareTo(nicDevId2);
            }
        });
        int deviceId = 0;
        for (final NicVO nic : nics) {
            if (nic.getDeviceId() != deviceId) {
                nic.setDeviceId(deviceId);
                _nicsDao.update(nic.getId(),nic);
            }
            deviceId ++;
        }
    }

    // Add extra config data to the vmTO as a Map
    private void addExtraConfig(VirtualMachineTO vmTO) {
        Map<String, String> details = vmTO.getDetails();
        for (String key : details.keySet()) {
            if (key.startsWith(ApiConstants.EXTRA_CONFIG)) {
                vmTO.addExtraConfig(key, details.get(key));
            }
        }
    }

    // for managed storage on KVM, need to make sure the path field of the volume in question is populated with the IQN
    private void handlePath(final DiskTO[] disks, final HypervisorType hypervisorType) {
        if (hypervisorType != HypervisorType.KVM) {
            return;
        }

        if (disks != null) {
            for (final DiskTO disk : disks) {
                final Map<String, String> details = disk.getDetails();
                final boolean isManaged = details != null && Boolean.parseBoolean(details.get(DiskTO.MANAGED));

                if (isManaged && disk.getPath() == null) {
                    final Long volumeId = disk.getData().getId();
                    final VolumeVO volume = _volsDao.findById(volumeId);

                    disk.setPath(volume.get_iScsiName());

                    if (disk.getData() instanceof VolumeObjectTO) {
                        final VolumeObjectTO volTo = (VolumeObjectTO)disk.getData();

                        volTo.setPath(volume.get_iScsiName());
                    }

                    volume.setPath(volume.get_iScsiName());

                    _volsDao.update(volumeId, volume);
                }
            }
        }
    }

    // for managed storage on XenServer and VMware, need to update the DB with a path if the VDI/VMDK file was newly created
    private void handlePath(final DiskTO[] disks, final Map<String, Map<String, String>> iqnToData) {
        if (disks != null && iqnToData != null) {
            for (final DiskTO disk : disks) {
                final Map<String, String> details = disk.getDetails();
                final boolean isManaged = details != null && Boolean.parseBoolean(details.get(DiskTO.MANAGED));

                if (isManaged) {
                    final Long volumeId = disk.getData().getId();
                    final VolumeVO volume = _volsDao.findById(volumeId);
                    final String iScsiName = volume.get_iScsiName();

                    boolean update = false;

                    final Map<String, String> data = iqnToData.get(iScsiName);

                    if (data != null) {
                        final String path = data.get(StartAnswer.PATH);

                        if (path != null) {
                            volume.setPath(path);

                            update = true;
                        }

                        final String imageFormat = data.get(StartAnswer.IMAGE_FORMAT);

                        if (imageFormat != null) {
                            volume.setFormat(ImageFormat.valueOf(imageFormat));

                            update = true;
                        }

                        if (update) {
                            _volsDao.update(volumeId, volume);
                        }
                    }
                }
            }
        }
    }

    private void syncDiskChainChange(final StartAnswer answer) {
        final VirtualMachineTO vmSpec = answer.getVirtualMachine();

        for (final DiskTO disk : vmSpec.getDisks()) {
            if (disk.getType() != Volume.Type.ISO) {
                final VolumeObjectTO vol = (VolumeObjectTO)disk.getData();
                final VolumeVO volume = _volsDao.findById(vol.getId());
                if (vmSpec.getDeployAsIsInfo() != null && StringUtils.isNotBlank(vol.getPath())) {
                    volume.setPath(vol.getPath());
                    _volsDao.update(volume.getId(), volume);
                }

                // Use getPath() from VolumeVO to get a fresh copy of what's in the DB.
                // Before doing this, in a certain situation, getPath() from VolumeObjectTO
                // returned null instead of an actual path (because it was out of date with the DB).
                if(vol.getPath() != null) {
                    volumeMgr.updateVolumeDiskChain(vol.getId(), vol.getPath(), vol.getChainInfo(), vol.getUpdatedDataStoreUUID());
                } else {
                    volumeMgr.updateVolumeDiskChain(vol.getId(), volume.getPath(), vol.getChainInfo(), vol.getUpdatedDataStoreUUID());
                }
            }
        }
    }

    @Override
    public void stop(final String vmUuid) throws ResourceUnavailableException {
        try {
            advanceStop(vmUuid, false);
        } catch (final OperationTimedoutException e) {
            throw new AgentUnavailableException("Unable to stop vm because the operation to stop timed out", e.getAgentId(), e);
        } catch (final ConcurrentOperationException e) {
            throw new CloudRuntimeException("Unable to stop vm because of a concurrent operation", e);
        }

    }

    @Override
    public void stopForced(String vmUuid) throws ResourceUnavailableException {
        try {
            advanceStop(vmUuid, true);
        } catch (final OperationTimedoutException e) {
            throw new AgentUnavailableException("Unable to stop vm because the operation to stop timed out", e.getAgentId(), e);
        } catch (final ConcurrentOperationException e) {
            throw new CloudRuntimeException("Unable to stop vm because of a concurrent operation", e);
        }
    }

    @Override
    public boolean getExecuteInSequence(final HypervisorType hypervisorType) {
        if (HypervisorType.KVM == hypervisorType || HypervisorType.XenServer == hypervisorType || HypervisorType.Hyperv == hypervisorType || HypervisorType.LXC == hypervisorType) {
            return false;
        } else if (HypervisorType.VMware == hypervisorType) {
            final Boolean fullClone = HypervisorGuru.VmwareFullClone.value();
            return fullClone;
        } else {
            return ExecuteInSequence.value();
        }
    }

    @Override
    public boolean unmanage(String vmUuid) {
        VMInstanceVO vm = _vmDao.findByUuid(vmUuid);
        if (vm == null || vm.getRemoved() != null) {
            throw new CloudRuntimeException("Could not find VM with id = " + vmUuid);
        }

        final List<VmWorkJobVO> pendingWorkJobs = _workJobDao.listPendingWorkJobs(VirtualMachine.Type.Instance, vm.getId());
        if (CollectionUtils.isNotEmpty(pendingWorkJobs) || _haMgr.hasPendingHaWork(vm.getId())) {
            String msg = "There are pending jobs or HA tasks working on the VM with id: " + vm.getId() + ", can't unmanage the VM.";
            s_logger.info(msg);
            throw new ConcurrentOperationException(msg);
        }

        Boolean result = Transaction.execute(new TransactionCallback<Boolean>() {
            @Override
            public Boolean doInTransaction(TransactionStatus status) {

                if (s_logger.isDebugEnabled()) {
                    s_logger.debug("Unmanaging vm " + vm);
                }

                final VirtualMachineProfile profile = new VirtualMachineProfileImpl(vm);
                final HypervisorGuru hvGuru = _hvGuruMgr.getGuru(vm.getHypervisorType());
                final VirtualMachineGuru guru = getVmGuru(vm);

                try {
                    unmanageVMSnapshots(vm);
                    unmanageVMNics(profile, vm);
                    unmanageVMVolumes(vm);

                    guru.finalizeUnmanage(vm);
                } catch (Exception e) {
                    s_logger.error("Error while unmanaging VM " + vm, e);
                    return false;
                }

                return true;
            }
        });

        return BooleanUtils.isTrue(result);
    }

    /**
     * Clean up VM snapshots (if any) from DB
     */
    private void unmanageVMSnapshots(VMInstanceVO vm) {
        _vmSnapshotMgr.deleteVMSnapshotsFromDB(vm.getId(), true);
    }

    /**
     * Clean up volumes for a VM to be unmanaged from CloudStack
     */
    private void unmanageVMVolumes(VMInstanceVO vm) {
        final Long hostId = vm.getHostId() != null ? vm.getHostId() : vm.getLastHostId();
        if (hostId != null) {
            volumeMgr.revokeAccess(vm.getId(), hostId);
        }
        volumeMgr.unmanageVolumes(vm.getId());

        List<Map<String, String>> targets = getTargets(hostId, vm.getId());
        if (hostId != null && CollectionUtils.isNotEmpty(targets)) {
            removeDynamicTargets(hostId, targets);
        }
    }

    /**
     * Clean up NICs for a VM to be unmanaged from CloudStack:
     * - If 'unmanage.vm.preserve.nics' = true: then the NICs are not removed but still Allocated, to preserve MAC addresses
     * - If 'unmanage.vm.preserve.nics' = false: then the NICs are removed while unmanaging
     */
    private void unmanageVMNics(VirtualMachineProfile profile, VMInstanceVO vm) {
        s_logger.debug("Cleaning up NICs");
        Boolean preserveNics = UnmanagedVMsManager.UnmanageVMPreserveNic.valueIn(vm.getDataCenterId());
        if (BooleanUtils.isTrue(preserveNics)) {
            s_logger.debug("Preserve NICs configuration enabled");
            profile.setParameter(VirtualMachineProfile.Param.PreserveNics, true);
        }
        _networkMgr.unmanageNics(profile);
    }

    private List<Map<String, String>> getVolumesToDisconnect(VirtualMachine vm) {
        List<Map<String, String>> volumesToDisconnect = new ArrayList<>();

        List<VolumeVO> volumes = _volsDao.findByInstance(vm.getId());

        if (CollectionUtils.isEmpty(volumes)) {
            return volumesToDisconnect;
        }

        for (VolumeVO volume : volumes) {
            StoragePoolVO storagePool = _storagePoolDao.findById(volume.getPoolId());

            if (storagePool != null && storagePool.isManaged()) {
                Map<String, String> info = new HashMap<>(3);

                info.put(DiskTO.STORAGE_HOST, storagePool.getHostAddress());
                info.put(DiskTO.STORAGE_PORT, String.valueOf(storagePool.getPort()));
                info.put(DiskTO.IQN, volume.get_iScsiName());
                info.put(DiskTO.PROTOCOL_TYPE, (volume.getPoolType() != null) ? volume.getPoolType().toString() : null);

                volumesToDisconnect.add(info);
            }
        }

        return volumesToDisconnect;
    }

    protected boolean sendStop(final VirtualMachineGuru guru, final VirtualMachineProfile profile, final boolean force, final boolean checkBeforeCleanup) {
        final VirtualMachine vm = profile.getVirtualMachine();
        StopCommand stpCmd = new StopCommand(vm, getExecuteInSequence(vm.getHypervisorType()), checkBeforeCleanup);
        stpCmd.setControlIp(getControlNicIpForVM(vm));
        stpCmd.setVolumesToDisconnect(getVolumesToDisconnect(vm));
        final StopCommand stop = stpCmd;
        try {
            Answer answer = null;
            if(vm.getHostId() != null) {
                answer = _agentMgr.send(vm.getHostId(), stop);
            }
            if (answer != null && answer instanceof StopAnswer) {
                final StopAnswer stopAns = (StopAnswer)answer;
                if (vm.getType() == VirtualMachine.Type.User) {
                    final String platform = stopAns.getPlatform();
                    if (platform != null) {
                        final UserVmVO userVm = _userVmDao.findById(vm.getId());
                        _userVmDao.loadDetails(userVm);
                        userVm.setDetail(VmDetailConstants.PLATFORM, platform);
                        _userVmDao.saveDetails(userVm);
                    }
                }

                final GPUDeviceTO gpuDevice = stop.getGpuDevice();
                if (gpuDevice != null) {
                    _resourceMgr.updateGPUDetails(vm.getHostId(), gpuDevice.getGroupDetails());
                }
                if (!answer.getResult()) {
                    final String details = answer.getDetails();
                    s_logger.debug("Unable to stop VM due to " + details);
                    return false;
                }

                guru.finalizeStop(profile, answer);

                final UserVmVO userVm = _userVmDao.findById(vm.getId());
                if (vm.getType() == VirtualMachine.Type.User) {
                    if (userVm != null){
                        userVm.setPowerState(PowerState.PowerOff);
                        _userVmDao.update(userVm.getId(), userVm);
                    }
                }
            } else {
                s_logger.error("Invalid answer received in response to a StopCommand for " + vm.getInstanceName());
                return false;
            }

        } catch (final AgentUnavailableException e) {
            if (!force) {
                return false;
            }
        } catch (final OperationTimedoutException e) {
            if (!force) {
                return false;
            }
        }

        return true;
    }

    protected boolean cleanup(final VirtualMachineGuru guru, final VirtualMachineProfile profile, final ItWorkVO work, final Event event, final boolean cleanUpEvenIfUnableToStop) {
        final VirtualMachine vm = profile.getVirtualMachine();
        final State state = vm.getState();
        s_logger.debug("Cleaning up resources for the vm " + vm + " in " + state + " state");
        try {
            if (state == State.Starting) {
                if (work != null) {
                    final Step step = work.getStep();
                    if (step == Step.Starting && !cleanUpEvenIfUnableToStop) {
                        s_logger.warn("Unable to cleanup vm " + vm + "; work state is incorrect: " + step);
                        return false;
                    }

                    if (step == Step.Started || step == Step.Starting || step == Step.Release) {
                        if (vm.getHostId() != null) {
                            if (!sendStop(guru, profile, cleanUpEvenIfUnableToStop, false)) {
                                s_logger.warn("Failed to stop vm " + vm + " in " + State.Starting + " state as a part of cleanup process");
                                return false;
                            }
                        }
                    }

                    if (step != Step.Release && step != Step.Prepare && step != Step.Started && step != Step.Starting) {
                        s_logger.debug("Cleanup is not needed for vm " + vm + "; work state is incorrect: " + step);
                        return true;
                    }
                } else {
                    if (vm.getHostId() != null) {
                        if (!sendStop(guru, profile, cleanUpEvenIfUnableToStop, false)) {
                            s_logger.warn("Failed to stop vm " + vm + " in " + State.Starting + " state as a part of cleanup process");
                            return false;
                        }
                    }
                }

            } else if (state == State.Stopping) {
                if (vm.getHostId() != null) {
                    if (!sendStop(guru, profile, cleanUpEvenIfUnableToStop, false)) {
                        s_logger.warn("Failed to stop vm " + vm + " in " + State.Stopping + " state as a part of cleanup process");
                        return false;
                    }
                }
            } else if (state == State.Migrating) {
                if (vm.getHostId() != null) {
                    if (!sendStop(guru, profile, cleanUpEvenIfUnableToStop, false)) {
                        s_logger.warn("Failed to stop vm " + vm + " in " + State.Migrating + " state as a part of cleanup process");
                        return false;
                    }
                }
                if (vm.getLastHostId() != null) {
                    if (!sendStop(guru, profile, cleanUpEvenIfUnableToStop, false)) {
                        s_logger.warn("Failed to stop vm " + vm + " in " + State.Migrating + " state as a part of cleanup process");
                        return false;
                    }
                }
            } else if (state == State.Running) {
                if (!sendStop(guru, profile, cleanUpEvenIfUnableToStop, false)) {
                    s_logger.warn("Failed to stop vm " + vm + " in " + State.Running + " state as a part of cleanup process");
                    return false;
                }
            }
        } finally {
            releaseVmResources(profile, cleanUpEvenIfUnableToStop);
        }

        return true;
    }

    protected void releaseVmResources(final VirtualMachineProfile profile, final boolean forced) {
        final VirtualMachine vm = profile.getVirtualMachine();
        final State state = vm.getState();
        try {
            _networkMgr.release(profile, forced);
            s_logger.debug(String.format("Successfully released network resources for the VM %s in %s state", vm, state));
        } catch (final Exception e) {
            s_logger.warn(String.format("Unable to release some network resources for the VM %s in %s state", vm, state), e);
        }

        try {
            if (vm.getHypervisorType() != HypervisorType.BareMetal) {
                volumeMgr.release(profile);
                s_logger.debug(String.format("Successfully released storage resources for the VM %s in %s state", vm, state));
            }
        } catch (final Exception e) {
            s_logger.warn(String.format("Unable to release storage resources for the VM %s in %s state", vm, state), e);
        }

        s_logger.debug(String.format("Successfully cleaned up resources for the VM %s in %s state", vm, state));
    }

    @Override
    public void advanceStop(final String vmUuid, final boolean cleanUpEvenIfUnableToStop)
            throws AgentUnavailableException, OperationTimedoutException, ConcurrentOperationException {

        final AsyncJobExecutionContext jobContext = AsyncJobExecutionContext.getCurrentExecutionContext();
        if (jobContext.isJobDispatchedBy(VmWorkConstants.VM_WORK_JOB_DISPATCHER)) {
            // avoid re-entrance

            VmWorkJobVO placeHolder = null;
            final VirtualMachine vm = _vmDao.findByUuid(vmUuid);
            placeHolder = createPlaceHolderWork(vm.getId());
            try {
                orchestrateStop(vmUuid, cleanUpEvenIfUnableToStop);
            } finally {
                if (placeHolder != null) {
                    _workJobDao.expunge(placeHolder.getId());
                }
            }

        } else {
            final Outcome<VirtualMachine> outcome = stopVmThroughJobQueue(vmUuid, cleanUpEvenIfUnableToStop);

            try {
                final VirtualMachine vm = outcome.get();
            } catch (final InterruptedException e) {
                throw new RuntimeException("Operation is interrupted", e);
            } catch (final java.util.concurrent.ExecutionException e) {
                throw new RuntimeException("Execution excetion", e);
            }

            final Object jobResult = _jobMgr.unmarshallResultObject(outcome.getJob());
            if (jobResult != null) {
                if (jobResult instanceof AgentUnavailableException) {
                    throw (AgentUnavailableException)jobResult;
                } else if (jobResult instanceof ConcurrentOperationException) {
                    throw (ConcurrentOperationException)jobResult;
                } else if (jobResult instanceof OperationTimedoutException) {
                    throw (OperationTimedoutException)jobResult;
                } else if (jobResult instanceof RuntimeException) {
                    throw (RuntimeException)jobResult;
                } else if (jobResult instanceof Throwable) {
                    throw new RuntimeException("Unexpected exception", (Throwable)jobResult);
                }
            }
        }
    }

    private void orchestrateStop(final String vmUuid, final boolean cleanUpEvenIfUnableToStop) throws AgentUnavailableException, OperationTimedoutException, ConcurrentOperationException {
        final VMInstanceVO vm = _vmDao.findByUuid(vmUuid);

        advanceStop(vm, cleanUpEvenIfUnableToStop);
    }

    private void advanceStop(final VMInstanceVO vm, final boolean cleanUpEvenIfUnableToStop) throws AgentUnavailableException, OperationTimedoutException,
    ConcurrentOperationException {
        final State state = vm.getState();
        if (state == State.Stopped) {
            if (s_logger.isDebugEnabled()) {
                s_logger.debug("VM is already stopped: " + vm);
            }
            return;
        }

        if (state == State.Destroyed || state == State.Expunging || state == State.Error) {
            if (s_logger.isDebugEnabled()) {
                s_logger.debug("Stopped called on " + vm + " but the state is " + state);
            }
            return;
        }
        // grab outstanding work item if any
        final ItWorkVO work = _workDao.findByOutstandingWork(vm.getId(), vm.getState());
        if (work != null) {
            if (s_logger.isDebugEnabled()) {
                s_logger.debug("Found an outstanding work item for this vm " + vm + " with state:" + vm.getState() + ", work id:" + work.getId());
            }
        }
        final Long hostId = vm.getHostId();
        if (hostId == null) {
            if (!cleanUpEvenIfUnableToStop) {
                if (s_logger.isDebugEnabled()) {
                    s_logger.debug("HostId is null but this is not a forced stop, cannot stop vm " + vm + " with state:" + vm.getState());
                }
                throw new CloudRuntimeException("Unable to stop " + vm);
            }
            try {
                stateTransitTo(vm, Event.AgentReportStopped, null, null);
            } catch (final NoTransitionException e) {
                s_logger.warn(e.getMessage());
            }
            // mark outstanding work item if any as done
            if (work != null) {
                if (s_logger.isDebugEnabled()) {
                    s_logger.debug("Updating work item to Done, id:" + work.getId());
                }
                work.setStep(Step.Done);
                _workDao.update(work.getId(), work);
            }
            return;
        } else {
            HostVO host = _hostDao.findById(hostId);
            if (!cleanUpEvenIfUnableToStop && vm.getState() == State.Running && host.getResourceState() == ResourceState.PrepareForMaintenance) {
                s_logger.debug("Host is in PrepareForMaintenance state - Stop VM operation on the VM id: " + vm.getId() + " is not allowed");
                throw new CloudRuntimeException("Stop VM operation on the VM id: " + vm.getId() + " is not allowed as host is preparing for maintenance mode");
            }
        }

        final VirtualMachineGuru vmGuru = getVmGuru(vm);
        final VirtualMachineProfile profile = new VirtualMachineProfileImpl(vm);

        try {
            if (!stateTransitTo(vm, Event.StopRequested, vm.getHostId())) {
                throw new ConcurrentOperationException("VM is being operated on.");
            }
        } catch (final NoTransitionException e1) {
            if (!cleanUpEvenIfUnableToStop) {
                throw new CloudRuntimeException("We cannot stop " + vm + " when it is in state " + vm.getState());
            }
            final boolean doCleanup = true;
            if (s_logger.isDebugEnabled()) {
                s_logger.debug("Unable to transition the state but we're moving on because it's forced stop");
            }

            if (doCleanup) {
                if (cleanup(vmGuru, new VirtualMachineProfileImpl(vm), work, Event.StopRequested, cleanUpEvenIfUnableToStop)) {
                    try {
                        if (s_logger.isDebugEnabled() && work != null) {
                            s_logger.debug("Updating work item to Done, id:" + work.getId());
                        }
                        if (!changeState(vm, Event.AgentReportStopped, null, work, Step.Done)) {
                            throw new CloudRuntimeException("Unable to stop " + vm);
                        }

                    } catch (final NoTransitionException e) {
                        s_logger.warn("Unable to cleanup " + vm);
                        throw new CloudRuntimeException("Unable to stop " + vm, e);
                    }
                } else {
                    if (s_logger.isDebugEnabled()) {
                        s_logger.debug("Failed to cleanup VM: " + vm);
                    }
                    throw new CloudRuntimeException("Failed to cleanup " + vm + " , current state " + vm.getState());
                }
            }
        }

        if (vm.getState() != State.Stopping) {
            throw new CloudRuntimeException("We cannot proceed with stop VM " + vm + " since it is not in 'Stopping' state, current state: " + vm.getState());
        }

        vmGuru.prepareStop(profile);

        final StopCommand stop = new StopCommand(vm, getExecuteInSequence(vm.getHypervisorType()), false, cleanUpEvenIfUnableToStop);
        stop.setControlIp(getControlNicIpForVM(vm));

        boolean stopped = false;
        Answer answer = null;
        try {
            answer = _agentMgr.send(vm.getHostId(), stop);
            if (answer != null) {
                if (answer instanceof StopAnswer) {
                    final StopAnswer stopAns = (StopAnswer)answer;
                    if (vm.getType() == VirtualMachine.Type.User) {
                        final String platform = stopAns.getPlatform();
                        if (platform != null) {
                            final UserVmVO userVm = _userVmDao.findById(vm.getId());
                            _userVmDao.loadDetails(userVm);
                            userVm.setDetail(VmDetailConstants.PLATFORM, platform);
                            _userVmDao.saveDetails(userVm);
                        }
                    }
                }
                stopped = answer.getResult();
                if (!stopped) {
                    throw new CloudRuntimeException("Unable to stop the virtual machine due to " + answer.getDetails());
                }
                vmGuru.finalizeStop(profile, answer);
                final GPUDeviceTO gpuDevice = stop.getGpuDevice();
                if (gpuDevice != null) {
                    _resourceMgr.updateGPUDetails(vm.getHostId(), gpuDevice.getGroupDetails());
                }
            } else {
                throw new CloudRuntimeException("Invalid answer received in response to a StopCommand on " + vm.instanceName);
            }

        } catch (final AgentUnavailableException e) {
            s_logger.warn("Unable to stop vm, agent unavailable: " + e.toString());
        } catch (final OperationTimedoutException e) {
            s_logger.warn("Unable to stop vm, operation timed out: " + e.toString());
        } finally {
            if (!stopped) {
                if (!cleanUpEvenIfUnableToStop) {
                    s_logger.warn("Unable to stop vm " + vm);
                    try {
                        stateTransitTo(vm, Event.OperationFailed, vm.getHostId());
                    } catch (final NoTransitionException e) {
                        s_logger.warn("Unable to transition the state " + vm);
                    }
                    throw new CloudRuntimeException("Unable to stop " + vm);
                } else {
                    s_logger.warn("Unable to actually stop " + vm + " but continue with release because it's a force stop");
                    vmGuru.finalizeStop(profile, answer);
                }
            }
        }

        if (s_logger.isDebugEnabled()) {
            s_logger.debug(vm + " is stopped on the host.  Proceeding to release resource held.");
        }

        releaseVmResources(profile, cleanUpEvenIfUnableToStop);

        try {
            if (work != null) {
                if (s_logger.isDebugEnabled()) {
                    s_logger.debug("Updating the outstanding work item to Done, id:" + work.getId());
                }
                work.setStep(Step.Done);
                _workDao.update(work.getId(), work);
            }

            boolean result = stateTransitTo(vm, Event.OperationSucceeded, null);
            if (result) {
                if (VirtualMachine.Type.User.equals(vm.type) && ResoureCountRunningVMsonly.value()) {
                    //update resource count if stop successfully
                    ServiceOfferingVO offering = _offeringDao.findById(vm.getId(), vm.getServiceOfferingId());
                    resourceCountDecrement(vm.getAccountId(),new Long(offering.getCpu()), new Long(offering.getRamSize()));
                }
            } else {
                throw new CloudRuntimeException("unable to stop " + vm);
            }
        } catch (final NoTransitionException e) {
            s_logger.warn(e.getMessage());
            throw new CloudRuntimeException("Unable to stop " + vm);
        }
    }

    private void setStateMachine() {
        _stateMachine = VirtualMachine.State.getStateMachine();
    }

    protected boolean stateTransitTo(final VMInstanceVO vm, final VirtualMachine.Event e, final Long hostId, final String reservationId) throws NoTransitionException {
        // if there are active vm snapshots task, state change is not allowed

        vm.setReservationId(reservationId);
        return _stateMachine.transitTo(vm, e, new Pair<Long, Long>(vm.getHostId(), hostId), _vmDao);
    }

    @Override
    public boolean stateTransitTo(final VirtualMachine vm1, final VirtualMachine.Event e, final Long hostId) throws NoTransitionException {
        final VMInstanceVO vm = (VMInstanceVO)vm1;

        final State oldState = vm.getState();
        if (oldState == State.Starting) {
            if (e == Event.OperationSucceeded) {
                vm.setLastHostId(hostId);
            }
        } else if (oldState == State.Stopping) {
            if (e == Event.OperationSucceeded) {
                vm.setLastHostId(vm.getHostId());
            }
        }
        return _stateMachine.transitTo(vm, e, new Pair<Long, Long>(vm.getHostId(), hostId), _vmDao);
    }

    @Override
    public void destroy(final String vmUuid, final boolean expunge) throws AgentUnavailableException, OperationTimedoutException, ConcurrentOperationException {
        VMInstanceVO vm = _vmDao.findByUuid(vmUuid);
        if (vm == null || vm.getState() == State.Destroyed || vm.getState() == State.Expunging || vm.getRemoved() != null) {
            if (s_logger.isDebugEnabled()) {
                s_logger.debug("Unable to find vm or vm is destroyed: " + vm);
            }
            return;
        }

        if (s_logger.isDebugEnabled()) {
            s_logger.debug("Destroying vm " + vm + ", expunge flag " + (expunge ? "on" : "off"));
        }

        advanceStop(vmUuid, VmDestroyForcestop.value());

        deleteVMSnapshots(vm, expunge);

        Transaction.execute(new TransactionCallbackWithExceptionNoReturn<CloudRuntimeException>() {
            @Override
            public void doInTransactionWithoutResult(final TransactionStatus status) throws CloudRuntimeException {
                VMInstanceVO vm = _vmDao.findByUuid(vmUuid);
                try {
                    if (!stateTransitTo(vm, VirtualMachine.Event.DestroyRequested, vm.getHostId())) {
                        s_logger.debug("Unable to destroy the vm because it is not in the correct state: " + vm);
                        throw new CloudRuntimeException("Unable to destroy " + vm);
                    } else {
                        if (expunge) {
                            if (!stateTransitTo(vm, VirtualMachine.Event.ExpungeOperation, vm.getHostId())) {
                                s_logger.debug("Unable to expunge the vm because it is not in the correct state: " + vm);
                                throw new CloudRuntimeException("Unable to expunge " + vm);
                            }
                        }
                    }
                } catch (final NoTransitionException e) {
                    s_logger.debug(e.getMessage());
                    throw new CloudRuntimeException("Unable to destroy " + vm, e);
                }
            }
        });
    }

    /**
     * Delete vm snapshots depending on vm's hypervisor type. For Vmware, vm snapshots removal is delegated to vm cleanup thread
     * to reduce tasks sent to hypervisor (one tasks to delete vm snapshots and vm itself
     * instead of one task for each vm snapshot plus another for the vm)
     * @param vm vm
     * @param expunge indicates if vm should be expunged
     */
    private void deleteVMSnapshots(VMInstanceVO vm, boolean expunge) {
        if (! vm.getHypervisorType().equals(HypervisorType.VMware)) {
            if (!_vmSnapshotMgr.deleteAllVMSnapshots(vm.getId(), null)) {
                s_logger.debug("Unable to delete all snapshots for " + vm);
                throw new CloudRuntimeException("Unable to delete vm snapshots for " + vm);
            }
        }
        else {
            if (expunge) {
                _vmSnapshotMgr.deleteVMSnapshotsFromDB(vm.getId(), false);
            }
        }
    }

    protected boolean checkVmOnHost(final VirtualMachine vm, final long hostId) throws AgentUnavailableException, OperationTimedoutException {
        final Answer answer = _agentMgr.send(hostId, new CheckVirtualMachineCommand(vm.getInstanceName()));
        if (answer == null || !answer.getResult()) {
            return false;
        }
        if (answer instanceof CheckVirtualMachineAnswer) {
            final CheckVirtualMachineAnswer vmAnswer = (CheckVirtualMachineAnswer)answer;
            if (vmAnswer.getState() == PowerState.PowerOff) {
                return false;
            }
        }

        UserVmVO userVm = _userVmDao.findById(vm.getId());
        if (userVm != null) {
            List<VMSnapshotVO> vmSnapshots = _vmSnapshotDao.findByVm(vm.getId());
            RestoreVMSnapshotCommand command = _vmSnapshotMgr.createRestoreCommand(userVm, vmSnapshots);
            if (command != null) {
                RestoreVMSnapshotAnswer restoreVMSnapshotAnswer = (RestoreVMSnapshotAnswer) _agentMgr.send(hostId, command);
                if (restoreVMSnapshotAnswer == null || !restoreVMSnapshotAnswer.getResult()) {
                    s_logger.warn("Unable to restore the vm snapshot from image file after live migration of vm with vmsnapshots: " + restoreVMSnapshotAnswer.getDetails());
                }
            }
        }

        return true;
    }

    @Override
    public void storageMigration(final String vmUuid, final Map<Long, Long> volumeToPool) {
        final AsyncJobExecutionContext jobContext = AsyncJobExecutionContext.getCurrentExecutionContext();
        if (jobContext.isJobDispatchedBy(VmWorkConstants.VM_WORK_JOB_DISPATCHER)) {
            // avoid re-entrance
            VmWorkJobVO placeHolder = null;
            final VirtualMachine vm = _vmDao.findByUuid(vmUuid);
            placeHolder = createPlaceHolderWork(vm.getId());
            try {
                orchestrateStorageMigration(vmUuid, volumeToPool);
            } finally {
                if (placeHolder != null) {
                    _workJobDao.expunge(placeHolder.getId());
                }
            }
        } else {
            final Outcome<VirtualMachine> outcome = migrateVmStorageThroughJobQueue(vmUuid, volumeToPool);

            try {
                final VirtualMachine vm = outcome.get();
            } catch (final InterruptedException e) {
                throw new RuntimeException("Operation is interrupted", e);
            } catch (final java.util.concurrent.ExecutionException e) {
                throw new RuntimeException("Execution excetion", e);
            }

            final Object jobResult = _jobMgr.unmarshallResultObject(outcome.getJob());
            if (jobResult != null) {
                if (jobResult instanceof RuntimeException) {
                    throw (RuntimeException)jobResult;
                } else if (jobResult instanceof Throwable) {
                    throw new RuntimeException("Unexpected exception", (Throwable)jobResult);
                }
            }
        }
    }

    private void orchestrateStorageMigration(final String vmUuid, final Map<Long, Long> volumeToPool) {
        final VMInstanceVO vm = _vmDao.findByUuid(vmUuid);
<<<<<<< HEAD
        preStorageMigrationStateCheck(destPool, vm);
=======

        Map<Volume, StoragePool> volumeToPoolMap = prepareVmStorageMigration(vm, volumeToPool);

>>>>>>> a1be9b02
        try {
            if(s_logger.isDebugEnabled()) {
                s_logger.debug(String.format("Offline migration of %s vm %s with volumes",
                                vm.getHypervisorType().toString(),
                                vm.getInstanceName()));
            }

            migrateThroughHypervisorOrStorage(vm, volumeToPoolMap);

        } catch (ConcurrentOperationException
                | InsufficientCapacityException // possibly InsufficientVirtualNetworkCapacityException or InsufficientAddressCapacityException
                | StorageUnavailableException e) {
            String msg = String.format("Failed to migrate VM: %s", vmUuid);
            s_logger.debug(msg);
            throw new CloudRuntimeException(msg, e);
        } finally {
            try {
                stateTransitTo(vm, Event.AgentReportStopped, null);
            } catch (final NoTransitionException e) {
                String anotherMEssage = String.format("failed to change vm state of VM: %s", vmUuid);
                s_logger.debug(anotherMEssage);
                throw new CloudRuntimeException(anotherMEssage, e);
            }
        }
    }

<<<<<<< HEAD
    private void preStorageMigrationStateCheck(StoragePool destPool, VMInstanceVO vm) {
        if (destPool == null) {
            throw new CloudRuntimeException("Unable to migrate vm: missing destination storage pool");
        }
        try {
            stateTransitTo(vm, Event.StorageMigrationRequested, null);
        } catch (final NoTransitionException e) {
            String msg = String.format("Unable to migrate vm: %s", vm.getUuid());
            s_logger.debug(msg);
            throw new CloudRuntimeException(msg, e);
        }
    }

    private Answer[] attemptHypervisorMigration(StoragePool destPool, VMInstanceVO vm) {
=======
    private Answer[] attemptHypervisorMigration(VMInstanceVO vm, Map<Volume, StoragePool> volumeToPool, Long hostId) {
        if (hostId == null) {
            return null;
        }
>>>>>>> a1be9b02
        final HypervisorGuru hvGuru = _hvGuruMgr.getGuru(vm.getHypervisorType());
        // OfflineVmwareMigration: in case of vmware call vcenter to do it for us.
        // OfflineVmwareMigration: should we check the proximity of source and destination
        // OfflineVmwareMigration: if we are in the same cluster/datacentre/pool or whatever?
        // OfflineVmwareMigration: we are checking on success to optionally delete an old vm if we are not
        List<Command> commandsToSend = hvGuru.finalizeMigrate(vm, volumeToPool);

        if (CollectionUtils.isNotEmpty(commandsToSend)) {
            Commands commandsContainer = new Commands(Command.OnError.Stop);
            commandsContainer.addCommands(commandsToSend);
            try {
                // OfflineVmwareMigration: change to the call back variety?
                // OfflineVmwareMigration: getting a Long seq to be filled with _agentMgr.send(hostId, commandsContainer, this)
                return  _agentMgr.send(hostId, commandsContainer);
            } catch (AgentUnavailableException | OperationTimedoutException e) {
                throw new CloudRuntimeException(String.format("Failed to migrate VM: %s", vm.getUuid()),e);
            }
        }
        return null;
    }

    private void afterHypervisorMigrationCleanup(VMInstanceVO vm, Map<Volume, StoragePool> volumeToPool, Long sourceClusterId, Answer[] hypervisorMigrationResults) throws InsufficientCapacityException {
        boolean isDebugEnabled = s_logger.isDebugEnabled();
        if(isDebugEnabled) {
            String msg = String.format("Cleaning up after hypervisor pool migration volumes for VM %s(%s)", vm.getInstanceName(), vm.getUuid());
            s_logger.debug(msg);
        }
        StoragePool rootVolumePool = null;
        if (MapUtils.isNotEmpty(volumeToPool)) {
            for (Map.Entry<Volume, StoragePool> entry : volumeToPool.entrySet()) {
                if (Type.ROOT.equals(entry.getKey().getVolumeType())) {
                    rootVolumePool = entry.getValue();
                    break;
                }
            }
        }
        setDestinationPoolAndReallocateNetwork(rootVolumePool, vm);
        Long destClusterId = rootVolumePool != null ? rootVolumePool.getClusterId() : null;
        if (destClusterId != null && !destClusterId.equals(sourceClusterId)) {
            if(isDebugEnabled) {
                String msg = String.format("Resetting lastHost for VM %s(%s)", vm.getInstanceName(), vm.getUuid());
                s_logger.debug(msg);
            }

            vm.setLastHostId(null);
            vm.setPodIdToDeployIn(rootVolumePool.getPodId());
            // OfflineVmwareMigration: a consecutive migration will fail probably (no host not pod)
        }// else keep last host set for this vm
        markVolumesInPool(vm, hypervisorMigrationResults);
        // OfflineVmwareMigration: deal with answers, if (hypervisorMigrationResults.length > 0)
        // OfflineVmwareMigration: iterate over the volumes for data updates
    }

    private void markVolumesInPool(VMInstanceVO vm, Answer[] hypervisorMigrationResults) {
        MigrateVmToPoolAnswer relevantAnswer = null;
        if (hypervisorMigrationResults.length == 1 && !hypervisorMigrationResults[0].getResult()) {
            throw new CloudRuntimeException(String.format("VM ID: %s migration failed. %s", vm.getUuid(), hypervisorMigrationResults[0].getDetails()));
        }
        for (Answer answer : hypervisorMigrationResults) {
            if (s_logger.isTraceEnabled()) {
                s_logger.trace(String.format("Received an %s: %s", answer.getClass().getSimpleName(), answer));
            }
            if (answer instanceof MigrateVmToPoolAnswer) {
                relevantAnswer = (MigrateVmToPoolAnswer) answer;
            }
        }
        if (relevantAnswer == null) {
            throw new CloudRuntimeException("No relevant migration results found");
        }
        List<VolumeObjectTO> results = relevantAnswer.getVolumeTos();
        if (results == null) {
            results = new ArrayList<>();
        }
        List<VolumeVO> volumes = _volsDao.findUsableVolumesForInstance(vm.getId());
        if(s_logger.isDebugEnabled()) {
            String msg = String.format("Found %d volumes for VM %s(uuid:%s, id:%d)", results.size(), vm.getInstanceName(), vm.getUuid(), vm.getId());
            s_logger.debug(msg);
        }
        for (VolumeObjectTO result : results ) {
            if(s_logger.isDebugEnabled()) {
                s_logger.debug(String.format("Updating volume (%d) with path '%s' on pool '%s'", result.getId(), result.getPath(), result.getDataStoreUuid()));
            }
            VolumeVO volume = _volsDao.findById(result.getId());
            StoragePool pool = _storagePoolDao.findPoolByUUID(result.getDataStoreUuid());
            if (volume == null || pool == null) {
                continue;
            }
            volume.setPath(result.getPath());
            volume.setPoolId(pool.getId());
            _volsDao.update(volume.getId(), volume);
        }
    }

    private Pair<Long, Long> findClusterAndHostIdForVm(VMInstanceVO vm) {
        Long hostId = vm.getHostId();
        Long clusterId = null;
        // OfflineVmwareMigration: probably this is null when vm is stopped
        if(hostId == null) {
            hostId = vm.getLastHostId();
            if (s_logger.isDebugEnabled()) {
                s_logger.debug(String.format("host id is null, using last host id %d", hostId) );
            }
        }
        if (hostId == null) {
            List<VolumeVO> volumes = _volsDao.findByInstanceAndType(vm.getId(), Type.ROOT);
            if (CollectionUtils.isNotEmpty(volumes)) {
                VolumeVO rootVolume = volumes.get(0);
                if (rootVolume.getPoolId() != null) {
                    StoragePoolVO pool = _storagePoolDao.findById(rootVolume.getPoolId());
                    if (pool != null && pool.getClusterId() != null) {
                        clusterId = pool.getClusterId();
                        List<HostVO> hosts = _hostDao.findHypervisorHostInCluster(pool.getClusterId());
                        if (CollectionUtils.isNotEmpty(hosts)) {
                            hostId = hosts.get(0).getId();
                        }
                    }
                }
            }
        }
        if (clusterId == null && hostId != null) {
            HostVO host = _hostDao.findById(hostId);
            if (host != null) {
                clusterId = host.getClusterId();
            }
        }
        return new Pair<>(clusterId, hostId);
    }

    private void migrateThroughHypervisorOrStorage(VMInstanceVO vm, Map<Volume, StoragePool> volumeToPool) throws StorageUnavailableException, InsufficientCapacityException {
        final VirtualMachineProfile profile = new VirtualMachineProfileImpl(vm);
        Pair<Long, Long> vmClusterAndHost = findClusterAndHostIdForVm(vm);
        final Long sourceClusterId = vmClusterAndHost.first();
        final Long sourceHostId = vmClusterAndHost.second();
        Answer[] hypervisorMigrationResults = attemptHypervisorMigration(vm, volumeToPool, sourceHostId);
        boolean migrationResult = false;
        if (hypervisorMigrationResults == null) {
            // OfflineVmwareMigration: if the HypervisorGuru can't do it, let the volume manager take care of it.
            migrationResult = volumeMgr.storageMigration(profile, volumeToPool);
            if (migrationResult) {
                postStorageMigrationCleanup(vm, volumeToPool, _hostDao.findById(sourceHostId), sourceClusterId);
            } else {
                s_logger.debug("Storage migration failed");
            }
        } else {
            afterHypervisorMigrationCleanup(vm, volumeToPool, sourceClusterId, hypervisorMigrationResults);
        }
    }

<<<<<<< HEAD
=======
    private Map<Volume, StoragePool> prepareVmStorageMigration(VMInstanceVO vm, Map<Long, Long> volumeToPool) {
        Map<Volume, StoragePool> volumeToPoolMap = new HashMap<>();
        if (MapUtils.isEmpty(volumeToPool)) {
            throw new CloudRuntimeException("Unable to migrate vm: missing volume to pool mapping");
        }
        Cluster cluster = null;
        Long dataCenterId = null;
        for (Map.Entry<Long, Long> entry: volumeToPool.entrySet()) {
            StoragePool pool = _storagePoolDao.findById(entry.getValue());
            if (pool.getClusterId() != null) {
                cluster = _clusterDao.findById(pool.getClusterId());
                break;
            }
            dataCenterId = pool.getDataCenterId();
        }
        Long podId = null;
        Long clusterId = null;
        if (cluster != null) {
            dataCenterId = cluster.getDataCenterId();
            podId = cluster.getPodId();
            clusterId = cluster.getId();
        }
        if (dataCenterId == null) {
            String msg = "Unable to migrate vm: failed to create deployment destination with given volume to pool map";
            s_logger.debug(msg);
            throw new CloudRuntimeException(msg);
        }
        final DataCenterDeployment destination = new DataCenterDeployment(dataCenterId, podId, clusterId, null, null, null);
        // Create a map of which volume should go in which storage pool.
        final VirtualMachineProfile profile = new VirtualMachineProfileImpl(vm);
        volumeToPoolMap = createMappingVolumeAndStoragePool(profile, destination, volumeToPool);
        try {
            stateTransitTo(vm, Event.StorageMigrationRequested, null);
        } catch (final NoTransitionException e) {
            String msg = String.format("Unable to migrate vm: %s", vm.getUuid());
            s_logger.debug(msg);
            throw new CloudRuntimeException(msg, e);
        }
        return volumeToPoolMap;
    }

>>>>>>> a1be9b02
    private void checkDestinationForTags(StoragePool destPool, VMInstanceVO vm) {
        List<VolumeVO> vols = _volsDao.findUsableVolumesForInstance(vm.getId());
        // OfflineVmwareMigration: iterate over volumes
        // OfflineVmwareMigration: get disk offering
        List<String> storageTags = storageMgr.getStoragePoolTagList(destPool.getId());
        for(Volume vol : vols) {
            DiskOfferingVO diskOffering = _diskOfferingDao.findById(vol.getDiskOfferingId());
            List<String> volumeTags = StringUtils.csvTagsToList(diskOffering.getTags());
            if(! matches(volumeTags, storageTags)) {
                String msg = String.format("destination pool '%s' with tags '%s', does not support the volume diskoffering for volume '%s' (tags: '%s') ",
                        destPool.getName(),
                        StringUtils.listToCsvTags(storageTags),
                        vol.getName(),
                        StringUtils.listToCsvTags(volumeTags)
                );
                throw new CloudRuntimeException(msg);
            }
        }
    }

    static boolean matches(List<String> volumeTags, List<String> storagePoolTags) {
        // OfflineVmwareMigration: commons collections 4 allows for Collections.containsAll(volumeTags,storagePoolTags);
        boolean result = true;
        if (volumeTags != null) {
            for (String tag : volumeTags) {
                // there is a volume tags so
                if (storagePoolTags == null || !storagePoolTags.contains(tag)) {
                    result = false;
                    break;
                }
            }
        }
        return result;
    }


    private void postStorageMigrationCleanup(VMInstanceVO vm, Map<Volume, StoragePool> volumeToPool, HostVO srcHost, Long srcClusterId) throws InsufficientCapacityException {
        StoragePool rootVolumePool = null;
        if (MapUtils.isNotEmpty(volumeToPool)) {
            for (Map.Entry<Volume, StoragePool> entry : volumeToPool.entrySet()) {
                if (Type.ROOT.equals(entry.getKey().getVolumeType())) {
                    rootVolumePool = entry.getValue();
                    break;
                }
            }
        }
        setDestinationPoolAndReallocateNetwork(rootVolumePool, vm);

        //when start the vm next time, don;'t look at last_host_id, only choose the host based on volume/storage pool
        vm.setLastHostId(null);
        if (rootVolumePool != null) {
            vm.setPodIdToDeployIn(rootVolumePool.getPodId());
        }

        // If VM was cold migrated between clusters belonging to two different VMware DCs,
        // unregister the VM from the source host and cleanup the associated VM files.
        if (vm.getHypervisorType().equals(HypervisorType.VMware)) {
            afterStorageMigrationVmwareVMcleanup(rootVolumePool, vm, srcHost, srcClusterId);
        }
    }

    private void setDestinationPoolAndReallocateNetwork(StoragePool destPool, VMInstanceVO vm) throws InsufficientCapacityException {
        //if the vm is migrated to different pod in basic mode, need to reallocate ip

        if (destPool != null && destPool.getPodId() != null && !destPool.getPodId().equals(vm.getPodIdToDeployIn())) {
            if (s_logger.isDebugEnabled()) {
                String msg = String.format("as the pod for vm %s has changed we are reallocating its network", vm.getInstanceName());
                s_logger.debug(msg);
            }
            final DataCenterDeployment plan = new DataCenterDeployment(vm.getDataCenterId(), destPool.getPodId(), null, null, null, null);
            final VirtualMachineProfileImpl vmProfile = new VirtualMachineProfileImpl(vm, null, null, null, null);
            _networkMgr.reallocate(vmProfile, plan);
        }
    }

    private void afterStorageMigrationVmwareVMcleanup(StoragePool destPool, VMInstanceVO vm, HostVO srcHost, Long srcClusterId) {
        // OfflineVmwareMigration: this should only happen on storage migration, else the guru would already have issued the command
        final Long destClusterId = destPool.getClusterId();
        if (srcClusterId != null && destClusterId != null && ! srcClusterId.equals(destClusterId) && srcHost != null) {
            final String srcDcName = _clusterDetailsDao.getVmwareDcName(srcClusterId);
            final String destDcName = _clusterDetailsDao.getVmwareDcName(destClusterId);
            if (srcDcName != null && destDcName != null && !srcDcName.equals(destDcName)) {
                removeStaleVmFromSource(vm, srcHost);
            }
        }
    }

    // OfflineVmwareMigration: on port forward refator this to be done in two
    // OfflineVmwareMigration: command creation in the guru.migrat method
    // OfflineVmwareMigration: sending up in the attemptHypevisorMigration with execute in sequence (responsibility of the guru)
    private void removeStaleVmFromSource(VMInstanceVO vm, HostVO srcHost) {
        s_logger.debug("Since VM's storage was successfully migrated across VMware Datacenters, unregistering VM: " + vm.getInstanceName() +
                " from source host: " + srcHost.getId());
        final UnregisterVMCommand uvc = new UnregisterVMCommand(vm.getInstanceName());
        uvc.setCleanupVmFiles(true);
        try {
            _agentMgr.send(srcHost.getId(), uvc);
        } catch (final Exception e) {
            throw new CloudRuntimeException("Failed to unregister VM: " + vm.getInstanceName() + " from source host: " + srcHost.getId() +
                    " after successfully migrating VM's storage across VMware Datacenters");
        }
    }

    @Override
    public void migrate(final String vmUuid, final long srcHostId, final DeployDestination dest)
            throws ResourceUnavailableException, ConcurrentOperationException {

        final AsyncJobExecutionContext jobContext = AsyncJobExecutionContext.getCurrentExecutionContext();
        if (jobContext.isJobDispatchedBy(VmWorkConstants.VM_WORK_JOB_DISPATCHER)) {
            // avoid re-entrance
            VmWorkJobVO placeHolder = null;
            final VirtualMachine vm = _vmDao.findByUuid(vmUuid);
            placeHolder = createPlaceHolderWork(vm.getId());
            try {
                orchestrateMigrate(vmUuid, srcHostId, dest);
            } finally {
                if (placeHolder != null) {
                    _workJobDao.expunge(placeHolder.getId());
                }
            }
        } else {
            final Outcome<VirtualMachine> outcome = migrateVmThroughJobQueue(vmUuid, srcHostId, dest);

            try {
                final VirtualMachine vm = outcome.get();
            } catch (final InterruptedException e) {
                throw new RuntimeException("Operation is interrupted", e);
            } catch (final java.util.concurrent.ExecutionException e) {
                throw new RuntimeException("Execution excetion", e);
            }

            final Object jobResult = _jobMgr.unmarshallResultObject(outcome.getJob());
            if (jobResult != null) {
                if (jobResult instanceof ResourceUnavailableException) {
                    throw (ResourceUnavailableException)jobResult;
                } else if (jobResult instanceof ConcurrentOperationException) {
                    throw (ConcurrentOperationException)jobResult;
                } else if (jobResult instanceof RuntimeException) {
                    throw (RuntimeException)jobResult;
                } else if (jobResult instanceof Throwable) {
                    throw new RuntimeException("Unexpected exception", (Throwable)jobResult);
                }

            }
        }
    }

    private void orchestrateMigrate(final String vmUuid, final long srcHostId, final DeployDestination dest) throws ResourceUnavailableException, ConcurrentOperationException {
        final VMInstanceVO vm = _vmDao.findByUuid(vmUuid);
        if (vm == null) {
            if (s_logger.isDebugEnabled()) {
                s_logger.debug("Unable to find the vm " + vmUuid);
            }
            throw new CloudRuntimeException("Unable to find a virtual machine with id " + vmUuid);
        }
        migrate(vm, srcHostId, dest);
    }

    protected void migrate(final VMInstanceVO vm, final long srcHostId, final DeployDestination dest) throws ResourceUnavailableException, ConcurrentOperationException {
        s_logger.info("Migrating " + vm + " to " + dest);
        final UserVmVO userVm = _userVmDao.findById(vm.getId());
        final long dstHostId = dest.getHost().getId();
        final Host fromHost = _hostDao.findById(srcHostId);
        if (fromHost == null) {
            s_logger.info("Unable to find the host to migrate from: " + srcHostId);
            throw new CloudRuntimeException("Unable to find the host to migrate from: " + srcHostId);
        }

        if (fromHost.getClusterId().longValue() != dest.getCluster().getId() && vm.getHypervisorType() != HypervisorType.VMware) {
            final List<VolumeVO> volumes = _volsDao.findCreatedByInstance(vm.getId());
            for (final VolumeVO volume : volumes) {
                if (!_storagePoolDao.findById(volume.getPoolId()).getScope().equals(ScopeType.ZONE)) {
                    s_logger.info("Source and destination host are not in same cluster and all volumes are not on zone wide primary store, unable to migrate to host: "
                            + dest.getHost().getId());
                    throw new CloudRuntimeException(
                            "Source and destination host are not in same cluster and all volumes are not on zone wide primary store, unable to migrate to host: "
                                    + dest.getHost().getId());
                }
            }
        }

        final VirtualMachineGuru vmGuru = getVmGuru(vm);

        if (vm.getState() != State.Running) {
            if (s_logger.isDebugEnabled()) {
                s_logger.debug("VM is not Running, unable to migrate the vm " + vm);
            }
            throw new CloudRuntimeException("VM is not Running, unable to migrate the vm currently " + vm + " , current state: " + vm.getState().toString());
        }

        AlertManager.AlertType alertType = AlertManager.AlertType.ALERT_TYPE_USERVM_MIGRATE;
        if (VirtualMachine.Type.DomainRouter.equals(vm.getType())) {
            alertType = AlertManager.AlertType.ALERT_TYPE_DOMAIN_ROUTER_MIGRATE;
        } else if (VirtualMachine.Type.ConsoleProxy.equals(vm.getType())) {
            alertType = AlertManager.AlertType.ALERT_TYPE_CONSOLE_PROXY_MIGRATE;
        }

        final VirtualMachineProfile vmSrc = new VirtualMachineProfileImpl(vm);
        vmSrc.setHost(fromHost);
        for (final NicProfile nic : _networkMgr.getNicProfiles(vm)) {
            vmSrc.addNic(nic);
        }

        final VirtualMachineProfile profile = new VirtualMachineProfileImpl(vm, null, _offeringDao.findById(vm.getId(), vm.getServiceOfferingId()), null, null);
        profile.setHost(dest.getHost());

        _networkMgr.prepareNicForMigration(profile, dest);
        volumeMgr.prepareForMigration(profile, dest);
        profile.setConfigDriveLabel(VmConfigDriveLabel.value());

        final VirtualMachineTO to = toVmTO(profile);
        final PrepareForMigrationCommand pfmc = new PrepareForMigrationCommand(to);

        ItWorkVO work = new ItWorkVO(UUID.randomUUID().toString(), _nodeId, State.Migrating, vm.getType(), vm.getId());
        work.setStep(Step.Prepare);
        work.setResourceType(ItWorkVO.ResourceType.Host);
        work.setResourceId(dstHostId);
        work = _workDao.persist(work);

        Answer pfma = null;
        try {
            pfma = _agentMgr.send(dstHostId, pfmc);
            if (pfma == null || !pfma.getResult()) {
                final String details = pfma != null ? pfma.getDetails() : "null answer returned";
                final String msg = "Unable to prepare for migration due to " + details;
                pfma = null;
                throw new AgentUnavailableException(msg, dstHostId);
            }
        } catch (final OperationTimedoutException e1) {
            throw new AgentUnavailableException("Operation timed out", dstHostId);
        } finally {
            if (pfma == null) {
                _networkMgr.rollbackNicForMigration(vmSrc, profile);
                volumeMgr.release(vm.getId(), dstHostId);
                work.setStep(Step.Done);
                _workDao.update(work.getId(), work);
            }
        }

        vm.setLastHostId(srcHostId);
        try {
            if (vm == null || vm.getHostId() == null || vm.getHostId() != srcHostId || !changeState(vm, Event.MigrationRequested, dstHostId, work, Step.Migrating)) {
                _networkMgr.rollbackNicForMigration(vmSrc, profile);
                if (vm != null) {
                    volumeMgr.release(vm.getId(), dstHostId);
                }

                s_logger.info("Migration cancelled because state has changed: " + vm);
                throw new ConcurrentOperationException("Migration cancelled because state has changed: " + vm);
            }
        } catch (final NoTransitionException e1) {
            _networkMgr.rollbackNicForMigration(vmSrc, profile);
            volumeMgr.release(vm.getId(), dstHostId);
            s_logger.info("Migration cancelled because " + e1.getMessage());
            throw new ConcurrentOperationException("Migration cancelled because " + e1.getMessage());
        } catch (final CloudRuntimeException e2) {
            _networkMgr.rollbackNicForMigration(vmSrc, profile);
            volumeMgr.release(vm.getId(), dstHostId);
            s_logger.info("Migration cancelled because " + e2.getMessage());
            work.setStep(Step.Done);
            _workDao.update(work.getId(), work);
            try {
                stateTransitTo(vm, Event.OperationFailed, srcHostId);
            } catch (final NoTransitionException e3) {
                s_logger.warn(e3.getMessage());
            }
            throw new CloudRuntimeException("Migration cancelled because " + e2.getMessage());
        }

        boolean migrated = false;
        Map<String, DpdkTO> dpdkInterfaceMapping = null;
        try {
            final boolean isWindows = _guestOsCategoryDao.findById(_guestOsDao.findById(vm.getGuestOSId()).getCategoryId()).getName().equalsIgnoreCase("Windows");
            final MigrateCommand mc = new MigrateCommand(vm.getInstanceName(), dest.getHost().getPrivateIpAddress(), isWindows, to, getExecuteInSequence(vm.getHypervisorType()));

            boolean kvmAutoConvergence = StorageManager.KvmAutoConvergence.value();
            mc.setAutoConvergence(kvmAutoConvergence);
            mc.setHostGuid(dest.getHost().getGuid());

            dpdkInterfaceMapping = ((PrepareForMigrationAnswer) pfma).getDpdkInterfaceMapping();
            if (MapUtils.isNotEmpty(dpdkInterfaceMapping)) {
                mc.setDpdkInterfaceMapping(dpdkInterfaceMapping);
            }

            try {
                final Answer ma = _agentMgr.send(vm.getLastHostId(), mc);
                if (ma == null || !ma.getResult()) {
                    final String details = ma != null ? ma.getDetails() : "null answer returned";
                    throw new CloudRuntimeException(details);
                }
            } catch (final OperationTimedoutException e) {
                if (e.isActive()) {
                    s_logger.warn("Active migration command so scheduling a restart for " + vm);
                    _haMgr.scheduleRestart(vm, true);
                }
                throw new AgentUnavailableException("Operation timed out on migrating " + vm, dstHostId);
            }

            try {
                if (!changeState(vm, VirtualMachine.Event.OperationSucceeded, dstHostId, work, Step.Started)) {
                    throw new ConcurrentOperationException("Unable to change the state for " + vm);
                }
            } catch (final NoTransitionException e1) {
                throw new ConcurrentOperationException("Unable to change state due to " + e1.getMessage());
            }

            try {
                if (!checkVmOnHost(vm, dstHostId)) {
                    s_logger.error("Unable to complete migration for " + vm);
                    try {
                        _agentMgr.send(srcHostId, new Commands(cleanup(vm, dpdkInterfaceMapping)), null);
                    } catch (final AgentUnavailableException e) {
                        s_logger.error("AgentUnavailableException while cleanup on source host: " + srcHostId);
                    }
                    cleanup(vmGuru, new VirtualMachineProfileImpl(vm), work, Event.AgentReportStopped, true);
                    throw new CloudRuntimeException("Unable to complete migration for " + vm);
                }
            } catch (final OperationTimedoutException e) {
                s_logger.debug("Error while checking the vm " + vm + " on host " + dstHostId, e);
            }
            migrated = true;
        } finally {
            if (!migrated) {
                s_logger.info("Migration was unsuccessful.  Cleaning up: " + vm);
                _networkMgr.rollbackNicForMigration(vmSrc, profile);
                volumeMgr.release(vm.getId(), dstHostId);

                _alertMgr.sendAlert(alertType, fromHost.getDataCenterId(), fromHost.getPodId(),
                        "Unable to migrate vm " + vm.getInstanceName() + " from host " + fromHost.getName() + " in zone " + dest.getDataCenter().getName() + " and pod " +
                                dest.getPod().getName(), "Migrate Command failed.  Please check logs.");
                try {
                    _agentMgr.send(dstHostId, new Commands(cleanup(vm, dpdkInterfaceMapping)), null);
                } catch (final AgentUnavailableException ae) {
                    s_logger.info("Looks like the destination Host is unavailable for cleanup");
                }
                _networkMgr.setHypervisorHostname(profile, dest, false);
                try {
                    stateTransitTo(vm, Event.OperationFailed, srcHostId);
                } catch (final NoTransitionException e) {
                    s_logger.warn(e.getMessage());
                }
            } else {
                _networkMgr.commitNicForMigration(vmSrc, profile);
                volumeMgr.release(vm.getId(), srcHostId);
                _networkMgr.setHypervisorHostname(profile, dest, true);
            }

            work.setStep(Step.Done);
            _workDao.update(work.getId(), work);
        }
    }

    /**
     * We create the mapping of volumes and storage pool to migrate the VMs according to the information sent by the user.
     * If the user did not enter a complete mapping, the volumes that were left behind will be auto mapped using {@link #createStoragePoolMappingsForVolumes(VirtualMachineProfile, DataCenterDeployment, Map, List)}
     */
    protected Map<Volume, StoragePool> createMappingVolumeAndStoragePool(VirtualMachineProfile profile, Host targetHost, Map<Long, Long> userDefinedMapOfVolumesAndStoragePools) {
        return createMappingVolumeAndStoragePool(profile,
                new DataCenterDeployment(targetHost.getDataCenterId(), targetHost.getPodId(), targetHost.getClusterId(), targetHost.getId(), null, null),
                userDefinedMapOfVolumesAndStoragePools);
    }

    private Map<Volume, StoragePool> createMappingVolumeAndStoragePool(final VirtualMachineProfile profile, final DataCenterDeployment plan, final Map<Long, Long> userDefinedMapOfVolumesAndStoragePools) {
        Host targetHost = null;
        if (plan.getHostId() != null) {
            targetHost = _hostDao.findById(plan.getHostId());
        }
        Map<Volume, StoragePool> volumeToPoolObjectMap = buildMapUsingUserInformation(profile, targetHost, userDefinedMapOfVolumesAndStoragePools);

        List<Volume> volumesNotMapped = findVolumesThatWereNotMappedByTheUser(profile, volumeToPoolObjectMap);
        createStoragePoolMappingsForVolumes(profile, plan, volumeToPoolObjectMap, volumesNotMapped);
        return volumeToPoolObjectMap;
    }

    /**
     *  Given the map of volume to target storage pool entered by the user, we check for other volumes that the VM might have and were not configured.
     *  This map can be then used by CloudStack to find new target storage pools according to the target host.
     */
    protected List<Volume> findVolumesThatWereNotMappedByTheUser(VirtualMachineProfile profile, Map<Volume, StoragePool> volumeToStoragePoolObjectMap) {
        List<VolumeVO> allVolumes = _volsDao.findUsableVolumesForInstance(profile.getId());
        List<Volume> volumesNotMapped = new ArrayList<>();
        for (Volume volume : allVolumes) {
            if (!volumeToStoragePoolObjectMap.containsKey(volume)) {
                volumesNotMapped.add(volume);
            }
        }
        return volumesNotMapped;
    }

    /**
     *  Builds the map of storage pools and volumes with the information entered by the user. Before creating the an entry we validate if the migration is feasible checking if the migration is allowed and if the target host can access the defined target storage pool.
     */
    protected Map<Volume, StoragePool> buildMapUsingUserInformation(VirtualMachineProfile profile, Host targetHost, Map<Long, Long> userDefinedVolumeToStoragePoolMap) {
        Map<Volume, StoragePool> volumeToPoolObjectMap = new HashMap<>();
        if (MapUtils.isEmpty(userDefinedVolumeToStoragePoolMap)) {
            return volumeToPoolObjectMap;
        }
        for(Long volumeId: userDefinedVolumeToStoragePoolMap.keySet()) {
            VolumeVO volume = _volsDao.findById(volumeId);

            Long poolId = userDefinedVolumeToStoragePoolMap.get(volumeId);
            StoragePoolVO targetPool = _storagePoolDao.findById(poolId);
            StoragePoolVO currentPool = _storagePoolDao.findById(volume.getPoolId());

            executeManagedStorageChecksWhenTargetStoragePoolProvided(currentPool, volume, targetPool);
            if (targetHost != null && _poolHostDao.findByPoolHost(targetPool.getId(), targetHost.getId()) == null) {
                throw new CloudRuntimeException(
                        String.format("Cannot migrate the volume [%s] to the storage pool [%s] while migrating VM [%s] to target host [%s]. The host does not have access to the storage pool entered.",
                                volume.getUuid(), targetPool.getUuid(), profile.getUuid(), targetHost.getUuid()));
            }
            if (currentPool.getId() == targetPool.getId()) {
                s_logger.info(String.format("The volume [%s] is already allocated in storage pool [%s].", volume.getUuid(), targetPool.getUuid()));
            }
            volumeToPoolObjectMap.put(volume, targetPool);
        }
        return volumeToPoolObjectMap;
    }

    /**
     *  Executes the managed storage checks for the mapping<volume, storage pool> entered by the user. The checks execute by this method are the following.
     *  <ul>
     *      <li> If the current storage pool of the volume is not a managed storage, we do not need to validate anything here.
     *      <li> If the current storage pool is a managed storage and the target storage pool ID is different from the current one, we throw an exception.
     *  </ul>
     */
    protected void executeManagedStorageChecksWhenTargetStoragePoolProvided(StoragePoolVO currentPool, VolumeVO volume, StoragePoolVO targetPool) {
        if (!currentPool.isManaged()) {
            return;
        }
        if (currentPool.getId() == targetPool.getId()) {
            return;
        }
        throw new CloudRuntimeException(String.format("Currently, a volume on managed storage can only be 'migrated' to itself " + "[volumeId=%s, currentStoragePoolId=%s, targetStoragePoolId=%s].",
                volume.getUuid(), currentPool.getUuid(), targetPool.getUuid()));
    }

    /**
     * For each one of the volumes we will map it to a storage pool that is available via the target host.
     * An exception is thrown if we cannot find a storage pool that is accessible in the target host to migrate the volume to.
     */
    protected void createStoragePoolMappingsForVolumes(VirtualMachineProfile profile, DataCenterDeployment plan, Map<Volume, StoragePool> volumeToPoolObjectMap, List<Volume> allVolumes) {
        for (Volume volume : allVolumes) {
            StoragePoolVO currentPool = _storagePoolDao.findById(volume.getPoolId());

            Host targetHost = null;
            if (plan.getHostId() != null) {
                targetHost = _hostDao.findById(plan.getHostId());
            }
            executeManagedStorageChecksWhenTargetStoragePoolNotProvided(targetHost, currentPool, volume);
            if (ScopeType.HOST.equals(currentPool.getScope()) || isStorageCrossClusterMigration(plan.getClusterId(), currentPool)) {
                createVolumeToStoragePoolMappingIfPossible(profile, plan, volumeToPoolObjectMap, volume, currentPool);
            } else {
                volumeToPoolObjectMap.put(volume, currentPool);
            }
        }
    }

    /**
     *  Executes the managed storage checks for the volumes that the user has not entered a mapping of <volume, storage pool>. The following checks are performed.
     *   <ul>
     *      <li> If the current storage pool is not a managed storage, we do not need to proceed with this method;
     *      <li> We check if the target host has access to the current managed storage pool. If it does not have an exception will be thrown.
     *   </ul>
     */
    protected void executeManagedStorageChecksWhenTargetStoragePoolNotProvided(Host targetHost, StoragePoolVO currentPool, Volume volume) {
        if (!currentPool.isManaged()) {
            return;
        }
        if (targetHost != null && _poolHostDao.findByPoolHost(currentPool.getId(), targetHost.getId()) == null) {
            throw new CloudRuntimeException(String.format("The target host does not have access to the volume's managed storage pool. [volumeId=%s, storageId=%s, targetHostId=%s].", volume.getUuid(),
                    currentPool.getUuid(), targetHost.getUuid()));
        }
    }

    /**
     *  Return true if the VM migration is a cross cluster migration. To execute that, we check if the volume current storage pool cluster is different from the target cluster.
     */
    protected boolean isStorageCrossClusterMigration(Long clusterId, StoragePoolVO currentPool) {
        return clusterId != null && ScopeType.CLUSTER.equals(currentPool.getScope()) && !currentPool.getClusterId().equals(clusterId);
    }

    /**
     * We will add a mapping of volume to storage pool if needed. The conditions to add a mapping are the following:
     * <ul>
     *  <li> The candidate storage pool where the volume is to be allocated can be accessed by the target host
     *  <li> If no storage pool is found to allocate the volume we throw an exception.
     * </ul>
     *
     * Side note: this method should only be called if the volume is on local storage or if we are executing a cross cluster migration.
     */
    protected void createVolumeToStoragePoolMappingIfPossible(VirtualMachineProfile profile, DataCenterDeployment plan, Map<Volume, StoragePool> volumeToPoolObjectMap, Volume volume,
            StoragePoolVO currentPool) {
        List<StoragePool> storagePoolList = getCandidateStoragePoolsToMigrateLocalVolume(profile, plan, volume);

        if (CollectionUtils.isEmpty(storagePoolList)) {
            String msg;
            if (plan.getHostId() != null) {
                Host targetHost = _hostDao.findById(plan.getHostId());
                msg = String.format("There are no storage pools available at the target host [%s] to migrate volume [%s]", targetHost.getUuid(), volume.getUuid());
            } else {
                Cluster targetCluster = _clusterDao.findById(plan.getClusterId());
                msg = String.format("There are no storage pools available in the target cluster [%s] to migrate volume [%s]", targetCluster.getUuid(), volume.getUuid());
            }
            throw new CloudRuntimeException(msg);
        }

        Collections.shuffle(storagePoolList);
        boolean candidatePoolsListContainsVolumeCurrentStoragePool = false;
        for (StoragePool storagePool : storagePoolList) {
            if (storagePool.getId() == currentPool.getId()) {
                candidatePoolsListContainsVolumeCurrentStoragePool = true;
                break;
            }

        }
        if (!candidatePoolsListContainsVolumeCurrentStoragePool) {
            volumeToPoolObjectMap.put(volume, _storagePoolDao.findByUuid(storagePoolList.get(0).getUuid()));
        }
    }

    /**
     * We use {@link StoragePoolAllocator} objects to find storage pools for given DataCenterDeployment where we would be able to allocate the given volume.
     */
    protected List<StoragePool> getCandidateStoragePoolsToMigrateLocalVolume(VirtualMachineProfile profile, DataCenterDeployment plan, Volume volume) {
        List<StoragePool> poolList = new ArrayList<>();

        DiskOfferingVO diskOffering = _diskOfferingDao.findById(volume.getDiskOfferingId());
        DiskProfile diskProfile = new DiskProfile(volume, diskOffering, profile.getHypervisorType());
        ExcludeList avoid = new ExcludeList();

        StoragePoolVO volumeStoragePool = _storagePoolDao.findById(volume.getPoolId());
        if (volumeStoragePool.isLocal()) {
            diskProfile.setUseLocalStorage(true);
        }
        for (StoragePoolAllocator allocator : _storagePoolAllocators) {
            List<StoragePool> poolListFromAllocator = allocator.allocateToPool(diskProfile, profile, plan, avoid, StoragePoolAllocator.RETURN_UPTO_ALL);
            if (CollectionUtils.isEmpty(poolListFromAllocator)) {
                continue;
            }
            for (StoragePool pool : poolListFromAllocator) {
                if (pool.isLocal() || isStorageCrossClusterMigration(plan.getClusterId(), volumeStoragePool)) {
                    poolList.add(pool);
                }
            }
        }
        return poolList;
    }

    private <T extends VMInstanceVO> void moveVmToMigratingState(final T vm, final Long hostId, final ItWorkVO work) throws ConcurrentOperationException {
        // Put the vm in migrating state.
        try {
            if (!changeState(vm, Event.MigrationRequested, hostId, work, Step.Migrating)) {
                s_logger.info("Migration cancelled because state has changed: " + vm);
                throw new ConcurrentOperationException("Migration cancelled because state has changed: " + vm);
            }
        } catch (final NoTransitionException e) {
            s_logger.info("Migration cancelled because " + e.getMessage());
            throw new ConcurrentOperationException("Migration cancelled because " + e.getMessage());
        }
    }

    private <T extends VMInstanceVO> void moveVmOutofMigratingStateOnSuccess(final T vm, final Long hostId, final ItWorkVO work) throws ConcurrentOperationException {
        // Put the vm in running state.
        try {
            if (!changeState(vm, Event.OperationSucceeded, hostId, work, Step.Started)) {
                s_logger.error("Unable to change the state for " + vm);
                throw new ConcurrentOperationException("Unable to change the state for " + vm);
            }
        } catch (final NoTransitionException e) {
            s_logger.error("Unable to change state due to " + e.getMessage());
            throw new ConcurrentOperationException("Unable to change state due to " + e.getMessage());
        }
    }

    @Override
    public void migrateWithStorage(final String vmUuid, final long srcHostId, final long destHostId, final Map<Long, Long> volumeToPool)
            throws ResourceUnavailableException, ConcurrentOperationException {

        final AsyncJobExecutionContext jobContext = AsyncJobExecutionContext.getCurrentExecutionContext();
        if (jobContext.isJobDispatchedBy(VmWorkConstants.VM_WORK_JOB_DISPATCHER)) {
            // avoid re-entrance

            VmWorkJobVO placeHolder = null;
            final VirtualMachine vm = _vmDao.findByUuid(vmUuid);
            placeHolder = createPlaceHolderWork(vm.getId());
            try {
                orchestrateMigrateWithStorage(vmUuid, srcHostId, destHostId, volumeToPool);
            } finally {
                if (placeHolder != null) {
                    _workJobDao.expunge(placeHolder.getId());
                }
            }

        } else {
            final Outcome<VirtualMachine> outcome = migrateVmWithStorageThroughJobQueue(vmUuid, srcHostId, destHostId, volumeToPool);

            try {
                final VirtualMachine vm = outcome.get();
            } catch (final InterruptedException e) {
                throw new RuntimeException("Operation is interrupted", e);
            } catch (final java.util.concurrent.ExecutionException e) {
                throw new RuntimeException("Execution excetion", e);
            }

            final Object jobException = _jobMgr.unmarshallResultObject(outcome.getJob());
            if (jobException != null) {
                if (jobException instanceof ResourceUnavailableException) {
                    throw (ResourceUnavailableException)jobException;
                } else if (jobException instanceof ConcurrentOperationException) {
                    throw (ConcurrentOperationException)jobException;
                } else if (jobException instanceof RuntimeException) {
                    throw (RuntimeException)jobException;
                } else if (jobException instanceof Throwable) {
                    throw new RuntimeException("Unexpected exception", (Throwable)jobException);
                }
            }
        }
    }

    private void orchestrateMigrateWithStorage(final String vmUuid, final long srcHostId, final long destHostId, final Map<Long, Long> volumeToPool) throws ResourceUnavailableException,
    ConcurrentOperationException {

        final VMInstanceVO vm = _vmDao.findByUuid(vmUuid);

        final HostVO srcHost = _hostDao.findById(srcHostId);
        final HostVO destHost = _hostDao.findById(destHostId);
        final VirtualMachineGuru vmGuru = getVmGuru(vm);

        final DataCenterVO dc = _dcDao.findById(destHost.getDataCenterId());
        final HostPodVO pod = _podDao.findById(destHost.getPodId());
        final Cluster cluster = _clusterDao.findById(destHost.getClusterId());
        final DeployDestination destination = new DeployDestination(dc, pod, cluster, destHost);

        final VirtualMachineProfile vmSrc = new VirtualMachineProfileImpl(vm);
        vmSrc.setHost(srcHost);
        for (final NicProfile nic : _networkMgr.getNicProfiles(vm)) {
            vmSrc.addNic(nic);
        }

        final VirtualMachineProfile profile = new VirtualMachineProfileImpl(vm, null, _offeringDao.findById(vm.getId(), vm.getServiceOfferingId()), null, null);
        profile.setHost(destHost);

        // Create a map of which volume should go in which storage pool.
        final Map<Volume, StoragePool> volumeToPoolMap = createMappingVolumeAndStoragePool(profile, destHost, volumeToPool);

        // If none of the volumes have to be migrated, fail the call. Administrator needs to make a call for migrating
        // a vm and not migrating a vm with storage.
        if (volumeToPoolMap == null || volumeToPoolMap.isEmpty()) {
            throw new InvalidParameterValueException("Migration of the vm " + vm + "from host " + srcHost + " to destination host " + destHost +
                    " doesn't involve migrating the volumes.");
        }

        AlertManager.AlertType alertType = AlertManager.AlertType.ALERT_TYPE_USERVM_MIGRATE;
        if (VirtualMachine.Type.DomainRouter.equals(vm.getType())) {
            alertType = AlertManager.AlertType.ALERT_TYPE_DOMAIN_ROUTER_MIGRATE;
        } else if (VirtualMachine.Type.ConsoleProxy.equals(vm.getType())) {
            alertType = AlertManager.AlertType.ALERT_TYPE_CONSOLE_PROXY_MIGRATE;
        }

        _networkMgr.prepareNicForMigration(profile, destination);
        volumeMgr.prepareForMigration(profile, destination);
        final HypervisorGuru hvGuru = _hvGuruMgr.getGuru(vm.getHypervisorType());
        final VirtualMachineTO to = hvGuru.implement(profile);

        ItWorkVO work = new ItWorkVO(UUID.randomUUID().toString(), _nodeId, State.Migrating, vm.getType(), vm.getId());
        work.setStep(Step.Prepare);
        work.setResourceType(ItWorkVO.ResourceType.Host);
        work.setResourceId(destHostId);
        work = _workDao.persist(work);

        // Put the vm in migrating state.
        vm.setLastHostId(srcHostId);
        vm.setPodIdToDeployIn(destHost.getPodId());
        moveVmToMigratingState(vm, destHostId, work);
        List<String[]> vmData = null;

        boolean migrated = false;
        try {

            // config drive: Detach the config drive at source host
            // After migration successful attach the config drive in destination host
            // On migration failure VM will be stopped, So configIso will be deleted

            Nic defaultNic = _networkModel.getDefaultNic(vm.getId());

            if (defaultNic != null && VirtualMachine.Type.User.equals(vm.getType())) {
                UserVmVO userVm = _userVmDao.findById(vm.getId());
                Map<String, String> details = userVmDetailsDao.listDetailsKeyPairs(vm.getId());
                userVm.setDetails(details);

                Network network = _networkModel.getNetwork(defaultNic.getNetworkId());
                if (_networkModel.isSharedNetworkWithoutServices(network.getId())) {
                    final String serviceOffering = _serviceOfferingDao.findByIdIncludingRemoved(vm.getId(), vm.getServiceOfferingId()).getDisplayText();
                    boolean isWindows = _guestOSCategoryDao.findById(_guestOSDao.findById(vm.getGuestOSId()).getCategoryId()).getName().equalsIgnoreCase("Windows");
                    vmData = _networkModel.generateVmData(userVm.getUserData(), serviceOffering, vm.getDataCenterId(), vm.getInstanceName(), vm.getHostName(), vm.getId(),
                            vm.getUuid(), defaultNic.getMacAddress(), userVm.getDetail("SSH.PublicKey"), (String) profile.getParameter(VirtualMachineProfile.Param.VmPassword), isWindows,
                            VirtualMachineManager.getHypervisorHostname(destination.getHost() != null ? destination.getHost().getName() : ""));
                    String vmName = vm.getInstanceName();
                    String configDriveIsoRootFolder = "/tmp";
                    String isoFile = configDriveIsoRootFolder + "/" + vmName + "/configDrive/" + vmName + ".iso";
                    profile.setVmData(vmData);
                    profile.setConfigDriveLabel(VmConfigDriveLabel.value());
                    profile.setConfigDriveIsoRootFolder(configDriveIsoRootFolder);
                    profile.setConfigDriveIsoFile(isoFile);

                    // At source host detach the config drive iso.
                    AttachOrDettachConfigDriveCommand dettachCommand = new AttachOrDettachConfigDriveCommand(vm.getInstanceName(), vmData, VmConfigDriveLabel.value(), false);
                    try {
                        _agentMgr.send(srcHost.getId(), dettachCommand);
                        s_logger.debug("Deleted config drive ISO for  vm " + vm.getInstanceName() + " In host " + srcHost);
                    } catch (OperationTimedoutException e) {
                        s_logger.debug("TIme out occured while exeuting command AttachOrDettachConfigDrive " + e.getMessage());

                    }
                }
            }

            // Migrate the vm and its volume.
            volumeMgr.migrateVolumes(vm, to, srcHost, destHost, volumeToPoolMap);

            // Put the vm back to running state.
            moveVmOutofMigratingStateOnSuccess(vm, destHost.getId(), work);

            try {
                if (!checkVmOnHost(vm, destHostId)) {
                    s_logger.error("Vm not found on destination host. Unable to complete migration for " + vm);
                    try {
                        _agentMgr.send(srcHostId, new Commands(cleanup(vm.getInstanceName())), null);
                    } catch (final AgentUnavailableException e) {
                        s_logger.error("AgentUnavailableException while cleanup on source host: " + srcHostId);
                    }
                    cleanup(vmGuru, new VirtualMachineProfileImpl(vm), work, Event.AgentReportStopped, true);
                    throw new CloudRuntimeException("VM not found on desintation host. Unable to complete migration for " + vm);
                }
            } catch (final OperationTimedoutException e) {
                s_logger.warn("Error while checking the vm " + vm + " is on host " + destHost, e);
            }
            migrated = true;
        } finally {
            if (!migrated) {
                s_logger.info("Migration was unsuccessful.  Cleaning up: " + vm);
                _networkMgr.rollbackNicForMigration(vmSrc, profile);
                volumeMgr.release(vm.getId(), destHostId);

                _alertMgr.sendAlert(alertType, srcHost.getDataCenterId(), srcHost.getPodId(),
                        "Unable to migrate vm " + vm.getInstanceName() + " from host " + srcHost.getName() + " in zone " + dc.getName() + " and pod " + dc.getName(),
                        "Migrate Command failed.  Please check logs.");
                try {
                    _agentMgr.send(destHostId, new Commands(cleanup(vm.getInstanceName())), null);
                    vm.setPodIdToDeployIn(srcHost.getPodId());
                    stateTransitTo(vm, Event.OperationFailed, srcHostId);
                } catch (final AgentUnavailableException e) {
                    s_logger.warn("Looks like the destination Host is unavailable for cleanup.", e);
                } catch (final NoTransitionException e) {
                    s_logger.error("Error while transitioning vm from migrating to running state.", e);
                }
                _networkMgr.setHypervisorHostname(profile, destination, false);
            } else {
                _networkMgr.commitNicForMigration(vmSrc, profile);
                volumeMgr.release(vm.getId(), srcHostId);
                _networkMgr.setHypervisorHostname(profile, destination, true);
            }

            work.setStep(Step.Done);
            _workDao.update(work.getId(), work);
        }
    }

    @Override
    public VirtualMachineTO toVmTO(final VirtualMachineProfile profile) {
        final HypervisorGuru hvGuru = _hvGuruMgr.getGuru(profile.getVirtualMachine().getHypervisorType());
        final VirtualMachineTO to = hvGuru.implement(profile);
        return to;
    }

    protected void cancelWorkItems(final long nodeId) {
        final GlobalLock scanLock = GlobalLock.getInternLock("vmmgr.cancel.workitem");

        try {
            if (scanLock.lock(3)) {
                try {
                    final List<ItWorkVO> works = _workDao.listWorkInProgressFor(nodeId);
                    for (final ItWorkVO work : works) {
                        s_logger.info("Handling unfinished work item: " + work);
                        try {
                            final VMInstanceVO vm = _vmDao.findById(work.getInstanceId());
                            if (vm != null) {
                                if (work.getType() == State.Starting) {
                                    _haMgr.scheduleRestart(vm, true);
                                    work.setManagementServerId(_nodeId);
                                    work.setStep(Step.Done);
                                    _workDao.update(work.getId(), work);
                                } else if (work.getType() == State.Stopping) {
                                    _haMgr.scheduleStop(vm, vm.getHostId(), WorkType.CheckStop);
                                    work.setManagementServerId(_nodeId);
                                    work.setStep(Step.Done);
                                    _workDao.update(work.getId(), work);
                                } else if (work.getType() == State.Migrating) {
                                    _haMgr.scheduleMigration(vm);
                                    work.setStep(Step.Done);
                                    _workDao.update(work.getId(), work);
                                }
                            }
                        } catch (final Exception e) {
                            s_logger.error("Error while handling " + work, e);
                        }
                    }
                } finally {
                    scanLock.unlock();
                }
            }
        } finally {
            scanLock.releaseRef();
        }
    }

    @Override
    public void migrateAway(final String vmUuid, final long srcHostId) throws InsufficientServerCapacityException {
        final AsyncJobExecutionContext jobContext = AsyncJobExecutionContext.getCurrentExecutionContext();
        if (jobContext.isJobDispatchedBy(VmWorkConstants.VM_WORK_JOB_DISPATCHER)) {
            // avoid re-entrance

            VmWorkJobVO placeHolder = null;
            final VirtualMachine vm = _vmDao.findByUuid(vmUuid);
            placeHolder = createPlaceHolderWork(vm.getId());
            try {
                try {
                    orchestrateMigrateAway(vmUuid, srcHostId, null);
                } catch (final InsufficientServerCapacityException e) {
                    s_logger.warn("Failed to deploy vm " + vmUuid + " with original planner, sending HAPlanner");
                    orchestrateMigrateAway(vmUuid, srcHostId, _haMgr.getHAPlanner());
                }
            } finally {
                _workJobDao.expunge(placeHolder.getId());
            }
        } else {
            final Outcome<VirtualMachine> outcome = migrateVmAwayThroughJobQueue(vmUuid, srcHostId);

            try {
                final VirtualMachine vm = outcome.get();
            } catch (final InterruptedException e) {
                throw new RuntimeException("Operation is interrupted", e);
            } catch (final java.util.concurrent.ExecutionException e) {
                throw new RuntimeException("Execution excetion", e);
            }

            final Object jobException = _jobMgr.unmarshallResultObject(outcome.getJob());
            if (jobException != null) {
                if (jobException instanceof InsufficientServerCapacityException) {
                    throw (InsufficientServerCapacityException)jobException;
                } else if (jobException instanceof ConcurrentOperationException) {
                    throw (ConcurrentOperationException)jobException;
                } else if (jobException instanceof RuntimeException) {
                    throw (RuntimeException)jobException;
                } else if (jobException instanceof Throwable) {
                    throw new RuntimeException("Unexpected exception", (Throwable)jobException);
                }
            }
        }
    }

    private void orchestrateMigrateAway(final String vmUuid, final long srcHostId, final DeploymentPlanner planner) throws InsufficientServerCapacityException {
        final VMInstanceVO vm = _vmDao.findByUuid(vmUuid);
        if (vm == null) {
            s_logger.debug("Unable to find a VM for " + vmUuid);
            throw new CloudRuntimeException("Unable to find " + vmUuid);
        }

        ServiceOfferingVO offeringVO = _offeringDao.findById(vm.getId(), vm.getServiceOfferingId());
        final VirtualMachineProfile profile = new VirtualMachineProfileImpl(vm, null, offeringVO, null, null);

        final Long hostId = vm.getHostId();
        if (hostId == null) {
            s_logger.debug("Unable to migrate because the VM doesn't have a host id: " + vm);
            throw new CloudRuntimeException("Unable to migrate " + vmUuid);
        }

        final Host host = _hostDao.findById(hostId);
        Long poolId = null;
        final List<VolumeVO> vols = _volsDao.findReadyRootVolumesByInstance(vm.getId());
        for (final VolumeVO rootVolumeOfVm : vols) {
            final StoragePoolVO rootDiskPool = _storagePoolDao.findById(rootVolumeOfVm.getPoolId());
            if (rootDiskPool != null) {
                poolId = rootDiskPool.getId();
            }
        }

        final DataCenterDeployment plan = new DataCenterDeployment(host.getDataCenterId(), host.getPodId(), host.getClusterId(), null, poolId, null);
        final ExcludeList excludes = new ExcludeList();
        excludes.addHost(hostId);

        DeployDestination dest = null;
        while (true) {

            try {
                plan.setMigrationPlan(true);
                dest = _dpMgr.planDeployment(profile, plan, excludes, planner);
            } catch (final AffinityConflictException e2) {
                s_logger.warn("Unable to create deployment, affinity rules associted to the VM conflict", e2);
                throw new CloudRuntimeException("Unable to create deployment, affinity rules associted to the VM conflict");
            }

            if (dest != null) {
                if (s_logger.isDebugEnabled()) {
                    s_logger.debug("Found destination " + dest + " for migrating to.");
                }
            } else {
                if (s_logger.isDebugEnabled()) {
                    s_logger.debug("Unable to find destination for migrating the vm " + profile);
                }
                throw new InsufficientServerCapacityException("Unable to find a server to migrate to.", host.getClusterId());
            }

            excludes.addHost(dest.getHost().getId());
            try {
                migrate(vm, srcHostId, dest);
                return;
            } catch (final ResourceUnavailableException e) {
                s_logger.debug("Unable to migrate to unavailable " + dest);
            } catch (final ConcurrentOperationException e) {
                s_logger.debug("Unable to migrate VM due to: " + e.getMessage());
            }

            try {
                advanceStop(vmUuid, true);
                throw new CloudRuntimeException("Unable to migrate " + vm);
            } catch (final ResourceUnavailableException e) {
                s_logger.debug("Unable to stop VM due to " + e.getMessage());
                throw new CloudRuntimeException("Unable to migrate " + vm);
            } catch (final ConcurrentOperationException e) {
                s_logger.debug("Unable to stop VM due to " + e.getMessage());
                throw new CloudRuntimeException("Unable to migrate " + vm);
            } catch (final OperationTimedoutException e) {
                s_logger.debug("Unable to stop VM due to " + e.getMessage());
                throw new CloudRuntimeException("Unable to migrate " + vm);
            }
        }
    }

    protected class CleanupTask extends ManagedContextRunnable {
        @Override
        protected void runInContext() {
            s_logger.trace("VM Operation Thread Running");
            try {
                _workDao.cleanup(VmOpCleanupWait.value());
                final Date cutDate = new Date(DateUtil.currentGMTTime().getTime() - VmOpCleanupInterval.value() * 1000);
                _workJobDao.expungeCompletedWorkJobs(cutDate);
            } catch (final Exception e) {
                s_logger.error("VM Operations failed due to ", e);
            }
        }
    }

    @Override
    public boolean isVirtualMachineUpgradable(final VirtualMachine vm, final ServiceOffering offering) {
        boolean isMachineUpgradable = true;
        for (final HostAllocator allocator : hostAllocators) {
            isMachineUpgradable = allocator.isVirtualMachineUpgradable(vm, offering);
            if (isMachineUpgradable) {
                continue;
            } else {
                break;
            }
        }

        return isMachineUpgradable;
    }

    @Override
    public void reboot(final String vmUuid, final Map<VirtualMachineProfile.Param, Object> params) throws InsufficientCapacityException, ResourceUnavailableException {
        try {
            advanceReboot(vmUuid, params);
        } catch (final ConcurrentOperationException e) {
            throw new CloudRuntimeException("Unable to reboot a VM due to concurrent operation", e);
        }
    }

    @Override
    public void advanceReboot(final String vmUuid, final Map<VirtualMachineProfile.Param, Object> params)
            throws InsufficientCapacityException, ConcurrentOperationException, ResourceUnavailableException {

        final AsyncJobExecutionContext jobContext = AsyncJobExecutionContext.getCurrentExecutionContext();
        if ( jobContext.isJobDispatchedBy(VmWorkConstants.VM_WORK_JOB_DISPATCHER)) {
            // avoid re-entrance
            VmWorkJobVO placeHolder = null;
            final VirtualMachine vm = _vmDao.findByUuid(vmUuid);
            placeHolder = createPlaceHolderWork(vm.getId());
            try {
                if (s_logger.isTraceEnabled()) {
                    s_logger.trace(String.format("reboot parameter value of %s == %s at orchestration", VirtualMachineProfile.Param.BootIntoSetup.getName(),
                            (params == null? "<very null>":params.get(VirtualMachineProfile.Param.BootIntoSetup))));
                }
                orchestrateReboot(vmUuid, params);
            } finally {
                if (placeHolder != null) {
                    _workJobDao.expunge(placeHolder.getId());
                }
            }
        } else {
            if (s_logger.isTraceEnabled()) {
                s_logger.trace(String.format("reboot parameter value of %s == %s through job-queue", VirtualMachineProfile.Param.BootIntoSetup.getName(),
                        (params == null? "<very null>":params.get(VirtualMachineProfile.Param.BootIntoSetup))));
            }
            final Outcome<VirtualMachine> outcome = rebootVmThroughJobQueue(vmUuid, params);

            try {
                final VirtualMachine vm = outcome.get();
            } catch (final InterruptedException e) {
                throw new RuntimeException("Operation is interrupted", e);
            } catch (final java.util.concurrent.ExecutionException e) {
                throw new RuntimeException("Execution excetion", e);
            }

            final Object jobResult = _jobMgr.unmarshallResultObject(outcome.getJob());
            if (jobResult != null) {
                if (jobResult instanceof ResourceUnavailableException) {
                    throw (ResourceUnavailableException)jobResult;
                } else if (jobResult instanceof ConcurrentOperationException) {
                    throw (ConcurrentOperationException)jobResult;
                } else if (jobResult instanceof InsufficientCapacityException) {
                    throw (InsufficientCapacityException)jobResult;
                } else if (jobResult instanceof RuntimeException) {
                    throw (RuntimeException)jobResult;
                } else if (jobResult instanceof Throwable) {
                    throw new RuntimeException("Unexpected exception", (Throwable)jobResult);
                }
            }
        }
    }

    private void orchestrateReboot(final String vmUuid, final Map<VirtualMachineProfile.Param, Object> params) throws InsufficientCapacityException, ConcurrentOperationException,
    ResourceUnavailableException {
        final VMInstanceVO vm = _vmDao.findByUuid(vmUuid);
        // if there are active vm snapshots task, state change is not allowed
        if (_vmSnapshotMgr.hasActiveVMSnapshotTasks(vm.getId())) {
            s_logger.error("Unable to reboot VM " + vm + " due to: " + vm.getInstanceName() + " has active VM snapshots tasks");
            throw new CloudRuntimeException("Unable to reboot VM " + vm + " due to: " + vm.getInstanceName() + " has active VM snapshots tasks");
        }
        final DataCenter dc = _entityMgr.findById(DataCenter.class, vm.getDataCenterId());
        final Host host = _hostDao.findById(vm.getHostId());
        if (host == null) {
            // Should findById throw an Exception is the host is not found?
            throw new CloudRuntimeException("Unable to retrieve host with id " + vm.getHostId());
        }
        final Cluster cluster = _entityMgr.findById(Cluster.class, host.getClusterId());
        final Pod pod = _entityMgr.findById(Pod.class, host.getPodId());
        final DeployDestination dest = new DeployDestination(dc, pod, cluster, host);

        try {
            final Commands cmds = new Commands(Command.OnError.Stop);
            RebootCommand rebootCmd = new RebootCommand(vm.getInstanceName(), getExecuteInSequence(vm.getHypervisorType()));
            VirtualMachineTO vmTo = getVmTO(vm.getId());
            checkAndSetEnterSetupMode(vmTo, params);
            rebootCmd.setVirtualMachine(vmTo);
            cmds.addCommand(rebootCmd);
            _agentMgr.send(host.getId(), cmds);

            final Answer rebootAnswer = cmds.getAnswer(RebootAnswer.class);
            if (rebootAnswer != null && rebootAnswer.getResult()) {
                if (dc.isSecurityGroupEnabled() && vm.getType() == VirtualMachine.Type.User) {
                    List<Long> affectedVms = new ArrayList<Long>();
                    affectedVms.add(vm.getId());
                    _securityGroupManager.scheduleRulesetUpdateToHosts(affectedVms, true, null);
                }
                return;
            }

            String errorMsg = "Unable to reboot VM " + vm + " on " + dest.getHost() + " due to " + (rebootAnswer == null ? "no reboot response" : rebootAnswer.getDetails());
            s_logger.info(errorMsg);
            throw new CloudRuntimeException(errorMsg);
        } catch (final OperationTimedoutException e) {
            s_logger.warn("Unable to send the reboot command to host " + dest.getHost() + " for the vm " + vm + " due to operation timeout", e);
            throw new CloudRuntimeException("Failed to reboot the vm on host " + dest.getHost());
        }
    }

    private void checkAndSetEnterSetupMode(VirtualMachineTO vmTo, Map<VirtualMachineProfile.Param, Object> params) {
        Boolean enterSetup = null;
        if (params != null) {
            enterSetup = (Boolean) params.get(VirtualMachineProfile.Param.BootIntoSetup);
        }
        if (s_logger.isTraceEnabled()) {
            s_logger.trace(String.format("orchestrating VM reboot for '%s' %s set to %s", vmTo.getName(), VirtualMachineProfile.Param.BootIntoSetup, enterSetup));
        }
        vmTo.setEnterHardwareSetup(enterSetup == null ? false : enterSetup);
    }

    protected VirtualMachineTO getVmTO(Long vmId) {
        final VMInstanceVO vm = _vmDao.findById(vmId);
        final VirtualMachineProfile profile = new VirtualMachineProfileImpl(vm);
        final List<NicVO> nics = _nicsDao.listByVmId(profile.getId());
        Collections.sort(nics, new Comparator<NicVO>() {
            @Override
            public int compare(NicVO nic1, NicVO nic2) {
                Long nicId1 = Long.valueOf(nic1.getDeviceId());
                Long nicId2 = Long.valueOf(nic2.getDeviceId());
                return nicId1.compareTo(nicId2);
            }
        });
        for (final NicVO nic : nics) {
            final Network network = _networkModel.getNetwork(nic.getNetworkId());
            final NicProfile nicProfile =
                    new NicProfile(nic, network, nic.getBroadcastUri(), nic.getIsolationUri(), null, _networkModel.isSecurityGroupSupportedInNetwork(network),
                            _networkModel.getNetworkTag(profile.getHypervisorType(), network));
            profile.addNic(nicProfile);
        }
        final VirtualMachineTO to = toVmTO(profile);
        return to;
    }

    public Command cleanup(final VirtualMachine vm, Map<String, DpdkTO> dpdkInterfaceMapping) {
        StopCommand cmd = new StopCommand(vm, getExecuteInSequence(vm.getHypervisorType()), false);
        cmd.setControlIp(getControlNicIpForVM(vm));
        if (MapUtils.isNotEmpty(dpdkInterfaceMapping)) {
            cmd.setDpdkInterfaceMapping(dpdkInterfaceMapping);
        }
        return cmd;
    }

    private String getControlNicIpForVM(VirtualMachine vm) {
        if (vm.getType() == VirtualMachine.Type.ConsoleProxy || vm.getType() == VirtualMachine.Type.SecondaryStorageVm) {
            NicVO nic = _nicsDao.getControlNicForVM(vm.getId());
            return nic.getIPv4Address();
        } else if (vm.getType() == VirtualMachine.Type.DomainRouter) {
            return vm.getPrivateIpAddress();
        } else {
            return null;
        }
    }
    public Command cleanup(final String vmName) {
        VirtualMachine vm = _vmDao.findVMByInstanceName(vmName);

        StopCommand cmd = new StopCommand(vmName, getExecuteInSequence(null), false);
        cmd.setControlIp(getControlNicIpForVM(vm));
        return cmd;
    }


    // this is XenServer specific
    public void syncVMMetaData(final Map<String, String> vmMetadatum) {
        if (vmMetadatum == null || vmMetadatum.isEmpty()) {
            return;
        }
        List<Pair<Pair<String, VirtualMachine.Type>, Pair<Long, String>>> vmDetails = _userVmDao.getVmsDetailByNames(vmMetadatum.keySet(), "platform");
        for (final Map.Entry<String, String> entry : vmMetadatum.entrySet()) {
            final String name = entry.getKey();
            final String platform = entry.getValue();
            if (platform == null || platform.isEmpty()) {
                continue;
            }

            boolean found = false;
            for(Pair<Pair<String, VirtualMachine.Type>, Pair<Long, String>> vmDetail : vmDetails ) {
                Pair<String, VirtualMachine.Type> vmNameTypePair = vmDetail.first();
                if(vmNameTypePair.first().equals(name)) {
                    found = true;
                    if(vmNameTypePair.second() == VirtualMachine.Type.User) {
                        Pair<Long, String> detailPair = vmDetail.second();
                        String platformDetail = detailPair.second();

                        if (platformDetail != null && platformDetail.equals(platform)) {
                            break;
                        }
                        updateVmMetaData(detailPair.first(), platform);
                    }
                    break;
                }
            }

            if(!found) {
                VMInstanceVO vm = _vmDao.findVMByInstanceName(name);
                if(vm != null && vm.getType() == VirtualMachine.Type.User) {
                    updateVmMetaData(vm.getId(), platform);
                }
            }
        }
    }

    // this is XenServer specific
    private void updateVmMetaData(Long vmId, String platform) {
        UserVmVO userVm = _userVmDao.findById(vmId);
        _userVmDao.loadDetails(userVm);
        if ( userVm.details.containsKey(VmDetailConstants.TIME_OFFSET)) {
            userVm.details.remove(VmDetailConstants.TIME_OFFSET);
        }
        userVm.setDetail(VmDetailConstants.PLATFORM,  platform);
        String pvdriver = "xenserver56";
        if ( platform.contains("device_id")) {
            pvdriver = "xenserver61";
        }
        if (!userVm.details.containsKey(VmDetailConstants.HYPERVISOR_TOOLS_VERSION) || !userVm.details.get(VmDetailConstants.HYPERVISOR_TOOLS_VERSION).equals(pvdriver)) {
            userVm.setDetail(VmDetailConstants.HYPERVISOR_TOOLS_VERSION, pvdriver);
        }
        _userVmDao.saveDetails(userVm);
    }

    @Override
    public boolean isRecurring() {
        return true;
    }

    @Override
    public boolean processAnswers(final long agentId, final long seq, final Answer[] answers) {
        for (final Answer answer : answers) {
            if ( answer instanceof ClusterVMMetaDataSyncAnswer) {
                final ClusterVMMetaDataSyncAnswer cvms = (ClusterVMMetaDataSyncAnswer)answer;
                if (!cvms.isExecuted()) {
                    syncVMMetaData(cvms.getVMMetaDatum());
                    cvms.setExecuted();
                }
            }
        }
        return true;
    }

    @Override
    public boolean processTimeout(final long agentId, final long seq) {
        return true;
    }

    @Override
    public int getTimeout() {
        return -1;
    }

    @Override
    public boolean processCommands(final long agentId, final long seq, final Command[] cmds) {
        boolean processed = false;
        for (final Command cmd : cmds) {
            if (cmd instanceof PingRoutingCommand) {
                final PingRoutingCommand ping = (PingRoutingCommand)cmd;
                if (ping.getHostVmStateReport() != null) {
                    _syncMgr.processHostVmStatePingReport(agentId, ping.getHostVmStateReport());
                }

                // take the chance to scan VMs that are stuck in transitional states
                // and are missing from the report
                scanStalledVMInTransitionStateOnUpHost(agentId);
                processed = true;
            }
        }
        return processed;
    }

    @Override
    public AgentControlAnswer processControlCommand(final long agentId, final AgentControlCommand cmd) {
        return null;
    }

    @Override
    public boolean processDisconnect(final long agentId, final Status state) {
        return true;
    }

    @Override
    public void processHostAboutToBeRemoved(long hostId) {
    }

    @Override
    public void processHostRemoved(long hostId, long clusterId) {
    }

    @Override
    public void processHostAdded(long hostId) {
    }

    @Override
    public void processConnect(final Host agent, final StartupCommand cmd, final boolean forRebalance) throws ConnectionException {
        if (!(cmd instanceof StartupRoutingCommand)) {
            return;
        }

        if(s_logger.isDebugEnabled()) {
            s_logger.debug("Received startup command from hypervisor host. host id: " + agent.getId());
        }

        _syncMgr.resetHostSyncState(agent.getId());

        if (forRebalance) {
            s_logger.debug("Not processing listener " + this + " as connect happens on rebalance process");
            return;
        }
        final Long clusterId = agent.getClusterId();
        final long agentId = agent.getId();

        if (agent.getHypervisorType() == HypervisorType.XenServer) { // only for Xen
            // initiate the cron job
            final ClusterVMMetaDataSyncCommand syncVMMetaDataCmd = new ClusterVMMetaDataSyncCommand(ClusterVMMetaDataSyncInterval.value(), clusterId);
            try {
                final long seq_no = _agentMgr.send(agentId, new Commands(syncVMMetaDataCmd), this);
                s_logger.debug("Cluster VM metadata sync started with jobid " + seq_no);
            } catch (final AgentUnavailableException e) {
                s_logger.fatal("The Cluster VM metadata sync process failed for cluster id " + clusterId + " with ", e);
            }
        }
    }

    protected class TransitionTask extends ManagedContextRunnable {
        @Override
        protected void runInContext() {
            final GlobalLock lock = GlobalLock.getInternLock("TransitionChecking");
            if (lock == null) {
                s_logger.debug("Couldn't get the global lock");
                return;
            }

            if (!lock.lock(30)) {
                s_logger.debug("Couldn't lock the db");
                return;
            }
            try {
                scanStalledVMInTransitionStateOnDisconnectedHosts();

                final List<VMInstanceVO> instances = _vmDao.findVMInTransition(new Date(DateUtil.currentGMTTime().getTime() - AgentManager.Wait.value() * 1000), State.Starting, State.Stopping);
                for (final VMInstanceVO instance : instances) {
                    final State state = instance.getState();
                    if (state == State.Stopping) {
                        _haMgr.scheduleStop(instance, instance.getHostId(), WorkType.CheckStop);
                    } else if (state == State.Starting) {
                        _haMgr.scheduleRestart(instance, true);
                    }
                }
            } catch (final Exception e) {
                s_logger.warn("Caught the following exception on transition checking", e);
            } finally {
                lock.unlock();
            }
        }
    }

    @Override
    public VMInstanceVO findById(final long vmId) {
        return _vmDao.findById(vmId);
    }

    @Override
    public void checkIfCanUpgrade(final VirtualMachine vmInstance, final ServiceOffering newServiceOffering) {
        if (newServiceOffering == null) {
            throw new InvalidParameterValueException("Invalid parameter, newServiceOffering can't be null");
        }

        // Check that the VM is stopped / running
        if (!(vmInstance.getState().equals(State.Stopped) || vmInstance.getState().equals(State.Running))) {
            s_logger.warn("Unable to upgrade virtual machine " + vmInstance.toString() + " in state " + vmInstance.getState());
            throw new InvalidParameterValueException("Unable to upgrade virtual machine " + vmInstance.toString() + " " + " in state " + vmInstance.getState() +
                    "; make sure the virtual machine is stopped/running");
        }

        // Check if the service offering being upgraded to is what the VM is already running with
        if (!newServiceOffering.isDynamic() && vmInstance.getServiceOfferingId() == newServiceOffering.getId()) {
            if (s_logger.isInfoEnabled()) {
                s_logger.info("Not upgrading vm " + vmInstance.toString() + " since it already has the requested " + "service offering (" + newServiceOffering.getName() +
                        ")");
            }

            throw new InvalidParameterValueException("Not upgrading vm " + vmInstance.toString() + " since it already " + "has the requested service offering (" +
                    newServiceOffering.getName() + ")");
        }

        final ServiceOfferingVO currentServiceOffering = _offeringDao.findByIdIncludingRemoved(vmInstance.getId(), vmInstance.getServiceOfferingId());

        // Check that the service offering being upgraded to has the same Guest IP type as the VM's current service offering
        // NOTE: With the new network refactoring in 2.2, we shouldn't need the check for same guest IP type anymore.
        /*
         * if (!currentServiceOffering.getGuestIpType().equals(newServiceOffering.getGuestIpType())) { String errorMsg =
         * "The service offering being upgraded to has a guest IP type: " + newServiceOffering.getGuestIpType(); errorMsg +=
         * ". Please select a service offering with the same guest IP type as the VM's current service offering (" +
         * currentServiceOffering.getGuestIpType() + ")."; throw new InvalidParameterValueException(errorMsg); }
         */

        // Check that the service offering being upgraded to has the same storage pool preference as the VM's current service
        // offering
        if (currentServiceOffering.isUseLocalStorage() != newServiceOffering.isUseLocalStorage()) {
            throw new InvalidParameterValueException("Unable to upgrade virtual machine " + vmInstance.toString() +
                    ", cannot switch between local storage and shared storage service offerings.  Current offering " + "useLocalStorage=" +
                    currentServiceOffering.isUseLocalStorage() + ", target offering useLocalStorage=" + newServiceOffering.isUseLocalStorage());
        }

        // if vm is a system vm, check if it is a system service offering, if yes return with error as it cannot be used for user vms
        if (currentServiceOffering.isSystemUse() != newServiceOffering.isSystemUse()) {
            throw new InvalidParameterValueException("isSystem property is different for current service offering and new service offering");
        }

        // Check that there are enough resources to upgrade the service offering
        if (!isVirtualMachineUpgradable(vmInstance, newServiceOffering)) {
            throw new InvalidParameterValueException("Unable to upgrade virtual machine, not enough resources available " + "for an offering of " +
                    newServiceOffering.getCpu() + " cpu(s) at " + newServiceOffering.getSpeed() + " Mhz, and " + newServiceOffering.getRamSize() + " MB of memory");
        }

        // Check that the service offering being upgraded to has all the tags of the current service offering.
        final List<String> currentTags = StringUtils.csvTagsToList(currentServiceOffering.getTags());
        final List<String> newTags = StringUtils.csvTagsToList(newServiceOffering.getTags());
        if (!newTags.containsAll(currentTags)) {
            throw new InvalidParameterValueException("Unable to upgrade virtual machine; the current service offering " + " should have tags as subset of " +
                    "the new service offering tags. Current service offering tags: " + currentTags + "; " + "new service " + "offering tags: " + newTags);
        }
    }

    @Override
    public boolean upgradeVmDb(final long vmId, final ServiceOffering newServiceOffering, ServiceOffering currentServiceOffering) {

        final VMInstanceVO vmForUpdate = _vmDao.findById(vmId);
        vmForUpdate.setServiceOfferingId(newServiceOffering.getId());
        final ServiceOffering newSvcOff = _entityMgr.findById(ServiceOffering.class, newServiceOffering.getId());
        vmForUpdate.setHaEnabled(newSvcOff.isOfferHA());
        vmForUpdate.setLimitCpuUse(newSvcOff.getLimitCpuUse());
        vmForUpdate.setServiceOfferingId(newSvcOff.getId());
        if (newServiceOffering.isDynamic()) {
            saveCustomOfferingDetails(vmId, newServiceOffering);
        }
        if (currentServiceOffering.isDynamic() && !newServiceOffering.isDynamic()) {
            removeCustomOfferingDetails(vmId);
        }
        return _vmDao.update(vmId, vmForUpdate);
    }

    @Override
    public NicProfile addVmToNetwork(final VirtualMachine vm, final Network network, final NicProfile requested)
            throws ConcurrentOperationException, ResourceUnavailableException, InsufficientCapacityException {

        final AsyncJobExecutionContext jobContext = AsyncJobExecutionContext.getCurrentExecutionContext();
        if (jobContext.isJobDispatchedBy(VmWorkConstants.VM_WORK_JOB_DISPATCHER)) {
            // avoid re-entrance
            VmWorkJobVO placeHolder = null;
            placeHolder = createPlaceHolderWork(vm.getId());
            try {
                return orchestrateAddVmToNetwork(vm, network, requested);
            } finally {
                if (placeHolder != null) {
                    _workJobDao.expunge(placeHolder.getId());
                }
            }
        } else {
            final Outcome<VirtualMachine> outcome = addVmToNetworkThroughJobQueue(vm, network, requested);

            try {
                outcome.get();
            } catch (final InterruptedException e) {
                throw new RuntimeException("Operation is interrupted", e);
            } catch (final java.util.concurrent.ExecutionException e) {
                throw new RuntimeException("Execution exception", e);
            }

            final Object jobException = _jobMgr.unmarshallResultObject(outcome.getJob());
            if (jobException != null) {
                if (jobException instanceof ResourceUnavailableException) {
                    throw (ResourceUnavailableException)jobException;
                } else if (jobException instanceof ConcurrentOperationException) {
                    throw (ConcurrentOperationException)jobException;
                } else if (jobException instanceof InsufficientCapacityException) {
                    throw (InsufficientCapacityException)jobException;
                } else if (jobException instanceof RuntimeException) {
                    throw (RuntimeException)jobException;
                } else if (jobException instanceof Throwable) {
                    throw new RuntimeException("Unexpected exception", (Throwable)jobException);
                } else if (jobException instanceof NicProfile) {
                    return (NicProfile)jobException;
                }
            }

            throw new RuntimeException("Unexpected job execution result");
        }
    }

    private NicProfile orchestrateAddVmToNetwork(final VirtualMachine vm, final Network network, final NicProfile requested) throws ConcurrentOperationException, ResourceUnavailableException,
    InsufficientCapacityException {
        final CallContext cctx = CallContext.current();

        s_logger.debug("Adding vm " + vm + " to network " + network + "; requested nic profile " + requested);
        final VMInstanceVO vmVO = _vmDao.findById(vm.getId());
        final ReservationContext context = new ReservationContextImpl(null, null, cctx.getCallingUser(), cctx.getCallingAccount());

        final VirtualMachineProfileImpl vmProfile = new VirtualMachineProfileImpl(vmVO, null, null, null, null);

        final DataCenter dc = _entityMgr.findById(DataCenter.class, network.getDataCenterId());
        final Host host = _hostDao.findById(vm.getHostId());
        final DeployDestination dest = new DeployDestination(dc, null, null, host);

        //check vm state
        if (vm.getState() == State.Running) {
            //1) allocate and prepare nic
            final NicProfile nic = _networkMgr.createNicForVm(network, requested, context, vmProfile, true);

            //2) Convert vmProfile to vmTO
            final HypervisorGuru hvGuru = _hvGuruMgr.getGuru(vmProfile.getVirtualMachine().getHypervisorType());
            final VirtualMachineTO vmTO = hvGuru.implement(vmProfile);

            //3) Convert nicProfile to NicTO
            final NicTO nicTO = toNicTO(nic, vmProfile.getVirtualMachine().getHypervisorType());

            if (network != null) {
                final Map<NetworkOffering.Detail, String> details = networkOfferingDetailsDao.getNtwkOffDetails(network.getNetworkOfferingId());
                if (details != null) {
                    details.putIfAbsent(NetworkOffering.Detail.PromiscuousMode, NetworkOrchestrationService.PromiscuousMode.value().toString());
                    details.putIfAbsent(NetworkOffering.Detail.MacAddressChanges, NetworkOrchestrationService.MacAddressChanges.value().toString());
                    details.putIfAbsent(NetworkOffering.Detail.ForgedTransmits, NetworkOrchestrationService.ForgedTransmits.value().toString());
                }
                nicTO.setDetails(details);
            }

            //4) plug the nic to the vm
            s_logger.debug("Plugging nic for vm " + vm + " in network " + network);

            boolean result = false;
            try {
                result = plugNic(network, nicTO, vmTO, context, dest);
                if (result) {
                    _userVmMgr.setupVmForPvlan(true, vm.getHostId(), nic);
                    s_logger.debug("Nic is plugged successfully for vm " + vm + " in network " + network + ". Vm  is a part of network now");
                    final long isDefault = nic.isDefaultNic() ? 1 : 0;
                    // insert nic's Id into DB as resource_name
                    if(VirtualMachine.Type.User.equals(vmVO.getType())) {
                        //Log usage event for user Vms only
                        UsageEventUtils.publishUsageEvent(EventTypes.EVENT_NETWORK_OFFERING_ASSIGN, vmVO.getAccountId(), vmVO.getDataCenterId(), vmVO.getId(),
                                Long.toString(nic.getId()), network.getNetworkOfferingId(), null, isDefault, VirtualMachine.class.getName(), vmVO.getUuid(), vm.isDisplay());
                    }
                    return nic;
                } else {
                    s_logger.warn("Failed to plug nic to the vm " + vm + " in network " + network);
                    return null;
                }
            } finally {
                if (!result) {
                    s_logger.debug("Removing nic " + nic + " from vm " + vmProfile.getVirtualMachine() + " as nic plug failed on the backend");
                    _networkMgr.removeNic(vmProfile, _nicsDao.findById(nic.getId()));
                }
            }
        } else if (vm.getState() == State.Stopped) {
            //1) allocate nic
            return _networkMgr.createNicForVm(network, requested, context, vmProfile, false);
        } else {
            s_logger.warn("Unable to add vm " + vm + " to network  " + network);
            throw new ResourceUnavailableException("Unable to add vm " + vm + " to network, is not in the right state", DataCenter.class, vm.getDataCenterId());
        }
    }

    @Override
    public NicTO toNicTO(final NicProfile nic, final HypervisorType hypervisorType) {
        final HypervisorGuru hvGuru = _hvGuruMgr.getGuru(hypervisorType);

        final NicTO nicTO = hvGuru.toNicTO(nic);
        return nicTO;
    }

    @Override
    public boolean removeNicFromVm(final VirtualMachine vm, final Nic nic)
            throws ConcurrentOperationException, ResourceUnavailableException {

        final AsyncJobExecutionContext jobContext = AsyncJobExecutionContext.getCurrentExecutionContext();
        if (jobContext.isJobDispatchedBy(VmWorkConstants.VM_WORK_JOB_DISPATCHER)) {
            // avoid re-entrance
            VmWorkJobVO placeHolder = null;
            placeHolder = createPlaceHolderWork(vm.getId());
            try {
                return orchestrateRemoveNicFromVm(vm, nic);
            } finally {
                if (placeHolder != null) {
                    _workJobDao.expunge(placeHolder.getId());
                }
            }

        } else {
            final Outcome<VirtualMachine> outcome = removeNicFromVmThroughJobQueue(vm, nic);

            try {
                outcome.get();
            } catch (final InterruptedException e) {
                throw new RuntimeException("Operation is interrupted", e);
            } catch (final java.util.concurrent.ExecutionException e) {
                throw new RuntimeException("Execution excetion", e);
            }

            final Object jobResult = _jobMgr.unmarshallResultObject(outcome.getJob());
            if (jobResult != null) {
                if (jobResult instanceof ResourceUnavailableException) {
                    throw (ResourceUnavailableException)jobResult;
                } else if (jobResult instanceof ConcurrentOperationException) {
                    throw (ConcurrentOperationException)jobResult;
                } else if (jobResult instanceof RuntimeException) {
                    throw (RuntimeException)jobResult;
                } else if (jobResult instanceof Throwable) {
                    throw new RuntimeException("Unexpected exception", (Throwable)jobResult);
                } else if (jobResult instanceof Boolean) {
                    return (Boolean)jobResult;
                }
            }

            throw new RuntimeException("Job failed with un-handled exception");
        }
    }

    private boolean orchestrateRemoveNicFromVm(final VirtualMachine vm, final Nic nic) throws ConcurrentOperationException, ResourceUnavailableException {
        final CallContext cctx = CallContext.current();
        final VMInstanceVO vmVO = _vmDao.findById(vm.getId());
        final NetworkVO network = _networkDao.findById(nic.getNetworkId());
        final ReservationContext context = new ReservationContextImpl(null, null, cctx.getCallingUser(), cctx.getCallingAccount());

        final VirtualMachineProfileImpl vmProfile = new VirtualMachineProfileImpl(vmVO, null, null, null, null);

        final DataCenter dc = _entityMgr.findById(DataCenter.class, network.getDataCenterId());
        final Host host = _hostDao.findById(vm.getHostId());
        final DeployDestination dest = new DeployDestination(dc, null, null, host);
        final HypervisorGuru hvGuru = _hvGuruMgr.getGuru(vmProfile.getVirtualMachine().getHypervisorType());
        final VirtualMachineTO vmTO = hvGuru.implement(vmProfile);

        final NicProfile nicProfile =
                new NicProfile(nic, network, nic.getBroadcastUri(), nic.getIsolationUri(), _networkModel.getNetworkRate(network.getId(), vm.getId()),
                        _networkModel.isSecurityGroupSupportedInNetwork(network), _networkModel.getNetworkTag(vmProfile.getVirtualMachine().getHypervisorType(), network));

        //1) Unplug the nic
        if (vm.getState() == State.Running) {
            final NicTO nicTO = toNicTO(nicProfile, vmProfile.getVirtualMachine().getHypervisorType());
            s_logger.debug("Un-plugging nic " + nic + " for vm " + vm + " from network " + network);
            final boolean result = unplugNic(network, nicTO, vmTO, context, dest);
            if (result) {
                _userVmMgr.setupVmForPvlan(false, vm.getHostId(), nicProfile);
                s_logger.debug("Nic is unplugged successfully for vm " + vm + " in network " + network);
                final long isDefault = nic.isDefaultNic() ? 1 : 0;
                UsageEventUtils.publishUsageEvent(EventTypes.EVENT_NETWORK_OFFERING_REMOVE, vm.getAccountId(), vm.getDataCenterId(), vm.getId(),
                        Long.toString(nic.getId()), network.getNetworkOfferingId(), null, isDefault, VirtualMachine.class.getName(), vm.getUuid(), vm.isDisplay());
            } else {
                s_logger.warn("Failed to unplug nic for the vm " + vm + " from network " + network);
                return false;
            }
        } else if (vm.getState() != State.Stopped) {
            s_logger.warn("Unable to remove vm " + vm + " from network  " + network);
            throw new ResourceUnavailableException("Unable to remove vm " + vm + " from network, is not in the right state", DataCenter.class, vm.getDataCenterId());
        }

        //2) Release the nic
        _networkMgr.releaseNic(vmProfile, nic);
        s_logger.debug("Successfully released nic " + nic + "for vm " + vm);

        //3) Remove the nic
        _networkMgr.removeNic(vmProfile, nic);
        _nicsDao.remove(nic.getId());
        return true;
    }

    @Override
    @DB
    public boolean removeVmFromNetwork(final VirtualMachine vm, final Network network, final URI broadcastUri) throws ConcurrentOperationException, ResourceUnavailableException {
        // TODO will serialize on the VM object later to resolve operation conflicts
        return orchestrateRemoveVmFromNetwork(vm, network, broadcastUri);
    }

    @DB
    private boolean orchestrateRemoveVmFromNetwork(final VirtualMachine vm, final Network network, final URI broadcastUri) throws ConcurrentOperationException, ResourceUnavailableException {
        final CallContext cctx = CallContext.current();
        final VMInstanceVO vmVO = _vmDao.findById(vm.getId());
        final ReservationContext context = new ReservationContextImpl(null, null, cctx.getCallingUser(), cctx.getCallingAccount());

        final VirtualMachineProfileImpl vmProfile = new VirtualMachineProfileImpl(vmVO, null, null, null, null);

        final DataCenter dc = _entityMgr.findById(DataCenter.class, network.getDataCenterId());
        final Host host = _hostDao.findById(vm.getHostId());
        final DeployDestination dest = new DeployDestination(dc, null, null, host);
        final HypervisorGuru hvGuru = _hvGuruMgr.getGuru(vmProfile.getVirtualMachine().getHypervisorType());
        final VirtualMachineTO vmTO = hvGuru.implement(vmProfile);

        Nic nic = null;
        if (broadcastUri != null) {
            nic = _nicsDao.findByNetworkIdInstanceIdAndBroadcastUri(network.getId(), vm.getId(), broadcastUri.toString());
        } else {
            nic = _networkModel.getNicInNetwork(vm.getId(), network.getId());
        }

        if (nic == null) {
            s_logger.warn("Could not get a nic with " + network);
            return false;
        }

        // don't delete default NIC on a user VM
        if (nic.isDefaultNic() && vm.getType() == VirtualMachine.Type.User) {
            s_logger.warn("Failed to remove nic from " + vm + " in " + network + ", nic is default.");
            throw new CloudRuntimeException("Failed to remove nic from " + vm + " in " + network + ", nic is default.");
        }

        //Lock on nic is needed here
        final Nic lock = _nicsDao.acquireInLockTable(nic.getId());
        if (lock == null) {
            //check if nic is still there. Return if it was released already
            if (_nicsDao.findById(nic.getId()) == null) {
                if (s_logger.isDebugEnabled()) {
                    s_logger.debug("Not need to remove the vm " + vm + " from network " + network + " as the vm doesn't have nic in this network");
                }
                return true;
            }
            throw new ConcurrentOperationException("Unable to lock nic " + nic.getId());
        }

        if (s_logger.isDebugEnabled()) {
            s_logger.debug("Lock is acquired for nic id " + lock.getId() + " as a part of remove vm " + vm + " from network " + network);
        }

        try {
            final NicProfile nicProfile =
                    new NicProfile(nic, network, nic.getBroadcastUri(), nic.getIsolationUri(), _networkModel.getNetworkRate(network.getId(), vm.getId()),
                            _networkModel.isSecurityGroupSupportedInNetwork(network), _networkModel.getNetworkTag(vmProfile.getVirtualMachine().getHypervisorType(), network));

            //1) Unplug the nic
            if (vm.getState() == State.Running) {
                final NicTO nicTO = toNicTO(nicProfile, vmProfile.getVirtualMachine().getHypervisorType());
                s_logger.debug("Un-plugging nic for vm " + vm + " from network " + network);
                final boolean result = unplugNic(network, nicTO, vmTO, context, dest);
                if (result) {
                    s_logger.debug("Nic is unplugged successfully for vm " + vm + " in network " + network);
                } else {
                    s_logger.warn("Failed to unplug nic for the vm " + vm + " from network " + network);
                    return false;
                }
            } else if (vm.getState() != State.Stopped) {
                s_logger.warn("Unable to remove vm " + vm + " from network  " + network);
                throw new ResourceUnavailableException("Unable to remove vm " + vm + " from network, is not in the right state", DataCenter.class, vm.getDataCenterId());
            }

            //2) Release the nic
            _networkMgr.releaseNic(vmProfile, nic);
            s_logger.debug("Successfully released nic " + nic + "for vm " + vm);

            //3) Remove the nic
            _networkMgr.removeNic(vmProfile, nic);
            return true;
        } finally {
            if (lock != null) {
                _nicsDao.releaseFromLockTable(lock.getId());
                if (s_logger.isDebugEnabled()) {
                    s_logger.debug("Lock is released for nic id " + lock.getId() + " as a part of remove vm " + vm + " from network " + network);
                }
            }
        }
    }

    @Override
    public void findHostAndMigrate(final String vmUuid, final Long newSvcOfferingId, final Map<String, String> customParameters, final ExcludeList excludes) throws InsufficientCapacityException, ConcurrentOperationException,
    ResourceUnavailableException {

        final VMInstanceVO vm = _vmDao.findByUuid(vmUuid);
        if (vm == null) {
            throw new CloudRuntimeException("Unable to find " + vmUuid);
        }
        ServiceOfferingVO newServiceOffering = _offeringDao.findById(newSvcOfferingId);
        if (newServiceOffering.isDynamic()) {
            newServiceOffering.setDynamicFlag(true);
            newServiceOffering = _offeringDao.getComputeOffering(newServiceOffering, customParameters);
        }
        final VirtualMachineProfile profile = new VirtualMachineProfileImpl(vm, null, newServiceOffering, null, null);

        final Long srcHostId = vm.getHostId();
        final Long oldSvcOfferingId = vm.getServiceOfferingId();
        if (srcHostId == null) {
            throw new CloudRuntimeException("Unable to scale the vm because it doesn't have a host id");
        }
        final Host host = _hostDao.findById(srcHostId);
        final DataCenterDeployment plan = new DataCenterDeployment(host.getDataCenterId(), host.getPodId(), host.getClusterId(), null, null, null);
        excludes.addHost(vm.getHostId());
        vm.setServiceOfferingId(newSvcOfferingId); // Need to find the destination host based on new svc offering

        DeployDestination dest = null;

        try {
            dest = _dpMgr.planDeployment(profile, plan, excludes, null);
        } catch (final AffinityConflictException e2) {
            s_logger.warn("Unable to create deployment, affinity rules associted to the VM conflict", e2);
            throw new CloudRuntimeException("Unable to create deployment, affinity rules associted to the VM conflict");
        }

        if (dest != null) {
            if (s_logger.isDebugEnabled()) {
                s_logger.debug(" Found " + dest + " for scaling the vm to.");
            }
        }

        if (dest == null) {
            throw new InsufficientServerCapacityException("Unable to find a server to scale the vm to.", host.getClusterId());
        }

        excludes.addHost(dest.getHost().getId());
        try {
            migrateForScale(vm.getUuid(), srcHostId, dest, oldSvcOfferingId);
        } catch (final ResourceUnavailableException e) {
            s_logger.debug("Unable to migrate to unavailable " + dest);
            throw e;
        } catch (final ConcurrentOperationException e) {
            s_logger.debug("Unable to migrate VM due to: " + e.getMessage());
            throw e;
        }
    }

    @Override
    public void migrateForScale(final String vmUuid, final long srcHostId, final DeployDestination dest, final Long oldSvcOfferingId)
            throws ResourceUnavailableException, ConcurrentOperationException {
        final AsyncJobExecutionContext jobContext = AsyncJobExecutionContext.getCurrentExecutionContext();
        if (jobContext.isJobDispatchedBy(VmWorkConstants.VM_WORK_JOB_DISPATCHER)) {
            // avoid re-entrance
            VmWorkJobVO placeHolder = null;
            final VirtualMachine vm = _vmDao.findByUuid(vmUuid);
            placeHolder = createPlaceHolderWork(vm.getId());
            try {
                orchestrateMigrateForScale(vmUuid, srcHostId, dest, oldSvcOfferingId);
            } finally {
                if (placeHolder != null) {
                    _workJobDao.expunge(placeHolder.getId());
                }
            }
        } else {
            final Outcome<VirtualMachine> outcome = migrateVmForScaleThroughJobQueue(vmUuid, srcHostId, dest, oldSvcOfferingId);

            try {
                final VirtualMachine vm = outcome.get();
            } catch (final InterruptedException e) {
                throw new RuntimeException("Operation is interrupted", e);
            } catch (final java.util.concurrent.ExecutionException e) {
                throw new RuntimeException("Execution excetion", e);
            }

            final Object jobResult = _jobMgr.unmarshallResultObject(outcome.getJob());
            if (jobResult != null) {
                if (jobResult instanceof ResourceUnavailableException) {
                    throw (ResourceUnavailableException)jobResult;
                } else if (jobResult instanceof ConcurrentOperationException) {
                    throw (ConcurrentOperationException)jobResult;
                } else if (jobResult instanceof RuntimeException) {
                    throw (RuntimeException)jobResult;
                } else if (jobResult instanceof Throwable) {
                    throw new RuntimeException("Unexpected exception", (Throwable)jobResult);
                }
            }
        }
    }

    private void orchestrateMigrateForScale(final String vmUuid, final long srcHostId, final DeployDestination dest, final Long oldSvcOfferingId)
            throws ResourceUnavailableException, ConcurrentOperationException {

        VMInstanceVO vm = _vmDao.findByUuid(vmUuid);
        s_logger.info("Migrating " + vm + " to " + dest);

        vm.getServiceOfferingId();
        final long dstHostId = dest.getHost().getId();
        final Host fromHost = _hostDao.findById(srcHostId);
        if (fromHost == null) {
            s_logger.info("Unable to find the host to migrate from: " + srcHostId);
            throw new CloudRuntimeException("Unable to find the host to migrate from: " + srcHostId);
        }

        if (fromHost.getClusterId().longValue() != dest.getCluster().getId()) {
            s_logger.info("Source and destination host are not in same cluster, unable to migrate to host: " + dstHostId);
            throw new CloudRuntimeException("Source and destination host are not in same cluster, unable to migrate to host: " + dest.getHost().getId());
        }

        final VirtualMachineGuru vmGuru = getVmGuru(vm);

        final long vmId = vm.getId();
        vm = _vmDao.findByUuid(vmUuid);
        if (vm == null) {
            if (s_logger.isDebugEnabled()) {
                s_logger.debug("Unable to find the vm " + vm);
            }
            throw new CloudRuntimeException("Unable to find a virtual machine with id " + vmId);
        }

        if (vm.getState() != State.Running) {
            if (s_logger.isDebugEnabled()) {
                s_logger.debug("VM is not Running, unable to migrate the vm " + vm);
            }
            throw new CloudRuntimeException("VM is not Running, unable to migrate the vm currently " + vm + " , current state: " + vm.getState().toString());
        }

        AlertManager.AlertType alertType = AlertManager.AlertType.ALERT_TYPE_USERVM_MIGRATE;
        if (VirtualMachine.Type.DomainRouter.equals(vm.getType())) {
            alertType = AlertManager.AlertType.ALERT_TYPE_DOMAIN_ROUTER_MIGRATE;
        } else if (VirtualMachine.Type.ConsoleProxy.equals(vm.getType())) {
            alertType = AlertManager.AlertType.ALERT_TYPE_CONSOLE_PROXY_MIGRATE;
        }

        final VirtualMachineProfile profile = new VirtualMachineProfileImpl(vm);
        _networkMgr.prepareNicForMigration(profile, dest);

        volumeMgr.prepareForMigration(profile, dest);

        final VirtualMachineTO to = toVmTO(profile);
        final PrepareForMigrationCommand pfmc = new PrepareForMigrationCommand(to);

        ItWorkVO work = new ItWorkVO(UUID.randomUUID().toString(), _nodeId, State.Migrating, vm.getType(), vm.getId());
        work.setStep(Step.Prepare);
        work.setResourceType(ItWorkVO.ResourceType.Host);
        work.setResourceId(dstHostId);
        work = _workDao.persist(work);

        Answer pfma = null;
        try {
            pfma = _agentMgr.send(dstHostId, pfmc);
            if (pfma == null || !pfma.getResult()) {
                final String details = pfma != null ? pfma.getDetails() : "null answer returned";
                final String msg = "Unable to prepare for migration due to " + details;
                pfma = null;
                throw new AgentUnavailableException(msg, dstHostId);
            }
        } catch (final OperationTimedoutException e1) {
            throw new AgentUnavailableException("Operation timed out", dstHostId);
        } finally {
            if (pfma == null) {
                work.setStep(Step.Done);
                _workDao.update(work.getId(), work);
            }
        }

        vm.setLastHostId(srcHostId);
        try {
            if (vm == null || vm.getHostId() == null || vm.getHostId() != srcHostId || !changeState(vm, Event.MigrationRequested, dstHostId, work, Step.Migrating)) {
                s_logger.info("Migration cancelled because state has changed: " + vm);
                throw new ConcurrentOperationException("Migration cancelled because state has changed: " + vm);
            }
        } catch (final NoTransitionException e1) {
            s_logger.info("Migration cancelled because " + e1.getMessage());
            throw new ConcurrentOperationException("Migration cancelled because " + e1.getMessage());
        }

        boolean migrated = false;
        try {
            final boolean isWindows = _guestOsCategoryDao.findById(_guestOsDao.findById(vm.getGuestOSId()).getCategoryId()).getName().equalsIgnoreCase("Windows");
            final MigrateCommand mc = new MigrateCommand(vm.getInstanceName(), dest.getHost().getPrivateIpAddress(), isWindows, to, getExecuteInSequence(vm.getHypervisorType()));

            boolean kvmAutoConvergence = StorageManager.KvmAutoConvergence.value();
            mc.setAutoConvergence(kvmAutoConvergence);
            mc.setHostGuid(dest.getHost().getGuid());

            try {
                final Answer ma = _agentMgr.send(vm.getLastHostId(), mc);
                if (ma == null || !ma.getResult()) {
                    final String details = ma != null ? ma.getDetails() : "null answer returned";
                    final String msg = "Unable to migrate due to " + details;
                    s_logger.error(msg);
                    throw new CloudRuntimeException(msg);
                }
            } catch (final OperationTimedoutException e) {
                if (e.isActive()) {
                    s_logger.warn("Active migration command so scheduling a restart for " + vm);
                    _haMgr.scheduleRestart(vm, true);
                }
                throw new AgentUnavailableException("Operation timed out on migrating " + vm, dstHostId);
            }

            try {
                final long newServiceOfferingId = vm.getServiceOfferingId();
                vm.setServiceOfferingId(oldSvcOfferingId); // release capacity for the old service offering only
                if (!changeState(vm, VirtualMachine.Event.OperationSucceeded, dstHostId, work, Step.Started)) {
                    throw new ConcurrentOperationException("Unable to change the state for " + vm);
                }
                vm.setServiceOfferingId(newServiceOfferingId);
            } catch (final NoTransitionException e1) {
                throw new ConcurrentOperationException("Unable to change state due to " + e1.getMessage());
            }

            try {
                if (!checkVmOnHost(vm, dstHostId)) {
                    s_logger.error("Unable to complete migration for " + vm);
                    try {
                        _agentMgr.send(srcHostId, new Commands(cleanup(vm.getInstanceName())), null);
                    } catch (final AgentUnavailableException e) {
                        s_logger.error("AgentUnavailableException while cleanup on source host: " + srcHostId);
                    }
                    cleanup(vmGuru, new VirtualMachineProfileImpl(vm), work, Event.AgentReportStopped, true);
                    throw new CloudRuntimeException("Unable to complete migration for " + vm);
                }
            } catch (final OperationTimedoutException e) {
                s_logger.debug("Error while checking the vm " + vm + " on host " + dstHostId, e);
            }

            migrated = true;
        } finally {
            if (!migrated) {
                s_logger.info("Migration was unsuccessful.  Cleaning up: " + vm);

                _alertMgr.sendAlert(alertType, fromHost.getDataCenterId(), fromHost.getPodId(),
                        "Unable to migrate vm " + vm.getInstanceName() + " from host " + fromHost.getName() + " in zone " + dest.getDataCenter().getName() + " and pod " +
                                dest.getPod().getName(), "Migrate Command failed.  Please check logs.");
                try {
                    _agentMgr.send(dstHostId, new Commands(cleanup(vm.getInstanceName())), null);
                } catch (final AgentUnavailableException ae) {
                    s_logger.info("Looks like the destination Host is unavailable for cleanup");
                }
                _networkMgr.setHypervisorHostname(profile, dest, false);
                try {
                    stateTransitTo(vm, Event.OperationFailed, srcHostId);
                } catch (final NoTransitionException e) {
                    s_logger.warn(e.getMessage());
                }
            } else {
                _networkMgr.setHypervisorHostname(profile, dest, true);
            }

            work.setStep(Step.Done);
            _workDao.update(work.getId(), work);
        }
    }

    @Override
    public boolean replugNic(final Network network, final NicTO nic, final VirtualMachineTO vm, final ReservationContext context, final DeployDestination dest) throws ConcurrentOperationException,
    ResourceUnavailableException, InsufficientCapacityException {
        boolean result = true;

        final VMInstanceVO router = _vmDao.findById(vm.getId());
        if (router.getState() == State.Running) {
            try {
                final ReplugNicCommand replugNicCmd = new ReplugNicCommand(nic, vm.getName(), vm.getType(), vm.getDetails());
                final Commands cmds = new Commands(Command.OnError.Stop);
                cmds.addCommand("replugnic", replugNicCmd);
                _agentMgr.send(dest.getHost().getId(), cmds);
                final ReplugNicAnswer replugNicAnswer = cmds.getAnswer(ReplugNicAnswer.class);
                if (replugNicAnswer == null || !replugNicAnswer.getResult()) {
                    s_logger.warn("Unable to replug nic for vm " + vm.getName());
                    result = false;
                }
            } catch (final OperationTimedoutException e) {
                throw new AgentUnavailableException("Unable to plug nic for router " + vm.getName() + " in network " + network, dest.getHost().getId(), e);
            }
        } else {
            s_logger.warn("Unable to apply ReplugNic, vm " + router + " is not in the right state " + router.getState());

            throw new ResourceUnavailableException("Unable to apply ReplugNic on the backend," + " vm " + vm + " is not in the right state", DataCenter.class,
                    router.getDataCenterId());
        }

        return result;
    }

    public boolean plugNic(final Network network, final NicTO nic, final VirtualMachineTO vm, final ReservationContext context, final DeployDestination dest) throws ConcurrentOperationException,
    ResourceUnavailableException, InsufficientCapacityException {
        boolean result = true;

        final VMInstanceVO router = _vmDao.findById(vm.getId());
        if (router.getState() == State.Running) {
            try {
                NetworkDetailVO pvlanTypeDetail = networkDetailsDao.findDetail(network.getId(), ApiConstants.ISOLATED_PVLAN_TYPE);
                if (pvlanTypeDetail != null) {
                    Map<NetworkOffering.Detail, String> nicDetails = nic.getDetails() == null ? new HashMap<>() : nic.getDetails();
                    s_logger.debug("Found PVLAN type: " + pvlanTypeDetail.getValue() + " on network details, adding it as part of the PlugNicCommand");
                    nicDetails.putIfAbsent(NetworkOffering.Detail.pvlanType, pvlanTypeDetail.getValue());
                    nic.setDetails(nicDetails);
                }
                final PlugNicCommand plugNicCmd = new PlugNicCommand(nic, vm.getName(), vm.getType(), vm.getDetails());
                final Commands cmds = new Commands(Command.OnError.Stop);
                cmds.addCommand("plugnic", plugNicCmd);
                _agentMgr.send(dest.getHost().getId(), cmds);
                final PlugNicAnswer plugNicAnswer = cmds.getAnswer(PlugNicAnswer.class);
                if (plugNicAnswer == null || !plugNicAnswer.getResult()) {
                    s_logger.warn("Unable to plug nic for vm " + vm.getName());
                    result = false;
                }
            } catch (final OperationTimedoutException e) {
                throw new AgentUnavailableException("Unable to plug nic for router " + vm.getName() + " in network " + network, dest.getHost().getId(), e);
            }
        } else {
            s_logger.warn("Unable to apply PlugNic, vm " + router + " is not in the right state " + router.getState());

            throw new ResourceUnavailableException("Unable to apply PlugNic on the backend," + " vm " + vm + " is not in the right state", DataCenter.class,
                    router.getDataCenterId());
        }

        return result;
    }

    public boolean unplugNic(final Network network, final NicTO nic, final VirtualMachineTO vm, final ReservationContext context, final DeployDestination dest) throws ConcurrentOperationException,
    ResourceUnavailableException {

        boolean result = true;
        final VMInstanceVO router = _vmDao.findById(vm.getId());

        if (router.getState() == State.Running) {
            // collect vm network statistics before unplug a nic
            UserVmVO userVm = _userVmDao.findById(vm.getId());
            if (userVm != null && userVm.getType() == VirtualMachine.Type.User) {
                _userVmService.collectVmNetworkStatistics(userVm);
            }
            try {
                final Commands cmds = new Commands(Command.OnError.Stop);
                final UnPlugNicCommand unplugNicCmd = new UnPlugNicCommand(nic, vm.getName());
                cmds.addCommand("unplugnic", unplugNicCmd);
                _agentMgr.send(dest.getHost().getId(), cmds);

                final UnPlugNicAnswer unplugNicAnswer = cmds.getAnswer(UnPlugNicAnswer.class);
                if (unplugNicAnswer == null || !unplugNicAnswer.getResult()) {
                    s_logger.warn("Unable to unplug nic from router " + router);
                    result = false;
                }
            } catch (final OperationTimedoutException e) {
                throw new AgentUnavailableException("Unable to unplug nic from rotuer " + router + " from network " + network, dest.getHost().getId(), e);
            }
        } else if (router.getState() == State.Stopped || router.getState() == State.Stopping) {
            s_logger.debug("Vm " + router.getInstanceName() + " is in " + router.getState() + ", so not sending unplug nic command to the backend");
        } else {
            s_logger.warn("Unable to apply unplug nic, Vm " + router + " is not in the right state " + router.getState());

            throw new ResourceUnavailableException("Unable to apply unplug nic on the backend," + " vm " + router + " is not in the right state", DataCenter.class,
                    router.getDataCenterId());
        }

        return result;
    }

    @Override
    public VMInstanceVO reConfigureVm(final String vmUuid, final ServiceOffering oldServiceOffering, final ServiceOffering newServiceOffering,
            Map<String, String> customParameters, final boolean reconfiguringOnExistingHost)
                    throws ResourceUnavailableException, InsufficientServerCapacityException, ConcurrentOperationException {

        final AsyncJobExecutionContext jobContext = AsyncJobExecutionContext.getCurrentExecutionContext();
        if (jobContext.isJobDispatchedBy(VmWorkConstants.VM_WORK_JOB_DISPATCHER)) {
            // avoid re-entrance
            VmWorkJobVO placeHolder = null;
            final VirtualMachine vm = _vmDao.findByUuid(vmUuid);
            placeHolder = createPlaceHolderWork(vm.getId());
            try {
                return orchestrateReConfigureVm(vmUuid, oldServiceOffering, newServiceOffering, reconfiguringOnExistingHost);
            } finally {
                if (placeHolder != null) {
                    _workJobDao.expunge(placeHolder.getId());
                }
            }
        } else {
            final Outcome<VirtualMachine> outcome = reconfigureVmThroughJobQueue(vmUuid, oldServiceOffering, newServiceOffering, customParameters, reconfiguringOnExistingHost);

            VirtualMachine vm = null;
            try {
                vm = outcome.get();
            } catch (final InterruptedException e) {
                throw new RuntimeException("Operation is interrupted", e);
            } catch (final java.util.concurrent.ExecutionException e) {
                throw new RuntimeException("Execution excetion", e);
            }

            final Object jobResult = _jobMgr.unmarshallResultObject(outcome.getJob());
            if (jobResult != null) {
                if (jobResult instanceof ResourceUnavailableException) {
                    throw (ResourceUnavailableException)jobResult;
                } else if (jobResult instanceof ConcurrentOperationException) {
                    throw (ConcurrentOperationException)jobResult;
                } else if (jobResult instanceof InsufficientServerCapacityException) {
                    throw (InsufficientServerCapacityException)jobResult;
                } else if (jobResult instanceof Throwable) {
                    s_logger.error("Unhandled exception", (Throwable)jobResult);
                    throw new RuntimeException("Unhandled exception", (Throwable)jobResult);
                }
            }

            return (VMInstanceVO)vm;
        }
    }

    private VMInstanceVO orchestrateReConfigureVm(final String vmUuid, final ServiceOffering oldServiceOffering, final ServiceOffering newServiceOffering,
                                                  final boolean reconfiguringOnExistingHost) throws ResourceUnavailableException, ConcurrentOperationException {
        final VMInstanceVO vm = _vmDao.findByUuid(vmUuid);
        upgradeVmDb(vm.getId(), newServiceOffering, oldServiceOffering);

        final HostVO hostVo = _hostDao.findById(vm.getHostId());
        final Float memoryOvercommitRatio = CapacityManager.MemOverprovisioningFactor.valueIn(hostVo.getClusterId());
        final Float cpuOvercommitRatio = CapacityManager.CpuOverprovisioningFactor.valueIn(hostVo.getClusterId());
        final long minMemory = (long)(newServiceOffering.getRamSize() / memoryOvercommitRatio);
        final ScaleVmCommand reconfigureCmd =
                new ScaleVmCommand(vm.getInstanceName(), newServiceOffering.getCpu(), (int)(newServiceOffering.getSpeed() / cpuOvercommitRatio),
                        newServiceOffering.getSpeed(), minMemory * 1024L * 1024L, newServiceOffering.getRamSize() * 1024L * 1024L, newServiceOffering.getLimitCpuUse());

        final Long dstHostId = vm.getHostId();
        if(vm.getHypervisorType().equals(HypervisorType.VMware)) {
            final HypervisorGuru hvGuru = _hvGuruMgr.getGuru(vm.getHypervisorType());
            Map<String, String> details = null;
            details = hvGuru.getClusterSettings(vm.getId());
            reconfigureCmd.getVirtualMachine().setDetails(details);
        }

        final ItWorkVO work = new ItWorkVO(UUID.randomUUID().toString(), _nodeId, State.Running, vm.getType(), vm.getId());

        work.setStep(Step.Prepare);
        work.setResourceType(ItWorkVO.ResourceType.Host);
        work.setResourceId(vm.getHostId());
        _workDao.persist(work);
        boolean success = false;
        try {
            if (reconfiguringOnExistingHost) {
                vm.setServiceOfferingId(oldServiceOffering.getId());
                _capacityMgr.releaseVmCapacity(vm, false, false, vm.getHostId()); //release the old capacity
                vm.setServiceOfferingId(newServiceOffering.getId());
                _capacityMgr.allocateVmCapacity(vm, false); // lock the new capacity
            }

            final Answer reconfigureAnswer = _agentMgr.send(vm.getHostId(), reconfigureCmd);
            if (reconfigureAnswer == null || !reconfigureAnswer.getResult()) {
                s_logger.error("Unable to scale vm due to " + (reconfigureAnswer == null ? "" : reconfigureAnswer.getDetails()));
                throw new CloudRuntimeException("Unable to scale vm due to " + (reconfigureAnswer == null ? "" : reconfigureAnswer.getDetails()));
            }
            if (vm.getType().equals(VirtualMachine.Type.User)) {
                _userVmMgr.generateUsageEvent(vm, vm.isDisplayVm(), EventTypes.EVENT_VM_DYNAMIC_SCALE);
            }
            success = true;
        } catch (final OperationTimedoutException e) {
            throw new AgentUnavailableException("Operation timed out on reconfiguring " + vm, dstHostId);
        } catch (final AgentUnavailableException e) {
            throw e;
        } finally {
            if (!success) {
                _capacityMgr.releaseVmCapacity(vm, false, false, vm.getHostId()); // release the new capacity
                upgradeVmDb(vm.getId(), oldServiceOffering, newServiceOffering); // rollback
                _capacityMgr.allocateVmCapacity(vm, false); // allocate the old capacity
            }
        }

        return vm;

    }

    private void removeCustomOfferingDetails(long vmId) {
        Map<String, String> details = userVmDetailsDao.listDetailsKeyPairs(vmId);
        details.remove(UsageEventVO.DynamicParameters.cpuNumber.name());
        details.remove(UsageEventVO.DynamicParameters.cpuSpeed.name());
        details.remove(UsageEventVO.DynamicParameters.memory.name());
        List<UserVmDetailVO> detailList = new ArrayList<UserVmDetailVO>();
        for(Map.Entry<String, String> entry: details.entrySet()) {
            UserVmDetailVO detailVO = new UserVmDetailVO(vmId, entry.getKey(), entry.getValue(), true);
            detailList.add(detailVO);
        }
        userVmDetailsDao.saveDetails(detailList);
    }

    private void saveCustomOfferingDetails(long vmId, ServiceOffering serviceOffering) {
        //save the custom values to the database.
        Map<String, String> details = userVmDetailsDao.listDetailsKeyPairs(vmId);
        details.put(UsageEventVO.DynamicParameters.cpuNumber.name(), serviceOffering.getCpu().toString());
        details.put(UsageEventVO.DynamicParameters.cpuSpeed.name(), serviceOffering.getSpeed().toString());
        details.put(UsageEventVO.DynamicParameters.memory.name(), serviceOffering.getRamSize().toString());
        List<UserVmDetailVO> detailList = new ArrayList<UserVmDetailVO>();
        for (Map.Entry<String, String> entry: details.entrySet()) {
            UserVmDetailVO detailVO = new UserVmDetailVO(vmId, entry.getKey(), entry.getValue(), true);
            detailList.add(detailVO);
        }
        userVmDetailsDao.saveDetails(detailList);
    }

    @Override
    public String getConfigComponentName() {
        return VirtualMachineManager.class.getSimpleName();
    }

    @Override
    public ConfigKey<?>[] getConfigKeys() {
        return new ConfigKey<?>[] { ClusterDeltaSyncInterval, StartRetry, VmDestroyForcestop, VmOpCancelInterval, VmOpCleanupInterval, VmOpCleanupWait,
                VmOpLockStateRetry, VmOpWaitInterval, ExecuteInSequence, VmJobCheckInterval, VmJobTimeout, VmJobStateReportInterval,
                VmConfigDriveLabel, VmConfigDriveOnPrimaryPool, VmConfigDriveForceHostCacheUse, VmConfigDriveUseHostCacheOnUnsupportedPool,
                HaVmRestartHostUp, ResoureCountRunningVMsonly, AllowExposeHypervisorHostname, AllowExposeHypervisorHostnameAccountLevel,
                VmServiceOfferingMaxCPUCores, VmServiceOfferingMaxRAMSize };
    }

    public List<StoragePoolAllocator> getStoragePoolAllocators() {
        return _storagePoolAllocators;
    }

    @Inject
    public void setStoragePoolAllocators(final List<StoragePoolAllocator> storagePoolAllocators) {
        _storagePoolAllocators = storagePoolAllocators;
    }

    //
    // PowerState report handling for out-of-band changes and handling of left-over transitional VM states
    //

    @MessageHandler(topic = Topics.VM_POWER_STATE)
    protected void HandlePowerStateReport(final String subject, final String senderAddress, final Object args) {
        assert args != null;
        final Long vmId = (Long)args;

        final List<VmWorkJobVO> pendingWorkJobs = _workJobDao.listPendingWorkJobs(
                VirtualMachine.Type.Instance, vmId);
        if (pendingWorkJobs.size() == 0 && !_haMgr.hasPendingHaWork(vmId)) {
            // there is no pending operation job
            final VMInstanceVO vm = _vmDao.findById(vmId);
            if (vm != null) {
                switch (vm.getPowerState()) {
                case PowerOn:
                    handlePowerOnReportWithNoPendingJobsOnVM(vm);
                    break;

                case PowerOff:
                case PowerReportMissing: // rigorously set to Migrating? or just do nothing until...? or create a missing state?
                    // for now handle in line with legacy as power off
                    handlePowerOffReportWithNoPendingJobsOnVM(vm);
                    break;

                    // PowerUnknown shouldn't be reported, it is a derived
                    // VM power state from host state (host un-reachable)
                case PowerUnknown:
                default:
                    assert false;
                    break;
                }
            } else {
                s_logger.warn("VM " + vmId + " no longer exists when processing VM state report");
            }
        } else {
            s_logger.info("There is pending job or HA tasks working on the VM. vm id: " + vmId + ", postpone power-change report by resetting power-change counters");

            // reset VM power state tracking so that we won't lost signal when VM has
            // been translated to
            _vmDao.resetVmPowerStateTracking(vmId);
        }
    }

    private void handlePowerOnReportWithNoPendingJobsOnVM(final VMInstanceVO vm) {
        //
        //    1) handle left-over transitional VM states
        //    2) handle out of band VM live migration
        //    3) handle out of sync stationary states, marking VM from Stopped to Running with
        //       alert messages
        //
        switch (vm.getState()) {
        case Starting:
            s_logger.info("VM " + vm.getInstanceName() + " is at " + vm.getState() + " and we received a power-on report while there is no pending jobs on it");

            try {
                stateTransitTo(vm, VirtualMachine.Event.FollowAgentPowerOnReport, vm.getPowerHostId());
            } catch (final NoTransitionException e) {
                s_logger.warn("Unexpected VM state transition exception, race-condition?", e);
            }

            s_logger.info("VM " + vm.getInstanceName() + " is sync-ed to at Running state according to power-on report from hypervisor");

            // we need to alert admin or user about this risky state transition
            _alertMgr.sendAlert(AlertManager.AlertType.ALERT_TYPE_SYNC, vm.getDataCenterId(), vm.getPodIdToDeployIn(),
                    VM_SYNC_ALERT_SUBJECT, "VM " + vm.getHostName() + "(" + vm.getInstanceName()
                    + ") state is sync-ed (Starting -> Running) from out-of-context transition. VM network environment may need to be reset");
            break;

        case Running:
            try {
                if (vm.getHostId() != null && vm.getHostId().longValue() != vm.getPowerHostId().longValue()) {
                    s_logger.info("Detected out of band VM migration from host " + vm.getHostId() + " to host " + vm.getPowerHostId());
                }
                stateTransitTo(vm, VirtualMachine.Event.FollowAgentPowerOnReport, vm.getPowerHostId());
            } catch (final NoTransitionException e) {
                s_logger.warn("Unexpected VM state transition exception, race-condition?", e);
            }

            break;

        case Stopping:
        case Stopped:
            s_logger.info("VM " + vm.getInstanceName() + " is at " + vm.getState() + " and we received a power-on report while there is no pending jobs on it");

            try {
                stateTransitTo(vm, VirtualMachine.Event.FollowAgentPowerOnReport, vm.getPowerHostId());
            } catch (final NoTransitionException e) {
                s_logger.warn("Unexpected VM state transition exception, race-condition?", e);
            }
            _alertMgr.sendAlert(AlertManager.AlertType.ALERT_TYPE_SYNC, vm.getDataCenterId(), vm.getPodIdToDeployIn(),
                    VM_SYNC_ALERT_SUBJECT, "VM " + vm.getHostName() + "(" + vm.getInstanceName() + ") state is sync-ed (" + vm.getState()
                    + " -> Running) from out-of-context transition. VM network environment may need to be reset");

            s_logger.info("VM " + vm.getInstanceName() + " is sync-ed to at Running state according to power-on report from hypervisor");
            break;

        case Destroyed:
        case Expunging:
            s_logger.info("Receive power on report when VM is in destroyed or expunging state. vm: "
                    + vm.getId() + ", state: " + vm.getState());
            break;

        case Migrating:
            s_logger.info("VM " + vm.getInstanceName() + " is at " + vm.getState() + " and we received a power-on report while there is no pending jobs on it");
            try {
                stateTransitTo(vm, VirtualMachine.Event.FollowAgentPowerOnReport, vm.getPowerHostId());
            } catch (final NoTransitionException e) {
                s_logger.warn("Unexpected VM state transition exception, race-condition?", e);
            }
            s_logger.info("VM " + vm.getInstanceName() + " is sync-ed to at Running state according to power-on report from hypervisor");
            break;

        case Error:
        default:
            s_logger.info("Receive power on report when VM is in error or unexpected state. vm: "
                    + vm.getId() + ", state: " + vm.getState());
            break;
        }
    }

    private void handlePowerOffReportWithNoPendingJobsOnVM(final VMInstanceVO vm) {

        //    1) handle left-over transitional VM states
        //    2) handle out of sync stationary states, schedule force-stop to release resources
        //
        switch (vm.getState()) {
        case Starting:
        case Stopping:
        case Running:
        case Stopped:
        case Migrating:
            if (s_logger.isInfoEnabled()) {
                s_logger.info(
                        String.format("VM %s is at %s and we received a %s report while there is no pending jobs on it"
                                , vm.getInstanceName(), vm.getState(), vm.getPowerState()));
            }
            if (vm.isHaEnabled() && vm.getState() == State.Running
                    && HaVmRestartHostUp.value()
                    && vm.getHypervisorType() != HypervisorType.VMware
                    && vm.getHypervisorType() != HypervisorType.Hyperv) {
                s_logger.info("Detected out-of-band stop of a HA enabled VM " + vm.getInstanceName() + ", will schedule restart");
                if (!_haMgr.hasPendingHaWork(vm.getId())) {
                    _haMgr.scheduleRestart(vm, true);
                } else {
                    s_logger.info("VM " + vm.getInstanceName() + " already has an pending HA task working on it");
                }
                return;
            }

            // not when report is missing
            if (PowerState.PowerOff.equals(vm.getPowerState())) {
                final VirtualMachineGuru vmGuru = getVmGuru(vm);
                final VirtualMachineProfile profile = new VirtualMachineProfileImpl(vm);
                if (!sendStop(vmGuru, profile, true, true)) {
                    // In case StopCommand fails, don't proceed further
                    return;
                } else {
                    // Release resources on StopCommand success
                    releaseVmResources(profile, true);
                }
            } else if (PowerState.PowerReportMissing.equals(vm.getPowerState())) {
                final VirtualMachineProfile profile = new VirtualMachineProfileImpl(vm);
                // VM will be sync-ed to Stopped state, release the resources
                releaseVmResources(profile, true);
            }

            try {
                stateTransitTo(vm, VirtualMachine.Event.FollowAgentPowerOffReport, null);
            } catch (final NoTransitionException e) {
                s_logger.warn("Unexpected VM state transition exception, race-condition?", e);
            }

            _alertMgr.sendAlert(AlertManager.AlertType.ALERT_TYPE_SYNC, vm.getDataCenterId(), vm.getPodIdToDeployIn(),
                    VM_SYNC_ALERT_SUBJECT, "VM " + vm.getHostName() + "(" + vm.getInstanceName() + ") state is sync-ed (" + vm.getState()
                    + " -> Stopped) from out-of-context transition.");

            s_logger.info("VM " + vm.getInstanceName() + " is sync-ed to at Stopped state according to power-off report from hypervisor");

            break;

        case Destroyed:
        case Expunging:
            break;

        case Error:
        default:
            break;
        }
    }

    private void scanStalledVMInTransitionStateOnUpHost(final long hostId) {
        //
        // Check VM that is stuck in Starting, Stopping, Migrating states, we won't check
        // VMs in expunging state (this need to be handled specially)
        //
        // checking condition
        //    1) no pending VmWork job
        //    2) on hostId host and host is UP
        //
        // When host is UP, soon or later we will get a report from the host about the VM,
        // however, if VM is missing from the host report (it may happen in out of band changes
        // or from designed behave of XS/KVM), the VM may not get a chance to run the state-sync logic
        //
        // Therefore, we will scan thoses VMs on UP host based on last update timestamp, if the host is UP
        // and a VM stalls for status update, we will consider them to be powered off
        // (which is relatively safe to do so)

        final long stallThresholdInMs = VmJobStateReportInterval.value() + (VmJobStateReportInterval.value() >> 1);
        final Date cutTime = new Date(DateUtil.currentGMTTime().getTime() - stallThresholdInMs);
        final List<Long> mostlikelyStoppedVMs = listStalledVMInTransitionStateOnUpHost(hostId, cutTime);
        for (final Long vmId : mostlikelyStoppedVMs) {
            final VMInstanceVO vm = _vmDao.findById(vmId);
            assert vm != null;
            handlePowerOffReportWithNoPendingJobsOnVM(vm);
        }

        final List<Long> vmsWithRecentReport = listVMInTransitionStateWithRecentReportOnUpHost(hostId, cutTime);
        for (final Long vmId : vmsWithRecentReport) {
            final VMInstanceVO vm = _vmDao.findById(vmId);
            assert vm != null;
            if (vm.getPowerState() == PowerState.PowerOn) {
                handlePowerOnReportWithNoPendingJobsOnVM(vm);
            } else {
                handlePowerOffReportWithNoPendingJobsOnVM(vm);
            }
        }
    }

    private void scanStalledVMInTransitionStateOnDisconnectedHosts() {
        final Date cutTime = new Date(DateUtil.currentGMTTime().getTime() - VmOpWaitInterval.value() * 1000);
        final List<Long> stuckAndUncontrollableVMs = listStalledVMInTransitionStateOnDisconnectedHosts(cutTime);
        for (final Long vmId : stuckAndUncontrollableVMs) {
            final VMInstanceVO vm = _vmDao.findById(vmId);

            // We now only alert administrator about this situation
            _alertMgr.sendAlert(AlertManager.AlertType.ALERT_TYPE_SYNC, vm.getDataCenterId(), vm.getPodIdToDeployIn(),
                    VM_SYNC_ALERT_SUBJECT, "VM " + vm.getHostName() + "(" + vm.getInstanceName() + ") is stuck in " + vm.getState()
                    + " state and its host is unreachable for too long");
        }
    }

    // VMs that in transitional state without recent power state report
    private List<Long> listStalledVMInTransitionStateOnUpHost(final long hostId, final Date cutTime) {
        final String sql = "SELECT i.* FROM vm_instance as i, host as h WHERE h.status = 'UP' " +
                "AND h.id = ? AND i.power_state_update_time < ? AND i.host_id = h.id " +
                "AND (i.state ='Starting' OR i.state='Stopping' OR i.state='Migrating') " +
                "AND i.id NOT IN (SELECT w.vm_instance_id FROM vm_work_job AS w JOIN async_job AS j ON w.id = j.id WHERE j.job_status = ?)" +
                "AND i.removed IS NULL";

        final List<Long> l = new ArrayList<Long>();
        TransactionLegacy txn = null;
        try {
            txn = TransactionLegacy.open(TransactionLegacy.CLOUD_DB);

            PreparedStatement pstmt = null;
            try {
                pstmt = txn.prepareAutoCloseStatement(sql);

                pstmt.setLong(1, hostId);
                pstmt.setString(2, DateUtil.getDateDisplayString(TimeZone.getTimeZone("GMT"), cutTime));
                pstmt.setInt(3, JobInfo.Status.IN_PROGRESS.ordinal());
                final ResultSet rs = pstmt.executeQuery();
                while (rs.next()) {
                    l.add(rs.getLong(1));
                }
            } catch (final SQLException e) {
            } catch (final Throwable e) {
            }

        } finally {
            if (txn != null) {
                txn.close();
            }
        }
        return l;
    }

    // VMs that in transitional state and recently have power state update
    private List<Long> listVMInTransitionStateWithRecentReportOnUpHost(final long hostId, final Date cutTime) {
        final String sql = "SELECT i.* FROM vm_instance as i, host as h WHERE h.status = 'UP' " +
                "AND h.id = ? AND i.power_state_update_time > ? AND i.host_id = h.id " +
                "AND (i.state ='Starting' OR i.state='Stopping' OR i.state='Migrating') " +
                "AND i.id NOT IN (SELECT w.vm_instance_id FROM vm_work_job AS w JOIN async_job AS j ON w.id = j.id WHERE j.job_status = ?)" +
                "AND i.removed IS NULL";

        final List<Long> l = new ArrayList<Long>();
        TransactionLegacy txn = null;
        try {
            txn = TransactionLegacy.open(TransactionLegacy.CLOUD_DB);
            PreparedStatement pstmt = null;
            try {
                pstmt = txn.prepareAutoCloseStatement(sql);

                pstmt.setLong(1, hostId);
                pstmt.setString(2, DateUtil.getDateDisplayString(TimeZone.getTimeZone("GMT"), cutTime));
                pstmt.setInt(3, JobInfo.Status.IN_PROGRESS.ordinal());
                final ResultSet rs = pstmt.executeQuery();
                while (rs.next()) {
                    l.add(rs.getLong(1));
                }
            } catch (final SQLException e) {
            } catch (final Throwable e) {
            }
            return l;
        } finally {
            if (txn != null) {
                txn.close();
            }
        }
    }

    private List<Long> listStalledVMInTransitionStateOnDisconnectedHosts(final Date cutTime) {
        final String sql = "SELECT i.* FROM vm_instance as i, host as h WHERE h.status != 'UP' " +
                "AND i.power_state_update_time < ? AND i.host_id = h.id " +
                "AND (i.state ='Starting' OR i.state='Stopping' OR i.state='Migrating') " +
                "AND i.id NOT IN (SELECT w.vm_instance_id FROM vm_work_job AS w JOIN async_job AS j ON w.id = j.id WHERE j.job_status = ?)" +
                "AND i.removed IS NULL";

        final List<Long> l = new ArrayList<Long>();
        TransactionLegacy txn = null;
        try {
            txn = TransactionLegacy.open(TransactionLegacy.CLOUD_DB);
            PreparedStatement pstmt = null;
            try {
                pstmt = txn.prepareAutoCloseStatement(sql);

                pstmt.setString(1, DateUtil.getDateDisplayString(TimeZone.getTimeZone("GMT"), cutTime));
                pstmt.setInt(2, JobInfo.Status.IN_PROGRESS.ordinal());
                final ResultSet rs = pstmt.executeQuery();
                while (rs.next()) {
                    l.add(rs.getLong(1));
                }
            } catch (final SQLException e) {
            } catch (final Throwable e) {
            }
            return l;
        } finally {
            if (txn != null) {
                txn.close();
            }
        }
    }

    //
    // VM operation based on new sync model
    //

    public class VmStateSyncOutcome extends OutcomeImpl<VirtualMachine> {
        private long _vmId;

        public VmStateSyncOutcome(final AsyncJob job, final PowerState desiredPowerState, final long vmId, final Long srcHostIdForMigration) {
            super(VirtualMachine.class, job, VmJobCheckInterval.value(), new Predicate() {
                @Override
                public boolean checkCondition() {
                    final AsyncJobVO jobVo = _entityMgr.findById(AsyncJobVO.class, job.getId());
                    assert jobVo != null;
                    if (jobVo == null || jobVo.getStatus() != JobInfo.Status.IN_PROGRESS) {
                        return true;
                    }
                    return false;
                }
            }, Topics.VM_POWER_STATE, AsyncJob.Topics.JOB_STATE);
            _vmId = vmId;
        }

        @Override
        protected VirtualMachine retrieve() {
            return _vmDao.findById(_vmId);
        }
    }

    public class VmJobVirtualMachineOutcome extends OutcomeImpl<VirtualMachine> {
        private long _vmId;

        public VmJobVirtualMachineOutcome(final AsyncJob job, final long vmId) {
            super(VirtualMachine.class, job, VmJobCheckInterval.value(), new Predicate() {
                @Override
                public boolean checkCondition() {
                    final AsyncJobVO jobVo = _entityMgr.findById(AsyncJobVO.class, job.getId());
                    assert jobVo != null;
                    if (jobVo == null || jobVo.getStatus() != JobInfo.Status.IN_PROGRESS) {
                        return true;
                    }

                    return false;
                }
            }, AsyncJob.Topics.JOB_STATE);
            _vmId = vmId;
        }

        @Override
        protected VirtualMachine retrieve() {
            return _vmDao.findById(_vmId);
        }
    }

    //
    // TODO build a common pattern to reduce code duplication in following methods
    // no time for this at current iteration
    //
    public Outcome<VirtualMachine> startVmThroughJobQueue(final String vmUuid,
            final Map<VirtualMachineProfile.Param, Object> params,
            final DeploymentPlan planToDeploy, final DeploymentPlanner planner) {

        final CallContext context = CallContext.current();
        final User callingUser = context.getCallingUser();
        final Account callingAccount = context.getCallingAccount();

        final VMInstanceVO vm = _vmDao.findByUuid(vmUuid);

        VmWorkJobVO workJob = null;
        final List<VmWorkJobVO> pendingWorkJobs = _workJobDao.listPendingWorkJobs(VirtualMachine.Type.Instance,
                vm.getId(), VmWorkStart.class.getName());

        if (pendingWorkJobs.size() > 0) {
            assert pendingWorkJobs.size() == 1;
            workJob = pendingWorkJobs.get(0);
        } else {
            workJob = new VmWorkJobVO(context.getContextId());

            workJob.setDispatcher(VmWorkConstants.VM_WORK_JOB_DISPATCHER);
            workJob.setCmd(VmWorkStart.class.getName());

            workJob.setAccountId(callingAccount.getId());
            workJob.setUserId(callingUser.getId());
            workJob.setStep(VmWorkJobVO.Step.Starting);
            workJob.setVmType(VirtualMachine.Type.Instance);
            workJob.setVmInstanceId(vm.getId());
            workJob.setRelated(AsyncJobExecutionContext.getOriginJobId());

            // save work context info (there are some duplications)
            final VmWorkStart workInfo = new VmWorkStart(callingUser.getId(), callingAccount.getId(), vm.getId(), VirtualMachineManagerImpl.VM_WORK_JOB_HANDLER);
            workInfo.setPlan(planToDeploy);
            workInfo.setParams(params);
            if (planner != null) {
                workInfo.setDeploymentPlanner(planner.getName());
            }
            workJob.setCmdInfo(VmWorkSerializer.serialize(workInfo));

            _jobMgr.submitAsyncJob(workJob, VmWorkConstants.VM_WORK_QUEUE, vm.getId());
        }

        AsyncJobExecutionContext.getCurrentExecutionContext().joinJob(workJob.getId());

        return new VmStateSyncOutcome(workJob,
                VirtualMachine.PowerState.PowerOn, vm.getId(), null);
    }

    public Outcome<VirtualMachine> stopVmThroughJobQueue(final String vmUuid, final boolean cleanup) {
        final CallContext context = CallContext.current();
        final Account account = context.getCallingAccount();
        final User user = context.getCallingUser();

        final VMInstanceVO vm = _vmDao.findByUuid(vmUuid);

        final List<VmWorkJobVO> pendingWorkJobs = _workJobDao.listPendingWorkJobs(
                vm.getType(), vm.getId(),
                VmWorkStop.class.getName());

        VmWorkJobVO workJob = null;
        if (pendingWorkJobs != null && pendingWorkJobs.size() > 0) {
            assert pendingWorkJobs.size() == 1;
            workJob = pendingWorkJobs.get(0);
        } else {
            workJob = new VmWorkJobVO(context.getContextId());

            workJob.setDispatcher(VmWorkConstants.VM_WORK_JOB_DISPATCHER);
            workJob.setCmd(VmWorkStop.class.getName());

            workJob.setAccountId(account.getId());
            workJob.setUserId(user.getId());
            workJob.setStep(VmWorkJobVO.Step.Prepare);
            workJob.setVmType(VirtualMachine.Type.Instance);
            workJob.setVmInstanceId(vm.getId());
            workJob.setRelated(AsyncJobExecutionContext.getOriginJobId());

            // save work context info (there are some duplications)
            final VmWorkStop workInfo = new VmWorkStop(user.getId(), account.getId(), vm.getId(), VirtualMachineManagerImpl.VM_WORK_JOB_HANDLER, cleanup);
            workJob.setCmdInfo(VmWorkSerializer.serialize(workInfo));

            _jobMgr.submitAsyncJob(workJob, VmWorkConstants.VM_WORK_QUEUE, vm.getId());
        }

        AsyncJobExecutionContext.getCurrentExecutionContext().joinJob(workJob.getId());

        return new VmStateSyncOutcome(workJob,
                VirtualMachine.PowerState.PowerOff, vm.getId(), null);
    }

    public Outcome<VirtualMachine> rebootVmThroughJobQueue(final String vmUuid,
            final Map<VirtualMachineProfile.Param, Object> params) {

        final CallContext context = CallContext.current();
        final Account account = context.getCallingAccount();
        final User user = context.getCallingUser();

        final VMInstanceVO vm = _vmDao.findByUuid(vmUuid);

        final List<VmWorkJobVO> pendingWorkJobs = _workJobDao.listPendingWorkJobs(
                VirtualMachine.Type.Instance, vm.getId(),
                VmWorkReboot.class.getName());

        VmWorkJobVO workJob = null;
        if (pendingWorkJobs != null && pendingWorkJobs.size() > 0) {
            assert pendingWorkJobs.size() == 1;
            workJob = pendingWorkJobs.get(0);
        } else {
            workJob = new VmWorkJobVO(context.getContextId());

            workJob.setDispatcher(VmWorkConstants.VM_WORK_JOB_DISPATCHER);
            workJob.setCmd(VmWorkReboot.class.getName());

            workJob.setAccountId(account.getId());
            workJob.setUserId(user.getId());
            workJob.setStep(VmWorkJobVO.Step.Prepare);
            workJob.setVmType(VirtualMachine.Type.Instance);
            workJob.setVmInstanceId(vm.getId());
            workJob.setRelated(AsyncJobExecutionContext.getOriginJobId());

            // save work context info (there are some duplications)
            final VmWorkReboot workInfo = new VmWorkReboot(user.getId(), account.getId(), vm.getId(), VirtualMachineManagerImpl.VM_WORK_JOB_HANDLER, params);
            workJob.setCmdInfo(VmWorkSerializer.serialize(workInfo));

            _jobMgr.submitAsyncJob(workJob, VmWorkConstants.VM_WORK_QUEUE, vm.getId());
        }

        AsyncJobExecutionContext.getCurrentExecutionContext().joinJob(workJob.getId());

        return new VmJobVirtualMachineOutcome(workJob,
                vm.getId());
    }

    public Outcome<VirtualMachine> migrateVmThroughJobQueue(final String vmUuid, final long srcHostId, final DeployDestination dest) {
        final CallContext context = CallContext.current();
        final User user = context.getCallingUser();
        final Account account = context.getCallingAccount();

        Map<Volume, StoragePool> volumeStorageMap = dest.getStorageForDisks();
        if (volumeStorageMap != null) {
            for (Volume vol : volumeStorageMap.keySet()) {
                checkConcurrentJobsPerDatastoreThreshhold(volumeStorageMap.get(vol));
            }
        }

        final VMInstanceVO vm = _vmDao.findByUuid(vmUuid);

        final List<VmWorkJobVO> pendingWorkJobs = _workJobDao.listPendingWorkJobs(
                VirtualMachine.Type.Instance, vm.getId(),
                VmWorkMigrate.class.getName());

        VmWorkJobVO workJob = null;
        if (pendingWorkJobs != null && pendingWorkJobs.size() > 0) {
            assert pendingWorkJobs.size() == 1;
            workJob = pendingWorkJobs.get(0);
        } else {

            workJob = new VmWorkJobVO(context.getContextId());

            workJob.setDispatcher(VmWorkConstants.VM_WORK_JOB_DISPATCHER);
            workJob.setCmd(VmWorkMigrate.class.getName());

            workJob.setAccountId(account.getId());
            workJob.setUserId(user.getId());
            workJob.setVmType(VirtualMachine.Type.Instance);
            workJob.setVmInstanceId(vm.getId());
            workJob.setRelated(AsyncJobExecutionContext.getOriginJobId());

            // save work context info (there are some duplications)
            final VmWorkMigrate workInfo = new VmWorkMigrate(user.getId(), account.getId(), vm.getId(), VirtualMachineManagerImpl.VM_WORK_JOB_HANDLER, srcHostId, dest);
            workJob.setCmdInfo(VmWorkSerializer.serialize(workInfo));

            _jobMgr.submitAsyncJob(workJob, VmWorkConstants.VM_WORK_QUEUE, vm.getId());
        }

        AsyncJobExecutionContext.getCurrentExecutionContext().joinJob(workJob.getId());

        return new VmStateSyncOutcome(workJob,
                VirtualMachine.PowerState.PowerOn, vm.getId(), vm.getPowerHostId());
    }

    public Outcome<VirtualMachine> migrateVmAwayThroughJobQueue(final String vmUuid, final long srcHostId) {
        final CallContext context = CallContext.current();
        final User user = context.getCallingUser();
        final Account account = context.getCallingAccount();

        final VMInstanceVO vm = _vmDao.findByUuid(vmUuid);

        final List<VmWorkJobVO> pendingWorkJobs = _workJobDao.listPendingWorkJobs(
                VirtualMachine.Type.Instance, vm.getId(),
                VmWorkMigrateAway.class.getName());

        VmWorkJobVO workJob = null;
        if (pendingWorkJobs != null && pendingWorkJobs.size() > 0) {
            assert pendingWorkJobs.size() == 1;
            workJob = pendingWorkJobs.get(0);
        } else {
            workJob = new VmWorkJobVO(context.getContextId());

            workJob.setDispatcher(VmWorkConstants.VM_WORK_JOB_DISPATCHER);
            workJob.setCmd(VmWorkMigrateAway.class.getName());

            workJob.setAccountId(account.getId());
            workJob.setUserId(user.getId());
            workJob.setVmType(VirtualMachine.Type.Instance);
            workJob.setVmInstanceId(vm.getId());
            workJob.setRelated(AsyncJobExecutionContext.getOriginJobId());

            // save work context info (there are some duplications)
            final VmWorkMigrateAway workInfo = new VmWorkMigrateAway(user.getId(), account.getId(), vm.getId(), VirtualMachineManagerImpl.VM_WORK_JOB_HANDLER, srcHostId);
            workJob.setCmdInfo(VmWorkSerializer.serialize(workInfo));
        }

        _jobMgr.submitAsyncJob(workJob, VmWorkConstants.VM_WORK_QUEUE, vm.getId());

        AsyncJobExecutionContext.getCurrentExecutionContext().joinJob(workJob.getId());

        return new VmStateSyncOutcome(workJob, VirtualMachine.PowerState.PowerOn, vm.getId(), vm.getPowerHostId());
    }

    public Outcome<VirtualMachine> migrateVmWithStorageThroughJobQueue(
            final String vmUuid, final long srcHostId, final long destHostId,
            final Map<Long, Long> volumeToPool) {

        final CallContext context = CallContext.current();
        final User user = context.getCallingUser();
        final Account account = context.getCallingAccount();

        final VMInstanceVO vm = _vmDao.findByUuid(vmUuid);

        final List<VmWorkJobVO> pendingWorkJobs = _workJobDao.listPendingWorkJobs(
                VirtualMachine.Type.Instance, vm.getId(),
                VmWorkMigrateWithStorage.class.getName());

        VmWorkJobVO workJob = null;
        if (pendingWorkJobs != null && pendingWorkJobs.size() > 0) {
            assert pendingWorkJobs.size() == 1;
            workJob = pendingWorkJobs.get(0);
        } else {

            workJob = new VmWorkJobVO(context.getContextId());

            workJob.setDispatcher(VmWorkConstants.VM_WORK_JOB_DISPATCHER);
            workJob.setCmd(VmWorkMigrateWithStorage.class.getName());

            workJob.setAccountId(account.getId());
            workJob.setUserId(user.getId());
            workJob.setVmType(VirtualMachine.Type.Instance);
            workJob.setVmInstanceId(vm.getId());
            workJob.setRelated(AsyncJobExecutionContext.getOriginJobId());

            // save work context info (there are some duplications)
            final VmWorkMigrateWithStorage workInfo = new VmWorkMigrateWithStorage(user.getId(), account.getId(), vm.getId(),
                    VirtualMachineManagerImpl.VM_WORK_JOB_HANDLER, srcHostId, destHostId, volumeToPool);
            workJob.setCmdInfo(VmWorkSerializer.serialize(workInfo));

            _jobMgr.submitAsyncJob(workJob, VmWorkConstants.VM_WORK_QUEUE, vm.getId());
        }
        AsyncJobExecutionContext.getCurrentExecutionContext().joinJob(workJob.getId());

        return new VmStateSyncOutcome(workJob,
                VirtualMachine.PowerState.PowerOn, vm.getId(), destHostId);
    }

    public Outcome<VirtualMachine> migrateVmForScaleThroughJobQueue(
            final String vmUuid, final long srcHostId, final DeployDestination dest, final Long newSvcOfferingId) {

        final CallContext context = CallContext.current();
        final User user = context.getCallingUser();
        final Account account = context.getCallingAccount();

        final VMInstanceVO vm = _vmDao.findByUuid(vmUuid);

        final List<VmWorkJobVO> pendingWorkJobs = _workJobDao.listPendingWorkJobs(
                VirtualMachine.Type.Instance, vm.getId(),
                VmWorkMigrateForScale.class.getName());

        VmWorkJobVO workJob = null;
        if (pendingWorkJobs != null && pendingWorkJobs.size() > 0) {
            assert pendingWorkJobs.size() == 1;
            workJob = pendingWorkJobs.get(0);
        } else {

            workJob = new VmWorkJobVO(context.getContextId());

            workJob.setDispatcher(VmWorkConstants.VM_WORK_JOB_DISPATCHER);
            workJob.setCmd(VmWorkMigrateForScale.class.getName());

            workJob.setAccountId(account.getId());
            workJob.setUserId(user.getId());
            workJob.setVmType(VirtualMachine.Type.Instance);
            workJob.setVmInstanceId(vm.getId());
            workJob.setRelated(AsyncJobExecutionContext.getOriginJobId());

            // save work context info (there are some duplications)
            final VmWorkMigrateForScale workInfo = new VmWorkMigrateForScale(user.getId(), account.getId(), vm.getId(),
                    VirtualMachineManagerImpl.VM_WORK_JOB_HANDLER, srcHostId, dest, newSvcOfferingId);
            workJob.setCmdInfo(VmWorkSerializer.serialize(workInfo));

            _jobMgr.submitAsyncJob(workJob, VmWorkConstants.VM_WORK_QUEUE, vm.getId());
        }
        AsyncJobExecutionContext.getCurrentExecutionContext().joinJob(workJob.getId());

        return new VmJobVirtualMachineOutcome(workJob, vm.getId());
    }

    private void checkConcurrentJobsPerDatastoreThreshhold(final StoragePool destPool) {
        final Long threshold = VolumeApiService.ConcurrentMigrationsThresholdPerDatastore.value();
        if (threshold != null && threshold > 0) {
            long count = _jobMgr.countPendingJobs("\"storageid\":\"" + destPool.getUuid() + "\"", MigrateVMCmd.class.getName(), MigrateVolumeCmd.class.getName(), MigrateVolumeCmdByAdmin.class.getName());
            if (count > threshold) {
                throw new CloudRuntimeException("Number of concurrent migration jobs per datastore exceeded the threshold: " + threshold.toString() + ". Please try again after some time.");
            }
        }
    }

    public Outcome<VirtualMachine> migrateVmStorageThroughJobQueue(
            final String vmUuid, final Map<Long, Long> volumeToPool) {

        final CallContext context = CallContext.current();
        final User user = context.getCallingUser();
        final Account account = context.getCallingAccount();

        Collection<Long> poolIds = volumeToPool.values();
        Set<Long> uniquePoolIds = new HashSet<>(poolIds);
        for (Long poolId : uniquePoolIds) {
            StoragePoolVO pool = _storagePoolDao.findById(poolId);
            checkConcurrentJobsPerDatastoreThreshhold(pool);
        }

        final VMInstanceVO vm = _vmDao.findByUuid(vmUuid);

        final List<VmWorkJobVO> pendingWorkJobs = _workJobDao.listPendingWorkJobs(
                VirtualMachine.Type.Instance, vm.getId(),
                VmWorkStorageMigration.class.getName());

        VmWorkJobVO workJob = null;
        if (pendingWorkJobs != null && pendingWorkJobs.size() > 0) {
            assert pendingWorkJobs.size() == 1;
            workJob = pendingWorkJobs.get(0);
        } else {

            workJob = new VmWorkJobVO(context.getContextId());

            workJob.setDispatcher(VmWorkConstants.VM_WORK_JOB_DISPATCHER);
            workJob.setCmd(VmWorkStorageMigration.class.getName());

            workJob.setAccountId(account.getId());
            workJob.setUserId(user.getId());
            workJob.setVmType(VirtualMachine.Type.Instance);
            workJob.setVmInstanceId(vm.getId());
            workJob.setRelated(AsyncJobExecutionContext.getOriginJobId());

            // save work context info (there are some duplications)
            final VmWorkStorageMigration workInfo = new VmWorkStorageMigration(user.getId(), account.getId(), vm.getId(),
                    VirtualMachineManagerImpl.VM_WORK_JOB_HANDLER, volumeToPool);
            workJob.setCmdInfo(VmWorkSerializer.serialize(workInfo));

            _jobMgr.submitAsyncJob(workJob, VmWorkConstants.VM_WORK_QUEUE, vm.getId());
        }
        AsyncJobExecutionContext.getCurrentExecutionContext().joinJob(workJob.getId());

        return new VmJobVirtualMachineOutcome(workJob, vm.getId());
    }

    public Outcome<VirtualMachine> addVmToNetworkThroughJobQueue(
            final VirtualMachine vm, final Network network, final NicProfile requested) {

        final CallContext context = CallContext.current();
        final User user = context.getCallingUser();
        final Account account = context.getCallingAccount();

        final List<VmWorkJobVO> pendingWorkJobs = _workJobDao.listPendingWorkJobs(
                VirtualMachine.Type.Instance, vm.getId(),
                VmWorkAddVmToNetwork.class.getName());

        VmWorkJobVO workJob = null;
        if (pendingWorkJobs != null && pendingWorkJobs.size() > 0) {
            assert pendingWorkJobs.size() == 1;
            workJob = pendingWorkJobs.get(0);
        } else {

            workJob = new VmWorkJobVO(context.getContextId());

            workJob.setDispatcher(VmWorkConstants.VM_WORK_JOB_DISPATCHER);
            workJob.setCmd(VmWorkAddVmToNetwork.class.getName());

            workJob.setAccountId(account.getId());
            workJob.setUserId(user.getId());
            workJob.setVmType(VirtualMachine.Type.Instance);
            workJob.setVmInstanceId(vm.getId());
            workJob.setRelated(AsyncJobExecutionContext.getOriginJobId());

            // save work context info (there are some duplications)
            final VmWorkAddVmToNetwork workInfo = new VmWorkAddVmToNetwork(user.getId(), account.getId(), vm.getId(),
                    VirtualMachineManagerImpl.VM_WORK_JOB_HANDLER, network.getId(), requested);
            workJob.setCmdInfo(VmWorkSerializer.serialize(workInfo));

            _jobMgr.submitAsyncJob(workJob, VmWorkConstants.VM_WORK_QUEUE, vm.getId());
        }
        AsyncJobExecutionContext.getCurrentExecutionContext().joinJob(workJob.getId());

        return new VmJobVirtualMachineOutcome(workJob, vm.getId());
    }

    public Outcome<VirtualMachine> removeNicFromVmThroughJobQueue(
            final VirtualMachine vm, final Nic nic) {

        final CallContext context = CallContext.current();
        final User user = context.getCallingUser();
        final Account account = context.getCallingAccount();

        final List<VmWorkJobVO> pendingWorkJobs = _workJobDao.listPendingWorkJobs(
                VirtualMachine.Type.Instance, vm.getId(),
                VmWorkRemoveNicFromVm.class.getName());

        VmWorkJobVO workJob = null;
        if (pendingWorkJobs != null && pendingWorkJobs.size() > 0) {
            assert pendingWorkJobs.size() == 1;
            workJob = pendingWorkJobs.get(0);
        } else {

            workJob = new VmWorkJobVO(context.getContextId());

            workJob.setDispatcher(VmWorkConstants.VM_WORK_JOB_DISPATCHER);
            workJob.setCmd(VmWorkRemoveNicFromVm.class.getName());

            workJob.setAccountId(account.getId());
            workJob.setUserId(user.getId());
            workJob.setVmType(VirtualMachine.Type.Instance);
            workJob.setVmInstanceId(vm.getId());
            workJob.setRelated(AsyncJobExecutionContext.getOriginJobId());

            // save work context info (there are some duplications)
            final VmWorkRemoveNicFromVm workInfo = new VmWorkRemoveNicFromVm(user.getId(), account.getId(), vm.getId(),
                    VirtualMachineManagerImpl.VM_WORK_JOB_HANDLER, nic.getId());
            workJob.setCmdInfo(VmWorkSerializer.serialize(workInfo));

            _jobMgr.submitAsyncJob(workJob, VmWorkConstants.VM_WORK_QUEUE, vm.getId());
        }
        AsyncJobExecutionContext.getCurrentExecutionContext().joinJob(workJob.getId());

        return new VmJobVirtualMachineOutcome(workJob, vm.getId());
    }

    public Outcome<VirtualMachine> removeVmFromNetworkThroughJobQueue(
            final VirtualMachine vm, final Network network, final URI broadcastUri) {

        final CallContext context = CallContext.current();
        final User user = context.getCallingUser();
        final Account account = context.getCallingAccount();

        final List<VmWorkJobVO> pendingWorkJobs = _workJobDao.listPendingWorkJobs(
                VirtualMachine.Type.Instance, vm.getId(),
                VmWorkRemoveVmFromNetwork.class.getName());

        VmWorkJobVO workJob = null;
        if (pendingWorkJobs != null && pendingWorkJobs.size() > 0) {
            assert pendingWorkJobs.size() == 1;
            workJob = pendingWorkJobs.get(0);
        } else {

            workJob = new VmWorkJobVO(context.getContextId());

            workJob.setDispatcher(VmWorkConstants.VM_WORK_JOB_DISPATCHER);
            workJob.setCmd(VmWorkRemoveVmFromNetwork.class.getName());

            workJob.setAccountId(account.getId());
            workJob.setUserId(user.getId());
            workJob.setVmType(VirtualMachine.Type.Instance);
            workJob.setVmInstanceId(vm.getId());
            workJob.setRelated(AsyncJobExecutionContext.getOriginJobId());

            // save work context info (there are some duplications)
            final VmWorkRemoveVmFromNetwork workInfo = new VmWorkRemoveVmFromNetwork(user.getId(), account.getId(), vm.getId(),
                    VirtualMachineManagerImpl.VM_WORK_JOB_HANDLER, network, broadcastUri);
            workJob.setCmdInfo(VmWorkSerializer.serialize(workInfo));

            _jobMgr.submitAsyncJob(workJob, VmWorkConstants.VM_WORK_QUEUE, vm.getId());
        }

        AsyncJobExecutionContext.getCurrentExecutionContext().joinJob(workJob.getId());

        return new VmJobVirtualMachineOutcome(workJob, vm.getId());
    }

    public Outcome<VirtualMachine> reconfigureVmThroughJobQueue(
            final String vmUuid, final ServiceOffering oldServiceOffering, final ServiceOffering newServiceOffering, Map<String, String> customParameters, final boolean reconfiguringOnExistingHost) {

        final CallContext context = CallContext.current();
        final User user = context.getCallingUser();
        final Account account = context.getCallingAccount();

        final VMInstanceVO vm = _vmDao.findByUuid(vmUuid);

        final List<VmWorkJobVO> pendingWorkJobs = _workJobDao.listPendingWorkJobs(
                VirtualMachine.Type.Instance, vm.getId(),
                VmWorkReconfigure.class.getName());

        VmWorkJobVO workJob = null;
        if (pendingWorkJobs != null && pendingWorkJobs.size() > 0) {
            assert pendingWorkJobs.size() == 1;
            workJob = pendingWorkJobs.get(0);
        } else {

            workJob = new VmWorkJobVO(context.getContextId());

            workJob.setDispatcher(VmWorkConstants.VM_WORK_JOB_DISPATCHER);
            workJob.setCmd(VmWorkReconfigure.class.getName());

            workJob.setAccountId(account.getId());
            workJob.setUserId(user.getId());
            workJob.setVmType(VirtualMachine.Type.Instance);
            workJob.setVmInstanceId(vm.getId());
            workJob.setRelated(AsyncJobExecutionContext.getOriginJobId());

            // save work context info (there are some duplications)
            final VmWorkReconfigure workInfo = new VmWorkReconfigure(user.getId(), account.getId(), vm.getId(),
                    VirtualMachineManagerImpl.VM_WORK_JOB_HANDLER, oldServiceOffering.getId(), newServiceOffering.getId(), customParameters, reconfiguringOnExistingHost);
            workJob.setCmdInfo(VmWorkSerializer.serialize(workInfo));

            _jobMgr.submitAsyncJob(workJob, VmWorkConstants.VM_WORK_QUEUE, vm.getId());
        }
        AsyncJobExecutionContext.getCurrentExecutionContext().joinJob(workJob.getId());

        return new VmJobVirtualMachineOutcome(workJob, vm.getId());
    }

    @ReflectionUse
    private Pair<JobInfo.Status, String> orchestrateStart(final VmWorkStart work) throws Exception {
        final VMInstanceVO vm = _entityMgr.findById(VMInstanceVO.class, work.getVmId());
        if (vm == null) {
            s_logger.info("Unable to find vm " + work.getVmId());
        }
        assert vm != null;

        Boolean enterSetup = (Boolean)work.getParams().get(VirtualMachineProfile.Param.BootIntoSetup);
        if (s_logger.isTraceEnabled()) {
            s_logger.trace(String.format("orchestrating VM start for '%s' %s set to %s", vm.getInstanceName(), VirtualMachineProfile.Param.BootIntoSetup, enterSetup));
        }

        try {
            orchestrateStart(vm.getUuid(), work.getParams(), work.getPlan(), _dpMgr.getDeploymentPlannerByName(work.getDeploymentPlanner()));
        } catch (CloudRuntimeException e) {
            e.printStackTrace();
            s_logger.info("Caught CloudRuntimeException, returning job failed " + e);
            CloudRuntimeException ex = new CloudRuntimeException("Unable to start VM instance");
            return new Pair<JobInfo.Status, String>(JobInfo.Status.FAILED, JobSerializerHelper.toObjectSerializedString(ex));
        }
        return new Pair<JobInfo.Status, String>(JobInfo.Status.SUCCEEDED, null);
    }

    @ReflectionUse
    private Pair<JobInfo.Status, String> orchestrateStop(final VmWorkStop work) throws Exception {
        final VMInstanceVO vm = _entityMgr.findById(VMInstanceVO.class, work.getVmId());
        if (vm == null) {
            s_logger.info("Unable to find vm " + work.getVmId());
            throw new CloudRuntimeException("Unable to find VM id=" + work.getVmId());
        }

        orchestrateStop(vm.getUuid(), work.isCleanup());
        return new Pair<JobInfo.Status, String>(JobInfo.Status.SUCCEEDED, null);
    }

    @ReflectionUse
    private Pair<JobInfo.Status, String> orchestrateMigrate(final VmWorkMigrate work) throws Exception {
        final VMInstanceVO vm = _entityMgr.findById(VMInstanceVO.class, work.getVmId());
        if (vm == null) {
            s_logger.info("Unable to find vm " + work.getVmId());
        }
        assert vm != null;

        orchestrateMigrate(vm.getUuid(), work.getSrcHostId(), work.getDeployDestination());
        return new Pair<JobInfo.Status, String>(JobInfo.Status.SUCCEEDED, null);
    }

    @ReflectionUse
    private Pair<JobInfo.Status, String> orchestrateMigrateAway(final VmWorkMigrateAway work) throws Exception {
        final VMInstanceVO vm = _entityMgr.findById(VMInstanceVO.class, work.getVmId());
        if (vm == null) {
            s_logger.info("Unable to find vm " + work.getVmId());
        }
        assert vm != null;

        try {
            orchestrateMigrateAway(vm.getUuid(), work.getSrcHostId(), null);
        } catch (final InsufficientServerCapacityException e) {
            s_logger.warn("Failed to deploy vm " + vm.getId() + " with original planner, sending HAPlanner");
            orchestrateMigrateAway(vm.getUuid(), work.getSrcHostId(), _haMgr.getHAPlanner());
        }

        return new Pair<JobInfo.Status, String>(JobInfo.Status.SUCCEEDED, null);
    }

    @ReflectionUse
    private Pair<JobInfo.Status, String> orchestrateMigrateWithStorage(final VmWorkMigrateWithStorage work) throws Exception {
        final VMInstanceVO vm = _entityMgr.findById(VMInstanceVO.class, work.getVmId());
        if (vm == null) {
            s_logger.info("Unable to find vm " + work.getVmId());
        }
        assert vm != null;
        orchestrateMigrateWithStorage(vm.getUuid(),
                work.getSrcHostId(),
                work.getDestHostId(),
                work.getVolumeToPool());
        return new Pair<JobInfo.Status, String>(JobInfo.Status.SUCCEEDED, null);
    }

    @ReflectionUse
    private Pair<JobInfo.Status, String> orchestrateMigrateForScale(final VmWorkMigrateForScale work) throws Exception {
        final VMInstanceVO vm = _entityMgr.findById(VMInstanceVO.class, work.getVmId());
        if (vm == null) {
            s_logger.info("Unable to find vm " + work.getVmId());
        }
        assert vm != null;
        orchestrateMigrateForScale(vm.getUuid(),
                work.getSrcHostId(),
                work.getDeployDestination(),
                work.getNewServiceOfferringId());
        return new Pair<JobInfo.Status, String>(JobInfo.Status.SUCCEEDED, null);
    }

    @ReflectionUse
    private Pair<JobInfo.Status, String> orchestrateReboot(final VmWorkReboot work) throws Exception {
        final VMInstanceVO vm = _entityMgr.findById(VMInstanceVO.class, work.getVmId());
        if (vm == null) {
            s_logger.info("Unable to find vm " + work.getVmId());
        }
        assert vm != null;
        orchestrateReboot(vm.getUuid(), work.getParams());
        return new Pair<JobInfo.Status, String>(JobInfo.Status.SUCCEEDED, null);
    }

    @ReflectionUse
    private Pair<JobInfo.Status, String> orchestrateAddVmToNetwork(final VmWorkAddVmToNetwork work) throws Exception {
        final VMInstanceVO vm = _entityMgr.findById(VMInstanceVO.class, work.getVmId());
        if (vm == null) {
            s_logger.info("Unable to find vm " + work.getVmId());
        }
        assert vm != null;

        final Network network = _networkDao.findById(work.getNetworkId());
        final NicProfile nic = orchestrateAddVmToNetwork(vm, network,
                work.getRequestedNicProfile());

        return new Pair<JobInfo.Status, String>(JobInfo.Status.SUCCEEDED, _jobMgr.marshallResultObject(nic));
    }

    @ReflectionUse
    private Pair<JobInfo.Status, String> orchestrateRemoveNicFromVm(final VmWorkRemoveNicFromVm work) throws Exception {
        final VMInstanceVO vm = _entityMgr.findById(VMInstanceVO.class, work.getVmId());
        if (vm == null) {
            s_logger.info("Unable to find vm " + work.getVmId());
        }
        assert vm != null;
        final NicVO nic = _entityMgr.findById(NicVO.class, work.getNicId());
        final boolean result = orchestrateRemoveNicFromVm(vm, nic);
        return new Pair<JobInfo.Status, String>(JobInfo.Status.SUCCEEDED,
                _jobMgr.marshallResultObject(result));
    }

    @ReflectionUse
    private Pair<JobInfo.Status, String> orchestrateRemoveVmFromNetwork(final VmWorkRemoveVmFromNetwork work) throws Exception {
        final VMInstanceVO vm = _entityMgr.findById(VMInstanceVO.class, work.getVmId());
        if (vm == null) {
            s_logger.info("Unable to find vm " + work.getVmId());
        }
        assert vm != null;
        final boolean result = orchestrateRemoveVmFromNetwork(vm,
                work.getNetwork(), work.getBroadcastUri());
        return new Pair<JobInfo.Status, String>(JobInfo.Status.SUCCEEDED,
                _jobMgr.marshallResultObject(result));
    }

    @ReflectionUse
    private Pair<JobInfo.Status, String> orchestrateReconfigure(final VmWorkReconfigure work) throws Exception {
        final VMInstanceVO vm = _entityMgr.findById(VMInstanceVO.class, work.getVmId());
        if (vm == null) {
            s_logger.info("Unable to find vm " + work.getVmId());
        }
        assert vm != null;
        ServiceOfferingVO oldServiceOffering = _offeringDao.findById(work.getOldServiceOfferingId());
        ServiceOfferingVO newServiceOffering = _offeringDao.findById(work.getNewServiceOfferingId());
        if (newServiceOffering.isDynamic()) {
            // update the service offering object with the custom parameters like cpu, memory
            newServiceOffering = _offeringDao.getComputeOffering(newServiceOffering, work.getCustomParameters());
        }

        reConfigureVm(vm.getUuid(), oldServiceOffering, newServiceOffering, work.getCustomParameters(),
                work.isSameHost());
        return new Pair<JobInfo.Status, String>(JobInfo.Status.SUCCEEDED, null);
    }

    @ReflectionUse
    private Pair<JobInfo.Status, String> orchestrateStorageMigration(final VmWorkStorageMigration work) throws Exception {
        final VMInstanceVO vm = _entityMgr.findById(VMInstanceVO.class, work.getVmId());
        if (vm == null) {
            s_logger.info("Unable to find vm " + work.getVmId());
        }
        assert vm != null;
        orchestrateStorageMigration(vm.getUuid(), work.getVolumeToPool());

        return new Pair<JobInfo.Status, String>(JobInfo.Status.SUCCEEDED, null);
    }

    @Override
    public Pair<JobInfo.Status, String> handleVmWorkJob(final VmWork work) throws Exception {
        return _jobHandlerProxy.handleVmWorkJob(work);
    }

    private VmWorkJobVO createPlaceHolderWork(final long instanceId) {
        final VmWorkJobVO workJob = new VmWorkJobVO("");

        workJob.setDispatcher(VmWorkConstants.VM_WORK_JOB_PLACEHOLDER);
        workJob.setCmd("");
        workJob.setCmdInfo("");

        workJob.setAccountId(0);
        workJob.setUserId(0);
        workJob.setStep(VmWorkJobVO.Step.Starting);
        workJob.setVmType(VirtualMachine.Type.Instance);
        workJob.setVmInstanceId(instanceId);
        workJob.setInitMsid(ManagementServerNode.getManagementServerId());

        _workJobDao.persist(workJob);

        return workJob;
    }

    protected void resourceCountIncrement (long accountId, Long cpu, Long memory) {
        _resourceLimitMgr.incrementResourceCount(accountId, ResourceType.user_vm);
        _resourceLimitMgr.incrementResourceCount(accountId, ResourceType.cpu, cpu);
        _resourceLimitMgr.incrementResourceCount(accountId, ResourceType.memory, memory);
    }

    protected void resourceCountDecrement (long accountId, Long cpu, Long memory) {
        _resourceLimitMgr.decrementResourceCount(accountId, ResourceType.user_vm);
        _resourceLimitMgr.decrementResourceCount(accountId, ResourceType.cpu, cpu);
        _resourceLimitMgr.decrementResourceCount(accountId, ResourceType.memory, memory);
    }

    @Override
    public UserVm restoreVirtualMachine(final long vmId, final Long newTemplateId) throws ResourceUnavailableException, InsufficientCapacityException {
        final AsyncJobExecutionContext jobContext = AsyncJobExecutionContext.getCurrentExecutionContext();
        if (jobContext.isJobDispatchedBy(VmWorkConstants.VM_WORK_JOB_DISPATCHER)) {
            VmWorkJobVO placeHolder = null;
            placeHolder = createPlaceHolderWork(vmId);
            try {
                return orchestrateRestoreVirtualMachine(vmId, newTemplateId);
            } finally {
                if (placeHolder != null) {
                    _workJobDao.expunge(placeHolder.getId());
                }
            }
        } else {
            final Outcome<VirtualMachine> outcome = restoreVirtualMachineThroughJobQueue(vmId, newTemplateId);

            try {
                outcome.get();
            } catch (final InterruptedException e) {
                throw new RuntimeException("Operation is interrupted", e);
            } catch (final java.util.concurrent.ExecutionException e) {
                throw new RuntimeException("Execution exception", e);
            }

            final Object jobResult = _jobMgr.unmarshallResultObject(outcome.getJob());
            if (jobResult != null) {
                if (jobResult instanceof ResourceUnavailableException) {
                    throw (ResourceUnavailableException)jobResult;
                } else if (jobResult instanceof ConcurrentOperationException) {
                    throw (ConcurrentOperationException)jobResult;
                } else if (jobResult instanceof RuntimeException) {
                    throw (RuntimeException)jobResult;
                } else if (jobResult instanceof Throwable) {
                    throw new RuntimeException("Unexpected exception", (Throwable)jobResult);
                } else if (jobResult instanceof HashMap) {
                    HashMap<Long, String> passwordMap = (HashMap<Long, String>)jobResult;
                    UserVmVO userVm = _userVmDao.findById(vmId);
                    userVm.setPassword(passwordMap.get(vmId));
                    return userVm;
                }
            }
            throw new RuntimeException("Unexpected job execution result");
        }
    }

    private UserVm orchestrateRestoreVirtualMachine(final long vmId, final Long newTemplateId) throws ResourceUnavailableException, InsufficientCapacityException {
        s_logger.debug("Restoring vm " + vmId + " with new templateId " + newTemplateId);
        final CallContext context = CallContext.current();
        final Account account = context.getCallingAccount();
        return _userVmService.restoreVirtualMachine(account, vmId, newTemplateId);
    }

    public Outcome<VirtualMachine> restoreVirtualMachineThroughJobQueue(final long vmId, final Long newTemplateId) {

        final CallContext context = CallContext.current();
        final User user = context.getCallingUser();
        final Account account = context.getCallingAccount();

        final List<VmWorkJobVO> pendingWorkJobs = _workJobDao.listPendingWorkJobs(
                VirtualMachine.Type.Instance, vmId,
                VmWorkRestore.class.getName());

        VmWorkJobVO workJob = null;
        if (pendingWorkJobs != null && pendingWorkJobs.size() > 0) {
            assert pendingWorkJobs.size() == 1;
            workJob = pendingWorkJobs.get(0);
        } else {

            workJob = new VmWorkJobVO(context.getContextId());

            workJob.setDispatcher(VmWorkConstants.VM_WORK_JOB_DISPATCHER);
            workJob.setCmd(VmWorkRestore.class.getName());

            workJob.setAccountId(account.getId());
            workJob.setUserId(user.getId());
            workJob.setVmType(VirtualMachine.Type.Instance);
            workJob.setVmInstanceId(vmId);
            workJob.setRelated(AsyncJobExecutionContext.getOriginJobId());

            final VmWorkRestore workInfo = new VmWorkRestore(user.getId(), account.getId(), vmId,
                    VirtualMachineManagerImpl.VM_WORK_JOB_HANDLER, newTemplateId);
            workJob.setCmdInfo(VmWorkSerializer.serialize(workInfo));

            _jobMgr.submitAsyncJob(workJob, VmWorkConstants.VM_WORK_QUEUE, vmId);
        }
        AsyncJobExecutionContext.getCurrentExecutionContext().joinJob(workJob.getId());

        return new VmJobVirtualMachineOutcome(workJob, vmId);
    }

    @ReflectionUse
    private Pair<JobInfo.Status, String> orchestrateRestoreVirtualMachine(final VmWorkRestore work) throws Exception {
        final VMInstanceVO vm = _entityMgr.findById(VMInstanceVO.class, work.getVmId());
        if (vm == null) {
            s_logger.info("Unable to find vm " + work.getVmId());
        }
        assert vm != null;
        UserVm uservm = orchestrateRestoreVirtualMachine(vm.getId(), work.getTemplateId());
        HashMap<Long, String> passwordMap = new HashMap<Long, String>();
        passwordMap.put(uservm.getId(), uservm.getPassword());
        return new Pair<JobInfo.Status, String>(JobInfo.Status.SUCCEEDED, _jobMgr.marshallResultObject(passwordMap));
    }

    @Override
    public Boolean updateDefaultNicForVM(final VirtualMachine vm, final Nic nic, final Nic defaultNic) {

        final AsyncJobExecutionContext jobContext = AsyncJobExecutionContext.getCurrentExecutionContext();
        if (jobContext.isJobDispatchedBy(VmWorkConstants.VM_WORK_JOB_DISPATCHER)) {
            VmWorkJobVO placeHolder = null;
            placeHolder = createPlaceHolderWork(vm.getId());
            try {
                return orchestrateUpdateDefaultNicForVM(vm, nic, defaultNic);
            } finally {
                if (placeHolder != null) {
                    _workJobDao.expunge(placeHolder.getId());
                }
            }
        } else {
            final Outcome<VirtualMachine> outcome = updateDefaultNicForVMThroughJobQueue(vm, nic, defaultNic);

            try {
                outcome.get();
            } catch (final InterruptedException e) {
                throw new RuntimeException("Operation is interrupted", e);
            } catch (final java.util.concurrent.ExecutionException e) {
                throw new RuntimeException("Execution exception", e);
            }

            final Object jobResult = _jobMgr.unmarshallResultObject(outcome.getJob());
            if (jobResult != null) {
                if (jobResult instanceof Boolean) {
                    return (Boolean)jobResult;
                }
            }

            throw new RuntimeException("Unexpected job execution result");
        }
    }

    private Boolean orchestrateUpdateDefaultNicForVM(final VirtualMachine vm, final Nic nic, final Nic defaultNic) {

        s_logger.debug("Updating default nic of vm " + vm + " from nic " + defaultNic.getUuid() + " to nic " + nic.getUuid());
        Integer chosenID = nic.getDeviceId();
        Integer existingID = defaultNic.getDeviceId();
        NicVO nicVO = _nicsDao.findById(nic.getId());
        NicVO defaultNicVO = _nicsDao.findById(defaultNic.getId());

        nicVO.setDefaultNic(true);
        nicVO.setDeviceId(existingID);
        defaultNicVO.setDefaultNic(false);
        defaultNicVO.setDeviceId(chosenID);

        _nicsDao.persist(nicVO);
        _nicsDao.persist(defaultNicVO);
        return true;
    }

    public Outcome<VirtualMachine> updateDefaultNicForVMThroughJobQueue(final VirtualMachine vm, final Nic nic, final Nic defaultNic) {

        final CallContext context = CallContext.current();
        final User user = context.getCallingUser();
        final Account account = context.getCallingAccount();

        final List<VmWorkJobVO> pendingWorkJobs = _workJobDao.listPendingWorkJobs(
                VirtualMachine.Type.Instance, vm.getId(),
                VmWorkUpdateDefaultNic.class.getName());

        VmWorkJobVO workJob = null;
        if (pendingWorkJobs != null && pendingWorkJobs.size() > 0) {
            assert pendingWorkJobs.size() == 1;
            workJob = pendingWorkJobs.get(0);
        } else {

            workJob = new VmWorkJobVO(context.getContextId());

            workJob.setDispatcher(VmWorkConstants.VM_WORK_JOB_DISPATCHER);
            workJob.setCmd(VmWorkUpdateDefaultNic.class.getName());

            workJob.setAccountId(account.getId());
            workJob.setUserId(user.getId());
            workJob.setVmType(VirtualMachine.Type.Instance);
            workJob.setVmInstanceId(vm.getId());
            workJob.setRelated(AsyncJobExecutionContext.getOriginJobId());

            final VmWorkUpdateDefaultNic workInfo = new VmWorkUpdateDefaultNic(user.getId(), account.getId(), vm.getId(),
                    VirtualMachineManagerImpl.VM_WORK_JOB_HANDLER, nic.getId(), defaultNic.getId());
            workJob.setCmdInfo(VmWorkSerializer.serialize(workInfo));

            _jobMgr.submitAsyncJob(workJob, VmWorkConstants.VM_WORK_QUEUE, vm.getId());
        }
        AsyncJobExecutionContext.getCurrentExecutionContext().joinJob(workJob.getId());

        return new VmJobVirtualMachineOutcome(workJob, vm.getId());
    }

    @ReflectionUse
    private Pair<JobInfo.Status, String> orchestrateUpdateDefaultNic(final VmWorkUpdateDefaultNic work) throws Exception {
        final VMInstanceVO vm = _entityMgr.findById(VMInstanceVO.class, work.getVmId());
        if (vm == null) {
            s_logger.info("Unable to find vm " + work.getVmId());
        }
        assert vm != null;
        final NicVO nic = _entityMgr.findById(NicVO.class, work.getNicId());
        if (nic == null) {
            throw new CloudRuntimeException("Unable to find nic " + work.getNicId());
        }
        final NicVO defaultNic = _entityMgr.findById(NicVO.class, work.getDefaultNicId());
        if (defaultNic == null) {
            throw new CloudRuntimeException("Unable to find default nic " + work.getDefaultNicId());
        }
        final boolean result = orchestrateUpdateDefaultNicForVM(vm, nic, defaultNic);
        return new Pair<JobInfo.Status, String>(JobInfo.Status.SUCCEEDED,
                _jobMgr.marshallResultObject(result));
    }

}<|MERGE_RESOLUTION|>--- conflicted
+++ resolved
@@ -2187,13 +2187,9 @@
 
     private void orchestrateStorageMigration(final String vmUuid, final Map<Long, Long> volumeToPool) {
         final VMInstanceVO vm = _vmDao.findByUuid(vmUuid);
-<<<<<<< HEAD
         preStorageMigrationStateCheck(destPool, vm);
-=======
-
         Map<Volume, StoragePool> volumeToPoolMap = prepareVmStorageMigration(vm, volumeToPool);
 
->>>>>>> a1be9b02
         try {
             if(s_logger.isDebugEnabled()) {
                 s_logger.debug(String.format("Offline migration of %s vm %s with volumes",
@@ -2220,7 +2216,6 @@
         }
     }
 
-<<<<<<< HEAD
     private void preStorageMigrationStateCheck(StoragePool destPool, VMInstanceVO vm) {
         if (destPool == null) {
             throw new CloudRuntimeException("Unable to migrate vm: missing destination storage pool");
@@ -2233,14 +2228,12 @@
             throw new CloudRuntimeException(msg, e);
         }
     }
-
-    private Answer[] attemptHypervisorMigration(StoragePool destPool, VMInstanceVO vm) {
-=======
+  
     private Answer[] attemptHypervisorMigration(VMInstanceVO vm, Map<Volume, StoragePool> volumeToPool, Long hostId) {
         if (hostId == null) {
             return null;
         }
->>>>>>> a1be9b02
+
         final HypervisorGuru hvGuru = _hvGuruMgr.getGuru(vm.getHypervisorType());
         // OfflineVmwareMigration: in case of vmware call vcenter to do it for us.
         // OfflineVmwareMigration: should we check the proximity of source and destination
@@ -2389,8 +2382,6 @@
         }
     }
 
-<<<<<<< HEAD
-=======
     private Map<Volume, StoragePool> prepareVmStorageMigration(VMInstanceVO vm, Map<Long, Long> volumeToPool) {
         Map<Volume, StoragePool> volumeToPoolMap = new HashMap<>();
         if (MapUtils.isEmpty(volumeToPool)) {
@@ -2432,7 +2423,6 @@
         return volumeToPoolMap;
     }
 
->>>>>>> a1be9b02
     private void checkDestinationForTags(StoragePool destPool, VMInstanceVO vm) {
         List<VolumeVO> vols = _volsDao.findUsableVolumesForInstance(vm.getId());
         // OfflineVmwareMigration: iterate over volumes
