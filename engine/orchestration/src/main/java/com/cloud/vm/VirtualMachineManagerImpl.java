// Licensed to the Apacohe Software Foundation (ASF) under one
// or more contributor license agreements.  See the NOTICE file
// distributed with this work for additional information
// regarding copyright ownership.  The ASF licenses this file
// to you under the Apache License, Version 2.0 (the
// "License"); you may not use this file except in compliance
// with the License.  You may obtain a copy of the License at
//
//   http://www.apache.org/licenses/LICENSE-2.0
//
// Unless required by applicable law or agreed to in writing,
// software distributed under the License is distributed on an
// "AS IS" BASIS, WITHOUT WARRANTIES OR CONDITIONS OF ANY
// KIND, either express or implied.  See the License for the
// specific language governing permissions and limitations
// under the License.

package com.cloud.vm;

import java.net.URI;
import java.sql.PreparedStatement;
import java.sql.ResultSet;
import java.sql.SQLException;
import java.util.ArrayList;
import java.util.Arrays;
import java.util.Collection;
import java.util.Collections;
import java.util.Comparator;
import java.util.Date;
import java.util.HashMap;
import java.util.HashSet;
import java.util.LinkedHashMap;
import java.util.List;
import java.util.Map;
import java.util.Map.Entry;
import java.util.Set;
import java.util.TimeZone;
import java.util.UUID;
import java.util.concurrent.Executors;
import java.util.concurrent.ScheduledExecutorService;
import java.util.concurrent.TimeUnit;

import javax.inject.Inject;
import javax.naming.ConfigurationException;

import com.cloud.api.ApiDBUtils;
import org.apache.cloudstack.affinity.dao.AffinityGroupVMMapDao;
import org.apache.cloudstack.annotation.AnnotationService;
import org.apache.cloudstack.annotation.dao.AnnotationDao;
import org.apache.cloudstack.api.ApiConstants;
import org.apache.cloudstack.api.command.admin.vm.MigrateVMCmd;
import org.apache.cloudstack.api.command.admin.volume.MigrateVolumeCmdByAdmin;
import org.apache.cloudstack.api.command.user.volume.MigrateVolumeCmd;
import org.apache.cloudstack.ca.CAManager;
import org.apache.cloudstack.context.CallContext;
import org.apache.cloudstack.engine.orchestration.service.NetworkOrchestrationService;
import org.apache.cloudstack.engine.orchestration.service.VolumeOrchestrationService;
import org.apache.cloudstack.engine.subsystem.api.storage.DataStoreManager;
import org.apache.cloudstack.engine.subsystem.api.storage.StoragePoolAllocator;
import org.apache.cloudstack.framework.ca.Certificate;
import org.apache.cloudstack.framework.config.ConfigKey;
import org.apache.cloudstack.framework.config.Configurable;
import org.apache.cloudstack.framework.config.dao.ConfigurationDao;
import org.apache.cloudstack.framework.jobs.AsyncJob;
import org.apache.cloudstack.framework.jobs.AsyncJobExecutionContext;
import org.apache.cloudstack.framework.jobs.AsyncJobManager;
import org.apache.cloudstack.framework.jobs.Outcome;
import org.apache.cloudstack.framework.jobs.dao.VmWorkJobDao;
import org.apache.cloudstack.framework.jobs.impl.AsyncJobVO;
import org.apache.cloudstack.framework.jobs.impl.JobSerializerHelper;
import org.apache.cloudstack.framework.jobs.impl.OutcomeImpl;
import org.apache.cloudstack.framework.jobs.impl.VmWorkJobVO;
import org.apache.cloudstack.framework.messagebus.MessageBus;
import org.apache.cloudstack.framework.messagebus.MessageDispatcher;
import org.apache.cloudstack.framework.messagebus.MessageHandler;
import org.apache.cloudstack.jobs.JobInfo;
import org.apache.cloudstack.managed.context.ManagedContextRunnable;
import org.apache.cloudstack.storage.datastore.db.PrimaryDataStoreDao;
import org.apache.cloudstack.storage.datastore.db.StoragePoolVO;
import org.apache.cloudstack.storage.to.VolumeObjectTO;
import org.apache.cloudstack.utils.identity.ManagementServerNode;
import org.apache.cloudstack.vm.UnmanagedVMsManager;
import org.apache.commons.collections.CollectionUtils;
import org.apache.commons.collections.MapUtils;
import org.apache.commons.lang.BooleanUtils;
import org.apache.log4j.Logger;

import com.cloud.agent.AgentManager;
import com.cloud.agent.Listener;
import com.cloud.agent.api.AgentControlAnswer;
import com.cloud.agent.api.AgentControlCommand;
import com.cloud.agent.api.Answer;
import com.cloud.agent.api.AttachOrDettachConfigDriveCommand;
import com.cloud.agent.api.CheckVirtualMachineAnswer;
import com.cloud.agent.api.CheckVirtualMachineCommand;
import com.cloud.agent.api.ClusterVMMetaDataSyncAnswer;
import com.cloud.agent.api.ClusterVMMetaDataSyncCommand;
import com.cloud.agent.api.Command;
import com.cloud.agent.api.MigrateCommand;
import com.cloud.agent.api.MigrateVmToPoolAnswer;
import com.cloud.agent.api.ModifyTargetsCommand;
import com.cloud.agent.api.PingRoutingCommand;
import com.cloud.agent.api.PlugNicAnswer;
import com.cloud.agent.api.PlugNicCommand;
import com.cloud.agent.api.PrepareForMigrationAnswer;
import com.cloud.agent.api.PrepareForMigrationCommand;
import com.cloud.agent.api.RebootAnswer;
import com.cloud.agent.api.RebootCommand;
import com.cloud.agent.api.ReplugNicAnswer;
import com.cloud.agent.api.ReplugNicCommand;
import com.cloud.agent.api.RestoreVMSnapshotAnswer;
import com.cloud.agent.api.RestoreVMSnapshotCommand;
import com.cloud.agent.api.ScaleVmCommand;
import com.cloud.agent.api.StartAnswer;
import com.cloud.agent.api.StartCommand;
import com.cloud.agent.api.StartupCommand;
import com.cloud.agent.api.StartupRoutingCommand;
import com.cloud.agent.api.StopAnswer;
import com.cloud.agent.api.StopCommand;
import com.cloud.agent.api.UnPlugNicAnswer;
import com.cloud.agent.api.UnPlugNicCommand;
import com.cloud.agent.api.UnregisterVMCommand;
import com.cloud.agent.api.routing.NetworkElementCommand;
import com.cloud.agent.api.to.DiskTO;
import com.cloud.agent.api.to.DpdkTO;
import com.cloud.agent.api.to.GPUDeviceTO;
import com.cloud.agent.api.to.NicTO;
import com.cloud.agent.api.to.VirtualMachineTO;
import com.cloud.agent.manager.Commands;
import com.cloud.agent.manager.allocator.HostAllocator;
import com.cloud.alert.AlertManager;
import com.cloud.api.query.dao.DomainRouterJoinDao;
import com.cloud.api.query.dao.UserVmJoinDao;
import com.cloud.api.query.vo.DomainRouterJoinVO;
import com.cloud.api.query.vo.UserVmJoinVO;
import com.cloud.capacity.CapacityManager;
import com.cloud.configuration.Resource.ResourceType;
import com.cloud.dc.ClusterDetailsDao;
import com.cloud.dc.ClusterDetailsVO;
import com.cloud.dc.ClusterVO;
import com.cloud.dc.DataCenter;
import com.cloud.dc.DataCenterVO;
import com.cloud.dc.HostPodVO;
import com.cloud.dc.Pod;
import com.cloud.dc.dao.ClusterDao;
import com.cloud.dc.dao.DataCenterDao;
import com.cloud.dc.dao.HostPodDao;
import com.cloud.deploy.DataCenterDeployment;
import com.cloud.deploy.DeployDestination;
import com.cloud.deploy.DeploymentPlan;
import com.cloud.deploy.DeploymentPlanner;
import com.cloud.deploy.DeploymentPlanner.ExcludeList;
import com.cloud.deploy.DeploymentPlanningManager;
import com.cloud.deployasis.dao.UserVmDeployAsIsDetailsDao;
import com.cloud.event.EventTypes;
import com.cloud.event.UsageEventUtils;
import com.cloud.event.UsageEventVO;
import com.cloud.exception.AffinityConflictException;
import com.cloud.exception.AgentUnavailableException;
import com.cloud.exception.ConcurrentOperationException;
import com.cloud.exception.ConnectionException;
import com.cloud.exception.InsufficientCapacityException;
import com.cloud.exception.InsufficientServerCapacityException;
import com.cloud.exception.InvalidParameterValueException;
import com.cloud.exception.OperationTimedoutException;
import com.cloud.exception.ResourceUnavailableException;
import com.cloud.exception.StorageAccessException;
import com.cloud.exception.StorageUnavailableException;
import com.cloud.ha.HighAvailabilityManager;
import com.cloud.ha.HighAvailabilityManager.WorkType;
import com.cloud.host.Host;
import com.cloud.host.HostVO;
import com.cloud.host.Status;
import com.cloud.host.dao.HostDao;
import com.cloud.hypervisor.Hypervisor.HypervisorType;
import com.cloud.hypervisor.HypervisorGuru;
import com.cloud.hypervisor.HypervisorGuruBase;
import com.cloud.hypervisor.HypervisorGuruManager;
import com.cloud.network.Network;
import com.cloud.network.NetworkModel;
import com.cloud.network.Networks;
import com.cloud.network.dao.NetworkDao;
import com.cloud.network.dao.NetworkDetailVO;
import com.cloud.network.dao.NetworkDetailsDao;
import com.cloud.network.dao.NetworkVO;
import com.cloud.network.router.VirtualRouter;
import com.cloud.network.security.SecurityGroupManager;
import com.cloud.offering.DiskOffering;
import com.cloud.offering.DiskOfferingInfo;
import com.cloud.offering.NetworkOffering;
import com.cloud.offering.ServiceOffering;
import com.cloud.offerings.NetworkOfferingVO;
import com.cloud.offerings.dao.NetworkOfferingDao;
import com.cloud.offerings.dao.NetworkOfferingDetailsDao;
import com.cloud.org.Cluster;
import com.cloud.resource.ResourceManager;
import com.cloud.resource.ResourceState;
import com.cloud.service.ServiceOfferingVO;
import com.cloud.service.dao.ServiceOfferingDao;
import com.cloud.storage.DiskOfferingVO;
import com.cloud.storage.ScopeType;
import com.cloud.storage.Storage.ImageFormat;
import com.cloud.storage.StorageManager;
import com.cloud.storage.StoragePool;
import com.cloud.storage.VMTemplateVO;
import com.cloud.storage.Volume;
import com.cloud.storage.Volume.Type;
import com.cloud.storage.VolumeApiService;
import com.cloud.storage.VolumeVO;
import com.cloud.storage.dao.DiskOfferingDao;
import com.cloud.storage.dao.GuestOSCategoryDao;
import com.cloud.storage.dao.GuestOSDao;
import com.cloud.storage.dao.StoragePoolHostDao;
import com.cloud.storage.dao.VMTemplateDao;
import com.cloud.storage.dao.VolumeDao;
import com.cloud.template.VirtualMachineTemplate;
import com.cloud.user.Account;
import com.cloud.user.ResourceLimitService;
import com.cloud.user.User;
import com.cloud.uservm.UserVm;
import com.cloud.utils.DateUtil;
import com.cloud.utils.Journal;
import com.cloud.utils.Pair;
import com.cloud.utils.Predicate;
import com.cloud.utils.ReflectionUse;
import com.cloud.utils.StringUtils;
import com.cloud.utils.Ternary;
import com.cloud.utils.component.ManagerBase;
import com.cloud.utils.concurrency.NamedThreadFactory;
import com.cloud.utils.db.DB;
import com.cloud.utils.db.EntityManager;
import com.cloud.utils.db.GlobalLock;
import com.cloud.utils.db.Transaction;
import com.cloud.utils.db.TransactionCallback;
import com.cloud.utils.db.TransactionCallbackWithException;
import com.cloud.utils.db.TransactionCallbackWithExceptionNoReturn;
import com.cloud.utils.db.TransactionLegacy;
import com.cloud.utils.db.TransactionStatus;
import com.cloud.utils.exception.CloudRuntimeException;
import com.cloud.utils.exception.ExecutionException;
import com.cloud.utils.fsm.NoTransitionException;
import com.cloud.utils.fsm.StateMachine2;
import com.cloud.vm.ItWorkVO.Step;
import com.cloud.vm.VirtualMachine.Event;
import com.cloud.vm.VirtualMachine.PowerState;
import com.cloud.vm.VirtualMachine.State;
import com.cloud.vm.dao.NicDao;
import com.cloud.vm.dao.UserVmDao;
import com.cloud.vm.dao.UserVmDetailsDao;
import com.cloud.vm.dao.VMInstanceDao;
import com.cloud.vm.snapshot.VMSnapshotManager;
import com.cloud.vm.snapshot.VMSnapshotVO;
import com.cloud.vm.snapshot.dao.VMSnapshotDao;
import com.google.common.base.Strings;

import static com.cloud.configuration.ConfigurationManagerImpl.MIGRATE_VM_ACROSS_CLUSTERS;

public class VirtualMachineManagerImpl extends ManagerBase implements VirtualMachineManager, VmWorkJobHandler, Listener, Configurable {
    private static final Logger s_logger = Logger.getLogger(VirtualMachineManagerImpl.class);

    public static final String VM_WORK_JOB_HANDLER = VirtualMachineManagerImpl.class.getSimpleName();

    private static final String VM_SYNC_ALERT_SUBJECT = "VM state sync alert";

    @Inject
    private UserVmManager _userVmMgr;
    @Inject
    private DataStoreManager dataStoreMgr;
    @Inject
    private NetworkOrchestrationService _networkMgr;
    @Inject
    private NetworkModel _networkModel;
    @Inject
    private AgentManager _agentMgr;
    @Inject
    private VMInstanceDao _vmDao;
    @Inject
    private ServiceOfferingDao _offeringDao;
    @Inject
    private DiskOfferingDao _diskOfferingDao;
    @Inject
    private VMTemplateDao _templateDao;
    @Inject
    private ItWorkDao _workDao;
    @Inject
    private UserVmDao _userVmDao;
    @Inject
    private UserVmService _userVmService;
    @Inject
    private CapacityManager _capacityMgr;
    @Inject
    private NicDao _nicsDao;
    @Inject
    private HostDao _hostDao;
    @Inject
    private AlertManager _alertMgr;
    @Inject
    private GuestOSCategoryDao _guestOsCategoryDao;
    @Inject
    private GuestOSDao _guestOsDao;
    @Inject
    private VolumeDao _volsDao;
    @Inject
    private HighAvailabilityManager _haMgr;
    @Inject
    private HostPodDao _podDao;
    @Inject
    private DataCenterDao _dcDao;
    @Inject
    private ClusterDao _clusterDao;
    @Inject
    private PrimaryDataStoreDao _storagePoolDao;
    @Inject
    private HypervisorGuruManager _hvGuruMgr;
    @Inject
    private NetworkDao _networkDao;
    @Inject
    private StoragePoolHostDao _poolHostDao;
    @Inject
    private VMSnapshotDao _vmSnapshotDao;
    @Inject
    private AffinityGroupVMMapDao _affinityGroupVMMapDao;
    @Inject
    private EntityManager _entityMgr;
    @Inject
    private GuestOSCategoryDao _guestOSCategoryDao;
    @Inject
    private GuestOSDao _guestOSDao;
    @Inject
    private ServiceOfferingDao _serviceOfferingDao;
    @Inject
    private CAManager caManager;
    @Inject
    private ResourceManager _resourceMgr;
    @Inject
    private ResourceLimitService _resourceLimitMgr;
    @Inject
    private VMSnapshotManager _vmSnapshotMgr;
    @Inject
    private ClusterDetailsDao _clusterDetailsDao;
    @Inject
    private UserVmDetailsDao userVmDetailsDao;
    @Inject
    private ConfigurationDao _configDao;
    @Inject
    private VolumeOrchestrationService volumeMgr;
    @Inject
    private DeploymentPlanningManager _dpMgr;
    @Inject
    private MessageBus _messageBus;
    @Inject
    private VirtualMachinePowerStateSync _syncMgr;
    @Inject
    private VmWorkJobDao _workJobDao;
    @Inject
    private AsyncJobManager _jobMgr;
    @Inject
    private StorageManager storageMgr;
    @Inject
    private NetworkOfferingDetailsDao networkOfferingDetailsDao;
    @Inject
    private NetworkDetailsDao networkDetailsDao;
    @Inject
    private SecurityGroupManager _securityGroupManager;
    @Inject
    private UserVmDeployAsIsDetailsDao userVmDeployAsIsDetailsDao;
    @Inject
    private UserVmJoinDao userVmJoinDao;
    @Inject
    private NetworkOfferingDao networkOfferingDao;
    @Inject
    private DomainRouterJoinDao domainRouterJoinDao;
    @Inject
    private AnnotationDao annotationDao;

    VmWorkJobHandlerProxy _jobHandlerProxy = new VmWorkJobHandlerProxy(this);

    Map<VirtualMachine.Type, VirtualMachineGuru> _vmGurus = new HashMap<VirtualMachine.Type, VirtualMachineGuru>();
    protected StateMachine2<State, VirtualMachine.Event, VirtualMachine> _stateMachine;

    static final ConfigKey<Integer> StartRetry = new ConfigKey<Integer>("Advanced", Integer.class, "start.retry", "10",
            "Number of times to retry create and start commands", true);
    static final ConfigKey<Integer> VmOpWaitInterval = new ConfigKey<Integer>("Advanced", Integer.class, "vm.op.wait.interval", "120",
            "Time (in seconds) to wait before checking if a previous operation has succeeded", true);

    static final ConfigKey<Integer> VmOpLockStateRetry = new ConfigKey<Integer>("Advanced", Integer.class, "vm.op.lock.state.retry", "5",
            "Times to retry locking the state of a VM for operations, -1 means forever", true);
    static final ConfigKey<Long> VmOpCleanupInterval = new ConfigKey<Long>("Advanced", Long.class, "vm.op.cleanup.interval", "86400",
            "Interval to run the thread that cleans up the vm operations (in seconds)", false);
    static final ConfigKey<Long> VmOpCleanupWait = new ConfigKey<Long>("Advanced", Long.class, "vm.op.cleanup.wait", "3600",
            "Time (in seconds) to wait before cleanuping up any vm work items", true);
    static final ConfigKey<Long> VmOpCancelInterval = new ConfigKey<Long>("Advanced", Long.class, "vm.op.cancel.interval", "3600",
            "Time (in seconds) to wait before cancelling a operation", false);
    static final ConfigKey<Boolean> VmDestroyForcestop = new ConfigKey<Boolean>("Advanced", Boolean.class, "vm.destroy.forcestop", "false",
            "On destroy, force-stop takes this value ", true);
    static final ConfigKey<Integer> ClusterDeltaSyncInterval = new ConfigKey<Integer>("Advanced", Integer.class, "sync.interval", "60",
            "Cluster Delta sync interval in seconds",
            false);
    static final ConfigKey<Integer> ClusterVMMetaDataSyncInterval = new ConfigKey<Integer>("Advanced", Integer.class, "vmmetadata.sync.interval", "180", "Cluster VM metadata sync interval in seconds",
            false);

    static final ConfigKey<Long> VmJobCheckInterval = new ConfigKey<Long>("Advanced",
            Long.class, "vm.job.check.interval", "3000",
            "Interval in milliseconds to check if the job is complete", false);
    static final ConfigKey<Long> VmJobTimeout = new ConfigKey<Long>("Advanced",
            Long.class, "vm.job.timeout", "600000",
            "Time in milliseconds to wait before attempting to cancel a job", false);
    static final ConfigKey<Integer> VmJobStateReportInterval = new ConfigKey<Integer>("Advanced",
            Integer.class, "vm.job.report.interval", "60",
            "Interval to send application level pings to make sure the connection is still working", false);

    static final ConfigKey<Boolean> HaVmRestartHostUp = new ConfigKey<Boolean>("Advanced", Boolean.class, "ha.vm.restart.hostup", "true",
            "If an out-of-band stop of a VM is detected and its host is up, then power on the VM", true);

    static final ConfigKey<Long> SystemVmRootDiskSize = new ConfigKey<Long>("Advanced",
            Long.class, "systemvm.root.disk.size", "-1",
            "Size of root volume (in GB) of system VMs and virtual routers", true);

    ScheduledExecutorService _executor = null;

    private long _nodeId;

    private List<StoragePoolAllocator> _storagePoolAllocators;

    private List<HostAllocator> hostAllocators;

    public List<HostAllocator> getHostAllocators() {
        return hostAllocators;
    }

    public void setHostAllocators(final List<HostAllocator> hostAllocators) {
        this.hostAllocators = hostAllocators;
    }

    @Override
    public void registerGuru(final VirtualMachine.Type type, final VirtualMachineGuru guru) {
        synchronized (_vmGurus) {
            _vmGurus.put(type, guru);
        }
    }

    @Override
    @DB
    public void allocate(final String vmInstanceName, final VirtualMachineTemplate template, final ServiceOffering serviceOffering,
            final DiskOfferingInfo rootDiskOfferingInfo, final List<DiskOfferingInfo> dataDiskOfferings,
            final LinkedHashMap<? extends Network, List<? extends NicProfile>> auxiliaryNetworks, final DeploymentPlan plan, final HypervisorType hyperType, final Map<String, Map<Integer, String>> extraDhcpOptions, final Map<Long, DiskOffering> datadiskTemplateToDiskOfferingMap)
                    throws InsufficientCapacityException {

        s_logger.info(String.format("allocating virtual machine from template:%s with hostname:%s and %d networks", template.getUuid(), vmInstanceName, auxiliaryNetworks.size()));

        final VMInstanceVO vm = _vmDao.findVMByInstanceName(vmInstanceName);
        final Account owner = _entityMgr.findById(Account.class, vm.getAccountId());

        if (s_logger.isDebugEnabled()) {
            s_logger.debug("Allocating entries for VM: " + vm);
        }

        vm.setDataCenterId(plan.getDataCenterId());
        if (plan.getPodId() != null) {
            vm.setPodIdToDeployIn(plan.getPodId());
        }
        assert plan.getClusterId() == null && plan.getPoolId() == null : "We currently don't support cluster and pool preset yet";
        final VMInstanceVO vmFinal = _vmDao.persist(vm);

        final VirtualMachineProfileImpl vmProfile = new VirtualMachineProfileImpl(vmFinal, template, serviceOffering, null, null);

        Long rootDiskSize = rootDiskOfferingInfo.getSize();
        if (vm.getType().isUsedBySystem() && SystemVmRootDiskSize.value() != null && SystemVmRootDiskSize.value() > 0L) {
            rootDiskSize = SystemVmRootDiskSize.value();
        }
        final Long rootDiskSizeFinal = rootDiskSize;

        Transaction.execute(new TransactionCallbackWithExceptionNoReturn<InsufficientCapacityException>() {
            @Override
            public void doInTransactionWithoutResult(final TransactionStatus status) throws InsufficientCapacityException {
                if (s_logger.isDebugEnabled()) {
                    s_logger.debug("Allocating nics for " + vmFinal);
                }

                try {
                    if (!vmProfile.getBootArgs().contains("ExternalLoadBalancerVm")) {
                        _networkMgr.allocate(vmProfile, auxiliaryNetworks, extraDhcpOptions);
                    }
                } catch (final ConcurrentOperationException e) {
                    throw new CloudRuntimeException("Concurrent operation while trying to allocate resources for the VM", e);
                }

                if (s_logger.isDebugEnabled()) {
                    s_logger.debug("Allocating disks for " + vmFinal);
                }

                if (template.getFormat() == ImageFormat.ISO) {
                    volumeMgr.allocateRawVolume(Type.ROOT, "ROOT-" + vmFinal.getId(), rootDiskOfferingInfo.getDiskOffering(), rootDiskOfferingInfo.getSize(),
                            rootDiskOfferingInfo.getMinIops(), rootDiskOfferingInfo.getMaxIops(), vmFinal, template, owner, null);
                } else if (template.getFormat() == ImageFormat.BAREMETAL) {
                    // Do nothing
                } else {
                    volumeMgr.allocateTemplatedVolumes(Type.ROOT, "ROOT-" + vmFinal.getId(), rootDiskOfferingInfo.getDiskOffering(), rootDiskSizeFinal,
                            rootDiskOfferingInfo.getMinIops(), rootDiskOfferingInfo.getMaxIops(), template, vmFinal, owner);
                }

                if (dataDiskOfferings != null) {
                    for (final DiskOfferingInfo dataDiskOfferingInfo : dataDiskOfferings) {
                        volumeMgr.allocateRawVolume(Type.DATADISK, "DATA-" + vmFinal.getId(), dataDiskOfferingInfo.getDiskOffering(), dataDiskOfferingInfo.getSize(),
                                dataDiskOfferingInfo.getMinIops(), dataDiskOfferingInfo.getMaxIops(), vmFinal, template, owner, null);
                    }
                }
                if (datadiskTemplateToDiskOfferingMap != null && !datadiskTemplateToDiskOfferingMap.isEmpty()) {
                    int diskNumber = 1;
                    for (Entry<Long, DiskOffering> dataDiskTemplateToDiskOfferingMap : datadiskTemplateToDiskOfferingMap.entrySet()) {
                        DiskOffering diskOffering = dataDiskTemplateToDiskOfferingMap.getValue();
                        long diskOfferingSize = diskOffering.getDiskSize() / (1024 * 1024 * 1024);
                        VMTemplateVO dataDiskTemplate = _templateDao.findById(dataDiskTemplateToDiskOfferingMap.getKey());
                        volumeMgr.allocateRawVolume(Type.DATADISK, "DATA-" + vmFinal.getId() + "-" + String.valueOf(diskNumber), diskOffering, diskOfferingSize, null, null,
                                vmFinal, dataDiskTemplate, owner, Long.valueOf(diskNumber));
                        diskNumber++;
                    }
                }
            }
        });

        if (s_logger.isDebugEnabled()) {
            s_logger.debug("Allocation completed for VM: " + vmFinal);
        }
    }

    @Override
    public void allocate(final String vmInstanceName, final VirtualMachineTemplate template, final ServiceOffering serviceOffering,
            final LinkedHashMap<? extends Network, List<? extends NicProfile>> networks, final DeploymentPlan plan, final HypervisorType hyperType) throws InsufficientCapacityException {
        allocate(vmInstanceName, template, serviceOffering, new DiskOfferingInfo(serviceOffering), new ArrayList<DiskOfferingInfo>(), networks, plan, hyperType, null, null);
    }

    private VirtualMachineGuru getVmGuru(final VirtualMachine vm) {
        if(vm != null) {
            return _vmGurus.get(vm.getType());
        }
        return null;
    }

    @Override
    public void expunge(final String vmUuid) throws ResourceUnavailableException {
        try {
            advanceExpunge(vmUuid);
        } catch (final OperationTimedoutException e) {
            throw new CloudRuntimeException("Operation timed out", e);
        } catch (final ConcurrentOperationException e) {
            throw new CloudRuntimeException("Concurrent operation ", e);
        }
    }

    @Override
    public void advanceExpunge(final String vmUuid) throws ResourceUnavailableException, OperationTimedoutException, ConcurrentOperationException {
        final VMInstanceVO vm = _vmDao.findByUuid(vmUuid);
        advanceExpunge(vm);
    }

    private boolean expungeCommandCanBypassHostMaintenance(VirtualMachine vm) {
        return VirtualMachine.Type.SecondaryStorageVm.equals(vm.getType()) ||
                VirtualMachine.Type.ConsoleProxy.equals(vm.getType());
    }

    protected void advanceExpunge(VMInstanceVO vm) throws ResourceUnavailableException, OperationTimedoutException, ConcurrentOperationException {
        if (vm == null || vm.getRemoved() != null) {
            if (s_logger.isDebugEnabled()) {
                s_logger.debug("Unable to find vm or vm is destroyed: " + vm);
            }
            return;
        }

        advanceStop(vm.getUuid(), VmDestroyForcestop.value());
        vm = _vmDao.findByUuid(vm.getUuid());

        try {
            if (!stateTransitTo(vm, VirtualMachine.Event.ExpungeOperation, vm.getHostId())) {
                s_logger.debug("Unable to destroy the vm because it is not in the correct state: " + vm);
                throw new CloudRuntimeException("Unable to destroy " + vm);

            }
        } catch (final NoTransitionException e) {
            s_logger.debug("Unable to destroy the vm because it is not in the correct state: " + vm);
            throw new CloudRuntimeException("Unable to destroy " + vm, e);
        }

        if (s_logger.isDebugEnabled()) {
            s_logger.debug("Destroying vm " + vm);
        }

        final VirtualMachineProfile profile = new VirtualMachineProfileImpl(vm);

        final HypervisorGuru hvGuru = _hvGuruMgr.getGuru(vm.getHypervisorType());

        s_logger.debug("Cleaning up NICS");
        final List<Command> nicExpungeCommands = hvGuru.finalizeExpungeNics(vm, profile.getNics());
        _networkMgr.cleanupNics(profile);

        s_logger.debug("Cleaning up hypervisor data structures (ex. SRs in XenServer) for managed storage");

        final List<Command> volumeExpungeCommands = hvGuru.finalizeExpungeVolumes(vm);

        final Long hostId = vm.getHostId() != null ? vm.getHostId() : vm.getLastHostId();

        List<Map<String, String>> targets = getTargets(hostId, vm.getId());

        if (volumeExpungeCommands != null && volumeExpungeCommands.size() > 0 && hostId != null) {
            final Commands cmds = new Commands(Command.OnError.Stop);

            for (final Command volumeExpungeCommand : volumeExpungeCommands) {
                volumeExpungeCommand.setBypassHostMaintenance(expungeCommandCanBypassHostMaintenance(vm));
                cmds.addCommand(volumeExpungeCommand);
            }

            _agentMgr.send(hostId, cmds);

            if (!cmds.isSuccessful()) {
                for (final Answer answer : cmds.getAnswers()) {
                    if (!answer.getResult()) {
                        s_logger.warn("Failed to expunge vm due to: " + answer.getDetails());

                        throw new CloudRuntimeException("Unable to expunge " + vm + " due to " + answer.getDetails());
                    }
                }
            }
        }

        if (hostId != null) {
            volumeMgr.revokeAccess(vm.getId(), hostId);
        }

        // Clean up volumes based on the vm's instance id
        volumeMgr.cleanupVolumes(vm.getId());

        if (hostId != null && CollectionUtils.isNotEmpty(targets)) {
            removeDynamicTargets(hostId, targets);
        }

        final VirtualMachineGuru guru = getVmGuru(vm);
        guru.finalizeExpunge(vm);
        //remove the overcommit details from the uservm details
        userVmDetailsDao.removeDetails(vm.getId());

        // Remove deploy as-is (if any)
        userVmDeployAsIsDetailsDao.removeDetails(vm.getId());

        // Remove comments (if any)
        annotationDao.removeByEntityType(AnnotationService.EntityType.VM.name(), vm.getUuid());

        // send hypervisor-dependent commands before removing
        final List<Command> finalizeExpungeCommands = hvGuru.finalizeExpunge(vm);
        if (CollectionUtils.isNotEmpty(finalizeExpungeCommands) || CollectionUtils.isNotEmpty(nicExpungeCommands)) {
            if (hostId != null) {
                final Commands cmds = new Commands(Command.OnError.Stop);
                addAllExpungeCommandsFromList(finalizeExpungeCommands, cmds, vm);
                addAllExpungeCommandsFromList(nicExpungeCommands, cmds, vm);
                _agentMgr.send(hostId, cmds);
                if (!cmds.isSuccessful()) {
                    for (final Answer answer : cmds.getAnswers()) {
                        if (!answer.getResult()) {
                            s_logger.warn("Failed to expunge vm due to: " + answer.getDetails());
                            throw new CloudRuntimeException("Unable to expunge " + vm + " due to " + answer.getDetails());
                        }
                    }
                }
            }
        }

        if (s_logger.isDebugEnabled()) {
            s_logger.debug("Expunged " + vm);
        }

    }

    private void addAllExpungeCommandsFromList(List<Command> cmdList, Commands cmds, VMInstanceVO vm) {
        if (CollectionUtils.isEmpty(cmdList)) {
            return;
        }
        for (final Command command : cmdList) {
            command.setBypassHostMaintenance(expungeCommandCanBypassHostMaintenance(vm));
            if (s_logger.isTraceEnabled()) {
                s_logger.trace(String.format("Adding expunge command [%s] for VM [%s]", command.toString(), vm.toString()));
            }
            cmds.addCommand(command);
        }
    }

    private List<Map<String, String>> getTargets(Long hostId, long vmId) {
        List<Map<String, String>> targets = new ArrayList<>();

        HostVO hostVO = _hostDao.findById(hostId);

        if (hostVO == null || hostVO.getHypervisorType() != HypervisorType.VMware) {
            return targets;
        }

        List<VolumeVO> volumes = _volsDao.findByInstance(vmId);

        if (CollectionUtils.isEmpty(volumes)) {
            return targets;
        }

        for (VolumeVO volume : volumes) {
            StoragePoolVO storagePoolVO = _storagePoolDao.findById(volume.getPoolId());

            if (storagePoolVO != null && storagePoolVO.isManaged()) {
                Map<String, String> target = new HashMap<>();

                target.put(ModifyTargetsCommand.STORAGE_HOST, storagePoolVO.getHostAddress());
                target.put(ModifyTargetsCommand.STORAGE_PORT, String.valueOf(storagePoolVO.getPort()));
                target.put(ModifyTargetsCommand.IQN, volume.get_iScsiName());

                targets.add(target);
            }
        }

        return targets;
    }

    private void removeDynamicTargets(long hostId, List<Map<String, String>> targets) {
        ModifyTargetsCommand cmd = new ModifyTargetsCommand();

        cmd.setTargets(targets);
        cmd.setApplyToAllHostsInCluster(true);
        cmd.setAdd(false);
        cmd.setTargetTypeToRemove(ModifyTargetsCommand.TargetTypeToRemove.DYNAMIC);

        sendModifyTargetsCommand(cmd, hostId);
    }

    private void sendModifyTargetsCommand(ModifyTargetsCommand cmd, long hostId) {
        Answer answer = _agentMgr.easySend(hostId, cmd);

        if (answer == null) {
            String msg = "Unable to get an answer to the modify targets command";

            s_logger.warn(msg);
        }
        else if (!answer.getResult()) {
            String msg = "Unable to modify target on the following host: " + hostId;

            s_logger.warn(msg);
        }
    }

    @Override
    public boolean start() {
        // TODO, initial delay is hardcoded
        _executor.scheduleAtFixedRate(new CleanupTask(), 5, VmJobStateReportInterval.value(), TimeUnit.SECONDS);
        _executor.scheduleAtFixedRate(new TransitionTask(),  VmOpCleanupInterval.value(), VmOpCleanupInterval.value(), TimeUnit.SECONDS);
        cancelWorkItems(_nodeId);

        volumeMgr.cleanupStorageJobs();
        // cleanup left over place holder works
        _workJobDao.expungeLeftoverWorkJobs(ManagementServerNode.getManagementServerId());
        return true;
    }

    @Override
    public boolean stop() {
        return true;
    }

    @Override
    public boolean configure(final String name, final Map<String, Object> xmlParams) throws ConfigurationException {
        ReservationContextImpl.init(_entityMgr);
        VirtualMachineProfileImpl.init(_entityMgr);
        VmWorkMigrate.init(_entityMgr);

        _executor = Executors.newScheduledThreadPool(1, new NamedThreadFactory("Vm-Operations-Cleanup"));
        _nodeId = ManagementServerNode.getManagementServerId();

        _agentMgr.registerForHostEvents(this, true, true, true);

        _messageBus.subscribe(VirtualMachineManager.Topics.VM_POWER_STATE, MessageDispatcher.getDispatcher(this));

        return true;
    }

    protected VirtualMachineManagerImpl() {
        setStateMachine();
    }

    @Override
    public void start(final String vmUuid, final Map<VirtualMachineProfile.Param, Object> params) {
        start(vmUuid, params, null, null);
    }

    @Override
    public void start(final String vmUuid, final Map<VirtualMachineProfile.Param, Object> params, final DeploymentPlan planToDeploy, final DeploymentPlanner planner) {
        try {
            advanceStart(vmUuid, params, planToDeploy, planner);
        } catch (final ConcurrentOperationException e) {
            throw new CloudRuntimeException("Unable to start a VM due to concurrent operation", e).add(VirtualMachine.class, vmUuid);
        } catch (final InsufficientCapacityException e) {
            throw new CloudRuntimeException("Unable to start a VM due to insufficient capacity", e).add(VirtualMachine.class, vmUuid);
        } catch (final ResourceUnavailableException e) {
            if (e.getScope() != null && e.getScope().equals(VirtualRouter.class)){
                throw new CloudRuntimeException("Network is unavailable. Please contact administrator", e).add(VirtualMachine.class, vmUuid);
            }
            throw new CloudRuntimeException("Unable to start a VM due to unavailable resources", e).add(VirtualMachine.class, vmUuid);
        }
    }

    protected boolean checkWorkItems(final VMInstanceVO vm, final State state) throws ConcurrentOperationException {
        while (true) {
            final ItWorkVO vo = _workDao.findByOutstandingWork(vm.getId(), state);
            if (vo == null) {
                if (s_logger.isDebugEnabled()) {
                    s_logger.debug("Unable to find work for VM: " + vm + " and state: " + state);
                }
                return true;
            }

            if (vo.getStep() == Step.Done) {
                if (s_logger.isDebugEnabled()) {
                    s_logger.debug("Work for " + vm + " is " + vo.getStep());
                }
                return true;
            }

            // also check DB to get latest VM state to detect vm update from concurrent process before idle waiting to get an early exit
            final VMInstanceVO instance = _vmDao.findById(vm.getId());
            if (instance != null && instance.getState() == State.Running) {
                if (s_logger.isDebugEnabled()) {
                    s_logger.debug("VM is already started in DB: " + vm);
                }
                return true;
            }

            if (vo.getSecondsTaskIsInactive() > VmOpCancelInterval.value()) {
                s_logger.warn("The task item for vm " + vm + " has been inactive for " + vo.getSecondsTaskIsInactive());
                return false;
            }

            try {
                Thread.sleep(VmOpWaitInterval.value()*1000);
            } catch (final InterruptedException e) {
                s_logger.info("Waiting for " + vm + " but is interrupted");
                throw new ConcurrentOperationException("Waiting for " + vm + " but is interrupted");
            }
            s_logger.debug("Waiting some more to make sure there's no activity on " + vm);
        }

    }

    @DB
    protected Ternary<VMInstanceVO, ReservationContext, ItWorkVO> changeToStartState(final VirtualMachineGuru vmGuru, final VMInstanceVO vm, final User caller,
            final Account account) throws ConcurrentOperationException {
        final long vmId = vm.getId();

        ItWorkVO work = new ItWorkVO(UUID.randomUUID().toString(), _nodeId, State.Starting, vm.getType(), vm.getId());
        int retry = VmOpLockStateRetry.value();
        while (retry-- != 0) {
            try {
                final ItWorkVO workFinal = work;
                final Ternary<VMInstanceVO, ReservationContext, ItWorkVO> result =
                        Transaction.execute(new TransactionCallbackWithException<Ternary<VMInstanceVO, ReservationContext, ItWorkVO>, NoTransitionException>() {
                            @Override
                            public Ternary<VMInstanceVO, ReservationContext, ItWorkVO> doInTransaction(final TransactionStatus status) throws NoTransitionException {
                                final Journal journal = new Journal.LogJournal("Creating " + vm, s_logger);
                                final ItWorkVO work = _workDao.persist(workFinal);
                                final ReservationContextImpl context = new ReservationContextImpl(work.getId(), journal, caller, account);

                                if (stateTransitTo(vm, Event.StartRequested, null, work.getId())) {
                                    if (s_logger.isDebugEnabled()) {
                                        s_logger.debug("Successfully transitioned to start state for " + vm + " reservation id = " + work.getId());
                                    }
                                    return new Ternary<VMInstanceVO, ReservationContext, ItWorkVO>(vm, context, work);
                                }

                                return new Ternary<VMInstanceVO, ReservationContext, ItWorkVO>(null, null, work);
                            }
                        });

                work = result.third();
                if (result.first() != null) {
                    return result;
                }
            } catch (final NoTransitionException e) {
                if (s_logger.isDebugEnabled()) {
                    s_logger.debug("Unable to transition into Starting state due to " + e.getMessage());
                }
            }

            final VMInstanceVO instance = _vmDao.findById(vmId);
            if (instance == null) {
                throw new ConcurrentOperationException("Unable to acquire lock on " + vm);
            }

            if (s_logger.isDebugEnabled()) {
                s_logger.debug("Determining why we're unable to update the state to Starting for " + instance + ".  Retry=" + retry);
            }

            final State state = instance.getState();
            if (state == State.Running) {
                if (s_logger.isDebugEnabled()) {
                    s_logger.debug("VM is already started: " + vm);
                }
                return null;
            }

            if (state.isTransitional()) {
                if (!checkWorkItems(vm, state)) {
                    throw new ConcurrentOperationException("There are concurrent operations on " + vm);
                } else {
                    continue;
                }
            }

            if (state != State.Stopped) {
                String msg = String.format("Cannot start %s in %s state", vm, state);
                s_logger.warn(msg);
                throw new CloudRuntimeException(msg);
            }
        }

        throw new ConcurrentOperationException("Unable to change the state of " + vm);
    }

    protected <T extends VMInstanceVO> boolean changeState(final T vm, final Event event, final Long hostId, final ItWorkVO work, final Step step) throws NoTransitionException {
        // FIXME: We should do this better.
        Step previousStep = null;
        if (work != null) {
            previousStep = work.getStep();
            _workDao.updateStep(work, step);
        }
        boolean result = false;
        try {
            result = stateTransitTo(vm, event, hostId);
            return result;
        } finally {
            if (!result && work != null) {
                _workDao.updateStep(work, previousStep);
            }
        }
    }

    protected boolean areAffinityGroupsAssociated(final VirtualMachineProfile vmProfile) {
        final VirtualMachine vm = vmProfile.getVirtualMachine();
        final long vmGroupCount = _affinityGroupVMMapDao.countAffinityGroupsForVm(vm.getId());

        if (vmGroupCount > 0) {
            return true;
        }
        return false;
    }

    @Override
    public void advanceStart(final String vmUuid, final Map<VirtualMachineProfile.Param, Object> params, final DeploymentPlanner planner)
            throws InsufficientCapacityException, ConcurrentOperationException, ResourceUnavailableException {
        advanceStart(vmUuid, params, null, planner);
    }

    @Override
    public void advanceStart(final String vmUuid, final Map<VirtualMachineProfile.Param, Object> params, final DeploymentPlan planToDeploy, final DeploymentPlanner planner)
            throws InsufficientCapacityException, ConcurrentOperationException, ResourceUnavailableException {

        final AsyncJobExecutionContext jobContext = AsyncJobExecutionContext.getCurrentExecutionContext();
        if ( jobContext.isJobDispatchedBy(VmWorkConstants.VM_WORK_JOB_DISPATCHER)) {
            if (s_logger.isTraceEnabled()) {
                s_logger.trace(String.format("start parameter value of %s == %s during dispatching",
                        VirtualMachineProfile.Param.BootIntoSetup.getName(),
                        (params == null?"<very null>":params.get(VirtualMachineProfile.Param.BootIntoSetup))));
            }
            // avoid re-entrance
            VmWorkJobVO placeHolder = null;
            final VirtualMachine vm = _vmDao.findByUuid(vmUuid);
            placeHolder = createPlaceHolderWork(vm.getId());
            try {
                orchestrateStart(vmUuid, params, planToDeploy, planner);
            } finally {
                if (placeHolder != null) {
                    _workJobDao.expunge(placeHolder.getId());
                }
            }
        } else {
            if (s_logger.isTraceEnabled()) {
                s_logger.trace(String.format("start parameter value of %s == %s during processing of queued job",
                        VirtualMachineProfile.Param.BootIntoSetup.getName(),
                        (params == null?"<very null>":params.get(VirtualMachineProfile.Param.BootIntoSetup))));
            }
            final Outcome<VirtualMachine> outcome = startVmThroughJobQueue(vmUuid, params, planToDeploy, planner);

            try {
                final VirtualMachine vm = outcome.get();
            } catch (final InterruptedException e) {
                throw new RuntimeException("Operation is interrupted", e);
            } catch (final java.util.concurrent.ExecutionException e) {
                throw new RuntimeException("Execution exception", e);
            }

            final Object jobResult = _jobMgr.unmarshallResultObject(outcome.getJob());
            if (jobResult != null) {
                if (jobResult instanceof ConcurrentOperationException) {
                    throw (ConcurrentOperationException)jobResult;
                } else if (jobResult instanceof ResourceUnavailableException) {
                    throw (ResourceUnavailableException)jobResult;
                } else if (jobResult instanceof InsufficientCapacityException) {
                    throw (InsufficientCapacityException)jobResult;
                } else if (jobResult instanceof RuntimeException) {
                    throw (RuntimeException)jobResult;
                } else if (jobResult instanceof Throwable) {
                    throw new RuntimeException("Unexpected exception", (Throwable)jobResult);
                }
            }
        }
    }

    private void setupAgentSecurity(final Host vmHost, final Map<String, String> sshAccessDetails, final VirtualMachine vm) throws AgentUnavailableException, OperationTimedoutException {
        final String csr = caManager.generateKeyStoreAndCsr(vmHost, sshAccessDetails);
        if (!Strings.isNullOrEmpty(csr)) {
            final Map<String, String> ipAddressDetails = new HashMap<>(sshAccessDetails);
            ipAddressDetails.remove(NetworkElementCommand.ROUTER_NAME);
            final Certificate certificate = caManager.issueCertificate(csr, Arrays.asList(vm.getHostName(), vm.getInstanceName()),
                    new ArrayList<>(ipAddressDetails.values()), CAManager.CertValidityPeriod.value(), null);
            final boolean result = caManager.deployCertificate(vmHost, certificate, false, sshAccessDetails);
            if (!result) {
                s_logger.error("Failed to setup certificate for system vm: " + vm.getInstanceName());
            }
        } else {
            s_logger.error("Failed to setup keystore and generate CSR for system vm: " + vm.getInstanceName());
        }
    }

    @Override
    public void orchestrateStart(final String vmUuid, final Map<VirtualMachineProfile.Param, Object> params, final DeploymentPlan planToDeploy, final DeploymentPlanner planner)
            throws InsufficientCapacityException, ConcurrentOperationException, ResourceUnavailableException {

        final CallContext cctxt = CallContext.current();
        final Account account = cctxt.getCallingAccount();
        final User caller = cctxt.getCallingUser();

        VMInstanceVO vm = _vmDao.findByUuid(vmUuid);

        final VirtualMachineGuru vmGuru = getVmGuru(vm);

        final Ternary<VMInstanceVO, ReservationContext, ItWorkVO> start = changeToStartState(vmGuru, vm, caller, account);
        if (start == null) {
            return;
        }

        vm = start.first();
        final ReservationContext ctx = start.second();
        ItWorkVO work = start.third();

        VMInstanceVO startedVm = null;
        final ServiceOfferingVO offering = _offeringDao.findById(vm.getId(), vm.getServiceOfferingId());
        final VirtualMachineTemplate template = _entityMgr.findByIdIncludingRemoved(VirtualMachineTemplate.class, vm.getTemplateId());

        DataCenterDeployment plan = new DataCenterDeployment(vm.getDataCenterId(), vm.getPodIdToDeployIn(), null, null, null, null, ctx);
        if (planToDeploy != null && planToDeploy.getDataCenterId() != 0) {
            if (s_logger.isDebugEnabled()) {
                s_logger.debug("advanceStart: DeploymentPlan is provided, using dcId:" + planToDeploy.getDataCenterId() + ", podId: " + planToDeploy.getPodId() +
                        ", clusterId: " + planToDeploy.getClusterId() + ", hostId: " + planToDeploy.getHostId() + ", poolId: " + planToDeploy.getPoolId());
            }
            plan =
                    new DataCenterDeployment(planToDeploy.getDataCenterId(), planToDeploy.getPodId(), planToDeploy.getClusterId(), planToDeploy.getHostId(),
                            planToDeploy.getPoolId(), planToDeploy.getPhysicalNetworkId(), ctx);
        }

        final HypervisorGuru hvGuru = _hvGuruMgr.getGuru(vm.getHypervisorType());

        // check resource count if ResourceCountRunningVMsonly.value() = true
        final Account owner = _entityMgr.findById(Account.class, vm.getAccountId());
        if (VirtualMachine.Type.User.equals(vm.type) && ResourceCountRunningVMsonly.value()) {
            resourceCountIncrement(owner.getAccountId(),new Long(offering.getCpu()), new Long(offering.getRamSize()));
        }

        boolean canRetry = true;
        ExcludeList avoids = null;
        try {
            final Journal journal = start.second().getJournal();

            if (planToDeploy != null) {
                avoids = planToDeploy.getAvoids();
            }
            if (avoids == null) {
                avoids = new ExcludeList();
            }
            if (s_logger.isDebugEnabled()) {
                s_logger.debug("Deploy avoids pods: " + avoids.getPodsToAvoid() + ", clusters: " + avoids.getClustersToAvoid() + ", hosts: " + avoids.getHostsToAvoid());
            }

            boolean planChangedByVolume = false;
            boolean reuseVolume = true;
            final DataCenterDeployment originalPlan = plan;

            int retry = StartRetry.value();
            while (retry-- != 0) { // It's != so that it can match -1.
                s_logger.debug("VM start attempt #" + (StartRetry.value() - retry));

                if (reuseVolume) {
                    // edit plan if this vm's ROOT volume is in READY state already
                    final List<VolumeVO> vols = _volsDao.findReadyRootVolumesByInstance(vm.getId());
                    for (final VolumeVO vol : vols) {
                        // make sure if the templateId is unchanged. If it is changed,
                        // let planner
                        // reassign pool for the volume even if it ready.
                        final Long volTemplateId = vol.getTemplateId();
                        if (volTemplateId != null && volTemplateId.longValue() != template.getId()) {
                            if (s_logger.isDebugEnabled()) {
                                s_logger.debug(vol + " of " + vm + " is READY, but template ids don't match, let the planner reassign a new pool");
                            }
                            continue;
                        }

                        final StoragePool pool = (StoragePool)dataStoreMgr.getPrimaryDataStore(vol.getPoolId());
                        if (!pool.isInMaintenance()) {
                            if (s_logger.isDebugEnabled()) {
                                s_logger.debug("Root volume is ready, need to place VM in volume's cluster");
                            }
                            final long rootVolDcId = pool.getDataCenterId();
                            final Long rootVolPodId = pool.getPodId();
                            final Long rootVolClusterId = pool.getClusterId();
                            if (planToDeploy != null && planToDeploy.getDataCenterId() != 0) {
                                final Long clusterIdSpecified = planToDeploy.getClusterId();
                                if (clusterIdSpecified != null && rootVolClusterId != null) {
                                    if (rootVolClusterId.longValue() != clusterIdSpecified.longValue()) {
                                        // cannot satisfy the plan passed in to the
                                        // planner
                                        if (s_logger.isDebugEnabled()) {
                                            s_logger.debug("Cannot satisfy the deployment plan passed in since the ready Root volume is in different cluster. volume's cluster: " +
                                                    rootVolClusterId + ", cluster specified: " + clusterIdSpecified);
                                        }
                                        throw new ResourceUnavailableException(
                                                "Root volume is ready in different cluster, Deployment plan provided cannot be satisfied, unable to create a deployment for " +
                                                        vm, Cluster.class, clusterIdSpecified);
                                    }
                                }
                                plan =
                                        new DataCenterDeployment(planToDeploy.getDataCenterId(), planToDeploy.getPodId(), planToDeploy.getClusterId(),
                                                planToDeploy.getHostId(), vol.getPoolId(), null, ctx);
                            } else {
                                plan = new DataCenterDeployment(rootVolDcId, rootVolPodId, rootVolClusterId, null, vol.getPoolId(), null, ctx);
                                if (s_logger.isDebugEnabled()) {
                                    s_logger.debug(vol + " is READY, changing deployment plan to use this pool's dcId: " + rootVolDcId + " , podId: " + rootVolPodId +
                                            " , and clusterId: " + rootVolClusterId);
                                }
                                planChangedByVolume = true;
                            }
                        }
                    }
                }

                final VirtualMachineProfileImpl vmProfile = new VirtualMachineProfileImpl(vm, template, offering, owner, params);
                logBootModeParameters(params);
                DeployDestination dest = null;
                try {
                    dest = _dpMgr.planDeployment(vmProfile, plan, avoids, planner);
                } catch (final AffinityConflictException e2) {
                    s_logger.warn("Unable to create deployment, affinity rules associted to the VM conflict", e2);
                    throw new CloudRuntimeException("Unable to create deployment, affinity rules associted to the VM conflict");
                }

                if (dest == null) {
                    if (planChangedByVolume) {
                        plan = originalPlan;
                        planChangedByVolume = false;
                        //do not enter volume reuse for next retry, since we want to look for resources outside the volume's cluster
                        reuseVolume = false;
                        continue;
                    }
                    throw new InsufficientServerCapacityException("Unable to create a deployment for " + vmProfile, DataCenter.class, plan.getDataCenterId(),
                            areAffinityGroupsAssociated(vmProfile));
                }

                if (dest != null) {
                    avoids.addHost(dest.getHost().getId());
                    if (!template.isDeployAsIs()) {
                        journal.record("Deployment found - Attempt #" + (StartRetry.value() - retry), vmProfile, dest);
                    }
                }

                long destHostId = dest.getHost().getId();
                vm.setPodIdToDeployIn(dest.getPod().getId());
                final Long cluster_id = dest.getCluster().getId();
                final ClusterDetailsVO cluster_detail_cpu = _clusterDetailsDao.findDetail(cluster_id, VmDetailConstants.CPU_OVER_COMMIT_RATIO);
                final ClusterDetailsVO cluster_detail_ram = _clusterDetailsDao.findDetail(cluster_id, VmDetailConstants.MEMORY_OVER_COMMIT_RATIO);
                //storing the value of overcommit in the user_vm_details table for doing a capacity check in case the cluster overcommit ratio is changed.
                if (userVmDetailsDao.findDetail(vm.getId(), VmDetailConstants.CPU_OVER_COMMIT_RATIO) == null &&
                        (Float.parseFloat(cluster_detail_cpu.getValue()) > 1f || Float.parseFloat(cluster_detail_ram.getValue()) > 1f)) {
                    userVmDetailsDao.addDetail(vm.getId(), VmDetailConstants.CPU_OVER_COMMIT_RATIO, cluster_detail_cpu.getValue(), true);
                    userVmDetailsDao.addDetail(vm.getId(), VmDetailConstants.MEMORY_OVER_COMMIT_RATIO, cluster_detail_ram.getValue(), true);
                } else if (userVmDetailsDao.findDetail(vm.getId(), VmDetailConstants.CPU_OVER_COMMIT_RATIO) != null) {
                    userVmDetailsDao.addDetail(vm.getId(), VmDetailConstants.CPU_OVER_COMMIT_RATIO, cluster_detail_cpu.getValue(), true);
                    userVmDetailsDao.addDetail(vm.getId(), VmDetailConstants.MEMORY_OVER_COMMIT_RATIO, cluster_detail_ram.getValue(), true);
                }

                vmProfile.setCpuOvercommitRatio(Float.parseFloat(cluster_detail_cpu.getValue()));
                vmProfile.setMemoryOvercommitRatio(Float.parseFloat(cluster_detail_ram.getValue()));
                StartAnswer startAnswer = null;

                try {
                    if (!changeState(vm, Event.OperationRetry, destHostId, work, Step.Prepare)) {
                        throw new ConcurrentOperationException("Unable to update the state of the Virtual Machine "+vm.getUuid()+" oldstate: "+vm.getState()+ "Event :"+Event.OperationRetry);
                    }
                } catch (final NoTransitionException e1) {
                    throw new ConcurrentOperationException(e1.getMessage());
                }

                try {
                    resetVmNicsDeviceId(vm.getId());
                    _networkMgr.prepare(vmProfile, dest, ctx);
                    if (vm.getHypervisorType() != HypervisorType.BareMetal) {
                        volumeMgr.prepare(vmProfile, dest);
                    }

                    //since StorageMgr succeeded in volume creation, reuse Volume for further tries until current cluster has capacity
                    if (!reuseVolume) {
                        reuseVolume = true;
                    }

                    Commands cmds = null;
                    vmGuru.finalizeVirtualMachineProfile(vmProfile, dest, ctx);

                    final VirtualMachineTO vmTO = hvGuru.implement(vmProfile);

                    checkAndSetEnterSetupMode(vmTO, params);

                    handlePath(vmTO.getDisks(), vm.getHypervisorType());

                    cmds = new Commands(Command.OnError.Stop);

                    cmds.addCommand(new StartCommand(vmTO, dest.getHost(), getExecuteInSequence(vm.getHypervisorType())));

                    vmGuru.finalizeDeployment(cmds, vmProfile, dest, ctx);

                    // Get VM extraConfig from DB and set to VM TO
                    addExtraConfig(vmTO);

                    work = _workDao.findById(work.getId());
                    if (work == null || work.getStep() != Step.Prepare) {
                        throw new ConcurrentOperationException("Work steps have been changed: " + work);
                    }

                    _workDao.updateStep(work, Step.Starting);

                    _agentMgr.send(destHostId, cmds);

                    _workDao.updateStep(work, Step.Started);

                    startAnswer = cmds.getAnswer(StartAnswer.class);
                    if (startAnswer != null && startAnswer.getResult()) {
                        handlePath(vmTO.getDisks(), startAnswer.getIqnToData());

                        final String host_guid = startAnswer.getHost_guid();

                        if (host_guid != null) {
                            final HostVO finalHost = _resourceMgr.findHostByGuid(host_guid);
                            if (finalHost == null) {
                                throw new CloudRuntimeException("Host Guid " + host_guid + " doesn't exist in DB, something went wrong while processing start answer: "+startAnswer);
                            }
                            destHostId = finalHost.getId();
                        }
                        if (vmGuru.finalizeStart(vmProfile, destHostId, cmds, ctx)) {
                            syncDiskChainChange(startAnswer);

                            if (!changeState(vm, Event.OperationSucceeded, destHostId, work, Step.Done)) {
                                s_logger.error("Unable to transition to a new state. VM uuid: "+vm.getUuid()+    "VM oldstate:"+vm.getState()+"Event:"+Event.OperationSucceeded);
                                throw new ConcurrentOperationException("Failed to deploy VM"+ vm.getUuid());
                            }

                            // Update GPU device capacity
                            final GPUDeviceTO gpuDevice = startAnswer.getVirtualMachine().getGpuDevice();
                            if (gpuDevice != null) {
                                _resourceMgr.updateGPUDetails(destHostId, gpuDevice.getGroupDetails());
                            }

                            // Remove the information on whether it was a deploy vm request.The deployvm=true information
                            // is set only when the vm is being deployed. When a vm is started from a stop state the
                            // information isn't set,
                            if (userVmDetailsDao.findDetail(vm.getId(), VmDetailConstants.DEPLOY_VM) != null) {
                                userVmDetailsDao.removeDetail(vm.getId(), VmDetailConstants.DEPLOY_VM);
                            }

                            startedVm = vm;
                            if (s_logger.isDebugEnabled()) {
                                s_logger.debug("Start completed for VM " + vm);
                            }
                            final Host vmHost = _hostDao.findById(destHostId);
                            if (vmHost != null && (VirtualMachine.Type.ConsoleProxy.equals(vm.getType()) ||
                                    VirtualMachine.Type.SecondaryStorageVm.equals(vm.getType())) && caManager.canProvisionCertificates()) {
                                final Map<String, String> sshAccessDetails = _networkMgr.getSystemVMAccessDetails(vm);
                                for (int retries = 3; retries > 0; retries--) {
                                    try {
                                        setupAgentSecurity(vmHost, sshAccessDetails, vm);
                                        return;
                                    } catch (final Exception e) {
                                        s_logger.error("Retrying after catching exception while trying to secure agent for systemvm id=" + vm.getId(), e);
                                    }
                                }
                                throw new CloudRuntimeException("Failed to setup and secure agent for systemvm id=" + vm.getId());
                            }
                            return;
                        } else {
                            if (s_logger.isDebugEnabled()) {
                                s_logger.info("The guru did not like the answers so stopping " + vm);
                            }
                            StopCommand stopCmd = new StopCommand(vm, getExecuteInSequence(vm.getHypervisorType()), false);
                            stopCmd.setControlIp(getControlNicIpForVM(vm));
                            Map<String, Boolean> vlanToPersistenceMap = getVlanToPersistenceMapForVM(vm.getId());
                            if (MapUtils.isNotEmpty(vlanToPersistenceMap)) {
                                stopCmd.setVlanToPersistenceMap(vlanToPersistenceMap);
                            }
                            final StopCommand cmd = stopCmd;
                            final Answer answer = _agentMgr.easySend(destHostId, cmd);
                            if (answer != null && answer instanceof StopAnswer) {
                                final StopAnswer stopAns = (StopAnswer)answer;
                                if (vm.getType() == VirtualMachine.Type.User) {
                                    final String platform = stopAns.getPlatform();
                                    if (platform != null) {
                                        final Map<String,String> vmmetadata = new HashMap<String,String>();
                                        vmmetadata.put(vm.getInstanceName(), platform);
                                        syncVMMetaData(vmmetadata);
                                    }
                                }
                            }

                            if (answer == null || !answer.getResult()) {
                                s_logger.warn("Unable to stop " + vm + " due to " + (answer != null ? answer.getDetails() : "no answers"));
                                _haMgr.scheduleStop(vm, destHostId, WorkType.ForceStop);
                                throw new ExecutionException("Unable to stop this VM, "+vm.getUuid()+" so we are unable to retry the start operation");
                            }
                            throw new ExecutionException("Unable to start  VM:"+vm.getUuid()+" due to error in finalizeStart, not retrying");
                        }
                    }
                    s_logger.info("Unable to start VM on " + dest.getHost() + " due to " + (startAnswer == null ? " no start answer" : startAnswer.getDetails()));
                    if (startAnswer != null && startAnswer.getContextParam("stopRetry") != null) {
                        break;
                    }

                } catch (OperationTimedoutException e) {
                    s_logger.debug("Unable to send the start command to host " + dest.getHost()+" failed to start VM: "+vm.getUuid());
                    if (e.isActive()) {
                        _haMgr.scheduleStop(vm, destHostId, WorkType.CheckStop);
                    }
                    canRetry = false;
                    throw new AgentUnavailableException("Unable to start " + vm.getHostName(), destHostId, e);
                } catch (final ResourceUnavailableException e) {
                    s_logger.info("Unable to contact resource.", e);
                    if (!avoids.add(e)) {
                        if (e.getScope() == Volume.class || e.getScope() == Nic.class) {
                            throw e;
                        } else {
                            s_logger.warn("unexpected ResourceUnavailableException : " + e.getScope().getName(), e);
                            throw e;
                        }
                    }
                } catch (final InsufficientCapacityException e) {
                    s_logger.info("Insufficient capacity ", e);
                    if (!avoids.add(e)) {
                        if (e.getScope() == Volume.class || e.getScope() == Nic.class) {
                            throw e;
                        } else {
                            s_logger.warn("unexpected InsufficientCapacityException : " + e.getScope().getName(), e);
                        }
                    }
                } catch (final ExecutionException e) {
                    s_logger.error("Failed to start instance " + vm, e);
                    throw new AgentUnavailableException("Unable to start instance due to " + e.getMessage(), destHostId, e);
                } catch (final NoTransitionException e) {
                    s_logger.error("Failed to start instance " + vm, e);
                    throw new AgentUnavailableException("Unable to start instance due to " + e.getMessage(), destHostId, e);
                } catch (final StorageAccessException e) {
                    s_logger.warn("Unable to access storage on host", e);
                } finally {
                    if (startedVm == null && canRetry) {
                        final Step prevStep = work.getStep();
                        _workDao.updateStep(work, Step.Release);
                        // If previous step was started/ing && we got a valid answer
                        if ((prevStep == Step.Started || prevStep == Step.Starting) && startAnswer != null && startAnswer.getResult()) {  //TODO check the response of cleanup and record it in DB for retry
                            cleanup(vmGuru, vmProfile, work, Event.OperationFailed, false);
                        } else {
                            //if step is not starting/started, send cleanup command with force=true
                            cleanup(vmGuru, vmProfile, work, Event.OperationFailed, true);
                        }
                    }
                }
            }
        } finally {
            if (startedVm == null) {
                if (VirtualMachine.Type.User.equals(vm.type) && ResourceCountRunningVMsonly.value()) {
                    resourceCountDecrement(owner.getAccountId(),new Long(offering.getCpu()), new Long(offering.getRamSize()));
                }
                if (canRetry) {
                    try {
                        changeState(vm, Event.OperationFailed, null, work, Step.Done);
                    } catch (final NoTransitionException e) {
                        throw new ConcurrentOperationException(e.getMessage());
                    }
                }
            }

            if (planToDeploy != null) {
                planToDeploy.setAvoids(avoids);
            }
        }

        if (startedVm == null) {
            throw new CloudRuntimeException("Unable to start instance '" + vm.getHostName() + "' (" + vm.getUuid() + "), see management server log for details");
        }
    }

    private void logBootModeParameters(Map<VirtualMachineProfile.Param, Object> params) {
        if (params == null) {
          return;
        }
        StringBuffer msgBuf = new StringBuffer("Uefi params ");
        boolean log = false;
        if (params.get(VirtualMachineProfile.Param.UefiFlag) != null) {
            msgBuf.append(String.format("UefiFlag: %s ", params.get(VirtualMachineProfile.Param.UefiFlag)));
            log = true;
        }
        if (params.get(VirtualMachineProfile.Param.BootType) != null) {
            msgBuf.append(String.format("Boot Type: %s ", params.get(VirtualMachineProfile.Param.BootType)));
            log = true;
        }
        if (params.get(VirtualMachineProfile.Param.BootMode) != null) {
            msgBuf.append(String.format("Boot Mode: %s ", params.get(VirtualMachineProfile.Param.BootMode)));
            log = true;
        }
        if (params.get(VirtualMachineProfile.Param.BootIntoSetup) != null) {
            msgBuf.append(String.format("Boot into Setup: %s ", params.get(VirtualMachineProfile.Param.BootIntoSetup)));
            log = true;
        }
        if (log) {
            s_logger.info(msgBuf.toString());
        }
    }

    private void resetVmNicsDeviceId(Long vmId) {
        final List<NicVO> nics = _nicsDao.listByVmId(vmId);
        Collections.sort(nics, new Comparator<NicVO>() {
            @Override
            public int compare(NicVO nic1, NicVO nic2) {
                Long nicDevId1 = Long.valueOf(nic1.getDeviceId());
                Long nicDevId2 = Long.valueOf(nic2.getDeviceId());
                return nicDevId1.compareTo(nicDevId2);
            }
        });
        int deviceId = 0;
        for (final NicVO nic : nics) {
            if (nic.getDeviceId() != deviceId) {
                nic.setDeviceId(deviceId);
                _nicsDao.update(nic.getId(),nic);
            }
            deviceId ++;
        }
    }

    // Add extra config data to the vmTO as a Map
    private void addExtraConfig(VirtualMachineTO vmTO) {
        Map<String, String> details = vmTO.getDetails();
        for (String key : details.keySet()) {
            if (key.startsWith(ApiConstants.EXTRA_CONFIG)) {
                vmTO.addExtraConfig(key, details.get(key));
            }
        }
    }

    // for managed storage on KVM, need to make sure the path field of the volume in question is populated with the IQN
    private void handlePath(final DiskTO[] disks, final HypervisorType hypervisorType) {
        if (hypervisorType != HypervisorType.KVM) {
            return;
        }

        if (disks != null) {
            for (final DiskTO disk : disks) {
                final Map<String, String> details = disk.getDetails();
                final boolean isManaged = details != null && Boolean.parseBoolean(details.get(DiskTO.MANAGED));

                if (isManaged && disk.getPath() == null) {
                    final Long volumeId = disk.getData().getId();
                    final VolumeVO volume = _volsDao.findById(volumeId);

                    disk.setPath(volume.get_iScsiName());

                    if (disk.getData() instanceof VolumeObjectTO) {
                        final VolumeObjectTO volTo = (VolumeObjectTO)disk.getData();

                        volTo.setPath(volume.get_iScsiName());
                    }

                    volume.setPath(volume.get_iScsiName());

                    _volsDao.update(volumeId, volume);
                }
            }
        }
    }

    // for managed storage on XenServer and VMware, need to update the DB with a path if the VDI/VMDK file was newly created
    private void handlePath(final DiskTO[] disks, final Map<String, Map<String, String>> iqnToData) {
        if (disks != null && iqnToData != null) {
            for (final DiskTO disk : disks) {
                final Map<String, String> details = disk.getDetails();
                final boolean isManaged = details != null && Boolean.parseBoolean(details.get(DiskTO.MANAGED));

                if (isManaged) {
                    final Long volumeId = disk.getData().getId();
                    final VolumeVO volume = _volsDao.findById(volumeId);
                    final String iScsiName = volume.get_iScsiName();

                    boolean update = false;

                    final Map<String, String> data = iqnToData.get(iScsiName);

                    if (data != null) {
                        final String path = data.get(StartAnswer.PATH);

                        if (path != null) {
                            volume.setPath(path);

                            update = true;
                        }

                        final String imageFormat = data.get(StartAnswer.IMAGE_FORMAT);

                        if (imageFormat != null) {
                            volume.setFormat(ImageFormat.valueOf(imageFormat));

                            update = true;
                        }

                        if (update) {
                            _volsDao.update(volumeId, volume);
                        }
                    }
                }
            }
        }
    }

    private void syncDiskChainChange(final StartAnswer answer) {
        final VirtualMachineTO vmSpec = answer.getVirtualMachine();

        for (final DiskTO disk : vmSpec.getDisks()) {
            if (disk.getType() != Volume.Type.ISO) {
                final VolumeObjectTO vol = (VolumeObjectTO)disk.getData();
                final VolumeVO volume = _volsDao.findById(vol.getId());
                if (vmSpec.getDeployAsIsInfo() != null && StringUtils.isNotBlank(vol.getPath())) {
                    volume.setPath(vol.getPath());
                    _volsDao.update(volume.getId(), volume);
                }

                // Use getPath() from VolumeVO to get a fresh copy of what's in the DB.
                // Before doing this, in a certain situation, getPath() from VolumeObjectTO
                // returned null instead of an actual path (because it was out of date with the DB).
                if(vol.getPath() != null) {
                    volumeMgr.updateVolumeDiskChain(vol.getId(), vol.getPath(), vol.getChainInfo(), vol.getUpdatedDataStoreUUID());
                } else {
                    volumeMgr.updateVolumeDiskChain(vol.getId(), volume.getPath(), vol.getChainInfo(), vol.getUpdatedDataStoreUUID());
                }
            }
        }
    }

    @Override
    public void stop(final String vmUuid) throws ResourceUnavailableException {
        try {
            advanceStop(vmUuid, false);
        } catch (final OperationTimedoutException e) {
            throw new AgentUnavailableException("Unable to stop vm because the operation to stop timed out", e.getAgentId(), e);
        } catch (final ConcurrentOperationException e) {
            throw new CloudRuntimeException("Unable to stop vm because of a concurrent operation", e);
        }

    }

    @Override
    public void stopForced(String vmUuid) throws ResourceUnavailableException {
        try {
            advanceStop(vmUuid, true);
        } catch (final OperationTimedoutException e) {
            throw new AgentUnavailableException("Unable to stop vm because the operation to stop timed out", e.getAgentId(), e);
        } catch (final ConcurrentOperationException e) {
            throw new CloudRuntimeException("Unable to stop vm because of a concurrent operation", e);
        }
    }

    @Override
    public boolean getExecuteInSequence(final HypervisorType hypervisorType) {
        if (HypervisorType.KVM == hypervisorType || HypervisorType.XenServer == hypervisorType || HypervisorType.Hyperv == hypervisorType || HypervisorType.LXC == hypervisorType) {
            return false;
        } else if (HypervisorType.VMware == hypervisorType) {
            final Boolean fullClone = HypervisorGuru.VmwareFullClone.value();
            return fullClone;
        } else {
            return ExecuteInSequence.value();
        }
    }

    @Override
    public boolean unmanage(String vmUuid) {
        VMInstanceVO vm = _vmDao.findByUuid(vmUuid);
        if (vm == null || vm.getRemoved() != null) {
            throw new CloudRuntimeException("Could not find VM with id = " + vmUuid);
        }

        final List<VmWorkJobVO> pendingWorkJobs = _workJobDao.listPendingWorkJobs(VirtualMachine.Type.Instance, vm.getId());
        if (CollectionUtils.isNotEmpty(pendingWorkJobs) || _haMgr.hasPendingHaWork(vm.getId())) {
            String msg = "There are pending jobs or HA tasks working on the VM with id: " + vm.getId() + ", can't unmanage the VM.";
            s_logger.info(msg);
            throw new ConcurrentOperationException(msg);
        }

        Boolean result = Transaction.execute(new TransactionCallback<Boolean>() {
            @Override
            public Boolean doInTransaction(TransactionStatus status) {

                if (s_logger.isDebugEnabled()) {
                    s_logger.debug("Unmanaging vm " + vm);
                }

                final VirtualMachineProfile profile = new VirtualMachineProfileImpl(vm);
                final HypervisorGuru hvGuru = _hvGuruMgr.getGuru(vm.getHypervisorType());
                final VirtualMachineGuru guru = getVmGuru(vm);

                try {
                    unmanageVMSnapshots(vm);
                    unmanageVMNics(profile, vm);
                    unmanageVMVolumes(vm);

                    guru.finalizeUnmanage(vm);
                } catch (Exception e) {
                    s_logger.error("Error while unmanaging VM " + vm, e);
                    return false;
                }

                return true;
            }
        });

        return BooleanUtils.isTrue(result);
    }

    /**
     * Clean up VM snapshots (if any) from DB
     */
    private void unmanageVMSnapshots(VMInstanceVO vm) {
        _vmSnapshotMgr.deleteVMSnapshotsFromDB(vm.getId(), true);
    }

    /**
     * Clean up volumes for a VM to be unmanaged from CloudStack
     */
    private void unmanageVMVolumes(VMInstanceVO vm) {
        final Long hostId = vm.getHostId() != null ? vm.getHostId() : vm.getLastHostId();
        if (hostId != null) {
            volumeMgr.revokeAccess(vm.getId(), hostId);
        }
        volumeMgr.unmanageVolumes(vm.getId());

        List<Map<String, String>> targets = getTargets(hostId, vm.getId());
        if (hostId != null && CollectionUtils.isNotEmpty(targets)) {
            removeDynamicTargets(hostId, targets);
        }
    }

    /**
     * Clean up NICs for a VM to be unmanaged from CloudStack:
     * - If 'unmanage.vm.preserve.nics' = true: then the NICs are not removed but still Allocated, to preserve MAC addresses
     * - If 'unmanage.vm.preserve.nics' = false: then the NICs are removed while unmanaging
     */
    private void unmanageVMNics(VirtualMachineProfile profile, VMInstanceVO vm) {
        s_logger.debug("Cleaning up NICs");
        Boolean preserveNics = UnmanagedVMsManager.UnmanageVMPreserveNic.valueIn(vm.getDataCenterId());
        if (BooleanUtils.isTrue(preserveNics)) {
            s_logger.debug("Preserve NICs configuration enabled");
            profile.setParameter(VirtualMachineProfile.Param.PreserveNics, true);
        }
        _networkMgr.unmanageNics(profile);
    }

    private List<Map<String, String>> getVolumesToDisconnect(VirtualMachine vm) {
        List<Map<String, String>> volumesToDisconnect = new ArrayList<>();

        List<VolumeVO> volumes = _volsDao.findByInstance(vm.getId());

        if (CollectionUtils.isEmpty(volumes)) {
            return volumesToDisconnect;
        }

        for (VolumeVO volume : volumes) {
            StoragePoolVO storagePool = _storagePoolDao.findById(volume.getPoolId());

            if (storagePool != null && storagePool.isManaged()) {
                Map<String, String> info = new HashMap<>(3);

                info.put(DiskTO.STORAGE_HOST, storagePool.getHostAddress());
                info.put(DiskTO.STORAGE_PORT, String.valueOf(storagePool.getPort()));
                info.put(DiskTO.IQN, volume.get_iScsiName());
                info.put(DiskTO.PROTOCOL_TYPE, (volume.getPoolType() != null) ? volume.getPoolType().toString() : null);

                volumesToDisconnect.add(info);
            }
        }

        return volumesToDisconnect;
    }

    protected boolean sendStop(final VirtualMachineGuru guru, final VirtualMachineProfile profile, final boolean force, final boolean checkBeforeCleanup) {
        final VirtualMachine vm = profile.getVirtualMachine();
        Map<String, Boolean> vlanToPersistenceMap = getVlanToPersistenceMapForVM(vm.getId());
        StopCommand stpCmd = new StopCommand(vm, getExecuteInSequence(vm.getHypervisorType()), checkBeforeCleanup);
        if (MapUtils.isNotEmpty(vlanToPersistenceMap)) {
            stpCmd.setVlanToPersistenceMap(vlanToPersistenceMap);
        }
        stpCmd.setControlIp(getControlNicIpForVM(vm));
        stpCmd.setVolumesToDisconnect(getVolumesToDisconnect(vm));
        final StopCommand stop = stpCmd;
        try {
            Answer answer = null;
            if(vm.getHostId() != null) {
                answer = _agentMgr.send(vm.getHostId(), stop);
            }
            if (answer != null && answer instanceof StopAnswer) {
                final StopAnswer stopAns = (StopAnswer)answer;
                if (vm.getType() == VirtualMachine.Type.User) {
                    final String platform = stopAns.getPlatform();
                    if (platform != null) {
                        final UserVmVO userVm = _userVmDao.findById(vm.getId());
                        _userVmDao.loadDetails(userVm);
                        userVm.setDetail(VmDetailConstants.PLATFORM, platform);
                        _userVmDao.saveDetails(userVm);
                    }
                }

                final GPUDeviceTO gpuDevice = stop.getGpuDevice();
                if (gpuDevice != null) {
                    _resourceMgr.updateGPUDetails(vm.getHostId(), gpuDevice.getGroupDetails());
                }
                if (!answer.getResult()) {
                    final String details = answer.getDetails();
                    s_logger.debug("Unable to stop VM due to " + details);
                    return false;
                }

                guru.finalizeStop(profile, answer);

                final UserVmVO userVm = _userVmDao.findById(vm.getId());
                if (vm.getType() == VirtualMachine.Type.User) {
                    if (userVm != null) {
                        userVm.setPowerState(PowerState.PowerOff);
                        _userVmDao.update(userVm.getId(), userVm);
                    }
                }
            } else {
                s_logger.error("Invalid answer received in response to a StopCommand for " + vm.getInstanceName());
                return false;
            }

        } catch (final AgentUnavailableException e) {
            if (!force) {
                return false;
            }
        } catch (final OperationTimedoutException e) {
            if (!force) {
                return false;
            }
        }

        return true;
    }

    protected boolean cleanup(final VirtualMachineGuru guru, final VirtualMachineProfile profile, final ItWorkVO work, final Event event, final boolean cleanUpEvenIfUnableToStop) {
        final VirtualMachine vm = profile.getVirtualMachine();
        final State state = vm.getState();
        s_logger.debug("Cleaning up resources for the vm " + vm + " in " + state + " state");
        try {
            if (state == State.Starting) {
                if (work != null) {
                    final Step step = work.getStep();
                    if (step == Step.Starting && !cleanUpEvenIfUnableToStop) {
                        s_logger.warn("Unable to cleanup vm " + vm + "; work state is incorrect: " + step);
                        return false;
                    }

                    if (step == Step.Started || step == Step.Starting || step == Step.Release) {
                        if (vm.getHostId() != null) {
                            if (!sendStop(guru, profile, cleanUpEvenIfUnableToStop, false)) {
                                s_logger.warn("Failed to stop vm " + vm + " in " + State.Starting + " state as a part of cleanup process");
                                return false;
                            }
                        }
                    }

                    if (step != Step.Release && step != Step.Prepare && step != Step.Started && step != Step.Starting) {
                        s_logger.debug("Cleanup is not needed for vm " + vm + "; work state is incorrect: " + step);
                        return true;
                    }
                } else {
                    if (vm.getHostId() != null) {
                        if (!sendStop(guru, profile, cleanUpEvenIfUnableToStop, false)) {
                            s_logger.warn("Failed to stop vm " + vm + " in " + State.Starting + " state as a part of cleanup process");
                            return false;
                        }
                    }
                }

            } else if (state == State.Stopping) {
                if (vm.getHostId() != null) {
                    if (!sendStop(guru, profile, cleanUpEvenIfUnableToStop, false)) {
                        s_logger.warn("Failed to stop vm " + vm + " in " + State.Stopping + " state as a part of cleanup process");
                        return false;
                    }
                }
            } else if (state == State.Migrating) {
                if (vm.getHostId() != null) {
                    if (!sendStop(guru, profile, cleanUpEvenIfUnableToStop, false)) {
                        s_logger.warn("Failed to stop vm " + vm + " in " + State.Migrating + " state as a part of cleanup process");
                        return false;
                    }
                }
                if (vm.getLastHostId() != null) {
                    if (!sendStop(guru, profile, cleanUpEvenIfUnableToStop, false)) {
                        s_logger.warn("Failed to stop vm " + vm + " in " + State.Migrating + " state as a part of cleanup process");
                        return false;
                    }
                }
            } else if (state == State.Running) {
                if (!sendStop(guru, profile, cleanUpEvenIfUnableToStop, false)) {
                    s_logger.warn("Failed to stop vm " + vm + " in " + State.Running + " state as a part of cleanup process");
                    return false;
                }
            }
        } finally {
            releaseVmResources(profile, cleanUpEvenIfUnableToStop);
        }

        return true;
    }

    protected void releaseVmResources(final VirtualMachineProfile profile, final boolean forced) {
        final VirtualMachine vm = profile.getVirtualMachine();
        final State state = vm.getState();
        try {
            _networkMgr.release(profile, forced);
            s_logger.debug(String.format("Successfully released network resources for the VM %s in %s state", vm, state));
        } catch (final Exception e) {
            s_logger.warn(String.format("Unable to release some network resources for the VM %s in %s state", vm, state), e);
        }

        try {
            if (vm.getHypervisorType() != HypervisorType.BareMetal) {
                volumeMgr.release(profile);
                s_logger.debug(String.format("Successfully released storage resources for the VM %s in %s state", vm, state));
            }
        } catch (final Exception e) {
            s_logger.warn(String.format("Unable to release storage resources for the VM %s in %s state", vm, state), e);
        }

        s_logger.debug(String.format("Successfully cleaned up resources for the VM %s in %s state", vm, state));
    }

    @Override
    public void advanceStop(final String vmUuid, final boolean cleanUpEvenIfUnableToStop)
            throws AgentUnavailableException, OperationTimedoutException, ConcurrentOperationException {

        final AsyncJobExecutionContext jobContext = AsyncJobExecutionContext.getCurrentExecutionContext();
        if (jobContext.isJobDispatchedBy(VmWorkConstants.VM_WORK_JOB_DISPATCHER)) {
            // avoid re-entrance

            VmWorkJobVO placeHolder = null;
            final VirtualMachine vm = _vmDao.findByUuid(vmUuid);
            placeHolder = createPlaceHolderWork(vm.getId());
            try {
                orchestrateStop(vmUuid, cleanUpEvenIfUnableToStop);
            } finally {
                if (placeHolder != null) {
                    _workJobDao.expunge(placeHolder.getId());
                }
            }

        } else {
            final Outcome<VirtualMachine> outcome = stopVmThroughJobQueue(vmUuid, cleanUpEvenIfUnableToStop);

            try {
                final VirtualMachine vm = outcome.get();
            } catch (final InterruptedException e) {
                throw new RuntimeException("Operation is interrupted", e);
            } catch (final java.util.concurrent.ExecutionException e) {
                throw new RuntimeException("Execution excetion", e);
            }

            final Object jobResult = _jobMgr.unmarshallResultObject(outcome.getJob());
            if (jobResult != null) {
                if (jobResult instanceof AgentUnavailableException) {
                    throw (AgentUnavailableException)jobResult;
                } else if (jobResult instanceof ConcurrentOperationException) {
                    throw (ConcurrentOperationException)jobResult;
                } else if (jobResult instanceof OperationTimedoutException) {
                    throw (OperationTimedoutException)jobResult;
                } else if (jobResult instanceof RuntimeException) {
                    throw (RuntimeException)jobResult;
                } else if (jobResult instanceof Throwable) {
                    throw new RuntimeException("Unexpected exception", (Throwable)jobResult);
                }
            }
        }
    }

    private void orchestrateStop(final String vmUuid, final boolean cleanUpEvenIfUnableToStop) throws AgentUnavailableException, OperationTimedoutException, ConcurrentOperationException {
        final VMInstanceVO vm = _vmDao.findByUuid(vmUuid);

        advanceStop(vm, cleanUpEvenIfUnableToStop);
    }

    private void updatePersistenceMap(Map<String, Boolean> vlanToPersistenceMap, NetworkVO networkVO) {
        NetworkOfferingVO offeringVO = networkOfferingDao.findById(networkVO.getNetworkOfferingId());
        if (offeringVO != null) {
            Pair<String, Boolean> data = getVMNetworkDetails(networkVO, offeringVO.isPersistent());
            Boolean shouldDeleteNwResource = (MapUtils.isNotEmpty(vlanToPersistenceMap) && data != null) ? vlanToPersistenceMap.get(data.first()) : null;
            if (data != null && (shouldDeleteNwResource == null || shouldDeleteNwResource)) {
                vlanToPersistenceMap.put(data.first(), data.second());
            }
        }
    }

    private Map<String, Boolean> getVlanToPersistenceMapForVM(long vmId) {
        List<UserVmJoinVO> userVmJoinVOs = userVmJoinDao.searchByIds(vmId);
        Map<String, Boolean> vlanToPersistenceMap = new HashMap<>();
        if (userVmJoinVOs != null && !userVmJoinVOs.isEmpty()) {
            for (UserVmJoinVO userVmJoinVO : userVmJoinVOs) {
                NetworkVO networkVO = _networkDao.findById(userVmJoinVO.getNetworkId());
                updatePersistenceMap(vlanToPersistenceMap, networkVO);
            }
        } else {
            VMInstanceVO vmInstanceVO = _vmDao.findById(vmId);
            if (vmInstanceVO != null && vmInstanceVO.getType() == VirtualMachine.Type.DomainRouter) {
                DomainRouterJoinVO routerVO = domainRouterJoinDao.findById(vmId);
                NetworkVO networkVO = _networkDao.findById(routerVO.getNetworkId());
                updatePersistenceMap(vlanToPersistenceMap, networkVO);
            }
        }
        return vlanToPersistenceMap;
    }

    /**
     *
     * @param networkVO - the network object used to determine the vlanId from the broadcast URI
     * @param isPersistent - indicates if the corresponding network's network offering is Persistent
     *
     * @return <VlanId, ShouldKVMBridgeBeDeleted> - basically returns the vlan ID which is used to determine the
     * bridge name for KVM hypervisor and based on the network and isolation type and persistent setting of the offering
     * we decide whether the bridge is to be deleted (KVM) if the last VM in that host is destroyed / migrated
     */
    private Pair<String, Boolean> getVMNetworkDetails(NetworkVO networkVO, boolean isPersistent) {
        URI broadcastUri = networkVO.getBroadcastUri();
        if (broadcastUri != null) {
            String scheme = broadcastUri.getScheme();
            String vlanId = Networks.BroadcastDomainType.getValue(broadcastUri);
            boolean shouldDelete = !((networkVO.getGuestType() == Network.GuestType.L2 || networkVO.getGuestType() == Network.GuestType.Isolated) &&
                    (scheme != null && scheme.equalsIgnoreCase("vlan"))
                    && isPersistent);
            if (shouldDelete) {
                int persistentNetworksCount = _networkDao.getOtherPersistentNetworksCount(networkVO.getId(), networkVO.getBroadcastUri().toString(), true);
                if (persistentNetworksCount > 0) {
                    shouldDelete = false;
                }
            }
            return new Pair<>(vlanId, shouldDelete);
        }
        return null;
    }

    private void advanceStop(final VMInstanceVO vm, final boolean cleanUpEvenIfUnableToStop) throws AgentUnavailableException, OperationTimedoutException,
    ConcurrentOperationException {
        final State state = vm.getState();
        if (state == State.Stopped) {
            if (s_logger.isDebugEnabled()) {
                s_logger.debug("VM is already stopped: " + vm);
            }
            return;
        }

        if (state == State.Destroyed || state == State.Expunging || state == State.Error) {
            if (s_logger.isDebugEnabled()) {
                s_logger.debug("Stopped called on " + vm + " but the state is " + state);
            }
            return;
        }
        // grab outstanding work item if any
        final ItWorkVO work = _workDao.findByOutstandingWork(vm.getId(), vm.getState());
        if (work != null) {
            if (s_logger.isDebugEnabled()) {
                s_logger.debug("Found an outstanding work item for this vm " + vm + " with state:" + vm.getState() + ", work id:" + work.getId());
            }
        }
        final Long hostId = vm.getHostId();
        if (hostId == null) {
            if (!cleanUpEvenIfUnableToStop) {
                if (s_logger.isDebugEnabled()) {
                    s_logger.debug("HostId is null but this is not a forced stop, cannot stop vm " + vm + " with state:" + vm.getState());
                }
                throw new CloudRuntimeException("Unable to stop " + vm);
            }
            try {
                stateTransitTo(vm, Event.AgentReportStopped, null, null);
            } catch (final NoTransitionException e) {
                s_logger.warn(e.getMessage());
            }
            // mark outstanding work item if any as done
            if (work != null) {
                if (s_logger.isDebugEnabled()) {
                    s_logger.debug("Updating work item to Done, id:" + work.getId());
                }
                work.setStep(Step.Done);
                _workDao.update(work.getId(), work);
            }
            return;
        } else {
            HostVO host = _hostDao.findById(hostId);
            if (!cleanUpEvenIfUnableToStop && vm.getState() == State.Running && host.getResourceState() == ResourceState.PrepareForMaintenance) {
                s_logger.debug("Host is in PrepareForMaintenance state - Stop VM operation on the VM id: " + vm.getId() + " is not allowed");
                throw new CloudRuntimeException("Stop VM operation on the VM id: " + vm.getId() + " is not allowed as host is preparing for maintenance mode");
            }
        }

        final VirtualMachineGuru vmGuru = getVmGuru(vm);
        final VirtualMachineProfile profile = new VirtualMachineProfileImpl(vm);

        try {
            if (!stateTransitTo(vm, Event.StopRequested, vm.getHostId())) {
                throw new ConcurrentOperationException("VM is being operated on.");
            }
        } catch (final NoTransitionException e1) {
            if (!cleanUpEvenIfUnableToStop) {
                throw new CloudRuntimeException("We cannot stop " + vm + " when it is in state " + vm.getState());
            }
            final boolean doCleanup = true;
            if (s_logger.isDebugEnabled()) {
                s_logger.debug("Unable to transition the state but we're moving on because it's forced stop");
            }

            if (doCleanup) {
                if (cleanup(vmGuru, new VirtualMachineProfileImpl(vm), work, Event.StopRequested, cleanUpEvenIfUnableToStop)) {
                    try {
                        if (s_logger.isDebugEnabled() && work != null) {
                            s_logger.debug("Updating work item to Done, id:" + work.getId());
                        }
                        if (!changeState(vm, Event.AgentReportStopped, null, work, Step.Done)) {
                            throw new CloudRuntimeException("Unable to stop " + vm);
                        }

                    } catch (final NoTransitionException e) {
                        s_logger.warn("Unable to cleanup " + vm);
                        throw new CloudRuntimeException("Unable to stop " + vm, e);
                    }
                } else {
                    if (s_logger.isDebugEnabled()) {
                        s_logger.debug("Failed to cleanup VM: " + vm);
                    }
                    throw new CloudRuntimeException("Failed to cleanup " + vm + " , current state " + vm.getState());
                }
            }
        }

        if (vm.getState() != State.Stopping) {
            throw new CloudRuntimeException("We cannot proceed with stop VM " + vm + " since it is not in 'Stopping' state, current state: " + vm.getState());
        }

        vmGuru.prepareStop(profile);

        Map<String, Boolean> vlanToPersistenceMap = getVlanToPersistenceMapForVM(vm.getId());
        final StopCommand stop = new StopCommand(vm, getExecuteInSequence(vm.getHypervisorType()), false, cleanUpEvenIfUnableToStop);
        stop.setControlIp(getControlNicIpForVM(vm));
        if (MapUtils.isNotEmpty(vlanToPersistenceMap)) {
            stop.setVlanToPersistenceMap(vlanToPersistenceMap);
        }

        boolean stopped = false;
        Answer answer = null;
        try {
            answer = _agentMgr.send(vm.getHostId(), stop);
            if (answer != null) {
                if (answer instanceof StopAnswer) {
                    final StopAnswer stopAns = (StopAnswer)answer;
                    if (vm.getType() == VirtualMachine.Type.User) {
                        final String platform = stopAns.getPlatform();
                        if (platform != null) {
                            final UserVmVO userVm = _userVmDao.findById(vm.getId());
                            _userVmDao.loadDetails(userVm);
                            userVm.setDetail(VmDetailConstants.PLATFORM, platform);
                            _userVmDao.saveDetails(userVm);
                        }
                    }
                }
                stopped = answer.getResult();
                if (!stopped) {
                    throw new CloudRuntimeException("Unable to stop the virtual machine due to " + answer.getDetails());
                }
                vmGuru.finalizeStop(profile, answer);
                final GPUDeviceTO gpuDevice = stop.getGpuDevice();
                if (gpuDevice != null) {
                    _resourceMgr.updateGPUDetails(vm.getHostId(), gpuDevice.getGroupDetails());
                }
            } else {
                throw new CloudRuntimeException("Invalid answer received in response to a StopCommand on " + vm.instanceName);
            }

        } catch (final AgentUnavailableException e) {
            s_logger.warn("Unable to stop vm, agent unavailable: " + e.toString());
        } catch (final OperationTimedoutException e) {
            s_logger.warn("Unable to stop vm, operation timed out: " + e.toString());
        } finally {
            if (!stopped) {
                if (!cleanUpEvenIfUnableToStop) {
                    s_logger.warn("Unable to stop vm " + vm);
                    try {
                        stateTransitTo(vm, Event.OperationFailed, vm.getHostId());
                    } catch (final NoTransitionException e) {
                        s_logger.warn("Unable to transition the state " + vm);
                    }
                    throw new CloudRuntimeException("Unable to stop " + vm);
                } else {
                    s_logger.warn("Unable to actually stop " + vm + " but continue with release because it's a force stop");
                    vmGuru.finalizeStop(profile, answer);
                }
            } else {
                if (VirtualMachine.systemVMs.contains(vm.getType())) {
                    HostVO systemVmHost = ApiDBUtils.findHostByTypeNameAndZoneId(vm.getDataCenterId(), vm.getHostName(),
                            VirtualMachine.Type.SecondaryStorageVm.equals(vm.getType()) ? Host.Type.SecondaryStorageVM : Host.Type.ConsoleProxy);
                    if (systemVmHost != null) {
                        _agentMgr.agentStatusTransitTo(systemVmHost, Status.Event.ShutdownRequested, _nodeId);
                    }
                }
            }
        }

        if (s_logger.isDebugEnabled()) {
            s_logger.debug(vm + " is stopped on the host.  Proceeding to release resource held.");
        }

        releaseVmResources(profile, cleanUpEvenIfUnableToStop);

        try {
            if (work != null) {
                if (s_logger.isDebugEnabled()) {
                    s_logger.debug("Updating the outstanding work item to Done, id:" + work.getId());
                }
                work.setStep(Step.Done);
                _workDao.update(work.getId(), work);
            }

            boolean result = stateTransitTo(vm, Event.OperationSucceeded, null);
            if (result) {
                if (VirtualMachine.Type.User.equals(vm.type) && ResourceCountRunningVMsonly.value()) {
                    //update resource count if stop successfully
                    ServiceOfferingVO offering = _offeringDao.findById(vm.getId(), vm.getServiceOfferingId());
                    resourceCountDecrement(vm.getAccountId(),new Long(offering.getCpu()), new Long(offering.getRamSize()));
                }
            } else {
                throw new CloudRuntimeException("unable to stop " + vm);
            }
        } catch (final NoTransitionException e) {
            s_logger.warn(e.getMessage());
            throw new CloudRuntimeException("Unable to stop " + vm);
        }
    }

    private void setStateMachine() {
        _stateMachine = VirtualMachine.State.getStateMachine();
    }

    protected boolean stateTransitTo(final VMInstanceVO vm, final VirtualMachine.Event e, final Long hostId, final String reservationId) throws NoTransitionException {
        // if there are active vm snapshots task, state change is not allowed

        vm.setReservationId(reservationId);
        return _stateMachine.transitTo(vm, e, new Pair<Long, Long>(vm.getHostId(), hostId), _vmDao);
    }

    @Override
    public boolean stateTransitTo(final VirtualMachine vm1, final VirtualMachine.Event e, final Long hostId) throws NoTransitionException {
        final VMInstanceVO vm = (VMInstanceVO)vm1;

        final State oldState = vm.getState();
        if (oldState == State.Starting) {
            if (e == Event.OperationSucceeded) {
                vm.setLastHostId(hostId);
            }
        } else if (oldState == State.Stopping) {
            if (e == Event.OperationSucceeded) {
                vm.setLastHostId(vm.getHostId());
            }
        }
        return _stateMachine.transitTo(vm, e, new Pair<Long, Long>(vm.getHostId(), hostId), _vmDao);
    }

    @Override
    public void destroy(final String vmUuid, final boolean expunge) throws AgentUnavailableException, OperationTimedoutException, ConcurrentOperationException {
        VMInstanceVO vm = _vmDao.findByUuid(vmUuid);
        if (vm == null || vm.getState() == State.Destroyed || vm.getState() == State.Expunging || vm.getRemoved() != null) {
            if (s_logger.isDebugEnabled()) {
                s_logger.debug("Unable to find vm or vm is destroyed: " + vm);
            }
            return;
        }

        if (s_logger.isDebugEnabled()) {
            s_logger.debug("Destroying vm " + vm + ", expunge flag " + (expunge ? "on" : "off"));
        }

        advanceStop(vmUuid, VmDestroyForcestop.value());

        deleteVMSnapshots(vm, expunge);

        Transaction.execute(new TransactionCallbackWithExceptionNoReturn<CloudRuntimeException>() {
            @Override
            public void doInTransactionWithoutResult(final TransactionStatus status) throws CloudRuntimeException {
                VMInstanceVO vm = _vmDao.findByUuid(vmUuid);
                try {
                    if (!stateTransitTo(vm, VirtualMachine.Event.DestroyRequested, vm.getHostId())) {
                        s_logger.debug("Unable to destroy the vm because it is not in the correct state: " + vm);
                        throw new CloudRuntimeException("Unable to destroy " + vm);
                    } else {
                        if (expunge) {
                            if (!stateTransitTo(vm, VirtualMachine.Event.ExpungeOperation, vm.getHostId())) {
                                s_logger.debug("Unable to expunge the vm because it is not in the correct state: " + vm);
                                throw new CloudRuntimeException("Unable to expunge " + vm);
                            }
                        }
                    }
                } catch (final NoTransitionException e) {
                    s_logger.debug(e.getMessage());
                    throw new CloudRuntimeException("Unable to destroy " + vm, e);
                }
            }
        });
    }

    /**
     * Delete vm snapshots depending on vm's hypervisor type. For Vmware, vm snapshots removal is delegated to vm cleanup thread
     * to reduce tasks sent to hypervisor (one tasks to delete vm snapshots and vm itself
     * instead of one task for each vm snapshot plus another for the vm)
     * @param vm vm
     * @param expunge indicates if vm should be expunged
     */
    private void deleteVMSnapshots(VMInstanceVO vm, boolean expunge) {
        if (! vm.getHypervisorType().equals(HypervisorType.VMware)) {
            if (!_vmSnapshotMgr.deleteAllVMSnapshots(vm.getId(), null)) {
                s_logger.debug("Unable to delete all snapshots for " + vm);
                throw new CloudRuntimeException("Unable to delete vm snapshots for " + vm);
            }
        }
        else {
            if (expunge) {
                _vmSnapshotMgr.deleteVMSnapshotsFromDB(vm.getId(), false);
            }
        }
    }

    protected boolean checkVmOnHost(final VirtualMachine vm, final long hostId) throws AgentUnavailableException, OperationTimedoutException {
        final Answer answer = _agentMgr.send(hostId, new CheckVirtualMachineCommand(vm.getInstanceName()));
        if (answer == null || !answer.getResult()) {
            return false;
        }
        if (answer instanceof CheckVirtualMachineAnswer) {
            final CheckVirtualMachineAnswer vmAnswer = (CheckVirtualMachineAnswer)answer;
            if (vmAnswer.getState() == PowerState.PowerOff) {
                return false;
            }
        }

        UserVmVO userVm = _userVmDao.findById(vm.getId());
        if (userVm != null) {
            List<VMSnapshotVO> vmSnapshots = _vmSnapshotDao.findByVm(vm.getId());
            RestoreVMSnapshotCommand command = _vmSnapshotMgr.createRestoreCommand(userVm, vmSnapshots);
            if (command != null) {
                RestoreVMSnapshotAnswer restoreVMSnapshotAnswer = (RestoreVMSnapshotAnswer) _agentMgr.send(hostId, command);
                if (restoreVMSnapshotAnswer == null || !restoreVMSnapshotAnswer.getResult()) {
                    s_logger.warn("Unable to restore the vm snapshot from image file after live migration of vm with vmsnapshots: " + restoreVMSnapshotAnswer.getDetails());
                }
            }
        }

        return true;
    }

    @Override
    public void storageMigration(final String vmUuid, final Map<Long, Long> volumeToPool) {
        final AsyncJobExecutionContext jobContext = AsyncJobExecutionContext.getCurrentExecutionContext();
        if (jobContext.isJobDispatchedBy(VmWorkConstants.VM_WORK_JOB_DISPATCHER)) {
            // avoid re-entrance
            VmWorkJobVO placeHolder = null;
            final VirtualMachine vm = _vmDao.findByUuid(vmUuid);
            placeHolder = createPlaceHolderWork(vm.getId());
            try {
                orchestrateStorageMigration(vmUuid, volumeToPool);
            } finally {
                if (placeHolder != null) {
                    _workJobDao.expunge(placeHolder.getId());
                }
            }
        } else {
            final Outcome<VirtualMachine> outcome = migrateVmStorageThroughJobQueue(vmUuid, volumeToPool);

            try {
                final VirtualMachine vm = outcome.get();
            } catch (final InterruptedException e) {
                throw new RuntimeException("Operation is interrupted", e);
            } catch (final java.util.concurrent.ExecutionException e) {
                throw new RuntimeException("Execution excetion", e);
            }

            final Object jobResult = _jobMgr.unmarshallResultObject(outcome.getJob());
            if (jobResult != null) {
                if (jobResult instanceof RuntimeException) {
                    throw (RuntimeException)jobResult;
                } else if (jobResult instanceof Throwable) {
                    throw new RuntimeException("Unexpected exception", (Throwable)jobResult);
                }
            }
        }
    }

    private void orchestrateStorageMigration(final String vmUuid, final Map<Long, Long> volumeToPool) {
        final VMInstanceVO vm = _vmDao.findByUuid(vmUuid);

        Map<Volume, StoragePool> volumeToPoolMap = prepareVmStorageMigration(vm, volumeToPool);

        try {
            if(s_logger.isDebugEnabled()) {
                s_logger.debug(String.format("Offline migration of %s vm %s with volumes",
                                vm.getHypervisorType().toString(),
                                vm.getInstanceName()));
            }

            migrateThroughHypervisorOrStorage(vm, volumeToPoolMap);

        } catch (ConcurrentOperationException
                | InsufficientCapacityException // possibly InsufficientVirtualNetworkCapacityException or InsufficientAddressCapacityException
                | StorageUnavailableException e) {
            String msg = String.format("Failed to migrate VM: %s", vmUuid);
            s_logger.debug(msg);
            throw new CloudRuntimeException(msg, e);
        } finally {
            try {
                stateTransitTo(vm, Event.AgentReportStopped, null);
            } catch (final NoTransitionException e) {
                String anotherMEssage = String.format("failed to change vm state of VM: %s", vmUuid);
                s_logger.debug(anotherMEssage);
                throw new CloudRuntimeException(anotherMEssage, e);
            }
        }
    }

    private Answer[] attemptHypervisorMigration(VMInstanceVO vm, Map<Volume, StoragePool> volumeToPool, Long hostId) {
        if (hostId == null) {
            return null;
        }
        final HypervisorGuru hvGuru = _hvGuruMgr.getGuru(vm.getHypervisorType());
        // OfflineVmwareMigration: in case of vmware call vcenter to do it for us.
        // OfflineVmwareMigration: should we check the proximity of source and destination
        // OfflineVmwareMigration: if we are in the same cluster/datacentre/pool or whatever?
        // OfflineVmwareMigration: we are checking on success to optionally delete an old vm if we are not
        List<Command> commandsToSend = hvGuru.finalizeMigrate(vm, volumeToPool);

        if (CollectionUtils.isNotEmpty(commandsToSend)) {
            Commands commandsContainer = new Commands(Command.OnError.Stop);
            commandsContainer.addCommands(commandsToSend);
            try {
                // OfflineVmwareMigration: change to the call back variety?
                // OfflineVmwareMigration: getting a Long seq to be filled with _agentMgr.send(hostId, commandsContainer, this)
                return  _agentMgr.send(hostId, commandsContainer);
            } catch (AgentUnavailableException | OperationTimedoutException e) {
                throw new CloudRuntimeException(String.format("Failed to migrate VM: %s", vm.getUuid()),e);
            }
        }
        return null;
    }

    private void afterHypervisorMigrationCleanup(VMInstanceVO vm, Map<Volume, StoragePool> volumeToPool, Long sourceClusterId, Answer[] hypervisorMigrationResults) throws InsufficientCapacityException {
        boolean isDebugEnabled = s_logger.isDebugEnabled();
        if(isDebugEnabled) {
            String msg = String.format("Cleaning up after hypervisor pool migration volumes for VM %s(%s)", vm.getInstanceName(), vm.getUuid());
            s_logger.debug(msg);
        }
        StoragePool rootVolumePool = null;
        if (MapUtils.isNotEmpty(volumeToPool)) {
            for (Map.Entry<Volume, StoragePool> entry : volumeToPool.entrySet()) {
                if (Type.ROOT.equals(entry.getKey().getVolumeType())) {
                    rootVolumePool = entry.getValue();
                    break;
                }
            }
        }
        setDestinationPoolAndReallocateNetwork(rootVolumePool, vm);
        Long destClusterId = rootVolumePool != null ? rootVolumePool.getClusterId() : null;
        if (destClusterId != null && !destClusterId.equals(sourceClusterId)) {
            if(isDebugEnabled) {
                String msg = String.format("Resetting lastHost for VM %s(%s)", vm.getInstanceName(), vm.getUuid());
                s_logger.debug(msg);
            }
            vm.setLastHostId(null);
            vm.setPodIdToDeployIn(rootVolumePool.getPodId());
            // OfflineVmwareMigration: a consecutive migration will fail probably (no host not pod)
        }// else keep last host set for this vm
        markVolumesInPool(vm, hypervisorMigrationResults);
        // OfflineVmwareMigration: deal with answers, if (hypervisorMigrationResults.length > 0)
        // OfflineVmwareMigration: iterate over the volumes for data updates
    }

    private void markVolumesInPool(VMInstanceVO vm, Answer[] hypervisorMigrationResults) {
        MigrateVmToPoolAnswer relevantAnswer = null;
        if (hypervisorMigrationResults.length == 1 && !hypervisorMigrationResults[0].getResult()) {
            throw new CloudRuntimeException(String.format("VM ID: %s migration failed. %s", vm.getUuid(), hypervisorMigrationResults[0].getDetails()));
        }
        for (Answer answer : hypervisorMigrationResults) {
            if (s_logger.isTraceEnabled()) {
                s_logger.trace(String.format("Received an %s: %s", answer.getClass().getSimpleName(), answer));
            }
            if (answer instanceof MigrateVmToPoolAnswer) {
                relevantAnswer = (MigrateVmToPoolAnswer) answer;
            }
        }
        if (relevantAnswer == null) {
            throw new CloudRuntimeException("No relevant migration results found");
        }
        List<VolumeObjectTO> results = relevantAnswer.getVolumeTos();
        if (results == null) {
            results = new ArrayList<>();
        }
        List<VolumeVO> volumes = _volsDao.findUsableVolumesForInstance(vm.getId());
        if(s_logger.isDebugEnabled()) {
            String msg = String.format("Found %d volumes for VM %s(uuid:%s, id:%d)", results.size(), vm.getInstanceName(), vm.getUuid(), vm.getId());
            s_logger.debug(msg);
        }
        for (VolumeObjectTO result : results ) {
            if(s_logger.isDebugEnabled()) {
                s_logger.debug(String.format("Updating volume (%d) with path '%s' on pool '%s'", result.getId(), result.getPath(), result.getDataStoreUuid()));
            }
            VolumeVO volume = _volsDao.findById(result.getId());
            StoragePool pool = _storagePoolDao.findPoolByUUID(result.getDataStoreUuid());
            if (volume == null || pool == null) {
                continue;
            }
            volume.setPath(result.getPath());
            volume.setPoolId(pool.getId());
            if (result.getChainInfo() != null) {
                volume.setChainInfo(result.getChainInfo());
            }
            _volsDao.update(volume.getId(), volume);
        }
    }

    private void migrateThroughHypervisorOrStorage(VMInstanceVO vm, Map<Volume, StoragePool> volumeToPool) throws StorageUnavailableException, InsufficientCapacityException {
        final VirtualMachineProfile profile = new VirtualMachineProfileImpl(vm);
        Pair<Long, Long> vmClusterAndHost = findClusterAndHostIdForVm(vm);
        final Long sourceClusterId = vmClusterAndHost.first();
        final Long sourceHostId = vmClusterAndHost.second();
        Answer[] hypervisorMigrationResults = attemptHypervisorMigration(vm, volumeToPool, sourceHostId);
        boolean migrationResult = false;
        if (hypervisorMigrationResults == null) {
            // OfflineVmwareMigration: if the HypervisorGuru can't do it, let the volume manager take care of it.
            migrationResult = volumeMgr.storageMigration(profile, volumeToPool);
            if (migrationResult) {
                postStorageMigrationCleanup(vm, volumeToPool, _hostDao.findById(sourceHostId), sourceClusterId);
            } else {
                s_logger.debug("Storage migration failed");
            }
        } else {
            afterHypervisorMigrationCleanup(vm, volumeToPool, sourceClusterId, hypervisorMigrationResults);
        }
    }

    private Map<Volume, StoragePool> prepareVmStorageMigration(VMInstanceVO vm, Map<Long, Long> volumeToPool) {
        Map<Volume, StoragePool> volumeToPoolMap = new HashMap<>();
        if (MapUtils.isEmpty(volumeToPool)) {
            throw new CloudRuntimeException("Unable to migrate vm: missing volume to pool mapping");
        }
        Cluster cluster = null;
        Long dataCenterId = null;
        for (Map.Entry<Long, Long> entry: volumeToPool.entrySet()) {
            StoragePool pool = _storagePoolDao.findById(entry.getValue());
            if (pool.getClusterId() != null) {
                cluster = _clusterDao.findById(pool.getClusterId());
                break;
            }
            dataCenterId = pool.getDataCenterId();
        }
        Long podId = null;
        Long clusterId = null;
        if (cluster != null) {
            dataCenterId = cluster.getDataCenterId();
            podId = cluster.getPodId();
            clusterId = cluster.getId();
        }
        if (dataCenterId == null) {
            String msg = "Unable to migrate vm: failed to create deployment destination with given volume to pool map";
            s_logger.debug(msg);
            throw new CloudRuntimeException(msg);
        }
        final DataCenterDeployment destination = new DataCenterDeployment(dataCenterId, podId, clusterId, null, null, null);
        // Create a map of which volume should go in which storage pool.
        final VirtualMachineProfile profile = new VirtualMachineProfileImpl(vm);
        volumeToPoolMap = createMappingVolumeAndStoragePool(profile, destination, volumeToPool);
        try {
            stateTransitTo(vm, Event.StorageMigrationRequested, null);
        } catch (final NoTransitionException e) {
            String msg = String.format("Unable to migrate vm: %s", vm.getUuid());
            s_logger.debug(msg);
            throw new CloudRuntimeException(msg, e);
        }
        return volumeToPoolMap;
    }

    private void checkDestinationForTags(StoragePool destPool, VMInstanceVO vm) {
        List<VolumeVO> vols = _volsDao.findUsableVolumesForInstance(vm.getId());
        // OfflineVmwareMigration: iterate over volumes
        // OfflineVmwareMigration: get disk offering
        List<String> storageTags = storageMgr.getStoragePoolTagList(destPool.getId());
        for(Volume vol : vols) {
            DiskOfferingVO diskOffering = _diskOfferingDao.findById(vol.getDiskOfferingId());
            List<String> volumeTags = StringUtils.csvTagsToList(diskOffering.getTags());
            if(! matches(volumeTags, storageTags)) {
                String msg = String.format("destination pool '%s' with tags '%s', does not support the volume diskoffering for volume '%s' (tags: '%s') ",
                        destPool.getName(),
                        StringUtils.listToCsvTags(storageTags),
                        vol.getName(),
                        StringUtils.listToCsvTags(volumeTags)
                );
                throw new CloudRuntimeException(msg);
            }
        }
    }

    static boolean matches(List<String> volumeTags, List<String> storagePoolTags) {
        // OfflineVmwareMigration: commons collections 4 allows for Collections.containsAll(volumeTags,storagePoolTags);
        boolean result = true;
        if (volumeTags != null) {
            for (String tag : volumeTags) {
                // there is a volume tags so
                if (storagePoolTags == null || !storagePoolTags.contains(tag)) {
                    result = false;
                    break;
                }
            }
        }
        return result;
    }

    private void postStorageMigrationCleanup(VMInstanceVO vm, Map<Volume, StoragePool> volumeToPool, HostVO srcHost, Long srcClusterId) throws InsufficientCapacityException {
        StoragePool rootVolumePool = null;
        if (MapUtils.isNotEmpty(volumeToPool)) {
            for (Map.Entry<Volume, StoragePool> entry : volumeToPool.entrySet()) {
                if (Type.ROOT.equals(entry.getKey().getVolumeType())) {
                    rootVolumePool = entry.getValue();
                    break;
                }
            }
        }
        setDestinationPoolAndReallocateNetwork(rootVolumePool, vm);

        //when start the vm next time, don;'t look at last_host_id, only choose the host based on volume/storage pool
        vm.setLastHostId(null);
        if (rootVolumePool != null) {
            vm.setPodIdToDeployIn(rootVolumePool.getPodId());
        }

        // If VM was cold migrated between clusters belonging to two different VMware DCs,
        // unregister the VM from the source host and cleanup the associated VM files.
        if (vm.getHypervisorType().equals(HypervisorType.VMware)) {
            afterStorageMigrationVmwareVMCleanup(rootVolumePool, vm, srcHost, srcClusterId);
        }
    }

    private void setDestinationPoolAndReallocateNetwork(StoragePool destPool, VMInstanceVO vm) throws InsufficientCapacityException {
        //if the vm is migrated to different pod in basic mode, need to reallocate ip

        if (destPool != null && destPool.getPodId() != null && !destPool.getPodId().equals(vm.getPodIdToDeployIn())) {
            if (s_logger.isDebugEnabled()) {
                String msg = String.format("as the pod for vm %s has changed we are reallocating its network", vm.getInstanceName());
                s_logger.debug(msg);
            }
            final DataCenterDeployment plan = new DataCenterDeployment(vm.getDataCenterId(), destPool.getPodId(), null, null, null, null);
            final VirtualMachineProfileImpl vmProfile = new VirtualMachineProfileImpl(vm, null, null, null, null);
            _networkMgr.reallocate(vmProfile, plan);
        }
    }

    private void afterStorageMigrationVmwareVMCleanup(StoragePool destPool, VMInstanceVO vm, HostVO srcHost, Long srcClusterId) {
        // OfflineVmwareMigration: this should only happen on storage migration, else the guru would already have issued the command
        final Long destClusterId = destPool.getClusterId();
        if (srcClusterId != null && destClusterId != null && ! srcClusterId.equals(destClusterId) && srcHost != null) {
            final String srcDcName = _clusterDetailsDao.getVmwareDcName(srcClusterId);
            final String destDcName = _clusterDetailsDao.getVmwareDcName(destClusterId);
            if (srcDcName != null && destDcName != null && !srcDcName.equals(destDcName)) {
                removeStaleVmFromSource(vm, srcHost);
            }
        }
    }

    // OfflineVmwareMigration: on port forward refator this to be done in two
    // OfflineVmwareMigration: command creation in the guru.migrat method
    // OfflineVmwareMigration: sending up in the attemptHypevisorMigration with execute in sequence (responsibility of the guru)
    private void removeStaleVmFromSource(VMInstanceVO vm, HostVO srcHost) {
        s_logger.debug("Since VM's storage was successfully migrated across VMware Datacenters, unregistering VM: " + vm.getInstanceName() +
                " from source host: " + srcHost.getId());
        final UnregisterVMCommand uvc = new UnregisterVMCommand(vm.getInstanceName());
        uvc.setCleanupVmFiles(true);
        try {
            _agentMgr.send(srcHost.getId(), uvc);
        } catch (final Exception e) {
            throw new CloudRuntimeException("Failed to unregister VM: " + vm.getInstanceName() + " from source host: " + srcHost.getId() +
                    " after successfully migrating VM's storage across VMware Datacenters");
        }
    }

    @Override
    public void migrate(final String vmUuid, final long srcHostId, final DeployDestination dest)
            throws ResourceUnavailableException, ConcurrentOperationException {

        final AsyncJobExecutionContext jobContext = AsyncJobExecutionContext.getCurrentExecutionContext();
        if (jobContext.isJobDispatchedBy(VmWorkConstants.VM_WORK_JOB_DISPATCHER)) {
            // avoid re-entrance
            VmWorkJobVO placeHolder = null;
            final VirtualMachine vm = _vmDao.findByUuid(vmUuid);
            placeHolder = createPlaceHolderWork(vm.getId());
            try {
                orchestrateMigrate(vmUuid, srcHostId, dest);
            } finally {
                if (placeHolder != null) {
                    _workJobDao.expunge(placeHolder.getId());
                }
            }
        } else {
            final Outcome<VirtualMachine> outcome = migrateVmThroughJobQueue(vmUuid, srcHostId, dest);

            try {
                final VirtualMachine vm = outcome.get();
            } catch (final InterruptedException e) {
                throw new RuntimeException("Operation is interrupted", e);
            } catch (final java.util.concurrent.ExecutionException e) {
                throw new RuntimeException("Execution excetion", e);
            }

            final Object jobResult = _jobMgr.unmarshallResultObject(outcome.getJob());
            if (jobResult != null) {
                if (jobResult instanceof ResourceUnavailableException) {
                    throw (ResourceUnavailableException)jobResult;
                } else if (jobResult instanceof ConcurrentOperationException) {
                    throw (ConcurrentOperationException)jobResult;
                } else if (jobResult instanceof RuntimeException) {
                    throw (RuntimeException)jobResult;
                } else if (jobResult instanceof Throwable) {
                    throw new RuntimeException("Unexpected exception", (Throwable)jobResult);
                }

            }
        }
    }

    private void orchestrateMigrate(final String vmUuid, final long srcHostId, final DeployDestination dest) throws ResourceUnavailableException, ConcurrentOperationException {
        final VMInstanceVO vm = _vmDao.findByUuid(vmUuid);
        if (vm == null) {
            if (s_logger.isDebugEnabled()) {
                s_logger.debug("Unable to find the vm " + vmUuid);
            }
            throw new CloudRuntimeException("Unable to find a virtual machine with id " + vmUuid);
        }
        migrate(vm, srcHostId, dest);
    }

    protected void migrate(final VMInstanceVO vm, final long srcHostId, final DeployDestination dest) throws ResourceUnavailableException, ConcurrentOperationException {
        s_logger.info("Migrating " + vm + " to " + dest);
        final UserVmVO userVm = _userVmDao.findById(vm.getId());
        final long dstHostId = dest.getHost().getId();
        final Host fromHost = _hostDao.findById(srcHostId);
        if (fromHost == null) {
            s_logger.info("Unable to find the host to migrate from: " + srcHostId);
            throw new CloudRuntimeException("Unable to find the host to migrate from: " + srcHostId);
        }

        if (fromHost.getClusterId().longValue() != dest.getCluster().getId() && vm.getHypervisorType() != HypervisorType.VMware) {
            final List<VolumeVO> volumes = _volsDao.findCreatedByInstance(vm.getId());
            for (final VolumeVO volume : volumes) {
                if (!_storagePoolDao.findById(volume.getPoolId()).getScope().equals(ScopeType.ZONE)) {
                    s_logger.info("Source and destination host are not in same cluster and all volumes are not on zone wide primary store, unable to migrate to host: "
                            + dest.getHost().getId());
                    throw new CloudRuntimeException(
                            "Source and destination host are not in same cluster and all volumes are not on zone wide primary store, unable to migrate to host: "
                                    + dest.getHost().getId());
                }
            }
        }

        final VirtualMachineGuru vmGuru = getVmGuru(vm);

        if (vm.getState() != State.Running) {
            if (s_logger.isDebugEnabled()) {
                s_logger.debug("VM is not Running, unable to migrate the vm " + vm);
            }
            throw new CloudRuntimeException("VM is not Running, unable to migrate the vm currently " + vm + " , current state: " + vm.getState().toString());
        }

        AlertManager.AlertType alertType = AlertManager.AlertType.ALERT_TYPE_USERVM_MIGRATE;
        if (VirtualMachine.Type.DomainRouter.equals(vm.getType())) {
            alertType = AlertManager.AlertType.ALERT_TYPE_DOMAIN_ROUTER_MIGRATE;
        } else if (VirtualMachine.Type.ConsoleProxy.equals(vm.getType())) {
            alertType = AlertManager.AlertType.ALERT_TYPE_CONSOLE_PROXY_MIGRATE;
        }

        final VirtualMachineProfile vmSrc = new VirtualMachineProfileImpl(vm);
        vmSrc.setHost(fromHost);
        for (final NicProfile nic : _networkMgr.getNicProfiles(vm)) {
            vmSrc.addNic(nic);
        }

        final VirtualMachineProfile profile = new VirtualMachineProfileImpl(vm, null, _offeringDao.findById(vm.getId(), vm.getServiceOfferingId()), null, null);
        profile.setHost(dest.getHost());

        _networkMgr.prepareNicForMigration(profile, dest);
        volumeMgr.prepareForMigration(profile, dest);
        profile.setConfigDriveLabel(VmConfigDriveLabel.value());

        final VirtualMachineTO to = toVmTO(profile);
        final PrepareForMigrationCommand pfmc = new PrepareForMigrationCommand(to);

        ItWorkVO work = new ItWorkVO(UUID.randomUUID().toString(), _nodeId, State.Migrating, vm.getType(), vm.getId());
        work.setStep(Step.Prepare);
        work.setResourceType(ItWorkVO.ResourceType.Host);
        work.setResourceId(dstHostId);
        work = _workDao.persist(work);

        Answer pfma = null;
        try {
            pfma = _agentMgr.send(dstHostId, pfmc);
            if (pfma == null || !pfma.getResult()) {
                final String details = pfma != null ? pfma.getDetails() : "null answer returned";
                final String msg = "Unable to prepare for migration due to " + details;
                pfma = null;
                throw new AgentUnavailableException(msg, dstHostId);
            }
        } catch (final OperationTimedoutException e1) {
            throw new AgentUnavailableException("Operation timed out", dstHostId);
        } finally {
            if (pfma == null) {
                _networkMgr.rollbackNicForMigration(vmSrc, profile);
                volumeMgr.release(vm.getId(), dstHostId);
                work.setStep(Step.Done);
                _workDao.update(work.getId(), work);
            }
        }

        vm.setLastHostId(srcHostId);
        try {
            if (vm == null || vm.getHostId() == null || vm.getHostId() != srcHostId || !changeState(vm, Event.MigrationRequested, dstHostId, work, Step.Migrating)) {
                _networkMgr.rollbackNicForMigration(vmSrc, profile);
                if (vm != null) {
                    volumeMgr.release(vm.getId(), dstHostId);
                }

                s_logger.info("Migration cancelled because state has changed: " + vm);
                throw new ConcurrentOperationException("Migration cancelled because state has changed: " + vm);
            }
        } catch (final NoTransitionException e1) {
            _networkMgr.rollbackNicForMigration(vmSrc, profile);
            volumeMgr.release(vm.getId(), dstHostId);
            s_logger.info("Migration cancelled because " + e1.getMessage());
            throw new ConcurrentOperationException("Migration cancelled because " + e1.getMessage());
        } catch (final CloudRuntimeException e2) {
            _networkMgr.rollbackNicForMigration(vmSrc, profile);
            volumeMgr.release(vm.getId(), dstHostId);
            s_logger.info("Migration cancelled because " + e2.getMessage());
            work.setStep(Step.Done);
            _workDao.update(work.getId(), work);
            try {
                stateTransitTo(vm, Event.OperationFailed, srcHostId);
            } catch (final NoTransitionException e3) {
                s_logger.warn(e3.getMessage());
            }
            throw new CloudRuntimeException("Migration cancelled because " + e2.getMessage());
        }

        boolean migrated = false;
        Map<String, DpdkTO> dpdkInterfaceMapping = null;
        try {
            final boolean isWindows = _guestOsCategoryDao.findById(_guestOsDao.findById(vm.getGuestOSId()).getCategoryId()).getName().equalsIgnoreCase("Windows");
            Map<String, Boolean> vlanToPersistenceMap = getVlanToPersistenceMapForVM(vm.getId());
            final MigrateCommand mc = new MigrateCommand(vm.getInstanceName(), dest.getHost().getPrivateIpAddress(), isWindows, to, getExecuteInSequence(vm.getHypervisorType()));
            if (MapUtils.isNotEmpty(vlanToPersistenceMap)) {
                mc.setVlanToPersistenceMap(vlanToPersistenceMap);
            }

            boolean kvmAutoConvergence = StorageManager.KvmAutoConvergence.value();
            mc.setAutoConvergence(kvmAutoConvergence);
            mc.setHostGuid(dest.getHost().getGuid());

            dpdkInterfaceMapping = ((PrepareForMigrationAnswer) pfma).getDpdkInterfaceMapping();
            if (MapUtils.isNotEmpty(dpdkInterfaceMapping)) {
                mc.setDpdkInterfaceMapping(dpdkInterfaceMapping);
            }

            try {
                final Answer ma = _agentMgr.send(vm.getLastHostId(), mc);
                if (ma == null || !ma.getResult()) {
                    final String details = ma != null ? ma.getDetails() : "null answer returned";
                    throw new CloudRuntimeException(details);
                }
            } catch (final OperationTimedoutException e) {
                if (e.isActive()) {
                    s_logger.warn("Active migration command so scheduling a restart for " + vm);
                    _haMgr.scheduleRestart(vm, true);
                }
                throw new AgentUnavailableException("Operation timed out on migrating " + vm, dstHostId);
            }

            try {
                if (!changeState(vm, VirtualMachine.Event.OperationSucceeded, dstHostId, work, Step.Started)) {
                    throw new ConcurrentOperationException("Unable to change the state for " + vm);
                }
            } catch (final NoTransitionException e1) {
                throw new ConcurrentOperationException("Unable to change state due to " + e1.getMessage());
            }

            try {
                if (!checkVmOnHost(vm, dstHostId)) {
                    s_logger.error("Unable to complete migration for " + vm);
                    try {
                        _agentMgr.send(srcHostId, new Commands(cleanup(vm, dpdkInterfaceMapping)), null);
                    } catch (final AgentUnavailableException e) {
                        s_logger.error("AgentUnavailableException while cleanup on source host: " + srcHostId);
                    }
                    cleanup(vmGuru, new VirtualMachineProfileImpl(vm), work, Event.AgentReportStopped, true);
                    throw new CloudRuntimeException("Unable to complete migration for " + vm);
                }
            } catch (final OperationTimedoutException e) {
                s_logger.debug("Error while checking the vm " + vm + " on host " + dstHostId, e);
            }
            migrated = true;
        } finally {
            if (!migrated) {
                s_logger.info("Migration was unsuccessful.  Cleaning up: " + vm);
                _networkMgr.rollbackNicForMigration(vmSrc, profile);
                volumeMgr.release(vm.getId(), dstHostId);

                _alertMgr.sendAlert(alertType, fromHost.getDataCenterId(), fromHost.getPodId(),
                        "Unable to migrate vm " + vm.getInstanceName() + " from host " + fromHost.getName() + " in zone " + dest.getDataCenter().getName() + " and pod " +
                                dest.getPod().getName(), "Migrate Command failed.  Please check logs.");
                try {
                    _agentMgr.send(dstHostId, new Commands(cleanup(vm, dpdkInterfaceMapping)), null);
                } catch (final AgentUnavailableException ae) {
                    s_logger.info("Looks like the destination Host is unavailable for cleanup");
                }
                _networkMgr.setHypervisorHostname(profile, dest, false);
                try {
                    stateTransitTo(vm, Event.OperationFailed, srcHostId);
                } catch (final NoTransitionException e) {
                    s_logger.warn(e.getMessage());
                }
            } else {
                _networkMgr.commitNicForMigration(vmSrc, profile);
                volumeMgr.release(vm.getId(), srcHostId);
                _networkMgr.setHypervisorHostname(profile, dest, true);
            }

            work.setStep(Step.Done);
            _workDao.update(work.getId(), work);
        }
    }

    /**
     * We create the mapping of volumes and storage pool to migrate the VMs according to the information sent by the user.
     * If the user did not enter a complete mapping, the volumes that were left behind will be auto mapped using {@link #createStoragePoolMappingsForVolumes(VirtualMachineProfile, DataCenterDeployment, Map, List)}
     */
    protected Map<Volume, StoragePool> createMappingVolumeAndStoragePool(VirtualMachineProfile profile, Host targetHost, Map<Long, Long> userDefinedMapOfVolumesAndStoragePools) {
        return createMappingVolumeAndStoragePool(profile,
                new DataCenterDeployment(targetHost.getDataCenterId(), targetHost.getPodId(), targetHost.getClusterId(), targetHost.getId(), null, null),
                userDefinedMapOfVolumesAndStoragePools);
    }

    private Map<Volume, StoragePool> createMappingVolumeAndStoragePool(final VirtualMachineProfile profile, final DataCenterDeployment plan, final Map<Long, Long> userDefinedMapOfVolumesAndStoragePools) {
        Host targetHost = null;
        if (plan.getHostId() != null) {
            targetHost = _hostDao.findById(plan.getHostId());
        }
        Map<Volume, StoragePool> volumeToPoolObjectMap = buildMapUsingUserInformation(profile, targetHost, userDefinedMapOfVolumesAndStoragePools);

        List<Volume> volumesNotMapped = findVolumesThatWereNotMappedByTheUser(profile, volumeToPoolObjectMap);
        createStoragePoolMappingsForVolumes(profile, plan, volumeToPoolObjectMap, volumesNotMapped);
        return volumeToPoolObjectMap;
    }

    /**
     *  Given the map of volume to target storage pool entered by the user, we check for other volumes that the VM might have and were not configured.
     *  This map can be then used by CloudStack to find new target storage pools according to the target host.
     */
    protected List<Volume> findVolumesThatWereNotMappedByTheUser(VirtualMachineProfile profile, Map<Volume, StoragePool> volumeToStoragePoolObjectMap) {
        List<VolumeVO> allVolumes = _volsDao.findUsableVolumesForInstance(profile.getId());
        List<Volume> volumesNotMapped = new ArrayList<>();
        for (Volume volume : allVolumes) {
            if (!volumeToStoragePoolObjectMap.containsKey(volume)) {
                volumesNotMapped.add(volume);
            }
        }
        return volumesNotMapped;
    }

    /**
     *  Builds the map of storage pools and volumes with the information entered by the user. Before creating the an entry we validate if the migration is feasible checking if the migration is allowed and if the target host can access the defined target storage pool.
     */
    protected Map<Volume, StoragePool> buildMapUsingUserInformation(VirtualMachineProfile profile, Host targetHost, Map<Long, Long> userDefinedVolumeToStoragePoolMap) {
        Map<Volume, StoragePool> volumeToPoolObjectMap = new HashMap<>();
        if (MapUtils.isEmpty(userDefinedVolumeToStoragePoolMap)) {
            return volumeToPoolObjectMap;
        }
        for(Long volumeId: userDefinedVolumeToStoragePoolMap.keySet()) {
            VolumeVO volume = _volsDao.findById(volumeId);

            Long poolId = userDefinedVolumeToStoragePoolMap.get(volumeId);
            StoragePoolVO targetPool = _storagePoolDao.findById(poolId);
            StoragePoolVO currentPool = _storagePoolDao.findById(volume.getPoolId());

            executeManagedStorageChecksWhenTargetStoragePoolProvided(currentPool, volume, targetPool);
            if (targetHost != null && _poolHostDao.findByPoolHost(targetPool.getId(), targetHost.getId()) == null) {
                throw new CloudRuntimeException(
                        String.format("Cannot migrate the volume [%s] to the storage pool [%s] while migrating VM [%s] to target host [%s]. The host does not have access to the storage pool entered.",
                                volume.getUuid(), targetPool.getUuid(), profile.getUuid(), targetHost.getUuid()));
            }
            if (currentPool.getId() == targetPool.getId()) {
                s_logger.info(String.format("The volume [%s] is already allocated in storage pool [%s].", volume.getUuid(), targetPool.getUuid()));
            }
            volumeToPoolObjectMap.put(volume, targetPool);
        }
        return volumeToPoolObjectMap;
    }

    /**
     *  Executes the managed storage checks for the mapping<volume, storage pool> entered by the user. The checks execute by this method are the following.
     *  <ul>
     *      <li> If the current storage pool of the volume is not a managed storage, we do not need to validate anything here.
     *      <li> If the current storage pool is a managed storage and the target storage pool ID is different from the current one, we throw an exception.
     *  </ul>
     */
    protected void executeManagedStorageChecksWhenTargetStoragePoolProvided(StoragePoolVO currentPool, VolumeVO volume, StoragePoolVO targetPool) {
        if (!currentPool.isManaged()) {
            return;
        }
        if (currentPool.getId() == targetPool.getId()) {
            return;
        }
        throw new CloudRuntimeException(String.format("Currently, a volume on managed storage can only be 'migrated' to itself " + "[volumeId=%s, currentStoragePoolId=%s, targetStoragePoolId=%s].",
                volume.getUuid(), currentPool.getUuid(), targetPool.getUuid()));
    }

    /**
     * For each one of the volumes we will map it to a storage pool that is available via the target host.
     * An exception is thrown if we cannot find a storage pool that is accessible in the target host to migrate the volume to.
     */
    protected void createStoragePoolMappingsForVolumes(VirtualMachineProfile profile, DataCenterDeployment plan, Map<Volume, StoragePool> volumeToPoolObjectMap, List<Volume> allVolumes) {
        for (Volume volume : allVolumes) {
            StoragePoolVO currentPool = _storagePoolDao.findById(volume.getPoolId());

            Host targetHost = null;
            if (plan.getHostId() != null) {
                targetHost = _hostDao.findById(plan.getHostId());
            }
            executeManagedStorageChecksWhenTargetStoragePoolNotProvided(targetHost, currentPool, volume);
            if (ScopeType.HOST.equals(currentPool.getScope()) || isStorageCrossClusterMigration(plan.getClusterId(), currentPool)) {
                createVolumeToStoragePoolMappingIfPossible(profile, plan, volumeToPoolObjectMap, volume, currentPool);
            } else {
                volumeToPoolObjectMap.put(volume, currentPool);
            }
        }
    }

    /**
     *  Executes the managed storage checks for the volumes that the user has not entered a mapping of <volume, storage pool>. The following checks are performed.
     *   <ul>
     *      <li> If the current storage pool is not a managed storage, we do not need to proceed with this method;
     *      <li> We check if the target host has access to the current managed storage pool. If it does not have an exception will be thrown.
     *   </ul>
     */
    protected void executeManagedStorageChecksWhenTargetStoragePoolNotProvided(Host targetHost, StoragePoolVO currentPool, Volume volume) {
        if (!currentPool.isManaged()) {
            return;
        }
        if (targetHost != null && _poolHostDao.findByPoolHost(currentPool.getId(), targetHost.getId()) == null) {
            throw new CloudRuntimeException(String.format("The target host does not have access to the volume's managed storage pool. [volumeId=%s, storageId=%s, targetHostId=%s].", volume.getUuid(),
                    currentPool.getUuid(), targetHost.getUuid()));
        }
    }

    /**
     *  Return true if the VM migration is a cross cluster migration. To execute that, we check if the volume current storage pool cluster is different from the target cluster.
     */
    protected boolean isStorageCrossClusterMigration(Long clusterId, StoragePoolVO currentPool) {
        return clusterId != null && ScopeType.CLUSTER.equals(currentPool.getScope()) && !currentPool.getClusterId().equals(clusterId);
    }

    /**
     * We will add a mapping of volume to storage pool if needed. The conditions to add a mapping are the following:
     * <ul>
     *  <li> The candidate storage pool where the volume is to be allocated can be accessed by the target host
     *  <li> If no storage pool is found to allocate the volume we throw an exception.
     * </ul>
     *
     * Side note: this method should only be called if the volume is on local storage or if we are executing a cross cluster migration.
     */
    protected void createVolumeToStoragePoolMappingIfPossible(VirtualMachineProfile profile, DataCenterDeployment plan, Map<Volume, StoragePool> volumeToPoolObjectMap, Volume volume,
            StoragePoolVO currentPool) {
        List<StoragePool> storagePoolList = getCandidateStoragePoolsToMigrateLocalVolume(profile, plan, volume);

        if (CollectionUtils.isEmpty(storagePoolList)) {
            String msg;
            if (plan.getHostId() != null) {
                Host targetHost = _hostDao.findById(plan.getHostId());
                msg = String.format("There are no storage pools available at the target host [%s] to migrate volume [%s]", targetHost.getUuid(), volume.getUuid());
            } else {
                Cluster targetCluster = _clusterDao.findById(plan.getClusterId());
                msg = String.format("There are no storage pools available in the target cluster [%s] to migrate volume [%s]", targetCluster.getUuid(), volume.getUuid());
            }
            throw new CloudRuntimeException(msg);
        }

        Collections.shuffle(storagePoolList);
        boolean candidatePoolsListContainsVolumeCurrentStoragePool = false;
        for (StoragePool storagePool : storagePoolList) {
            if (storagePool.getId() == currentPool.getId()) {
                candidatePoolsListContainsVolumeCurrentStoragePool = true;
                break;
            }

        }
        if (!candidatePoolsListContainsVolumeCurrentStoragePool) {
            volumeToPoolObjectMap.put(volume, _storagePoolDao.findByUuid(storagePoolList.get(0).getUuid()));
        }
    }

    /**
     * We use {@link StoragePoolAllocator} objects to find storage pools for given DataCenterDeployment where we would be able to allocate the given volume.
     */
    protected List<StoragePool> getCandidateStoragePoolsToMigrateLocalVolume(VirtualMachineProfile profile, DataCenterDeployment plan, Volume volume) {
        List<StoragePool> poolList = new ArrayList<>();

        DiskOfferingVO diskOffering = _diskOfferingDao.findById(volume.getDiskOfferingId());
        DiskProfile diskProfile = new DiskProfile(volume, diskOffering, profile.getHypervisorType());
        ExcludeList avoid = new ExcludeList();

        StoragePoolVO volumeStoragePool = _storagePoolDao.findById(volume.getPoolId());
        if (volumeStoragePool.isLocal()) {
            diskProfile.setUseLocalStorage(true);
        }
        for (StoragePoolAllocator allocator : _storagePoolAllocators) {
            List<StoragePool> poolListFromAllocator = allocator.allocateToPool(diskProfile, profile, plan, avoid, StoragePoolAllocator.RETURN_UPTO_ALL);
            if (CollectionUtils.isEmpty(poolListFromAllocator)) {
                continue;
            }
            for (StoragePool pool : poolListFromAllocator) {
                if (pool.isLocal() || isStorageCrossClusterMigration(plan.getClusterId(), volumeStoragePool)) {
                    poolList.add(pool);
                }
            }
        }
        return poolList;
    }

    private <T extends VMInstanceVO> void moveVmToMigratingState(final T vm, final Long hostId, final ItWorkVO work) throws ConcurrentOperationException {
        // Put the vm in migrating state.
        try {
            if (!changeState(vm, Event.MigrationRequested, hostId, work, Step.Migrating)) {
                s_logger.info("Migration cancelled because state has changed: " + vm);
                throw new ConcurrentOperationException("Migration cancelled because state has changed: " + vm);
            }
        } catch (final NoTransitionException e) {
            s_logger.info("Migration cancelled because " + e.getMessage());
            throw new ConcurrentOperationException("Migration cancelled because " + e.getMessage());
        }
    }

    private <T extends VMInstanceVO> void moveVmOutofMigratingStateOnSuccess(final T vm, final Long hostId, final ItWorkVO work) throws ConcurrentOperationException {
        // Put the vm in running state.
        try {
            if (!changeState(vm, Event.OperationSucceeded, hostId, work, Step.Started)) {
                s_logger.error("Unable to change the state for " + vm);
                throw new ConcurrentOperationException("Unable to change the state for " + vm);
            }
        } catch (final NoTransitionException e) {
            s_logger.error("Unable to change state due to " + e.getMessage());
            throw new ConcurrentOperationException("Unable to change state due to " + e.getMessage());
        }
    }

    @Override
    public void migrateWithStorage(final String vmUuid, final long srcHostId, final long destHostId, final Map<Long, Long> volumeToPool)
            throws ResourceUnavailableException, ConcurrentOperationException {

        final AsyncJobExecutionContext jobContext = AsyncJobExecutionContext.getCurrentExecutionContext();
        if (jobContext.isJobDispatchedBy(VmWorkConstants.VM_WORK_JOB_DISPATCHER)) {
            // avoid re-entrance

            VmWorkJobVO placeHolder = null;
            final VirtualMachine vm = _vmDao.findByUuid(vmUuid);
            placeHolder = createPlaceHolderWork(vm.getId());
            try {
                orchestrateMigrateWithStorage(vmUuid, srcHostId, destHostId, volumeToPool);
            } finally {
                if (placeHolder != null) {
                    _workJobDao.expunge(placeHolder.getId());
                }
            }

        } else {
            final Outcome<VirtualMachine> outcome = migrateVmWithStorageThroughJobQueue(vmUuid, srcHostId, destHostId, volumeToPool);

            try {
                final VirtualMachine vm = outcome.get();
            } catch (final InterruptedException e) {
                throw new RuntimeException("Operation is interrupted", e);
            } catch (final java.util.concurrent.ExecutionException e) {
                throw new RuntimeException("Execution excetion", e);
            }

            final Object jobException = _jobMgr.unmarshallResultObject(outcome.getJob());
            if (jobException != null) {
                if (jobException instanceof ResourceUnavailableException) {
                    throw (ResourceUnavailableException)jobException;
                } else if (jobException instanceof ConcurrentOperationException) {
                    throw (ConcurrentOperationException)jobException;
                } else if (jobException instanceof RuntimeException) {
                    throw (RuntimeException)jobException;
                } else if (jobException instanceof Throwable) {
                    throw new RuntimeException("Unexpected exception", (Throwable)jobException);
                }
            }
        }
    }

    private void orchestrateMigrateWithStorage(final String vmUuid, final long srcHostId, final long destHostId, final Map<Long, Long> volumeToPool) throws ResourceUnavailableException,
    ConcurrentOperationException {

        final VMInstanceVO vm = _vmDao.findByUuid(vmUuid);

        final HostVO srcHost = _hostDao.findById(srcHostId);
        final HostVO destHost = _hostDao.findById(destHostId);
        final VirtualMachineGuru vmGuru = getVmGuru(vm);

        final DataCenterVO dc = _dcDao.findById(destHost.getDataCenterId());
        final HostPodVO pod = _podDao.findById(destHost.getPodId());
        final Cluster cluster = _clusterDao.findById(destHost.getClusterId());
        final DeployDestination destination = new DeployDestination(dc, pod, cluster, destHost);

        final VirtualMachineProfile vmSrc = new VirtualMachineProfileImpl(vm);
        vmSrc.setHost(srcHost);
        for (final NicProfile nic : _networkMgr.getNicProfiles(vm)) {
            vmSrc.addNic(nic);
        }

        final VirtualMachineProfile profile = new VirtualMachineProfileImpl(vm, null, _offeringDao.findById(vm.getId(), vm.getServiceOfferingId()), null, null);
        profile.setHost(destHost);

        // Create a map of which volume should go in which storage pool.
        final Map<Volume, StoragePool> volumeToPoolMap = createMappingVolumeAndStoragePool(profile, destHost, volumeToPool);

        // If none of the volumes have to be migrated, fail the call. Administrator needs to make a call for migrating
        // a vm and not migrating a vm with storage.
        if (volumeToPoolMap == null || volumeToPoolMap.isEmpty()) {
            throw new InvalidParameterValueException("Migration of the vm " + vm + "from host " + srcHost + " to destination host " + destHost +
                    " doesn't involve migrating the volumes.");
        }

        AlertManager.AlertType alertType = AlertManager.AlertType.ALERT_TYPE_USERVM_MIGRATE;
        if (VirtualMachine.Type.DomainRouter.equals(vm.getType())) {
            alertType = AlertManager.AlertType.ALERT_TYPE_DOMAIN_ROUTER_MIGRATE;
        } else if (VirtualMachine.Type.ConsoleProxy.equals(vm.getType())) {
            alertType = AlertManager.AlertType.ALERT_TYPE_CONSOLE_PROXY_MIGRATE;
        }

        _networkMgr.prepareNicForMigration(profile, destination);
        volumeMgr.prepareForMigration(profile, destination);
        final HypervisorGuru hvGuru = _hvGuruMgr.getGuru(vm.getHypervisorType());
        final VirtualMachineTO to = hvGuru.implement(profile);

        ItWorkVO work = new ItWorkVO(UUID.randomUUID().toString(), _nodeId, State.Migrating, vm.getType(), vm.getId());
        work.setStep(Step.Prepare);
        work.setResourceType(ItWorkVO.ResourceType.Host);
        work.setResourceId(destHostId);
        work = _workDao.persist(work);

        // Put the vm in migrating state.
        vm.setLastHostId(srcHostId);
        vm.setPodIdToDeployIn(destHost.getPodId());
        moveVmToMigratingState(vm, destHostId, work);
        List<String[]> vmData = null;

        boolean migrated = false;
        try {

            // config drive: Detach the config drive at source host
            // After migration successful attach the config drive in destination host
            // On migration failure VM will be stopped, So configIso will be deleted

            Nic defaultNic = _networkModel.getDefaultNic(vm.getId());

            if (defaultNic != null && VirtualMachine.Type.User.equals(vm.getType())) {
                UserVmVO userVm = _userVmDao.findById(vm.getId());
                Map<String, String> details = userVmDetailsDao.listDetailsKeyPairs(vm.getId());
                userVm.setDetails(details);

                Network network = _networkModel.getNetwork(defaultNic.getNetworkId());
                if (_networkModel.isSharedNetworkWithoutServices(network.getId())) {
                    final String serviceOffering = _serviceOfferingDao.findByIdIncludingRemoved(vm.getId(), vm.getServiceOfferingId()).getDisplayText();
                    boolean isWindows = _guestOSCategoryDao.findById(_guestOSDao.findById(vm.getGuestOSId()).getCategoryId()).getName().equalsIgnoreCase("Windows");
                    vmData = _networkModel.generateVmData(userVm.getUserData(), serviceOffering, vm.getDataCenterId(), vm.getInstanceName(), vm.getHostName(), vm.getId(),
                            vm.getUuid(), defaultNic.getMacAddress(), userVm.getDetail("SSH.PublicKey"), (String) profile.getParameter(VirtualMachineProfile.Param.VmPassword), isWindows,
                            VirtualMachineManager.getHypervisorHostname(destination.getHost() != null ? destination.getHost().getName() : ""));
                    String vmName = vm.getInstanceName();
                    String configDriveIsoRootFolder = "/tmp";
                    String isoFile = configDriveIsoRootFolder + "/" + vmName + "/configDrive/" + vmName + ".iso";
                    profile.setVmData(vmData);
                    profile.setConfigDriveLabel(VmConfigDriveLabel.value());
                    profile.setConfigDriveIsoRootFolder(configDriveIsoRootFolder);
                    profile.setConfigDriveIsoFile(isoFile);

                    // At source host detach the config drive iso.
                    AttachOrDettachConfigDriveCommand dettachCommand = new AttachOrDettachConfigDriveCommand(vm.getInstanceName(), vmData, VmConfigDriveLabel.value(), false);
                    try {
                        _agentMgr.send(srcHost.getId(), dettachCommand);
                        s_logger.debug("Deleted config drive ISO for  vm " + vm.getInstanceName() + " In host " + srcHost);
                    } catch (OperationTimedoutException e) {
                        s_logger.debug("TIme out occured while exeuting command AttachOrDettachConfigDrive " + e.getMessage());

                    }
                }
            }

            // Migrate the vm and its volume.
            volumeMgr.migrateVolumes(vm, to, srcHost, destHost, volumeToPoolMap);

            // Put the vm back to running state.
            moveVmOutofMigratingStateOnSuccess(vm, destHost.getId(), work);

            try {
                if (!checkVmOnHost(vm, destHostId)) {
                    s_logger.error("Vm not found on destination host. Unable to complete migration for " + vm);
                    try {
                        _agentMgr.send(srcHostId, new Commands(cleanup(vm.getInstanceName())), null);
                    } catch (final AgentUnavailableException e) {
                        s_logger.error("AgentUnavailableException while cleanup on source host: " + srcHostId);
                    }
                    cleanup(vmGuru, new VirtualMachineProfileImpl(vm), work, Event.AgentReportStopped, true);
                    throw new CloudRuntimeException("VM not found on desintation host. Unable to complete migration for " + vm);
                }
            } catch (final OperationTimedoutException e) {
                s_logger.warn("Error while checking the vm " + vm + " is on host " + destHost, e);
            }
            migrated = true;
        } finally {
            if (!migrated) {
                s_logger.info("Migration was unsuccessful.  Cleaning up: " + vm);
                _networkMgr.rollbackNicForMigration(vmSrc, profile);
                volumeMgr.release(vm.getId(), destHostId);

                _alertMgr.sendAlert(alertType, srcHost.getDataCenterId(), srcHost.getPodId(),
                        "Unable to migrate vm " + vm.getInstanceName() + " from host " + srcHost.getName() + " in zone " + dc.getName() + " and pod " + dc.getName(),
                        "Migrate Command failed.  Please check logs.");
                try {
                    _agentMgr.send(destHostId, new Commands(cleanup(vm.getInstanceName())), null);
                    vm.setPodIdToDeployIn(srcHost.getPodId());
                    stateTransitTo(vm, Event.OperationFailed, srcHostId);
                } catch (final AgentUnavailableException e) {
                    s_logger.warn("Looks like the destination Host is unavailable for cleanup.", e);
                } catch (final NoTransitionException e) {
                    s_logger.error("Error while transitioning vm from migrating to running state.", e);
                }
                _networkMgr.setHypervisorHostname(profile, destination, false);
            } else {
                _networkMgr.commitNicForMigration(vmSrc, profile);
                volumeMgr.release(vm.getId(), srcHostId);
                _networkMgr.setHypervisorHostname(profile, destination, true);
            }

            work.setStep(Step.Done);
            _workDao.update(work.getId(), work);
        }
    }

    @Override
    public VirtualMachineTO toVmTO(final VirtualMachineProfile profile) {
        final HypervisorGuru hvGuru = _hvGuruMgr.getGuru(profile.getVirtualMachine().getHypervisorType());
        final VirtualMachineTO to = hvGuru.implement(profile);
        return to;
    }

    protected void cancelWorkItems(final long nodeId) {
        final GlobalLock scanLock = GlobalLock.getInternLock("vmmgr.cancel.workitem");

        try {
            if (scanLock.lock(3)) {
                try {
                    final List<ItWorkVO> works = _workDao.listWorkInProgressFor(nodeId);
                    for (final ItWorkVO work : works) {
                        s_logger.info("Handling unfinished work item: " + work);
                        try {
                            final VMInstanceVO vm = _vmDao.findById(work.getInstanceId());
                            if (vm != null) {
                                if (work.getType() == State.Starting) {
                                    _haMgr.scheduleRestart(vm, true);
                                    work.setManagementServerId(_nodeId);
                                    work.setStep(Step.Done);
                                    _workDao.update(work.getId(), work);
                                } else if (work.getType() == State.Stopping) {
                                    _haMgr.scheduleStop(vm, vm.getHostId(), WorkType.CheckStop);
                                    work.setManagementServerId(_nodeId);
                                    work.setStep(Step.Done);
                                    _workDao.update(work.getId(), work);
                                } else if (work.getType() == State.Migrating) {
                                    _haMgr.scheduleMigration(vm);
                                    work.setStep(Step.Done);
                                    _workDao.update(work.getId(), work);
                                }
                            }
                        } catch (final Exception e) {
                            s_logger.error("Error while handling " + work, e);
                        }
                    }
                } finally {
                    scanLock.unlock();
                }
            }
        } finally {
            scanLock.releaseRef();
        }
    }

    @Override
    public void migrateAway(final String vmUuid, final long srcHostId) throws InsufficientServerCapacityException {
        final AsyncJobExecutionContext jobContext = AsyncJobExecutionContext.getCurrentExecutionContext();
        if (jobContext.isJobDispatchedBy(VmWorkConstants.VM_WORK_JOB_DISPATCHER)) {
            // avoid re-entrance

            VmWorkJobVO placeHolder = null;
            final VirtualMachine vm = _vmDao.findByUuid(vmUuid);
            placeHolder = createPlaceHolderWork(vm.getId());
            try {
                try {
                    orchestrateMigrateAway(vmUuid, srcHostId, null);
                } catch (final InsufficientServerCapacityException e) {
                    s_logger.warn("Failed to deploy vm " + vmUuid + " with original planner, sending HAPlanner");
                    orchestrateMigrateAway(vmUuid, srcHostId, _haMgr.getHAPlanner());
                }
            } finally {
                _workJobDao.expunge(placeHolder.getId());
            }
        } else {
            final Outcome<VirtualMachine> outcome = migrateVmAwayThroughJobQueue(vmUuid, srcHostId);

            try {
                final VirtualMachine vm = outcome.get();
            } catch (final InterruptedException e) {
                throw new RuntimeException("Operation is interrupted", e);
            } catch (final java.util.concurrent.ExecutionException e) {
                throw new RuntimeException("Execution excetion", e);
            }

            final Object jobException = _jobMgr.unmarshallResultObject(outcome.getJob());
            if (jobException != null) {
                if (jobException instanceof InsufficientServerCapacityException) {
                    throw (InsufficientServerCapacityException)jobException;
                } else if (jobException instanceof ConcurrentOperationException) {
                    throw (ConcurrentOperationException)jobException;
                } else if (jobException instanceof RuntimeException) {
                    throw (RuntimeException)jobException;
                } else if (jobException instanceof Throwable) {
                    throw new RuntimeException("Unexpected exception", (Throwable)jobException);
                }
            }
        }
    }

    private void orchestrateMigrateAway(final String vmUuid, final long srcHostId, final DeploymentPlanner planner) throws InsufficientServerCapacityException {
        final VMInstanceVO vm = _vmDao.findByUuid(vmUuid);
        if (vm == null) {
            s_logger.debug("Unable to find a VM for " + vmUuid);
            throw new CloudRuntimeException("Unable to find " + vmUuid);
        }

        ServiceOfferingVO offeringVO = _offeringDao.findById(vm.getId(), vm.getServiceOfferingId());
        final VirtualMachineProfile profile = new VirtualMachineProfileImpl(vm, null, offeringVO, null, null);

        final Long hostId = vm.getHostId();
        if (hostId == null) {
            s_logger.debug("Unable to migrate because the VM doesn't have a host id: " + vm);
            throw new CloudRuntimeException("Unable to migrate " + vmUuid);
        }

        final Host host = _hostDao.findById(hostId);
        Long poolId = null;
        final List<VolumeVO> vols = _volsDao.findReadyRootVolumesByInstance(vm.getId());
        for (final VolumeVO rootVolumeOfVm : vols) {
            final StoragePoolVO rootDiskPool = _storagePoolDao.findById(rootVolumeOfVm.getPoolId());
            if (rootDiskPool != null) {
                poolId = rootDiskPool.getId();
            }
        }

        final ExcludeList excludes = new ExcludeList();
        excludes.addHost(hostId);
        DataCenterDeployment plan = getMigrationDeployment(vm, host, poolId, excludes);

        DeployDestination dest = null;
        while (true) {

            try {
                plan.setMigrationPlan(true);
                dest = _dpMgr.planDeployment(profile, plan, excludes, planner);
            } catch (final AffinityConflictException e2) {
                s_logger.warn("Unable to create deployment, affinity rules associted to the VM conflict", e2);
                throw new CloudRuntimeException("Unable to create deployment, affinity rules associted to the VM conflict");
            }
            if (dest == null) {
                s_logger.warn("Unable to find destination for migrating the vm " + profile);
                throw new InsufficientServerCapacityException("Unable to find a server to migrate to.", DataCenter.class, host.getDataCenterId());
            }
            if (s_logger.isDebugEnabled()) {
                s_logger.debug("Found destination " + dest + " for migrating to.");
            }

            excludes.addHost(dest.getHost().getId());
            try {
                migrate(vm, srcHostId, dest);
                return;
            } catch (final ResourceUnavailableException e) {
                s_logger.debug("Unable to migrate to unavailable " + dest);
            } catch (final ConcurrentOperationException e) {
                s_logger.debug("Unable to migrate VM due to: " + e.getMessage());
            }

            try {
                advanceStop(vmUuid, true);
                throw new CloudRuntimeException("Unable to migrate " + vm);
            } catch (final ResourceUnavailableException e) {
                s_logger.debug("Unable to stop VM due to " + e.getMessage());
                throw new CloudRuntimeException("Unable to migrate " + vm);
            } catch (final ConcurrentOperationException e) {
                s_logger.debug("Unable to stop VM due to " + e.getMessage());
                throw new CloudRuntimeException("Unable to migrate " + vm);
            } catch (final OperationTimedoutException e) {
                s_logger.debug("Unable to stop VM due to " + e.getMessage());
                throw new CloudRuntimeException("Unable to migrate " + vm);
            }
        }
    }

    /**
     * Check if the virtual machine has any volume in cluster-wide pool
     * @param vmId id of the virtual machine
     * @return true if volume exists on cluster-wide pool else false
     */
    @Override
    public boolean checkIfVmHasClusterWideVolumes(Long vmId) {
        final List<VolumeVO> volumesList = _volsDao.findCreatedByInstance(vmId);

        return volumesList.parallelStream()
                .anyMatch(vol -> _storagePoolDao.findById(vol.getPoolId()).getScope().equals(ScopeType.CLUSTER));

    }

    @Override
    public DataCenterDeployment getMigrationDeployment(final VirtualMachine vm, final Host host, final Long poolId, final ExcludeList excludes) {
        if (MIGRATE_VM_ACROSS_CLUSTERS.valueIn(host.getDataCenterId()) &&
                (HypervisorType.VMware.equals(host.getHypervisorType()) || !checkIfVmHasClusterWideVolumes(vm.getId()))) {
            s_logger.info("Searching for hosts in the zone for vm migration");
            List<Long> clustersToExclude = _clusterDao.listAllClusters(host.getDataCenterId());
            List<ClusterVO> clusterList = _clusterDao.listByDcHyType(host.getDataCenterId(), host.getHypervisorType().toString());
            for (ClusterVO cluster : clusterList) {
                clustersToExclude.remove(cluster.getId());
            }
            for (Long clusterId : clustersToExclude) {
                excludes.addCluster(clusterId);
            }
            if (VirtualMachine.systemVMs.contains(vm.getType())) {
                return new DataCenterDeployment(host.getDataCenterId(), host.getPodId(), null, null, poolId, null);
            }
            return new DataCenterDeployment(host.getDataCenterId(), null, null, null, poolId, null);
        }
        return new DataCenterDeployment(host.getDataCenterId(), host.getPodId(), host.getClusterId(), null, poolId, null);
    }

    protected class CleanupTask extends ManagedContextRunnable {
        @Override
        protected void runInContext() {
            s_logger.trace("VM Operation Thread Running");
            try {
                _workDao.cleanup(VmOpCleanupWait.value());
                final Date cutDate = new Date(DateUtil.currentGMTTime().getTime() - VmOpCleanupInterval.value() * 1000);
                _workJobDao.expungeCompletedWorkJobs(cutDate);
            } catch (final Exception e) {
                s_logger.error("VM Operations failed due to ", e);
            }
        }
    }

    @Override
    public boolean isVirtualMachineUpgradable(final VirtualMachine vm, final ServiceOffering offering) {
        boolean isMachineUpgradable = true;
        for (final HostAllocator allocator : hostAllocators) {
            isMachineUpgradable = allocator.isVirtualMachineUpgradable(vm, offering);
            if (isMachineUpgradable) {
                continue;
            } else {
                break;
            }
        }

        return isMachineUpgradable;
    }

    @Override
    public void reboot(final String vmUuid, final Map<VirtualMachineProfile.Param, Object> params) throws InsufficientCapacityException, ResourceUnavailableException {
        try {
            advanceReboot(vmUuid, params);
        } catch (final ConcurrentOperationException e) {
            throw new CloudRuntimeException("Unable to reboot a VM due to concurrent operation", e);
        }
    }

    @Override
    public void advanceReboot(final String vmUuid, final Map<VirtualMachineProfile.Param, Object> params)
            throws InsufficientCapacityException, ConcurrentOperationException, ResourceUnavailableException {

        final AsyncJobExecutionContext jobContext = AsyncJobExecutionContext.getCurrentExecutionContext();
        if ( jobContext.isJobDispatchedBy(VmWorkConstants.VM_WORK_JOB_DISPATCHER)) {
            // avoid re-entrance
            VmWorkJobVO placeHolder = null;
            final VirtualMachine vm = _vmDao.findByUuid(vmUuid);
            placeHolder = createPlaceHolderWork(vm.getId());
            try {
                if (s_logger.isTraceEnabled()) {
                    s_logger.trace(String.format("reboot parameter value of %s == %s at orchestration", VirtualMachineProfile.Param.BootIntoSetup.getName(),
                            (params == null? "<very null>":params.get(VirtualMachineProfile.Param.BootIntoSetup))));
                }
                orchestrateReboot(vmUuid, params);
            } finally {
                if (placeHolder != null) {
                    _workJobDao.expunge(placeHolder.getId());
                }
            }
        } else {
            if (s_logger.isTraceEnabled()) {
                s_logger.trace(String.format("reboot parameter value of %s == %s through job-queue", VirtualMachineProfile.Param.BootIntoSetup.getName(),
                        (params == null? "<very null>":params.get(VirtualMachineProfile.Param.BootIntoSetup))));
            }
            final Outcome<VirtualMachine> outcome = rebootVmThroughJobQueue(vmUuid, params);

            try {
                final VirtualMachine vm = outcome.get();
            } catch (final InterruptedException e) {
                throw new RuntimeException("Operation is interrupted", e);
            } catch (final java.util.concurrent.ExecutionException e) {
                throw new RuntimeException("Execution excetion", e);
            }

            final Object jobResult = _jobMgr.unmarshallResultObject(outcome.getJob());
            if (jobResult != null) {
                if (jobResult instanceof ResourceUnavailableException) {
                    throw (ResourceUnavailableException)jobResult;
                } else if (jobResult instanceof ConcurrentOperationException) {
                    throw (ConcurrentOperationException)jobResult;
                } else if (jobResult instanceof InsufficientCapacityException) {
                    throw (InsufficientCapacityException)jobResult;
                } else if (jobResult instanceof RuntimeException) {
                    throw (RuntimeException)jobResult;
                } else if (jobResult instanceof Throwable) {
                    throw new RuntimeException("Unexpected exception", (Throwable)jobResult);
                }
            }
        }
    }

    private void orchestrateReboot(final String vmUuid, final Map<VirtualMachineProfile.Param, Object> params) throws InsufficientCapacityException, ConcurrentOperationException,
    ResourceUnavailableException {
        final VMInstanceVO vm = _vmDao.findByUuid(vmUuid);
        // if there are active vm snapshots task, state change is not allowed
        if (_vmSnapshotMgr.hasActiveVMSnapshotTasks(vm.getId())) {
            s_logger.error("Unable to reboot VM " + vm + " due to: " + vm.getInstanceName() + " has active VM snapshots tasks");
            throw new CloudRuntimeException("Unable to reboot VM " + vm + " due to: " + vm.getInstanceName() + " has active VM snapshots tasks");
        }
        final DataCenter dc = _entityMgr.findById(DataCenter.class, vm.getDataCenterId());
        final Host host = _hostDao.findById(vm.getHostId());
        if (host == null) {
            // Should findById throw an Exception is the host is not found?
            throw new CloudRuntimeException("Unable to retrieve host with id " + vm.getHostId());
        }
        final Cluster cluster = _entityMgr.findById(Cluster.class, host.getClusterId());
        final Pod pod = _entityMgr.findById(Pod.class, host.getPodId());
        final DeployDestination dest = new DeployDestination(dc, pod, cluster, host);

        try {
            final Commands cmds = new Commands(Command.OnError.Stop);
            RebootCommand rebootCmd = new RebootCommand(vm.getInstanceName(), getExecuteInSequence(vm.getHypervisorType()));
            VirtualMachineTO vmTo = getVmTO(vm.getId());
            checkAndSetEnterSetupMode(vmTo, params);
            rebootCmd.setVirtualMachine(vmTo);
            cmds.addCommand(rebootCmd);
            _agentMgr.send(host.getId(), cmds);

            final Answer rebootAnswer = cmds.getAnswer(RebootAnswer.class);
            if (rebootAnswer != null && rebootAnswer.getResult()) {
                boolean isVmSecurityGroupEnabled = _securityGroupManager.isVmSecurityGroupEnabled(vm.getId());
                if (isVmSecurityGroupEnabled && vm.getType() == VirtualMachine.Type.User) {
                    List<Long> affectedVms = new ArrayList<Long>();
                    affectedVms.add(vm.getId());
                    _securityGroupManager.scheduleRulesetUpdateToHosts(affectedVms, true, null);
                }
                return;
            }

            String errorMsg = "Unable to reboot VM " + vm + " on " + dest.getHost() + " due to " + (rebootAnswer == null ? "no reboot response" : rebootAnswer.getDetails());
            s_logger.info(errorMsg);
            throw new CloudRuntimeException(errorMsg);
        } catch (final OperationTimedoutException e) {
            s_logger.warn("Unable to send the reboot command to host " + dest.getHost() + " for the vm " + vm + " due to operation timeout", e);
            throw new CloudRuntimeException("Failed to reboot the vm on host " + dest.getHost());
        }
    }

    private void checkAndSetEnterSetupMode(VirtualMachineTO vmTo, Map<VirtualMachineProfile.Param, Object> params) {
        Boolean enterSetup = null;
        if (params != null) {
            enterSetup = (Boolean) params.get(VirtualMachineProfile.Param.BootIntoSetup);
        }
        if (s_logger.isTraceEnabled()) {
            s_logger.trace(String.format("orchestrating VM reboot for '%s' %s set to %s", vmTo.getName(), VirtualMachineProfile.Param.BootIntoSetup, enterSetup));
        }
        vmTo.setEnterHardwareSetup(enterSetup == null ? false : enterSetup);
    }

    protected VirtualMachineTO getVmTO(Long vmId) {
        final VMInstanceVO vm = _vmDao.findById(vmId);
        final VirtualMachineProfile profile = new VirtualMachineProfileImpl(vm);
        final List<NicVO> nics = _nicsDao.listByVmId(profile.getId());
        Collections.sort(nics, new Comparator<NicVO>() {
            @Override
            public int compare(NicVO nic1, NicVO nic2) {
                Long nicId1 = Long.valueOf(nic1.getDeviceId());
                Long nicId2 = Long.valueOf(nic2.getDeviceId());
                return nicId1.compareTo(nicId2);
            }
        });
        for (final NicVO nic : nics) {
            final Network network = _networkModel.getNetwork(nic.getNetworkId());
            final NicProfile nicProfile =
                    new NicProfile(nic, network, nic.getBroadcastUri(), nic.getIsolationUri(), null, _networkModel.isSecurityGroupSupportedInNetwork(network),
                            _networkModel.getNetworkTag(profile.getHypervisorType(), network));
            profile.addNic(nicProfile);
        }
        final VirtualMachineTO to = toVmTO(profile);
        return to;
    }

    public Command cleanup(final VirtualMachine vm, Map<String, DpdkTO> dpdkInterfaceMapping) {
        StopCommand cmd = new StopCommand(vm, getExecuteInSequence(vm.getHypervisorType()), false);
        cmd.setControlIp(getControlNicIpForVM(vm));
        if (MapUtils.isNotEmpty(dpdkInterfaceMapping)) {
            cmd.setDpdkInterfaceMapping(dpdkInterfaceMapping);
        }
        Map<String, Boolean> vlanToPersistenceMap = getVlanToPersistenceMapForVM(vm.getId());
        if (MapUtils.isNotEmpty(vlanToPersistenceMap)) {
            cmd.setVlanToPersistenceMap(vlanToPersistenceMap);
        }
        return cmd;
    }

    private String getControlNicIpForVM(VirtualMachine vm) {
        if (vm.getType() == VirtualMachine.Type.ConsoleProxy || vm.getType() == VirtualMachine.Type.SecondaryStorageVm) {
            NicVO nic = _nicsDao.getControlNicForVM(vm.getId());
            return nic.getIPv4Address();
        } else if (vm.getType() == VirtualMachine.Type.DomainRouter) {
            return vm.getPrivateIpAddress();
        } else {
            return null;
        }
    }
    public Command cleanup(final String vmName) {
        VirtualMachine vm = _vmDao.findVMByInstanceName(vmName);

        StopCommand cmd = new StopCommand(vmName, getExecuteInSequence(null), false);
        cmd.setControlIp(getControlNicIpForVM(vm));
        Map<String, Boolean> vlanToPersistenceMap = getVlanToPersistenceMapForVM(vm.getId());
        if (MapUtils.isNotEmpty(vlanToPersistenceMap)) {
            cmd.setVlanToPersistenceMap(vlanToPersistenceMap);
        }
        return cmd;
    }


    // this is XenServer specific
    public void syncVMMetaData(final Map<String, String> vmMetadatum) {
        if (vmMetadatum == null || vmMetadatum.isEmpty()) {
            return;
        }
        List<Pair<Pair<String, VirtualMachine.Type>, Pair<Long, String>>> vmDetails = _userVmDao.getVmsDetailByNames(vmMetadatum.keySet(), "platform");
        for (final Map.Entry<String, String> entry : vmMetadatum.entrySet()) {
            final String name = entry.getKey();
            final String platform = entry.getValue();
            if (platform == null || platform.isEmpty()) {
                continue;
            }

            boolean found = false;
            for(Pair<Pair<String, VirtualMachine.Type>, Pair<Long, String>> vmDetail : vmDetails ) {
                Pair<String, VirtualMachine.Type> vmNameTypePair = vmDetail.first();
                if(vmNameTypePair.first().equals(name)) {
                    found = true;
                    if(vmNameTypePair.second() == VirtualMachine.Type.User) {
                        Pair<Long, String> detailPair = vmDetail.second();
                        String platformDetail = detailPair.second();

                        if (platformDetail != null && platformDetail.equals(platform)) {
                            break;
                        }
                        updateVmMetaData(detailPair.first(), platform);
                    }
                    break;
                }
            }

            if(!found) {
                VMInstanceVO vm = _vmDao.findVMByInstanceName(name);
                if(vm != null && vm.getType() == VirtualMachine.Type.User) {
                    updateVmMetaData(vm.getId(), platform);
                }
            }
        }
    }

    // this is XenServer specific
    private void updateVmMetaData(Long vmId, String platform) {
        UserVmVO userVm = _userVmDao.findById(vmId);
        _userVmDao.loadDetails(userVm);
        if ( userVm.details.containsKey(VmDetailConstants.TIME_OFFSET)) {
            userVm.details.remove(VmDetailConstants.TIME_OFFSET);
        }
        userVm.setDetail(VmDetailConstants.PLATFORM,  platform);
        String pvdriver = "xenserver56";
        if ( platform.contains("device_id")) {
            pvdriver = "xenserver61";
        }
        if (!userVm.details.containsKey(VmDetailConstants.HYPERVISOR_TOOLS_VERSION) || !userVm.details.get(VmDetailConstants.HYPERVISOR_TOOLS_VERSION).equals(pvdriver)) {
            userVm.setDetail(VmDetailConstants.HYPERVISOR_TOOLS_VERSION, pvdriver);
        }
        _userVmDao.saveDetails(userVm);
    }

    @Override
    public boolean isRecurring() {
        return true;
    }

    @Override
    public boolean processAnswers(final long agentId, final long seq, final Answer[] answers) {
        for (final Answer answer : answers) {
            if ( answer instanceof ClusterVMMetaDataSyncAnswer) {
                final ClusterVMMetaDataSyncAnswer cvms = (ClusterVMMetaDataSyncAnswer)answer;
                if (!cvms.isExecuted()) {
                    syncVMMetaData(cvms.getVMMetaDatum());
                    cvms.setExecuted();
                }
            }
        }
        return true;
    }

    @Override
    public boolean processTimeout(final long agentId, final long seq) {
        return true;
    }

    @Override
    public int getTimeout() {
        return -1;
    }

    @Override
    public boolean processCommands(final long agentId, final long seq, final Command[] cmds) {
        boolean processed = false;
        for (final Command cmd : cmds) {
            if (cmd instanceof PingRoutingCommand) {
                final PingRoutingCommand ping = (PingRoutingCommand)cmd;
                if (ping.getHostVmStateReport() != null) {
                    _syncMgr.processHostVmStatePingReport(agentId, ping.getHostVmStateReport());
                }

                // take the chance to scan VMs that are stuck in transitional states
                // and are missing from the report
                scanStalledVMInTransitionStateOnUpHost(agentId);
                processed = true;
            }
        }
        return processed;
    }

    @Override
    public AgentControlAnswer processControlCommand(final long agentId, final AgentControlCommand cmd) {
        return null;
    }

    @Override
    public boolean processDisconnect(final long agentId, final Status state) {
        return true;
    }

    @Override
    public void processHostAboutToBeRemoved(long hostId) {
    }

    @Override
    public void processHostRemoved(long hostId, long clusterId) {
    }

    @Override
    public void processHostAdded(long hostId) {
    }

    @Override
    public void processConnect(final Host agent, final StartupCommand cmd, final boolean forRebalance) throws ConnectionException {
        if (!(cmd instanceof StartupRoutingCommand)) {
            return;
        }

        if(s_logger.isDebugEnabled()) {
            s_logger.debug("Received startup command from hypervisor host. host id: " + agent.getId());
        }

        _syncMgr.resetHostSyncState(agent.getId());

        if (forRebalance) {
            s_logger.debug("Not processing listener " + this + " as connect happens on rebalance process");
            return;
        }
        final Long clusterId = agent.getClusterId();
        final long agentId = agent.getId();

        if (agent.getHypervisorType() == HypervisorType.XenServer) { // only for Xen
            // initiate the cron job
            final ClusterVMMetaDataSyncCommand syncVMMetaDataCmd = new ClusterVMMetaDataSyncCommand(ClusterVMMetaDataSyncInterval.value(), clusterId);
            try {
                final long seq_no = _agentMgr.send(agentId, new Commands(syncVMMetaDataCmd), this);
                s_logger.debug("Cluster VM metadata sync started with jobid " + seq_no);
            } catch (final AgentUnavailableException e) {
                s_logger.fatal("The Cluster VM metadata sync process failed for cluster id " + clusterId + " with ", e);
            }
        }
    }

    protected class TransitionTask extends ManagedContextRunnable {
        @Override
        protected void runInContext() {
            final GlobalLock lock = GlobalLock.getInternLock("TransitionChecking");
            if (lock == null) {
                s_logger.debug("Couldn't get the global lock");
                return;
            }

            if (!lock.lock(30)) {
                s_logger.debug("Couldn't lock the db");
                return;
            }
            try {
                scanStalledVMInTransitionStateOnDisconnectedHosts();

                final List<VMInstanceVO> instances = _vmDao.findVMInTransition(new Date(DateUtil.currentGMTTime().getTime() - AgentManager.Wait.value() * 1000), State.Starting, State.Stopping);
                for (final VMInstanceVO instance : instances) {
                    final State state = instance.getState();
                    if (state == State.Stopping) {
                        _haMgr.scheduleStop(instance, instance.getHostId(), WorkType.CheckStop);
                    } else if (state == State.Starting) {
                        _haMgr.scheduleRestart(instance, true);
                    }
                }
            } catch (final Exception e) {
                s_logger.warn("Caught the following exception on transition checking", e);
            } finally {
                lock.unlock();
            }
        }
    }

    @Override
    public VMInstanceVO findById(final long vmId) {
        return _vmDao.findById(vmId);
    }

    @Override
    public void checkIfCanUpgrade(final VirtualMachine vmInstance, final ServiceOffering newServiceOffering) {
        if (newServiceOffering == null) {
            throw new InvalidParameterValueException("Invalid parameter, newServiceOffering can't be null");
        }

        // Check that the VM is stopped / running
        if (!(vmInstance.getState().equals(State.Stopped) || vmInstance.getState().equals(State.Running))) {
            s_logger.warn("Unable to upgrade virtual machine " + vmInstance.toString() + " in state " + vmInstance.getState());
            throw new InvalidParameterValueException("Unable to upgrade virtual machine " + vmInstance.toString() + " " + " in state " + vmInstance.getState() +
                    "; make sure the virtual machine is stopped/running");
        }

        // Check if the service offering being upgraded to is what the VM is already running with
        if (!newServiceOffering.isDynamic() && vmInstance.getServiceOfferingId() == newServiceOffering.getId()) {
            if (s_logger.isInfoEnabled()) {
                s_logger.info("Not upgrading vm " + vmInstance.toString() + " since it already has the requested " + "service offering (" + newServiceOffering.getName() +
                        ")");
            }

            throw new InvalidParameterValueException("Not upgrading vm " + vmInstance.toString() + " since it already " + "has the requested service offering (" +
                    newServiceOffering.getName() + ")");
        }

        final ServiceOfferingVO currentServiceOffering = _offeringDao.findByIdIncludingRemoved(vmInstance.getId(), vmInstance.getServiceOfferingId());

        checkIfNewOfferingStorageScopeMatchesStoragePool(vmInstance, newServiceOffering);

        // if vm is a system vm, check if it is a system service offering, if yes return with error as it cannot be used for user vms
        if (currentServiceOffering.isSystemUse() != newServiceOffering.isSystemUse()) {
            throw new InvalidParameterValueException("isSystem property is different for current service offering and new service offering");
        }

        // Check that there are enough resources to upgrade the service offering
        if (!isVirtualMachineUpgradable(vmInstance, newServiceOffering)) {
            throw new InvalidParameterValueException("Unable to upgrade virtual machine, not enough resources available " + "for an offering of " +
                    newServiceOffering.getCpu() + " cpu(s) at " + newServiceOffering.getSpeed() + " Mhz, and " + newServiceOffering.getRamSize() + " MB of memory");
        }

        // Check that the service offering being upgraded to has all the tags of the current service offering.
        final List<String> currentTags = StringUtils.csvTagsToList(currentServiceOffering.getTags());
        final List<String> newTags = StringUtils.csvTagsToList(newServiceOffering.getTags());
        if (!newTags.containsAll(currentTags)) {
            throw new InvalidParameterValueException("Unable to upgrade virtual machine; the current service offering " + " should have tags as subset of " +
                    "the new service offering tags. Current service offering tags: " + currentTags + "; " + "new service " + "offering tags: " + newTags);
        }
    }

    /**
     * Throws an InvalidParameterValueException in case the new service offerings does not match the storage scope (e.g. local or shared).
     */
    protected void checkIfNewOfferingStorageScopeMatchesStoragePool(VirtualMachine vmInstance, ServiceOffering newServiceOffering) {
        boolean isRootVolumeOnLocalStorage = isRootVolumeOnLocalStorage(vmInstance.getId());

        if (newServiceOffering.isUseLocalStorage() && !isRootVolumeOnLocalStorage) {
            String message = String .format("Unable to upgrade virtual machine %s, target offering use local storage but the storage pool where "
                    + "the volume is allocated is a shared storage.", vmInstance.toString());
            throw new InvalidParameterValueException(message);
        }

        if (!newServiceOffering.isUseLocalStorage() && isRootVolumeOnLocalStorage) {
            String message = String.format("Unable to upgrade virtual machine %s, target offering use shared storage but the storage pool where "
                    + "the volume is allocated is a local storage.", vmInstance.toString());
            throw new InvalidParameterValueException(message);
        }
    }

    public boolean isRootVolumeOnLocalStorage(long vmId) {
        ScopeType poolScope = ScopeType.ZONE;
        List<VolumeVO> volumes = _volsDao.findByInstanceAndType(vmId, Type.ROOT);
        if(CollectionUtils.isNotEmpty(volumes)) {
            VolumeVO rootDisk = volumes.get(0);
            Long poolId = rootDisk.getPoolId();
            if (poolId != null) {
                StoragePoolVO storagePoolVO = _storagePoolDao.findById(poolId);
                poolScope = storagePoolVO.getScope();
            }
        }
        return ScopeType.HOST == poolScope;
    }

    @Override
    public boolean upgradeVmDb(final long vmId, final ServiceOffering newServiceOffering, ServiceOffering currentServiceOffering) {

        final VMInstanceVO vmForUpdate = _vmDao.findById(vmId);
        vmForUpdate.setServiceOfferingId(newServiceOffering.getId());
        final ServiceOffering newSvcOff = _entityMgr.findById(ServiceOffering.class, newServiceOffering.getId());
        vmForUpdate.setHaEnabled(newSvcOff.isOfferHA());
        vmForUpdate.setLimitCpuUse(newSvcOff.getLimitCpuUse());
        vmForUpdate.setServiceOfferingId(newSvcOff.getId());
        if (newServiceOffering.isDynamic()) {
            saveCustomOfferingDetails(vmId, newServiceOffering);
        }
        if (currentServiceOffering.isDynamic() && !newServiceOffering.isDynamic()) {
            removeCustomOfferingDetails(vmId);
        }
        VMTemplateVO template = _templateDao.findById(vmForUpdate.getTemplateId());
        boolean dynamicScalingEnabled = _userVmMgr.checkIfDynamicScalingCanBeEnabled(vmForUpdate, newServiceOffering, template, vmForUpdate.getDataCenterId());
        vmForUpdate.setDynamicallyScalable(dynamicScalingEnabled);
        return _vmDao.update(vmId, vmForUpdate);
    }

    @Override
    public NicProfile addVmToNetwork(final VirtualMachine vm, final Network network, final NicProfile requested)
            throws ConcurrentOperationException, ResourceUnavailableException, InsufficientCapacityException {

        final AsyncJobExecutionContext jobContext = AsyncJobExecutionContext.getCurrentExecutionContext();
        if (jobContext.isJobDispatchedBy(VmWorkConstants.VM_WORK_JOB_DISPATCHER)) {
            // avoid re-entrance
            VmWorkJobVO placeHolder = null;
            placeHolder = createPlaceHolderWork(vm.getId());
            try {
                return orchestrateAddVmToNetwork(vm, network, requested);
            } finally {
                if (placeHolder != null) {
                    _workJobDao.expunge(placeHolder.getId());
                }
            }
        } else {
            final Outcome<VirtualMachine> outcome = addVmToNetworkThroughJobQueue(vm, network, requested);

            try {
                outcome.get();
            } catch (final InterruptedException e) {
                throw new RuntimeException("Operation is interrupted", e);
            } catch (final java.util.concurrent.ExecutionException e) {
                throw new RuntimeException("Execution exception", e);
            }

            final Object jobException = _jobMgr.unmarshallResultObject(outcome.getJob());
            if (jobException != null) {
                if (jobException instanceof ResourceUnavailableException) {
                    throw (ResourceUnavailableException)jobException;
                } else if (jobException instanceof ConcurrentOperationException) {
                    throw (ConcurrentOperationException)jobException;
                } else if (jobException instanceof InsufficientCapacityException) {
                    throw (InsufficientCapacityException)jobException;
                } else if (jobException instanceof RuntimeException) {
                    throw (RuntimeException)jobException;
                } else if (jobException instanceof Throwable) {
                    throw new RuntimeException("Unexpected exception", (Throwable)jobException);
                } else if (jobException instanceof NicProfile) {
                    return (NicProfile)jobException;
                }
            }

            throw new RuntimeException("Unexpected job execution result");
        }
    }

    private NicProfile orchestrateAddVmToNetwork(final VirtualMachine vm, final Network network, final NicProfile requested) throws ConcurrentOperationException, ResourceUnavailableException,
    InsufficientCapacityException {
        final CallContext cctx = CallContext.current();

        s_logger.debug("Adding vm " + vm + " to network " + network + "; requested nic profile " + requested);
        final VMInstanceVO vmVO = _vmDao.findById(vm.getId());
        final ReservationContext context = new ReservationContextImpl(null, null, cctx.getCallingUser(), cctx.getCallingAccount());

        final VirtualMachineProfileImpl vmProfile = new VirtualMachineProfileImpl(vmVO, null, null, null, null);

        final DataCenter dc = _entityMgr.findById(DataCenter.class, network.getDataCenterId());
        final Host host = _hostDao.findById(vm.getHostId());
        final DeployDestination dest = new DeployDestination(dc, null, null, host);

        //check vm state
        if (vm.getState() == State.Running) {
            //1) allocate and prepare nic
            final NicProfile nic = _networkMgr.createNicForVm(network, requested, context, vmProfile, true);

            //2) Convert vmProfile to vmTO
            final HypervisorGuru hvGuru = _hvGuruMgr.getGuru(vmProfile.getVirtualMachine().getHypervisorType());
            final VirtualMachineTO vmTO = hvGuru.implement(vmProfile);

            //3) Convert nicProfile to NicTO
            final NicTO nicTO = toNicTO(nic, vmProfile.getVirtualMachine().getHypervisorType());

            if (network != null) {
                final Map<NetworkOffering.Detail, String> details = networkOfferingDetailsDao.getNtwkOffDetails(network.getNetworkOfferingId());
                if (details != null) {
                    details.putIfAbsent(NetworkOffering.Detail.PromiscuousMode, NetworkOrchestrationService.PromiscuousMode.value().toString());
                    details.putIfAbsent(NetworkOffering.Detail.MacAddressChanges, NetworkOrchestrationService.MacAddressChanges.value().toString());
                    details.putIfAbsent(NetworkOffering.Detail.ForgedTransmits, NetworkOrchestrationService.ForgedTransmits.value().toString());
                }
                nicTO.setDetails(details);
            }

            //4) plug the nic to the vm
            s_logger.debug("Plugging nic for vm " + vm + " in network " + network);

            boolean result = false;
            try {
                result = plugNic(network, nicTO, vmTO, context, dest);
                if (result) {
                    _userVmMgr.setupVmForPvlan(true, vm.getHostId(), nic);
                    s_logger.debug("Nic is plugged successfully for vm " + vm + " in network " + network + ". Vm  is a part of network now");
                    final long isDefault = nic.isDefaultNic() ? 1 : 0;
                    // insert nic's Id into DB as resource_name
                    if(VirtualMachine.Type.User.equals(vmVO.getType())) {
                        //Log usage event for user Vms only
                        UsageEventUtils.publishUsageEvent(EventTypes.EVENT_NETWORK_OFFERING_ASSIGN, vmVO.getAccountId(), vmVO.getDataCenterId(), vmVO.getId(),
                                Long.toString(nic.getId()), network.getNetworkOfferingId(), null, isDefault, VirtualMachine.class.getName(), vmVO.getUuid(), vm.isDisplay());
                    }
                    return nic;
                } else {
                    s_logger.warn("Failed to plug nic to the vm " + vm + " in network " + network);
                    return null;
                }
            } finally {
                if (!result) {
                    s_logger.debug("Removing nic " + nic + " from vm " + vmProfile.getVirtualMachine() + " as nic plug failed on the backend");
                    _networkMgr.removeNic(vmProfile, _nicsDao.findById(nic.getId()));
                }
            }
        } else if (vm.getState() == State.Stopped) {
            //1) allocate nic
            return _networkMgr.createNicForVm(network, requested, context, vmProfile, false);
        } else {
            s_logger.warn("Unable to add vm " + vm + " to network  " + network);
            throw new ResourceUnavailableException("Unable to add vm " + vm + " to network, is not in the right state", DataCenter.class, vm.getDataCenterId());
        }
    }

    @Override
    public NicTO toNicTO(final NicProfile nic, final HypervisorType hypervisorType) {
        final HypervisorGuru hvGuru = _hvGuruMgr.getGuru(hypervisorType);

        final NicTO nicTO = hvGuru.toNicTO(nic);
        return nicTO;
    }

    @Override
    public boolean removeNicFromVm(final VirtualMachine vm, final Nic nic)
            throws ConcurrentOperationException, ResourceUnavailableException {

        final AsyncJobExecutionContext jobContext = AsyncJobExecutionContext.getCurrentExecutionContext();
        if (jobContext.isJobDispatchedBy(VmWorkConstants.VM_WORK_JOB_DISPATCHER)) {
            // avoid re-entrance
            VmWorkJobVO placeHolder = null;
            placeHolder = createPlaceHolderWork(vm.getId());
            try {
                return orchestrateRemoveNicFromVm(vm, nic);
            } finally {
                if (placeHolder != null) {
                    _workJobDao.expunge(placeHolder.getId());
                }
            }

        } else {
            final Outcome<VirtualMachine> outcome = removeNicFromVmThroughJobQueue(vm, nic);

            try {
                outcome.get();
            } catch (final InterruptedException e) {
                throw new RuntimeException("Operation is interrupted", e);
            } catch (final java.util.concurrent.ExecutionException e) {
                throw new RuntimeException("Execution excetion", e);
            }

            final Object jobResult = _jobMgr.unmarshallResultObject(outcome.getJob());
            if (jobResult != null) {
                if (jobResult instanceof ResourceUnavailableException) {
                    throw (ResourceUnavailableException)jobResult;
                } else if (jobResult instanceof ConcurrentOperationException) {
                    throw (ConcurrentOperationException)jobResult;
                } else if (jobResult instanceof RuntimeException) {
                    throw (RuntimeException)jobResult;
                } else if (jobResult instanceof Throwable) {
                    throw new RuntimeException("Unexpected exception", (Throwable)jobResult);
                } else if (jobResult instanceof Boolean) {
                    return (Boolean)jobResult;
                }
            }

            throw new RuntimeException("Job failed with un-handled exception");
        }
    }

    private boolean orchestrateRemoveNicFromVm(final VirtualMachine vm, final Nic nic) throws ConcurrentOperationException, ResourceUnavailableException {
        final CallContext cctx = CallContext.current();
        final VMInstanceVO vmVO = _vmDao.findById(vm.getId());
        final NetworkVO network = _networkDao.findById(nic.getNetworkId());
        final ReservationContext context = new ReservationContextImpl(null, null, cctx.getCallingUser(), cctx.getCallingAccount());

        final VirtualMachineProfileImpl vmProfile = new VirtualMachineProfileImpl(vmVO, null, null, null, null);

        final DataCenter dc = _entityMgr.findById(DataCenter.class, network.getDataCenterId());
        final Host host = _hostDao.findById(vm.getHostId());
        final DeployDestination dest = new DeployDestination(dc, null, null, host);
        final HypervisorGuru hvGuru = _hvGuruMgr.getGuru(vmProfile.getVirtualMachine().getHypervisorType());
        final VirtualMachineTO vmTO = hvGuru.implement(vmProfile);

        final NicProfile nicProfile =
                new NicProfile(nic, network, nic.getBroadcastUri(), nic.getIsolationUri(), _networkModel.getNetworkRate(network.getId(), vm.getId()),
                        _networkModel.isSecurityGroupSupportedInNetwork(network), _networkModel.getNetworkTag(vmProfile.getVirtualMachine().getHypervisorType(), network));

        //1) Unplug the nic
        if (vm.getState() == State.Running) {
            final NicTO nicTO = toNicTO(nicProfile, vmProfile.getVirtualMachine().getHypervisorType());
            s_logger.debug("Un-plugging nic " + nic + " for vm " + vm + " from network " + network);
            final boolean result = unplugNic(network, nicTO, vmTO, context, dest);
            if (result) {
                _userVmMgr.setupVmForPvlan(false, vm.getHostId(), nicProfile);
                s_logger.debug("Nic is unplugged successfully for vm " + vm + " in network " + network);
                final long isDefault = nic.isDefaultNic() ? 1 : 0;
                UsageEventUtils.publishUsageEvent(EventTypes.EVENT_NETWORK_OFFERING_REMOVE, vm.getAccountId(), vm.getDataCenterId(), vm.getId(),
                        Long.toString(nic.getId()), network.getNetworkOfferingId(), null, isDefault, VirtualMachine.class.getName(), vm.getUuid(), vm.isDisplay());
            } else {
                s_logger.warn("Failed to unplug nic for the vm " + vm + " from network " + network);
                return false;
            }
        } else if (vm.getState() != State.Stopped) {
            s_logger.warn("Unable to remove vm " + vm + " from network  " + network);
            throw new ResourceUnavailableException("Unable to remove vm " + vm + " from network, is not in the right state", DataCenter.class, vm.getDataCenterId());
        }

        //2) Release the nic
        _networkMgr.releaseNic(vmProfile, nic);
        s_logger.debug("Successfully released nic " + nic + "for vm " + vm);

        //3) Remove the nic
        _networkMgr.removeNic(vmProfile, nic);
        _nicsDao.remove(nic.getId());
        return true;
    }

    @Override
    @DB
    public boolean removeVmFromNetwork(final VirtualMachine vm, final Network network, final URI broadcastUri) throws ConcurrentOperationException, ResourceUnavailableException {
        // TODO will serialize on the VM object later to resolve operation conflicts
        return orchestrateRemoveVmFromNetwork(vm, network, broadcastUri);
    }

    @DB
    private boolean orchestrateRemoveVmFromNetwork(final VirtualMachine vm, final Network network, final URI broadcastUri) throws ConcurrentOperationException, ResourceUnavailableException {
        final CallContext cctx = CallContext.current();
        final VMInstanceVO vmVO = _vmDao.findById(vm.getId());
        final ReservationContext context = new ReservationContextImpl(null, null, cctx.getCallingUser(), cctx.getCallingAccount());

        final VirtualMachineProfileImpl vmProfile = new VirtualMachineProfileImpl(vmVO, null, null, null, null);

        final DataCenter dc = _entityMgr.findById(DataCenter.class, network.getDataCenterId());
        final Host host = _hostDao.findById(vm.getHostId());
        final DeployDestination dest = new DeployDestination(dc, null, null, host);
        final HypervisorGuru hvGuru = _hvGuruMgr.getGuru(vmProfile.getVirtualMachine().getHypervisorType());
        final VirtualMachineTO vmTO = hvGuru.implement(vmProfile);

        Nic nic = null;
        if (broadcastUri != null) {
            nic = _nicsDao.findByNetworkIdInstanceIdAndBroadcastUri(network.getId(), vm.getId(), broadcastUri.toString());
        } else {
            nic = _networkModel.getNicInNetwork(vm.getId(), network.getId());
        }

        if (nic == null) {
            s_logger.warn("Could not get a nic with " + network);
            return false;
        }

        // don't delete default NIC on a user VM
        if (nic.isDefaultNic() && vm.getType() == VirtualMachine.Type.User) {
            s_logger.warn("Failed to remove nic from " + vm + " in " + network + ", nic is default.");
            throw new CloudRuntimeException("Failed to remove nic from " + vm + " in " + network + ", nic is default.");
        }

        //Lock on nic is needed here
        final Nic lock = _nicsDao.acquireInLockTable(nic.getId());
        if (lock == null) {
            //check if nic is still there. Return if it was released already
            if (_nicsDao.findById(nic.getId()) == null) {
                if (s_logger.isDebugEnabled()) {
                    s_logger.debug("Not need to remove the vm " + vm + " from network " + network + " as the vm doesn't have nic in this network");
                }
                return true;
            }
            throw new ConcurrentOperationException("Unable to lock nic " + nic.getId());
        }

        if (s_logger.isDebugEnabled()) {
            s_logger.debug("Lock is acquired for nic id " + lock.getId() + " as a part of remove vm " + vm + " from network " + network);
        }

        try {
            final NicProfile nicProfile =
                    new NicProfile(nic, network, nic.getBroadcastUri(), nic.getIsolationUri(), _networkModel.getNetworkRate(network.getId(), vm.getId()),
                            _networkModel.isSecurityGroupSupportedInNetwork(network), _networkModel.getNetworkTag(vmProfile.getVirtualMachine().getHypervisorType(), network));

            //1) Unplug the nic
            if (vm.getState() == State.Running) {
                final NicTO nicTO = toNicTO(nicProfile, vmProfile.getVirtualMachine().getHypervisorType());
                s_logger.debug("Un-plugging nic for vm " + vm + " from network " + network);
                final boolean result = unplugNic(network, nicTO, vmTO, context, dest);
                if (result) {
                    s_logger.debug("Nic is unplugged successfully for vm " + vm + " in network " + network);
                } else {
                    s_logger.warn("Failed to unplug nic for the vm " + vm + " from network " + network);
                    return false;
                }
            } else if (vm.getState() != State.Stopped) {
                s_logger.warn("Unable to remove vm " + vm + " from network  " + network);
                throw new ResourceUnavailableException("Unable to remove vm " + vm + " from network, is not in the right state", DataCenter.class, vm.getDataCenterId());
            }

            //2) Release the nic
            _networkMgr.releaseNic(vmProfile, nic);
            s_logger.debug("Successfully released nic " + nic + "for vm " + vm);

            //3) Remove the nic
            _networkMgr.removeNic(vmProfile, nic);
            return true;
        } finally {
            if (lock != null) {
                _nicsDao.releaseFromLockTable(lock.getId());
                if (s_logger.isDebugEnabled()) {
                    s_logger.debug("Lock is released for nic id " + lock.getId() + " as a part of remove vm " + vm + " from network " + network);
                }
            }
        }
    }

    @Override
    public void findHostAndMigrate(final String vmUuid, final Long newSvcOfferingId, final Map<String, String> customParameters, final ExcludeList excludes) throws InsufficientCapacityException, ConcurrentOperationException,
    ResourceUnavailableException {

        final VMInstanceVO vm = _vmDao.findByUuid(vmUuid);
        if (vm == null) {
            throw new CloudRuntimeException("Unable to find " + vmUuid);
        }
        ServiceOfferingVO newServiceOffering = _offeringDao.findById(newSvcOfferingId);
        if (newServiceOffering.isDynamic()) {
            newServiceOffering.setDynamicFlag(true);
            newServiceOffering = _offeringDao.getComputeOffering(newServiceOffering, customParameters);
        }
        final VirtualMachineProfile profile = new VirtualMachineProfileImpl(vm, null, newServiceOffering, null, null);

        final Long srcHostId = vm.getHostId();
        final Long oldSvcOfferingId = vm.getServiceOfferingId();
        if (srcHostId == null) {
            throw new CloudRuntimeException("Unable to scale the vm because it doesn't have a host id");
        }
        final Host host = _hostDao.findById(srcHostId);
        final DataCenterDeployment plan = new DataCenterDeployment(host.getDataCenterId(), host.getPodId(), host.getClusterId(), null, null, null);
        excludes.addHost(vm.getHostId());
        vm.setServiceOfferingId(newSvcOfferingId); // Need to find the destination host based on new svc offering

        DeployDestination dest = null;

        try {
            dest = _dpMgr.planDeployment(profile, plan, excludes, null);
        } catch (final AffinityConflictException e2) {
            s_logger.warn("Unable to create deployment, affinity rules associted to the VM conflict", e2);
            throw new CloudRuntimeException("Unable to create deployment, affinity rules associted to the VM conflict");
        }

        if (dest != null) {
            if (s_logger.isDebugEnabled()) {
                s_logger.debug(" Found " + dest + " for scaling the vm to.");
            }
        }

        if (dest == null) {
            throw new InsufficientServerCapacityException("Unable to find a server to scale the vm to.", host.getClusterId());
        }

        excludes.addHost(dest.getHost().getId());
        try {
            migrateForScale(vm.getUuid(), srcHostId, dest, oldSvcOfferingId);
        } catch (final ResourceUnavailableException e) {
            s_logger.debug("Unable to migrate to unavailable " + dest);
            throw e;
        } catch (final ConcurrentOperationException e) {
            s_logger.debug("Unable to migrate VM due to: " + e.getMessage());
            throw e;
        }
    }

    @Override
    public void migrateForScale(final String vmUuid, final long srcHostId, final DeployDestination dest, final Long oldSvcOfferingId)
            throws ResourceUnavailableException, ConcurrentOperationException {
        final AsyncJobExecutionContext jobContext = AsyncJobExecutionContext.getCurrentExecutionContext();
        if (jobContext.isJobDispatchedBy(VmWorkConstants.VM_WORK_JOB_DISPATCHER)) {
            // avoid re-entrance
            VmWorkJobVO placeHolder = null;
            final VirtualMachine vm = _vmDao.findByUuid(vmUuid);
            placeHolder = createPlaceHolderWork(vm.getId());
            try {
                orchestrateMigrateForScale(vmUuid, srcHostId, dest, oldSvcOfferingId);
            } finally {
                if (placeHolder != null) {
                    _workJobDao.expunge(placeHolder.getId());
                }
            }
        } else {
            final Outcome<VirtualMachine> outcome = migrateVmForScaleThroughJobQueue(vmUuid, srcHostId, dest, oldSvcOfferingId);

            try {
                final VirtualMachine vm = outcome.get();
            } catch (final InterruptedException e) {
                throw new RuntimeException("Operation is interrupted", e);
            } catch (final java.util.concurrent.ExecutionException e) {
                throw new RuntimeException("Execution excetion", e);
            }

            final Object jobResult = _jobMgr.unmarshallResultObject(outcome.getJob());
            if (jobResult != null) {
                if (jobResult instanceof ResourceUnavailableException) {
                    throw (ResourceUnavailableException)jobResult;
                } else if (jobResult instanceof ConcurrentOperationException) {
                    throw (ConcurrentOperationException)jobResult;
                } else if (jobResult instanceof RuntimeException) {
                    throw (RuntimeException)jobResult;
                } else if (jobResult instanceof Throwable) {
                    throw new RuntimeException("Unexpected exception", (Throwable)jobResult);
                }
            }
        }
    }

    private void orchestrateMigrateForScale(final String vmUuid, final long srcHostId, final DeployDestination dest, final Long oldSvcOfferingId)
            throws ResourceUnavailableException, ConcurrentOperationException {

        VMInstanceVO vm = _vmDao.findByUuid(vmUuid);
        s_logger.info(String.format("Migrating %s to %s", vm, dest));

        vm.getServiceOfferingId();
        final long dstHostId = dest.getHost().getId();
        final Host fromHost = _hostDao.findById(srcHostId);
        Host srcHost = _hostDao.findById(srcHostId);
        if (fromHost == null) {
            String logMessageUnableToFindHost = String.format("Unable to find host to migrate from %s.", srcHost);
            s_logger.info(logMessageUnableToFindHost);
            throw new CloudRuntimeException(logMessageUnableToFindHost);
        }

        Host dstHost = _hostDao.findById(dstHostId);
        long destHostClusterId = dest.getCluster().getId();
        long fromHostClusterId = fromHost.getClusterId();
        if (fromHostClusterId != destHostClusterId) {
            String logMessageHostsOnDifferentCluster = String.format("Source and destination host are not in same cluster, unable to migrate to %s", srcHost);
            s_logger.info(logMessageHostsOnDifferentCluster);
            throw new CloudRuntimeException(logMessageHostsOnDifferentCluster);
        }

        final VirtualMachineGuru vmGuru = getVmGuru(vm);

        final long vmId = vm.getId();
        vm = _vmDao.findByUuid(vmUuid);
        if (vm == null) {
            if (s_logger.isDebugEnabled()) {
                s_logger.debug("Unable to find the vm " + vm);
            }
            throw new CloudRuntimeException("Unable to find a virtual machine with id " + vmId);
        }

        if (vm.getState() != State.Running) {
            if (s_logger.isDebugEnabled()) {
                s_logger.debug("VM is not Running, unable to migrate the vm " + vm);
            }
            throw new CloudRuntimeException("VM is not Running, unable to migrate the vm currently " + vm + " , current state: " + vm.getState().toString());
        }

        AlertManager.AlertType alertType = AlertManager.AlertType.ALERT_TYPE_USERVM_MIGRATE;
        if (VirtualMachine.Type.DomainRouter.equals(vm.getType())) {
            alertType = AlertManager.AlertType.ALERT_TYPE_DOMAIN_ROUTER_MIGRATE;
        } else if (VirtualMachine.Type.ConsoleProxy.equals(vm.getType())) {
            alertType = AlertManager.AlertType.ALERT_TYPE_CONSOLE_PROXY_MIGRATE;
        }

        final VirtualMachineProfile profile = new VirtualMachineProfileImpl(vm);
        _networkMgr.prepareNicForMigration(profile, dest);

        volumeMgr.prepareForMigration(profile, dest);

        final VirtualMachineTO to = toVmTO(profile);
        final PrepareForMigrationCommand pfmc = new PrepareForMigrationCommand(to);

        ItWorkVO work = new ItWorkVO(UUID.randomUUID().toString(), _nodeId, State.Migrating, vm.getType(), vm.getId());
        work.setStep(Step.Prepare);
        work.setResourceType(ItWorkVO.ResourceType.Host);
        work.setResourceId(dstHostId);
        work = _workDao.persist(work);

        Answer pfma = null;
        try {
            pfma = _agentMgr.send(dstHostId, pfmc);
            if (pfma == null || !pfma.getResult()) {
                final String details = pfma != null ? pfma.getDetails() : "null answer returned";
                final String msg = "Unable to prepare for migration due to " + details;
                pfma = null;
                throw new AgentUnavailableException(msg, dstHostId);
            }
        } catch (final OperationTimedoutException e1) {
            throw new AgentUnavailableException("Operation timed out", dstHostId);
        } finally {
            if (pfma == null) {
                work.setStep(Step.Done);
                _workDao.update(work.getId(), work);
            }
        }

        vm.setLastHostId(srcHostId);
        try {
            if (vm == null || vm.getHostId() == null || vm.getHostId() != srcHostId || !changeState(vm, Event.MigrationRequested, dstHostId, work, Step.Migrating)) {
                s_logger.info("Migration cancelled because state has changed: " + vm);
                throw new ConcurrentOperationException("Migration cancelled because state has changed: " + vm);
            }
        } catch (final NoTransitionException e1) {
            s_logger.info("Migration cancelled because " + e1.getMessage());
            throw new ConcurrentOperationException("Migration cancelled because " + e1.getMessage());
        }

        boolean migrated = false;
        try {
            Map<String, Boolean> vlanToPersistenceMap = getVlanToPersistenceMapForVM(vm.getId());
            final boolean isWindows = _guestOsCategoryDao.findById(_guestOsDao.findById(vm.getGuestOSId()).getCategoryId()).getName().equalsIgnoreCase("Windows");
            final MigrateCommand mc = new MigrateCommand(vm.getInstanceName(), dest.getHost().getPrivateIpAddress(), isWindows, to, getExecuteInSequence(vm.getHypervisorType()));
            if (MapUtils.isNotEmpty(vlanToPersistenceMap)) {
                mc.setVlanToPersistenceMap(vlanToPersistenceMap);
            }

            boolean kvmAutoConvergence = StorageManager.KvmAutoConvergence.value();
            mc.setAutoConvergence(kvmAutoConvergence);
            mc.setHostGuid(dest.getHost().getGuid());

            try {
                final Answer ma = _agentMgr.send(vm.getLastHostId(), mc);
                if (ma == null || !ma.getResult()) {
                    final String details = ma != null ? ma.getDetails() : "null answer returned";
                    final String msg = "Unable to migrate due to " + details;
                    s_logger.error(msg);
                    throw new CloudRuntimeException(msg);
                }
            } catch (final OperationTimedoutException e) {
                if (e.isActive()) {
                    s_logger.warn("Active migration command so scheduling a restart for " + vm);
                    _haMgr.scheduleRestart(vm, true);
                }
                throw new AgentUnavailableException("Operation timed out on migrating " + vm, dstHostId);
            }

            try {
                final long newServiceOfferingId = vm.getServiceOfferingId();
                vm.setServiceOfferingId(oldSvcOfferingId); // release capacity for the old service offering only
                if (!changeState(vm, VirtualMachine.Event.OperationSucceeded, dstHostId, work, Step.Started)) {
                    throw new ConcurrentOperationException("Unable to change the state for " + vm);
                }
                vm.setServiceOfferingId(newServiceOfferingId);
            } catch (final NoTransitionException e1) {
                throw new ConcurrentOperationException("Unable to change state due to " + e1.getMessage());
            }

            try {
                if (!checkVmOnHost(vm, dstHostId)) {
                    s_logger.error("Unable to complete migration for " + vm);
                    try {
                        _agentMgr.send(srcHostId, new Commands(cleanup(vm.getInstanceName())), null);
                    } catch (final AgentUnavailableException e) {
                        s_logger.error(String.format("Unable to cleanup source %s. ", srcHost), e);
                    }
                    cleanup(vmGuru, new VirtualMachineProfileImpl(vm), work, Event.AgentReportStopped, true);
                    throw new CloudRuntimeException("Unable to complete migration for " + vm);
                }
            } catch (final OperationTimedoutException e) {
                s_logger.debug(String.format("Error while checking the %s on %s", vm, dstHost), e);
            }

            migrated = true;
        } finally {
            if (!migrated) {
                s_logger.info("Migration was unsuccessful.  Cleaning up: " + vm);

                String alertSubject = String.format("Unable to migrate %s from %s in Zone [%s] and Pod [%s].",
                        vm.getInstanceName(), fromHost, dest.getDataCenter().getName(), dest.getPod().getName());
                String alertBody = "Migrate Command failed. Please check logs.";
                _alertMgr.sendAlert(alertType, fromHost.getDataCenterId(), fromHost.getPodId(), alertSubject, alertBody);
                try {
                    _agentMgr.send(dstHostId, new Commands(cleanup(vm.getInstanceName())), null);
                } catch (final AgentUnavailableException ae) {
                    s_logger.info("Looks like the destination Host is unavailable for cleanup");
                }
                _networkMgr.setHypervisorHostname(profile, dest, false);
                try {
                    stateTransitTo(vm, Event.OperationFailed, srcHostId);
                } catch (final NoTransitionException e) {
                    s_logger.warn(e.getMessage());
                }
            } else {
                _networkMgr.setHypervisorHostname(profile, dest, true);
            }

            work.setStep(Step.Done);
            _workDao.update(work.getId(), work);
        }
    }

    @Override
    public boolean replugNic(final Network network, final NicTO nic, final VirtualMachineTO vm, final ReservationContext context, final DeployDestination dest) throws ConcurrentOperationException,
    ResourceUnavailableException, InsufficientCapacityException {
        boolean result = true;

        final VMInstanceVO router = _vmDao.findById(vm.getId());
        if (router.getState() == State.Running) {
            try {
                final ReplugNicCommand replugNicCmd = new ReplugNicCommand(nic, vm.getName(), vm.getType(), vm.getDetails());
                final Commands cmds = new Commands(Command.OnError.Stop);
                cmds.addCommand("replugnic", replugNicCmd);
                _agentMgr.send(dest.getHost().getId(), cmds);
                final ReplugNicAnswer replugNicAnswer = cmds.getAnswer(ReplugNicAnswer.class);
                if (replugNicAnswer == null || !replugNicAnswer.getResult()) {
                    s_logger.warn("Unable to replug nic for vm " + vm.getName());
                    result = false;
                }
            } catch (final OperationTimedoutException e) {
                throw new AgentUnavailableException("Unable to plug nic for router " + vm.getName() + " in network " + network, dest.getHost().getId(), e);
            }
        } else {
            s_logger.warn("Unable to apply ReplugNic, vm " + router + " is not in the right state " + router.getState());

            throw new ResourceUnavailableException("Unable to apply ReplugNic on the backend," + " vm " + vm + " is not in the right state", DataCenter.class,
                    router.getDataCenterId());
        }

        return result;
    }

    public boolean plugNic(final Network network, final NicTO nic, final VirtualMachineTO vm, final ReservationContext context, final DeployDestination dest) throws ConcurrentOperationException,
    ResourceUnavailableException, InsufficientCapacityException {
        boolean result = true;

        final VMInstanceVO router = _vmDao.findById(vm.getId());
        if (router.getState() == State.Running) {
            try {
                NetworkDetailVO pvlanTypeDetail = networkDetailsDao.findDetail(network.getId(), ApiConstants.ISOLATED_PVLAN_TYPE);
                if (pvlanTypeDetail != null) {
                    Map<NetworkOffering.Detail, String> nicDetails = nic.getDetails() == null ? new HashMap<>() : nic.getDetails();
                    s_logger.debug("Found PVLAN type: " + pvlanTypeDetail.getValue() + " on network details, adding it as part of the PlugNicCommand");
                    nicDetails.putIfAbsent(NetworkOffering.Detail.pvlanType, pvlanTypeDetail.getValue());
                    nic.setDetails(nicDetails);
                }
                final PlugNicCommand plugNicCmd = new PlugNicCommand(nic, vm.getName(), vm.getType(), vm.getDetails());
                final Commands cmds = new Commands(Command.OnError.Stop);
                cmds.addCommand("plugnic", plugNicCmd);
                _agentMgr.send(dest.getHost().getId(), cmds);
                final PlugNicAnswer plugNicAnswer = cmds.getAnswer(PlugNicAnswer.class);
                if (plugNicAnswer == null || !plugNicAnswer.getResult()) {
                    s_logger.warn("Unable to plug nic for vm " + vm.getName());
                    result = false;
                }
            } catch (final OperationTimedoutException e) {
                throw new AgentUnavailableException("Unable to plug nic for router " + vm.getName() + " in network " + network, dest.getHost().getId(), e);
            }
        } else {
            s_logger.warn("Unable to apply PlugNic, vm " + router + " is not in the right state " + router.getState());

            throw new ResourceUnavailableException("Unable to apply PlugNic on the backend," + " vm " + vm + " is not in the right state", DataCenter.class,
                    router.getDataCenterId());
        }

        return result;
    }

    public boolean unplugNic(final Network network, final NicTO nic, final VirtualMachineTO vm, final ReservationContext context, final DeployDestination dest) throws ConcurrentOperationException,
    ResourceUnavailableException {

        boolean result = true;
        final VMInstanceVO router = _vmDao.findById(vm.getId());

        if (router.getState() == State.Running) {
            // collect vm network statistics before unplug a nic
            UserVmVO userVm = _userVmDao.findById(vm.getId());
            if (userVm != null && userVm.getType() == VirtualMachine.Type.User) {
                _userVmService.collectVmNetworkStatistics(userVm);
            }
            try {
                final Commands cmds = new Commands(Command.OnError.Stop);
                final UnPlugNicCommand unplugNicCmd = new UnPlugNicCommand(nic, vm.getName());
                Map<String, Boolean> vlanToPersistenceMap = getVlanToPersistenceMapForVM(vm.getId());
                if (MapUtils.isNotEmpty(vlanToPersistenceMap)) {
                    unplugNicCmd.setVlanToPersistenceMap(vlanToPersistenceMap);
                }
                cmds.addCommand("unplugnic", unplugNicCmd);
                _agentMgr.send(dest.getHost().getId(), cmds);

                final UnPlugNicAnswer unplugNicAnswer = cmds.getAnswer(UnPlugNicAnswer.class);
                if (unplugNicAnswer == null || !unplugNicAnswer.getResult()) {
                    s_logger.warn("Unable to unplug nic from router " + router);
                    result = false;
                }
            } catch (final OperationTimedoutException e) {
                throw new AgentUnavailableException("Unable to unplug nic from rotuer " + router + " from network " + network, dest.getHost().getId(), e);
            }
        } else if (router.getState() == State.Stopped || router.getState() == State.Stopping) {
            s_logger.debug("Vm " + router.getInstanceName() + " is in " + router.getState() + ", so not sending unplug nic command to the backend");
        } else {
            s_logger.warn("Unable to apply unplug nic, Vm " + router + " is not in the right state " + router.getState());

            throw new ResourceUnavailableException("Unable to apply unplug nic on the backend," + " vm " + router + " is not in the right state", DataCenter.class,
                    router.getDataCenterId());
        }

        return result;
    }

    @Override
    public VMInstanceVO reConfigureVm(final String vmUuid, final ServiceOffering oldServiceOffering, final ServiceOffering newServiceOffering,
            Map<String, String> customParameters, final boolean reconfiguringOnExistingHost)
                    throws ResourceUnavailableException, InsufficientServerCapacityException, ConcurrentOperationException {

        final AsyncJobExecutionContext jobContext = AsyncJobExecutionContext.getCurrentExecutionContext();
        if (jobContext.isJobDispatchedBy(VmWorkConstants.VM_WORK_JOB_DISPATCHER)) {
            // avoid re-entrance
            VmWorkJobVO placeHolder = null;
            final VirtualMachine vm = _vmDao.findByUuid(vmUuid);
            placeHolder = createPlaceHolderWork(vm.getId());
            try {
                return orchestrateReConfigureVm(vmUuid, oldServiceOffering, newServiceOffering, reconfiguringOnExistingHost);
            } finally {
                if (placeHolder != null) {
                    _workJobDao.expunge(placeHolder.getId());
                }
            }
        } else {
            final Outcome<VirtualMachine> outcome = reconfigureVmThroughJobQueue(vmUuid, oldServiceOffering, newServiceOffering, customParameters, reconfiguringOnExistingHost);

            VirtualMachine vm = null;
            try {
                vm = outcome.get();
            } catch (final InterruptedException e) {
                throw new RuntimeException("Operation is interrupted", e);
            } catch (final java.util.concurrent.ExecutionException e) {
                throw new RuntimeException("Execution excetion", e);
            }

            final Object jobResult = _jobMgr.unmarshallResultObject(outcome.getJob());
            if (jobResult != null) {
                if (jobResult instanceof ResourceUnavailableException) {
                    throw (ResourceUnavailableException)jobResult;
                } else if (jobResult instanceof ConcurrentOperationException) {
                    throw (ConcurrentOperationException)jobResult;
                } else if (jobResult instanceof InsufficientServerCapacityException) {
                    throw (InsufficientServerCapacityException)jobResult;
                } else if (jobResult instanceof RuntimeException) {
                    throw (RuntimeException)jobResult;
                } else if (jobResult instanceof Throwable) {
                    s_logger.error("Unhandled exception", (Throwable)jobResult);
                    throw new RuntimeException("Unhandled exception", (Throwable)jobResult);
                }
            }

            return (VMInstanceVO)vm;
        }
    }

    private VMInstanceVO orchestrateReConfigureVm(String vmUuid, ServiceOffering oldServiceOffering, ServiceOffering newServiceOffering,
                                                  boolean reconfiguringOnExistingHost) throws ResourceUnavailableException, ConcurrentOperationException {
        final VMInstanceVO vm = _vmDao.findByUuid(vmUuid);

        HostVO hostVo = _hostDao.findById(vm.getHostId());

        Long clustedId = hostVo.getClusterId();
        Float memoryOvercommitRatio = CapacityManager.MemOverprovisioningFactor.valueIn(clustedId);
        Float cpuOvercommitRatio = CapacityManager.CpuOverprovisioningFactor.valueIn(clustedId);
        boolean divideMemoryByOverprovisioning = HypervisorGuruBase.VmMinMemoryEqualsMemoryDividedByMemOverprovisioningFactor.valueIn(clustedId);
        boolean divideCpuByOverprovisioning = HypervisorGuruBase.VmMinCpuSpeedEqualsCpuSpeedDividedByCpuOverprovisioningFactor.valueIn(clustedId);

        int minMemory = (int)(newServiceOffering.getRamSize() / (divideMemoryByOverprovisioning ? memoryOvercommitRatio : 1));
        int minSpeed = (int)(newServiceOffering.getSpeed() / (divideCpuByOverprovisioning ? cpuOvercommitRatio : 1));

        ScaleVmCommand scaleVmCommand =
                new ScaleVmCommand(vm.getInstanceName(), newServiceOffering.getCpu(), minSpeed,
                        newServiceOffering.getSpeed(), minMemory * 1024L * 1024L, newServiceOffering.getRamSize() * 1024L * 1024L, newServiceOffering.getLimitCpuUse());

        scaleVmCommand.getVirtualMachine().setId(vm.getId());
        scaleVmCommand.getVirtualMachine().setUuid(vm.getUuid());
        scaleVmCommand.getVirtualMachine().setType(vm.getType());

        Long dstHostId = vm.getHostId();

        if (vm.getHypervisorType().equals(HypervisorType.VMware)) {
            HypervisorGuru hvGuru = _hvGuruMgr.getGuru(vm.getHypervisorType());
            Map<String, String> details = hvGuru.getClusterSettings(vm.getId());
            scaleVmCommand.getVirtualMachine().setDetails(details);
        }

        ItWorkVO work = new ItWorkVO(UUID.randomUUID().toString(), _nodeId, State.Running, vm.getType(), vm.getId());

        work.setStep(Step.Prepare);
        work.setResourceType(ItWorkVO.ResourceType.Host);
        work.setResourceId(vm.getHostId());
        _workDao.persist(work);

        try {
            Answer reconfigureAnswer = _agentMgr.send(vm.getHostId(), scaleVmCommand);

            if (reconfigureAnswer == null || !reconfigureAnswer.getResult()) {
                s_logger.error("Unable to scale vm due to " + (reconfigureAnswer == null ? "" : reconfigureAnswer.getDetails()));
                throw new CloudRuntimeException("Unable to scale vm due to " + (reconfigureAnswer == null ? "" : reconfigureAnswer.getDetails()));
            }

            if (vm.getType().equals(VirtualMachine.Type.User)) {
                _userVmMgr.generateUsageEvent(vm, vm.isDisplayVm(), EventTypes.EVENT_VM_DYNAMIC_SCALE);
            }

            upgradeVmDb(vm.getId(), newServiceOffering, oldServiceOffering);

            if (reconfiguringOnExistingHost) {
                vm.setServiceOfferingId(oldServiceOffering.getId());
                _capacityMgr.releaseVmCapacity(vm, false, false, vm.getHostId()); //release the old capacity
                vm.setServiceOfferingId(newServiceOffering.getId());
                _capacityMgr.allocateVmCapacity(vm, false); // lock the new capacity
            }

        } catch (final OperationTimedoutException e) {
            throw new AgentUnavailableException("Operation timed out on reconfiguring " + vm, dstHostId);
        } catch (final AgentUnavailableException e) {
            throw e;
        }

        return vm;

    }

    private void removeCustomOfferingDetails(long vmId) {
        Map<String, String> details = userVmDetailsDao.listDetailsKeyPairs(vmId);
        details.remove(UsageEventVO.DynamicParameters.cpuNumber.name());
        details.remove(UsageEventVO.DynamicParameters.cpuSpeed.name());
        details.remove(UsageEventVO.DynamicParameters.memory.name());
        List<UserVmDetailVO> detailList = new ArrayList<UserVmDetailVO>();
        for(Map.Entry<String, String> entry: details.entrySet()) {
            UserVmDetailVO detailVO = new UserVmDetailVO(vmId, entry.getKey(), entry.getValue(), true);
            detailList.add(detailVO);
        }
        userVmDetailsDao.saveDetails(detailList);
    }

    private void saveCustomOfferingDetails(long vmId, ServiceOffering serviceOffering) {
        //save the custom values to the database.
        Map<String, String> details = userVmDetailsDao.listDetailsKeyPairs(vmId);
        details.put(UsageEventVO.DynamicParameters.cpuNumber.name(), serviceOffering.getCpu().toString());
        details.put(UsageEventVO.DynamicParameters.cpuSpeed.name(), serviceOffering.getSpeed().toString());
        details.put(UsageEventVO.DynamicParameters.memory.name(), serviceOffering.getRamSize().toString());
        List<UserVmDetailVO> detailList = new ArrayList<UserVmDetailVO>();
        for (Map.Entry<String, String> entry: details.entrySet()) {
            UserVmDetailVO detailVO = new UserVmDetailVO(vmId, entry.getKey(), entry.getValue(), true);
            detailList.add(detailVO);
        }
        userVmDetailsDao.saveDetails(detailList);
    }

    @Override
    public String getConfigComponentName() {
        return VirtualMachineManager.class.getSimpleName();
    }

    @Override
    public ConfigKey<?>[] getConfigKeys() {
        return new ConfigKey<?>[] { ClusterDeltaSyncInterval, StartRetry, VmDestroyForcestop, VmOpCancelInterval, VmOpCleanupInterval, VmOpCleanupWait,
                VmOpLockStateRetry, VmOpWaitInterval, ExecuteInSequence, VmJobCheckInterval, VmJobTimeout, VmJobStateReportInterval,
                VmConfigDriveLabel, VmConfigDriveOnPrimaryPool, VmConfigDriveForceHostCacheUse, VmConfigDriveUseHostCacheOnUnsupportedPool,
<<<<<<< HEAD
                HaVmRestartHostUp, ResoureCountRunningVMsonly, AllowExposeHypervisorHostname, AllowExposeHypervisorHostnameAccountLevel, SystemVmRootDiskSize };
=======
                HaVmRestartHostUp, ResourceCountRunningVMsonly, AllowExposeHypervisorHostname, AllowExposeHypervisorHostnameAccountLevel };
>>>>>>> a9c42fd0
    }

    public List<StoragePoolAllocator> getStoragePoolAllocators() {
        return _storagePoolAllocators;
    }

    @Inject
    public void setStoragePoolAllocators(final List<StoragePoolAllocator> storagePoolAllocators) {
        _storagePoolAllocators = storagePoolAllocators;
    }

    //
    // PowerState report handling for out-of-band changes and handling of left-over transitional VM states
    //

    @MessageHandler(topic = Topics.VM_POWER_STATE)
    protected void HandlePowerStateReport(final String subject, final String senderAddress, final Object args) {
        assert args != null;
        final Long vmId = (Long)args;

        final List<VmWorkJobVO> pendingWorkJobs = _workJobDao.listPendingWorkJobs(
                VirtualMachine.Type.Instance, vmId);
        if (pendingWorkJobs.size() == 0 && !_haMgr.hasPendingHaWork(vmId)) {
            // there is no pending operation job
            final VMInstanceVO vm = _vmDao.findById(vmId);
            if (vm != null) {
                switch (vm.getPowerState()) {
                case PowerOn:
                    handlePowerOnReportWithNoPendingJobsOnVM(vm);
                    break;

                case PowerOff:
                case PowerReportMissing: // rigorously set to Migrating? or just do nothing until...? or create a missing state?
                    // for now handle in line with legacy as power off
                    handlePowerOffReportWithNoPendingJobsOnVM(vm);
                    break;

                    // PowerUnknown shouldn't be reported, it is a derived
                    // VM power state from host state (host un-reachable)
                case PowerUnknown:
                default:
                    assert false;
                    break;
                }
            } else {
                s_logger.warn("VM " + vmId + " no longer exists when processing VM state report");
            }
        } else {
            s_logger.info("There is pending job or HA tasks working on the VM. vm id: " + vmId + ", postpone power-change report by resetting power-change counters");

            // reset VM power state tracking so that we won't lost signal when VM has
            // been translated to
            _vmDao.resetVmPowerStateTracking(vmId);
        }
    }

    private void handlePowerOnReportWithNoPendingJobsOnVM(final VMInstanceVO vm) {
        //
        //    1) handle left-over transitional VM states
        //    2) handle out of band VM live migration
        //    3) handle out of sync stationary states, marking VM from Stopped to Running with
        //       alert messages
        //
        Host host = _hostDao.findById(vm.getHostId());
        Host poweredHost = _hostDao.findById(vm.getPowerHostId());
        switch (vm.getState()) {
        case Starting:
            s_logger.info("VM " + vm.getInstanceName() + " is at " + vm.getState() + " and we received a power-on report while there is no pending jobs on it");

            try {
                stateTransitTo(vm, VirtualMachine.Event.FollowAgentPowerOnReport, vm.getPowerHostId());
            } catch (final NoTransitionException e) {
                s_logger.warn("Unexpected VM state transition exception, race-condition?", e);
            }

            s_logger.info("VM " + vm.getInstanceName() + " is sync-ed to at Running state according to power-on report from hypervisor");

            // we need to alert admin or user about this risky state transition
            _alertMgr.sendAlert(AlertManager.AlertType.ALERT_TYPE_SYNC, vm.getDataCenterId(), vm.getPodIdToDeployIn(),
                    VM_SYNC_ALERT_SUBJECT, "VM " + vm.getHostName() + "(" + vm.getInstanceName()
                    + ") state is sync-ed (Starting -> Running) from out-of-context transition. VM network environment may need to be reset");
            break;

        case Running:
            try {
                if (vm.getHostId() != null && vm.getHostId().longValue() != vm.getPowerHostId().longValue()) {
                    s_logger.info(String.format("Detected out of band VM migration from %s to %s", host, poweredHost));
                }
                stateTransitTo(vm, VirtualMachine.Event.FollowAgentPowerOnReport, vm.getPowerHostId());
            } catch (final NoTransitionException e) {
                s_logger.warn("Unexpected VM state transition exception, race-condition?", e);
            }

            break;

        case Stopping:
        case Stopped:
            s_logger.info("VM " + vm.getInstanceName() + " is at " + vm.getState() + " and we received a power-on report while there is no pending jobs on it");

            try {
                stateTransitTo(vm, VirtualMachine.Event.FollowAgentPowerOnReport, vm.getPowerHostId());
            } catch (final NoTransitionException e) {
                s_logger.warn("Unexpected VM state transition exception, race-condition?", e);
            }
            _alertMgr.sendAlert(AlertManager.AlertType.ALERT_TYPE_SYNC, vm.getDataCenterId(), vm.getPodIdToDeployIn(),
                    VM_SYNC_ALERT_SUBJECT, "VM " + vm.getHostName() + "(" + vm.getInstanceName() + ") state is sync-ed (" + vm.getState()
                    + " -> Running) from out-of-context transition. VM network environment may need to be reset");

            s_logger.info("VM " + vm.getInstanceName() + " is sync-ed to at Running state according to power-on report from hypervisor");
            break;

        case Destroyed:
        case Expunging:
            s_logger.info("Receive power on report when VM is in destroyed or expunging state. vm: "
                    + vm.getId() + ", state: " + vm.getState());
            break;

        case Migrating:
            s_logger.info("VM " + vm.getInstanceName() + " is at " + vm.getState() + " and we received a power-on report while there is no pending jobs on it");
            try {
                stateTransitTo(vm, VirtualMachine.Event.FollowAgentPowerOnReport, vm.getPowerHostId());
            } catch (final NoTransitionException e) {
                s_logger.warn("Unexpected VM state transition exception, race-condition?", e);
            }
            s_logger.info("VM " + vm.getInstanceName() + " is sync-ed to at Running state according to power-on report from hypervisor");
            break;

        case Error:
        default:
            s_logger.info("Receive power on report when VM is in error or unexpected state. vm: "
                    + vm.getId() + ", state: " + vm.getState());
            break;
        }
    }

    private void handlePowerOffReportWithNoPendingJobsOnVM(final VMInstanceVO vm) {

        //    1) handle left-over transitional VM states
        //    2) handle out of sync stationary states, schedule force-stop to release resources
        //
        switch (vm.getState()) {
        case Starting:
        case Stopping:
        case Running:
        case Stopped:
        case Migrating:
            if (s_logger.isInfoEnabled()) {
                s_logger.info(
                        String.format("VM %s is at %s and we received a %s report while there is no pending jobs on it"
                                , vm.getInstanceName(), vm.getState(), vm.getPowerState()));
            }
            if((HighAvailabilityManager.ForceHA.value() || vm.isHaEnabled()) && vm.getState() == State.Running
                    && HaVmRestartHostUp.value()
                    && vm.getHypervisorType() != HypervisorType.VMware
                    && vm.getHypervisorType() != HypervisorType.Hyperv) {
                s_logger.info("Detected out-of-band stop of a HA enabled VM " + vm.getInstanceName() + ", will schedule restart");
                if (!_haMgr.hasPendingHaWork(vm.getId())) {
                    _haMgr.scheduleRestart(vm, true);
                } else {
                    s_logger.info("VM " + vm.getInstanceName() + " already has an pending HA task working on it");
                }
                return;
            }

            // not when report is missing
            if (PowerState.PowerOff.equals(vm.getPowerState())) {
                final VirtualMachineGuru vmGuru = getVmGuru(vm);
                final VirtualMachineProfile profile = new VirtualMachineProfileImpl(vm);
                if (!sendStop(vmGuru, profile, true, true)) {
                    // In case StopCommand fails, don't proceed further
                    return;
                } else {
                    // Release resources on StopCommand success
                    releaseVmResources(profile, true);
                }
            } else if (PowerState.PowerReportMissing.equals(vm.getPowerState())) {
                final VirtualMachineProfile profile = new VirtualMachineProfileImpl(vm);
                // VM will be sync-ed to Stopped state, release the resources
                releaseVmResources(profile, true);
            }

            try {
                stateTransitTo(vm, VirtualMachine.Event.FollowAgentPowerOffReport, null);
            } catch (final NoTransitionException e) {
                s_logger.warn("Unexpected VM state transition exception, race-condition?", e);
            }

            _alertMgr.sendAlert(AlertManager.AlertType.ALERT_TYPE_SYNC, vm.getDataCenterId(), vm.getPodIdToDeployIn(),
                    VM_SYNC_ALERT_SUBJECT, "VM " + vm.getHostName() + "(" + vm.getInstanceName() + ") state is sync-ed (" + vm.getState()
                    + " -> Stopped) from out-of-context transition.");

            s_logger.info("VM " + vm.getInstanceName() + " is sync-ed to at Stopped state according to power-off report from hypervisor");

            break;

        case Destroyed:
        case Expunging:
            break;

        case Error:
        default:
            break;
        }
    }

    private void scanStalledVMInTransitionStateOnUpHost(final long hostId) {
        //
        // Check VM that is stuck in Starting, Stopping, Migrating states, we won't check
        // VMs in expunging state (this need to be handled specially)
        //
        // checking condition
        //    1) no pending VmWork job
        //    2) on hostId host and host is UP
        //
        // When host is UP, soon or later we will get a report from the host about the VM,
        // however, if VM is missing from the host report (it may happen in out of band changes
        // or from designed behave of XS/KVM), the VM may not get a chance to run the state-sync logic
        //
        // Therefore, we will scan thoses VMs on UP host based on last update timestamp, if the host is UP
        // and a VM stalls for status update, we will consider them to be powered off
        // (which is relatively safe to do so)

        final long stallThresholdInMs = VmJobStateReportInterval.value() + (VmJobStateReportInterval.value() >> 1);
        final Date cutTime = new Date(DateUtil.currentGMTTime().getTime() - stallThresholdInMs);
        final List<Long> mostlikelyStoppedVMs = listStalledVMInTransitionStateOnUpHost(hostId, cutTime);
        for (final Long vmId : mostlikelyStoppedVMs) {
            final VMInstanceVO vm = _vmDao.findById(vmId);
            assert vm != null;
            handlePowerOffReportWithNoPendingJobsOnVM(vm);
        }

        final List<Long> vmsWithRecentReport = listVMInTransitionStateWithRecentReportOnUpHost(hostId, cutTime);
        for (final Long vmId : vmsWithRecentReport) {
            final VMInstanceVO vm = _vmDao.findById(vmId);
            assert vm != null;
            if (vm.getPowerState() == PowerState.PowerOn) {
                handlePowerOnReportWithNoPendingJobsOnVM(vm);
            } else {
                handlePowerOffReportWithNoPendingJobsOnVM(vm);
            }
        }
    }

    private void scanStalledVMInTransitionStateOnDisconnectedHosts() {
        final Date cutTime = new Date(DateUtil.currentGMTTime().getTime() - VmOpWaitInterval.value() * 1000);
        final List<Long> stuckAndUncontrollableVMs = listStalledVMInTransitionStateOnDisconnectedHosts(cutTime);
        for (final Long vmId : stuckAndUncontrollableVMs) {
            final VMInstanceVO vm = _vmDao.findById(vmId);

            // We now only alert administrator about this situation
            _alertMgr.sendAlert(AlertManager.AlertType.ALERT_TYPE_SYNC, vm.getDataCenterId(), vm.getPodIdToDeployIn(),
                    VM_SYNC_ALERT_SUBJECT, "VM " + vm.getHostName() + "(" + vm.getInstanceName() + ") is stuck in " + vm.getState()
                    + " state and its host is unreachable for too long");
        }
    }

    // VMs that in transitional state without recent power state report
    private List<Long> listStalledVMInTransitionStateOnUpHost(final long hostId, final Date cutTime) {
        final String sql = "SELECT i.* FROM vm_instance as i, host as h WHERE h.status = 'UP' " +
                "AND h.id = ? AND i.power_state_update_time < ? AND i.host_id = h.id " +
                "AND (i.state ='Starting' OR i.state='Stopping' OR i.state='Migrating') " +
                "AND i.id NOT IN (SELECT w.vm_instance_id FROM vm_work_job AS w JOIN async_job AS j ON w.id = j.id WHERE j.job_status = ?)" +
                "AND i.removed IS NULL";

        final List<Long> l = new ArrayList<Long>();
        TransactionLegacy txn = null;
        try {
            txn = TransactionLegacy.open(TransactionLegacy.CLOUD_DB);

            PreparedStatement pstmt = null;
            try {
                pstmt = txn.prepareAutoCloseStatement(sql);

                pstmt.setLong(1, hostId);
                pstmt.setString(2, DateUtil.getDateDisplayString(TimeZone.getTimeZone("GMT"), cutTime));
                pstmt.setInt(3, JobInfo.Status.IN_PROGRESS.ordinal());
                final ResultSet rs = pstmt.executeQuery();
                while (rs.next()) {
                    l.add(rs.getLong(1));
                }
            } catch (final SQLException e) {
            } catch (final Throwable e) {
            }

        } finally {
            if (txn != null) {
                txn.close();
            }
        }
        return l;
    }

    // VMs that in transitional state and recently have power state update
    private List<Long> listVMInTransitionStateWithRecentReportOnUpHost(final long hostId, final Date cutTime) {
        final String sql = "SELECT i.* FROM vm_instance as i, host as h WHERE h.status = 'UP' " +
                "AND h.id = ? AND i.power_state_update_time > ? AND i.host_id = h.id " +
                "AND (i.state ='Starting' OR i.state='Stopping' OR i.state='Migrating') " +
                "AND i.id NOT IN (SELECT w.vm_instance_id FROM vm_work_job AS w JOIN async_job AS j ON w.id = j.id WHERE j.job_status = ?)" +
                "AND i.removed IS NULL";

        final List<Long> l = new ArrayList<Long>();
        TransactionLegacy txn = null;
        try {
            txn = TransactionLegacy.open(TransactionLegacy.CLOUD_DB);
            PreparedStatement pstmt = null;
            try {
                pstmt = txn.prepareAutoCloseStatement(sql);

                pstmt.setLong(1, hostId);
                pstmt.setString(2, DateUtil.getDateDisplayString(TimeZone.getTimeZone("GMT"), cutTime));
                pstmt.setInt(3, JobInfo.Status.IN_PROGRESS.ordinal());
                final ResultSet rs = pstmt.executeQuery();
                while (rs.next()) {
                    l.add(rs.getLong(1));
                }
            } catch (final SQLException e) {
            } catch (final Throwable e) {
            }
            return l;
        } finally {
            if (txn != null) {
                txn.close();
            }
        }
    }

    private List<Long> listStalledVMInTransitionStateOnDisconnectedHosts(final Date cutTime) {
        final String sql = "SELECT i.* FROM vm_instance as i, host as h WHERE h.status != 'UP' " +
                "AND i.power_state_update_time < ? AND i.host_id = h.id " +
                "AND (i.state ='Starting' OR i.state='Stopping' OR i.state='Migrating') " +
                "AND i.id NOT IN (SELECT w.vm_instance_id FROM vm_work_job AS w JOIN async_job AS j ON w.id = j.id WHERE j.job_status = ?)" +
                "AND i.removed IS NULL";

        final List<Long> l = new ArrayList<Long>();
        TransactionLegacy txn = null;
        try {
            txn = TransactionLegacy.open(TransactionLegacy.CLOUD_DB);
            PreparedStatement pstmt = null;
            try {
                pstmt = txn.prepareAutoCloseStatement(sql);

                pstmt.setString(1, DateUtil.getDateDisplayString(TimeZone.getTimeZone("GMT"), cutTime));
                pstmt.setInt(2, JobInfo.Status.IN_PROGRESS.ordinal());
                final ResultSet rs = pstmt.executeQuery();
                while (rs.next()) {
                    l.add(rs.getLong(1));
                }
            } catch (final SQLException e) {
            } catch (final Throwable e) {
            }
            return l;
        } finally {
            if (txn != null) {
                txn.close();
            }
        }
    }

    //
    // VM operation based on new sync model
    //

    public class VmStateSyncOutcome extends OutcomeImpl<VirtualMachine> {
        private long _vmId;

        public VmStateSyncOutcome(final AsyncJob job, final PowerState desiredPowerState, final long vmId, final Long srcHostIdForMigration) {
            super(VirtualMachine.class, job, VmJobCheckInterval.value(), new Predicate() {
                @Override
                public boolean checkCondition() {
                    final AsyncJobVO jobVo = _entityMgr.findById(AsyncJobVO.class, job.getId());
                    assert jobVo != null;
                    if (jobVo == null || jobVo.getStatus() != JobInfo.Status.IN_PROGRESS) {
                        return true;
                    }
                    return false;
                }
            }, Topics.VM_POWER_STATE, AsyncJob.Topics.JOB_STATE);
            _vmId = vmId;
        }

        @Override
        protected VirtualMachine retrieve() {
            return _vmDao.findById(_vmId);
        }
    }

    public class VmJobVirtualMachineOutcome extends OutcomeImpl<VirtualMachine> {
        private long _vmId;

        public VmJobVirtualMachineOutcome(final AsyncJob job, final long vmId) {
            super(VirtualMachine.class, job, VmJobCheckInterval.value(), new Predicate() {
                @Override
                public boolean checkCondition() {
                    final AsyncJobVO jobVo = _entityMgr.findById(AsyncJobVO.class, job.getId());
                    assert jobVo != null;
                    if (jobVo == null || jobVo.getStatus() != JobInfo.Status.IN_PROGRESS) {
                        return true;
                    }

                    return false;
                }
            }, AsyncJob.Topics.JOB_STATE);
            _vmId = vmId;
        }

        @Override
        protected VirtualMachine retrieve() {
            return _vmDao.findById(_vmId);
        }
    }

    //
    // TODO build a common pattern to reduce code duplication in following methods
    // no time for this at current iteration
    //
    public Outcome<VirtualMachine> startVmThroughJobQueue(final String vmUuid,
            final Map<VirtualMachineProfile.Param, Object> params,
            final DeploymentPlan planToDeploy, final DeploymentPlanner planner) {

        final CallContext context = CallContext.current();
        final User callingUser = context.getCallingUser();
        final Account callingAccount = context.getCallingAccount();

        final VMInstanceVO vm = _vmDao.findByUuid(vmUuid);

        VmWorkJobVO workJob = null;
        final List<VmWorkJobVO> pendingWorkJobs = _workJobDao.listPendingWorkJobs(VirtualMachine.Type.Instance,
                vm.getId(), VmWorkStart.class.getName());

        if (pendingWorkJobs.size() > 0) {
            assert pendingWorkJobs.size() == 1;
            workJob = pendingWorkJobs.get(0);
        } else {
            workJob = new VmWorkJobVO(context.getContextId());

            workJob.setDispatcher(VmWorkConstants.VM_WORK_JOB_DISPATCHER);
            workJob.setCmd(VmWorkStart.class.getName());

            workJob.setAccountId(callingAccount.getId());
            workJob.setUserId(callingUser.getId());
            workJob.setStep(VmWorkJobVO.Step.Starting);
            workJob.setVmType(VirtualMachine.Type.Instance);
            workJob.setVmInstanceId(vm.getId());
            workJob.setRelated(AsyncJobExecutionContext.getOriginJobId());

            // save work context info (there are some duplications)
            final VmWorkStart workInfo = new VmWorkStart(callingUser.getId(), callingAccount.getId(), vm.getId(), VirtualMachineManagerImpl.VM_WORK_JOB_HANDLER);
            workInfo.setPlan(planToDeploy);
            workInfo.setParams(params);
            if (planner != null) {
                workInfo.setDeploymentPlanner(planner.getName());
            }
            workJob.setCmdInfo(VmWorkSerializer.serialize(workInfo));

            _jobMgr.submitAsyncJob(workJob, VmWorkConstants.VM_WORK_QUEUE, vm.getId());
        }

        AsyncJobExecutionContext.getCurrentExecutionContext().joinJob(workJob.getId());

        return new VmStateSyncOutcome(workJob,
                VirtualMachine.PowerState.PowerOn, vm.getId(), null);
    }

    public Outcome<VirtualMachine> stopVmThroughJobQueue(final String vmUuid, final boolean cleanup) {
        final CallContext context = CallContext.current();
        final Account account = context.getCallingAccount();
        final User user = context.getCallingUser();

        final VMInstanceVO vm = _vmDao.findByUuid(vmUuid);

        final List<VmWorkJobVO> pendingWorkJobs = _workJobDao.listPendingWorkJobs(
                vm.getType(), vm.getId(),
                VmWorkStop.class.getName());

        VmWorkJobVO workJob = null;
        if (pendingWorkJobs != null && pendingWorkJobs.size() > 0) {
            assert pendingWorkJobs.size() == 1;
            workJob = pendingWorkJobs.get(0);
        } else {
            workJob = new VmWorkJobVO(context.getContextId());

            workJob.setDispatcher(VmWorkConstants.VM_WORK_JOB_DISPATCHER);
            workJob.setCmd(VmWorkStop.class.getName());

            workJob.setAccountId(account.getId());
            workJob.setUserId(user.getId());
            workJob.setStep(VmWorkJobVO.Step.Prepare);
            workJob.setVmType(VirtualMachine.Type.Instance);
            workJob.setVmInstanceId(vm.getId());
            workJob.setRelated(AsyncJobExecutionContext.getOriginJobId());

            // save work context info (there are some duplications)
            final VmWorkStop workInfo = new VmWorkStop(user.getId(), account.getId(), vm.getId(), VirtualMachineManagerImpl.VM_WORK_JOB_HANDLER, cleanup);
            workJob.setCmdInfo(VmWorkSerializer.serialize(workInfo));

            _jobMgr.submitAsyncJob(workJob, VmWorkConstants.VM_WORK_QUEUE, vm.getId());
        }

        AsyncJobExecutionContext.getCurrentExecutionContext().joinJob(workJob.getId());

        return new VmStateSyncOutcome(workJob,
                VirtualMachine.PowerState.PowerOff, vm.getId(), null);
    }

    public Outcome<VirtualMachine> rebootVmThroughJobQueue(final String vmUuid,
            final Map<VirtualMachineProfile.Param, Object> params) {

        final CallContext context = CallContext.current();
        final Account account = context.getCallingAccount();
        final User user = context.getCallingUser();

        final VMInstanceVO vm = _vmDao.findByUuid(vmUuid);

        final List<VmWorkJobVO> pendingWorkJobs = _workJobDao.listPendingWorkJobs(
                VirtualMachine.Type.Instance, vm.getId(),
                VmWorkReboot.class.getName());

        VmWorkJobVO workJob = null;
        if (pendingWorkJobs != null && pendingWorkJobs.size() > 0) {
            assert pendingWorkJobs.size() == 1;
            workJob = pendingWorkJobs.get(0);
        } else {
            workJob = new VmWorkJobVO(context.getContextId());

            workJob.setDispatcher(VmWorkConstants.VM_WORK_JOB_DISPATCHER);
            workJob.setCmd(VmWorkReboot.class.getName());

            workJob.setAccountId(account.getId());
            workJob.setUserId(user.getId());
            workJob.setStep(VmWorkJobVO.Step.Prepare);
            workJob.setVmType(VirtualMachine.Type.Instance);
            workJob.setVmInstanceId(vm.getId());
            workJob.setRelated(AsyncJobExecutionContext.getOriginJobId());

            // save work context info (there are some duplications)
            final VmWorkReboot workInfo = new VmWorkReboot(user.getId(), account.getId(), vm.getId(), VirtualMachineManagerImpl.VM_WORK_JOB_HANDLER, params);
            workJob.setCmdInfo(VmWorkSerializer.serialize(workInfo));

            _jobMgr.submitAsyncJob(workJob, VmWorkConstants.VM_WORK_QUEUE, vm.getId());
        }

        AsyncJobExecutionContext.getCurrentExecutionContext().joinJob(workJob.getId());

        return new VmJobVirtualMachineOutcome(workJob,
                vm.getId());
    }

    public Outcome<VirtualMachine> migrateVmThroughJobQueue(final String vmUuid, final long srcHostId, final DeployDestination dest) {
        final CallContext context = CallContext.current();
        final User user = context.getCallingUser();
        final Account account = context.getCallingAccount();

        Map<Volume, StoragePool> volumeStorageMap = dest.getStorageForDisks();
        if (volumeStorageMap != null) {
            for (Volume vol : volumeStorageMap.keySet()) {
                checkConcurrentJobsPerDatastoreThreshhold(volumeStorageMap.get(vol));
            }
        }

        final VMInstanceVO vm = _vmDao.findByUuid(vmUuid);

        final List<VmWorkJobVO> pendingWorkJobs = _workJobDao.listPendingWorkJobs(
                VirtualMachine.Type.Instance, vm.getId(),
                VmWorkMigrate.class.getName());

        VmWorkJobVO workJob = null;
        if (pendingWorkJobs != null && pendingWorkJobs.size() > 0) {
            assert pendingWorkJobs.size() == 1;
            workJob = pendingWorkJobs.get(0);
        } else {

            workJob = new VmWorkJobVO(context.getContextId());

            workJob.setDispatcher(VmWorkConstants.VM_WORK_JOB_DISPATCHER);
            workJob.setCmd(VmWorkMigrate.class.getName());

            workJob.setAccountId(account.getId());
            workJob.setUserId(user.getId());
            workJob.setVmType(VirtualMachine.Type.Instance);
            workJob.setVmInstanceId(vm.getId());
            workJob.setRelated(AsyncJobExecutionContext.getOriginJobId());

            // save work context info (there are some duplications)
            final VmWorkMigrate workInfo = new VmWorkMigrate(user.getId(), account.getId(), vm.getId(), VirtualMachineManagerImpl.VM_WORK_JOB_HANDLER, srcHostId, dest);
            workJob.setCmdInfo(VmWorkSerializer.serialize(workInfo));

            _jobMgr.submitAsyncJob(workJob, VmWorkConstants.VM_WORK_QUEUE, vm.getId());
        }

        AsyncJobExecutionContext.getCurrentExecutionContext().joinJob(workJob.getId());

        return new VmStateSyncOutcome(workJob,
                VirtualMachine.PowerState.PowerOn, vm.getId(), vm.getPowerHostId());
    }

    public Outcome<VirtualMachine> migrateVmAwayThroughJobQueue(final String vmUuid, final long srcHostId) {
        final CallContext context = CallContext.current();
        final User user = context.getCallingUser();
        final Account account = context.getCallingAccount();

        final VMInstanceVO vm = _vmDao.findByUuid(vmUuid);

        final List<VmWorkJobVO> pendingWorkJobs = _workJobDao.listPendingWorkJobs(
                VirtualMachine.Type.Instance, vm.getId(),
                VmWorkMigrateAway.class.getName());

        VmWorkJobVO workJob = null;
        if (pendingWorkJobs != null && pendingWorkJobs.size() > 0) {
            assert pendingWorkJobs.size() == 1;
            workJob = pendingWorkJobs.get(0);
        } else {
            workJob = new VmWorkJobVO(context.getContextId());

            workJob.setDispatcher(VmWorkConstants.VM_WORK_JOB_DISPATCHER);
            workJob.setCmd(VmWorkMigrateAway.class.getName());

            workJob.setAccountId(account.getId());
            workJob.setUserId(user.getId());
            workJob.setVmType(VirtualMachine.Type.Instance);
            workJob.setVmInstanceId(vm.getId());
            workJob.setRelated(AsyncJobExecutionContext.getOriginJobId());

            // save work context info (there are some duplications)
            final VmWorkMigrateAway workInfo = new VmWorkMigrateAway(user.getId(), account.getId(), vm.getId(), VirtualMachineManagerImpl.VM_WORK_JOB_HANDLER, srcHostId);
            workJob.setCmdInfo(VmWorkSerializer.serialize(workInfo));
        }

        _jobMgr.submitAsyncJob(workJob, VmWorkConstants.VM_WORK_QUEUE, vm.getId());

        AsyncJobExecutionContext.getCurrentExecutionContext().joinJob(workJob.getId());

        return new VmStateSyncOutcome(workJob, VirtualMachine.PowerState.PowerOn, vm.getId(), vm.getPowerHostId());
    }

    public Outcome<VirtualMachine> migrateVmWithStorageThroughJobQueue(
            final String vmUuid, final long srcHostId, final long destHostId,
            final Map<Long, Long> volumeToPool) {

        final CallContext context = CallContext.current();
        final User user = context.getCallingUser();
        final Account account = context.getCallingAccount();

        final VMInstanceVO vm = _vmDao.findByUuid(vmUuid);

        final List<VmWorkJobVO> pendingWorkJobs = _workJobDao.listPendingWorkJobs(
                VirtualMachine.Type.Instance, vm.getId(),
                VmWorkMigrateWithStorage.class.getName());

        VmWorkJobVO workJob = null;
        if (pendingWorkJobs != null && pendingWorkJobs.size() > 0) {
            assert pendingWorkJobs.size() == 1;
            workJob = pendingWorkJobs.get(0);
        } else {

            workJob = new VmWorkJobVO(context.getContextId());

            workJob.setDispatcher(VmWorkConstants.VM_WORK_JOB_DISPATCHER);
            workJob.setCmd(VmWorkMigrateWithStorage.class.getName());

            workJob.setAccountId(account.getId());
            workJob.setUserId(user.getId());
            workJob.setVmType(VirtualMachine.Type.Instance);
            workJob.setVmInstanceId(vm.getId());
            workJob.setRelated(AsyncJobExecutionContext.getOriginJobId());

            // save work context info (there are some duplications)
            final VmWorkMigrateWithStorage workInfo = new VmWorkMigrateWithStorage(user.getId(), account.getId(), vm.getId(),
                    VirtualMachineManagerImpl.VM_WORK_JOB_HANDLER, srcHostId, destHostId, volumeToPool);
            workJob.setCmdInfo(VmWorkSerializer.serialize(workInfo));

            _jobMgr.submitAsyncJob(workJob, VmWorkConstants.VM_WORK_QUEUE, vm.getId());
        }
        AsyncJobExecutionContext.getCurrentExecutionContext().joinJob(workJob.getId());

        return new VmStateSyncOutcome(workJob,
                VirtualMachine.PowerState.PowerOn, vm.getId(), destHostId);
    }

    public Outcome<VirtualMachine> migrateVmForScaleThroughJobQueue(
            final String vmUuid, final long srcHostId, final DeployDestination dest, final Long newSvcOfferingId) {

        final CallContext context = CallContext.current();
        final User user = context.getCallingUser();
        final Account account = context.getCallingAccount();

        final VMInstanceVO vm = _vmDao.findByUuid(vmUuid);

        final List<VmWorkJobVO> pendingWorkJobs = _workJobDao.listPendingWorkJobs(
                VirtualMachine.Type.Instance, vm.getId(),
                VmWorkMigrateForScale.class.getName());

        VmWorkJobVO workJob = null;
        if (pendingWorkJobs != null && pendingWorkJobs.size() > 0) {
            assert pendingWorkJobs.size() == 1;
            workJob = pendingWorkJobs.get(0);
        } else {

            workJob = new VmWorkJobVO(context.getContextId());

            workJob.setDispatcher(VmWorkConstants.VM_WORK_JOB_DISPATCHER);
            workJob.setCmd(VmWorkMigrateForScale.class.getName());

            workJob.setAccountId(account.getId());
            workJob.setUserId(user.getId());
            workJob.setVmType(VirtualMachine.Type.Instance);
            workJob.setVmInstanceId(vm.getId());
            workJob.setRelated(AsyncJobExecutionContext.getOriginJobId());

            // save work context info (there are some duplications)
            final VmWorkMigrateForScale workInfo = new VmWorkMigrateForScale(user.getId(), account.getId(), vm.getId(),
                    VirtualMachineManagerImpl.VM_WORK_JOB_HANDLER, srcHostId, dest, newSvcOfferingId);
            workJob.setCmdInfo(VmWorkSerializer.serialize(workInfo));

            _jobMgr.submitAsyncJob(workJob, VmWorkConstants.VM_WORK_QUEUE, vm.getId());
        }
        AsyncJobExecutionContext.getCurrentExecutionContext().joinJob(workJob.getId());

        return new VmJobVirtualMachineOutcome(workJob, vm.getId());
    }

    private void checkConcurrentJobsPerDatastoreThreshhold(final StoragePool destPool) {
        final Long threshold = VolumeApiService.ConcurrentMigrationsThresholdPerDatastore.value();
        if (threshold != null && threshold > 0) {
            long count = _jobMgr.countPendingJobs("\"storageid\":\"" + destPool.getUuid() + "\"", MigrateVMCmd.class.getName(), MigrateVolumeCmd.class.getName(), MigrateVolumeCmdByAdmin.class.getName());
            if (count > threshold) {
                throw new CloudRuntimeException("Number of concurrent migration jobs per datastore exceeded the threshold: " + threshold.toString() + ". Please try again after some time.");
            }
        }
    }

    public Outcome<VirtualMachine> migrateVmStorageThroughJobQueue(
            final String vmUuid, final Map<Long, Long> volumeToPool) {

        final CallContext context = CallContext.current();
        final User user = context.getCallingUser();
        final Account account = context.getCallingAccount();

        Collection<Long> poolIds = volumeToPool.values();
        Set<Long> uniquePoolIds = new HashSet<>(poolIds);
        for (Long poolId : uniquePoolIds) {
            StoragePoolVO pool = _storagePoolDao.findById(poolId);
            checkConcurrentJobsPerDatastoreThreshhold(pool);
        }

        final VMInstanceVO vm = _vmDao.findByUuid(vmUuid);

        final List<VmWorkJobVO> pendingWorkJobs = _workJobDao.listPendingWorkJobs(
                VirtualMachine.Type.Instance, vm.getId(),
                VmWorkStorageMigration.class.getName());

        VmWorkJobVO workJob = null;
        if (pendingWorkJobs != null && pendingWorkJobs.size() > 0) {
            assert pendingWorkJobs.size() == 1;
            workJob = pendingWorkJobs.get(0);
        } else {

            workJob = new VmWorkJobVO(context.getContextId());

            workJob.setDispatcher(VmWorkConstants.VM_WORK_JOB_DISPATCHER);
            workJob.setCmd(VmWorkStorageMigration.class.getName());

            workJob.setAccountId(account.getId());
            workJob.setUserId(user.getId());
            workJob.setVmType(VirtualMachine.Type.Instance);
            workJob.setVmInstanceId(vm.getId());
            workJob.setRelated(AsyncJobExecutionContext.getOriginJobId());

            // save work context info (there are some duplications)
            final VmWorkStorageMigration workInfo = new VmWorkStorageMigration(user.getId(), account.getId(), vm.getId(),
                    VirtualMachineManagerImpl.VM_WORK_JOB_HANDLER, volumeToPool);
            workJob.setCmdInfo(VmWorkSerializer.serialize(workInfo));

            _jobMgr.submitAsyncJob(workJob, VmWorkConstants.VM_WORK_QUEUE, vm.getId());
        }
        AsyncJobExecutionContext.getCurrentExecutionContext().joinJob(workJob.getId());

        return new VmJobVirtualMachineOutcome(workJob, vm.getId());
    }

    public Outcome<VirtualMachine> addVmToNetworkThroughJobQueue(
            final VirtualMachine vm, final Network network, final NicProfile requested) {

        final CallContext context = CallContext.current();
        final User user = context.getCallingUser();
        final Account account = context.getCallingAccount();

        final List<VmWorkJobVO> pendingWorkJobs = _workJobDao.listPendingWorkJobs(
                VirtualMachine.Type.Instance, vm.getId(),
                VmWorkAddVmToNetwork.class.getName());

        VmWorkJobVO workJob = null;
        if (pendingWorkJobs != null && pendingWorkJobs.size() > 0) {
            assert pendingWorkJobs.size() == 1;
            workJob = pendingWorkJobs.get(0);
        } else {

            workJob = new VmWorkJobVO(context.getContextId());

            workJob.setDispatcher(VmWorkConstants.VM_WORK_JOB_DISPATCHER);
            workJob.setCmd(VmWorkAddVmToNetwork.class.getName());

            workJob.setAccountId(account.getId());
            workJob.setUserId(user.getId());
            workJob.setVmType(VirtualMachine.Type.Instance);
            workJob.setVmInstanceId(vm.getId());
            workJob.setRelated(AsyncJobExecutionContext.getOriginJobId());

            // save work context info (there are some duplications)
            final VmWorkAddVmToNetwork workInfo = new VmWorkAddVmToNetwork(user.getId(), account.getId(), vm.getId(),
                    VirtualMachineManagerImpl.VM_WORK_JOB_HANDLER, network.getId(), requested);
            workJob.setCmdInfo(VmWorkSerializer.serialize(workInfo));

            _jobMgr.submitAsyncJob(workJob, VmWorkConstants.VM_WORK_QUEUE, vm.getId());
        }
        AsyncJobExecutionContext.getCurrentExecutionContext().joinJob(workJob.getId());

        return new VmJobVirtualMachineOutcome(workJob, vm.getId());
    }

    public Outcome<VirtualMachine> removeNicFromVmThroughJobQueue(
            final VirtualMachine vm, final Nic nic) {

        final CallContext context = CallContext.current();
        final User user = context.getCallingUser();
        final Account account = context.getCallingAccount();

        final List<VmWorkJobVO> pendingWorkJobs = _workJobDao.listPendingWorkJobs(
                VirtualMachine.Type.Instance, vm.getId(),
                VmWorkRemoveNicFromVm.class.getName());

        VmWorkJobVO workJob = null;
        if (pendingWorkJobs != null && pendingWorkJobs.size() > 0) {
            assert pendingWorkJobs.size() == 1;
            workJob = pendingWorkJobs.get(0);
        } else {

            workJob = new VmWorkJobVO(context.getContextId());

            workJob.setDispatcher(VmWorkConstants.VM_WORK_JOB_DISPATCHER);
            workJob.setCmd(VmWorkRemoveNicFromVm.class.getName());

            workJob.setAccountId(account.getId());
            workJob.setUserId(user.getId());
            workJob.setVmType(VirtualMachine.Type.Instance);
            workJob.setVmInstanceId(vm.getId());
            workJob.setRelated(AsyncJobExecutionContext.getOriginJobId());

            // save work context info (there are some duplications)
            final VmWorkRemoveNicFromVm workInfo = new VmWorkRemoveNicFromVm(user.getId(), account.getId(), vm.getId(),
                    VirtualMachineManagerImpl.VM_WORK_JOB_HANDLER, nic.getId());
            workJob.setCmdInfo(VmWorkSerializer.serialize(workInfo));

            _jobMgr.submitAsyncJob(workJob, VmWorkConstants.VM_WORK_QUEUE, vm.getId());
        }
        AsyncJobExecutionContext.getCurrentExecutionContext().joinJob(workJob.getId());

        return new VmJobVirtualMachineOutcome(workJob, vm.getId());
    }

    public Outcome<VirtualMachine> removeVmFromNetworkThroughJobQueue(
            final VirtualMachine vm, final Network network, final URI broadcastUri) {

        final CallContext context = CallContext.current();
        final User user = context.getCallingUser();
        final Account account = context.getCallingAccount();

        final List<VmWorkJobVO> pendingWorkJobs = _workJobDao.listPendingWorkJobs(
                VirtualMachine.Type.Instance, vm.getId(),
                VmWorkRemoveVmFromNetwork.class.getName());

        VmWorkJobVO workJob = null;
        if (pendingWorkJobs != null && pendingWorkJobs.size() > 0) {
            assert pendingWorkJobs.size() == 1;
            workJob = pendingWorkJobs.get(0);
        } else {

            workJob = new VmWorkJobVO(context.getContextId());

            workJob.setDispatcher(VmWorkConstants.VM_WORK_JOB_DISPATCHER);
            workJob.setCmd(VmWorkRemoveVmFromNetwork.class.getName());

            workJob.setAccountId(account.getId());
            workJob.setUserId(user.getId());
            workJob.setVmType(VirtualMachine.Type.Instance);
            workJob.setVmInstanceId(vm.getId());
            workJob.setRelated(AsyncJobExecutionContext.getOriginJobId());

            // save work context info (there are some duplications)
            final VmWorkRemoveVmFromNetwork workInfo = new VmWorkRemoveVmFromNetwork(user.getId(), account.getId(), vm.getId(),
                    VirtualMachineManagerImpl.VM_WORK_JOB_HANDLER, network, broadcastUri);
            workJob.setCmdInfo(VmWorkSerializer.serialize(workInfo));

            _jobMgr.submitAsyncJob(workJob, VmWorkConstants.VM_WORK_QUEUE, vm.getId());
        }

        AsyncJobExecutionContext.getCurrentExecutionContext().joinJob(workJob.getId());

        return new VmJobVirtualMachineOutcome(workJob, vm.getId());
    }

    public Outcome<VirtualMachine> reconfigureVmThroughJobQueue(
            final String vmUuid, final ServiceOffering oldServiceOffering, final ServiceOffering newServiceOffering, Map<String, String> customParameters, final boolean reconfiguringOnExistingHost) {

        final CallContext context = CallContext.current();
        final User user = context.getCallingUser();
        final Account account = context.getCallingAccount();

        final VMInstanceVO vm = _vmDao.findByUuid(vmUuid);

        final List<VmWorkJobVO> pendingWorkJobs = _workJobDao.listPendingWorkJobs(
                VirtualMachine.Type.Instance, vm.getId(),
                VmWorkReconfigure.class.getName());

        VmWorkJobVO workJob = null;
        if (pendingWorkJobs != null && pendingWorkJobs.size() > 0) {
            assert pendingWorkJobs.size() == 1;
            workJob = pendingWorkJobs.get(0);
        } else {

            workJob = new VmWorkJobVO(context.getContextId());

            workJob.setDispatcher(VmWorkConstants.VM_WORK_JOB_DISPATCHER);
            workJob.setCmd(VmWorkReconfigure.class.getName());

            workJob.setAccountId(account.getId());
            workJob.setUserId(user.getId());
            workJob.setVmType(VirtualMachine.Type.Instance);
            workJob.setVmInstanceId(vm.getId());
            workJob.setRelated(AsyncJobExecutionContext.getOriginJobId());

            // save work context info (there are some duplications)
            final VmWorkReconfigure workInfo = new VmWorkReconfigure(user.getId(), account.getId(), vm.getId(),
                    VirtualMachineManagerImpl.VM_WORK_JOB_HANDLER, oldServiceOffering.getId(), newServiceOffering.getId(), customParameters, reconfiguringOnExistingHost);
            workJob.setCmdInfo(VmWorkSerializer.serialize(workInfo));

            _jobMgr.submitAsyncJob(workJob, VmWorkConstants.VM_WORK_QUEUE, vm.getId());
        }
        AsyncJobExecutionContext.getCurrentExecutionContext().joinJob(workJob.getId());

        return new VmJobVirtualMachineOutcome(workJob, vm.getId());
    }

    @ReflectionUse
    private Pair<JobInfo.Status, String> orchestrateStart(final VmWorkStart work) throws Exception {
        final VMInstanceVO vm = _entityMgr.findById(VMInstanceVO.class, work.getVmId());
        if (vm == null) {
            s_logger.info("Unable to find vm " + work.getVmId());
        }
        assert vm != null;

        Boolean enterSetup = (Boolean)work.getParams().get(VirtualMachineProfile.Param.BootIntoSetup);
        if (s_logger.isTraceEnabled()) {
            s_logger.trace(String.format("orchestrating VM start for '%s' %s set to %s", vm.getInstanceName(), VirtualMachineProfile.Param.BootIntoSetup, enterSetup));
        }

        try {
            orchestrateStart(vm.getUuid(), work.getParams(), work.getPlan(), _dpMgr.getDeploymentPlannerByName(work.getDeploymentPlanner()));
        } catch (CloudRuntimeException e) {
            e.printStackTrace();
            s_logger.info("Caught CloudRuntimeException, returning job failed " + e);
            CloudRuntimeException ex = new CloudRuntimeException("Unable to start VM instance");
            return new Pair<JobInfo.Status, String>(JobInfo.Status.FAILED, JobSerializerHelper.toObjectSerializedString(ex));
        }
        return new Pair<JobInfo.Status, String>(JobInfo.Status.SUCCEEDED, null);
    }

    @ReflectionUse
    private Pair<JobInfo.Status, String> orchestrateStop(final VmWorkStop work) throws Exception {
        final VMInstanceVO vm = _entityMgr.findById(VMInstanceVO.class, work.getVmId());
        if (vm == null) {
            s_logger.info("Unable to find vm " + work.getVmId());
            throw new CloudRuntimeException("Unable to find VM id=" + work.getVmId());
        }

        orchestrateStop(vm.getUuid(), work.isCleanup());
        return new Pair<JobInfo.Status, String>(JobInfo.Status.SUCCEEDED, null);
    }

    @ReflectionUse
    private Pair<JobInfo.Status, String> orchestrateMigrate(final VmWorkMigrate work) throws Exception {
        final VMInstanceVO vm = _entityMgr.findById(VMInstanceVO.class, work.getVmId());
        if (vm == null) {
            s_logger.info("Unable to find vm " + work.getVmId());
        }
        assert vm != null;

        orchestrateMigrate(vm.getUuid(), work.getSrcHostId(), work.getDeployDestination());
        return new Pair<JobInfo.Status, String>(JobInfo.Status.SUCCEEDED, null);
    }

    @ReflectionUse
    private Pair<JobInfo.Status, String> orchestrateMigrateAway(final VmWorkMigrateAway work) throws Exception {
        final VMInstanceVO vm = _entityMgr.findById(VMInstanceVO.class, work.getVmId());
        if (vm == null) {
            s_logger.info("Unable to find vm " + work.getVmId());
        }
        assert vm != null;

        try {
            orchestrateMigrateAway(vm.getUuid(), work.getSrcHostId(), null);
        } catch (final InsufficientServerCapacityException e) {
            s_logger.warn("Failed to deploy vm " + vm.getId() + " with original planner, sending HAPlanner");
            orchestrateMigrateAway(vm.getUuid(), work.getSrcHostId(), _haMgr.getHAPlanner());
        }

        return new Pair<JobInfo.Status, String>(JobInfo.Status.SUCCEEDED, null);
    }

    @ReflectionUse
    private Pair<JobInfo.Status, String> orchestrateMigrateWithStorage(final VmWorkMigrateWithStorage work) throws Exception {
        final VMInstanceVO vm = _entityMgr.findById(VMInstanceVO.class, work.getVmId());
        if (vm == null) {
            s_logger.info("Unable to find vm " + work.getVmId());
        }
        assert vm != null;
        orchestrateMigrateWithStorage(vm.getUuid(),
                work.getSrcHostId(),
                work.getDestHostId(),
                work.getVolumeToPool());
        return new Pair<JobInfo.Status, String>(JobInfo.Status.SUCCEEDED, null);
    }

    @ReflectionUse
    private Pair<JobInfo.Status, String> orchestrateMigrateForScale(final VmWorkMigrateForScale work) throws Exception {
        final VMInstanceVO vm = _entityMgr.findById(VMInstanceVO.class, work.getVmId());
        if (vm == null) {
            s_logger.info("Unable to find vm " + work.getVmId());
        }
        assert vm != null;
        orchestrateMigrateForScale(vm.getUuid(),
                work.getSrcHostId(),
                work.getDeployDestination(),
                work.getNewServiceOfferringId());
        return new Pair<JobInfo.Status, String>(JobInfo.Status.SUCCEEDED, null);
    }

    @ReflectionUse
    private Pair<JobInfo.Status, String> orchestrateReboot(final VmWorkReboot work) throws Exception {
        final VMInstanceVO vm = _entityMgr.findById(VMInstanceVO.class, work.getVmId());
        if (vm == null) {
            s_logger.info("Unable to find vm " + work.getVmId());
        }
        assert vm != null;
        orchestrateReboot(vm.getUuid(), work.getParams());
        return new Pair<JobInfo.Status, String>(JobInfo.Status.SUCCEEDED, null);
    }

    @ReflectionUse
    private Pair<JobInfo.Status, String> orchestrateAddVmToNetwork(final VmWorkAddVmToNetwork work) throws Exception {
        final VMInstanceVO vm = _entityMgr.findById(VMInstanceVO.class, work.getVmId());
        if (vm == null) {
            s_logger.info("Unable to find vm " + work.getVmId());
        }
        assert vm != null;

        final Network network = _networkDao.findById(work.getNetworkId());
        final NicProfile nic = orchestrateAddVmToNetwork(vm, network,
                work.getRequestedNicProfile());

        return new Pair<JobInfo.Status, String>(JobInfo.Status.SUCCEEDED, _jobMgr.marshallResultObject(nic));
    }

    @ReflectionUse
    private Pair<JobInfo.Status, String> orchestrateRemoveNicFromVm(final VmWorkRemoveNicFromVm work) throws Exception {
        final VMInstanceVO vm = _entityMgr.findById(VMInstanceVO.class, work.getVmId());
        if (vm == null) {
            s_logger.info("Unable to find vm " + work.getVmId());
        }
        assert vm != null;
        final NicVO nic = _entityMgr.findById(NicVO.class, work.getNicId());
        final boolean result = orchestrateRemoveNicFromVm(vm, nic);
        return new Pair<JobInfo.Status, String>(JobInfo.Status.SUCCEEDED,
                _jobMgr.marshallResultObject(result));
    }

    @ReflectionUse
    private Pair<JobInfo.Status, String> orchestrateRemoveVmFromNetwork(final VmWorkRemoveVmFromNetwork work) throws Exception {
        final VMInstanceVO vm = _entityMgr.findById(VMInstanceVO.class, work.getVmId());
        if (vm == null) {
            s_logger.info("Unable to find vm " + work.getVmId());
        }
        assert vm != null;
        final boolean result = orchestrateRemoveVmFromNetwork(vm,
                work.getNetwork(), work.getBroadcastUri());
        return new Pair<JobInfo.Status, String>(JobInfo.Status.SUCCEEDED,
                _jobMgr.marshallResultObject(result));
    }

    @ReflectionUse
    private Pair<JobInfo.Status, String> orchestrateReconfigure(final VmWorkReconfigure work) throws Exception {
        final VMInstanceVO vm = _entityMgr.findById(VMInstanceVO.class, work.getVmId());
        if (vm == null) {
            s_logger.info("Unable to find vm " + work.getVmId());
        }
        assert vm != null;
        ServiceOfferingVO oldServiceOffering = _offeringDao.findById(work.getOldServiceOfferingId());
        ServiceOfferingVO newServiceOffering = _offeringDao.findById(work.getNewServiceOfferingId());
        if (newServiceOffering.isDynamic()) {
            // update the service offering object with the custom parameters like cpu, memory
            newServiceOffering = _offeringDao.getComputeOffering(newServiceOffering, work.getCustomParameters());
        }

        reConfigureVm(vm.getUuid(), oldServiceOffering, newServiceOffering, work.getCustomParameters(),
                work.isSameHost());
        return new Pair<JobInfo.Status, String>(JobInfo.Status.SUCCEEDED, null);
    }

    @ReflectionUse
    private Pair<JobInfo.Status, String> orchestrateStorageMigration(final VmWorkStorageMigration work) throws Exception {
        final VMInstanceVO vm = _entityMgr.findById(VMInstanceVO.class, work.getVmId());
        if (vm == null) {
            s_logger.info("Unable to find vm " + work.getVmId());
        }
        assert vm != null;
        orchestrateStorageMigration(vm.getUuid(), work.getVolumeToPool());

        return new Pair<JobInfo.Status, String>(JobInfo.Status.SUCCEEDED, null);
    }

    @Override
    public Pair<JobInfo.Status, String> handleVmWorkJob(final VmWork work) throws Exception {
        return _jobHandlerProxy.handleVmWorkJob(work);
    }

    private VmWorkJobVO createPlaceHolderWork(final long instanceId) {
        final VmWorkJobVO workJob = new VmWorkJobVO("");

        workJob.setDispatcher(VmWorkConstants.VM_WORK_JOB_PLACEHOLDER);
        workJob.setCmd("");
        workJob.setCmdInfo("");

        workJob.setAccountId(0);
        workJob.setUserId(0);
        workJob.setStep(VmWorkJobVO.Step.Starting);
        workJob.setVmType(VirtualMachine.Type.Instance);
        workJob.setVmInstanceId(instanceId);
        workJob.setInitMsid(ManagementServerNode.getManagementServerId());

        _workJobDao.persist(workJob);

        return workJob;
    }

    protected void resourceCountIncrement (long accountId, Long cpu, Long memory) {
        _resourceLimitMgr.incrementResourceCount(accountId, ResourceType.user_vm);
        _resourceLimitMgr.incrementResourceCount(accountId, ResourceType.cpu, cpu);
        _resourceLimitMgr.incrementResourceCount(accountId, ResourceType.memory, memory);
    }

    protected void resourceCountDecrement (long accountId, Long cpu, Long memory) {
        _resourceLimitMgr.decrementResourceCount(accountId, ResourceType.user_vm);
        _resourceLimitMgr.decrementResourceCount(accountId, ResourceType.cpu, cpu);
        _resourceLimitMgr.decrementResourceCount(accountId, ResourceType.memory, memory);
    }

    @Override
    public UserVm restoreVirtualMachine(final long vmId, final Long newTemplateId) throws ResourceUnavailableException, InsufficientCapacityException {
        final AsyncJobExecutionContext jobContext = AsyncJobExecutionContext.getCurrentExecutionContext();
        if (jobContext.isJobDispatchedBy(VmWorkConstants.VM_WORK_JOB_DISPATCHER)) {
            VmWorkJobVO placeHolder = null;
            placeHolder = createPlaceHolderWork(vmId);
            try {
                return orchestrateRestoreVirtualMachine(vmId, newTemplateId);
            } finally {
                if (placeHolder != null) {
                    _workJobDao.expunge(placeHolder.getId());
                }
            }
        } else {
            final Outcome<VirtualMachine> outcome = restoreVirtualMachineThroughJobQueue(vmId, newTemplateId);

            try {
                outcome.get();
            } catch (final InterruptedException e) {
                throw new RuntimeException("Operation is interrupted", e);
            } catch (final java.util.concurrent.ExecutionException e) {
                throw new RuntimeException("Execution exception", e);
            }

            final Object jobResult = _jobMgr.unmarshallResultObject(outcome.getJob());
            if (jobResult != null) {
                if (jobResult instanceof ResourceUnavailableException) {
                    throw (ResourceUnavailableException)jobResult;
                } else if (jobResult instanceof ConcurrentOperationException) {
                    throw (ConcurrentOperationException)jobResult;
                } else if (jobResult instanceof RuntimeException) {
                    throw (RuntimeException)jobResult;
                } else if (jobResult instanceof Throwable) {
                    throw new RuntimeException("Unexpected exception", (Throwable)jobResult);
                } else if (jobResult instanceof HashMap) {
                    HashMap<Long, String> passwordMap = (HashMap<Long, String>)jobResult;
                    UserVmVO userVm = _userVmDao.findById(vmId);
                    userVm.setPassword(passwordMap.get(vmId));
                    return userVm;
                }
            }
            throw new RuntimeException("Unexpected job execution result");
        }
    }

    private UserVm orchestrateRestoreVirtualMachine(final long vmId, final Long newTemplateId) throws ResourceUnavailableException, InsufficientCapacityException {
        s_logger.debug("Restoring vm " + vmId + " with new templateId " + newTemplateId);
        final CallContext context = CallContext.current();
        final Account account = context.getCallingAccount();
        return _userVmService.restoreVirtualMachine(account, vmId, newTemplateId);
    }

    public Outcome<VirtualMachine> restoreVirtualMachineThroughJobQueue(final long vmId, final Long newTemplateId) {

        final CallContext context = CallContext.current();
        final User user = context.getCallingUser();
        final Account account = context.getCallingAccount();

        final List<VmWorkJobVO> pendingWorkJobs = _workJobDao.listPendingWorkJobs(
                VirtualMachine.Type.Instance, vmId,
                VmWorkRestore.class.getName());

        VmWorkJobVO workJob = null;
        if (pendingWorkJobs != null && pendingWorkJobs.size() > 0) {
            assert pendingWorkJobs.size() == 1;
            workJob = pendingWorkJobs.get(0);
        } else {

            workJob = new VmWorkJobVO(context.getContextId());

            workJob.setDispatcher(VmWorkConstants.VM_WORK_JOB_DISPATCHER);
            workJob.setCmd(VmWorkRestore.class.getName());

            workJob.setAccountId(account.getId());
            workJob.setUserId(user.getId());
            workJob.setVmType(VirtualMachine.Type.Instance);
            workJob.setVmInstanceId(vmId);
            workJob.setRelated(AsyncJobExecutionContext.getOriginJobId());

            final VmWorkRestore workInfo = new VmWorkRestore(user.getId(), account.getId(), vmId,
                    VirtualMachineManagerImpl.VM_WORK_JOB_HANDLER, newTemplateId);
            workJob.setCmdInfo(VmWorkSerializer.serialize(workInfo));

            _jobMgr.submitAsyncJob(workJob, VmWorkConstants.VM_WORK_QUEUE, vmId);
        }
        AsyncJobExecutionContext.getCurrentExecutionContext().joinJob(workJob.getId());

        return new VmJobVirtualMachineOutcome(workJob, vmId);
    }

    @ReflectionUse
    private Pair<JobInfo.Status, String> orchestrateRestoreVirtualMachine(final VmWorkRestore work) throws Exception {
        final VMInstanceVO vm = _entityMgr.findById(VMInstanceVO.class, work.getVmId());
        if (vm == null) {
            s_logger.info("Unable to find vm " + work.getVmId());
        }
        assert vm != null;
        UserVm uservm = orchestrateRestoreVirtualMachine(vm.getId(), work.getTemplateId());
        HashMap<Long, String> passwordMap = new HashMap<Long, String>();
        passwordMap.put(uservm.getId(), uservm.getPassword());
        return new Pair<JobInfo.Status, String>(JobInfo.Status.SUCCEEDED, _jobMgr.marshallResultObject(passwordMap));
    }

    @Override
    public Boolean updateDefaultNicForVM(final VirtualMachine vm, final Nic nic, final Nic defaultNic) {

        final AsyncJobExecutionContext jobContext = AsyncJobExecutionContext.getCurrentExecutionContext();
        if (jobContext.isJobDispatchedBy(VmWorkConstants.VM_WORK_JOB_DISPATCHER)) {
            VmWorkJobVO placeHolder = null;
            placeHolder = createPlaceHolderWork(vm.getId());
            try {
                return orchestrateUpdateDefaultNicForVM(vm, nic, defaultNic);
            } finally {
                if (placeHolder != null) {
                    _workJobDao.expunge(placeHolder.getId());
                }
            }
        } else {
            final Outcome<VirtualMachine> outcome = updateDefaultNicForVMThroughJobQueue(vm, nic, defaultNic);

            try {
                outcome.get();
            } catch (final InterruptedException e) {
                throw new RuntimeException("Operation is interrupted", e);
            } catch (final java.util.concurrent.ExecutionException e) {
                throw new RuntimeException("Execution exception", e);
            }

            final Object jobResult = _jobMgr.unmarshallResultObject(outcome.getJob());
            if (jobResult != null) {
                if (jobResult instanceof Boolean) {
                    return (Boolean)jobResult;
                }
            }

            throw new RuntimeException("Unexpected job execution result");
        }
    }

    private Boolean orchestrateUpdateDefaultNicForVM(final VirtualMachine vm, final Nic nic, final Nic defaultNic) {

        s_logger.debug("Updating default nic of vm " + vm + " from nic " + defaultNic.getUuid() + " to nic " + nic.getUuid());
        Integer chosenID = nic.getDeviceId();
        Integer existingID = defaultNic.getDeviceId();
        NicVO nicVO = _nicsDao.findById(nic.getId());
        NicVO defaultNicVO = _nicsDao.findById(defaultNic.getId());

        nicVO.setDefaultNic(true);
        nicVO.setDeviceId(existingID);
        defaultNicVO.setDefaultNic(false);
        defaultNicVO.setDeviceId(chosenID);

        _nicsDao.persist(nicVO);
        _nicsDao.persist(defaultNicVO);
        return true;
    }

    public Outcome<VirtualMachine> updateDefaultNicForVMThroughJobQueue(final VirtualMachine vm, final Nic nic, final Nic defaultNic) {

        final CallContext context = CallContext.current();
        final User user = context.getCallingUser();
        final Account account = context.getCallingAccount();

        final List<VmWorkJobVO> pendingWorkJobs = _workJobDao.listPendingWorkJobs(
                VirtualMachine.Type.Instance, vm.getId(),
                VmWorkUpdateDefaultNic.class.getName());

        VmWorkJobVO workJob = null;
        if (pendingWorkJobs != null && pendingWorkJobs.size() > 0) {
            assert pendingWorkJobs.size() == 1;
            workJob = pendingWorkJobs.get(0);
        } else {

            workJob = new VmWorkJobVO(context.getContextId());

            workJob.setDispatcher(VmWorkConstants.VM_WORK_JOB_DISPATCHER);
            workJob.setCmd(VmWorkUpdateDefaultNic.class.getName());

            workJob.setAccountId(account.getId());
            workJob.setUserId(user.getId());
            workJob.setVmType(VirtualMachine.Type.Instance);
            workJob.setVmInstanceId(vm.getId());
            workJob.setRelated(AsyncJobExecutionContext.getOriginJobId());

            final VmWorkUpdateDefaultNic workInfo = new VmWorkUpdateDefaultNic(user.getId(), account.getId(), vm.getId(),
                    VirtualMachineManagerImpl.VM_WORK_JOB_HANDLER, nic.getId(), defaultNic.getId());
            workJob.setCmdInfo(VmWorkSerializer.serialize(workInfo));

            _jobMgr.submitAsyncJob(workJob, VmWorkConstants.VM_WORK_QUEUE, vm.getId());
        }
        AsyncJobExecutionContext.getCurrentExecutionContext().joinJob(workJob.getId());

        return new VmJobVirtualMachineOutcome(workJob, vm.getId());
    }

    @ReflectionUse
    private Pair<JobInfo.Status, String> orchestrateUpdateDefaultNic(final VmWorkUpdateDefaultNic work) throws Exception {
        final VMInstanceVO vm = _entityMgr.findById(VMInstanceVO.class, work.getVmId());
        if (vm == null) {
            s_logger.info("Unable to find vm " + work.getVmId());
        }
        assert vm != null;
        final NicVO nic = _entityMgr.findById(NicVO.class, work.getNicId());
        if (nic == null) {
            throw new CloudRuntimeException("Unable to find nic " + work.getNicId());
        }
        final NicVO defaultNic = _entityMgr.findById(NicVO.class, work.getDefaultNicId());
        if (defaultNic == null) {
            throw new CloudRuntimeException("Unable to find default nic " + work.getDefaultNicId());
        }
        final boolean result = orchestrateUpdateDefaultNicForVM(vm, nic, defaultNic);
        return new Pair<JobInfo.Status, String>(JobInfo.Status.SUCCEEDED,
                _jobMgr.marshallResultObject(result));
    }

    private Pair<Long, Long> findClusterAndHostIdForVmFromVolumes(long vmId) {
        Long clusterId = null;
        Long hostId = null;
        List<VolumeVO> volumes = _volsDao.findByInstance(vmId);
        for (VolumeVO volume : volumes) {
            if (Volume.State.Ready.equals(volume.getState()) &&
                    volume.getPoolId() != null) {
                StoragePoolVO pool = _storagePoolDao.findById(volume.getPoolId());
                if (pool != null && pool.getClusterId() != null) {
                    clusterId = pool.getClusterId();
                    // hostId to be used only for sending commands, capacity check skipped
                    List<HostVO> hosts = _hostDao.findHypervisorHostInCluster(pool.getClusterId());
                    if (CollectionUtils.isNotEmpty(hosts)) {
                        hostId = hosts.get(0).getId();
                        break;
                    }
                }
            }
        }
        return new Pair<>(clusterId, hostId);
    }

    private Pair<Long, Long> findClusterAndHostIdForVm(VirtualMachine vm) {
        Long hostId = vm.getHostId();
        Long clusterId = null;
        if(hostId == null) {
            hostId = vm.getLastHostId();
            if (s_logger.isDebugEnabled()) {
                s_logger.debug(String.format("host id is null, using last host id %d", hostId) );
            }
        }
        if (hostId == null) {
            return findClusterAndHostIdForVmFromVolumes(vm.getId());
        }
        HostVO host = _hostDao.findById(hostId);
        if (host != null) {
            clusterId = host.getClusterId();
        }
        return new Pair<>(clusterId, hostId);
    }

    @Override
    public Pair<Long, Long> findClusterAndHostIdForVm(long vmId) {
        VMInstanceVO vm = _vmDao.findById(vmId);
        if (vm == null) {
            return new Pair<>(null, null);
        }
        return findClusterAndHostIdForVm(vm);
    }
}<|MERGE_RESOLUTION|>--- conflicted
+++ resolved
@@ -4839,11 +4839,7 @@
         return new ConfigKey<?>[] { ClusterDeltaSyncInterval, StartRetry, VmDestroyForcestop, VmOpCancelInterval, VmOpCleanupInterval, VmOpCleanupWait,
                 VmOpLockStateRetry, VmOpWaitInterval, ExecuteInSequence, VmJobCheckInterval, VmJobTimeout, VmJobStateReportInterval,
                 VmConfigDriveLabel, VmConfigDriveOnPrimaryPool, VmConfigDriveForceHostCacheUse, VmConfigDriveUseHostCacheOnUnsupportedPool,
-<<<<<<< HEAD
-                HaVmRestartHostUp, ResoureCountRunningVMsonly, AllowExposeHypervisorHostname, AllowExposeHypervisorHostnameAccountLevel, SystemVmRootDiskSize };
-=======
-                HaVmRestartHostUp, ResourceCountRunningVMsonly, AllowExposeHypervisorHostname, AllowExposeHypervisorHostnameAccountLevel };
->>>>>>> a9c42fd0
+                HaVmRestartHostUp, ResourceCountRunningVMsonly, AllowExposeHypervisorHostname, AllowExposeHypervisorHostnameAccountLevel, SystemVmRootDiskSize };
     }
 
     public List<StoragePoolAllocator> getStoragePoolAllocators() {
