--- conflicted
+++ resolved
@@ -5978,12 +5978,6 @@
         workJob.setStep(VmWorkJobVO.Step.Starting);
         workJob.setVmType(VirtualMachine.Type.Instance);
         workJob.setVmInstanceId(instanceId);
-<<<<<<< HEAD
-        if(org.apache.commons.lang3.StringUtils.isNotBlank(secondaryObjectIdentifier)) {
-            workJob.setSecondaryObjectIdentifier(secondaryObjectIdentifier);
-        }
-=======
->>>>>>> 261fe326
         workJob.setInitMsid(ManagementServerNode.getManagementServerId());
 
         _workJobDao.persist(workJob);
