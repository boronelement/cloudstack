// Licensed to the Apacohe Software Foundation (ASF) under one
// or more contributor license agreements.  See the NOTICE file
// distributed with this work for additional information
// regarding copyright ownership.  The ASF licenses this file
// to you under the Apache License, Version 2.0 (the
// "License"); you may not use this file except in compliance
// with the License.  You may obtain a copy of the License at
//
//   http://www.apache.org/licenses/LICENSE-2.0
//
// Unless required by applicable law or agreed to in writing,
// software distributed under the License is distributed on an
// "AS IS" BASIS, WITHOUT WARRANTIES OR CONDITIONS OF ANY
// KIND, either express or implied.  See the License for the
// specific language governing permissions and limitations
// under the License.

package com.cloud.vm;

import java.net.URI;
import java.sql.PreparedStatement;
import java.sql.ResultSet;
import java.sql.SQLException;
import java.util.ArrayList;
import java.util.Arrays;
import java.util.Collection;
import java.util.Collections;
import java.util.Comparator;
import java.util.Date;
import java.util.HashMap;
import java.util.HashSet;
import java.util.LinkedHashMap;
import java.util.List;
import java.util.Map;
import java.util.Map.Entry;
import java.util.Set;
import java.util.TimeZone;
import java.util.UUID;
import java.util.concurrent.Executors;
import java.util.concurrent.ScheduledExecutorService;
import java.util.concurrent.TimeUnit;

import javax.inject.Inject;
import javax.naming.ConfigurationException;
import javax.persistence.EntityExistsException;

import org.apache.cloudstack.affinity.dao.AffinityGroupVMMapDao;
import org.apache.cloudstack.annotation.AnnotationService;
import org.apache.cloudstack.annotation.dao.AnnotationDao;
import org.apache.cloudstack.api.ApiConstants;
import org.apache.cloudstack.api.command.admin.vm.MigrateVMCmd;
import org.apache.cloudstack.api.command.admin.volume.MigrateVolumeCmdByAdmin;
import org.apache.cloudstack.api.command.user.volume.MigrateVolumeCmd;
import org.apache.cloudstack.ca.CAManager;
import org.apache.cloudstack.context.CallContext;
import org.apache.cloudstack.engine.orchestration.service.NetworkOrchestrationService;
import org.apache.cloudstack.engine.orchestration.service.VolumeOrchestrationService;
import org.apache.cloudstack.engine.subsystem.api.storage.DataStoreManager;
import org.apache.cloudstack.engine.subsystem.api.storage.StoragePoolAllocator;
import org.apache.cloudstack.framework.ca.Certificate;
import org.apache.cloudstack.framework.config.ConfigKey;
import org.apache.cloudstack.framework.config.Configurable;
import org.apache.cloudstack.framework.jobs.AsyncJob;
import org.apache.cloudstack.framework.jobs.AsyncJobExecutionContext;
import org.apache.cloudstack.framework.jobs.AsyncJobManager;
import org.apache.cloudstack.framework.jobs.Outcome;
import org.apache.cloudstack.framework.jobs.dao.VmWorkJobDao;
import org.apache.cloudstack.framework.jobs.impl.AsyncJobVO;
import org.apache.cloudstack.framework.jobs.impl.JobSerializerHelper;
import org.apache.cloudstack.framework.jobs.impl.OutcomeImpl;
import org.apache.cloudstack.framework.jobs.impl.VmWorkJobVO;
import org.apache.cloudstack.framework.messagebus.MessageBus;
import org.apache.cloudstack.framework.messagebus.MessageDispatcher;
import org.apache.cloudstack.framework.messagebus.MessageHandler;
import org.apache.cloudstack.jobs.JobInfo;
import org.apache.cloudstack.managed.context.ManagedContextRunnable;
import org.apache.cloudstack.storage.datastore.db.PrimaryDataStoreDao;
import org.apache.cloudstack.storage.datastore.db.StoragePoolVO;
import org.apache.cloudstack.storage.to.VolumeObjectTO;
import org.apache.cloudstack.utils.identity.ManagementServerNode;
import org.apache.cloudstack.vm.UnmanagedVMsManager;
import org.apache.commons.collections.CollectionUtils;
import org.apache.commons.collections.MapUtils;
import org.apache.commons.lang.BooleanUtils;
import org.apache.log4j.Logger;

import com.cloud.agent.AgentManager;
import com.cloud.agent.Listener;
import com.cloud.agent.api.AgentControlAnswer;
import com.cloud.agent.api.AgentControlCommand;
import com.cloud.agent.api.Answer;
import com.cloud.agent.api.AttachOrDettachConfigDriveCommand;
import com.cloud.agent.api.CheckVirtualMachineAnswer;
import com.cloud.agent.api.CheckVirtualMachineCommand;
import com.cloud.agent.api.ClusterVMMetaDataSyncAnswer;
import com.cloud.agent.api.ClusterVMMetaDataSyncCommand;
import com.cloud.agent.api.Command;
import com.cloud.agent.api.MigrateCommand;
import com.cloud.agent.api.MigrateVmToPoolAnswer;
import com.cloud.agent.api.ModifyTargetsCommand;
import com.cloud.agent.api.PingRoutingCommand;
import com.cloud.agent.api.PlugNicAnswer;
import com.cloud.agent.api.PlugNicCommand;
import com.cloud.agent.api.PrepareForMigrationAnswer;
import com.cloud.agent.api.PrepareForMigrationCommand;
import com.cloud.agent.api.RebootAnswer;
import com.cloud.agent.api.RebootCommand;
import com.cloud.agent.api.ReplugNicAnswer;
import com.cloud.agent.api.ReplugNicCommand;
import com.cloud.agent.api.RestoreVMSnapshotAnswer;
import com.cloud.agent.api.RestoreVMSnapshotCommand;
import com.cloud.agent.api.ScaleVmCommand;
import com.cloud.agent.api.StartAnswer;
import com.cloud.agent.api.StartCommand;
import com.cloud.agent.api.StartupCommand;
import com.cloud.agent.api.StartupRoutingCommand;
import com.cloud.agent.api.StopAnswer;
import com.cloud.agent.api.StopCommand;
import com.cloud.agent.api.UnPlugNicAnswer;
import com.cloud.agent.api.UnPlugNicCommand;
import com.cloud.agent.api.UnregisterVMCommand;
import com.cloud.agent.api.routing.NetworkElementCommand;
import com.cloud.agent.api.to.DiskTO;
import com.cloud.agent.api.to.DpdkTO;
import com.cloud.agent.api.to.GPUDeviceTO;
import com.cloud.agent.api.to.NicTO;
import com.cloud.agent.api.to.VirtualMachineTO;
import com.cloud.agent.manager.Commands;
import com.cloud.agent.manager.allocator.HostAllocator;
import com.cloud.alert.AlertManager;
import com.cloud.api.ApiDBUtils;
import com.cloud.api.query.dao.DomainRouterJoinDao;
import com.cloud.api.query.dao.UserVmJoinDao;
import com.cloud.api.query.vo.DomainRouterJoinVO;
import com.cloud.api.query.vo.UserVmJoinVO;
import com.cloud.capacity.CapacityManager;
import com.cloud.configuration.Resource.ResourceType;
import com.cloud.dc.ClusterDetailsDao;
import com.cloud.dc.ClusterDetailsVO;
import com.cloud.dc.ClusterVO;
import com.cloud.dc.DataCenter;
import com.cloud.dc.DataCenterVO;
import com.cloud.dc.HostPodVO;
import com.cloud.dc.Pod;
import com.cloud.dc.dao.ClusterDao;
import com.cloud.dc.dao.DataCenterDao;
import com.cloud.dc.dao.HostPodDao;
import com.cloud.deploy.DataCenterDeployment;
import com.cloud.deploy.DeployDestination;
import com.cloud.deploy.DeploymentPlan;
import com.cloud.deploy.DeploymentPlanner;
import com.cloud.deploy.DeploymentPlanner.ExcludeList;
import com.cloud.deploy.DeploymentPlanningManager;
import com.cloud.deployasis.dao.UserVmDeployAsIsDetailsDao;
import com.cloud.event.EventTypes;
import com.cloud.event.UsageEventUtils;
import com.cloud.event.UsageEventVO;
import com.cloud.exception.AffinityConflictException;
import com.cloud.exception.AgentUnavailableException;
import com.cloud.exception.ConcurrentOperationException;
import com.cloud.exception.ConnectionException;
import com.cloud.exception.InsufficientCapacityException;
import com.cloud.exception.InsufficientServerCapacityException;
import com.cloud.exception.InvalidParameterValueException;
import com.cloud.exception.OperationTimedoutException;
import com.cloud.exception.ResourceUnavailableException;
import com.cloud.exception.StorageAccessException;
import com.cloud.exception.StorageUnavailableException;
import com.cloud.ha.HighAvailabilityManager;
import com.cloud.ha.HighAvailabilityManager.WorkType;
import com.cloud.host.Host;
import com.cloud.host.HostVO;
import com.cloud.host.Status;
import com.cloud.host.dao.HostDao;
import com.cloud.hypervisor.Hypervisor.HypervisorType;
import com.cloud.hypervisor.HypervisorGuru;
import com.cloud.hypervisor.HypervisorGuruBase;
import com.cloud.hypervisor.HypervisorGuruManager;
import com.cloud.network.Network;
import com.cloud.network.NetworkModel;
import com.cloud.network.Networks;
import com.cloud.network.dao.NetworkDao;
import com.cloud.network.dao.NetworkDetailVO;
import com.cloud.network.dao.NetworkDetailsDao;
import com.cloud.network.dao.NetworkVO;
import com.cloud.network.router.VirtualRouter;
import com.cloud.network.security.SecurityGroupManager;
import com.cloud.offering.DiskOffering;
import com.cloud.offering.DiskOfferingInfo;
import com.cloud.offering.NetworkOffering;
import com.cloud.offering.ServiceOffering;
import com.cloud.offerings.NetworkOfferingVO;
import com.cloud.offerings.dao.NetworkOfferingDao;
import com.cloud.offerings.dao.NetworkOfferingDetailsDao;
import com.cloud.org.Cluster;
import com.cloud.resource.ResourceManager;
import com.cloud.resource.ResourceState;
import com.cloud.service.ServiceOfferingVO;
import com.cloud.service.dao.ServiceOfferingDao;
import com.cloud.storage.DiskOfferingVO;
import com.cloud.storage.ScopeType;
import com.cloud.storage.Storage.ImageFormat;
import com.cloud.storage.StorageManager;
import com.cloud.storage.StoragePool;
import com.cloud.storage.VMTemplateVO;
import com.cloud.storage.Volume;
import com.cloud.storage.Volume.Type;
import com.cloud.storage.VolumeApiService;
import com.cloud.storage.VolumeVO;
import com.cloud.storage.dao.DiskOfferingDao;
import com.cloud.storage.dao.GuestOSCategoryDao;
import com.cloud.storage.dao.GuestOSDao;
import com.cloud.storage.dao.StoragePoolHostDao;
import com.cloud.storage.dao.VMTemplateDao;
import com.cloud.storage.dao.VolumeDao;
import com.cloud.template.VirtualMachineTemplate;
import com.cloud.user.Account;
import com.cloud.user.ResourceLimitService;
import com.cloud.user.User;
import com.cloud.uservm.UserVm;
import com.cloud.utils.DateUtil;
import com.cloud.utils.Journal;
import com.cloud.utils.Pair;
import com.cloud.utils.Predicate;
import com.cloud.utils.ReflectionUse;
import com.cloud.utils.StringUtils;
import com.cloud.utils.Ternary;
import com.cloud.utils.component.ManagerBase;
import com.cloud.utils.concurrency.NamedThreadFactory;
import com.cloud.utils.db.DB;
import com.cloud.utils.db.EntityManager;
import com.cloud.utils.db.GlobalLock;
import com.cloud.utils.db.Transaction;
import com.cloud.utils.db.TransactionCallback;
import com.cloud.utils.db.TransactionCallbackWithException;
import com.cloud.utils.db.TransactionCallbackWithExceptionNoReturn;
import com.cloud.utils.db.TransactionLegacy;
import com.cloud.utils.db.TransactionStatus;
import com.cloud.utils.exception.CloudRuntimeException;
import com.cloud.utils.exception.ExecutionException;
import com.cloud.utils.fsm.NoTransitionException;
import com.cloud.utils.fsm.StateMachine2;
import com.cloud.vm.ItWorkVO.Step;
import com.cloud.vm.VirtualMachine.Event;
import com.cloud.vm.VirtualMachine.PowerState;
import com.cloud.vm.VirtualMachine.State;
import com.cloud.vm.dao.NicDao;
import com.cloud.vm.dao.UserVmDao;
import com.cloud.vm.dao.UserVmDetailsDao;
import com.cloud.vm.dao.VMInstanceDao;
import com.cloud.vm.snapshot.VMSnapshotManager;
import com.cloud.vm.snapshot.VMSnapshotVO;
import com.cloud.vm.snapshot.dao.VMSnapshotDao;
import com.google.common.base.Strings;
import java.util.stream.Collectors;

import static com.cloud.configuration.ConfigurationManagerImpl.MIGRATE_VM_ACROSS_CLUSTERS;

public class VirtualMachineManagerImpl extends ManagerBase implements VirtualMachineManager, VmWorkJobHandler, Listener, Configurable {
    private static final Logger s_logger = Logger.getLogger(VirtualMachineManagerImpl.class);

    public static final String VM_WORK_JOB_HANDLER = VirtualMachineManagerImpl.class.getSimpleName();

    private static final String VM_SYNC_ALERT_SUBJECT = "VM state sync alert";

    @Inject
    private UserVmManager _userVmMgr;
    @Inject
    private DataStoreManager dataStoreMgr;
    @Inject
    private NetworkOrchestrationService _networkMgr;
    @Inject
    private NetworkModel _networkModel;
    @Inject
    private AgentManager _agentMgr;
    @Inject
    private VMInstanceDao _vmDao;
    @Inject
    private ServiceOfferingDao _offeringDao;
    @Inject
    private DiskOfferingDao _diskOfferingDao;
    @Inject
    private VMTemplateDao _templateDao;
    @Inject
    private ItWorkDao _workDao;
    @Inject
    private UserVmDao _userVmDao;
    @Inject
    private UserVmService _userVmService;
    @Inject
    private CapacityManager _capacityMgr;
    @Inject
    private NicDao _nicsDao;
    @Inject
    private HostDao _hostDao;
    @Inject
    private AlertManager _alertMgr;
    @Inject
    private GuestOSCategoryDao _guestOsCategoryDao;
    @Inject
    private GuestOSDao _guestOsDao;
    @Inject
    private VolumeDao _volsDao;
    @Inject
    private HighAvailabilityManager _haMgr;
    @Inject
    private HostPodDao _podDao;
    @Inject
    private DataCenterDao _dcDao;
    @Inject
    private ClusterDao _clusterDao;
    @Inject
    private PrimaryDataStoreDao _storagePoolDao;
    @Inject
    private HypervisorGuruManager _hvGuruMgr;
    @Inject
    private NetworkDao _networkDao;
    @Inject
    private StoragePoolHostDao _poolHostDao;
    @Inject
    private VMSnapshotDao _vmSnapshotDao;
    @Inject
    private AffinityGroupVMMapDao _affinityGroupVMMapDao;
    @Inject
    private EntityManager _entityMgr;
    @Inject
    private GuestOSCategoryDao _guestOSCategoryDao;
    @Inject
    private GuestOSDao _guestOSDao;
    @Inject
    private ServiceOfferingDao _serviceOfferingDao;
    @Inject
    private CAManager caManager;
    @Inject
    private ResourceManager _resourceMgr;
    @Inject
    private ResourceLimitService _resourceLimitMgr;
    @Inject
    private VMSnapshotManager _vmSnapshotMgr;
    @Inject
    private ClusterDetailsDao _clusterDetailsDao;
    @Inject
    private UserVmDetailsDao userVmDetailsDao;
    @Inject
    private VolumeOrchestrationService volumeMgr;
    @Inject
    private DeploymentPlanningManager _dpMgr;
    @Inject
    private MessageBus _messageBus;
    @Inject
    private VirtualMachinePowerStateSync _syncMgr;
    @Inject
    private VmWorkJobDao _workJobDao;
    @Inject
    private AsyncJobManager _jobMgr;
    @Inject
    private StorageManager storageMgr;
    @Inject
    private NetworkOfferingDetailsDao networkOfferingDetailsDao;
    @Inject
    private NetworkDetailsDao networkDetailsDao;
    @Inject
    private SecurityGroupManager _securityGroupManager;
    @Inject
    private UserVmDeployAsIsDetailsDao userVmDeployAsIsDetailsDao;
    @Inject
    private UserVmJoinDao userVmJoinDao;
    @Inject
    private NetworkOfferingDao networkOfferingDao;
    @Inject
    private DomainRouterJoinDao domainRouterJoinDao;
    @Inject
    private AnnotationDao annotationDao;

    VmWorkJobHandlerProxy _jobHandlerProxy = new VmWorkJobHandlerProxy(this);

    Map<VirtualMachine.Type, VirtualMachineGuru> _vmGurus = new HashMap<>();
    protected StateMachine2<State, VirtualMachine.Event, VirtualMachine> _stateMachine;

    static final ConfigKey<Integer> StartRetry = new ConfigKey<Integer>("Advanced", Integer.class, "start.retry", "10",
            "Number of times to retry create and start commands", true);
    static final ConfigKey<Integer> VmOpWaitInterval = new ConfigKey<Integer>("Advanced", Integer.class, "vm.op.wait.interval", "120",
            "Time (in seconds) to wait before checking if a previous operation has succeeded", true);

    static final ConfigKey<Integer> VmOpLockStateRetry = new ConfigKey<Integer>("Advanced", Integer.class, "vm.op.lock.state.retry", "5",
            "Times to retry locking the state of a VM for operations, -1 means forever", true);
    static final ConfigKey<Long> VmOpCleanupInterval = new ConfigKey<Long>("Advanced", Long.class, "vm.op.cleanup.interval", "86400",
            "Interval to run the thread that cleans up the vm operations (in seconds)", false);
    static final ConfigKey<Long> VmOpCleanupWait = new ConfigKey<Long>("Advanced", Long.class, "vm.op.cleanup.wait", "3600",
            "Time (in seconds) to wait before cleanuping up any vm work items", true);
    static final ConfigKey<Long> VmOpCancelInterval = new ConfigKey<Long>("Advanced", Long.class, "vm.op.cancel.interval", "3600",
            "Time (in seconds) to wait before cancelling a operation", false);
    static final ConfigKey<Boolean> VmDestroyForcestop = new ConfigKey<Boolean>("Advanced", Boolean.class, "vm.destroy.forcestop", "false",
            "On destroy, force-stop takes this value ", true);
    static final ConfigKey<Integer> ClusterDeltaSyncInterval = new ConfigKey<Integer>("Advanced", Integer.class, "sync.interval", "60",
            "Cluster Delta sync interval in seconds",
            false);
    static final ConfigKey<Integer> ClusterVMMetaDataSyncInterval = new ConfigKey<Integer>("Advanced", Integer.class, "vmmetadata.sync.interval", "180", "Cluster VM metadata sync interval in seconds",
            false);

    static final ConfigKey<Long> VmJobCheckInterval = new ConfigKey<Long>("Advanced",
            Long.class, "vm.job.check.interval", "3000",
            "Interval in milliseconds to check if the job is complete", false);
    static final ConfigKey<Long> VmJobTimeout = new ConfigKey<Long>("Advanced",
            Long.class, "vm.job.timeout", "600000",
            "Time in milliseconds to wait before attempting to cancel a job", false);
    static final ConfigKey<Integer> VmJobStateReportInterval = new ConfigKey<Integer>("Advanced",
            Integer.class, "vm.job.report.interval", "60",
            "Interval to send application level pings to make sure the connection is still working", false);

    static final ConfigKey<Boolean> HaVmRestartHostUp = new ConfigKey<Boolean>("Advanced", Boolean.class, "ha.vm.restart.hostup", "true",
            "If an out-of-band stop of a VM is detected and its host is up, then power on the VM", true);

    ScheduledExecutorService _executor = null;

    private long _nodeId;

    private List<StoragePoolAllocator> _storagePoolAllocators;

    private List<HostAllocator> hostAllocators;

    public List<HostAllocator> getHostAllocators() {
        return hostAllocators;
    }

    public void setHostAllocators(final List<HostAllocator> hostAllocators) {
        this.hostAllocators = hostAllocators;
    }

    @Override
    public void registerGuru(final VirtualMachine.Type type, final VirtualMachineGuru guru) {
        synchronized (_vmGurus) {
            _vmGurus.put(type, guru);
        }
    }

    @Override
    @DB
    public void allocate(final String vmInstanceName, final VirtualMachineTemplate template, final ServiceOffering serviceOffering,
            final DiskOfferingInfo rootDiskOfferingInfo, final List<DiskOfferingInfo> dataDiskOfferings,
            final LinkedHashMap<? extends Network, List<? extends NicProfile>> auxiliaryNetworks, final DeploymentPlan plan, final HypervisorType hyperType, final Map<String, Map<Integer, String>> extraDhcpOptions, final Map<Long, DiskOffering> datadiskTemplateToDiskOfferingMap)
                    throws InsufficientCapacityException {

        s_logger.info(String.format("allocating virtual machine from template:%s with hostname:%s and %d networks", template.getUuid(), vmInstanceName, auxiliaryNetworks.size()));

        final VMInstanceVO vm = _vmDao.findVMByInstanceName(vmInstanceName);
        final Account owner = _entityMgr.findById(Account.class, vm.getAccountId());

        if (s_logger.isDebugEnabled()) {
            s_logger.debug("Allocating entries for VM: " + vm);
        }

        vm.setDataCenterId(plan.getDataCenterId());
        if (plan.getPodId() != null) {
            vm.setPodIdToDeployIn(plan.getPodId());
        }
        assert plan.getClusterId() == null && plan.getPoolId() == null : "We currently don't support cluster and pool preset yet";
        final VMInstanceVO vmFinal = _vmDao.persist(vm);

        final VirtualMachineProfileImpl vmProfile = new VirtualMachineProfileImpl(vmFinal, template, serviceOffering, null, null);

        Transaction.execute(new TransactionCallbackWithExceptionNoReturn<InsufficientCapacityException>() {
            @Override
            public void doInTransactionWithoutResult(final TransactionStatus status) throws InsufficientCapacityException {
                if (s_logger.isDebugEnabled()) {
                    s_logger.debug("Allocating nics for " + vmFinal);
                }

                try {
                    if (!vmProfile.getBootArgs().contains("ExternalLoadBalancerVm")) {
                        _networkMgr.allocate(vmProfile, auxiliaryNetworks, extraDhcpOptions);
                    }
                } catch (final ConcurrentOperationException e) {
                    throw new CloudRuntimeException("Concurrent operation while trying to allocate resources for the VM", e);
                }

                if (s_logger.isDebugEnabled()) {
                    s_logger.debug("Allocating disks for " + vmFinal);
                }

                String rootVolumeName = String.format("ROOT-%s", vmFinal.getId());
                if (template.getFormat() == ImageFormat.ISO) {
                    volumeMgr.allocateRawVolume(Type.ROOT, rootVolumeName, rootDiskOfferingInfo.getDiskOffering(), rootDiskOfferingInfo.getSize(),
                            rootDiskOfferingInfo.getMinIops(), rootDiskOfferingInfo.getMaxIops(), vmFinal, template, owner, null);
                } else if (template.getFormat() == ImageFormat.BAREMETAL) {
                    s_logger.debug(String.format("%s has format [%s]. Skipping ROOT volume [%s] allocation.", template.toString(), ImageFormat.BAREMETAL, rootVolumeName));
                } else {
                    volumeMgr.allocateTemplatedVolumes(Type.ROOT, rootVolumeName, rootDiskOfferingInfo.getDiskOffering(), rootDiskOfferingInfo.getSize(),
                            rootDiskOfferingInfo.getMinIops(), rootDiskOfferingInfo.getMaxIops(), template, vmFinal, owner);
                }

                if (dataDiskOfferings != null) {
                    for (final DiskOfferingInfo dataDiskOfferingInfo : dataDiskOfferings) {
                        volumeMgr.allocateRawVolume(Type.DATADISK, "DATA-" + vmFinal.getId(), dataDiskOfferingInfo.getDiskOffering(), dataDiskOfferingInfo.getSize(),
                                dataDiskOfferingInfo.getMinIops(), dataDiskOfferingInfo.getMaxIops(), vmFinal, template, owner, null);
                    }
                }
                if (datadiskTemplateToDiskOfferingMap != null && !datadiskTemplateToDiskOfferingMap.isEmpty()) {
                    int diskNumber = 1;
                    for (Entry<Long, DiskOffering> dataDiskTemplateToDiskOfferingMap : datadiskTemplateToDiskOfferingMap.entrySet()) {
                        DiskOffering diskOffering = dataDiskTemplateToDiskOfferingMap.getValue();
                        long diskOfferingSize = diskOffering.getDiskSize() / (1024 * 1024 * 1024);
                        VMTemplateVO dataDiskTemplate = _templateDao.findById(dataDiskTemplateToDiskOfferingMap.getKey());
                        volumeMgr.allocateRawVolume(Type.DATADISK, "DATA-" + vmFinal.getId() + "-" + String.valueOf(diskNumber), diskOffering, diskOfferingSize, null, null,
                                vmFinal, dataDiskTemplate, owner, Long.valueOf(diskNumber));
                        diskNumber++;
                    }
                }
            }
        });

        if (s_logger.isDebugEnabled()) {
            s_logger.debug("Allocation completed for VM: " + vmFinal);
        }
    }

    @Override
    public void allocate(final String vmInstanceName, final VirtualMachineTemplate template, final ServiceOffering serviceOffering,
            final LinkedHashMap<? extends Network, List<? extends NicProfile>> networks, final DeploymentPlan plan, final HypervisorType hyperType) throws InsufficientCapacityException {
        allocate(vmInstanceName, template, serviceOffering, new DiskOfferingInfo(serviceOffering), new ArrayList<>(), networks, plan, hyperType, null, null);
    }

    private VirtualMachineGuru getVmGuru(final VirtualMachine vm) {
        if(vm != null) {
            return _vmGurus.get(vm.getType());
        }
        return null;
    }

    @Override
    public void expunge(final String vmUuid) throws ResourceUnavailableException {
        try {
            advanceExpunge(vmUuid);
        } catch (final OperationTimedoutException e) {
            throw new CloudRuntimeException("Operation timed out", e);
        } catch (final ConcurrentOperationException e) {
            throw new CloudRuntimeException("Concurrent operation ", e);
        }
    }

    @Override
    public void advanceExpunge(final String vmUuid) throws ResourceUnavailableException, OperationTimedoutException, ConcurrentOperationException {
        final VMInstanceVO vm = _vmDao.findByUuid(vmUuid);
        advanceExpunge(vm);
    }

    private boolean expungeCommandCanBypassHostMaintenance(VirtualMachine vm) {
        return VirtualMachine.Type.SecondaryStorageVm.equals(vm.getType()) ||
                VirtualMachine.Type.ConsoleProxy.equals(vm.getType());
    }

    protected void advanceExpunge(VMInstanceVO vm) throws ResourceUnavailableException, OperationTimedoutException, ConcurrentOperationException {
        if (vm == null || vm.getRemoved() != null) {
            if (s_logger.isDebugEnabled()) {
                s_logger.debug("Unable to find vm or vm is destroyed: " + vm);
            }
            return;
        }

        advanceStop(vm.getUuid(), VmDestroyForcestop.value());
        vm = _vmDao.findByUuid(vm.getUuid());

        try {
            if (!stateTransitTo(vm, VirtualMachine.Event.ExpungeOperation, vm.getHostId())) {
                s_logger.debug("Unable to destroy the vm because it is not in the correct state: " + vm);
                throw new CloudRuntimeException("Unable to destroy " + vm);

            }
        } catch (final NoTransitionException e) {
            s_logger.debug("Unable to destroy the vm because it is not in the correct state: " + vm);
            throw new CloudRuntimeException("Unable to destroy " + vm, e);
        }

        if (s_logger.isDebugEnabled()) {
            s_logger.debug("Destroying vm " + vm);
        }

        final VirtualMachineProfile profile = new VirtualMachineProfileImpl(vm);

        final HypervisorGuru hvGuru = _hvGuruMgr.getGuru(vm.getHypervisorType());

        List<NicProfile> vmNics = profile.getNics();
        s_logger.debug(String.format("Cleaning up NICS [%s] of %s.", vmNics.stream().map(nic -> nic.toString()).collect(Collectors.joining(", ")),vm.toString()));
        final List<Command> nicExpungeCommands = hvGuru.finalizeExpungeNics(vm, profile.getNics());
        _networkMgr.cleanupNics(profile);

        s_logger.debug(String.format("Cleaning up hypervisor data structures (ex. SRs in XenServer) for managed storage. Data from %s.", vm.toString()));

        final List<Command> volumeExpungeCommands = hvGuru.finalizeExpungeVolumes(vm);

        final Long hostId = vm.getHostId() != null ? vm.getHostId() : vm.getLastHostId();

        List<Map<String, String>> targets = getTargets(hostId, vm.getId());

        if (CollectionUtils.isNotEmpty(volumeExpungeCommands) && hostId != null) {
            final Commands cmds = new Commands(Command.OnError.Stop);

            for (final Command volumeExpungeCommand : volumeExpungeCommands) {
                volumeExpungeCommand.setBypassHostMaintenance(expungeCommandCanBypassHostMaintenance(vm));
                cmds.addCommand(volumeExpungeCommand);
            }

            _agentMgr.send(hostId, cmds);
            handleUnsuccessfulCommands(cmds, vm);
        }

        if (hostId != null) {
            volumeMgr.revokeAccess(vm.getId(), hostId);
        }

        volumeMgr.cleanupVolumes(vm.getId());

        if (hostId != null && CollectionUtils.isNotEmpty(targets)) {
            removeDynamicTargets(hostId, targets);
        }

        final VirtualMachineGuru guru = getVmGuru(vm);
        guru.finalizeExpunge(vm);

        userVmDetailsDao.removeDetails(vm.getId());

        userVmDeployAsIsDetailsDao.removeDetails(vm.getId());

        // Remove comments (if any)
        annotationDao.removeByEntityType(AnnotationService.EntityType.VM.name(), vm.getUuid());

        // send hypervisor-dependent commands before removing
        final List<Command> finalizeExpungeCommands = hvGuru.finalizeExpunge(vm);
        if (CollectionUtils.isNotEmpty(finalizeExpungeCommands) || CollectionUtils.isNotEmpty(nicExpungeCommands)) {
            if (hostId != null) {
                final Commands cmds = new Commands(Command.OnError.Stop);
                addAllExpungeCommandsFromList(finalizeExpungeCommands, cmds, vm);
                addAllExpungeCommandsFromList(nicExpungeCommands, cmds, vm);
                _agentMgr.send(hostId, cmds);
                if (!cmds.isSuccessful()) {
                    for (final Answer answer : cmds.getAnswers()) {
                        if (!answer.getResult()) {
                            s_logger.warn("Failed to expunge vm due to: " + answer.getDetails());
                            throw new CloudRuntimeException("Unable to expunge " + vm + " due to " + answer.getDetails());
                        }
                    }
                }
            }
        }

        if (s_logger.isDebugEnabled()) {
            s_logger.debug("Expunged " + vm);
        }
    }

    protected void handleUnsuccessfulCommands(Commands cmds, VMInstanceVO vm) throws CloudRuntimeException {
        String cmdsStr = cmds.toString();
        String vmToString = vm.toString();

        if (cmds.isSuccessful()) {
            s_logger.debug(String.format("The commands [%s] to %s were successful.", cmdsStr, vmToString));
            return;
        }

        s_logger.info(String.format("The commands [%s] to %s were unsuccessful. Handling answers.", cmdsStr, vmToString));

        Answer[] answers = cmds.getAnswers();
        if (answers == null) {
            s_logger.debug(String.format("There are no answers to commands [%s] to %s.", cmdsStr, vmToString));
            return;
        }

        for (Answer answer : answers) {
            String details = answer.getDetails();
            if (!answer.getResult()) {
                String message = String.format("Unable to expunge %s due to [%s].", vmToString, details);
                s_logger.error(message);
                throw new CloudRuntimeException(message);
            }

            s_logger.debug(String.format("Commands [%s] to %s got answer [%s].", cmdsStr, vmToString, details));
        }
    }

    private void addAllExpungeCommandsFromList(List<Command> cmdList, Commands cmds, VMInstanceVO vm) {
        if (CollectionUtils.isEmpty(cmdList)) {
            return;
        }
        for (final Command command : cmdList) {
            command.setBypassHostMaintenance(expungeCommandCanBypassHostMaintenance(vm));
            if (s_logger.isTraceEnabled()) {
                s_logger.trace(String.format("Adding expunge command [%s] for VM [%s]", command.toString(), vm.toString()));
            }
            cmds.addCommand(command);
        }
    }

    private List<Map<String, String>> getTargets(Long hostId, long vmId) {
        List<Map<String, String>> targets = new ArrayList<>();

        HostVO hostVO = _hostDao.findById(hostId);

        if (hostVO == null || hostVO.getHypervisorType() != HypervisorType.VMware) {
            return targets;
        }

        List<VolumeVO> volumes = _volsDao.findByInstance(vmId);

        if (CollectionUtils.isEmpty(volumes)) {
            return targets;
        }

        for (VolumeVO volume : volumes) {
            StoragePoolVO storagePoolVO = _storagePoolDao.findById(volume.getPoolId());

            if (storagePoolVO != null && storagePoolVO.isManaged()) {
                Map<String, String> target = new HashMap<>();

                target.put(ModifyTargetsCommand.STORAGE_HOST, storagePoolVO.getHostAddress());
                target.put(ModifyTargetsCommand.STORAGE_PORT, String.valueOf(storagePoolVO.getPort()));
                target.put(ModifyTargetsCommand.IQN, volume.get_iScsiName());

                targets.add(target);
            }
        }

        return targets;
    }

    private void removeDynamicTargets(long hostId, List<Map<String, String>> targets) {
        ModifyTargetsCommand cmd = new ModifyTargetsCommand();

        cmd.setTargets(targets);
        cmd.setApplyToAllHostsInCluster(true);
        cmd.setAdd(false);
        cmd.setTargetTypeToRemove(ModifyTargetsCommand.TargetTypeToRemove.DYNAMIC);

        sendModifyTargetsCommand(cmd, hostId);
    }

    private void sendModifyTargetsCommand(ModifyTargetsCommand cmd, long hostId) {
        Answer answer = _agentMgr.easySend(hostId, cmd);

        if (answer == null) {
            s_logger.warn(String.format("Unable to get an answer to the modify targets command. Targets [%s].", cmd.getTargets().stream().map(target -> target.toString()).collect(Collectors.joining(", "))));
            return;
        }

        if (!answer.getResult()) {
            s_logger.warn(String.format("Unable to modify targets [%s] on the host [%s].", cmd.getTargets().stream().map(target -> target.toString()).collect(Collectors.joining(", ")), hostId));
        }
    }

    @Override
    public boolean start() {
        _executor.scheduleAtFixedRate(new CleanupTask(), 5, VmJobStateReportInterval.value(), TimeUnit.SECONDS);
        _executor.scheduleAtFixedRate(new TransitionTask(),  VmOpCleanupInterval.value(), VmOpCleanupInterval.value(), TimeUnit.SECONDS);
        cancelWorkItems(_nodeId);

        volumeMgr.cleanupStorageJobs();
        _workJobDao.expungeLeftoverWorkJobs(ManagementServerNode.getManagementServerId());
        return true;
    }

    @Override
    public boolean stop() {
        return true;
    }

    @Override
    public boolean configure(final String name, final Map<String, Object> xmlParams) throws ConfigurationException {
        ReservationContextImpl.init(_entityMgr);
        VirtualMachineProfileImpl.init(_entityMgr);
        VmWorkMigrate.init(_entityMgr);

        _executor = Executors.newScheduledThreadPool(1, new NamedThreadFactory("Vm-Operations-Cleanup"));
        _nodeId = ManagementServerNode.getManagementServerId();

        _agentMgr.registerForHostEvents(this, true, true, true);

        _messageBus.subscribe(VirtualMachineManager.Topics.VM_POWER_STATE, MessageDispatcher.getDispatcher(this));

        return true;
    }

    protected VirtualMachineManagerImpl() {
        setStateMachine();
    }

    @Override
    public void start(final String vmUuid, final Map<VirtualMachineProfile.Param, Object> params) {
        start(vmUuid, params, null, null);
    }

    @Override
    public void start(final String vmUuid, final Map<VirtualMachineProfile.Param, Object> params, final DeploymentPlan planToDeploy, final DeploymentPlanner planner) {
        try {
            advanceStart(vmUuid, params, planToDeploy, planner);
        } catch (ConcurrentOperationException | InsufficientCapacityException e) {
            throw new CloudRuntimeException(String.format("Unable to start a VM [%s] due to [%s].", vmUuid, e.getMessage()), e).add(VirtualMachine.class, vmUuid);
        } catch (final ResourceUnavailableException e) {
            if (e.getScope() != null && e.getScope().equals(VirtualRouter.class)){
                throw new CloudRuntimeException("Network is unavailable. Please contact administrator", e).add(VirtualMachine.class, vmUuid);
            }
            throw new CloudRuntimeException(String.format("Unable to start a VM [%s] due to [%s].", vmUuid, e.getMessage()), e).add(VirtualMachine.class, vmUuid);
        }
    }

    protected boolean checkWorkItems(final VMInstanceVO vm, final State state) throws ConcurrentOperationException {
        while (true) {
            final ItWorkVO vo = _workDao.findByOutstandingWork(vm.getId(), state);
            if (vo == null) {
                if (s_logger.isDebugEnabled()) {
                    s_logger.debug("Unable to find work for VM: " + vm + " and state: " + state);
                }
                return true;
            }

            if (vo.getStep() == Step.Done) {
                if (s_logger.isDebugEnabled()) {
                    s_logger.debug("Work for " + vm + " is " + vo.getStep());
                }
                return true;
            }

            final VMInstanceVO instance = _vmDao.findById(vm.getId());
            if (instance != null && instance.getState() == State.Running) {
                if (s_logger.isDebugEnabled()) {
                    s_logger.debug("VM is already started in DB: " + vm);
                }
                return true;
            }

            if (vo.getSecondsTaskIsInactive() > VmOpCancelInterval.value()) {
                s_logger.warn("The task item for vm " + vm + " has been inactive for " + vo.getSecondsTaskIsInactive());
                return false;
            }

            try {
                Thread.sleep(VmOpWaitInterval.value()*1000);
            } catch (final InterruptedException e) {
                s_logger.info("Waiting for " + vm + " but is interrupted");
                throw new ConcurrentOperationException("Waiting for " + vm + " but is interrupted");
            }
            s_logger.debug("Waiting some more to make sure there's no activity on " + vm);
        }

    }

    @DB
    protected Ternary<VMInstanceVO, ReservationContext, ItWorkVO> changeToStartState(final VirtualMachineGuru vmGuru, final VMInstanceVO vm, final User caller,
            final Account account) throws ConcurrentOperationException {
        final long vmId = vm.getId();

        ItWorkVO work = new ItWorkVO(UUID.randomUUID().toString(), _nodeId, State.Starting, vm.getType(), vm.getId());
        int retry = VmOpLockStateRetry.value();
        while (retry-- != 0) {
            try {
                final ItWorkVO workFinal = work;
                final Ternary<VMInstanceVO, ReservationContext, ItWorkVO> result =
                        Transaction.execute(new TransactionCallbackWithException<Ternary<VMInstanceVO, ReservationContext, ItWorkVO>, NoTransitionException>() {
                            @Override
                            public Ternary<VMInstanceVO, ReservationContext, ItWorkVO> doInTransaction(final TransactionStatus status) throws NoTransitionException {
                                final Journal journal = new Journal.LogJournal("Creating " + vm, s_logger);
                                final ItWorkVO work = _workDao.persist(workFinal);
                                final ReservationContextImpl context = new ReservationContextImpl(work.getId(), journal, caller, account);

                                if (stateTransitTo(vm, Event.StartRequested, null, work.getId())) {
                                    if (s_logger.isDebugEnabled()) {
                                        s_logger.debug("Successfully transitioned to start state for " + vm + " reservation id = " + work.getId());
                                    }
                                    return new Ternary<>(vm, context, work);
                                }

                                return new Ternary<>(null, null, work);
                            }
                        });

                work = result.third();
                if (result.first() != null) {
                    return result;
                }
            } catch (final NoTransitionException e) {
                if (s_logger.isDebugEnabled()) {
                    s_logger.debug("Unable to transition into Starting state due to " + e.getMessage());
                }
            }

            final VMInstanceVO instance = _vmDao.findById(vmId);
            if (instance == null) {
                throw new ConcurrentOperationException("Unable to acquire lock on " + vm);
            }

            if (s_logger.isDebugEnabled()) {
                s_logger.debug("Determining why we're unable to update the state to Starting for " + instance + ".  Retry=" + retry);
            }

            final State state = instance.getState();
            if (state == State.Running) {
                if (s_logger.isDebugEnabled()) {
                    s_logger.debug("VM is already started: " + vm);
                }
                return null;
            }

            if (state.isTransitional()) {
                if (!checkWorkItems(vm, state)) {
                    throw new ConcurrentOperationException("There are concurrent operations on " + vm);
                } else {
                    continue;
                }
            }

            if (state != State.Stopped) {
                String msg = String.format("Cannot start %s in %s state", vm, state);
                s_logger.warn(msg);
                throw new CloudRuntimeException(msg);
            }
        }

        throw new ConcurrentOperationException("Unable to change the state of " + vm);
    }

    protected <T extends VMInstanceVO> boolean changeState(final T vm, final Event event, final Long hostId, final ItWorkVO work, final Step step) throws NoTransitionException {
        Step previousStep = null;
        if (work != null) {
            previousStep = work.getStep();
            _workDao.updateStep(work, step);
        }
        boolean result = false;
        try {
            result = stateTransitTo(vm, event, hostId);
            return result;
        } finally {
            if (!result && work != null) {
                _workDao.updateStep(work, previousStep);
            }
        }
    }

    protected boolean areAffinityGroupsAssociated(final VirtualMachineProfile vmProfile) {
        final VirtualMachine vm = vmProfile.getVirtualMachine();
        final long vmGroupCount = _affinityGroupVMMapDao.countAffinityGroupsForVm(vm.getId());

        return vmGroupCount > 0;
    }

    @Override
    public void advanceStart(final String vmUuid, final Map<VirtualMachineProfile.Param, Object> params, final DeploymentPlanner planner)
            throws InsufficientCapacityException, ConcurrentOperationException, ResourceUnavailableException {
        advanceStart(vmUuid, params, null, planner);
    }

    @Override
    public void advanceStart(final String vmUuid, final Map<VirtualMachineProfile.Param, Object> params, final DeploymentPlan planToDeploy, final DeploymentPlanner planner)
            throws InsufficientCapacityException, ConcurrentOperationException, ResourceUnavailableException {

        final AsyncJobExecutionContext jobContext = AsyncJobExecutionContext.getCurrentExecutionContext();
        if ( jobContext.isJobDispatchedBy(VmWorkConstants.VM_WORK_JOB_DISPATCHER)) {
            if (s_logger.isDebugEnabled()) {
                s_logger.debug(String.format("start parameter value of %s == %s during dispatching",
                        VirtualMachineProfile.Param.BootIntoSetup.getName(),
                        (params == null?"<very null>":params.get(VirtualMachineProfile.Param.BootIntoSetup))));
            }

            final VirtualMachine vm = _vmDao.findByUuid(vmUuid);
            VmWorkJobVO placeHolder = createPlaceHolderWork(vm.getId());
            try {
                orchestrateStart(vmUuid, params, planToDeploy, planner);
            } finally {
                if (placeHolder != null) {
                    _workJobDao.expunge(placeHolder.getId());
                }
            }
        } else {
            if (s_logger.isDebugEnabled()) {
                s_logger.debug(String.format("start parameter value of %s == %s during processing of queued job",
                        VirtualMachineProfile.Param.BootIntoSetup.getName(),
                        (params == null?"<very null>":params.get(VirtualMachineProfile.Param.BootIntoSetup))));
            }
            final Outcome<VirtualMachine> outcome = startVmThroughJobQueue(vmUuid, params, planToDeploy, planner);

            retrieveVmFromJobOutcome(outcome, vmUuid, "startVm");

            retrieveResultFromJobOutcomeAndThrowExceptionIfNeeded(outcome);
        }
    }

    private void setupAgentSecurity(final Host vmHost, final Map<String, String> sshAccessDetails, final VirtualMachine vm) throws AgentUnavailableException, OperationTimedoutException {
        final String csr = caManager.generateKeyStoreAndCsr(vmHost, sshAccessDetails);
        if (!Strings.isNullOrEmpty(csr)) {
            final Map<String, String> ipAddressDetails = new HashMap<>(sshAccessDetails);
            ipAddressDetails.remove(NetworkElementCommand.ROUTER_NAME);
            final Certificate certificate = caManager.issueCertificate(csr, Arrays.asList(vm.getHostName(), vm.getInstanceName()),
                    new ArrayList<>(ipAddressDetails.values()), CAManager.CertValidityPeriod.value(), null);
            final boolean result = caManager.deployCertificate(vmHost, certificate, false, sshAccessDetails);
            if (!result) {
                s_logger.error("Failed to setup certificate for system vm: " + vm.getInstanceName());
            }
        } else {
            s_logger.error("Failed to setup keystore and generate CSR for system vm: " + vm.getInstanceName());
        }
    }

    @Override
    public void orchestrateStart(final String vmUuid, final Map<VirtualMachineProfile.Param, Object> params, final DeploymentPlan planToDeploy, final DeploymentPlanner planner)
            throws InsufficientCapacityException, ConcurrentOperationException, ResourceUnavailableException {

        final CallContext cctxt = CallContext.current();
        final Account account = cctxt.getCallingAccount();
        final User caller = cctxt.getCallingUser();

        VMInstanceVO vm = _vmDao.findByUuid(vmUuid);

        final VirtualMachineGuru vmGuru = getVmGuru(vm);

        final Ternary<VMInstanceVO, ReservationContext, ItWorkVO> start = changeToStartState(vmGuru, vm, caller, account);
        if (start == null) {
            return;
        }

        vm = start.first();
        final ReservationContext ctx = start.second();
        ItWorkVO work = start.third();

        VMInstanceVO startedVm = null;
        final ServiceOfferingVO offering = _offeringDao.findById(vm.getId(), vm.getServiceOfferingId());
        final VirtualMachineTemplate template = _entityMgr.findByIdIncludingRemoved(VirtualMachineTemplate.class, vm.getTemplateId());

        DataCenterDeployment plan = new DataCenterDeployment(vm.getDataCenterId(), vm.getPodIdToDeployIn(), null, null, null, null, ctx);
        if (planToDeploy != null && planToDeploy.getDataCenterId() != 0) {
            if (s_logger.isDebugEnabled()) {
                s_logger.debug("advanceStart: DeploymentPlan is provided, using dcId:" + planToDeploy.getDataCenterId() + ", podId: " + planToDeploy.getPodId() +
                        ", clusterId: " + planToDeploy.getClusterId() + ", hostId: " + planToDeploy.getHostId() + ", poolId: " + planToDeploy.getPoolId());
            }
            plan =
                    new DataCenterDeployment(planToDeploy.getDataCenterId(), planToDeploy.getPodId(), planToDeploy.getClusterId(), planToDeploy.getHostId(),
                            planToDeploy.getPoolId(), planToDeploy.getPhysicalNetworkId(), ctx);
        }

        final HypervisorGuru hvGuru = _hvGuruMgr.getGuru(vm.getHypervisorType());

        // check resource count if ResourceCountRunningVMsonly.value() = true
        final Account owner = _entityMgr.findById(Account.class, vm.getAccountId());
        if (VirtualMachine.Type.User.equals(vm.type) && ResourceCountRunningVMsonly.value()) {
            resourceCountIncrement(owner.getAccountId(),new Long(offering.getCpu()), new Long(offering.getRamSize()));
        }

        boolean canRetry = true;
        ExcludeList avoids = null;
        try {
            final Journal journal = start.second().getJournal();

            if (planToDeploy != null) {
                avoids = planToDeploy.getAvoids();
            }
            if (avoids == null) {
                avoids = new ExcludeList();
            }
            if (s_logger.isDebugEnabled()) {
                s_logger.debug("Deploy avoids pods: " + avoids.getPodsToAvoid() + ", clusters: " + avoids.getClustersToAvoid() + ", hosts: " + avoids.getHostsToAvoid());
            }

            boolean planChangedByVolume = false;
            boolean reuseVolume = true;
            final DataCenterDeployment originalPlan = plan;

            int retry = StartRetry.value();
            while (retry-- != 0) {
                s_logger.debug("VM start attempt #" + (StartRetry.value() - retry));

                if (reuseVolume) {
                    final List<VolumeVO> vols = _volsDao.findReadyRootVolumesByInstance(vm.getId());
                    for (final VolumeVO vol : vols) {
                        final Long volTemplateId = vol.getTemplateId();
                        if (volTemplateId != null && volTemplateId != template.getId()) {
                            if (s_logger.isDebugEnabled()) {
                                s_logger.debug(vol + " of " + vm + " is READY, but template ids don't match, let the planner reassign a new pool");
                            }
                            continue;
                        }

                        final StoragePool pool = (StoragePool)dataStoreMgr.getPrimaryDataStore(vol.getPoolId());
                        if (!pool.isInMaintenance()) {
                            if (s_logger.isDebugEnabled()) {
                                s_logger.debug("Root volume is ready, need to place VM in volume's cluster");
                            }
                            final long rootVolDcId = pool.getDataCenterId();
                            final Long rootVolPodId = pool.getPodId();
                            final Long rootVolClusterId = pool.getClusterId();
                            if (planToDeploy != null && planToDeploy.getDataCenterId() != 0) {
                                final Long clusterIdSpecified = planToDeploy.getClusterId();
                                if (clusterIdSpecified != null && rootVolClusterId != null) {
                                    if (!rootVolClusterId.equals(clusterIdSpecified)) {
                                        if (s_logger.isDebugEnabled()) {
                                            s_logger.debug("Cannot satisfy the deployment plan passed in since the ready Root volume is in different cluster. volume's cluster: " +
                                                    rootVolClusterId + ", cluster specified: " + clusterIdSpecified);
                                        }
                                        throw new ResourceUnavailableException(
                                                "Root volume is ready in different cluster, Deployment plan provided cannot be satisfied, unable to create a deployment for " +
                                                        vm, Cluster.class, clusterIdSpecified);
                                    }
                                }
                                plan =
                                        new DataCenterDeployment(planToDeploy.getDataCenterId(), planToDeploy.getPodId(), planToDeploy.getClusterId(),
                                                planToDeploy.getHostId(), vol.getPoolId(), null, ctx);
                            } else {
                                plan = new DataCenterDeployment(rootVolDcId, rootVolPodId, rootVolClusterId, null, vol.getPoolId(), null, ctx);
                                if (s_logger.isDebugEnabled()) {
                                    s_logger.debug(vol + " is READY, changing deployment plan to use this pool's dcId: " + rootVolDcId + " , podId: " + rootVolPodId +
                                            " , and clusterId: " + rootVolClusterId);
                                }
                                planChangedByVolume = true;
                            }
                        }
                    }
                }

                final VirtualMachineProfileImpl vmProfile = new VirtualMachineProfileImpl(vm, template, offering, owner, params);
                logBootModeParameters(params);
                DeployDestination dest = null;
                try {
                    dest = _dpMgr.planDeployment(vmProfile, plan, avoids, planner);
                } catch (final AffinityConflictException e2) {
                    s_logger.warn("Unable to create deployment, affinity rules associted to the VM conflict", e2);
                    throw new CloudRuntimeException("Unable to create deployment, affinity rules associted to the VM conflict");
                }

                if (dest == null) {
                    if (planChangedByVolume) {
                        plan = originalPlan;
                        planChangedByVolume = false;
                        reuseVolume = false;
                        continue;
                    }
                    throw new InsufficientServerCapacityException("Unable to create a deployment for " + vmProfile, DataCenter.class, plan.getDataCenterId(),
                            areAffinityGroupsAssociated(vmProfile));
                }

                avoids.addHost(dest.getHost().getId());
                if (!template.isDeployAsIs()) {
                    journal.record("Deployment found - Attempt #" + (StartRetry.value() - retry), vmProfile, dest);
                }

                long destHostId = dest.getHost().getId();
                vm.setPodIdToDeployIn(dest.getPod().getId());
                final Long cluster_id = dest.getCluster().getId();
                final ClusterDetailsVO cluster_detail_cpu = _clusterDetailsDao.findDetail(cluster_id, VmDetailConstants.CPU_OVER_COMMIT_RATIO);
                final ClusterDetailsVO cluster_detail_ram = _clusterDetailsDao.findDetail(cluster_id, VmDetailConstants.MEMORY_OVER_COMMIT_RATIO);

                if (userVmDetailsDao.findDetail(vm.getId(), VmDetailConstants.CPU_OVER_COMMIT_RATIO) == null &&
                        (Float.parseFloat(cluster_detail_cpu.getValue()) > 1f || Float.parseFloat(cluster_detail_ram.getValue()) > 1f)) {
                    userVmDetailsDao.addDetail(vm.getId(), VmDetailConstants.CPU_OVER_COMMIT_RATIO, cluster_detail_cpu.getValue(), true);
                    userVmDetailsDao.addDetail(vm.getId(), VmDetailConstants.MEMORY_OVER_COMMIT_RATIO, cluster_detail_ram.getValue(), true);
                } else if (userVmDetailsDao.findDetail(vm.getId(), VmDetailConstants.CPU_OVER_COMMIT_RATIO) != null) {
                    userVmDetailsDao.addDetail(vm.getId(), VmDetailConstants.CPU_OVER_COMMIT_RATIO, cluster_detail_cpu.getValue(), true);
                    userVmDetailsDao.addDetail(vm.getId(), VmDetailConstants.MEMORY_OVER_COMMIT_RATIO, cluster_detail_ram.getValue(), true);
                }

                vmProfile.setCpuOvercommitRatio(Float.parseFloat(cluster_detail_cpu.getValue()));
                vmProfile.setMemoryOvercommitRatio(Float.parseFloat(cluster_detail_ram.getValue()));
                StartAnswer startAnswer = null;

                try {
                    if (!changeState(vm, Event.OperationRetry, destHostId, work, Step.Prepare)) {
                        throw new ConcurrentOperationException("Unable to update the state of the Virtual Machine "+vm.getUuid()+" oldstate: "+vm.getState()+ "Event :"+Event.OperationRetry);
                    }
                } catch (final NoTransitionException e1) {
                    throw new ConcurrentOperationException(e1.getMessage());
                }

                try {
                    resetVmNicsDeviceId(vm.getId());
                    _networkMgr.prepare(vmProfile, dest, ctx);
                    if (vm.getHypervisorType() != HypervisorType.BareMetal) {
                        volumeMgr.prepare(vmProfile, dest);
                    }

                    if (!reuseVolume) {
                        reuseVolume = true;
                    }

                    vmGuru.finalizeVirtualMachineProfile(vmProfile, dest, ctx);

                    final VirtualMachineTO vmTO = hvGuru.implement(vmProfile);

                    checkAndSetEnterSetupMode(vmTO, params);

                    handlePath(vmTO.getDisks(), vm.getHypervisorType());

                    Commands cmds = new Commands(Command.OnError.Stop);

                    cmds.addCommand(new StartCommand(vmTO, dest.getHost(), getExecuteInSequence(vm.getHypervisorType())));

                    vmGuru.finalizeDeployment(cmds, vmProfile, dest, ctx);

                    addExtraConfig(vmTO);

                    work = _workDao.findById(work.getId());
                    if (work == null || work.getStep() != Step.Prepare) {
                        throw new ConcurrentOperationException("Work steps have been changed: " + work);
                    }

                    _workDao.updateStep(work, Step.Starting);

                    _agentMgr.send(destHostId, cmds);

                    _workDao.updateStep(work, Step.Started);

                    startAnswer = cmds.getAnswer(StartAnswer.class);
                    if (startAnswer != null && startAnswer.getResult()) {
                        handlePath(vmTO.getDisks(), startAnswer.getIqnToData());

                        final String host_guid = startAnswer.getHost_guid();

                        if (host_guid != null) {
                            final HostVO finalHost = _resourceMgr.findHostByGuid(host_guid);
                            if (finalHost == null) {
                                throw new CloudRuntimeException("Host Guid " + host_guid + " doesn't exist in DB, something went wrong while processing start answer: "+startAnswer);
                            }
                            destHostId = finalHost.getId();
                        }
                        if (vmGuru.finalizeStart(vmProfile, destHostId, cmds, ctx)) {
                            syncDiskChainChange(startAnswer);

                            if (!changeState(vm, Event.OperationSucceeded, destHostId, work, Step.Done)) {
                                s_logger.error("Unable to transition to a new state. VM uuid: "+vm.getUuid()+    "VM oldstate:"+vm.getState()+"Event:"+Event.OperationSucceeded);
                                throw new ConcurrentOperationException("Failed to deploy VM"+ vm.getUuid());
                            }

                            final GPUDeviceTO gpuDevice = startAnswer.getVirtualMachine().getGpuDevice();
                            if (gpuDevice != null) {
                                _resourceMgr.updateGPUDetails(destHostId, gpuDevice.getGroupDetails());
                            }

                            if (userVmDetailsDao.findDetail(vm.getId(), VmDetailConstants.DEPLOY_VM) != null) {
                                userVmDetailsDao.removeDetail(vm.getId(), VmDetailConstants.DEPLOY_VM);
                            }

                            startedVm = vm;
                            if (s_logger.isDebugEnabled()) {
                                s_logger.debug("Start completed for VM " + vm);
                            }
                            final Host vmHost = _hostDao.findById(destHostId);
                            if (vmHost != null && (VirtualMachine.Type.ConsoleProxy.equals(vm.getType()) ||
                                    VirtualMachine.Type.SecondaryStorageVm.equals(vm.getType())) && caManager.canProvisionCertificates()) {
                                final Map<String, String> sshAccessDetails = _networkMgr.getSystemVMAccessDetails(vm);
                                for (int retries = 3; retries > 0; retries--) {
                                    try {
                                        setupAgentSecurity(vmHost, sshAccessDetails, vm);
                                        return;
                                    } catch (final AgentUnavailableException | OperationTimedoutException e) {
                                        s_logger.error("Retrying after catching exception while trying to secure agent for systemvm id=" + vm.getId(), e);
                                    }
                                }
                                throw new CloudRuntimeException("Failed to setup and secure agent for systemvm id=" + vm.getId());
                            }
                            return;
                        } else {
                            if (s_logger.isDebugEnabled()) {
                                s_logger.info("The guru did not like the answers so stopping " + vm);
                            }
                            StopCommand stopCmd = new StopCommand(vm, getExecuteInSequence(vm.getHypervisorType()), false);
                            stopCmd.setControlIp(getControlNicIpForVM(vm));
                            Map<String, Boolean> vlanToPersistenceMap = getVlanToPersistenceMapForVM(vm.getId());
                            if (MapUtils.isNotEmpty(vlanToPersistenceMap)) {
                                stopCmd.setVlanToPersistenceMap(vlanToPersistenceMap);
                            }
                            final StopCommand cmd = stopCmd;
                            final Answer answer = _agentMgr.easySend(destHostId, cmd);
                            if (answer != null && answer instanceof StopAnswer) {
                                final StopAnswer stopAns = (StopAnswer)answer;
                                if (vm.getType() == VirtualMachine.Type.User) {
                                    final String platform = stopAns.getPlatform();
                                    if (platform != null) {
                                        final Map<String,String> vmmetadata = new HashMap<>();
                                        vmmetadata.put(vm.getInstanceName(), platform);
                                        syncVMMetaData(vmmetadata);
                                    }
                                }
                            }

                            if (answer == null || !answer.getResult()) {
                                s_logger.warn("Unable to stop " + vm + " due to " + (answer != null ? answer.getDetails() : "no answers"));
                                _haMgr.scheduleStop(vm, destHostId, WorkType.ForceStop);
                                throw new ExecutionException("Unable to stop this VM, "+vm.getUuid()+" so we are unable to retry the start operation");
                            }
                            throw new ExecutionException("Unable to start  VM:"+vm.getUuid()+" due to error in finalizeStart, not retrying");
                        }
                    }
                    s_logger.info("Unable to start VM on " + dest.getHost() + " due to " + (startAnswer == null ? " no start answer" : startAnswer.getDetails()));
                    if (startAnswer != null && startAnswer.getContextParam("stopRetry") != null) {
                        break;
                    }

                } catch (OperationTimedoutException e) {
                    s_logger.debug("Unable to send the start command to host " + dest.getHost()+" failed to start VM: "+vm.getUuid());
                    if (e.isActive()) {
                        _haMgr.scheduleStop(vm, destHostId, WorkType.CheckStop);
                    }
                    canRetry = false;
                    throw new AgentUnavailableException("Unable to start " + vm.getHostName(), destHostId, e);
                } catch (final ResourceUnavailableException e) {
                    s_logger.warn("Unable to contact resource.", e);
                    if (!avoids.add(e)) {
                        if (e.getScope() == Volume.class || e.getScope() == Nic.class) {
                            throw e;
                        } else {
                            s_logger.warn("unexpected ResourceUnavailableException : " + e.getScope().getName(), e);
                            throw e;
                        }
                    }
                } catch (final InsufficientCapacityException e) {
                    s_logger.warn("Insufficient capacity ", e);
                    if (!avoids.add(e)) {
                        if (e.getScope() == Volume.class || e.getScope() == Nic.class) {
                            throw e;
                        } else {
                            s_logger.warn("unexpected InsufficientCapacityException : " + e.getScope().getName(), e);
                        }
                    }
                } catch (ExecutionException | NoTransitionException e) {
                    s_logger.error("Failed to start instance " + vm, e);
                    throw new AgentUnavailableException("Unable to start instance due to " + e.getMessage(), destHostId, e);
                } catch (final StorageAccessException e) {
                    s_logger.warn("Unable to access storage on host", e);
                } finally {
                    if (startedVm == null && canRetry) {
                        final Step prevStep = work.getStep();
                        _workDao.updateStep(work, Step.Release);

                        if ((prevStep == Step.Started || prevStep == Step.Starting) && startAnswer != null && startAnswer.getResult()) {
                            cleanup(vmGuru, vmProfile, work, Event.OperationFailed, false);
                        } else {
                            cleanup(vmGuru, vmProfile, work, Event.OperationFailed, true);
                        }
                    }
                }
            }
        } finally {
            if (startedVm == null) {
                if (VirtualMachine.Type.User.equals(vm.type) && ResourceCountRunningVMsonly.value()) {
                    resourceCountDecrement(owner.getAccountId(),new Long(offering.getCpu()), new Long(offering.getRamSize()));
                }
                if (canRetry) {
                    try {
                        changeState(vm, Event.OperationFailed, null, work, Step.Done);
                    } catch (final NoTransitionException e) {
                        throw new ConcurrentOperationException(e.getMessage());
                    }
                }
            }

            if (planToDeploy != null) {
                planToDeploy.setAvoids(avoids);
            }
        }

        if (startedVm == null) {
            throw new CloudRuntimeException("Unable to start instance '" + vm.getHostName() + "' (" + vm.getUuid() + "), see management server log for details");
        }
    }

    private void logBootModeParameters(Map<VirtualMachineProfile.Param, Object> params) {
        if (params == null) {
          return;
        }

        StringBuilder msgBuf = new StringBuilder("Uefi params ");
        boolean log = false;
        if (params.get(VirtualMachineProfile.Param.UefiFlag) != null) {
            msgBuf.append(String.format("UefiFlag: %s ", params.get(VirtualMachineProfile.Param.UefiFlag)));
            log = true;
        }
        if (params.get(VirtualMachineProfile.Param.BootType) != null) {
            msgBuf.append(String.format("Boot Type: %s ", params.get(VirtualMachineProfile.Param.BootType)));
            log = true;
        }
        if (params.get(VirtualMachineProfile.Param.BootMode) != null) {
            msgBuf.append(String.format("Boot Mode: %s ", params.get(VirtualMachineProfile.Param.BootMode)));
            log = true;
        }
        if (params.get(VirtualMachineProfile.Param.BootIntoSetup) != null) {
            msgBuf.append(String.format("Boot into Setup: %s ", params.get(VirtualMachineProfile.Param.BootIntoSetup)));
            log = true;
        }
        if (log) {
            s_logger.info(msgBuf.toString());
        }
    }

    private void resetVmNicsDeviceId(Long vmId) {
        final List<NicVO> nics = _nicsDao.listByVmId(vmId);
        Collections.sort(nics, new Comparator<NicVO>() {
            @Override
            public int compare(NicVO nic1, NicVO nic2) {
                Long nicDevId1 = Long.valueOf(nic1.getDeviceId());
                Long nicDevId2 = Long.valueOf(nic2.getDeviceId());
                return nicDevId1.compareTo(nicDevId2);
            }
        });
        int deviceId = 0;
        for (final NicVO nic : nics) {
            if (nic.getDeviceId() != deviceId) {
                nic.setDeviceId(deviceId);
                _nicsDao.update(nic.getId(),nic);
            }
            deviceId ++;
        }
    }

    private void addExtraConfig(VirtualMachineTO vmTO) {
        Map<String, String> details = vmTO.getDetails();
        for (String key : details.keySet()) {
            if (key.startsWith(ApiConstants.EXTRA_CONFIG)) {
                vmTO.addExtraConfig(key, details.get(key));
            }
        }
    }

    private void handlePath(final DiskTO[] disks, final HypervisorType hypervisorType) {
        if (hypervisorType != HypervisorType.KVM) {
            return;
        }

        if (disks != null) {
            for (final DiskTO disk : disks) {
                final Map<String, String> details = disk.getDetails();
                final boolean isManaged = details != null && Boolean.parseBoolean(details.get(DiskTO.MANAGED));

                if (isManaged && disk.getPath() == null) {
                    final Long volumeId = disk.getData().getId();
                    final VolumeVO volume = _volsDao.findById(volumeId);

                    disk.setPath(volume.get_iScsiName());

                    if (disk.getData() instanceof VolumeObjectTO) {
                        final VolumeObjectTO volTo = (VolumeObjectTO)disk.getData();

                        volTo.setPath(volume.get_iScsiName());
                    }

                    volume.setPath(volume.get_iScsiName());

                    _volsDao.update(volumeId, volume);
                }
            }
        }
    }

    private void handlePath(final DiskTO[] disks, final Map<String, Map<String, String>> iqnToData) {
        if (disks != null && iqnToData != null) {
            for (final DiskTO disk : disks) {
                final Map<String, String> details = disk.getDetails();
                final boolean isManaged = details != null && Boolean.parseBoolean(details.get(DiskTO.MANAGED));

                if (isManaged) {
                    final Long volumeId = disk.getData().getId();
                    final VolumeVO volume = _volsDao.findById(volumeId);
                    final String iScsiName = volume.get_iScsiName();

                    boolean update = false;

                    final Map<String, String> data = iqnToData.get(iScsiName);

                    if (data != null) {
                        final String path = data.get(StartAnswer.PATH);

                        if (path != null) {
                            volume.setPath(path);

                            update = true;
                        }

                        final String imageFormat = data.get(StartAnswer.IMAGE_FORMAT);

                        if (imageFormat != null) {
                            volume.setFormat(ImageFormat.valueOf(imageFormat));

                            update = true;
                        }

                        if (update) {
                            _volsDao.update(volumeId, volume);
                        }
                    }
                }
            }
        }
    }

    private void syncDiskChainChange(final StartAnswer answer) {
        final VirtualMachineTO vmSpec = answer.getVirtualMachine();

        for (final DiskTO disk : vmSpec.getDisks()) {
            if (disk.getType() != Volume.Type.ISO) {
                final VolumeObjectTO vol = (VolumeObjectTO)disk.getData();
                final VolumeVO volume = _volsDao.findById(vol.getId());
                if (vmSpec.getDeployAsIsInfo() != null && StringUtils.isNotBlank(vol.getPath())) {
                    volume.setPath(vol.getPath());
                    _volsDao.update(volume.getId(), volume);
                }

                if(vol.getPath() != null) {
                    volumeMgr.updateVolumeDiskChain(vol.getId(), vol.getPath(), vol.getChainInfo(), vol.getUpdatedDataStoreUUID());
                } else {
                    volumeMgr.updateVolumeDiskChain(vol.getId(), volume.getPath(), vol.getChainInfo(), vol.getUpdatedDataStoreUUID());
                }
            }
        }
    }

    @Override
    public void stop(final String vmUuid) throws ResourceUnavailableException {
        try {
            advanceStop(vmUuid, false);
        } catch (final OperationTimedoutException e) {
            throw new AgentUnavailableException(String.format("Unable to stop vm [%s] because the operation to stop timed out", vmUuid), e.getAgentId(), e);
        } catch (final ConcurrentOperationException e) {
            throw new CloudRuntimeException(String.format("Unable to stop vm because of a concurrent operation", vmUuid), e);
        }

    }

    @Override
    public void stopForced(String vmUuid) throws ResourceUnavailableException {
        try {
            advanceStop(vmUuid, true);
        } catch (final OperationTimedoutException e) {
            throw new AgentUnavailableException(String.format("Unable to stop vm [%s] because the operation to stop timed out", vmUuid), e.getAgentId(), e);
        } catch (final ConcurrentOperationException e) {
            throw new CloudRuntimeException(String.format("Unable to stop vm [%s] because of a concurrent operation", vmUuid), e);
        }
    }

    @Override
    public boolean getExecuteInSequence(final HypervisorType hypervisorType) {
        if (null == hypervisorType) {
            return ExecuteInSequence.value();
        }

        switch (hypervisorType) {
            case KVM:
            case XenServer:
            case Hyperv:
            case LXC:
                return false;
            case VMware:
                final Boolean fullClone = HypervisorGuru.VmwareFullClone.value();
                return fullClone;
            default:
                return ExecuteInSequence.value();
        }
    }

    @Override
    public boolean unmanage(String vmUuid) {
        VMInstanceVO vm = _vmDao.findByUuid(vmUuid);
        if (vm == null || vm.getRemoved() != null) {
            throw new CloudRuntimeException("Could not find VM with id = " + vmUuid);
        }

        final List<VmWorkJobVO> pendingWorkJobs = _workJobDao.listPendingWorkJobs(VirtualMachine.Type.Instance, vm.getId());
        if (CollectionUtils.isNotEmpty(pendingWorkJobs) || _haMgr.hasPendingHaWork(vm.getId())) {
            String msg = "There are pending jobs or HA tasks working on the VM with id: " + vm.getId() + ", can't unmanage the VM.";
            s_logger.info(msg);
            throw new ConcurrentOperationException(msg);
        }

        Boolean result = Transaction.execute(new TransactionCallback<Boolean>() {
            @Override
            public Boolean doInTransaction(TransactionStatus status) {

                if (s_logger.isDebugEnabled()) {
                    s_logger.debug("Unmanaging vm " + vm);
                }

                final VirtualMachineProfile profile = new VirtualMachineProfileImpl(vm);
                final VirtualMachineGuru guru = getVmGuru(vm);

                try {
                    unmanageVMSnapshots(vm);
                    unmanageVMNics(profile, vm);
                    unmanageVMVolumes(vm);

                    guru.finalizeUnmanage(vm);
                } catch (Exception e) {
                    s_logger.error("Error while unmanaging VM " + vm, e);
                    return false;
                }

                return true;
            }
        });

        return BooleanUtils.isTrue(result);
    }

    /**
     * Clean up VM snapshots (if any) from DB
     */
    private void unmanageVMSnapshots(VMInstanceVO vm) {
        _vmSnapshotMgr.deleteVMSnapshotsFromDB(vm.getId(), true);
    }

    /**
     * Clean up volumes for a VM to be unmanaged from CloudStack
     */
    private void unmanageVMVolumes(VMInstanceVO vm) {
        final Long hostId = vm.getHostId() != null ? vm.getHostId() : vm.getLastHostId();
        if (hostId != null) {
            volumeMgr.revokeAccess(vm.getId(), hostId);
        }
        volumeMgr.unmanageVolumes(vm.getId());

        List<Map<String, String>> targets = getTargets(hostId, vm.getId());
        if (hostId != null && CollectionUtils.isNotEmpty(targets)) {
            removeDynamicTargets(hostId, targets);
        }
    }

    /**
     * Clean up NICs for a VM to be unmanaged from CloudStack:
     * - If 'unmanage.vm.preserve.nics' = true: then the NICs are not removed but still Allocated, to preserve MAC addresses
     * - If 'unmanage.vm.preserve.nics' = false: then the NICs are removed while unmanaging
     */
    private void unmanageVMNics(VirtualMachineProfile profile, VMInstanceVO vm) {
        s_logger.debug(String.format("Cleaning up NICs of %s.", vm.toString()));
        Boolean preserveNics = UnmanagedVMsManager.UnmanageVMPreserveNic.valueIn(vm.getDataCenterId());
        if (BooleanUtils.isTrue(preserveNics)) {
            s_logger.debug("Preserve NICs configuration enabled");
            profile.setParameter(VirtualMachineProfile.Param.PreserveNics, true);
        }
        _networkMgr.unmanageNics(profile);
    }

    private List<Map<String, String>> getVolumesToDisconnect(VirtualMachine vm) {
        List<Map<String, String>> volumesToDisconnect = new ArrayList<>();

        List<VolumeVO> volumes = _volsDao.findByInstance(vm.getId());

        if (CollectionUtils.isEmpty(volumes)) {
            return volumesToDisconnect;
        }

        for (VolumeVO volume : volumes) {
            StoragePoolVO storagePool = _storagePoolDao.findById(volume.getPoolId());

            if (storagePool != null && storagePool.isManaged()) {
                Map<String, String> info = new HashMap<>(3);

                info.put(DiskTO.STORAGE_HOST, storagePool.getHostAddress());
                info.put(DiskTO.STORAGE_PORT, String.valueOf(storagePool.getPort()));
                info.put(DiskTO.IQN, volume.get_iScsiName());
                info.put(DiskTO.PROTOCOL_TYPE, (volume.getPoolType() != null) ? volume.getPoolType().toString() : null);

                volumesToDisconnect.add(info);
            }
        }

        return volumesToDisconnect;
    }

    protected boolean sendStop(final VirtualMachineGuru guru, final VirtualMachineProfile profile, final boolean force, final boolean checkBeforeCleanup) {
        final VirtualMachine vm = profile.getVirtualMachine();
        Map<String, Boolean> vlanToPersistenceMap = getVlanToPersistenceMapForVM(vm.getId());
        StopCommand stpCmd = new StopCommand(vm, getExecuteInSequence(vm.getHypervisorType()), checkBeforeCleanup);
        if (MapUtils.isNotEmpty(vlanToPersistenceMap)) {
            stpCmd.setVlanToPersistenceMap(vlanToPersistenceMap);
        }
        stpCmd.setControlIp(getControlNicIpForVM(vm));
        stpCmd.setVolumesToDisconnect(getVolumesToDisconnect(vm));
        final StopCommand stop = stpCmd;
        try {
            Answer answer = null;
            if(vm.getHostId() != null) {
                answer = _agentMgr.send(vm.getHostId(), stop);
            }
            if (answer != null && answer instanceof StopAnswer) {
                final StopAnswer stopAns = (StopAnswer)answer;
                if (vm.getType() == VirtualMachine.Type.User) {
                    final String platform = stopAns.getPlatform();
                    if (platform != null) {
                        final UserVmVO userVm = _userVmDao.findById(vm.getId());
                        _userVmDao.loadDetails(userVm);
                        userVm.setDetail(VmDetailConstants.PLATFORM, platform);
                        _userVmDao.saveDetails(userVm);
                    }
                }

                final GPUDeviceTO gpuDevice = stop.getGpuDevice();
                if (gpuDevice != null) {
                    _resourceMgr.updateGPUDetails(vm.getHostId(), gpuDevice.getGroupDetails());
                }
                if (!answer.getResult()) {
                    final String details = answer.getDetails();
                    s_logger.debug("Unable to stop VM due to " + details);
                    return false;
                }

                guru.finalizeStop(profile, answer);

                final UserVmVO userVm = _userVmDao.findById(vm.getId());
                if (vm.getType() == VirtualMachine.Type.User) {
                    if (userVm != null){
                        userVm.setPowerState(PowerState.PowerOff);
                        _userVmDao.update(userVm.getId(), userVm);
                    }
                }
            } else {
                s_logger.error("Invalid answer received in response to a StopCommand for " + vm.getInstanceName());
                return false;
            }

        } catch (final AgentUnavailableException | OperationTimedoutException e) {
            s_logger.warn(String.format("Unable to stop %s due to [%s].", vm.toString(), e.getMessage()), e);
            if (!force) {
                return false;
            }
        }

        return true;
    }

    protected boolean cleanup(final VirtualMachineGuru guru, final VirtualMachineProfile profile, final ItWorkVO work, final Event event, final boolean cleanUpEvenIfUnableToStop) {
        final VirtualMachine vm = profile.getVirtualMachine();
        final State state = vm.getState();
        s_logger.debug("Cleaning up resources for the vm " + vm + " in " + state + " state");
        try {
            if (state == State.Starting) {
                if (work != null) {
                    final Step step = work.getStep();
                    if (step == Step.Starting && !cleanUpEvenIfUnableToStop) {
                        s_logger.warn("Unable to cleanup vm " + vm + "; work state is incorrect: " + step);
                        return false;
                    }

                    if (step == Step.Started || step == Step.Starting || step == Step.Release) {
                        if (vm.getHostId() != null) {
                            if (!sendStop(guru, profile, cleanUpEvenIfUnableToStop, false)) {
                                s_logger.warn("Failed to stop vm " + vm + " in " + State.Starting + " state as a part of cleanup process");
                                return false;
                            }
                        }
                    }

                    if (step != Step.Release && step != Step.Prepare && step != Step.Started && step != Step.Starting) {
                        s_logger.debug("Cleanup is not needed for vm " + vm + "; work state is incorrect: " + step);
                        return true;
                    }
                } else {
                    if (vm.getHostId() != null) {
                        if (!sendStop(guru, profile, cleanUpEvenIfUnableToStop, false)) {
                            s_logger.warn("Failed to stop vm " + vm + " in " + State.Starting + " state as a part of cleanup process");
                            return false;
                        }
                    }
                }

            } else if (state == State.Stopping) {
                if (vm.getHostId() != null) {
                    if (!sendStop(guru, profile, cleanUpEvenIfUnableToStop, false)) {
                        s_logger.warn("Failed to stop vm " + vm + " in " + State.Stopping + " state as a part of cleanup process");
                        return false;
                    }
                }
            } else if (state == State.Migrating) {
                if (vm.getHostId() != null) {
                    if (!sendStop(guru, profile, cleanUpEvenIfUnableToStop, false)) {
                        s_logger.warn("Failed to stop vm " + vm + " in " + State.Migrating + " state as a part of cleanup process");
                        return false;
                    }
                }
                if (vm.getLastHostId() != null) {
                    if (!sendStop(guru, profile, cleanUpEvenIfUnableToStop, false)) {
                        s_logger.warn("Failed to stop vm " + vm + " in " + State.Migrating + " state as a part of cleanup process");
                        return false;
                    }
                }
            } else if (state == State.Running) {
                if (!sendStop(guru, profile, cleanUpEvenIfUnableToStop, false)) {
                    s_logger.warn("Failed to stop vm " + vm + " in " + State.Running + " state as a part of cleanup process");
                    return false;
                }
            }
        } finally {
            releaseVmResources(profile, cleanUpEvenIfUnableToStop);
        }

        return true;
    }

    protected void releaseVmResources(final VirtualMachineProfile profile, final boolean forced) {
        final VirtualMachine vm = profile.getVirtualMachine();
        final State state = vm.getState();
        try {
            _networkMgr.release(profile, forced);
            s_logger.debug(String.format("Successfully released network resources for the VM %s in %s state", vm, state));
        } catch (final Exception e) {
            s_logger.warn(String.format("Unable to release some network resources for the VM %s in %s state", vm, state), e);
        }

        try {
            if (vm.getHypervisorType() != HypervisorType.BareMetal) {
                volumeMgr.release(profile);
                s_logger.debug(String.format("Successfully released storage resources for the VM %s in %s state", vm, state));
            }
        } catch (final Exception e) {
            s_logger.warn(String.format("Unable to release storage resources for the VM %s in %s state", vm, state), e);
        }

        s_logger.debug(String.format("Successfully cleaned up resources for the VM %s in %s state", vm, state));
    }

    @Override
    public void advanceStop(final String vmUuid, final boolean cleanUpEvenIfUnableToStop)
            throws AgentUnavailableException, OperationTimedoutException, ConcurrentOperationException {

        final AsyncJobExecutionContext jobContext = AsyncJobExecutionContext.getCurrentExecutionContext();
        if (jobContext.isJobDispatchedBy(VmWorkConstants.VM_WORK_JOB_DISPATCHER)) {

            VmWorkJobVO placeHolder = null;
            final VirtualMachine vm = _vmDao.findByUuid(vmUuid);
            placeHolder = createPlaceHolderWork(vm.getId());
            try {
                orchestrateStop(vmUuid, cleanUpEvenIfUnableToStop);
            } finally {
                if (placeHolder != null) {
                    _workJobDao.expunge(placeHolder.getId());
                }
            }

        } else {
            final Outcome<VirtualMachine> outcome = stopVmThroughJobQueue(vmUuid, cleanUpEvenIfUnableToStop);

            retrieveVmFromJobOutcome(outcome, vmUuid, "stopVm");

            try {
                retrieveResultFromJobOutcomeAndThrowExceptionIfNeeded(outcome);
            } catch (ResourceUnavailableException | InsufficientCapacityException ex) {
                throw new RuntimeException("Unexpected exception", ex);
            }
        }
    }

    private void orchestrateStop(final String vmUuid, final boolean cleanUpEvenIfUnableToStop) throws AgentUnavailableException, OperationTimedoutException, ConcurrentOperationException {
        final VMInstanceVO vm = _vmDao.findByUuid(vmUuid);

        advanceStop(vm, cleanUpEvenIfUnableToStop);
    }

    private void updatePersistenceMap(Map<String, Boolean> vlanToPersistenceMap, NetworkVO networkVO) {
        NetworkOfferingVO offeringVO = networkOfferingDao.findById(networkVO.getNetworkOfferingId());
        if (offeringVO != null) {
            Pair<String, Boolean> data = getVMNetworkDetails(networkVO, offeringVO.isPersistent());
            Boolean shouldDeleteNwResource = (MapUtils.isNotEmpty(vlanToPersistenceMap) && data != null) ? vlanToPersistenceMap.get(data.first()) : null;
            if (data != null && (shouldDeleteNwResource == null || shouldDeleteNwResource)) {
                vlanToPersistenceMap.put(data.first(), data.second());
            }
        }
    }

    private Map<String, Boolean> getVlanToPersistenceMapForVM(long vmId) {
        List<UserVmJoinVO> userVmJoinVOs = userVmJoinDao.searchByIds(vmId);
        Map<String, Boolean> vlanToPersistenceMap = new HashMap<>();
        if (userVmJoinVOs != null && !userVmJoinVOs.isEmpty()) {
            for (UserVmJoinVO userVmJoinVO : userVmJoinVOs) {
                NetworkVO networkVO = _networkDao.findById(userVmJoinVO.getNetworkId());
                updatePersistenceMap(vlanToPersistenceMap, networkVO);
            }
        } else {
            VMInstanceVO vmInstanceVO = _vmDao.findById(vmId);
            if (vmInstanceVO != null && vmInstanceVO.getType() == VirtualMachine.Type.DomainRouter) {
                DomainRouterJoinVO routerVO = domainRouterJoinDao.findById(vmId);
                NetworkVO networkVO = _networkDao.findById(routerVO.getNetworkId());
                updatePersistenceMap(vlanToPersistenceMap, networkVO);
            }
        }
        return vlanToPersistenceMap;
    }

    /**
     *
     * @param networkVO - the network object used to determine the vlanId from the broadcast URI
     * @param isPersistent - indicates if the corresponding network's network offering is Persistent
     *
     * @return <VlanId, ShouldKVMBridgeBeDeleted> - basically returns the vlan ID which is used to determine the
     * bridge name for KVM hypervisor and based on the network and isolation type and persistent setting of the offering
     * we decide whether the bridge is to be deleted (KVM) if the last VM in that host is destroyed / migrated
     */
    private Pair<String, Boolean> getVMNetworkDetails(NetworkVO networkVO, boolean isPersistent) {
        URI broadcastUri = networkVO.getBroadcastUri();
        if (broadcastUri != null) {
            String scheme = broadcastUri.getScheme();
            String vlanId = Networks.BroadcastDomainType.getValue(broadcastUri);
            boolean shouldDelete = !((networkVO.getGuestType() == Network.GuestType.L2 || networkVO.getGuestType() == Network.GuestType.Isolated) &&
                    (scheme != null && scheme.equalsIgnoreCase("vlan"))
                    && isPersistent);
            if (shouldDelete) {
                int persistentNetworksCount = _networkDao.getOtherPersistentNetworksCount(networkVO.getId(), networkVO.getBroadcastUri().toString(), true);
                if (persistentNetworksCount > 0) {
                    shouldDelete = false;
                }
            }
            return new Pair<>(vlanId, shouldDelete);
        }
        return null;
    }

    private void advanceStop(final VMInstanceVO vm, final boolean cleanUpEvenIfUnableToStop) throws AgentUnavailableException, OperationTimedoutException,
    ConcurrentOperationException {
        final State state = vm.getState();
        if (state == State.Stopped) {
            if (s_logger.isDebugEnabled()) {
                s_logger.debug("VM is already stopped: " + vm);
            }
            return;
        }

        if (state == State.Destroyed || state == State.Expunging || state == State.Error) {
            if (s_logger.isDebugEnabled()) {
                s_logger.debug("Stopped called on " + vm + " but the state is " + state);
            }
            return;
        }

        final ItWorkVO work = _workDao.findByOutstandingWork(vm.getId(), vm.getState());
        if (work != null) {
            if (s_logger.isDebugEnabled()) {
                s_logger.debug("Found an outstanding work item for this vm " + vm + " with state:" + vm.getState() + ", work id:" + work.getId());
            }
        }
        final Long hostId = vm.getHostId();
        if (hostId == null) {
            if (!cleanUpEvenIfUnableToStop) {
                if (s_logger.isDebugEnabled()) {
                    s_logger.debug("HostId is null but this is not a forced stop, cannot stop vm " + vm + " with state:" + vm.getState());
                }
                throw new CloudRuntimeException("Unable to stop " + vm);
            }
            try {
                stateTransitTo(vm, Event.AgentReportStopped, null, null);
            } catch (final NoTransitionException e) {
                s_logger.warn(e.getMessage());
            }

            if (work != null) {
                if (s_logger.isDebugEnabled()) {
                    s_logger.debug("Updating work item to Done, id:" + work.getId());
                }
                work.setStep(Step.Done);
                _workDao.update(work.getId(), work);
            }
            return;
        } else {
            HostVO host = _hostDao.findById(hostId);
            if (!cleanUpEvenIfUnableToStop && vm.getState() == State.Running && host.getResourceState() == ResourceState.PrepareForMaintenance) {
                s_logger.debug("Host is in PrepareForMaintenance state - Stop VM operation on the VM id: " + vm.getId() + " is not allowed");
                throw new CloudRuntimeException("Stop VM operation on the VM id: " + vm.getId() + " is not allowed as host is preparing for maintenance mode");
            }
        }

        final VirtualMachineGuru vmGuru = getVmGuru(vm);
        final VirtualMachineProfile profile = new VirtualMachineProfileImpl(vm);

        try {
            if (!stateTransitTo(vm, Event.StopRequested, vm.getHostId())) {
                throw new ConcurrentOperationException(String.format("%s is being operated on.", vm.toString()));
            }
        } catch (final NoTransitionException e1) {
            if (!cleanUpEvenIfUnableToStop) {
                throw new CloudRuntimeException("We cannot stop " + vm + " when it is in state " + vm.getState());
            }
            final boolean doCleanup = true;
            if (s_logger.isDebugEnabled()) {
                s_logger.warn("Unable to transition the state but we're moving on because it's forced stop", e1);
            }

            if (doCleanup) {
                if (cleanup(vmGuru, new VirtualMachineProfileImpl(vm), work, Event.StopRequested, cleanUpEvenIfUnableToStop)) {
                    try {
                        if (s_logger.isDebugEnabled() && work != null) {
                            s_logger.debug("Updating work item to Done, id:" + work.getId());
                        }
                        if (!changeState(vm, Event.AgentReportStopped, null, work, Step.Done)) {
                            throw new CloudRuntimeException("Unable to stop " + vm);
                        }

                    } catch (final NoTransitionException e) {
                        s_logger.warn("Unable to cleanup " + vm);
                        throw new CloudRuntimeException("Unable to stop " + vm, e);
                    }
                } else {
                    if (s_logger.isDebugEnabled()) {
                        s_logger.debug("Failed to cleanup VM: " + vm);
                    }
                    throw new CloudRuntimeException("Failed to cleanup " + vm + " , current state " + vm.getState());
                }
            }
        }

        if (vm.getState() != State.Stopping) {
            throw new CloudRuntimeException("We cannot proceed with stop VM " + vm + " since it is not in 'Stopping' state, current state: " + vm.getState());
        }

        vmGuru.prepareStop(profile);

        Map<String, Boolean> vlanToPersistenceMap = getVlanToPersistenceMapForVM(vm.getId());
        final StopCommand stop = new StopCommand(vm, getExecuteInSequence(vm.getHypervisorType()), false, cleanUpEvenIfUnableToStop);
        stop.setControlIp(getControlNicIpForVM(vm));
        if (MapUtils.isNotEmpty(vlanToPersistenceMap)) {
            stop.setVlanToPersistenceMap(vlanToPersistenceMap);
        }

        boolean stopped = false;
        Answer answer = null;
        try {
            answer = _agentMgr.send(vm.getHostId(), stop);
            if (answer != null) {
                if (answer instanceof StopAnswer) {
                    final StopAnswer stopAns = (StopAnswer)answer;
                    if (vm.getType() == VirtualMachine.Type.User) {
                        final String platform = stopAns.getPlatform();
                        if (platform != null) {
                            final UserVmVO userVm = _userVmDao.findById(vm.getId());
                            _userVmDao.loadDetails(userVm);
                            userVm.setDetail(VmDetailConstants.PLATFORM, platform);
                            _userVmDao.saveDetails(userVm);
                        }
                    }
                }
                stopped = answer.getResult();
                if (!stopped) {
                    throw new CloudRuntimeException("Unable to stop the virtual machine due to " + answer.getDetails());
                }
                vmGuru.finalizeStop(profile, answer);
                final GPUDeviceTO gpuDevice = stop.getGpuDevice();
                if (gpuDevice != null) {
                    _resourceMgr.updateGPUDetails(vm.getHostId(), gpuDevice.getGroupDetails());
                }
            } else {
                throw new CloudRuntimeException("Invalid answer received in response to a StopCommand on " + vm.instanceName);
            }

        } catch (AgentUnavailableException | OperationTimedoutException e) {
            s_logger.warn(String.format("Unable to stop %s due to [%s].", profile.toString(), e.toString()), e);
        } finally {
            if (!stopped) {
                if (!cleanUpEvenIfUnableToStop) {
                    s_logger.warn("Unable to stop vm " + vm);
                    try {
                        stateTransitTo(vm, Event.OperationFailed, vm.getHostId());
                    } catch (final NoTransitionException e) {
                        s_logger.warn("Unable to transition the state " + vm, e);
                    }
                    throw new CloudRuntimeException("Unable to stop " + vm);
                } else {
                    s_logger.warn("Unable to actually stop " + vm + " but continue with release because it's a force stop");
                    vmGuru.finalizeStop(profile, answer);
                }
            } else {
                if (VirtualMachine.systemVMs.contains(vm.getType())) {
                    HostVO systemVmHost = ApiDBUtils.findHostByTypeNameAndZoneId(vm.getDataCenterId(), vm.getHostName(),
                            VirtualMachine.Type.SecondaryStorageVm.equals(vm.getType()) ? Host.Type.SecondaryStorageVM : Host.Type.ConsoleProxy);
                    if (systemVmHost != null) {
                        _agentMgr.agentStatusTransitTo(systemVmHost, Status.Event.ShutdownRequested, _nodeId);
                    }
                }
            }
        }

        if (s_logger.isDebugEnabled()) {
            s_logger.debug(vm + " is stopped on the host.  Proceeding to release resource held.");
        }

        releaseVmResources(profile, cleanUpEvenIfUnableToStop);

        try {
            if (work != null) {
                if (s_logger.isDebugEnabled()) {
                    s_logger.debug("Updating the outstanding work item to Done, id:" + work.getId());
                }
                work.setStep(Step.Done);
                _workDao.update(work.getId(), work);
            }

            boolean result = stateTransitTo(vm, Event.OperationSucceeded, null);
            if (result) {
                if (VirtualMachine.Type.User.equals(vm.type) && ResourceCountRunningVMsonly.value()) {
                    ServiceOfferingVO offering = _offeringDao.findById(vm.getId(), vm.getServiceOfferingId());
                    resourceCountDecrement(vm.getAccountId(),new Long(offering.getCpu()), new Long(offering.getRamSize()));
                }
            } else {
                throw new CloudRuntimeException("unable to stop " + vm);
            }
        } catch (final NoTransitionException e) {
            String message = String.format("Unable to stop %s due to [%s].", vm.toString(), e.getMessage());
            s_logger.warn(message, e);
            throw new CloudRuntimeException(message, e);
        }
    }

    private void setStateMachine() {
        _stateMachine = VirtualMachine.State.getStateMachine();
    }

    protected boolean stateTransitTo(final VMInstanceVO vm, final VirtualMachine.Event e, final Long hostId, final String reservationId) throws NoTransitionException {
        vm.setReservationId(reservationId);
        return _stateMachine.transitTo(vm, e, new Pair<>(vm.getHostId(), hostId), _vmDao);
    }

    @Override
    public boolean stateTransitTo(final VirtualMachine vm1, final VirtualMachine.Event e, final Long hostId) throws NoTransitionException {
        final VMInstanceVO vm = (VMInstanceVO)vm1;

        final State oldState = vm.getState();
        if (oldState == State.Starting) {
            if (e == Event.OperationSucceeded) {
                vm.setLastHostId(hostId);
            }
        } else if (oldState == State.Stopping) {
            if (e == Event.OperationSucceeded) {
                vm.setLastHostId(vm.getHostId());
            }
        }
        return _stateMachine.transitTo(vm, e, new Pair<>(vm.getHostId(), hostId), _vmDao);
    }

    @Override
    public void destroy(final String vmUuid, final boolean expunge) throws AgentUnavailableException, OperationTimedoutException, ConcurrentOperationException {
        VMInstanceVO vm = _vmDao.findByUuid(vmUuid);
        if (vm == null || vm.getState() == State.Destroyed || vm.getState() == State.Expunging || vm.getRemoved() != null) {
            if (s_logger.isDebugEnabled()) {
                s_logger.debug("Unable to find vm or vm is destroyed: " + vm);
            }
            return;
        }

        if (s_logger.isDebugEnabled()) {
            s_logger.debug("Destroying vm " + vm + ", expunge flag " + (expunge ? "on" : "off"));
        }

        advanceStop(vmUuid, VmDestroyForcestop.value());

        deleteVMSnapshots(vm, expunge);

        Transaction.execute(new TransactionCallbackWithExceptionNoReturn<CloudRuntimeException>() {
            @Override
            public void doInTransactionWithoutResult(final TransactionStatus status) throws CloudRuntimeException {
                VMInstanceVO vm = _vmDao.findByUuid(vmUuid);
                try {
                    if (!stateTransitTo(vm, VirtualMachine.Event.DestroyRequested, vm.getHostId())) {
                        s_logger.debug("Unable to destroy the vm because it is not in the correct state: " + vm);
                        throw new CloudRuntimeException("Unable to destroy " + vm);
                    } else {
                        if (expunge) {
                            if (!stateTransitTo(vm, VirtualMachine.Event.ExpungeOperation, vm.getHostId())) {
                                s_logger.debug("Unable to expunge the vm because it is not in the correct state: " + vm);
                                throw new CloudRuntimeException("Unable to expunge " + vm);
                            }
                        }
                    }
                } catch (final NoTransitionException e) {
                    String message = String.format("Unable to destroy %s due to [%s].", vm.toString(), e.getMessage());
                    s_logger.debug(message, e);
                    throw new CloudRuntimeException(message, e);
                }
            }
        });
    }

    /**
     * Delete vm snapshots depending on vm's hypervisor type. For Vmware, vm snapshots removal is delegated to vm cleanup thread
     * to reduce tasks sent to hypervisor (one tasks to delete vm snapshots and vm itself
     * instead of one task for each vm snapshot plus another for the vm)
     * @param vm vm
     * @param expunge indicates if vm should be expunged
     */
    private void deleteVMSnapshots(VMInstanceVO vm, boolean expunge) {
        if (! vm.getHypervisorType().equals(HypervisorType.VMware)) {
            if (!_vmSnapshotMgr.deleteAllVMSnapshots(vm.getId(), null)) {
                s_logger.debug("Unable to delete all snapshots for " + vm);
                throw new CloudRuntimeException("Unable to delete vm snapshots for " + vm);
            }
        }
        else {
            if (expunge) {
                _vmSnapshotMgr.deleteVMSnapshotsFromDB(vm.getId(), false);
            }
        }
    }

    protected boolean checkVmOnHost(final VirtualMachine vm, final long hostId) throws AgentUnavailableException, OperationTimedoutException {
        final Answer answer = _agentMgr.send(hostId, new CheckVirtualMachineCommand(vm.getInstanceName()));
        if (answer == null || !answer.getResult()) {
            return false;
        }
        if (answer instanceof CheckVirtualMachineAnswer) {
            final CheckVirtualMachineAnswer vmAnswer = (CheckVirtualMachineAnswer)answer;
            if (vmAnswer.getState() == PowerState.PowerOff) {
                return false;
            }
        }

        UserVmVO userVm = _userVmDao.findById(vm.getId());
        if (userVm != null) {
            List<VMSnapshotVO> vmSnapshots = _vmSnapshotDao.findByVm(vm.getId());
            RestoreVMSnapshotCommand command = _vmSnapshotMgr.createRestoreCommand(userVm, vmSnapshots);
            if (command != null) {
                RestoreVMSnapshotAnswer restoreVMSnapshotAnswer = (RestoreVMSnapshotAnswer) _agentMgr.send(hostId, command);
                if (restoreVMSnapshotAnswer == null || !restoreVMSnapshotAnswer.getResult()) {
                    s_logger.warn("Unable to restore the vm snapshot from image file after live migration of vm with vmsnapshots: " + restoreVMSnapshotAnswer == null ? "null answer" : restoreVMSnapshotAnswer.getDetails());
                }
            }
        }

        return true;
    }

    @Override
    public void storageMigration(final String vmUuid, final Map<Long, Long> volumeToPool) {
        final AsyncJobExecutionContext jobContext = AsyncJobExecutionContext.getCurrentExecutionContext();
        if (jobContext.isJobDispatchedBy(VmWorkConstants.VM_WORK_JOB_DISPATCHER)) {

            final VirtualMachine vm = _vmDao.findByUuid(vmUuid);
            VmWorkJobVO placeHolder = createPlaceHolderWork(vm.getId());
            try {
                orchestrateStorageMigration(vmUuid, volumeToPool);
            } finally {
                if (placeHolder != null) {
                    _workJobDao.expunge(placeHolder.getId());
                }
            }
        } else {
            final Outcome<VirtualMachine> outcome = migrateVmStorageThroughJobQueue(vmUuid, volumeToPool);

            retrieveVmFromJobOutcome(outcome, vmUuid, "migrateVmStorage");

            try {
                retrieveResultFromJobOutcomeAndThrowExceptionIfNeeded(outcome);
            } catch (ResourceUnavailableException | InsufficientCapacityException ex) {
                throw new RuntimeException("Unexpected exception", ex);
            }
        }
    }

    private void orchestrateStorageMigration(final String vmUuid, final Map<Long, Long> volumeToPool) {
        final VMInstanceVO vm = _vmDao.findByUuid(vmUuid);

        Map<Volume, StoragePool> volumeToPoolMap = prepareVmStorageMigration(vm, volumeToPool);

        try {
            if(s_logger.isDebugEnabled()) {
                s_logger.debug(String.format("Offline migration of %s vm %s with volumes",
                                vm.getHypervisorType().toString(),
                                vm.getInstanceName()));
            }

            migrateThroughHypervisorOrStorage(vm, volumeToPoolMap);

        } catch (ConcurrentOperationException
                | InsufficientCapacityException
                | StorageUnavailableException e) {
            String msg = String.format("Failed to migrate VM: %s", vmUuid);
            s_logger.warn(msg, e);
            throw new CloudRuntimeException(msg, e);
        } finally {
            try {
                stateTransitTo(vm, Event.AgentReportStopped, null);
            } catch (final NoTransitionException e) {
                String anotherMEssage = String.format("failed to change vm state of VM: %s", vmUuid);
                s_logger.warn(anotherMEssage, e);
                throw new CloudRuntimeException(anotherMEssage, e);
            }
        }
    }

    private Answer[] attemptHypervisorMigration(VMInstanceVO vm, Map<Volume, StoragePool> volumeToPool, Long hostId) {
        if (hostId == null) {
            return null;
        }
        final HypervisorGuru hvGuru = _hvGuruMgr.getGuru(vm.getHypervisorType());

        List<Command> commandsToSend = hvGuru.finalizeMigrate(vm, volumeToPool);

        if (CollectionUtils.isNotEmpty(commandsToSend)) {
            Commands commandsContainer = new Commands(Command.OnError.Stop);
            commandsContainer.addCommands(commandsToSend);

            try {
                return  _agentMgr.send(hostId, commandsContainer);
            } catch (AgentUnavailableException | OperationTimedoutException e) {
                throw new CloudRuntimeException(String.format("Failed to migrate VM: %s", vm.getUuid()),e);
            }
        }
        return null;
    }

    private void afterHypervisorMigrationCleanup(VMInstanceVO vm, Map<Volume, StoragePool> volumeToPool, Long sourceClusterId, Answer[] hypervisorMigrationResults) throws InsufficientCapacityException {
        boolean isDebugEnabled = s_logger.isDebugEnabled();
        if(isDebugEnabled) {
            String msg = String.format("Cleaning up after hypervisor pool migration volumes for VM %s(%s)", vm.getInstanceName(), vm.getUuid());
            s_logger.debug(msg);
        }

        StoragePool rootVolumePool = null;
        if (MapUtils.isNotEmpty(volumeToPool)) {
            for (Map.Entry<Volume, StoragePool> entry : volumeToPool.entrySet()) {
                if (Type.ROOT.equals(entry.getKey().getVolumeType())) {
                    rootVolumePool = entry.getValue();
                    break;
                }
            }
        }
        setDestinationPoolAndReallocateNetwork(rootVolumePool, vm);
        Long destClusterId = rootVolumePool != null ? rootVolumePool.getClusterId() : null;
        if (destClusterId != null && !destClusterId.equals(sourceClusterId)) {
            if(isDebugEnabled) {
                String msg = String.format("Resetting lastHost for VM %s(%s)", vm.getInstanceName(), vm.getUuid());
                s_logger.debug(msg);
            }
            vm.setLastHostId(null);
            vm.setPodIdToDeployIn(rootVolumePool.getPodId());
        }

        markVolumesInPool(vm, hypervisorMigrationResults);
    }

    private void markVolumesInPool(VMInstanceVO vm, Answer[] hypervisorMigrationResults) {
        MigrateVmToPoolAnswer relevantAnswer = null;
        if (hypervisorMigrationResults.length == 1 && !hypervisorMigrationResults[0].getResult()) {
            throw new CloudRuntimeException(String.format("VM ID: %s migration failed. %s", vm.getUuid(), hypervisorMigrationResults[0].getDetails()));
        }
        for (Answer answer : hypervisorMigrationResults) {
            if (s_logger.isDebugEnabled()) {
                s_logger.debug(String.format("Received an %s: %s", answer.getClass().getSimpleName(), answer));
            }
            if (answer instanceof MigrateVmToPoolAnswer) {
                relevantAnswer = (MigrateVmToPoolAnswer) answer;
            }
        }
        if (relevantAnswer == null) {
            throw new CloudRuntimeException("No relevant migration results found");
        }
        List<VolumeObjectTO> results = relevantAnswer.getVolumeTos();
        if (results == null) {
            results = new ArrayList<>();
        }
        List<VolumeVO> volumes = _volsDao.findUsableVolumesForInstance(vm.getId());
        if(s_logger.isDebugEnabled()) {
            String msg = String.format("Found %d volumes for VM %s(uuid:%s, id:%d)", results.size(), vm.getInstanceName(), vm.getUuid(), vm.getId());
            s_logger.debug(msg);
        }
        for (VolumeObjectTO result : results ) {
            if(s_logger.isDebugEnabled()) {
                s_logger.debug(String.format("Updating volume (%d) with path '%s' on pool '%s'", result.getId(), result.getPath(), result.getDataStoreUuid()));
            }
            VolumeVO volume = _volsDao.findById(result.getId());
            StoragePool pool = _storagePoolDao.findPoolByUUID(result.getDataStoreUuid());
            if (volume == null || pool == null) {
                continue;
            }
            volume.setPath(result.getPath());
            volume.setPoolId(pool.getId());
            if (result.getChainInfo() != null) {
                volume.setChainInfo(result.getChainInfo());
            }
            _volsDao.update(volume.getId(), volume);
        }
    }

    private void migrateThroughHypervisorOrStorage(VMInstanceVO vm, Map<Volume, StoragePool> volumeToPool) throws StorageUnavailableException, InsufficientCapacityException {
        final VirtualMachineProfile profile = new VirtualMachineProfileImpl(vm);
        Pair<Long, Long> vmClusterAndHost = findClusterAndHostIdForVm(vm);
        final Long sourceClusterId = vmClusterAndHost.first();
        final Long sourceHostId = vmClusterAndHost.second();
        Answer[] hypervisorMigrationResults = attemptHypervisorMigration(vm, volumeToPool, sourceHostId);
        boolean migrationResult = false;
        if (hypervisorMigrationResults == null) {
            migrationResult = volumeMgr.storageMigration(profile, volumeToPool);
            if (migrationResult) {
                postStorageMigrationCleanup(vm, volumeToPool, _hostDao.findById(sourceHostId), sourceClusterId);
            } else {
                s_logger.debug("Storage migration failed");
            }
        } else {
            afterHypervisorMigrationCleanup(vm, volumeToPool, sourceClusterId, hypervisorMigrationResults);
        }
    }

    private Map<Volume, StoragePool> prepareVmStorageMigration(VMInstanceVO vm, Map<Long, Long> volumeToPool) {
        Map<Volume, StoragePool> volumeToPoolMap = new HashMap<>();
        if (MapUtils.isEmpty(volumeToPool)) {
            throw new CloudRuntimeException(String.format("Unable to migrate %s: missing volume to pool mapping.", vm.toString()));
        }
        Cluster cluster = null;
        Long dataCenterId = null;
        for (Map.Entry<Long, Long> entry: volumeToPool.entrySet()) {
            StoragePool pool = _storagePoolDao.findById(entry.getValue());
            if (pool.getClusterId() != null) {
                cluster = _clusterDao.findById(pool.getClusterId());
                break;
            }
            dataCenterId = pool.getDataCenterId();
        }
        Long podId = null;
        Long clusterId = null;
        if (cluster != null) {
            dataCenterId = cluster.getDataCenterId();
            podId = cluster.getPodId();
            clusterId = cluster.getId();
        }
        if (dataCenterId == null) {
            String msg = "Unable to migrate vm: failed to create deployment destination with given volume to pool map";
            s_logger.debug(msg);
            throw new CloudRuntimeException(msg);
        }
        final DataCenterDeployment destination = new DataCenterDeployment(dataCenterId, podId, clusterId, null, null, null);
        // Create a map of which volume should go in which storage pool.
        final VirtualMachineProfile profile = new VirtualMachineProfileImpl(vm);
        volumeToPoolMap = createMappingVolumeAndStoragePool(profile, destination, volumeToPool);
        try {
            stateTransitTo(vm, Event.StorageMigrationRequested, null);
        } catch (final NoTransitionException e) {
            String msg = String.format("Unable to migrate vm: %s", vm.getUuid());
            s_logger.warn(msg, e);
            throw new CloudRuntimeException(msg, e);
        }
        return volumeToPoolMap;
    }

    private void checkDestinationForTags(StoragePool destPool, VMInstanceVO vm) {
        List<VolumeVO> vols = _volsDao.findUsableVolumesForInstance(vm.getId());

        List<String> storageTags = storageMgr.getStoragePoolTagList(destPool.getId());
        for(Volume vol : vols) {
            DiskOfferingVO diskOffering = _diskOfferingDao.findById(vol.getDiskOfferingId());
            List<String> volumeTags = StringUtils.csvTagsToList(diskOffering.getTags());
            if(! matches(volumeTags, storageTags)) {
                String msg = String.format("destination pool '%s' with tags '%s', does not support the volume diskoffering for volume '%s' (tags: '%s') ",
                        destPool.getName(),
                        StringUtils.listToCsvTags(storageTags),
                        vol.getName(),
                        StringUtils.listToCsvTags(volumeTags)
                );
                throw new CloudRuntimeException(msg);
            }
        }
    }

    static boolean matches(List<String> volumeTags, List<String> storagePoolTags) {
        boolean result = true;
        if (volumeTags != null) {
            for (String tag : volumeTags) {
                if (storagePoolTags == null || !storagePoolTags.contains(tag)) {
                    result = false;
                    break;
                }
            }
        }
        return result;
    }

    private void postStorageMigrationCleanup(VMInstanceVO vm, Map<Volume, StoragePool> volumeToPool, HostVO srcHost, Long srcClusterId) throws InsufficientCapacityException {
        StoragePool rootVolumePool = null;
        if (MapUtils.isNotEmpty(volumeToPool)) {
            for (Map.Entry<Volume, StoragePool> entry : volumeToPool.entrySet()) {
                if (Type.ROOT.equals(entry.getKey().getVolumeType())) {
                    rootVolumePool = entry.getValue();
                    break;
                }
            }
        }
        setDestinationPoolAndReallocateNetwork(rootVolumePool, vm);

        vm.setLastHostId(null);
        if (rootVolumePool != null) {
            vm.setPodIdToDeployIn(rootVolumePool.getPodId());
        }

        if (vm.getHypervisorType().equals(HypervisorType.VMware)) {
            afterStorageMigrationVmwareVMCleanup(rootVolumePool, vm, srcHost, srcClusterId);
        }
    }

    private void setDestinationPoolAndReallocateNetwork(StoragePool destPool, VMInstanceVO vm) throws InsufficientCapacityException {
        if (destPool != null && destPool.getPodId() != null && !destPool.getPodId().equals(vm.getPodIdToDeployIn())) {
            if (s_logger.isDebugEnabled()) {
                String msg = String.format("as the pod for vm %s has changed we are reallocating its network", vm.getInstanceName());
                s_logger.debug(msg);
            }
            final DataCenterDeployment plan = new DataCenterDeployment(vm.getDataCenterId(), destPool.getPodId(), null, null, null, null);
            final VirtualMachineProfileImpl vmProfile = new VirtualMachineProfileImpl(vm, null, null, null, null);
            _networkMgr.reallocate(vmProfile, plan);
        }
    }

    private void afterStorageMigrationVmwareVMCleanup(StoragePool destPool, VMInstanceVO vm, HostVO srcHost, Long srcClusterId) {
        final Long destClusterId = destPool.getClusterId();
        if (srcClusterId != null && destClusterId != null && ! srcClusterId.equals(destClusterId) && srcHost != null) {
            final String srcDcName = _clusterDetailsDao.getVmwareDcName(srcClusterId);
            final String destDcName = _clusterDetailsDao.getVmwareDcName(destClusterId);
            if (srcDcName != null && destDcName != null && !srcDcName.equals(destDcName)) {
                removeStaleVmFromSource(vm, srcHost);
            }
        }
    }

    private void removeStaleVmFromSource(VMInstanceVO vm, HostVO srcHost) {
        s_logger.debug("Since VM's storage was successfully migrated across VMware Datacenters, unregistering VM: " + vm.getInstanceName() +
                " from source host: " + srcHost.getId());
        final UnregisterVMCommand uvc = new UnregisterVMCommand(vm.getInstanceName());
        uvc.setCleanupVmFiles(true);
        try {
            _agentMgr.send(srcHost.getId(), uvc);
        } catch (AgentUnavailableException | OperationTimedoutException e) {
            throw new CloudRuntimeException("Failed to unregister VM: " + vm.getInstanceName() + " from source host: " + srcHost.getId() +
                    " after successfully migrating VM's storage across VMware Datacenters", e);
        }
    }

    @Override
    public void migrate(final String vmUuid, final long srcHostId, final DeployDestination dest)
            throws ResourceUnavailableException, ConcurrentOperationException {

        final AsyncJobExecutionContext jobContext = AsyncJobExecutionContext.getCurrentExecutionContext();
        if (jobContext.isJobDispatchedBy(VmWorkConstants.VM_WORK_JOB_DISPATCHER)) {
            final VirtualMachine vm = _vmDao.findByUuid(vmUuid);
            VmWorkJobVO placeHolder = createPlaceHolderWork(vm.getId());
            try {
                orchestrateMigrate(vmUuid, srcHostId, dest);
            } finally {
                if (placeHolder != null) {
                    _workJobDao.expunge(placeHolder.getId());
                }
            }
        } else {
            final Outcome<VirtualMachine> outcome = migrateVmThroughJobQueue(vmUuid, srcHostId, dest);

            retrieveVmFromJobOutcome(outcome, vmUuid, "migrateVm");

            try {
                retrieveResultFromJobOutcomeAndThrowExceptionIfNeeded(outcome);
            } catch (InsufficientCapacityException ex) {
                throw new RuntimeException("Unexpected exception", ex);
            }
        }
    }

    private void orchestrateMigrate(final String vmUuid, final long srcHostId, final DeployDestination dest) throws ResourceUnavailableException, ConcurrentOperationException {
        final VMInstanceVO vm = _vmDao.findByUuid(vmUuid);
        if (vm == null) {
            if (s_logger.isDebugEnabled()) {
                s_logger.debug("Unable to find the vm " + vmUuid);
            }
            throw new CloudRuntimeException("Unable to find a virtual machine with id " + vmUuid);
        }
        migrate(vm, srcHostId, dest);
    }

    protected void migrate(final VMInstanceVO vm, final long srcHostId, final DeployDestination dest) throws ResourceUnavailableException, ConcurrentOperationException {
        s_logger.info("Migrating " + vm + " to " + dest);
        final long dstHostId = dest.getHost().getId();
        final Host fromHost = _hostDao.findById(srcHostId);
        if (fromHost == null) {
            s_logger.info("Unable to find the host to migrate from: " + srcHostId);
            throw new CloudRuntimeException("Unable to find the host to migrate from: " + srcHostId);
        }

        if (fromHost.getClusterId() != dest.getCluster().getId() && vm.getHypervisorType() != HypervisorType.VMware) {
            final List<VolumeVO> volumes = _volsDao.findCreatedByInstance(vm.getId());
            for (final VolumeVO volume : volumes) {
                if (!_storagePoolDao.findById(volume.getPoolId()).getScope().equals(ScopeType.ZONE)) {
                    s_logger.info("Source and destination host are not in same cluster and all volumes are not on zone wide primary store, unable to migrate to host: "
                            + dest.getHost().getId());
                    throw new CloudRuntimeException(
                            "Source and destination host are not in same cluster and all volumes are not on zone wide primary store, unable to migrate to host: "
                                    + dest.getHost().getId());
                }
            }
        }

        final VirtualMachineGuru vmGuru = getVmGuru(vm);

        if (vm.getState() != State.Running) {
            if (s_logger.isDebugEnabled()) {
                s_logger.debug("VM is not Running, unable to migrate the vm " + vm);
            }
            throw new CloudRuntimeException("VM is not Running, unable to migrate the vm currently " + vm + " , current state: " + vm.getState().toString());
        }

        AlertManager.AlertType alertType = AlertManager.AlertType.ALERT_TYPE_USERVM_MIGRATE;
        if (VirtualMachine.Type.DomainRouter.equals(vm.getType())) {
            alertType = AlertManager.AlertType.ALERT_TYPE_DOMAIN_ROUTER_MIGRATE;
        } else if (VirtualMachine.Type.ConsoleProxy.equals(vm.getType())) {
            alertType = AlertManager.AlertType.ALERT_TYPE_CONSOLE_PROXY_MIGRATE;
        }

        final VirtualMachineProfile vmSrc = new VirtualMachineProfileImpl(vm);
        vmSrc.setHost(fromHost);
        for (final NicProfile nic : _networkMgr.getNicProfiles(vm)) {
            vmSrc.addNic(nic);
        }

        final VirtualMachineProfile profile = new VirtualMachineProfileImpl(vm, null, _offeringDao.findById(vm.getId(), vm.getServiceOfferingId()), null, null);
        profile.setHost(dest.getHost());

        _networkMgr.prepareNicForMigration(profile, dest);
        volumeMgr.prepareForMigration(profile, dest);
        profile.setConfigDriveLabel(VmConfigDriveLabel.value());

        final VirtualMachineTO to = toVmTO(profile);
        final PrepareForMigrationCommand pfmc = new PrepareForMigrationCommand(to);

        ItWorkVO work = new ItWorkVO(UUID.randomUUID().toString(), _nodeId, State.Migrating, vm.getType(), vm.getId());
        work.setStep(Step.Prepare);
        work.setResourceType(ItWorkVO.ResourceType.Host);
        work.setResourceId(dstHostId);
        work = _workDao.persist(work);

        Answer pfma = null;
        try {
            pfma = _agentMgr.send(dstHostId, pfmc);
            if (pfma == null || !pfma.getResult()) {
                final String details = pfma != null ? pfma.getDetails() : "null answer returned";
                final String msg = "Unable to prepare for migration due to " + details;
                pfma = null;
                throw new AgentUnavailableException(msg, dstHostId);
            }
        } catch (final OperationTimedoutException e1) {
            throw new AgentUnavailableException("Operation timed out", dstHostId);
        } finally {
            if (pfma == null) {
                _networkMgr.rollbackNicForMigration(vmSrc, profile);
                volumeMgr.release(vm.getId(), dstHostId);
                work.setStep(Step.Done);
                _workDao.update(work.getId(), work);
            }
        }

        vm.setLastHostId(srcHostId);
        try {
            if (vm.getHostId() == null || vm.getHostId() != srcHostId || !changeState(vm, Event.MigrationRequested, dstHostId, work, Step.Migrating)) {
                _networkMgr.rollbackNicForMigration(vmSrc, profile);
                if (vm != null) {
                    volumeMgr.release(vm.getId(), dstHostId);
                }

                s_logger.info("Migration cancelled because state has changed: " + vm);
                throw new ConcurrentOperationException("Migration cancelled because state has changed: " + vm);
            }
        } catch (final NoTransitionException e1) {
            _networkMgr.rollbackNicForMigration(vmSrc, profile);
            volumeMgr.release(vm.getId(), dstHostId);
            s_logger.info("Migration cancelled because " + e1.getMessage());
            throw new ConcurrentOperationException("Migration cancelled because " + e1.getMessage());
        } catch (final CloudRuntimeException e2) {
            _networkMgr.rollbackNicForMigration(vmSrc, profile);
            volumeMgr.release(vm.getId(), dstHostId);
            s_logger.info("Migration cancelled because " + e2.getMessage());
            work.setStep(Step.Done);
            _workDao.update(work.getId(), work);
            try {
                stateTransitTo(vm, Event.OperationFailed, srcHostId);
            } catch (final NoTransitionException e3) {
                s_logger.warn(e3.getMessage());
            }
            throw new CloudRuntimeException("Migration cancelled because " + e2.getMessage());
        }

        boolean migrated = false;
        Map<String, DpdkTO> dpdkInterfaceMapping = null;
        try {
            final boolean isWindows = _guestOsCategoryDao.findById(_guestOsDao.findById(vm.getGuestOSId()).getCategoryId()).getName().equalsIgnoreCase("Windows");
            Map<String, Boolean> vlanToPersistenceMap = getVlanToPersistenceMapForVM(vm.getId());
            final MigrateCommand mc = new MigrateCommand(vm.getInstanceName(), dest.getHost().getPrivateIpAddress(), isWindows, to, getExecuteInSequence(vm.getHypervisorType()));
            if (MapUtils.isNotEmpty(vlanToPersistenceMap)) {
                mc.setVlanToPersistenceMap(vlanToPersistenceMap);
            }

            boolean kvmAutoConvergence = StorageManager.KvmAutoConvergence.value();
            mc.setAutoConvergence(kvmAutoConvergence);
            mc.setHostGuid(dest.getHost().getGuid());

            dpdkInterfaceMapping = ((PrepareForMigrationAnswer) pfma).getDpdkInterfaceMapping();
            if (MapUtils.isNotEmpty(dpdkInterfaceMapping)) {
                mc.setDpdkInterfaceMapping(dpdkInterfaceMapping);
            }

            try {
                final Answer ma = _agentMgr.send(vm.getLastHostId(), mc);
                if (ma == null || !ma.getResult()) {
                    final String details = ma != null ? ma.getDetails() : "null answer returned";
                    throw new CloudRuntimeException(details);
                }
            } catch (final OperationTimedoutException e) {
                if (e.isActive()) {
                    s_logger.warn("Active migration command so scheduling a restart for " + vm, e);
                    _haMgr.scheduleRestart(vm, true);
                }
                throw new AgentUnavailableException("Operation timed out on migrating " + vm, dstHostId);
            }

            try {
                if (!changeState(vm, VirtualMachine.Event.OperationSucceeded, dstHostId, work, Step.Started)) {
                    throw new ConcurrentOperationException("Unable to change the state for " + vm);
                }
            } catch (final NoTransitionException e1) {
                throw new ConcurrentOperationException("Unable to change state due to " + e1.getMessage());
            }

            try {
                if (!checkVmOnHost(vm, dstHostId)) {
                    s_logger.error("Unable to complete migration for " + vm);
                    try {
                        _agentMgr.send(srcHostId, new Commands(cleanup(vm, dpdkInterfaceMapping)), null);
                    } catch (final AgentUnavailableException e) {
                        s_logger.error("AgentUnavailableException while cleanup on source host: " + srcHostId, e);
                    }
                    cleanup(vmGuru, new VirtualMachineProfileImpl(vm), work, Event.AgentReportStopped, true);
                    throw new CloudRuntimeException("Unable to complete migration for " + vm);
                }
            } catch (final OperationTimedoutException e) {
                s_logger.warn("Error while checking the vm " + vm + " on host " + dstHostId, e);
            }
            migrated = true;
        } finally {
            if (!migrated) {
                s_logger.info("Migration was unsuccessful.  Cleaning up: " + vm);
                _networkMgr.rollbackNicForMigration(vmSrc, profile);
                volumeMgr.release(vm.getId(), dstHostId);

                _alertMgr.sendAlert(alertType, fromHost.getDataCenterId(), fromHost.getPodId(),
                        "Unable to migrate vm " + vm.getInstanceName() + " from host " + fromHost.getName() + " in zone " + dest.getDataCenter().getName() + " and pod " +
                                dest.getPod().getName(), "Migrate Command failed.  Please check logs.");
                try {
                    _agentMgr.send(dstHostId, new Commands(cleanup(vm, dpdkInterfaceMapping)), null);
                } catch (final AgentUnavailableException ae) {
                    s_logger.warn("Looks like the destination Host is unavailable for cleanup", ae);
                }
                _networkMgr.setHypervisorHostname(profile, dest, false);
                try {
                    stateTransitTo(vm, Event.OperationFailed, srcHostId);
                } catch (final NoTransitionException e) {
                    s_logger.warn(e.getMessage());
                }
            } else {
                _networkMgr.commitNicForMigration(vmSrc, profile);
                volumeMgr.release(vm.getId(), srcHostId);
                _networkMgr.setHypervisorHostname(profile, dest, true);
            }

            work.setStep(Step.Done);
            _workDao.update(work.getId(), work);
        }
    }

    /**
     * We create the mapping of volumes and storage pool to migrate the VMs according to the information sent by the user.
     * If the user did not enter a complete mapping, the volumes that were left behind will be auto mapped using {@link #createStoragePoolMappingsForVolumes(VirtualMachineProfile, DataCenterDeployment, Map, List)}
     */
    protected Map<Volume, StoragePool> createMappingVolumeAndStoragePool(VirtualMachineProfile profile, Host targetHost, Map<Long, Long> userDefinedMapOfVolumesAndStoragePools) {
        return createMappingVolumeAndStoragePool(profile,
                new DataCenterDeployment(targetHost.getDataCenterId(), targetHost.getPodId(), targetHost.getClusterId(), targetHost.getId(), null, null),
                userDefinedMapOfVolumesAndStoragePools);
    }

    private Map<Volume, StoragePool> createMappingVolumeAndStoragePool(final VirtualMachineProfile profile, final DataCenterDeployment plan, final Map<Long, Long> userDefinedMapOfVolumesAndStoragePools) {
        Host targetHost = null;
        if (plan.getHostId() != null) {
            targetHost = _hostDao.findById(plan.getHostId());
        }
        Map<Volume, StoragePool> volumeToPoolObjectMap = buildMapUsingUserInformation(profile, targetHost, userDefinedMapOfVolumesAndStoragePools);

        List<Volume> volumesNotMapped = findVolumesThatWereNotMappedByTheUser(profile, volumeToPoolObjectMap);
        createStoragePoolMappingsForVolumes(profile, plan, volumeToPoolObjectMap, volumesNotMapped);
        return volumeToPoolObjectMap;
    }

    /**
     *  Given the map of volume to target storage pool entered by the user, we check for other volumes that the VM might have and were not configured.
     *  This map can be then used by CloudStack to find new target storage pools according to the target host.
     */
    protected List<Volume> findVolumesThatWereNotMappedByTheUser(VirtualMachineProfile profile, Map<Volume, StoragePool> volumeToStoragePoolObjectMap) {
        List<VolumeVO> allVolumes = _volsDao.findUsableVolumesForInstance(profile.getId());
        List<Volume> volumesNotMapped = new ArrayList<>();
        for (Volume volume : allVolumes) {
            if (!volumeToStoragePoolObjectMap.containsKey(volume)) {
                volumesNotMapped.add(volume);
            }
        }
        return volumesNotMapped;
    }

    /**
     *  Builds the map of storage pools and volumes with the information entered by the user. Before creating the an entry we validate if the migration is feasible checking if the migration is allowed and if the target host can access the defined target storage pool.
     */
    protected Map<Volume, StoragePool> buildMapUsingUserInformation(VirtualMachineProfile profile, Host targetHost, Map<Long, Long> userDefinedVolumeToStoragePoolMap) {
        Map<Volume, StoragePool> volumeToPoolObjectMap = new HashMap<>();
        if (MapUtils.isEmpty(userDefinedVolumeToStoragePoolMap)) {
            return volumeToPoolObjectMap;
        }
        for(Long volumeId: userDefinedVolumeToStoragePoolMap.keySet()) {
            VolumeVO volume = _volsDao.findById(volumeId);

            Long poolId = userDefinedVolumeToStoragePoolMap.get(volumeId);
            StoragePoolVO targetPool = _storagePoolDao.findById(poolId);
            StoragePoolVO currentPool = _storagePoolDao.findById(volume.getPoolId());

            executeManagedStorageChecksWhenTargetStoragePoolProvided(currentPool, volume, targetPool);
            if (targetHost != null && _poolHostDao.findByPoolHost(targetPool.getId(), targetHost.getId()) == null) {
                throw new CloudRuntimeException(
                        String.format("Cannot migrate the volume [%s] to the storage pool [%s] while migrating VM [%s] to target host [%s]. The host does not have access to the storage pool entered.",
                                volume.getUuid(), targetPool.getUuid(), profile.getUuid(), targetHost.getUuid()));
            }
            if (currentPool.getId() == targetPool.getId()) {
                s_logger.info(String.format("The volume [%s] is already allocated in storage pool [%s].", volume.getUuid(), targetPool.getUuid()));
            }
            volumeToPoolObjectMap.put(volume, targetPool);
        }
        return volumeToPoolObjectMap;
    }

    /**
     *  Executes the managed storage checks for the mapping<volume, storage pool> entered by the user. The checks execute by this method are the following.
     *  <ul>
     *      <li> If the current storage pool of the volume is not a managed storage, we do not need to validate anything here.
     *      <li> If the current storage pool is a managed storage and the target storage pool ID is different from the current one, we throw an exception.
     *  </ul>
     */
    protected void executeManagedStorageChecksWhenTargetStoragePoolProvided(StoragePoolVO currentPool, VolumeVO volume, StoragePoolVO targetPool) {
        if (!currentPool.isManaged()) {
            return;
        }
        if (currentPool.getId() == targetPool.getId()) {
            return;
        }
        throw new CloudRuntimeException(String.format("Currently, a volume on managed storage can only be 'migrated' to itself " + "[volumeId=%s, currentStoragePoolId=%s, targetStoragePoolId=%s].",
                volume.getUuid(), currentPool.getUuid(), targetPool.getUuid()));
    }

    /**
     * For each one of the volumes we will map it to a storage pool that is available via the target host.
     * An exception is thrown if we cannot find a storage pool that is accessible in the target host to migrate the volume to.
     */
    protected void createStoragePoolMappingsForVolumes(VirtualMachineProfile profile, DataCenterDeployment plan, Map<Volume, StoragePool> volumeToPoolObjectMap, List<Volume> allVolumes) {
        for (Volume volume : allVolumes) {
            StoragePoolVO currentPool = _storagePoolDao.findById(volume.getPoolId());

            Host targetHost = null;
            if (plan.getHostId() != null) {
                targetHost = _hostDao.findById(plan.getHostId());
            }
            executeManagedStorageChecksWhenTargetStoragePoolNotProvided(targetHost, currentPool, volume);
            if (ScopeType.HOST.equals(currentPool.getScope()) || isStorageCrossClusterMigration(plan.getClusterId(), currentPool)) {
                createVolumeToStoragePoolMappingIfPossible(profile, plan, volumeToPoolObjectMap, volume, currentPool);
            } else {
                volumeToPoolObjectMap.put(volume, currentPool);
            }
        }
    }

    /**
     *  Executes the managed storage checks for the volumes that the user has not entered a mapping of <volume, storage pool>. The following checks are performed.
     *   <ul>
     *      <li> If the current storage pool is not a managed storage, we do not need to proceed with this method;
     *      <li> We check if the target host has access to the current managed storage pool. If it does not have an exception will be thrown.
     *   </ul>
     */
    protected void executeManagedStorageChecksWhenTargetStoragePoolNotProvided(Host targetHost, StoragePoolVO currentPool, Volume volume) {
        if (!currentPool.isManaged()) {
            return;
        }
        if (targetHost != null && _poolHostDao.findByPoolHost(currentPool.getId(), targetHost.getId()) == null) {
            throw new CloudRuntimeException(String.format("The target host does not have access to the volume's managed storage pool. [volumeId=%s, storageId=%s, targetHostId=%s].", volume.getUuid(),
                    currentPool.getUuid(), targetHost.getUuid()));
        }
    }

    /**
     *  Return true if the VM migration is a cross cluster migration. To execute that, we check if the volume current storage pool cluster is different from the target cluster.
     */
    protected boolean isStorageCrossClusterMigration(Long clusterId, StoragePoolVO currentPool) {
        return clusterId != null && ScopeType.CLUSTER.equals(currentPool.getScope()) && !currentPool.getClusterId().equals(clusterId);
    }

    /**
     * We will add a mapping of volume to storage pool if needed. The conditions to add a mapping are the following:
     * <ul>
     *  <li> The candidate storage pool where the volume is to be allocated can be accessed by the target host
     *  <li> If no storage pool is found to allocate the volume we throw an exception.
     * </ul>
     *
     * Side note: this method should only be called if the volume is on local storage or if we are executing a cross cluster migration.
     */
    protected void createVolumeToStoragePoolMappingIfPossible(VirtualMachineProfile profile, DataCenterDeployment plan, Map<Volume, StoragePool> volumeToPoolObjectMap, Volume volume,
            StoragePoolVO currentPool) {
        List<StoragePool> storagePoolList = getCandidateStoragePoolsToMigrateLocalVolume(profile, plan, volume);

        if (CollectionUtils.isEmpty(storagePoolList)) {
            String msg;
            if (plan.getHostId() != null) {
                Host targetHost = _hostDao.findById(plan.getHostId());
                msg = String.format("There are no storage pools available at the target host [%s] to migrate volume [%s]", targetHost.getUuid(), volume.getUuid());
            } else {
                Cluster targetCluster = _clusterDao.findById(plan.getClusterId());
                msg = String.format("There are no storage pools available in the target cluster [%s] to migrate volume [%s]", targetCluster.getUuid(), volume.getUuid());
            }
            throw new CloudRuntimeException(msg);
        }

        Collections.shuffle(storagePoolList);
        boolean candidatePoolsListContainsVolumeCurrentStoragePool = false;
        for (StoragePool storagePool : storagePoolList) {
            if (storagePool.getId() == currentPool.getId()) {
                candidatePoolsListContainsVolumeCurrentStoragePool = true;
                break;
            }

        }
        if (!candidatePoolsListContainsVolumeCurrentStoragePool) {
            volumeToPoolObjectMap.put(volume, _storagePoolDao.findByUuid(storagePoolList.get(0).getUuid()));
        }
    }

    /**
     * We use {@link StoragePoolAllocator} objects to find storage pools for given DataCenterDeployment where we would be able to allocate the given volume.
     */
    protected List<StoragePool> getCandidateStoragePoolsToMigrateLocalVolume(VirtualMachineProfile profile, DataCenterDeployment plan, Volume volume) {
        List<StoragePool> poolList = new ArrayList<>();

        DiskOfferingVO diskOffering = _diskOfferingDao.findById(volume.getDiskOfferingId());
        DiskProfile diskProfile = new DiskProfile(volume, diskOffering, profile.getHypervisorType());
        ExcludeList avoid = new ExcludeList();

        StoragePoolVO volumeStoragePool = _storagePoolDao.findById(volume.getPoolId());
        if (volumeStoragePool.isLocal()) {
            diskProfile.setUseLocalStorage(true);
        }
        for (StoragePoolAllocator allocator : _storagePoolAllocators) {
            List<StoragePool> poolListFromAllocator = allocator.allocateToPool(diskProfile, profile, plan, avoid, StoragePoolAllocator.RETURN_UPTO_ALL);
            if (CollectionUtils.isEmpty(poolListFromAllocator)) {
                continue;
            }
            for (StoragePool pool : poolListFromAllocator) {
                if (pool.isLocal() || isStorageCrossClusterMigration(plan.getClusterId(), volumeStoragePool)) {
                    poolList.add(pool);
                }
            }
        }
        return poolList;
    }

    private <T extends VMInstanceVO> void moveVmToMigratingState(final T vm, final Long hostId, final ItWorkVO work) throws ConcurrentOperationException {
        try {
            if (!changeState(vm, Event.MigrationRequested, hostId, work, Step.Migrating)) {
                s_logger.error("Migration cancelled because state has changed: " + vm);
                throw new ConcurrentOperationException("Migration cancelled because state has changed: " + vm);
            }
        } catch (final NoTransitionException e) {
            s_logger.error("Migration cancelled because " + e.getMessage(), e);
            throw new ConcurrentOperationException("Migration cancelled because " + e.getMessage());
        }
    }

    private <T extends VMInstanceVO> void moveVmOutofMigratingStateOnSuccess(final T vm, final Long hostId, final ItWorkVO work) throws ConcurrentOperationException {
        try {
            if (!changeState(vm, Event.OperationSucceeded, hostId, work, Step.Started)) {
                s_logger.error("Unable to change the state for " + vm);
                throw new ConcurrentOperationException("Unable to change the state for " + vm);
            }
        } catch (final NoTransitionException e) {
            s_logger.error("Unable to change state due to " + e.getMessage(), e);
            throw new ConcurrentOperationException("Unable to change state due to " + e.getMessage());
        }
    }

    @Override
    public void migrateWithStorage(final String vmUuid, final long srcHostId, final long destHostId, final Map<Long, Long> volumeToPool)
            throws ResourceUnavailableException, ConcurrentOperationException {

        final AsyncJobExecutionContext jobContext = AsyncJobExecutionContext.getCurrentExecutionContext();
        if (jobContext.isJobDispatchedBy(VmWorkConstants.VM_WORK_JOB_DISPATCHER)) {
            final VirtualMachine vm = _vmDao.findByUuid(vmUuid);
            VmWorkJobVO placeHolder = createPlaceHolderWork(vm.getId());
            try {
                orchestrateMigrateWithStorage(vmUuid, srcHostId, destHostId, volumeToPool);
            } finally {
                if (placeHolder != null) {
                    _workJobDao.expunge(placeHolder.getId());
                }
            }
        } else {
            final Outcome<VirtualMachine> outcome = migrateVmWithStorageThroughJobQueue(vmUuid, srcHostId, destHostId, volumeToPool);

            retrieveVmFromJobOutcome(outcome, vmUuid, "migrateVmWithStorage");

            try {
                retrieveResultFromJobOutcomeAndThrowExceptionIfNeeded(outcome);
            } catch (InsufficientCapacityException ex) {
                throw new RuntimeException("Unexpected exception", ex);
            }
        }
    }

    private void orchestrateMigrateWithStorage(final String vmUuid, final long srcHostId, final long destHostId, final Map<Long, Long> volumeToPool) throws ResourceUnavailableException,
    ConcurrentOperationException {

        final VMInstanceVO vm = _vmDao.findByUuid(vmUuid);

        final HostVO srcHost = _hostDao.findById(srcHostId);
        final HostVO destHost = _hostDao.findById(destHostId);
        final VirtualMachineGuru vmGuru = getVmGuru(vm);

        final DataCenterVO dc = _dcDao.findById(destHost.getDataCenterId());
        final HostPodVO pod = _podDao.findById(destHost.getPodId());
        final Cluster cluster = _clusterDao.findById(destHost.getClusterId());
        final DeployDestination destination = new DeployDestination(dc, pod, cluster, destHost);

        final VirtualMachineProfile vmSrc = new VirtualMachineProfileImpl(vm);
        vmSrc.setHost(srcHost);
        for (final NicProfile nic : _networkMgr.getNicProfiles(vm)) {
            vmSrc.addNic(nic);
        }

        final VirtualMachineProfile profile = new VirtualMachineProfileImpl(vm, null, _offeringDao.findById(vm.getId(), vm.getServiceOfferingId()), null, null);
        profile.setHost(destHost);

        final Map<Volume, StoragePool> volumeToPoolMap = createMappingVolumeAndStoragePool(profile, destHost, volumeToPool);

        if (volumeToPoolMap == null || volumeToPoolMap.isEmpty()) {
            throw new InvalidParameterValueException("Migration of the vm " + vm + "from host " + srcHost + " to destination host " + destHost +
                    " doesn't involve migrating the volumes.");
        }

        AlertManager.AlertType alertType = AlertManager.AlertType.ALERT_TYPE_USERVM_MIGRATE;
        if (VirtualMachine.Type.DomainRouter.equals(vm.getType())) {
            alertType = AlertManager.AlertType.ALERT_TYPE_DOMAIN_ROUTER_MIGRATE;
        } else if (VirtualMachine.Type.ConsoleProxy.equals(vm.getType())) {
            alertType = AlertManager.AlertType.ALERT_TYPE_CONSOLE_PROXY_MIGRATE;
        }

        _networkMgr.prepareNicForMigration(profile, destination);
        volumeMgr.prepareForMigration(profile, destination);
        final HypervisorGuru hvGuru = _hvGuruMgr.getGuru(vm.getHypervisorType());
        final VirtualMachineTO to = hvGuru.implement(profile);

        ItWorkVO work = new ItWorkVO(UUID.randomUUID().toString(), _nodeId, State.Migrating, vm.getType(), vm.getId());
        work.setStep(Step.Prepare);
        work.setResourceType(ItWorkVO.ResourceType.Host);
        work.setResourceId(destHostId);
        work = _workDao.persist(work);

        vm.setLastHostId(srcHostId);
        vm.setPodIdToDeployIn(destHost.getPodId());
        moveVmToMigratingState(vm, destHostId, work);

        boolean migrated = false;
        try {
            Nic defaultNic = _networkModel.getDefaultNic(vm.getId());

            if (defaultNic != null && VirtualMachine.Type.User.equals(vm.getType())) {
                UserVmVO userVm = _userVmDao.findById(vm.getId());
                Map<String, String> details = userVmDetailsDao.listDetailsKeyPairs(vm.getId());
                userVm.setDetails(details);

                Network network = _networkModel.getNetwork(defaultNic.getNetworkId());
                if (_networkModel.isSharedNetworkWithoutServices(network.getId())) {
                    final String serviceOffering = _serviceOfferingDao.findByIdIncludingRemoved(vm.getId(), vm.getServiceOfferingId()).getDisplayText();
                    boolean isWindows = _guestOSCategoryDao.findById(_guestOSDao.findById(vm.getGuestOSId()).getCategoryId()).getName().equalsIgnoreCase("Windows");
                    List<String[]> vmData = _networkModel.generateVmData(userVm.getUserData(), serviceOffering, vm.getDataCenterId(), vm.getInstanceName(), vm.getHostName(), vm.getId(),
                            vm.getUuid(), defaultNic.getMacAddress(), userVm.getDetail("SSH.PublicKey"), (String) profile.getParameter(VirtualMachineProfile.Param.VmPassword), isWindows,
                            VirtualMachineManager.getHypervisorHostname(destination.getHost() != null ? destination.getHost().getName() : ""));
                    String vmName = vm.getInstanceName();
                    String configDriveIsoRootFolder = "/tmp";
                    String isoFile = configDriveIsoRootFolder + "/" + vmName + "/configDrive/" + vmName + ".iso";
                    profile.setVmData(vmData);
                    profile.setConfigDriveLabel(VmConfigDriveLabel.value());
                    profile.setConfigDriveIsoRootFolder(configDriveIsoRootFolder);
                    profile.setConfigDriveIsoFile(isoFile);

                    AttachOrDettachConfigDriveCommand dettachCommand = new AttachOrDettachConfigDriveCommand(vm.getInstanceName(), vmData, VmConfigDriveLabel.value(), false);
                    try {
                        _agentMgr.send(srcHost.getId(), dettachCommand);
                        s_logger.debug("Deleted config drive ISO for  vm " + vm.getInstanceName() + " In host " + srcHost);
                    } catch (OperationTimedoutException e) {
                        s_logger.error("TIme out occured while exeuting command AttachOrDettachConfigDrive " + e.getMessage(), e);

                    }
                }
            }

            volumeMgr.migrateVolumes(vm, to, srcHost, destHost, volumeToPoolMap);

            moveVmOutofMigratingStateOnSuccess(vm, destHost.getId(), work);

            try {
                if (!checkVmOnHost(vm, destHostId)) {
                    s_logger.error("Vm not found on destination host. Unable to complete migration for " + vm);
                    try {
                        _agentMgr.send(srcHostId, new Commands(cleanup(vm.getInstanceName())), null);
                    } catch (final AgentUnavailableException e) {
                        s_logger.error("AgentUnavailableException while cleanup on source host: " + srcHostId, e);
                    }
                    cleanup(vmGuru, new VirtualMachineProfileImpl(vm), work, Event.AgentReportStopped, true);
                    throw new CloudRuntimeException("VM not found on desintation host. Unable to complete migration for " + vm);
                }
            } catch (final OperationTimedoutException e) {
                s_logger.error("Error while checking the vm " + vm + " is on host " + destHost, e);
            }
            migrated = true;
        } finally {
            if (!migrated) {
                s_logger.info("Migration was unsuccessful.  Cleaning up: " + vm);
                _networkMgr.rollbackNicForMigration(vmSrc, profile);
                volumeMgr.release(vm.getId(), destHostId);

                _alertMgr.sendAlert(alertType, srcHost.getDataCenterId(), srcHost.getPodId(),
                        "Unable to migrate vm " + vm.getInstanceName() + " from host " + srcHost.getName() + " in zone " + dc.getName() + " and pod " + dc.getName(),
                        "Migrate Command failed.  Please check logs.");
                try {
                    _agentMgr.send(destHostId, new Commands(cleanup(vm.getInstanceName())), null);
                    vm.setPodIdToDeployIn(srcHost.getPodId());
                    stateTransitTo(vm, Event.OperationFailed, srcHostId);
                } catch (final AgentUnavailableException e) {
                    s_logger.warn("Looks like the destination Host is unavailable for cleanup.", e);
                } catch (final NoTransitionException e) {
                    s_logger.error("Error while transitioning vm from migrating to running state.", e);
                }
                _networkMgr.setHypervisorHostname(profile, destination, false);
            } else {
                _networkMgr.commitNicForMigration(vmSrc, profile);
                volumeMgr.release(vm.getId(), srcHostId);
                _networkMgr.setHypervisorHostname(profile, destination, true);
            }

            work.setStep(Step.Done);
            _workDao.update(work.getId(), work);
        }
    }

    @Override
    public VirtualMachineTO toVmTO(final VirtualMachineProfile profile) {
        final HypervisorGuru hvGuru = _hvGuruMgr.getGuru(profile.getVirtualMachine().getHypervisorType());
        final VirtualMachineTO to = hvGuru.implement(profile);
        return to;
    }

    protected void cancelWorkItems(final long nodeId) {
        final GlobalLock scanLock = GlobalLock.getInternLock("vmmgr.cancel.workitem");

        try {
            if (scanLock.lock(3)) {
                try {
                    final List<ItWorkVO> works = _workDao.listWorkInProgressFor(nodeId);
                    for (final ItWorkVO work : works) {
                        s_logger.info("Handling unfinished work item: " + work);
                        try {
                            final VMInstanceVO vm = _vmDao.findById(work.getInstanceId());
                            if (vm != null) {
                                if (work.getType() == State.Starting) {
                                    _haMgr.scheduleRestart(vm, true);
                                    work.setManagementServerId(_nodeId);
                                    work.setStep(Step.Done);
                                    _workDao.update(work.getId(), work);
                                } else if (work.getType() == State.Stopping) {
                                    _haMgr.scheduleStop(vm, vm.getHostId(), WorkType.CheckStop);
                                    work.setManagementServerId(_nodeId);
                                    work.setStep(Step.Done);
                                    _workDao.update(work.getId(), work);
                                } else if (work.getType() == State.Migrating) {
                                    _haMgr.scheduleMigration(vm);
                                    work.setStep(Step.Done);
                                    _workDao.update(work.getId(), work);
                                }
                            }
                        } catch (final Exception e) {
                            s_logger.error("Error while handling " + work, e);
                        }
                    }
                } finally {
                    scanLock.unlock();
                }
            }
        } finally {
            scanLock.releaseRef();
        }
    }

    @Override
    public void migrateAway(final String vmUuid, final long srcHostId) throws InsufficientServerCapacityException {
        final AsyncJobExecutionContext jobContext = AsyncJobExecutionContext.getCurrentExecutionContext();
        if (jobContext.isJobDispatchedBy(VmWorkConstants.VM_WORK_JOB_DISPATCHER)) {
            final VirtualMachine vm = _vmDao.findByUuid(vmUuid);
            VmWorkJobVO placeHolder = createPlaceHolderWork(vm.getId());
            try {
                try {
                    orchestrateMigrateAway(vmUuid, srcHostId, null);
                } catch (final InsufficientServerCapacityException e) {
                    s_logger.warn("Failed to deploy vm " + vmUuid + " with original planner, sending HAPlanner");
                    orchestrateMigrateAway(vmUuid, srcHostId, _haMgr.getHAPlanner());
                }
            } finally {
                _workJobDao.expunge(placeHolder.getId());
            }
        } else {
            final Outcome<VirtualMachine> outcome = migrateVmAwayThroughJobQueue(vmUuid, srcHostId);

            retrieveVmFromJobOutcome(outcome, vmUuid, "migrateVmAway");

            try {
                retrieveResultFromJobOutcomeAndThrowExceptionIfNeeded(outcome);
            } catch (ResourceUnavailableException | InsufficientCapacityException ex) {
                throw new RuntimeException("Unexpected exception", ex);
            }
        }
    }

    private void orchestrateMigrateAway(final String vmUuid, final long srcHostId, final DeploymentPlanner planner) throws InsufficientServerCapacityException {
        final VMInstanceVO vm = _vmDao.findByUuid(vmUuid);
        if (vm == null) {
            String message = String.format("Unable to find VM with uuid [%s].", vmUuid);
            s_logger.warn(message);
            throw new CloudRuntimeException(message);
        }

        ServiceOfferingVO offeringVO = _offeringDao.findById(vm.getId(), vm.getServiceOfferingId());
        final VirtualMachineProfile profile = new VirtualMachineProfileImpl(vm, null, offeringVO, null, null);

        final Long hostId = vm.getHostId();
        if (hostId == null) {
            String message = String.format("Unable to migrate %s due to it does not have a host id.", vm.toString());
            s_logger.warn(message);
            throw new CloudRuntimeException(message);
        }

        final Host host = _hostDao.findById(hostId);
        Long poolId = null;
        final List<VolumeVO> vols = _volsDao.findReadyRootVolumesByInstance(vm.getId());
        for (final VolumeVO rootVolumeOfVm : vols) {
            final StoragePoolVO rootDiskPool = _storagePoolDao.findById(rootVolumeOfVm.getPoolId());
            if (rootDiskPool != null) {
                poolId = rootDiskPool.getId();
            }
        }

        final ExcludeList excludes = new ExcludeList();
        excludes.addHost(hostId);
        DataCenterDeployment plan = getMigrationDeployment(vm, host, poolId, excludes);

        DeployDestination dest = null;
        while (true) {

            try {
                plan.setMigrationPlan(true);
                dest = _dpMgr.planDeployment(profile, plan, excludes, planner);
            } catch (final AffinityConflictException e2) {
                String message = String.format("Unable to create deployment, affinity rules associted to the %s conflict.", vm.toString());
                s_logger.warn(message, e2);
                throw new CloudRuntimeException(message, e2);
            }
            if (dest == null) {
                s_logger.warn("Unable to find destination for migrating the vm " + profile);
                throw new InsufficientServerCapacityException("Unable to find a server to migrate to.", DataCenter.class, host.getDataCenterId());
            }
            if (s_logger.isDebugEnabled()) {
                s_logger.debug("Found destination " + dest + " for migrating to.");
            }

            excludes.addHost(dest.getHost().getId());
            try {
                migrate(vm, srcHostId, dest);
                return;
            } catch (ResourceUnavailableException | ConcurrentOperationException e) {
                s_logger.warn(String.format("Unable to migrate %s to %s due to [%s]", vm.toString(), dest.getHost().toString(), e.getMessage()), e);
            }

            try {
                advanceStop(vmUuid, true);
                throw new CloudRuntimeException("Unable to migrate " + vm);
            } catch (final ResourceUnavailableException | ConcurrentOperationException | OperationTimedoutException e) {
                s_logger.error(String.format("Unable to stop %s due to [%s].", vm.toString(), e.getMessage()), e);
                throw new CloudRuntimeException("Unable to migrate " + vm);
            }
        }
    }

    /**
     * Check if the virtual machine has any volume in cluster-wide pool
     * @param vmId id of the virtual machine
     * @return true if volume exists on cluster-wide pool else false
     */
    @Override
    public boolean checkIfVmHasClusterWideVolumes(Long vmId) {
        final List<VolumeVO> volumesList = _volsDao.findCreatedByInstance(vmId);

        return volumesList.parallelStream()
                .anyMatch(vol -> _storagePoolDao.findById(vol.getPoolId()).getScope().equals(ScopeType.CLUSTER));

    }

    @Override
    public DataCenterDeployment getMigrationDeployment(final VirtualMachine vm, final Host host, final Long poolId, final ExcludeList excludes) {
        if (MIGRATE_VM_ACROSS_CLUSTERS.valueIn(host.getDataCenterId()) &&
                (HypervisorType.VMware.equals(host.getHypervisorType()) || !checkIfVmHasClusterWideVolumes(vm.getId()))) {
            s_logger.info("Searching for hosts in the zone for vm migration");
            List<Long> clustersToExclude = _clusterDao.listAllClusters(host.getDataCenterId());
            List<ClusterVO> clusterList = _clusterDao.listByDcHyType(host.getDataCenterId(), host.getHypervisorType().toString());
            for (ClusterVO cluster : clusterList) {
                clustersToExclude.remove(cluster.getId());
            }
            for (Long clusterId : clustersToExclude) {
                excludes.addCluster(clusterId);
            }
            if (VirtualMachine.systemVMs.contains(vm.getType())) {
                return new DataCenterDeployment(host.getDataCenterId(), host.getPodId(), null, null, poolId, null);
            }
            return new DataCenterDeployment(host.getDataCenterId(), null, null, null, poolId, null);
        }
        return new DataCenterDeployment(host.getDataCenterId(), host.getPodId(), host.getClusterId(), null, poolId, null);
    }

    protected class CleanupTask extends ManagedContextRunnable {
        @Override
        protected void runInContext() {
            s_logger.debug("VM Operation Thread Running");
            try {
                _workDao.cleanup(VmOpCleanupWait.value());
                final Date cutDate = new Date(DateUtil.currentGMTTime().getTime() - VmOpCleanupInterval.value() * 1000);
                _workJobDao.expungeCompletedWorkJobs(cutDate);
            } catch (final Exception e) {
                s_logger.error("VM Operations failed due to ", e);
            }
        }
    }

    @Override
    public boolean isVirtualMachineUpgradable(final VirtualMachine vm, final ServiceOffering offering) {
        boolean isMachineUpgradable = true;
        for (final HostAllocator allocator : hostAllocators) {
            isMachineUpgradable = allocator.isVirtualMachineUpgradable(vm, offering);
            if (!isMachineUpgradable) {
                break;
            }
        }

        return isMachineUpgradable;
    }

    @Override
    public void reboot(final String vmUuid, final Map<VirtualMachineProfile.Param, Object> params) throws InsufficientCapacityException, ResourceUnavailableException {
        try {
            advanceReboot(vmUuid, params);
        } catch (final ConcurrentOperationException e) {
            throw new CloudRuntimeException("Unable to reboot a VM due to concurrent operation", e);
        }
    }

    @Override
    public void advanceReboot(final String vmUuid, final Map<VirtualMachineProfile.Param, Object> params)
            throws InsufficientCapacityException, ConcurrentOperationException, ResourceUnavailableException {

        final AsyncJobExecutionContext jobContext = AsyncJobExecutionContext.getCurrentExecutionContext();
        if ( jobContext.isJobDispatchedBy(VmWorkConstants.VM_WORK_JOB_DISPATCHER)) {
            final VirtualMachine vm = _vmDao.findByUuid(vmUuid);
            VmWorkJobVO placeHolder = createPlaceHolderWork(vm.getId());
            try {
                if (s_logger.isDebugEnabled()) {
                    s_logger.debug(String.format("reboot parameter value of %s == %s at orchestration", VirtualMachineProfile.Param.BootIntoSetup.getName(),
                            (params == null? "<very null>":params.get(VirtualMachineProfile.Param.BootIntoSetup))));
                }
                orchestrateReboot(vmUuid, params);
            } finally {
                if (placeHolder != null) {
                    _workJobDao.expunge(placeHolder.getId());
                }
            }
        } else {
            if (s_logger.isDebugEnabled()) {
                s_logger.debug(String.format("reboot parameter value of %s == %s through job-queue", VirtualMachineProfile.Param.BootIntoSetup.getName(),
                        (params == null? "<very null>":params.get(VirtualMachineProfile.Param.BootIntoSetup))));
            }
            final Outcome<VirtualMachine> outcome = rebootVmThroughJobQueue(vmUuid, params);

            retrieveVmFromJobOutcome(outcome, vmUuid, "rebootVm");

            retrieveResultFromJobOutcomeAndThrowExceptionIfNeeded(outcome);
        }
    }

    private void orchestrateReboot(final String vmUuid, final Map<VirtualMachineProfile.Param, Object> params) throws InsufficientCapacityException, ConcurrentOperationException,
    ResourceUnavailableException {
        final VMInstanceVO vm = _vmDao.findByUuid(vmUuid);
        if (_vmSnapshotMgr.hasActiveVMSnapshotTasks(vm.getId())) {
            s_logger.error("Unable to reboot VM " + vm + " due to: " + vm.getInstanceName() + " has active VM snapshots tasks");
            throw new CloudRuntimeException("Unable to reboot VM " + vm + " due to: " + vm.getInstanceName() + " has active VM snapshots tasks");
        }
        final DataCenter dc = _entityMgr.findById(DataCenter.class, vm.getDataCenterId());
        final Host host = _hostDao.findById(vm.getHostId());
        if (host == null) {
            throw new CloudRuntimeException("Unable to retrieve host with id " + vm.getHostId());
        }
        final Cluster cluster = _entityMgr.findById(Cluster.class, host.getClusterId());
        final Pod pod = _entityMgr.findById(Pod.class, host.getPodId());
        final DeployDestination dest = new DeployDestination(dc, pod, cluster, host);

        try {
            final Commands cmds = new Commands(Command.OnError.Stop);
            RebootCommand rebootCmd = new RebootCommand(vm.getInstanceName(), getExecuteInSequence(vm.getHypervisorType()));
            VirtualMachineTO vmTo = getVmTO(vm.getId());
            checkAndSetEnterSetupMode(vmTo, params);
            rebootCmd.setVirtualMachine(vmTo);
            cmds.addCommand(rebootCmd);
            _agentMgr.send(host.getId(), cmds);

            final Answer rebootAnswer = cmds.getAnswer(RebootAnswer.class);
            if (rebootAnswer != null && rebootAnswer.getResult()) {
                boolean isVmSecurityGroupEnabled = _securityGroupManager.isVmSecurityGroupEnabled(vm.getId());
                if (isVmSecurityGroupEnabled && vm.getType() == VirtualMachine.Type.User) {
                    List<Long> affectedVms = new ArrayList<>();
                    affectedVms.add(vm.getId());
                    _securityGroupManager.scheduleRulesetUpdateToHosts(affectedVms, true, null);
                }
                return;
            }

            String errorMsg = "Unable to reboot VM " + vm + " on " + dest.getHost() + " due to " + (rebootAnswer == null ? "no reboot response" : rebootAnswer.getDetails());
            s_logger.info(errorMsg);
            throw new CloudRuntimeException(errorMsg);
        } catch (final OperationTimedoutException e) {
            s_logger.warn("Unable to send the reboot command to host " + dest.getHost() + " for the vm " + vm + " due to operation timeout", e);
            throw new CloudRuntimeException("Failed to reboot the vm on host " + dest.getHost(), e);
        }
    }

    private void checkAndSetEnterSetupMode(VirtualMachineTO vmTo, Map<VirtualMachineProfile.Param, Object> params) {
        Boolean enterSetup = null;
        if (params != null) {
            enterSetup = (Boolean) params.get(VirtualMachineProfile.Param.BootIntoSetup);
        }
        if (s_logger.isDebugEnabled()) {
            s_logger.debug(String.format("orchestrating VM reboot for '%s' %s set to %s", vmTo.getName(), VirtualMachineProfile.Param.BootIntoSetup, enterSetup));
        }
        vmTo.setEnterHardwareSetup(enterSetup == null ? false : enterSetup);
    }

    protected VirtualMachineTO getVmTO(Long vmId) {
        final VMInstanceVO vm = _vmDao.findById(vmId);
        final VirtualMachineProfile profile = new VirtualMachineProfileImpl(vm);
        final List<NicVO> nics = _nicsDao.listByVmId(profile.getId());
        Collections.sort(nics, new Comparator<NicVO>() {
            @Override
            public int compare(NicVO nic1, NicVO nic2) {
                Long nicId1 = Long.valueOf(nic1.getDeviceId());
                Long nicId2 = Long.valueOf(nic2.getDeviceId());
                return nicId1.compareTo(nicId2);
            }
        });
        for (final NicVO nic : nics) {
            final Network network = _networkModel.getNetwork(nic.getNetworkId());
            final NicProfile nicProfile =
                    new NicProfile(nic, network, nic.getBroadcastUri(), nic.getIsolationUri(), null, _networkModel.isSecurityGroupSupportedInNetwork(network),
                            _networkModel.getNetworkTag(profile.getHypervisorType(), network));
            profile.addNic(nicProfile);
        }
        final VirtualMachineTO to = toVmTO(profile);
        return to;
    }

    public Command cleanup(final VirtualMachine vm, Map<String, DpdkTO> dpdkInterfaceMapping) {
        StopCommand cmd = new StopCommand(vm, getExecuteInSequence(vm.getHypervisorType()), false);
        cmd.setControlIp(getControlNicIpForVM(vm));
        if (MapUtils.isNotEmpty(dpdkInterfaceMapping)) {
            cmd.setDpdkInterfaceMapping(dpdkInterfaceMapping);
        }
        Map<String, Boolean> vlanToPersistenceMap = getVlanToPersistenceMapForVM(vm.getId());
        if (MapUtils.isNotEmpty(vlanToPersistenceMap)) {
            cmd.setVlanToPersistenceMap(vlanToPersistenceMap);
        }
        return cmd;
    }

    private String getControlNicIpForVM(VirtualMachine vm) {
        if (null == vm.getType()) {
            return null;
        }

        switch (vm.getType()) {
            case ConsoleProxy:
            case SecondaryStorageVm:
                NicVO nic = _nicsDao.getControlNicForVM(vm.getId());
                return nic.getIPv4Address();
            case DomainRouter:
                return vm.getPrivateIpAddress();
            default:
                s_logger.debug(String.format("%s is a [%s], returning null for control Nic IP.", vm.toString(), vm.getType()));
                return null;
        }
    }
    public Command cleanup(final String vmName) {
        VirtualMachine vm = _vmDao.findVMByInstanceName(vmName);

        StopCommand cmd = new StopCommand(vmName, getExecuteInSequence(null), false);
        cmd.setControlIp(getControlNicIpForVM(vm));
        Map<String, Boolean> vlanToPersistenceMap = getVlanToPersistenceMapForVM(vm.getId());
        if (MapUtils.isNotEmpty(vlanToPersistenceMap)) {
            cmd.setVlanToPersistenceMap(vlanToPersistenceMap);
        }
        return cmd;
    }

    public void syncVMMetaData(final Map<String, String> vmMetadatum) {
        if (vmMetadatum == null || vmMetadatum.isEmpty()) {
            return;
        }
        List<Pair<Pair<String, VirtualMachine.Type>, Pair<Long, String>>> vmDetails = _userVmDao.getVmsDetailByNames(vmMetadatum.keySet(), "platform");
        for (final Map.Entry<String, String> entry : vmMetadatum.entrySet()) {
            final String name = entry.getKey();
            final String platform = entry.getValue();
            if (platform == null || platform.isEmpty()) {
                continue;
            }

            boolean found = false;
            for(Pair<Pair<String, VirtualMachine.Type>, Pair<Long, String>> vmDetail : vmDetails ) {
                Pair<String, VirtualMachine.Type> vmNameTypePair = vmDetail.first();
                if(vmNameTypePair.first().equals(name)) {
                    found = true;
                    if(vmNameTypePair.second() == VirtualMachine.Type.User) {
                        Pair<Long, String> detailPair = vmDetail.second();
                        String platformDetail = detailPair.second();

                        if (platformDetail != null && platformDetail.equals(platform)) {
                            break;
                        }
                        updateVmMetaData(detailPair.first(), platform);
                    }
                    break;
                }
            }

            if(!found) {
                VMInstanceVO vm = _vmDao.findVMByInstanceName(name);
                if(vm != null && vm.getType() == VirtualMachine.Type.User) {
                    updateVmMetaData(vm.getId(), platform);
                }
            }
        }
    }

    private void updateVmMetaData(Long vmId, String platform) {
        UserVmVO userVm = _userVmDao.findById(vmId);
        _userVmDao.loadDetails(userVm);
        if ( userVm.details.containsKey(VmDetailConstants.TIME_OFFSET)) {
            userVm.details.remove(VmDetailConstants.TIME_OFFSET);
        }
        userVm.setDetail(VmDetailConstants.PLATFORM,  platform);
        String pvdriver = "xenserver56";
        if ( platform.contains("device_id")) {
            pvdriver = "xenserver61";
        }
        if (!userVm.details.containsKey(VmDetailConstants.HYPERVISOR_TOOLS_VERSION) || !userVm.details.get(VmDetailConstants.HYPERVISOR_TOOLS_VERSION).equals(pvdriver)) {
            userVm.setDetail(VmDetailConstants.HYPERVISOR_TOOLS_VERSION, pvdriver);
        }
        _userVmDao.saveDetails(userVm);
    }

    @Override
    public boolean isRecurring() {
        return true;
    }

    @Override
    public boolean processAnswers(final long agentId, final long seq, final Answer[] answers) {
        for (final Answer answer : answers) {
            if ( answer instanceof ClusterVMMetaDataSyncAnswer) {
                final ClusterVMMetaDataSyncAnswer cvms = (ClusterVMMetaDataSyncAnswer)answer;
                if (!cvms.isExecuted()) {
                    syncVMMetaData(cvms.getVMMetaDatum());
                    cvms.setExecuted();
                }
            }
        }
        return true;
    }

    @Override
    public boolean processTimeout(final long agentId, final long seq) {
        return true;
    }

    @Override
    public int getTimeout() {
        return -1;
    }

    @Override
    public boolean processCommands(final long agentId, final long seq, final Command[] cmds) {
        boolean processed = false;
        for (final Command cmd : cmds) {
            if (cmd instanceof PingRoutingCommand) {
                final PingRoutingCommand ping = (PingRoutingCommand)cmd;
                if (ping.getHostVmStateReport() != null) {
                    _syncMgr.processHostVmStatePingReport(agentId, ping.getHostVmStateReport());
                }

                scanStalledVMInTransitionStateOnUpHost(agentId);
                processed = true;
            }
        }
        return processed;
    }

    @Override
    public AgentControlAnswer processControlCommand(final long agentId, final AgentControlCommand cmd) {
        return null;
    }

    @Override
    public boolean processDisconnect(final long agentId, final Status state) {
        return true;
    }

    @Override
    public void processHostAboutToBeRemoved(long hostId) {
    }

    @Override
    public void processHostRemoved(long hostId, long clusterId) {
    }

    @Override
    public void processHostAdded(long hostId) {
    }

    @Override
    public void processConnect(final Host agent, final StartupCommand cmd, final boolean forRebalance) throws ConnectionException {
        if (!(cmd instanceof StartupRoutingCommand)) {
            return;
        }

        if(s_logger.isDebugEnabled()) {
            s_logger.debug("Received startup command from hypervisor host. host id: " + agent.getId());
        }

        _syncMgr.resetHostSyncState(agent.getId());

        if (forRebalance) {
            s_logger.debug("Not processing listener " + this + " as connect happens on rebalance process");
            return;
        }
        final Long clusterId = agent.getClusterId();
        final long agentId = agent.getId();

        if (agent.getHypervisorType() == HypervisorType.XenServer) {
            final ClusterVMMetaDataSyncCommand syncVMMetaDataCmd = new ClusterVMMetaDataSyncCommand(ClusterVMMetaDataSyncInterval.value(), clusterId);
            try {
                final long seq_no = _agentMgr.send(agentId, new Commands(syncVMMetaDataCmd), this);
                s_logger.debug("Cluster VM metadata sync started with jobid " + seq_no);
            } catch (final AgentUnavailableException e) {
                s_logger.fatal("The Cluster VM metadata sync process failed for cluster id " + clusterId + " with ", e);
            }
        }
    }

    protected class TransitionTask extends ManagedContextRunnable {
        @Override
        protected void runInContext() {
            final GlobalLock lock = GlobalLock.getInternLock("TransitionChecking");
            if (lock == null) {
                s_logger.debug("Couldn't get the global lock");
                return;
            }

            if (!lock.lock(30)) {
                s_logger.debug("Couldn't lock the db");
                return;
            }
            try {
                scanStalledVMInTransitionStateOnDisconnectedHosts();

                final List<VMInstanceVO> instances = _vmDao.findVMInTransition(new Date(DateUtil.currentGMTTime().getTime() - AgentManager.Wait.value() * 1000), State.Starting, State.Stopping);
                for (final VMInstanceVO instance : instances) {
                    final State state = instance.getState();
                    if (state == State.Stopping) {
                        _haMgr.scheduleStop(instance, instance.getHostId(), WorkType.CheckStop);
                    } else if (state == State.Starting) {
                        _haMgr.scheduleRestart(instance, true);
                    }
                }
            } catch (final Exception e) {
                s_logger.warn("Caught the following exception on transition checking", e);
            } finally {
                lock.unlock();
            }
        }
    }

    @Override
    public VMInstanceVO findById(final long vmId) {
        return _vmDao.findById(vmId);
    }

    @Override
    public void checkIfCanUpgrade(final VirtualMachine vmInstance, final ServiceOffering newServiceOffering) {
        if (newServiceOffering == null) {
            throw new InvalidParameterValueException("Invalid parameter, newServiceOffering can't be null");
        }

        if (!(vmInstance.getState().equals(State.Stopped) || vmInstance.getState().equals(State.Running))) {
            s_logger.warn("Unable to upgrade virtual machine " + vmInstance.toString() + " in state " + vmInstance.getState());
            throw new InvalidParameterValueException("Unable to upgrade virtual machine " + vmInstance.toString() + " " + " in state " + vmInstance.getState() +
                    "; make sure the virtual machine is stopped/running");
        }

        if (!newServiceOffering.isDynamic() && vmInstance.getServiceOfferingId() == newServiceOffering.getId()) {
            if (s_logger.isInfoEnabled()) {
                s_logger.info("Not upgrading vm " + vmInstance.toString() + " since it already has the requested " + "service offering (" + newServiceOffering.getName() +
                        ")");
            }

            throw new InvalidParameterValueException("Not upgrading vm " + vmInstance.toString() + " since it already " + "has the requested service offering (" +
                    newServiceOffering.getName() + ")");
        }

        final ServiceOfferingVO currentServiceOffering = _offeringDao.findByIdIncludingRemoved(vmInstance.getId(), vmInstance.getServiceOfferingId());

        checkIfNewOfferingStorageScopeMatchesStoragePool(vmInstance, newServiceOffering);

        if (currentServiceOffering.isSystemUse() != newServiceOffering.isSystemUse()) {
            throw new InvalidParameterValueException("isSystem property is different for current service offering and new service offering");
        }

        if (!isVirtualMachineUpgradable(vmInstance, newServiceOffering)) {
            throw new InvalidParameterValueException("Unable to upgrade virtual machine, not enough resources available " + "for an offering of " +
                    newServiceOffering.getCpu() + " cpu(s) at " + newServiceOffering.getSpeed() + " Mhz, and " + newServiceOffering.getRamSize() + " MB of memory");
        }

        final List<String> currentTags = StringUtils.csvTagsToList(currentServiceOffering.getTags());
        final List<String> newTags = StringUtils.csvTagsToList(newServiceOffering.getTags());
        if (!newTags.containsAll(currentTags)) {
            throw new InvalidParameterValueException("Unable to upgrade virtual machine; the current service offering " + " should have tags as subset of " +
                    "the new service offering tags. Current service offering tags: " + currentTags + "; " + "new service " + "offering tags: " + newTags);
        }
    }

    /**
     * Throws an InvalidParameterValueException in case the new service offerings does not match the storage scope (e.g. local or shared).
     */
    protected void checkIfNewOfferingStorageScopeMatchesStoragePool(VirtualMachine vmInstance, ServiceOffering newServiceOffering) {
        boolean isRootVolumeOnLocalStorage = isRootVolumeOnLocalStorage(vmInstance.getId());

        if (newServiceOffering.isUseLocalStorage() && !isRootVolumeOnLocalStorage) {
            String message = String .format("Unable to upgrade virtual machine %s, target offering use local storage but the storage pool where "
                    + "the volume is allocated is a shared storage.", vmInstance.toString());
            throw new InvalidParameterValueException(message);
        }

        if (!newServiceOffering.isUseLocalStorage() && isRootVolumeOnLocalStorage) {
            String message = String.format("Unable to upgrade virtual machine %s, target offering use shared storage but the storage pool where "
                    + "the volume is allocated is a local storage.", vmInstance.toString());
            throw new InvalidParameterValueException(message);
        }
    }

    public boolean isRootVolumeOnLocalStorage(long vmId) {
        ScopeType poolScope = ScopeType.ZONE;
        List<VolumeVO> volumes = _volsDao.findByInstanceAndType(vmId, Type.ROOT);
        if(CollectionUtils.isNotEmpty(volumes)) {
            VolumeVO rootDisk = volumes.get(0);
            Long poolId = rootDisk.getPoolId();
            if (poolId != null) {
                StoragePoolVO storagePoolVO = _storagePoolDao.findById(poolId);
                poolScope = storagePoolVO.getScope();
            }
        }
        return ScopeType.HOST == poolScope;
    }

    @Override
    public boolean upgradeVmDb(final long vmId, final ServiceOffering newServiceOffering, ServiceOffering currentServiceOffering) {

        final VMInstanceVO vmForUpdate = _vmDao.findById(vmId);
        vmForUpdate.setServiceOfferingId(newServiceOffering.getId());
        final ServiceOffering newSvcOff = _entityMgr.findById(ServiceOffering.class, newServiceOffering.getId());
        vmForUpdate.setHaEnabled(newSvcOff.isOfferHA());
        vmForUpdate.setLimitCpuUse(newSvcOff.getLimitCpuUse());
        vmForUpdate.setServiceOfferingId(newSvcOff.getId());
        if (newServiceOffering.isDynamic()) {
            saveCustomOfferingDetails(vmId, newServiceOffering);
        }
        if (currentServiceOffering.isDynamic() && !newServiceOffering.isDynamic()) {
            removeCustomOfferingDetails(vmId);
        }
        VMTemplateVO template = _templateDao.findById(vmForUpdate.getTemplateId());
        boolean dynamicScalingEnabled = _userVmMgr.checkIfDynamicScalingCanBeEnabled(vmForUpdate, newServiceOffering, template, vmForUpdate.getDataCenterId());
        vmForUpdate.setDynamicallyScalable(dynamicScalingEnabled);
        return _vmDao.update(vmId, vmForUpdate);
    }

    @Override
    public NicProfile addVmToNetwork(final VirtualMachine vm, final Network network, final NicProfile requested)
            throws ConcurrentOperationException, ResourceUnavailableException, InsufficientCapacityException {

        final AsyncJobExecutionContext jobContext = AsyncJobExecutionContext.getCurrentExecutionContext();
        if (jobContext.isJobDispatchedBy(VmWorkConstants.VM_WORK_JOB_DISPATCHER)) {
<<<<<<< HEAD
            VmWorkJobVO placeHolder = createPlaceHolderWork(vm.getId());
=======
            // avoid re-entrance
            VmWorkJobVO placeHolder = null;
            placeHolder = createPlaceHolderWork(vm.getId(), network.getUuid());
>>>>>>> e198edfa
            try {
                return orchestrateAddVmToNetwork(vm, network, requested);
            } finally {
                if (placeHolder != null) {
                    _workJobDao.expunge(placeHolder.getId());
                }
            }
        } else {
            final Outcome<VirtualMachine> outcome = addVmToNetworkThroughJobQueue(vm, network, requested);

            retrieveVmFromJobOutcome(outcome, vm.getUuid(), "addVmToNetwork");

            Object jobResult = retrieveResultFromJobOutcomeAndThrowExceptionIfNeeded(outcome);

            if (jobResult != null && jobResult instanceof NicProfile) {
                return (NicProfile) jobResult;
            }

            throw new RuntimeException("Unexpected job execution result");
        }
    }

    /**
     * duplicated in {@see UserVmManagerImpl} for a {@see UserVmVO}
     */
    private void checkIfNetworkExistsForVM(VirtualMachine virtualMachine, Network network) {
        List<NicVO> allNics = _nicsDao.listByVmId(virtualMachine.getId());
        for (NicVO nic : allNics) {
            if (nic.getNetworkId() == network.getId()) {
                throw new CloudRuntimeException("A NIC already exists for VM:" + virtualMachine.getInstanceName() + " in network: " + network.getUuid());
            }
        }
    }

    private NicProfile orchestrateAddVmToNetwork(final VirtualMachine vm, final Network network, final NicProfile requested) throws ConcurrentOperationException, ResourceUnavailableException,
    InsufficientCapacityException {
        final CallContext cctx = CallContext.current();

        checkIfNetworkExistsForVM(vm, network);
        s_logger.debug("Adding vm " + vm + " to network " + network + "; requested nic profile " + requested);
        final VMInstanceVO vmVO = _vmDao.findById(vm.getId());
        final ReservationContext context = new ReservationContextImpl(null, null, cctx.getCallingUser(), cctx.getCallingAccount());

        final VirtualMachineProfileImpl vmProfile = new VirtualMachineProfileImpl(vmVO, null, null, null, null);

        final DataCenter dc = _entityMgr.findById(DataCenter.class, network.getDataCenterId());
        final Host host = _hostDao.findById(vm.getHostId());
        final DeployDestination dest = new DeployDestination(dc, null, null, host);

        if (vm.getState() == State.Running) {
            final NicProfile nic = _networkMgr.createNicForVm(network, requested, context, vmProfile, true);

            final HypervisorGuru hvGuru = _hvGuruMgr.getGuru(vmProfile.getVirtualMachine().getHypervisorType());
            final VirtualMachineTO vmTO = hvGuru.implement(vmProfile);

            final NicTO nicTO = toNicTO(nic, vmProfile.getVirtualMachine().getHypervisorType());

<<<<<<< HEAD
            final Map<NetworkOffering.Detail, String> details = networkOfferingDetailsDao.getNtwkOffDetails(network.getNetworkOfferingId());
            if (details != null) {
                details.putIfAbsent(NetworkOffering.Detail.PromiscuousMode, NetworkOrchestrationService.PromiscuousMode.value().toString());
                details.putIfAbsent(NetworkOffering.Detail.MacAddressChanges, NetworkOrchestrationService.MacAddressChanges.value().toString());
                details.putIfAbsent(NetworkOffering.Detail.ForgedTransmits, NetworkOrchestrationService.ForgedTransmits.value().toString());
            }
            nicTO.setDetails(details);

=======
            //4) plug the nic to the vm
>>>>>>> e198edfa
            s_logger.debug("Plugging nic for vm " + vm + " in network " + network);

            boolean result = false;
            try {
                result = plugNic(network, nicTO, vmTO, context, dest);
                if (result) {
                    _userVmMgr.setupVmForPvlan(true, vm.getHostId(), nic);
                    s_logger.debug("Nic is plugged successfully for vm " + vm + " in network " + network + ". Vm  is a part of network now");
                    final long isDefault = nic.isDefaultNic() ? 1 : 0;

                    if(VirtualMachine.Type.User.equals(vmVO.getType())) {
                        UsageEventUtils.publishUsageEvent(EventTypes.EVENT_NETWORK_OFFERING_ASSIGN, vmVO.getAccountId(), vmVO.getDataCenterId(), vmVO.getId(),
                                Long.toString(nic.getId()), network.getNetworkOfferingId(), null, isDefault, VirtualMachine.class.getName(), vmVO.getUuid(), vm.isDisplay());
                    }
                    return nic;
                } else {
                    s_logger.warn("Failed to plug nic to the vm " + vm + " in network " + network);
                    return null;
                }
            } finally {
                if (!result) {
                    s_logger.debug("Removing nic " + nic + " from vm " + vmProfile.getVirtualMachine() + " as nic plug failed on the backend");
                    _networkMgr.removeNic(vmProfile, _nicsDao.findById(nic.getId()));
                }
            }
        } else if (vm.getState() == State.Stopped) {
            return _networkMgr.createNicForVm(network, requested, context, vmProfile, false);
        } else {
            s_logger.warn("Unable to add vm " + vm + " to network  " + network);
            throw new ResourceUnavailableException("Unable to add vm " + vm + " to network, is not in the right state", DataCenter.class, vm.getDataCenterId());
        }
    }

    @Override
    public NicTO toNicTO(final NicProfile nic, final HypervisorType hypervisorType) {
        final HypervisorGuru hvGuru = _hvGuruMgr.getGuru(hypervisorType);
        return hvGuru.toNicTO(nic);
    }

    @Override
    public boolean removeNicFromVm(final VirtualMachine vm, final Nic nic)
            throws ConcurrentOperationException, ResourceUnavailableException {

        final AsyncJobExecutionContext jobContext = AsyncJobExecutionContext.getCurrentExecutionContext();
        if (jobContext.isJobDispatchedBy(VmWorkConstants.VM_WORK_JOB_DISPATCHER)) {
            VmWorkJobVO placeHolder = createPlaceHolderWork(vm.getId());
            try {
                return orchestrateRemoveNicFromVm(vm, nic);
            } finally {
                if (placeHolder != null) {
                    _workJobDao.expunge(placeHolder.getId());
                }
            }

        } else {
            final Outcome<VirtualMachine> outcome = removeNicFromVmThroughJobQueue(vm, nic);

            retrieveVmFromJobOutcome(outcome, vm.getUuid(), "removeNicFromVm");

            try {
                Object jobResult = retrieveResultFromJobOutcomeAndThrowExceptionIfNeeded(outcome);
                if (jobResult != null && jobResult instanceof Boolean) {
                    return (Boolean) jobResult;
                }
            } catch (InsufficientCapacityException ex) {
                throw new RuntimeException("Unexpected exception", ex);
            }

            throw new RuntimeException("Job failed with un-handled exception");
        }
    }

    private boolean orchestrateRemoveNicFromVm(final VirtualMachine vm, final Nic nic) throws ConcurrentOperationException, ResourceUnavailableException {
        final CallContext cctx = CallContext.current();
        final VMInstanceVO vmVO = _vmDao.findById(vm.getId());
        final NetworkVO network = _networkDao.findById(nic.getNetworkId());
        final ReservationContext context = new ReservationContextImpl(null, null, cctx.getCallingUser(), cctx.getCallingAccount());

        final VirtualMachineProfileImpl vmProfile = new VirtualMachineProfileImpl(vmVO, null, null, null, null);

        final DataCenter dc = _entityMgr.findById(DataCenter.class, network.getDataCenterId());
        final Host host = _hostDao.findById(vm.getHostId());
        final DeployDestination dest = new DeployDestination(dc, null, null, host);
        final HypervisorGuru hvGuru = _hvGuruMgr.getGuru(vmProfile.getVirtualMachine().getHypervisorType());
        final VirtualMachineTO vmTO = hvGuru.implement(vmProfile);

        final NicProfile nicProfile =
                new NicProfile(nic, network, nic.getBroadcastUri(), nic.getIsolationUri(), _networkModel.getNetworkRate(network.getId(), vm.getId()),
                        _networkModel.isSecurityGroupSupportedInNetwork(network), _networkModel.getNetworkTag(vmProfile.getVirtualMachine().getHypervisorType(), network));

        if (vm.getState() == State.Running) {
            final NicTO nicTO = toNicTO(nicProfile, vmProfile.getVirtualMachine().getHypervisorType());
            s_logger.debug("Un-plugging nic " + nic + " for vm " + vm + " from network " + network);
            final boolean result = unplugNic(network, nicTO, vmTO, context, dest);
            if (result) {
                _userVmMgr.setupVmForPvlan(false, vm.getHostId(), nicProfile);
                s_logger.debug("Nic is unplugged successfully for vm " + vm + " in network " + network);
                final long isDefault = nic.isDefaultNic() ? 1 : 0;
                UsageEventUtils.publishUsageEvent(EventTypes.EVENT_NETWORK_OFFERING_REMOVE, vm.getAccountId(), vm.getDataCenterId(), vm.getId(),
                        Long.toString(nic.getId()), network.getNetworkOfferingId(), null, isDefault, VirtualMachine.class.getName(), vm.getUuid(), vm.isDisplay());
            } else {
                s_logger.warn("Failed to unplug nic for the vm " + vm + " from network " + network);
                return false;
            }
        } else if (vm.getState() != State.Stopped) {
            s_logger.warn("Unable to remove vm " + vm + " from network  " + network);
            throw new ResourceUnavailableException("Unable to remove vm " + vm + " from network, is not in the right state", DataCenter.class, vm.getDataCenterId());
        }

        _networkMgr.releaseNic(vmProfile, nic);
        s_logger.debug("Successfully released nic " + nic + "for vm " + vm);

        _networkMgr.removeNic(vmProfile, nic);
        _nicsDao.remove(nic.getId());
        return true;
    }

    @Override
    @DB
    public boolean removeVmFromNetwork(final VirtualMachine vm, final Network network, final URI broadcastUri) throws ConcurrentOperationException, ResourceUnavailableException {
        return orchestrateRemoveVmFromNetwork(vm, network, broadcastUri);
    }

    @DB
    private boolean orchestrateRemoveVmFromNetwork(final VirtualMachine vm, final Network network, final URI broadcastUri) throws ConcurrentOperationException, ResourceUnavailableException {
        final CallContext cctx = CallContext.current();
        final VMInstanceVO vmVO = _vmDao.findById(vm.getId());
        final ReservationContext context = new ReservationContextImpl(null, null, cctx.getCallingUser(), cctx.getCallingAccount());

        final VirtualMachineProfileImpl vmProfile = new VirtualMachineProfileImpl(vmVO, null, null, null, null);

        final DataCenter dc = _entityMgr.findById(DataCenter.class, network.getDataCenterId());
        final Host host = _hostDao.findById(vm.getHostId());
        final DeployDestination dest = new DeployDestination(dc, null, null, host);
        final HypervisorGuru hvGuru = _hvGuruMgr.getGuru(vmProfile.getVirtualMachine().getHypervisorType());
        final VirtualMachineTO vmTO = hvGuru.implement(vmProfile);

        Nic nic = null;
        if (broadcastUri != null) {
            nic = _nicsDao.findByNetworkIdInstanceIdAndBroadcastUri(network.getId(), vm.getId(), broadcastUri.toString());
        } else {
            nic = _networkModel.getNicInNetwork(vm.getId(), network.getId());
        }

        if (nic == null) {
            s_logger.warn("Could not get a nic with " + network);
            return false;
        }

        if (nic.isDefaultNic() && vm.getType() == VirtualMachine.Type.User) {
            s_logger.warn("Failed to remove nic from " + vm + " in " + network + ", nic is default.");
            throw new CloudRuntimeException("Failed to remove nic from " + vm + " in " + network + ", nic is default.");
        }

        final Nic lock = _nicsDao.acquireInLockTable(nic.getId());
        if (lock == null) {
            if (_nicsDao.findById(nic.getId()) == null) {
                if (s_logger.isDebugEnabled()) {
                    s_logger.debug("Not need to remove the vm " + vm + " from network " + network + " as the vm doesn't have nic in this network");
                }
                return true;
            }
            throw new ConcurrentOperationException("Unable to lock nic " + nic.getId());
        }

        if (s_logger.isDebugEnabled()) {
            s_logger.debug("Lock is acquired for nic id " + lock.getId() + " as a part of remove vm " + vm + " from network " + network);
        }

        try {
            final NicProfile nicProfile =
                    new NicProfile(nic, network, nic.getBroadcastUri(), nic.getIsolationUri(), _networkModel.getNetworkRate(network.getId(), vm.getId()),
                            _networkModel.isSecurityGroupSupportedInNetwork(network), _networkModel.getNetworkTag(vmProfile.getVirtualMachine().getHypervisorType(), network));

            if (vm.getState() == State.Running) {
                final NicTO nicTO = toNicTO(nicProfile, vmProfile.getVirtualMachine().getHypervisorType());
                s_logger.debug("Un-plugging nic for vm " + vm + " from network " + network);
                final boolean result = unplugNic(network, nicTO, vmTO, context, dest);
                if (result) {
                    s_logger.debug("Nic is unplugged successfully for vm " + vm + " in network " + network);
                } else {
                    s_logger.warn("Failed to unplug nic for the vm " + vm + " from network " + network);
                    return false;
                }
            } else if (vm.getState() != State.Stopped) {
                s_logger.warn("Unable to remove vm " + vm + " from network  " + network);
                throw new ResourceUnavailableException("Unable to remove vm " + vm + " from network, is not in the right state", DataCenter.class, vm.getDataCenterId());
            }

            _networkMgr.releaseNic(vmProfile, nic);
            s_logger.debug("Successfully released nic " + nic + "for vm " + vm);

            _networkMgr.removeNic(vmProfile, nic);
            return true;
        } finally {
            _nicsDao.releaseFromLockTable(lock.getId());
            if (s_logger.isDebugEnabled()) {
                s_logger.debug("Lock is released for nic id " + lock.getId() + " as a part of remove vm " + vm + " from network " + network);
            }
        }
    }

    @Override
    public void findHostAndMigrate(final String vmUuid, final Long newSvcOfferingId, final Map<String, String> customParameters, final ExcludeList excludes) throws InsufficientCapacityException, ConcurrentOperationException,
    ResourceUnavailableException {

        final VMInstanceVO vm = _vmDao.findByUuid(vmUuid);
        if (vm == null) {
            throw new CloudRuntimeException("Unable to find " + vmUuid);
        }
        ServiceOfferingVO newServiceOffering = _offeringDao.findById(newSvcOfferingId);
        if (newServiceOffering.isDynamic()) {
            newServiceOffering.setDynamicFlag(true);
            newServiceOffering = _offeringDao.getComputeOffering(newServiceOffering, customParameters);
        }
        final VirtualMachineProfile profile = new VirtualMachineProfileImpl(vm, null, newServiceOffering, null, null);

        final Long srcHostId = vm.getHostId();
        final Long oldSvcOfferingId = vm.getServiceOfferingId();
        if (srcHostId == null) {
            throw new CloudRuntimeException("Unable to scale the vm because it doesn't have a host id");
        }
        final Host host = _hostDao.findById(srcHostId);
        final DataCenterDeployment plan = new DataCenterDeployment(host.getDataCenterId(), host.getPodId(), host.getClusterId(), null, null, null);
        excludes.addHost(vm.getHostId());
        vm.setServiceOfferingId(newSvcOfferingId);

        DeployDestination dest = null;

        try {
            dest = _dpMgr.planDeployment(profile, plan, excludes, null);
        } catch (final AffinityConflictException e2) {
            String message = String.format("Unable to create deployment, affinity rules associted to the %s conflict.", vm.toString());
            s_logger.warn(message, e2);
            throw new CloudRuntimeException(message);
        }

        if (dest != null) {
            if (s_logger.isDebugEnabled()) {
                s_logger.debug(" Found " + dest + " for scaling the vm to.");
            }
        }

        if (dest == null) {
            throw new InsufficientServerCapacityException("Unable to find a server to scale the vm to.", host.getClusterId());
        }

        excludes.addHost(dest.getHost().getId());
        try {
            migrateForScale(vm.getUuid(), srcHostId, dest, oldSvcOfferingId);
        } catch (ResourceUnavailableException | ConcurrentOperationException e) {
            s_logger.warn(String.format("Unable to migrate %s to %s due to [%s]", vm.toString(), dest.getHost().toString(), e.getMessage()), e);
            throw e;
        }
    }

    @Override
    public void migrateForScale(final String vmUuid, final long srcHostId, final DeployDestination dest, final Long oldSvcOfferingId)
            throws ResourceUnavailableException, ConcurrentOperationException {
        final AsyncJobExecutionContext jobContext = AsyncJobExecutionContext.getCurrentExecutionContext();
        if (jobContext.isJobDispatchedBy(VmWorkConstants.VM_WORK_JOB_DISPATCHER)) {
            final VirtualMachine vm = _vmDao.findByUuid(vmUuid);
            VmWorkJobVO placeHolder = createPlaceHolderWork(vm.getId());
            try {
                orchestrateMigrateForScale(vmUuid, srcHostId, dest, oldSvcOfferingId);
            } finally {
                if (placeHolder != null) {
                    _workJobDao.expunge(placeHolder.getId());
                }
            }
        } else {
            final Outcome<VirtualMachine> outcome = migrateVmForScaleThroughJobQueue(vmUuid, srcHostId, dest, oldSvcOfferingId);

            retrieveVmFromJobOutcome(outcome, vmUuid, "migrateVmForScale");

            try {
                retrieveResultFromJobOutcomeAndThrowExceptionIfNeeded(outcome);
            } catch (InsufficientCapacityException ex) {
                throw new RuntimeException("Unexpected exception", ex);
            }
        }
    }

    private void orchestrateMigrateForScale(final String vmUuid, final long srcHostId, final DeployDestination dest, final Long oldSvcOfferingId)
            throws ResourceUnavailableException, ConcurrentOperationException {

        VMInstanceVO vm = _vmDao.findByUuid(vmUuid);
        s_logger.info(String.format("Migrating %s to %s", vm, dest));

        vm.getServiceOfferingId();
        final long dstHostId = dest.getHost().getId();
        final Host fromHost = _hostDao.findById(srcHostId);
        Host srcHost = _hostDao.findById(srcHostId);
        if (fromHost == null) {
            String logMessageUnableToFindHost = String.format("Unable to find host to migrate from %s.", srcHost);
            s_logger.info(logMessageUnableToFindHost);
            throw new CloudRuntimeException(logMessageUnableToFindHost);
        }

        Host dstHost = _hostDao.findById(dstHostId);
        long destHostClusterId = dest.getCluster().getId();
        long fromHostClusterId = fromHost.getClusterId();
        if (fromHostClusterId != destHostClusterId) {
            String logMessageHostsOnDifferentCluster = String.format("Source and destination host are not in same cluster, unable to migrate to %s", srcHost);
            s_logger.info(logMessageHostsOnDifferentCluster);
            throw new CloudRuntimeException(logMessageHostsOnDifferentCluster);
        }

        final VirtualMachineGuru vmGuru = getVmGuru(vm);

        vm = _vmDao.findByUuid(vmUuid);
        if (vm == null) {
            String message = String.format("Unable to find VM {\"uuid\": \"%s\"}.", vmUuid);
            s_logger.warn(message);
            throw new CloudRuntimeException(message);
        }

        if (vm.getState() != State.Running) {
            String message = String.format("%s is not in \"Running\" state, unable to migrate it. Current state [%s].", vm.toString(), vm.getState());
            s_logger.warn(message);
            throw new CloudRuntimeException(message);
        }

        AlertManager.AlertType alertType = AlertManager.AlertType.ALERT_TYPE_USERVM_MIGRATE;
        if (VirtualMachine.Type.DomainRouter.equals(vm.getType())) {
            alertType = AlertManager.AlertType.ALERT_TYPE_DOMAIN_ROUTER_MIGRATE;
        } else if (VirtualMachine.Type.ConsoleProxy.equals(vm.getType())) {
            alertType = AlertManager.AlertType.ALERT_TYPE_CONSOLE_PROXY_MIGRATE;
        }

        final VirtualMachineProfile profile = new VirtualMachineProfileImpl(vm);
        _networkMgr.prepareNicForMigration(profile, dest);

        volumeMgr.prepareForMigration(profile, dest);

        final VirtualMachineTO to = toVmTO(profile);
        final PrepareForMigrationCommand pfmc = new PrepareForMigrationCommand(to);

        ItWorkVO work = new ItWorkVO(UUID.randomUUID().toString(), _nodeId, State.Migrating, vm.getType(), vm.getId());
        work.setStep(Step.Prepare);
        work.setResourceType(ItWorkVO.ResourceType.Host);
        work.setResourceId(dstHostId);
        work = _workDao.persist(work);

        Answer pfma = null;
        try {
            pfma = _agentMgr.send(dstHostId, pfmc);
            if (pfma == null || !pfma.getResult()) {
                final String details = pfma != null ? pfma.getDetails() : "null answer returned";
                pfma = null;
                throw new AgentUnavailableException(String.format("Unable to prepare for migration to destination host [%s] due to [%s].", dstHostId, details), dstHostId);
            }
        } catch (final OperationTimedoutException e1) {
            throw new AgentUnavailableException("Operation timed out", dstHostId);
        } finally {
            if (pfma == null) {
                work.setStep(Step.Done);
                _workDao.update(work.getId(), work);
            }
        }

        vm.setLastHostId(srcHostId);
        try {
            if (vm.getHostId() == null || vm.getHostId() != srcHostId || !changeState(vm, Event.MigrationRequested, dstHostId, work, Step.Migrating)) {
                String message = String.format("Migration of %s cancelled because state has changed.", vm.toString());
                s_logger.warn(message);
                throw new ConcurrentOperationException(message);
            }
        } catch (final NoTransitionException e1) {
            String message = String.format("Migration of %s cancelled due to [%s].", vm.toString(), e1.getMessage());
            s_logger.error(message, e1);
            throw new ConcurrentOperationException(message);
        }

        boolean migrated = false;
        try {
            Map<String, Boolean> vlanToPersistenceMap = getVlanToPersistenceMapForVM(vm.getId());
            final boolean isWindows = _guestOsCategoryDao.findById(_guestOsDao.findById(vm.getGuestOSId()).getCategoryId()).getName().equalsIgnoreCase("Windows");
            final MigrateCommand mc = new MigrateCommand(vm.getInstanceName(), dest.getHost().getPrivateIpAddress(), isWindows, to, getExecuteInSequence(vm.getHypervisorType()));
            if (MapUtils.isNotEmpty(vlanToPersistenceMap)) {
                mc.setVlanToPersistenceMap(vlanToPersistenceMap);
            }

            boolean kvmAutoConvergence = StorageManager.KvmAutoConvergence.value();
            mc.setAutoConvergence(kvmAutoConvergence);
            mc.setHostGuid(dest.getHost().getGuid());

            try {
                final Answer ma = _agentMgr.send(vm.getLastHostId(), mc);
                if (ma == null || !ma.getResult()) {
                    String msg = String.format("Unable to migrate %s due to [%s].", vm.toString(), ma != null ? ma.getDetails() : "null answer returned");
                    s_logger.error(msg);
                    throw new CloudRuntimeException(msg);
                }
            } catch (final OperationTimedoutException e) {
                if (e.isActive()) {
                    s_logger.warn("Active migration command so scheduling a restart for " + vm, e);
                    _haMgr.scheduleRestart(vm, true);
                }
                throw new AgentUnavailableException("Operation timed out on migrating " + vm, dstHostId, e);
            }

            try {
                final long newServiceOfferingId = vm.getServiceOfferingId();
                vm.setServiceOfferingId(oldSvcOfferingId);
                if (!changeState(vm, VirtualMachine.Event.OperationSucceeded, dstHostId, work, Step.Started)) {
                    throw new ConcurrentOperationException("Unable to change the state for " + vm);
                }
                vm.setServiceOfferingId(newServiceOfferingId);
            } catch (final NoTransitionException e1) {
                throw new ConcurrentOperationException("Unable to change state due to " + e1.getMessage());
            }

            try {
                if (!checkVmOnHost(vm, dstHostId)) {
                    s_logger.error("Unable to complete migration for " + vm);
                    try {
                        _agentMgr.send(srcHostId, new Commands(cleanup(vm.getInstanceName())), null);
                    } catch (final AgentUnavailableException e) {
                        s_logger.error(String.format("Unable to cleanup source host [%s] due to [%s].", srcHostId, e.getMessage()), e);
                    }
                    cleanup(vmGuru, new VirtualMachineProfileImpl(vm), work, Event.AgentReportStopped, true);
                    throw new CloudRuntimeException("Unable to complete migration for " + vm);
                }
            } catch (final OperationTimedoutException e) {
                s_logger.debug(String.format("Error while checking the %s on %s", vm, dstHost), e);
            }

            migrated = true;
        } finally {
            if (!migrated) {
                s_logger.info("Migration was unsuccessful.  Cleaning up: " + vm);

                String alertSubject = String.format("Unable to migrate %s from %s in Zone [%s] and Pod [%s].",
                        vm.getInstanceName(), fromHost, dest.getDataCenter().getName(), dest.getPod().getName());
                String alertBody = "Migrate Command failed. Please check logs.";
                _alertMgr.sendAlert(alertType, fromHost.getDataCenterId(), fromHost.getPodId(), alertSubject, alertBody);
                try {
                    _agentMgr.send(dstHostId, new Commands(cleanup(vm.getInstanceName())), null);
                } catch (final AgentUnavailableException ae) {
                    s_logger.info("Looks like the destination Host is unavailable for cleanup");
                }
                _networkMgr.setHypervisorHostname(profile, dest, false);
                try {
                    stateTransitTo(vm, Event.OperationFailed, srcHostId);
                } catch (final NoTransitionException e) {
                    s_logger.warn(e.getMessage(), e);
                }
            } else {
                _networkMgr.setHypervisorHostname(profile, dest, true);
            }

            work.setStep(Step.Done);
            _workDao.update(work.getId(), work);
        }
    }

    @Override
    public boolean replugNic(final Network network, final NicTO nic, final VirtualMachineTO vm, final Host host) throws ConcurrentOperationException,
    ResourceUnavailableException, InsufficientCapacityException {
        boolean result = true;

        final VMInstanceVO router = _vmDao.findById(vm.getId());
        if (router.getState() == State.Running) {
            try {
                final ReplugNicCommand replugNicCmd = new ReplugNicCommand(nic, vm.getName(), vm.getType(), vm.getDetails());
                final Commands cmds = new Commands(Command.OnError.Stop);
                cmds.addCommand("replugnic", replugNicCmd);
                _agentMgr.send(host.getId(), cmds);
                final ReplugNicAnswer replugNicAnswer = cmds.getAnswer(ReplugNicAnswer.class);
                if (replugNicAnswer == null || !replugNicAnswer.getResult()) {
                    s_logger.warn("Unable to replug nic for vm " + vm.getName());
                    result = false;
                }
            } catch (final OperationTimedoutException e) {
                throw new AgentUnavailableException("Unable to plug nic for router " + vm.getName() + " in network " + network, host.getId(), e);
            }
        } else {
            String message = String.format("Unable to apply ReplugNic, VM [%s] is not in the right state (\"Running\"). VM state [%s].", router.toString(), router.getState());
            s_logger.warn(message);

            throw new ResourceUnavailableException(message, DataCenter.class, router.getDataCenterId());
        }

        return result;
    }

    public boolean plugNic(final Network network, final NicTO nic, final VirtualMachineTO vm, final ReservationContext context, final DeployDestination dest) throws ConcurrentOperationException,
    ResourceUnavailableException, InsufficientCapacityException {
        boolean result = true;

        final VMInstanceVO router = _vmDao.findById(vm.getId());
        if (router.getState() == State.Running) {
            try {
                NetworkDetailVO pvlanTypeDetail = networkDetailsDao.findDetail(network.getId(), ApiConstants.ISOLATED_PVLAN_TYPE);
                if (pvlanTypeDetail != null) {
                    Map<NetworkOffering.Detail, String> nicDetails = nic.getDetails() == null ? new HashMap<>() : nic.getDetails();
                    s_logger.debug("Found PVLAN type: " + pvlanTypeDetail.getValue() + " on network details, adding it as part of the PlugNicCommand");
                    nicDetails.putIfAbsent(NetworkOffering.Detail.pvlanType, pvlanTypeDetail.getValue());
                    nic.setDetails(nicDetails);
                }
                final PlugNicCommand plugNicCmd = new PlugNicCommand(nic, vm.getName(), vm.getType(), vm.getDetails());
                final Commands cmds = new Commands(Command.OnError.Stop);
                cmds.addCommand("plugnic", plugNicCmd);
                _agentMgr.send(dest.getHost().getId(), cmds);
                final PlugNicAnswer plugNicAnswer = cmds.getAnswer(PlugNicAnswer.class);
                if (plugNicAnswer == null || !plugNicAnswer.getResult()) {
                    s_logger.warn("Unable to plug nic for vm " + vm.getName());
                    result = false;
                }
            } catch (final OperationTimedoutException e) {
                throw new AgentUnavailableException("Unable to plug nic for router " + vm.getName() + " in network " + network, dest.getHost().getId(), e);
            }
        } else {
            String message = String.format("Unable to apply PlugNic, VM [%s] is not in the right state (\"Running\"). VM state [%s].", router.toString(), router.getState());
            s_logger.warn(message);

            throw new ResourceUnavailableException(message, DataCenter.class,
                    router.getDataCenterId());
        }

        return result;
    }

    public boolean unplugNic(final Network network, final NicTO nic, final VirtualMachineTO vm, final ReservationContext context, final DeployDestination dest) throws ConcurrentOperationException,
    ResourceUnavailableException {

        boolean result = true;
        final VMInstanceVO router = _vmDao.findById(vm.getId());

        if (router.getState() == State.Running) {
            UserVmVO userVm = _userVmDao.findById(vm.getId());
            if (userVm != null && userVm.getType() == VirtualMachine.Type.User) {
                _userVmService.collectVmNetworkStatistics(userVm);
            }
            try {
                final Commands cmds = new Commands(Command.OnError.Stop);
                final UnPlugNicCommand unplugNicCmd = new UnPlugNicCommand(nic, vm.getName());
                Map<String, Boolean> vlanToPersistenceMap = getVlanToPersistenceMapForVM(vm.getId());
                if (MapUtils.isNotEmpty(vlanToPersistenceMap)) {
                    unplugNicCmd.setVlanToPersistenceMap(vlanToPersistenceMap);
                }
                cmds.addCommand("unplugnic", unplugNicCmd);
                _agentMgr.send(dest.getHost().getId(), cmds);

                final UnPlugNicAnswer unplugNicAnswer = cmds.getAnswer(UnPlugNicAnswer.class);
                if (unplugNicAnswer == null || !unplugNicAnswer.getResult()) {
                    s_logger.warn("Unable to unplug nic from router " + router);
                    result = false;
                }
            } catch (final OperationTimedoutException e) {
                throw new AgentUnavailableException("Unable to unplug nic from rotuer " + router + " from network " + network, dest.getHost().getId(), e);
            }
        } else if (router.getState() == State.Stopped || router.getState() == State.Stopping) {
            s_logger.debug("Vm " + router.getInstanceName() + " is in " + router.getState() + ", so not sending unplug nic command to the backend");
        } else {
            String message = String.format("Unable to apply unplug nic, VM [%s] is not in the right state (\"Running\"). VM state [%s].", router.toString(), router.getState());
            s_logger.warn(message);

            throw new ResourceUnavailableException(message, DataCenter.class, router.getDataCenterId());
        }

        return result;
    }

    @Override
    public VMInstanceVO reConfigureVm(final String vmUuid, final ServiceOffering oldServiceOffering, final ServiceOffering newServiceOffering,
            Map<String, String> customParameters, final boolean reconfiguringOnExistingHost)
                    throws ResourceUnavailableException, InsufficientServerCapacityException, ConcurrentOperationException {

        final AsyncJobExecutionContext jobContext = AsyncJobExecutionContext.getCurrentExecutionContext();
        if (jobContext.isJobDispatchedBy(VmWorkConstants.VM_WORK_JOB_DISPATCHER)) {
            final VirtualMachine vm = _vmDao.findByUuid(vmUuid);
            VmWorkJobVO placeHolder = createPlaceHolderWork(vm.getId());
            try {
                return orchestrateReConfigureVm(vmUuid, oldServiceOffering, newServiceOffering, reconfiguringOnExistingHost);
            } finally {
                if (placeHolder != null) {
                    _workJobDao.expunge(placeHolder.getId());
                }
            }
        } else {
            final Outcome<VirtualMachine> outcome = reconfigureVmThroughJobQueue(vmUuid, oldServiceOffering, newServiceOffering, customParameters, reconfiguringOnExistingHost);

            VirtualMachine vm = retrieveVmFromJobOutcome(outcome, vmUuid, "reconfigureVm");

            Object result = null;
            try {
                result = retrieveResultFromJobOutcomeAndThrowExceptionIfNeeded(outcome);
            } catch (Exception ex) {
                throw new RuntimeException("Unhandled exception", ex);
            }

            if (result != null) {
                throw new RuntimeException(String.format("Unexpected job execution result [%s]", result));
            }

            return (VMInstanceVO)vm;
        }
    }

    private VMInstanceVO orchestrateReConfigureVm(String vmUuid, ServiceOffering oldServiceOffering, ServiceOffering newServiceOffering,
                                                  boolean reconfiguringOnExistingHost) throws ResourceUnavailableException, ConcurrentOperationException {
        final VMInstanceVO vm = _vmDao.findByUuid(vmUuid);

        HostVO hostVo = _hostDao.findById(vm.getHostId());

        Long clustedId = hostVo.getClusterId();
        Float memoryOvercommitRatio = CapacityManager.MemOverprovisioningFactor.valueIn(clustedId);
        Float cpuOvercommitRatio = CapacityManager.CpuOverprovisioningFactor.valueIn(clustedId);
        boolean divideMemoryByOverprovisioning = HypervisorGuruBase.VmMinMemoryEqualsMemoryDividedByMemOverprovisioningFactor.valueIn(clustedId);
        boolean divideCpuByOverprovisioning = HypervisorGuruBase.VmMinCpuSpeedEqualsCpuSpeedDividedByCpuOverprovisioningFactor.valueIn(clustedId);

        int minMemory = (int)(newServiceOffering.getRamSize() / (divideMemoryByOverprovisioning ? memoryOvercommitRatio : 1));
        int minSpeed = (int)(newServiceOffering.getSpeed() / (divideCpuByOverprovisioning ? cpuOvercommitRatio : 1));

        ScaleVmCommand scaleVmCommand =
                new ScaleVmCommand(vm.getInstanceName(), newServiceOffering.getCpu(), minSpeed,
                        newServiceOffering.getSpeed(), minMemory * 1024L * 1024L, newServiceOffering.getRamSize() * 1024L * 1024L, newServiceOffering.getLimitCpuUse());

        scaleVmCommand.getVirtualMachine().setId(vm.getId());
        scaleVmCommand.getVirtualMachine().setUuid(vm.getUuid());
        scaleVmCommand.getVirtualMachine().setType(vm.getType());

        Long dstHostId = vm.getHostId();

        if (vm.getHypervisorType().equals(HypervisorType.VMware)) {
            HypervisorGuru hvGuru = _hvGuruMgr.getGuru(vm.getHypervisorType());
            Map<String, String> details = hvGuru.getClusterSettings(vm.getId());
            scaleVmCommand.getVirtualMachine().setDetails(details);
        }

        ItWorkVO work = new ItWorkVO(UUID.randomUUID().toString(), _nodeId, State.Running, vm.getType(), vm.getId());

        work.setStep(Step.Prepare);
        work.setResourceType(ItWorkVO.ResourceType.Host);
        work.setResourceId(vm.getHostId());
        _workDao.persist(work);

        try {
            Answer reconfigureAnswer = _agentMgr.send(vm.getHostId(), scaleVmCommand);

            if (reconfigureAnswer == null || !reconfigureAnswer.getResult()) {
                s_logger.error("Unable to scale vm due to " + (reconfigureAnswer == null ? "" : reconfigureAnswer.getDetails()));
                throw new CloudRuntimeException("Unable to scale vm due to " + (reconfigureAnswer == null ? "" : reconfigureAnswer.getDetails()));
            }

            if (vm.getType().equals(VirtualMachine.Type.User)) {
                _userVmMgr.generateUsageEvent(vm, vm.isDisplayVm(), EventTypes.EVENT_VM_DYNAMIC_SCALE);
            }

            upgradeVmDb(vm.getId(), newServiceOffering, oldServiceOffering);

            if (reconfiguringOnExistingHost) {
                vm.setServiceOfferingId(oldServiceOffering.getId());
                _capacityMgr.releaseVmCapacity(vm, false, false, vm.getHostId());
                vm.setServiceOfferingId(newServiceOffering.getId());
                _capacityMgr.allocateVmCapacity(vm, false);
            }

        } catch (final OperationTimedoutException e) {
            throw new AgentUnavailableException("Operation timed out on reconfiguring " + vm, dstHostId);
        } catch (final AgentUnavailableException e) {
            throw e;
        }

        return vm;

    }

    private void removeCustomOfferingDetails(long vmId) {
        Map<String, String> details = userVmDetailsDao.listDetailsKeyPairs(vmId);
        details.remove(UsageEventVO.DynamicParameters.cpuNumber.name());
        details.remove(UsageEventVO.DynamicParameters.cpuSpeed.name());
        details.remove(UsageEventVO.DynamicParameters.memory.name());
        List<UserVmDetailVO> detailList = new ArrayList<>();
        for(Map.Entry<String, String> entry: details.entrySet()) {
            UserVmDetailVO detailVO = new UserVmDetailVO(vmId, entry.getKey(), entry.getValue(), true);
            detailList.add(detailVO);
        }
        userVmDetailsDao.saveDetails(detailList);
    }

    private void saveCustomOfferingDetails(long vmId, ServiceOffering serviceOffering) {
        Map<String, String> details = userVmDetailsDao.listDetailsKeyPairs(vmId);
        details.put(UsageEventVO.DynamicParameters.cpuNumber.name(), serviceOffering.getCpu().toString());
        details.put(UsageEventVO.DynamicParameters.cpuSpeed.name(), serviceOffering.getSpeed().toString());
        details.put(UsageEventVO.DynamicParameters.memory.name(), serviceOffering.getRamSize().toString());
        List<UserVmDetailVO> detailList = new ArrayList<>();
        for (Map.Entry<String, String> entry: details.entrySet()) {
            UserVmDetailVO detailVO = new UserVmDetailVO(vmId, entry.getKey(), entry.getValue(), true);
            detailList.add(detailVO);
        }
        userVmDetailsDao.saveDetails(detailList);
    }

    @Override
    public String getConfigComponentName() {
        return VirtualMachineManager.class.getSimpleName();
    }

    @Override
    public ConfigKey<?>[] getConfigKeys() {
        return new ConfigKey<?>[] { ClusterDeltaSyncInterval, StartRetry, VmDestroyForcestop, VmOpCancelInterval, VmOpCleanupInterval, VmOpCleanupWait,
                VmOpLockStateRetry, VmOpWaitInterval, ExecuteInSequence, VmJobCheckInterval, VmJobTimeout, VmJobStateReportInterval,
                VmConfigDriveLabel, VmConfigDriveOnPrimaryPool, VmConfigDriveForceHostCacheUse, VmConfigDriveUseHostCacheOnUnsupportedPool,
                HaVmRestartHostUp, ResourceCountRunningVMsonly, AllowExposeHypervisorHostname, AllowExposeHypervisorHostnameAccountLevel };
    }

    public List<StoragePoolAllocator> getStoragePoolAllocators() {
        return _storagePoolAllocators;
    }

    @Inject
    public void setStoragePoolAllocators(final List<StoragePoolAllocator> storagePoolAllocators) {
        _storagePoolAllocators = storagePoolAllocators;
    }

    /**
     * PowerState report handling for out-of-band changes and handling of left-over transitional VM states
     */

    @MessageHandler(topic = Topics.VM_POWER_STATE)
    protected void HandlePowerStateReport(final String subject, final String senderAddress, final Object args) {
        assert args != null;
        final Long vmId = (Long)args;

        final List<VmWorkJobVO> pendingWorkJobs = _workJobDao.listPendingWorkJobs(
                VirtualMachine.Type.Instance, vmId);
        if (CollectionUtils.isEmpty(pendingWorkJobs) && !_haMgr.hasPendingHaWork(vmId)) {
            final VMInstanceVO vm = _vmDao.findById(vmId);
            if (vm != null) {
                switch (vm.getPowerState()) {
                case PowerOn:
                    handlePowerOnReportWithNoPendingJobsOnVM(vm);
                    break;

                case PowerOff:
                case PowerReportMissing:
                    handlePowerOffReportWithNoPendingJobsOnVM(vm);
                    break;
                case PowerUnknown:
                default:
                    assert false;
                    break;
                }
            } else {
                s_logger.warn("VM " + vmId + " no longer exists when processing VM state report");
            }
        } else {
            s_logger.info("There is pending job or HA tasks working on the VM. vm id: " + vmId + ", postpone power-change report by resetting power-change counters");
            _vmDao.resetVmPowerStateTracking(vmId);
        }
    }

    private void handlePowerOnReportWithNoPendingJobsOnVM(final VMInstanceVO vm) {
        Host host = _hostDao.findById(vm.getHostId());
        Host poweredHost = _hostDao.findById(vm.getPowerHostId());

        switch (vm.getState()) {
        case Starting:
            s_logger.info("VM " + vm.getInstanceName() + " is at " + vm.getState() + " and we received a power-on report while there is no pending jobs on it");

            try {
                stateTransitTo(vm, VirtualMachine.Event.FollowAgentPowerOnReport, vm.getPowerHostId());
            } catch (final NoTransitionException e) {
                s_logger.warn("Unexpected VM state transition exception, race-condition?", e);
            }

            s_logger.info("VM " + vm.getInstanceName() + " is sync-ed to at Running state according to power-on report from hypervisor");

            _alertMgr.sendAlert(AlertManager.AlertType.ALERT_TYPE_SYNC, vm.getDataCenterId(), vm.getPodIdToDeployIn(),
                    VM_SYNC_ALERT_SUBJECT, "VM " + vm.getHostName() + "(" + vm.getInstanceName()
                    + ") state is sync-ed (Starting -> Running) from out-of-context transition. VM network environment may need to be reset");
            break;

        case Running:
            try {
                if (vm.getHostId() != null && !vm.getHostId().equals(vm.getPowerHostId())) {
                    s_logger.info("Detected out of band VM migration from host " + vm.getHostId() + " to host " + vm.getPowerHostId());
                }
                stateTransitTo(vm, VirtualMachine.Event.FollowAgentPowerOnReport, vm.getPowerHostId());
            } catch (final NoTransitionException e) {
                s_logger.warn("Unexpected VM state transition exception, race-condition?", e);
            }

            break;

        case Stopping:
        case Stopped:
            s_logger.info("VM " + vm.getInstanceName() + " is at " + vm.getState() + " and we received a power-on report while there is no pending jobs on it");

            try {
                stateTransitTo(vm, VirtualMachine.Event.FollowAgentPowerOnReport, vm.getPowerHostId());
            } catch (final NoTransitionException e) {
                s_logger.warn("Unexpected VM state transition exception, race-condition?", e);
            }
            _alertMgr.sendAlert(AlertManager.AlertType.ALERT_TYPE_SYNC, vm.getDataCenterId(), vm.getPodIdToDeployIn(),
                    VM_SYNC_ALERT_SUBJECT, "VM " + vm.getHostName() + "(" + vm.getInstanceName() + ") state is sync-ed (" + vm.getState()
                    + " -> Running) from out-of-context transition. VM network environment may need to be reset");

            s_logger.info("VM " + vm.getInstanceName() + " is sync-ed to at Running state according to power-on report from hypervisor");
            break;

        case Destroyed:
        case Expunging:
            s_logger.info("Receive power on report when VM is in destroyed or expunging state. vm: "
                    + vm.getId() + ", state: " + vm.getState());
            break;

        case Migrating:
            s_logger.info("VM " + vm.getInstanceName() + " is at " + vm.getState() + " and we received a power-on report while there is no pending jobs on it");
            try {
                stateTransitTo(vm, VirtualMachine.Event.FollowAgentPowerOnReport, vm.getPowerHostId());
            } catch (final NoTransitionException e) {
                s_logger.warn("Unexpected VM state transition exception, race-condition?", e);
            }
            s_logger.info("VM " + vm.getInstanceName() + " is sync-ed to at Running state according to power-on report from hypervisor");
            break;

        case Error:
        default:
            s_logger.info("Receive power on report when VM is in error or unexpected state. vm: "
                    + vm.getId() + ", state: " + vm.getState());
            break;
        }
    }

    private void handlePowerOffReportWithNoPendingJobsOnVM(final VMInstanceVO vm) {
        switch (vm.getState()) {
        case Starting:
        case Stopping:
        case Running:
        case Stopped:
        case Migrating:
            if (s_logger.isInfoEnabled()) {
                s_logger.info(
                        String.format("VM %s is at %s and we received a %s report while there is no pending jobs on it"
                                , vm.getInstanceName(), vm.getState(), vm.getPowerState()));
            }
            if((HighAvailabilityManager.ForceHA.value() || vm.isHaEnabled()) && vm.getState() == State.Running
                    && HaVmRestartHostUp.value()
                    && vm.getHypervisorType() != HypervisorType.VMware
                    && vm.getHypervisorType() != HypervisorType.Hyperv) {
                s_logger.info("Detected out-of-band stop of a HA enabled VM " + vm.getInstanceName() + ", will schedule restart");
                if (!_haMgr.hasPendingHaWork(vm.getId())) {
                    _haMgr.scheduleRestart(vm, true);
                } else {
                    s_logger.info("VM " + vm.getInstanceName() + " already has an pending HA task working on it");
                }
                return;
            }

            if (PowerState.PowerOff.equals(vm.getPowerState())) {
                final VirtualMachineGuru vmGuru = getVmGuru(vm);
                final VirtualMachineProfile profile = new VirtualMachineProfileImpl(vm);
                if (!sendStop(vmGuru, profile, true, true)) {
                    return;
                } else {
                    // Release resources on StopCommand success
                    releaseVmResources(profile, true);
                }
            } else if (PowerState.PowerReportMissing.equals(vm.getPowerState())) {
                final VirtualMachineProfile profile = new VirtualMachineProfileImpl(vm);
                // VM will be sync-ed to Stopped state, release the resources
                releaseVmResources(profile, true);
            }

            try {
                stateTransitTo(vm, VirtualMachine.Event.FollowAgentPowerOffReport, null);
            } catch (final NoTransitionException e) {
                s_logger.warn("Unexpected VM state transition exception, race-condition?", e);
            }

            _alertMgr.sendAlert(AlertManager.AlertType.ALERT_TYPE_SYNC, vm.getDataCenterId(), vm.getPodIdToDeployIn(),
                    VM_SYNC_ALERT_SUBJECT, "VM " + vm.getHostName() + "(" + vm.getInstanceName() + ") state is sync-ed (" + vm.getState()
                    + " -> Stopped) from out-of-context transition.");

            s_logger.info("VM " + vm.getInstanceName() + " is sync-ed to at Stopped state according to power-off report from hypervisor");

            break;

        case Destroyed:
        case Expunging:
            break;

        case Error:
        default:
            break;
        }
    }

    private void scanStalledVMInTransitionStateOnUpHost(final long hostId) {
        final long stallThresholdInMs = VmJobStateReportInterval.value() + (VmJobStateReportInterval.value() >> 1);
        final Date cutTime = new Date(DateUtil.currentGMTTime().getTime() - stallThresholdInMs);
        final List<Long> mostlikelyStoppedVMs = listStalledVMInTransitionStateOnUpHost(hostId, cutTime);
        for (final Long vmId : mostlikelyStoppedVMs) {
            final VMInstanceVO vm = _vmDao.findById(vmId);
            assert vm != null;
            handlePowerOffReportWithNoPendingJobsOnVM(vm);
        }

        final List<Long> vmsWithRecentReport = listVMInTransitionStateWithRecentReportOnUpHost(hostId, cutTime);
        for (final Long vmId : vmsWithRecentReport) {
            final VMInstanceVO vm = _vmDao.findById(vmId);
            assert vm != null;
            if (vm.getPowerState() == PowerState.PowerOn) {
                handlePowerOnReportWithNoPendingJobsOnVM(vm);
            } else {
                handlePowerOffReportWithNoPendingJobsOnVM(vm);
            }
        }
    }

    private void scanStalledVMInTransitionStateOnDisconnectedHosts() {
        final Date cutTime = new Date(DateUtil.currentGMTTime().getTime() - VmOpWaitInterval.value() * 1000);
        final List<Long> stuckAndUncontrollableVMs = listStalledVMInTransitionStateOnDisconnectedHosts(cutTime);
        for (final Long vmId : stuckAndUncontrollableVMs) {
            final VMInstanceVO vm = _vmDao.findById(vmId);

            _alertMgr.sendAlert(AlertManager.AlertType.ALERT_TYPE_SYNC, vm.getDataCenterId(), vm.getPodIdToDeployIn(),
                    VM_SYNC_ALERT_SUBJECT, "VM " + vm.getHostName() + "(" + vm.getInstanceName() + ") is stuck in " + vm.getState()
                    + " state and its host is unreachable for too long");
        }
    }

    private List<Long> listStalledVMInTransitionStateOnUpHost(final long hostId, final Date cutTime) {
        final String sql = "SELECT i.* FROM vm_instance as i, host as h WHERE h.status = 'UP' " +
                "AND h.id = ? AND i.power_state_update_time < ? AND i.host_id = h.id " +
                "AND (i.state ='Starting' OR i.state='Stopping' OR i.state='Migrating') " +
                "AND i.id NOT IN (SELECT w.vm_instance_id FROM vm_work_job AS w JOIN async_job AS j ON w.id = j.id WHERE j.job_status = ?)" +
                "AND i.removed IS NULL";

        final List<Long> l = new ArrayList<>();
        try (TransactionLegacy txn = TransactionLegacy.open(TransactionLegacy.CLOUD_DB)) {
            String cutTimeStr = DateUtil.getDateDisplayString(TimeZone.getTimeZone("GMT"), cutTime);

            try {
                PreparedStatement pstmt = txn.prepareAutoCloseStatement(sql);

                pstmt.setLong(1, hostId);
                pstmt.setString(2, cutTimeStr);
                pstmt.setInt(3, JobInfo.Status.IN_PROGRESS.ordinal());
                final ResultSet rs = pstmt.executeQuery();
                while (rs.next()) {
                    l.add(rs.getLong(1));
                }
            } catch (SQLException e) {
                s_logger.error(String.format("Unable to execute SQL [%s] with params {\"h.id\": %s, \"i.power_state_update_time\": \"%s\"} due to [%s].", sql, hostId, cutTimeStr, e.getMessage()), e);
            }
        }
        return l;
    }

    private List<Long> listVMInTransitionStateWithRecentReportOnUpHost(final long hostId, final Date cutTime) {
        final String sql = "SELECT i.* FROM vm_instance as i, host as h WHERE h.status = 'UP' " +
                "AND h.id = ? AND i.power_state_update_time > ? AND i.host_id = h.id " +
                "AND (i.state ='Starting' OR i.state='Stopping' OR i.state='Migrating') " +
                "AND i.id NOT IN (SELECT w.vm_instance_id FROM vm_work_job AS w JOIN async_job AS j ON w.id = j.id WHERE j.job_status = ?)" +
                "AND i.removed IS NULL";

        final List<Long> l = new ArrayList<>();
        try (TransactionLegacy txn = TransactionLegacy.open(TransactionLegacy.CLOUD_DB)) {
            String cutTimeStr = DateUtil.getDateDisplayString(TimeZone.getTimeZone("GMT"), cutTime);
            int jobStatusInProgress = JobInfo.Status.IN_PROGRESS.ordinal();

            try {
                PreparedStatement pstmt = txn.prepareAutoCloseStatement(sql);

                pstmt.setLong(1, hostId);
                pstmt.setString(2, cutTimeStr);
                pstmt.setInt(3, jobStatusInProgress);
                final ResultSet rs = pstmt.executeQuery();
                while (rs.next()) {
                    l.add(rs.getLong(1));
                }
            } catch (final SQLException e) {
                s_logger.error(String.format("Unable to execute SQL [%s] with params {\"h.id\": %s, \"i.power_state_update_time\": \"%s\", \"j.job_status\": %s} due to [%s].", sql, hostId, cutTimeStr, jobStatusInProgress, e.getMessage()), e);
            }
            return l;
        }
    }

    private List<Long> listStalledVMInTransitionStateOnDisconnectedHosts(final Date cutTime) {
        final String sql = "SELECT i.* FROM vm_instance as i, host as h WHERE h.status != 'UP' " +
                "AND i.power_state_update_time < ? AND i.host_id = h.id " +
                "AND (i.state ='Starting' OR i.state='Stopping' OR i.state='Migrating') " +
                "AND i.id NOT IN (SELECT w.vm_instance_id FROM vm_work_job AS w JOIN async_job AS j ON w.id = j.id WHERE j.job_status = ?)" +
                "AND i.removed IS NULL";

        final List<Long> l = new ArrayList<>();
        try (TransactionLegacy txn = TransactionLegacy.open(TransactionLegacy.CLOUD_DB)) {
            String cutTimeStr = DateUtil.getDateDisplayString(TimeZone.getTimeZone("GMT"), cutTime);
            int jobStatusInProgress = JobInfo.Status.IN_PROGRESS.ordinal();

            try {
                PreparedStatement pstmt = txn.prepareAutoCloseStatement(sql);

                pstmt.setString(1, cutTimeStr);
                pstmt.setInt(2, jobStatusInProgress);
                final ResultSet rs = pstmt.executeQuery();
                while (rs.next()) {
                    l.add(rs.getLong(1));
                }
            } catch (final SQLException e) {
                s_logger.error(String.format("Unable to execute SQL [%s] with params {\"i.power_state_update_time\": \"%s\", \"j.job_status\": %s} due to [%s].", sql, cutTimeStr, jobStatusInProgress, e.getMessage()), e);
            }
            return l;
        }
    }

    public class VmStateSyncOutcome extends OutcomeImpl<VirtualMachine> {
        private long _vmId;

        public VmStateSyncOutcome(final AsyncJob job, final PowerState desiredPowerState, final long vmId, final Long srcHostIdForMigration) {
            super(VirtualMachine.class, job, VmJobCheckInterval.value(), new Predicate() {
                @Override
                public boolean checkCondition() {
                    final AsyncJobVO jobVo = _entityMgr.findById(AsyncJobVO.class, job.getId());
                    return jobVo == null || jobVo.getStatus() != JobInfo.Status.IN_PROGRESS;
                }
            }, Topics.VM_POWER_STATE, AsyncJob.Topics.JOB_STATE);
            _vmId = vmId;
        }

        @Override
        protected VirtualMachine retrieve() {
            return _vmDao.findById(_vmId);
        }
    }

    public class VmJobVirtualMachineOutcome extends OutcomeImpl<VirtualMachine> {
        private long _vmId;

        public VmJobVirtualMachineOutcome(final AsyncJob job, final long vmId) {
            super(VirtualMachine.class, job, VmJobCheckInterval.value(), new Predicate() {
                @Override
                public boolean checkCondition() {
                    final AsyncJobVO jobVo = _entityMgr.findById(AsyncJobVO.class, job.getId());
                    return jobVo == null || jobVo.getStatus() != JobInfo.Status.IN_PROGRESS;
                }
            }, AsyncJob.Topics.JOB_STATE);
            _vmId = vmId;
        }

        @Override
        protected VirtualMachine retrieve() {
            return _vmDao.findById(_vmId);
        }
    }

    public Outcome<VirtualMachine> startVmThroughJobQueue(final String vmUuid,
            final Map<VirtualMachineProfile.Param, Object> params,
            final DeploymentPlan planToDeploy, final DeploymentPlanner planner) {
        String commandName = VmWorkStart.class.getName();
        Pair<VmWorkJobVO, Long> pendingWorkJob = retrievePendingWorkJob(vmUuid, commandName);

        VmWorkJobVO workJob = pendingWorkJob.first();
        Long vmId = pendingWorkJob.second();

        if (workJob == null) {
            Pair<VmWorkJobVO, VmWork> newVmWorkJobAndInfo = createWorkJobAndWorkInfo(commandName, VmWorkJobVO.Step.Starting, vmId);

            workJob = newVmWorkJobAndInfo.first();
            VmWorkStart workInfo = new VmWorkStart(newVmWorkJobAndInfo.second());

            workInfo.setPlan(planToDeploy);
            workInfo.setParams(params);
            if (planner != null) {
                workInfo.setDeploymentPlanner(planner.getName());
            }
            setCmdInfoAndSubmitAsyncJob(workJob, workInfo, vmId);
        }

        AsyncJobExecutionContext.getCurrentExecutionContext().joinJob(workJob.getId());

        return new VmStateSyncOutcome(workJob,
                VirtualMachine.PowerState.PowerOn, vmId, null);
    }

    public Outcome<VirtualMachine> stopVmThroughJobQueue(final String vmUuid, final boolean cleanup) {
        String commandName = VmWorkStop.class.getName();
        Pair<VmWorkJobVO, Long> pendingWorkJob = retrievePendingWorkJob(null, vmUuid, null, commandName);

        VmWorkJobVO workJob = pendingWorkJob.first();
        Long vmId = pendingWorkJob.second();

        if (workJob == null) {
            Pair<VmWorkJobVO, VmWork> newVmWorkJobAndInfo = createWorkJobAndWorkInfo(commandName, VmWorkJobVO.Step.Prepare, vmId);

            workJob = newVmWorkJobAndInfo.first();
            VmWorkStop workInfo = new VmWorkStop(newVmWorkJobAndInfo.second(), cleanup);

            setCmdInfoAndSubmitAsyncJob(workJob, workInfo, vmId);
        }

        AsyncJobExecutionContext.getCurrentExecutionContext().joinJob(workJob.getId());

        return new VmStateSyncOutcome(workJob,
                VirtualMachine.PowerState.PowerOff, vmId, null);
    }

    public Outcome<VirtualMachine> rebootVmThroughJobQueue(final String vmUuid,
            final Map<VirtualMachineProfile.Param, Object> params) {
        String commandName = VmWorkReboot.class.getName();
        Pair<VmWorkJobVO, Long> pendingWorkJob = retrievePendingWorkJob(vmUuid, commandName);

        VmWorkJobVO workJob = pendingWorkJob.first();
        Long vmId = pendingWorkJob.second();

        if (workJob == null) {
            Pair<VmWorkJobVO, VmWork> newVmWorkJobAndInfo = createWorkJobAndWorkInfo(commandName, VmWorkJobVO.Step.Prepare, vmId);

            workJob = newVmWorkJobAndInfo.first();
            VmWorkReboot workInfo = new VmWorkReboot(newVmWorkJobAndInfo.second(), params);

            setCmdInfoAndSubmitAsyncJob(workJob, workInfo, vmId);
        }

        AsyncJobExecutionContext.getCurrentExecutionContext().joinJob(workJob.getId());

        return new VmJobVirtualMachineOutcome(workJob,
                vmId);
    }

    public Outcome<VirtualMachine> migrateVmThroughJobQueue(final String vmUuid, final long srcHostId, final DeployDestination dest) {
        Map<Volume, StoragePool> volumeStorageMap = dest.getStorageForDisks();
        if (volumeStorageMap != null) {
            for (Volume vol : volumeStorageMap.keySet()) {
                checkConcurrentJobsPerDatastoreThreshold(volumeStorageMap.get(vol));
            }
        }

        VMInstanceVO vm = _vmDao.findByUuid(vmUuid);
        Long vmId = vm.getId();

        String commandName = VmWorkMigrate.class.getName();
        Pair<VmWorkJobVO, Long> pendingWorkJob = retrievePendingWorkJob(vmId, vmUuid, VirtualMachine.Type.Instance, commandName);

        VmWorkJobVO workJob = pendingWorkJob.first();

        if (workJob == null) {
            Pair<VmWorkJobVO, VmWork> newVmWorkJobAndInfo = createWorkJobAndWorkInfo(commandName, vmId);

            workJob = newVmWorkJobAndInfo.first();
            VmWorkMigrate workInfo = new VmWorkMigrate(newVmWorkJobAndInfo.second(), srcHostId, dest);

            setCmdInfoAndSubmitAsyncJob(workJob, workInfo, vmId);
        }

        AsyncJobExecutionContext.getCurrentExecutionContext().joinJob(workJob.getId());

        return new VmStateSyncOutcome(workJob,
                VirtualMachine.PowerState.PowerOn, vmId, vm.getPowerHostId());
    }

    public Outcome<VirtualMachine> migrateVmAwayThroughJobQueue(final String vmUuid, final long srcHostId) {
        VMInstanceVO vm = _vmDao.findByUuid(vmUuid);
        Long vmId = vm.getId();

        String commandName = VmWorkMigrateAway.class.getName();
        Pair<VmWorkJobVO, Long> pendingWorkJob = retrievePendingWorkJob(vmId, vmUuid, VirtualMachine.Type.Instance, commandName);

        VmWorkJobVO workJob = pendingWorkJob.first();

        if (workJob == null) {
            Pair<VmWorkJobVO, VmWork> newVmWorkJobAndInfo = createWorkJobAndWorkInfo(commandName, vmId);

            workJob = newVmWorkJobAndInfo.first();
            VmWorkMigrateAway workInfo = new VmWorkMigrateAway(newVmWorkJobAndInfo.second(), srcHostId);

            workJob.setCmdInfo(VmWorkSerializer.serialize(workInfo));
        }

        _jobMgr.submitAsyncJob(workJob, VmWorkConstants.VM_WORK_QUEUE, vmId);

        AsyncJobExecutionContext.getCurrentExecutionContext().joinJob(workJob.getId());

        return new VmStateSyncOutcome(workJob, VirtualMachine.PowerState.PowerOn, vmId, vm.getPowerHostId());
    }

    public Outcome<VirtualMachine> migrateVmWithStorageThroughJobQueue(
            final String vmUuid, final long srcHostId, final long destHostId,
            final Map<Long, Long> volumeToPool) {
        String commandName = VmWorkMigrateWithStorage.class.getName();
        Pair<VmWorkJobVO, Long> pendingWorkJob = retrievePendingWorkJob(vmUuid, commandName);

        VmWorkJobVO workJob = pendingWorkJob.first();
        Long vmId = pendingWorkJob.second();

        if (workJob == null) {
            Pair<VmWorkJobVO, VmWork> newVmWorkJobAndInfo = createWorkJobAndWorkInfo(commandName, vmId);

            workJob = newVmWorkJobAndInfo.first();
            VmWorkMigrateWithStorage workInfo = new VmWorkMigrateWithStorage(newVmWorkJobAndInfo.second(), srcHostId, destHostId, volumeToPool);

            setCmdInfoAndSubmitAsyncJob(workJob, workInfo, vmId);
        }
        AsyncJobExecutionContext.getCurrentExecutionContext().joinJob(workJob.getId());

        return new VmStateSyncOutcome(workJob,
                VirtualMachine.PowerState.PowerOn, vmId, destHostId);
    }

    public Outcome<VirtualMachine> migrateVmForScaleThroughJobQueue(
            final String vmUuid, final long srcHostId, final DeployDestination dest, final Long newSvcOfferingId) {
        String commandName = VmWorkMigrateForScale.class.getName();
        Pair<VmWorkJobVO, Long> pendingWorkJob = retrievePendingWorkJob(vmUuid, commandName);

        VmWorkJobVO workJob = pendingWorkJob.first();
        Long vmId = pendingWorkJob.second();

        if (workJob == null) {
            Pair<VmWorkJobVO, VmWork> newVmWorkJobAndInfo = createWorkJobAndWorkInfo(commandName, vmId);

            workJob = newVmWorkJobAndInfo.first();
            VmWorkMigrateForScale workInfo = new VmWorkMigrateForScale(newVmWorkJobAndInfo.second(), srcHostId, dest, newSvcOfferingId);

            setCmdInfoAndSubmitAsyncJob(workJob, workInfo, vmId);
        }
        AsyncJobExecutionContext.getCurrentExecutionContext().joinJob(workJob.getId());

        return new VmJobVirtualMachineOutcome(workJob, vmId);
    }

    private void checkConcurrentJobsPerDatastoreThreshold(final StoragePool destPool) {
        final Long threshold = VolumeApiService.ConcurrentMigrationsThresholdPerDatastore.value();
        if (threshold != null && threshold > 0) {
            long count = _jobMgr.countPendingJobs("\"storageid\":\"" + destPool.getUuid() + "\"", MigrateVMCmd.class.getName(), MigrateVolumeCmd.class.getName(), MigrateVolumeCmdByAdmin.class.getName());
            if (count > threshold) {
                throw new CloudRuntimeException("Number of concurrent migration jobs per datastore exceeded the threshold: " + threshold.toString() + ". Please try again after some time.");
            }
        }
    }

    public Outcome<VirtualMachine> migrateVmStorageThroughJobQueue(final String vmUuid, final Map<Long, Long> volumeToPool) {
        Collection<Long> poolIds = volumeToPool.values();
        Set<Long> uniquePoolIds = new HashSet<>(poolIds);
        for (Long poolId : uniquePoolIds) {
            StoragePoolVO pool = _storagePoolDao.findById(poolId);
            checkConcurrentJobsPerDatastoreThreshold(pool);
        }

        String commandName = VmWorkStorageMigration.class.getName();
        Pair<VmWorkJobVO, Long> pendingWorkJob = retrievePendingWorkJob(vmUuid, commandName);

        VmWorkJobVO workJob = pendingWorkJob.first();
        Long vmId = pendingWorkJob.second();

        if (workJob == null) {
            Pair<VmWorkJobVO, VmWork> newVmWorkJobAndInfo = createWorkJobAndWorkInfo(commandName, vmId);

            workJob = newVmWorkJobAndInfo.first();
            VmWorkStorageMigration workInfo = new VmWorkStorageMigration(newVmWorkJobAndInfo.second(),  volumeToPool);

            setCmdInfoAndSubmitAsyncJob(workJob, workInfo, vmId);
        }
        AsyncJobExecutionContext.getCurrentExecutionContext().joinJob(workJob.getId());

        return new VmJobVirtualMachineOutcome(workJob, vmId);
    }

    public Outcome<VirtualMachine> addVmToNetworkThroughJobQueue(
            final VirtualMachine vm, final Network network, final NicProfile requested) {
        Long vmId = vm.getId();
        String commandName = VmWorkAddVmToNetwork.class.getName();
        Pair<VmWorkJobVO, Long> pendingWorkJob = retrievePendingWorkJob(vmId, commandName);

<<<<<<< HEAD
        VmWorkJobVO workJob = pendingWorkJob.first();

        if (workJob == null) {
            Pair<VmWorkJobVO, VmWork> newVmWorkJobAndInfo = createWorkJobAndWorkInfo(commandName, vmId);

            workJob = newVmWorkJobAndInfo.first();
            VmWorkAddVmToNetwork workInfo = new VmWorkAddVmToNetwork(newVmWorkJobAndInfo.second(), network.getId(), requested);

            setCmdInfoAndSubmitAsyncJob(workJob, workInfo, vmId);
        }
        AsyncJobExecutionContext.getCurrentExecutionContext().joinJob(workJob.getId());

        return new VmJobVirtualMachineOutcome(workJob, vmId);
=======
        final CallContext context = CallContext.current();
        final User user = context.getCallingUser();
        final Account account = context.getCallingAccount();

        final List<VmWorkJobVO> pendingWorkJobs = _workJobDao.listPendingWorkJobs(
                VirtualMachine.Type.Instance, vm.getId(),
                VmWorkAddVmToNetwork.class.getName(), network.getUuid());

        VmWorkJobVO workJob = null;
        if (pendingWorkJobs != null && pendingWorkJobs.size() > 0) {
            if (pendingWorkJobs.size() > 1) {
                s_logger.warn(String.format("The number of jobs to add network %s to vm %s are %d", network.getUuid(), vm.getInstanceName(), pendingWorkJobs.size()));
            }
            workJob = pendingWorkJobs.get(0);
        } else {
            if (s_logger.isTraceEnabled()) {
                s_logger.trace(String.format("no jobs to add network %s for vm %s yet", network, vm));
            }

            workJob = createVmWorkJobToAddNetwork(vm, network, requested, context, user, account);
        }
        AsyncJobExecutionContext.getCurrentExecutionContext().joinJob(workJob.getId());

        return new VmJobVirtualMachineOutcome(workJob, vm.getId());
    }

    private VmWorkJobVO createVmWorkJobToAddNetwork(
            VirtualMachine vm,
            Network network,
            NicProfile requested,
            CallContext context,
            User user,
            Account account) {
        VmWorkJobVO workJob;
        workJob = new VmWorkJobVO(context.getContextId());

        workJob.setDispatcher(VmWorkConstants.VM_WORK_JOB_DISPATCHER);
        workJob.setCmd(VmWorkAddVmToNetwork.class.getName());

        workJob.setAccountId(account.getId());
        workJob.setUserId(user.getId());
        workJob.setVmType(VirtualMachine.Type.Instance);
        workJob.setVmInstanceId(vm.getId());
        workJob.setRelated(AsyncJobExecutionContext.getOriginJobId());
        workJob.setSecondaryObjectIdentifier(network.getUuid());

        // save work context info (there are some duplications)
        final VmWorkAddVmToNetwork workInfo = new VmWorkAddVmToNetwork(user.getId(), account.getId(), vm.getId(),
                VirtualMachineManagerImpl.VM_WORK_JOB_HANDLER, network.getId(), requested);
        workJob.setCmdInfo(VmWorkSerializer.serialize(workInfo));

        try {
            _jobMgr.submitAsyncJob(workJob, VmWorkConstants.VM_WORK_QUEUE, vm.getId());
        } catch (CloudRuntimeException e) {
            if (e.getCause() instanceof EntityExistsException) {
                String msg = String.format("A job to add a nic for network %s to vm %s already exists", network.getUuid(), vm.getUuid());
                s_logger.warn(msg, e);
            }
            throw e;
        }
        return workJob;
>>>>>>> e198edfa
    }

    public Outcome<VirtualMachine> removeNicFromVmThroughJobQueue(
            final VirtualMachine vm, final Nic nic) {
        Long vmId = vm.getId();
        String commandName = VmWorkRemoveNicFromVm.class.getName();
        Pair<VmWorkJobVO, Long> pendingWorkJob = retrievePendingWorkJob(vmId, commandName);

        VmWorkJobVO workJob = pendingWorkJob.first();

        if (workJob == null) {
            Pair<VmWorkJobVO, VmWork> newVmWorkJobAndInfo = createWorkJobAndWorkInfo(commandName, vmId);

            workJob = newVmWorkJobAndInfo.first();
            VmWorkRemoveNicFromVm workInfo = new VmWorkRemoveNicFromVm(newVmWorkJobAndInfo.second(), nic.getId());

            setCmdInfoAndSubmitAsyncJob(workJob, workInfo, vmId);
        }
        AsyncJobExecutionContext.getCurrentExecutionContext().joinJob(workJob.getId());

        return new VmJobVirtualMachineOutcome(workJob, vmId);
    }

    public Outcome<VirtualMachine> removeVmFromNetworkThroughJobQueue(
            final VirtualMachine vm, final Network network, final URI broadcastUri) {
        Long vmId = vm.getId();
        String commandName = VmWorkRemoveVmFromNetwork.class.getName();
        Pair<VmWorkJobVO, Long> pendingWorkJob = retrievePendingWorkJob(vmId, commandName);

        VmWorkJobVO workJob = pendingWorkJob.first();

        if (workJob == null) {
            Pair<VmWorkJobVO, VmWork> newVmWorkJobAndInfo = createWorkJobAndWorkInfo(commandName, vmId);

            workJob = newVmWorkJobAndInfo.first();
            VmWorkRemoveVmFromNetwork workInfo = new VmWorkRemoveVmFromNetwork(newVmWorkJobAndInfo.second(), network, broadcastUri);

            setCmdInfoAndSubmitAsyncJob(workJob, workInfo, vmId);
        }

        AsyncJobExecutionContext.getCurrentExecutionContext().joinJob(workJob.getId());

        return new VmJobVirtualMachineOutcome(workJob, vmId);
    }

    public Outcome<VirtualMachine> reconfigureVmThroughJobQueue(
            final String vmUuid, final ServiceOffering oldServiceOffering, final ServiceOffering newServiceOffering, Map<String, String> customParameters, final boolean reconfiguringOnExistingHost) {
        String commandName = VmWorkReconfigure.class.getName();
        Pair<VmWorkJobVO, Long> pendingWorkJob = retrievePendingWorkJob(vmUuid, commandName);

        VmWorkJobVO workJob = pendingWorkJob.first();
        Long vmId = pendingWorkJob.second();

        if (workJob == null) {
            Pair<VmWorkJobVO, VmWork> newVmWorkJobAndInfo = createWorkJobAndWorkInfo(commandName, vmId);

            workJob = newVmWorkJobAndInfo.first();
            VmWorkReconfigure workInfo = new VmWorkReconfigure(newVmWorkJobAndInfo.second(), oldServiceOffering.getId(), newServiceOffering.getId(), customParameters, reconfiguringOnExistingHost);

            setCmdInfoAndSubmitAsyncJob(workJob, workInfo, vmId);
        }
        AsyncJobExecutionContext.getCurrentExecutionContext().joinJob(workJob.getId());

        return new VmJobVirtualMachineOutcome(workJob, vmId);
    }

    @ReflectionUse
    private Pair<JobInfo.Status, String> orchestrateStart(final VmWorkStart work) throws Exception {
        VMInstanceVO vm = findVmById(work.getVmId());

        Boolean enterSetup = (Boolean)work.getParams().get(VirtualMachineProfile.Param.BootIntoSetup);
        if (s_logger.isDebugEnabled()) {
            s_logger.debug(String.format("orchestrating VM start for '%s' %s set to %s", vm.getInstanceName(), VirtualMachineProfile.Param.BootIntoSetup, enterSetup));
        }

        try {
            orchestrateStart(vm.getUuid(), work.getParams(), work.getPlan(), _dpMgr.getDeploymentPlannerByName(work.getDeploymentPlanner()));
        } catch (CloudRuntimeException e){
            String message = String.format("Unable to orchestrate start %s due to [%s].", vm.toString(), e.getMessage());
            s_logger.warn(message, e);
            CloudRuntimeException ex = new CloudRuntimeException(message);
            return new Pair<>(JobInfo.Status.FAILED, JobSerializerHelper.toObjectSerializedString(ex));
        }
        return new Pair<>(JobInfo.Status.SUCCEEDED, null);
    }

    @ReflectionUse
    private Pair<JobInfo.Status, String> orchestrateStop(final VmWorkStop work) throws Exception {
        final VMInstanceVO vm = _entityMgr.findById(VMInstanceVO.class, work.getVmId());
        if (vm == null) {
            String message = String.format("Unable to find VM [%s].", work.getVmId());
            s_logger.warn(message);
            throw new CloudRuntimeException(message);
        }

        orchestrateStop(vm.getUuid(), work.isCleanup());
        return new Pair<>(JobInfo.Status.SUCCEEDED, null);
    }

    @ReflectionUse
    private Pair<JobInfo.Status, String> orchestrateMigrate(final VmWorkMigrate work) throws Exception {
        VMInstanceVO vm = findVmById(work.getVmId());

        orchestrateMigrate(vm.getUuid(), work.getSrcHostId(), work.getDeployDestination());
        return new Pair<>(JobInfo.Status.SUCCEEDED, null);
    }

    @ReflectionUse
    private Pair<JobInfo.Status, String> orchestrateMigrateAway(final VmWorkMigrateAway work) throws Exception {
        VMInstanceVO vm = findVmById(work.getVmId());

        try {
            orchestrateMigrateAway(vm.getUuid(), work.getSrcHostId(), null);
        } catch (final InsufficientServerCapacityException e) {
            s_logger.warn("Failed to deploy vm " + vm.getId() + " with original planner, sending HAPlanner", e);
            orchestrateMigrateAway(vm.getUuid(), work.getSrcHostId(), _haMgr.getHAPlanner());
        }

        return new Pair<>(JobInfo.Status.SUCCEEDED, null);
    }

    @ReflectionUse
    private Pair<JobInfo.Status, String> orchestrateMigrateWithStorage(final VmWorkMigrateWithStorage work) throws Exception {
        VMInstanceVO vm = findVmById(work.getVmId());
        orchestrateMigrateWithStorage(vm.getUuid(),
                work.getSrcHostId(),
                work.getDestHostId(),
                work.getVolumeToPool());
        return new Pair<>(JobInfo.Status.SUCCEEDED, null);
    }

    @ReflectionUse
    private Pair<JobInfo.Status, String> orchestrateMigrateForScale(final VmWorkMigrateForScale work) throws Exception {
        VMInstanceVO vm = findVmById(work.getVmId());
        orchestrateMigrateForScale(vm.getUuid(),
                work.getSrcHostId(),
                work.getDeployDestination(),
                work.getNewServiceOfferringId());
        return new Pair<>(JobInfo.Status.SUCCEEDED, null);
    }

    @ReflectionUse
    private Pair<JobInfo.Status, String> orchestrateReboot(final VmWorkReboot work) throws Exception {
        VMInstanceVO vm = findVmById(work.getVmId());
        orchestrateReboot(vm.getUuid(), work.getParams());
        return new Pair<>(JobInfo.Status.SUCCEEDED, null);
    }

    @ReflectionUse
    private Pair<JobInfo.Status, String> orchestrateAddVmToNetwork(final VmWorkAddVmToNetwork work) throws Exception {
        VMInstanceVO vm = findVmById(work.getVmId());

        final Network network = _networkDao.findById(work.getNetworkId());
        final NicProfile nic = orchestrateAddVmToNetwork(vm, network,
                work.getRequestedNicProfile());

        return new Pair<>(JobInfo.Status.SUCCEEDED, _jobMgr.marshallResultObject(nic));
    }

    @ReflectionUse
    private Pair<JobInfo.Status, String> orchestrateRemoveNicFromVm(final VmWorkRemoveNicFromVm work) throws Exception {
        VMInstanceVO vm = findVmById(work.getVmId());
        final NicVO nic = _entityMgr.findById(NicVO.class, work.getNicId());
        final boolean result = orchestrateRemoveNicFromVm(vm, nic);
        return new Pair<>(JobInfo.Status.SUCCEEDED,
                _jobMgr.marshallResultObject(result));
    }

    @ReflectionUse
    private Pair<JobInfo.Status, String> orchestrateRemoveVmFromNetwork(final VmWorkRemoveVmFromNetwork work) throws Exception {
        VMInstanceVO vm = findVmById(work.getVmId());
        final boolean result = orchestrateRemoveVmFromNetwork(vm,
                work.getNetwork(), work.getBroadcastUri());
        return new Pair<>(JobInfo.Status.SUCCEEDED,
                _jobMgr.marshallResultObject(result));
    }

    @ReflectionUse
    private Pair<JobInfo.Status, String> orchestrateReconfigure(final VmWorkReconfigure work) throws Exception {
        VMInstanceVO vm = findVmById(work.getVmId());
        ServiceOfferingVO oldServiceOffering = _offeringDao.findById(work.getOldServiceOfferingId());
        ServiceOfferingVO newServiceOffering = _offeringDao.findById(work.getNewServiceOfferingId());
        if (newServiceOffering.isDynamic()) {
            newServiceOffering = _offeringDao.getComputeOffering(newServiceOffering, work.getCustomParameters());
        }

        reConfigureVm(vm.getUuid(), oldServiceOffering, newServiceOffering, work.getCustomParameters(),
                work.isSameHost());
        return new Pair<>(JobInfo.Status.SUCCEEDED, null);
    }

    @ReflectionUse
    private Pair<JobInfo.Status, String> orchestrateStorageMigration(final VmWorkStorageMigration work) throws Exception {
        VMInstanceVO vm = findVmById(work.getVmId());
        orchestrateStorageMigration(vm.getUuid(), work.getVolumeToPool());
        return new Pair<>(JobInfo.Status.SUCCEEDED, null);
    }

    @Override
    public Pair<JobInfo.Status, String> handleVmWorkJob(final VmWork work) throws Exception {
        return _jobHandlerProxy.handleVmWorkJob(work);
    }

    private VmWorkJobVO createPlaceHolderWork(final long instanceId) {
        return createPlaceHolderWork(instanceId, null);
    }

    private VmWorkJobVO createPlaceHolderWork(final long instanceId, String secondaryObjectIdentifier) {
        final VmWorkJobVO workJob = new VmWorkJobVO("");

        workJob.setDispatcher(VmWorkConstants.VM_WORK_JOB_PLACEHOLDER);
        workJob.setCmd("");
        workJob.setCmdInfo("");

        workJob.setAccountId(0);
        workJob.setUserId(0);
        workJob.setStep(VmWorkJobVO.Step.Starting);
        workJob.setVmType(VirtualMachine.Type.Instance);
        workJob.setVmInstanceId(instanceId);
        if(StringUtils.isNotBlank(secondaryObjectIdentifier)) {
            workJob.setSecondaryObjectIdentifier(secondaryObjectIdentifier);
        }
        workJob.setInitMsid(ManagementServerNode.getManagementServerId());

        _workJobDao.persist(workJob);

        return workJob;
    }

    protected void resourceCountIncrement (long accountId, Long cpu, Long memory) {
        _resourceLimitMgr.incrementResourceCount(accountId, ResourceType.user_vm);
        _resourceLimitMgr.incrementResourceCount(accountId, ResourceType.cpu, cpu);
        _resourceLimitMgr.incrementResourceCount(accountId, ResourceType.memory, memory);
    }

    protected void resourceCountDecrement (long accountId, Long cpu, Long memory) {
        _resourceLimitMgr.decrementResourceCount(accountId, ResourceType.user_vm);
        _resourceLimitMgr.decrementResourceCount(accountId, ResourceType.cpu, cpu);
        _resourceLimitMgr.decrementResourceCount(accountId, ResourceType.memory, memory);
    }

    @Override
    public UserVm restoreVirtualMachine(final long vmId, final Long newTemplateId) throws ResourceUnavailableException, InsufficientCapacityException {
        final AsyncJobExecutionContext jobContext = AsyncJobExecutionContext.getCurrentExecutionContext();
        if (jobContext.isJobDispatchedBy(VmWorkConstants.VM_WORK_JOB_DISPATCHER)) {
            VmWorkJobVO placeHolder = null;
            placeHolder = createPlaceHolderWork(vmId);
            try {
                return orchestrateRestoreVirtualMachine(vmId, newTemplateId);
            } finally {
                if (placeHolder != null) {
                    _workJobDao.expunge(placeHolder.getId());
                }
            }
        } else {
            final Outcome<VirtualMachine> outcome = restoreVirtualMachineThroughJobQueue(vmId, newTemplateId);

            retrieveVmFromJobOutcome(outcome, String.valueOf(vmId), "restoreVirtualMachine");

            Object jobResult = retrieveResultFromJobOutcomeAndThrowExceptionIfNeeded(outcome);

            if (jobResult != null && jobResult instanceof HashMap) {
                HashMap<Long, String> passwordMap = (HashMap<Long, String>)jobResult;
                UserVmVO userVm = _userVmDao.findById(vmId);
                userVm.setPassword(passwordMap.get(vmId));
                return userVm;
            }

            throw new RuntimeException("Unexpected job execution result");
        }
    }

    private UserVm orchestrateRestoreVirtualMachine(final long vmId, final Long newTemplateId) throws ResourceUnavailableException, InsufficientCapacityException {
        s_logger.debug("Restoring vm " + vmId + " with new templateId " + newTemplateId);
        final CallContext context = CallContext.current();
        final Account account = context.getCallingAccount();
        return _userVmService.restoreVirtualMachine(account, vmId, newTemplateId);
    }

    public Outcome<VirtualMachine> restoreVirtualMachineThroughJobQueue(final long vmId, final Long newTemplateId) {
        String commandName = VmWorkRestore.class.getName();
        Pair<VmWorkJobVO, Long> pendingWorkJob = retrievePendingWorkJob(vmId, commandName);

        VmWorkJobVO workJob = pendingWorkJob.first();

        if (workJob == null) {
            Pair<VmWorkJobVO, VmWork> newVmWorkJobAndInfo = createWorkJobAndWorkInfo(commandName, vmId);

            workJob = newVmWorkJobAndInfo.first();
            VmWorkRestore workInfo = new VmWorkRestore(newVmWorkJobAndInfo.second(), newTemplateId);

            setCmdInfoAndSubmitAsyncJob(workJob, workInfo, vmId);
        }
        AsyncJobExecutionContext.getCurrentExecutionContext().joinJob(workJob.getId());

        return new VmJobVirtualMachineOutcome(workJob, vmId);
    }

    @ReflectionUse
    private Pair<JobInfo.Status, String> orchestrateRestoreVirtualMachine(final VmWorkRestore work) throws Exception {
        VMInstanceVO vm = findVmById(work.getVmId());
        UserVm uservm = orchestrateRestoreVirtualMachine(vm.getId(), work.getTemplateId());
        HashMap<Long, String> passwordMap = new HashMap<>();
        passwordMap.put(uservm.getId(), uservm.getPassword());
        return new Pair<>(JobInfo.Status.SUCCEEDED, _jobMgr.marshallResultObject(passwordMap));
    }

    @Override
    public Boolean updateDefaultNicForVM(final VirtualMachine vm, final Nic nic, final Nic defaultNic) {

        final AsyncJobExecutionContext jobContext = AsyncJobExecutionContext.getCurrentExecutionContext();
        if (jobContext.isJobDispatchedBy(VmWorkConstants.VM_WORK_JOB_DISPATCHER)) {
            VmWorkJobVO placeHolder = createPlaceHolderWork(vm.getId());
            try {
                return orchestrateUpdateDefaultNicForVM(vm, nic, defaultNic);
            } finally {
                if (placeHolder != null) {
                    _workJobDao.expunge(placeHolder.getId());
                }
            }
        } else {
            final Outcome<VirtualMachine> outcome = updateDefaultNicForVMThroughJobQueue(vm, nic, defaultNic);

            retrieveVmFromJobOutcome(outcome, vm.getUuid(), "updateDefaultNicForVM");

            try {
                Object jobResult = retrieveResultFromJobOutcomeAndThrowExceptionIfNeeded(outcome);

                if (jobResult != null && jobResult instanceof Boolean) {
                    return (Boolean)jobResult;
                }
            } catch (ResourceUnavailableException | InsufficientCapacityException ex) {
                throw new RuntimeException("Unhandled exception", ex);
            }

            throw new RuntimeException("Unexpected job execution result");
        }
    }

    private Boolean orchestrateUpdateDefaultNicForVM(final VirtualMachine vm, final Nic nic, final Nic defaultNic) {

        s_logger.debug("Updating default nic of vm " + vm + " from nic " + defaultNic.getUuid() + " to nic " + nic.getUuid());
        Integer chosenID = nic.getDeviceId();
        Integer existingID = defaultNic.getDeviceId();
        NicVO nicVO = _nicsDao.findById(nic.getId());
        NicVO defaultNicVO = _nicsDao.findById(defaultNic.getId());

        nicVO.setDefaultNic(true);
        nicVO.setDeviceId(existingID);
        defaultNicVO.setDefaultNic(false);
        defaultNicVO.setDeviceId(chosenID);

        _nicsDao.persist(nicVO);
        _nicsDao.persist(defaultNicVO);
        return true;
    }

    public Outcome<VirtualMachine> updateDefaultNicForVMThroughJobQueue(final VirtualMachine vm, final Nic nic, final Nic defaultNic) {
        Long vmId = vm.getId();
        String commandName = VmWorkUpdateDefaultNic.class.getName();
        Pair<VmWorkJobVO, Long> pendingWorkJob = retrievePendingWorkJob(vmId, commandName);

        VmWorkJobVO workJob = pendingWorkJob.first();

        if (workJob == null) {
            Pair<VmWorkJobVO, VmWork> newVmWorkJobAndInfo = createWorkJobAndWorkInfo(commandName, vmId);

            workJob = newVmWorkJobAndInfo.first();
            VmWorkUpdateDefaultNic workInfo = new VmWorkUpdateDefaultNic(newVmWorkJobAndInfo.second(), nic.getId(), defaultNic.getId());

            setCmdInfoAndSubmitAsyncJob(workJob, workInfo, vmId);
        }
        AsyncJobExecutionContext.getCurrentExecutionContext().joinJob(workJob.getId());

        return new VmJobVirtualMachineOutcome(workJob, vmId);
    }

    @ReflectionUse
    private Pair<JobInfo.Status, String> orchestrateUpdateDefaultNic(final VmWorkUpdateDefaultNic work) throws Exception {
        VMInstanceVO vm = findVmById(work.getVmId());
        final NicVO nic = _entityMgr.findById(NicVO.class, work.getNicId());
        if (nic == null) {
            throw new CloudRuntimeException("Unable to find nic " + work.getNicId());
        }
        final NicVO defaultNic = _entityMgr.findById(NicVO.class, work.getDefaultNicId());
        if (defaultNic == null) {
            throw new CloudRuntimeException("Unable to find default nic " + work.getDefaultNicId());
        }
        final boolean result = orchestrateUpdateDefaultNicForVM(vm, nic, defaultNic);
        return new Pair<>(JobInfo.Status.SUCCEEDED,
                _jobMgr.marshallResultObject(result));
    }

    private Pair<Long, Long> findClusterAndHostIdForVmFromVolumes(long vmId) {
        Long clusterId = null;
        Long hostId = null;
        List<VolumeVO> volumes = _volsDao.findByInstance(vmId);
        for (VolumeVO volume : volumes) {
            if (Volume.State.Ready.equals(volume.getState()) &&
                    volume.getPoolId() != null) {
                StoragePoolVO pool = _storagePoolDao.findById(volume.getPoolId());
                if (pool != null && pool.getClusterId() != null) {
                    clusterId = pool.getClusterId();
                    // hostId to be used only for sending commands, capacity check skipped
                    List<HostVO> hosts = _hostDao.findHypervisorHostInCluster(pool.getClusterId());
                    if (CollectionUtils.isNotEmpty(hosts)) {
                        hostId = hosts.get(0).getId();
                        break;
                    }
                }
            }
        }
        return new Pair<>(clusterId, hostId);
    }

    private Pair<Long, Long> findClusterAndHostIdForVm(VirtualMachine vm) {
        Long hostId = vm.getHostId();
        Long clusterId = null;
        if(hostId == null) {
            hostId = vm.getLastHostId();
            if (s_logger.isDebugEnabled()) {
                s_logger.debug(String.format("host id is null, using last host id %d", hostId) );
            }
        }
        if (hostId == null) {
            return findClusterAndHostIdForVmFromVolumes(vm.getId());
        }
        HostVO host = _hostDao.findById(hostId);
        if (host != null) {
            clusterId = host.getClusterId();
        }
        return new Pair<>(clusterId, hostId);
    }

    @Override
    public Pair<Long, Long> findClusterAndHostIdForVm(long vmId) {
        VMInstanceVO vm = _vmDao.findById(vmId);
        if (vm == null) {
            return new Pair<>(null, null);
        }
        return findClusterAndHostIdForVm(vm);
    }

    protected VirtualMachine retrieveVmFromJobOutcome(Outcome<VirtualMachine> jobOutcome, String vmUuid, String jobName) {
        try {
            return jobOutcome.get();
        } catch (InterruptedException | java.util.concurrent.ExecutionException e) {
            throw new RuntimeException(String.format("Unable to retrieve result from job \"%s\" due to [%s]. VM {\"uuid\": \"%s\"}.", jobName, e.getMessage(), vmUuid), e);
        }
    }

    protected Object retrieveResultFromJobOutcomeAndThrowExceptionIfNeeded(Outcome<VirtualMachine> outcome) throws ResourceUnavailableException, InsufficientCapacityException{
        Object jobResult = _jobMgr.unmarshallResultObject(outcome.getJob());

        if (jobResult == null) {
            return null;
        }

        if (jobResult instanceof AgentUnavailableException) {
           throw (AgentUnavailableException) jobResult;
        }

        if (jobResult instanceof InsufficientServerCapacityException) {
           throw (InsufficientServerCapacityException) jobResult;
        }

        if (jobResult instanceof ResourceUnavailableException) {
           throw (ResourceUnavailableException) jobResult;
        }

        if (jobResult instanceof InsufficientCapacityException) {
           throw (InsufficientCapacityException) jobResult;
        }

        if (jobResult instanceof ConcurrentOperationException) {
           throw (ConcurrentOperationException) jobResult;
        }

        if (jobResult instanceof RuntimeException) {
           throw (RuntimeException) jobResult;
        }

        if (jobResult instanceof Throwable) {
           throw new RuntimeException("Unexpected exception", (Throwable)jobResult);
        }

        return jobResult;
    }

    protected Pair<VmWorkJobVO, Long> retrievePendingWorkJob(String vmUuid, String commandName) {
        return retrievePendingWorkJob(null, vmUuid, VirtualMachine.Type.Instance, commandName);
    }

    protected Pair<VmWorkJobVO, Long> retrievePendingWorkJob(Long id, String commandName) {
        return retrievePendingWorkJob(id, null, VirtualMachine.Type.Instance, commandName);
    }

    protected Pair<VmWorkJobVO, Long> retrievePendingWorkJob(Long vmId, String vmUuid, VirtualMachine.Type vmType, String commandName) {
        if (vmId == null) {
            VMInstanceVO vm = _vmDao.findByUuid(vmUuid);

            if (vm == null) {
                String message = String.format("Could not find a VM with the uuid [%s]. Unable to continue validations with command [%s] through job queue.", vmUuid, commandName);
                s_logger.error(message);
                throw new RuntimeException(message);
            }

            vmId = vm.getId();

            if (vmType == null) {
                vmType = vm.getType();
            }
        }

        List<VmWorkJobVO> pendingWorkJobs = _workJobDao.listPendingWorkJobs(vmType, vmId, commandName);

        if (CollectionUtils.isNotEmpty(pendingWorkJobs)) {
            return new Pair<>(pendingWorkJobs.get(0), vmId);
        }

        return new Pair<>(null, vmId);
    }

    protected Pair<VmWorkJobVO, VmWork> createWorkJobAndWorkInfo(String commandName, Long vmId) {
        return createWorkJobAndWorkInfo(commandName, null, vmId);
    }

    protected Pair<VmWorkJobVO, VmWork> createWorkJobAndWorkInfo(String commandName, VmWorkJobVO.Step step, Long vmId) {
        CallContext context = CallContext.current();
        long userId = context.getCallingUser().getId();
        long accountId = context.getCallingAccount().getId();

        VmWorkJobVO workJob = new VmWorkJobVO(context.getContextId());
        workJob.setDispatcher(VmWorkConstants.VM_WORK_JOB_DISPATCHER);
        workJob.setCmd(commandName);
        workJob.setAccountId(accountId);
        workJob.setUserId(userId);

        if (step != null) {
            workJob.setStep(step);
        }

        workJob.setVmType(VirtualMachine.Type.Instance);
        workJob.setVmInstanceId(vmId);
        workJob.setRelated(AsyncJobExecutionContext.getOriginJobId());

        VmWork workInfo = new VmWork(userId,  accountId, vmId, VirtualMachineManagerImpl.VM_WORK_JOB_HANDLER);

        return new Pair<>(workJob, workInfo);
    }

    protected void setCmdInfoAndSubmitAsyncJob(VmWorkJobVO workJob, VmWork workInfo, Long vmId) {
        workJob.setCmdInfo(VmWorkSerializer.serialize(workInfo));
        _jobMgr.submitAsyncJob(workJob, VmWorkConstants.VM_WORK_QUEUE, vmId);
    }

    protected VMInstanceVO findVmById(Long vmId) {
        VMInstanceVO vm = _entityMgr.findById(VMInstanceVO.class, vmId);

        if (vm == null) {
            s_logger.warn(String.format("Could not find VM [%s].", vmId));
        }

        assert vm != null;
        return vm;
    }
}<|MERGE_RESOLUTION|>--- conflicted
+++ resolved
@@ -3799,13 +3799,8 @@
 
         final AsyncJobExecutionContext jobContext = AsyncJobExecutionContext.getCurrentExecutionContext();
         if (jobContext.isJobDispatchedBy(VmWorkConstants.VM_WORK_JOB_DISPATCHER)) {
-<<<<<<< HEAD
-            VmWorkJobVO placeHolder = createPlaceHolderWork(vm.getId());
-=======
-            // avoid re-entrance
-            VmWorkJobVO placeHolder = null;
-            placeHolder = createPlaceHolderWork(vm.getId(), network.getUuid());
->>>>>>> e198edfa
+            VmWorkJobVO placeHolder = createPlaceHolderWork(vm.getId(), network.getUuid());
+
             try {
                 return orchestrateAddVmToNetwork(vm, network, requested);
             } finally {
@@ -3863,18 +3858,7 @@
 
             final NicTO nicTO = toNicTO(nic, vmProfile.getVirtualMachine().getHypervisorType());
 
-<<<<<<< HEAD
-            final Map<NetworkOffering.Detail, String> details = networkOfferingDetailsDao.getNtwkOffDetails(network.getNetworkOfferingId());
-            if (details != null) {
-                details.putIfAbsent(NetworkOffering.Detail.PromiscuousMode, NetworkOrchestrationService.PromiscuousMode.value().toString());
-                details.putIfAbsent(NetworkOffering.Detail.MacAddressChanges, NetworkOrchestrationService.MacAddressChanges.value().toString());
-                details.putIfAbsent(NetworkOffering.Detail.ForgedTransmits, NetworkOrchestrationService.ForgedTransmits.value().toString());
-            }
-            nicTO.setDetails(details);
-
-=======
             //4) plug the nic to the vm
->>>>>>> e198edfa
             s_logger.debug("Plugging nic for vm " + vm + " in network " + network);
 
             boolean result = false;
@@ -5143,21 +5127,6 @@
         String commandName = VmWorkAddVmToNetwork.class.getName();
         Pair<VmWorkJobVO, Long> pendingWorkJob = retrievePendingWorkJob(vmId, commandName);
 
-<<<<<<< HEAD
-        VmWorkJobVO workJob = pendingWorkJob.first();
-
-        if (workJob == null) {
-            Pair<VmWorkJobVO, VmWork> newVmWorkJobAndInfo = createWorkJobAndWorkInfo(commandName, vmId);
-
-            workJob = newVmWorkJobAndInfo.first();
-            VmWorkAddVmToNetwork workInfo = new VmWorkAddVmToNetwork(newVmWorkJobAndInfo.second(), network.getId(), requested);
-
-            setCmdInfoAndSubmitAsyncJob(workJob, workInfo, vmId);
-        }
-        AsyncJobExecutionContext.getCurrentExecutionContext().joinJob(workJob.getId());
-
-        return new VmJobVirtualMachineOutcome(workJob, vmId);
-=======
         final CallContext context = CallContext.current();
         final User user = context.getCallingUser();
         final Account account = context.getCallingAccount();
@@ -5219,7 +5188,6 @@
             throw e;
         }
         return workJob;
->>>>>>> e198edfa
     }
 
     public Outcome<VirtualMachine> removeNicFromVmThroughJobQueue(
