--- conflicted
+++ resolved
@@ -1407,14 +1407,10 @@
                             // if the router is sending a ping, verify the
                             // gateway was pingable
                             if (cmd instanceof PingRoutingCommand) {
-<<<<<<< HEAD
                                 processPingRoutingCommand((PingRoutingCommand) cmd, hostId);
                                 final boolean gatewayAccessible = ((PingRoutingCommand)cmd).isGatewayAccessible();
                                 final HostVO host = _hostDao.findById(Long.valueOf(cmdHostId));
 
-=======
-                                gatewayAccessible = ((PingRoutingCommand)cmd).isGatewayAccessible();
->>>>>>> e6f048bc
                                 if (host != null) {
                                     if (!gatewayAccessible) {
                                         // alert that host lost connection to
