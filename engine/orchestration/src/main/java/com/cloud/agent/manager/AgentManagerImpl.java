// Licensed to the Apache Software Foundation (ASF) under one
// or more contributor license agreements.  See the NOTICE file
// distributed with this work for additional information
// regarding copyright ownership.  The ASF licenses this file
// to you under the Apache License, Version 2.0 (the
// "License"); you may not use this file except in compliance
// with the License.  You may obtain a copy of the License at
//
//   http://www.apache.org/licenses/LICENSE-2.0
//
// Unless required by applicable law or agreed to in writing,
// software distributed under the License is distributed on an
// "AS IS" BASIS, WITHOUT WARRANTIES OR CONDITIONS OF ANY
// KIND, either express or implied.  See the License for the
// specific language governing permissions and limitations
// under the License.
package com.cloud.agent.manager;

import java.lang.reflect.Constructor;
import java.lang.reflect.InvocationTargetException;
import java.nio.channels.ClosedChannelException;
import java.util.ArrayList;
import java.util.Arrays;
import java.util.Date;
import java.util.HashMap;
import java.util.List;
import java.util.Map;
import java.util.concurrent.ConcurrentHashMap;
import java.util.concurrent.ExecutorService;
import java.util.concurrent.LinkedBlockingQueue;
import java.util.concurrent.ScheduledExecutorService;
import java.util.concurrent.ScheduledThreadPoolExecutor;
import java.util.concurrent.ThreadPoolExecutor;
import java.util.concurrent.TimeUnit;
import java.util.concurrent.locks.Lock;
import java.util.concurrent.locks.ReentrantLock;

import javax.inject.Inject;
import javax.naming.ConfigurationException;

import com.cloud.configuration.Config;
import com.cloud.utils.NumbersUtil;
import com.cloud.utils.db.GlobalLock;
import org.apache.cloudstack.agent.lb.IndirectAgentLB;
import org.apache.cloudstack.ca.CAManager;
import org.apache.cloudstack.engine.orchestration.service.NetworkOrchestrationService;
import org.apache.cloudstack.framework.config.ConfigKey;
import org.apache.cloudstack.framework.config.Configurable;
import org.apache.cloudstack.framework.config.dao.ConfigurationDao;
import org.apache.cloudstack.framework.jobs.AsyncJob;
import org.apache.cloudstack.framework.jobs.AsyncJobExecutionContext;
import org.apache.cloudstack.managed.context.ManagedContextRunnable;
import org.apache.cloudstack.outofbandmanagement.dao.OutOfBandManagementDao;
import org.apache.cloudstack.utils.identity.ManagementServerNode;
import org.apache.commons.lang3.BooleanUtils;

import com.cloud.agent.AgentManager;
import com.cloud.agent.Listener;
import com.cloud.agent.StartupCommandProcessor;
import com.cloud.agent.api.AgentControlAnswer;
import com.cloud.agent.api.AgentControlCommand;
import com.cloud.agent.api.Answer;
import com.cloud.agent.api.CheckHealthCommand;
import com.cloud.agent.api.Command;
import com.cloud.agent.api.PingAnswer;
import com.cloud.agent.api.PingCommand;
import com.cloud.agent.api.PingRoutingCommand;
import com.cloud.agent.api.ReadyAnswer;
import com.cloud.agent.api.ReadyCommand;
import com.cloud.agent.api.SetHostParamsCommand;
import com.cloud.agent.api.ShutdownCommand;
import com.cloud.agent.api.StartupAnswer;
import com.cloud.agent.api.StartupCommand;
import com.cloud.agent.api.StartupProxyCommand;
import com.cloud.agent.api.StartupRoutingCommand;
import com.cloud.agent.api.StartupSecondaryStorageCommand;
import com.cloud.agent.api.StartupStorageCommand;
import com.cloud.agent.api.UnsupportedAnswer;
import com.cloud.agent.transport.Request;
import com.cloud.agent.transport.Response;
import com.cloud.alert.AlertManager;
import com.cloud.configuration.ManagementServiceConfiguration;
import com.cloud.dc.ClusterVO;
import com.cloud.dc.DataCenterVO;
import com.cloud.dc.HostPodVO;
import com.cloud.dc.dao.ClusterDao;
import com.cloud.dc.dao.DataCenterDao;
import com.cloud.dc.dao.HostPodDao;
import com.cloud.exception.AgentUnavailableException;
import com.cloud.exception.ConnectionException;
import com.cloud.exception.OperationTimedoutException;
import com.cloud.exception.UnsupportedVersionException;
import com.cloud.ha.HighAvailabilityManager;
import com.cloud.host.Host;
import com.cloud.host.HostVO;
import com.cloud.host.Status;
import com.cloud.host.Status.Event;
import com.cloud.host.dao.HostDao;
import com.cloud.hypervisor.Hypervisor.HypervisorType;
import com.cloud.hypervisor.HypervisorGuruManager;
import com.cloud.resource.Discoverer;
import com.cloud.resource.ResourceManager;
import com.cloud.resource.ResourceState;
import com.cloud.resource.ServerResource;
import com.cloud.utils.Pair;
import com.cloud.utils.component.ManagerBase;
import com.cloud.utils.concurrency.NamedThreadFactory;
import com.cloud.utils.db.DB;
import com.cloud.utils.db.EntityManager;
import com.cloud.utils.db.QueryBuilder;
import com.cloud.utils.db.SearchCriteria.Op;
import com.cloud.utils.db.TransactionLegacy;
import com.cloud.utils.exception.CloudRuntimeException;
import com.cloud.utils.exception.HypervisorVersionChangedException;
import com.cloud.utils.exception.NioConnectionException;
import com.cloud.utils.exception.TaskExecutionException;
import com.cloud.utils.fsm.NoTransitionException;
import com.cloud.utils.fsm.StateMachine2;
import com.cloud.utils.nio.HandlerFactory;
import com.cloud.utils.nio.Link;
import com.cloud.utils.nio.NioServer;
import com.cloud.utils.nio.Task;
import com.cloud.utils.time.InaccurateClock;
import org.apache.commons.lang3.StringUtils;
import org.apache.logging.log4j.ThreadContext;

/**
 * Implementation of the Agent Manager. This class controls the connection to the agents.
 **/
public class AgentManagerImpl extends ManagerBase implements AgentManager, HandlerFactory, Configurable {

    /**
     * _agents is a ConcurrentHashMap, but it is used from within a synchronized block. This will be reported by findbugs as JLM_JSR166_UTILCONCURRENT_MONITORENTER. Maybe a
     * ConcurrentHashMap is not the right thing to use here, but i'm not sure so i leave it alone.
     */
    protected ConcurrentHashMap<Long, AgentAttache> _agents = new ConcurrentHashMap<Long, AgentAttache>(10007);
    protected List<Pair<Integer, Listener>> _hostMonitors = new ArrayList<Pair<Integer, Listener>>(17);
    protected List<Pair<Integer, Listener>> _cmdMonitors = new ArrayList<Pair<Integer, Listener>>(17);
    protected List<Pair<Integer, StartupCommandProcessor>> _creationMonitors = new ArrayList<Pair<Integer, StartupCommandProcessor>>(17);
    protected List<Long> _loadingAgents = new ArrayList<Long>();
    private int _monitorId = 0;
    private final Lock _agentStatusLock = new ReentrantLock();

    @Inject
    protected CAManager caService;
    @Inject
    protected EntityManager _entityMgr;

    protected NioServer _connection;
    @Inject
    protected HostDao _hostDao = null;
    @Inject
    protected OutOfBandManagementDao outOfBandManagementDao;
    @Inject
    protected DataCenterDao _dcDao = null;
    @Inject
    protected HostPodDao _podDao = null;
    @Inject
    protected ConfigurationDao _configDao = null;
    @Inject
    protected ClusterDao _clusterDao = null;

    @Inject
    protected HighAvailabilityManager _haMgr = null;
    @Inject
    protected AlertManager _alertMgr = null;

    @Inject
    protected HypervisorGuruManager _hvGuruMgr;

    @Inject
    protected IndirectAgentLB indirectAgentLB;

    protected int _retry = 2;

    protected long _nodeId = -1;

    protected ExecutorService _executor;
    protected ThreadPoolExecutor _connectExecutor;
    protected ScheduledExecutorService _directAgentExecutor;
    protected ScheduledExecutorService _cronJobExecutor;
    protected ScheduledExecutorService _monitorExecutor;

    private int _directAgentThreadCap;

    protected StateMachine2<Status, Status.Event, Host> _statusStateMachine = Status.getStateMachine();
    private final ConcurrentHashMap<Long, Long> _pingMap = new ConcurrentHashMap<Long, Long>(10007);

    @Inject
    ResourceManager _resourceMgr;
    @Inject
    ManagementServiceConfiguration mgmtServiceConf;

    protected final ConfigKey<Integer> Workers = new ConfigKey<Integer>("Advanced", Integer.class, "workers", "5",
            "Number of worker threads handling remote agent connections.", false);
    protected final ConfigKey<Integer> Port = new ConfigKey<Integer>("Advanced", Integer.class, "port", "8250", "Port to listen on for remote agent connections.", false);
    protected final ConfigKey<Integer> AlertWait = new ConfigKey<Integer>("Advanced", Integer.class, "alert.wait", "1800",
            "Seconds to wait before alerting on a disconnected agent", true);
    protected final ConfigKey<Integer> DirectAgentLoadSize = new ConfigKey<Integer>("Advanced", Integer.class, "direct.agent.load.size", "16",
            "The number of direct agents to load each time", false);
    protected final ConfigKey<Integer> DirectAgentPoolSize = new ConfigKey<Integer>("Advanced", Integer.class, "direct.agent.pool.size", "500",
            "Default size for DirectAgentPool", false);
    protected final ConfigKey<Float> DirectAgentThreadCap = new ConfigKey<Float>("Advanced", Float.class, "direct.agent.thread.cap", "1",
            "Percentage (as a value between 0 and 1) of direct.agent.pool.size to be used as upper thread cap for a single direct agent to process requests", false);
    protected final ConfigKey<Boolean> CheckTxnBeforeSending = new ConfigKey<Boolean>("Developer", Boolean.class, "check.txn.before.sending.agent.commands", "false",
            "This parameter allows developers to enable a check to see if a transaction wraps commands that are sent to the resource.  This is not to be enabled on production systems.", true);

    @Override
    public boolean configure(final String name, final Map<String, Object> params) throws ConfigurationException {

        logger.info("Ping Timeout is " + mgmtServiceConf.getPingTimeout());

        final int threads = DirectAgentLoadSize.value();

        _nodeId = ManagementServerNode.getManagementServerId();
        logger.info("Configuring AgentManagerImpl. management server node id(msid): " + _nodeId);

        final long lastPing = (System.currentTimeMillis() >> 10) - mgmtServiceConf.getTimeout();
        _hostDao.markHostsAsDisconnected(_nodeId, lastPing);

        registerForHostEvents(new BehindOnPingListener(), true, true, false);

        registerForHostEvents(new SetHostParamsListener(), true, true, false);

        _executor = new ThreadPoolExecutor(threads, threads, 60l, TimeUnit.SECONDS, new LinkedBlockingQueue<Runnable>(), new NamedThreadFactory("AgentTaskPool"));

        _connectExecutor = new ThreadPoolExecutor(100, 500, 60l, TimeUnit.SECONDS, new LinkedBlockingQueue<Runnable>(), new NamedThreadFactory("AgentConnectTaskPool"));
        // allow core threads to time out even when there are no items in the queue
        _connectExecutor.allowCoreThreadTimeOut(true);

        _connection = new NioServer("AgentManager", Port.value(), Workers.value() + 10, this, caService);
        logger.info("Listening on " + Port.value() + " with " + Workers.value() + " workers");

        // executes all agent commands other than cron and ping
        _directAgentExecutor = new ScheduledThreadPoolExecutor(DirectAgentPoolSize.value(), new NamedThreadFactory("DirectAgent"));
        // executes cron and ping agent commands
        _cronJobExecutor = new ScheduledThreadPoolExecutor(DirectAgentPoolSize.value(), new NamedThreadFactory("DirectAgentCronJob"));
        logger.debug("Created DirectAgentAttache pool with size: " + DirectAgentPoolSize.value());
        _directAgentThreadCap = Math.round(DirectAgentPoolSize.value() * DirectAgentThreadCap.value()) + 1; // add 1 to always make the value > 0

        _monitorExecutor = new ScheduledThreadPoolExecutor(1, new NamedThreadFactory("AgentMonitor"));

        return true;
    }

    @Override
    public Task create(final Task.Type type, final Link link, final byte[] data) {
        return new AgentHandler(type, link, data);
    }

    @Override
    public int registerForHostEvents(final Listener listener, final boolean connections, final boolean commands, final boolean priority) {
        synchronized (_hostMonitors) {
            _monitorId++;
            if (connections) {
                if (priority) {
                    _hostMonitors.add(0, new Pair<Integer, Listener>(_monitorId, listener));
                } else {
                    _hostMonitors.add(new Pair<Integer, Listener>(_monitorId, listener));
                }
            }
            if (commands) {
                if (priority) {
                    _cmdMonitors.add(0, new Pair<Integer, Listener>(_monitorId, listener));
                } else {
                    _cmdMonitors.add(new Pair<Integer, Listener>(_monitorId, listener));
                }
            }
            if (logger.isDebugEnabled()) {
                logger.debug("Registering listener " + listener.getClass().getSimpleName() + " with id " + _monitorId);
            }
            return _monitorId;
        }
    }

    @Override
    public int registerForInitialConnects(final StartupCommandProcessor creator, final boolean priority) {
        synchronized (_hostMonitors) {
            _monitorId++;
            if (priority) {
                _creationMonitors.add(0, new Pair<Integer, StartupCommandProcessor>(_monitorId, creator));
            } else {
                _creationMonitors.add(new Pair<Integer, StartupCommandProcessor>(_monitorId, creator));
            }
            return _monitorId;
        }
    }

    @Override
    public void unregisterForHostEvents(final int id) {
        logger.debug("Deregistering " + id);
        _hostMonitors.remove(id);
    }

    private AgentControlAnswer handleControlCommand(final AgentAttache attache, final AgentControlCommand cmd) {
        AgentControlAnswer answer = null;

        for (final Pair<Integer, Listener> listener : _cmdMonitors) {
            answer = listener.second().processControlCommand(attache.getId(), cmd);

            if (answer != null) {
                return answer;
            }
        }

        logger.warn("No handling of agent control command: " + cmd + " sent from " + attache.getId());
        return new AgentControlAnswer(cmd);
    }

    public void handleCommands(final AgentAttache attache, final long sequence, final Command[] cmds) {
        for (final Pair<Integer, Listener> listener : _cmdMonitors) {
            final boolean processed = listener.second().processCommands(attache.getId(), sequence, cmds);
            if (logger.isTraceEnabled()) {
                logger.trace("SeqA " + attache.getId() + "-" + sequence + ": " + (processed ? "processed" : "not processed") + " by " + listener.getClass());
            }
        }
    }

    public void notifyAnswersToMonitors(final long agentId, final long seq, final Answer[] answers) {
        for (final Pair<Integer, Listener> listener : _cmdMonitors) {
            listener.second().processAnswers(agentId, seq, answers);
        }
    }

    public AgentAttache findAttache(final long hostId) {
        AgentAttache attache = null;
        synchronized (_agents) {
            attache = _agents.get(hostId);
        }
        return attache;
    }

    @Override
    public Answer sendTo(final Long dcId, final HypervisorType type, final Command cmd) {
        final List<ClusterVO> clusters = _clusterDao.listByDcHyType(dcId, type.toString());
        int retry = 0;
        for (final ClusterVO cluster : clusters) {
            final List<HostVO> hosts = _resourceMgr.listAllUpAndEnabledHosts(Host.Type.Routing, cluster.getId(), null, dcId);
            for (final HostVO host : hosts) {
                retry++;
                if (retry > _retry) {
                    return null;
                }
                Answer answer = null;
                try {
                    final long targetHostId = _hvGuruMgr.getGuruProcessedCommandTargetHost(host.getId(), cmd, host.getHypervisorType());
                    answer = easySend(targetHostId, cmd);
                } catch (final Exception e) {
                    String errorMsg = String.format("Error sending command %s to host %s, due to %s", cmd.getClass().getName(),
                            host.getUuid(), e.getLocalizedMessage());
                    logger.error(errorMsg);
                    if (logger.isDebugEnabled()) {
                        logger.debug(errorMsg, e);
                    }
                }
                if (answer != null) {
                    return answer;
                }
            }
        }
        return null;
    }

    @Override
    public Answer send(final Long hostId, final Command cmd) throws AgentUnavailableException, OperationTimedoutException {
        final Commands cmds = new Commands(Command.OnError.Stop);
        cmds.addCommand(cmd);
        send(hostId, cmds, cmd.getWait());
        final Answer[] answers = cmds.getAnswers();
        if (answers != null && !(answers[0] instanceof UnsupportedAnswer)) {
            return answers[0];
        }

        if (answers != null && answers[0] instanceof UnsupportedAnswer) {
            logger.warn("Unsupported Command: " + answers[0].getDetails());
            return answers[0];
        }

        return null;
    }

    @DB
    protected boolean noDbTxn() {
        final TransactionLegacy txn = TransactionLegacy.currentTxn();
        return !txn.dbTxnStarted();
    }

    private static void tagCommand(final Command cmd) {
        final AsyncJobExecutionContext context = AsyncJobExecutionContext.getCurrent();
        if (context != null && context.getJob() != null) {
            final AsyncJob job = context.getJob();

            if (job.getRelated() != null && !job.getRelated().isEmpty()) {
                cmd.setContextParam("job", "job-" + job.getRelated() + "/" + "job-" + job.getId());
            } else {
                cmd.setContextParam("job", "job-" + job.getId());
            }
        }
        String logcontextid = ThreadContext.get("logcontextid");
        if (StringUtils.isNotEmpty(logcontextid)) {
            cmd.setContextParam("logid", logcontextid);
        }
    }

    /**
     * @param commands
     * @return
     */
    private Command[] checkForCommandsAndTag(final Commands commands) {
        final Command[] cmds = commands.toCommands();

        assert cmds.length > 0 : "Ask yourself this about a hundred times.  Why am I  sending zero length commands?";

        setEmptyAnswers(commands, cmds);

        for (final Command cmd : cmds) {
            tagCommand(cmd);
        }
        return cmds;
    }

    /**
     * @param commands
     * @param cmds
     */
    private void setEmptyAnswers(final Commands commands, final Command[] cmds) {
        if (cmds.length == 0) {
            commands.setAnswers(new Answer[0]);
        }
    }

    @Override
    public Answer[] send(final Long hostId, final Commands commands, int timeout) throws AgentUnavailableException, OperationTimedoutException {
        assert hostId != null : "Who's not checking the agent id before sending?  ... (finger wagging)";
        if (hostId == null) {
            throw new AgentUnavailableException(-1);
        }

        if (timeout <= 0) {
            timeout = Wait.value();
        }

        if (CheckTxnBeforeSending.value()) {
            if (!noDbTxn()) {
                throw new CloudRuntimeException("We do not allow transactions to be wrapped around commands sent to be executed on remote agents.  "
                        + "We cannot predict how long it takes a command to complete.  " + "The transaction may be rolled back because the connection took too long.");
            }
        } else {
            assert noDbTxn() : "I know, I know.  Why are we so strict as to not allow txn across an agent call?  ...  Why are we so cruel ... Why are we such a dictator .... Too bad... Sorry...but NO AGENT COMMANDS WRAPPED WITHIN DB TRANSACTIONS!";
        }

        final Command[] cmds = checkForCommandsAndTag(commands);

        //check what agent is returned.
        final AgentAttache agent = getAttache(hostId);
        if (agent == null || agent.isClosed()) {
            throw new AgentUnavailableException("agent not logged into this management server", hostId);
        }

        final Request req = new Request(hostId, agent.getName(), _nodeId, cmds, commands.stopOnError(), true);
        req.setSequence(agent.getNextSequence());
        final Answer[] answers = agent.send(req, timeout);
        notifyAnswersToMonitors(hostId, req.getSequence(), answers);
        commands.setAnswers(answers);
        return answers;
    }

    protected Status investigate(final AgentAttache agent) {
        final Long hostId = agent.getId();
        final HostVO host = _hostDao.findById(hostId);
        if (host != null && host.getType() != null && !host.getType().isVirtual()) {
            if (logger.isDebugEnabled()) {
                logger.debug("checking if agent (" + hostId + ") is alive");
            }
            final Answer answer = easySend(hostId, new CheckHealthCommand());
            if (answer != null && answer.getResult()) {
                final Status status = Status.Up;
                if (logger.isDebugEnabled()) {
                    logger.debug("agent (" + hostId + ") responded to checkHeathCommand, reporting that agent is " + status);
                }
                return status;
            }
            return _haMgr.investigate(hostId);
        }
        return Status.Alert;
    }

    protected AgentAttache getAttache(final Long hostId) throws AgentUnavailableException {
        if (hostId == null) {
            return null;
        }
        final AgentAttache agent = findAttache(hostId);
        if (agent == null) {
            logger.debug("Unable to find agent for " + hostId);
            throw new AgentUnavailableException("Unable to find agent ", hostId);
        }

        return agent;
    }

    @Override
    public long send(final Long hostId, final Commands commands, final Listener listener) throws AgentUnavailableException {
        final AgentAttache agent = getAttache(hostId);
        if (agent.isClosed()) {
            throw new AgentUnavailableException("Agent " + agent.getId() + " is closed", agent.getId());
        }

        final Command[] cmds = checkForCommandsAndTag(commands);

        final Request req = new Request(hostId, agent.getName(), _nodeId, cmds, commands.stopOnError(), true);
        req.setSequence(agent.getNextSequence());

        agent.send(req, listener);
        return req.getSequence();
    }

    public void removeAgent(final AgentAttache attache, final Status nextState) {
        if (attache == null) {
            return;
        }
        final long hostId = attache.getId();
        if (logger.isDebugEnabled()) {
            logger.debug("Remove Agent : " + hostId);
        }
        AgentAttache removed = null;
        boolean conflict = false;
        synchronized (_agents) {
            removed = _agents.remove(hostId);
            if (removed != null && removed != attache) {
                conflict = true;
                _agents.put(hostId, removed);
                removed = attache;
            }
        }
        if (conflict) {
            logger.debug("Agent for host " + hostId + " is created when it is being disconnected");
        }
        if (removed != null) {
            removed.disconnect(nextState);
        }

        for (final Pair<Integer, Listener> monitor : _hostMonitors) {
            if (logger.isDebugEnabled()) {
                logger.debug("Sending Disconnect to listener: " + monitor.second().getClass().getName());
            }
            monitor.second().processDisconnect(hostId, nextState);
        }
    }

    @Override
    public void notifyMonitorsOfNewlyAddedHost(long hostId) {
        for (final Pair<Integer, Listener> monitor : _hostMonitors) {
            if (logger.isDebugEnabled()) {
                logger.debug("Sending host added to listener: " + monitor.second().getClass().getSimpleName());
            }

            monitor.second().processHostAdded(hostId);
        }
    }

    protected AgentAttache notifyMonitorsOfConnection(final AgentAttache attache, final StartupCommand[] cmd, final boolean forRebalance) throws ConnectionException {
        final long hostId = attache.getId();
        final HostVO host = _hostDao.findById(hostId);
        for (final Pair<Integer, Listener> monitor : _hostMonitors) {
            if (logger.isDebugEnabled()) {
                logger.debug("Sending Connect to listener: " + monitor.second().getClass().getSimpleName());
            }
            for (int i = 0; i < cmd.length; i++) {
                try {
                    monitor.second().processConnect(host, cmd[i], forRebalance);
                } catch (final Exception e) {
                    if (e instanceof ConnectionException) {
                        final ConnectionException ce = (ConnectionException)e;
                        if (ce.isSetupError()) {
                            logger.warn("Monitor " + monitor.second().getClass().getSimpleName() + " says there is an error in the connect process for " + hostId + " due to " + e.getMessage());
                            handleDisconnectWithoutInvestigation(attache, Event.AgentDisconnected, true, true);
                            throw ce;
                        } else {
                            logger.info("Monitor " + monitor.second().getClass().getSimpleName() + " says not to continue the connect process for " + hostId + " due to " + e.getMessage());
                            handleDisconnectWithoutInvestigation(attache, Event.ShutdownRequested, true, true);
                            return attache;
                        }
                    } else if (e instanceof HypervisorVersionChangedException) {
                        handleDisconnectWithoutInvestigation(attache, Event.ShutdownRequested, true, true);
                        throw new CloudRuntimeException("Unable to connect " + attache.getId(), e);
                    } else {
                        logger.error("Monitor " + monitor.second().getClass().getSimpleName() + " says there is an error in the connect process for " + hostId + " due to " + e.getMessage(), e);
                        handleDisconnectWithoutInvestigation(attache, Event.AgentDisconnected, true, true);
                        throw new CloudRuntimeException("Unable to connect " + attache.getId(), e);
                    }
                }
            }
        }

        final Long dcId = host.getDataCenterId();
        final ReadyCommand ready = new ReadyCommand(dcId, host.getId(), NumbersUtil.enableHumanReadableSizes);
        final Answer answer = easySend(hostId, ready);
        if (answer == null || !answer.getResult()) {
            // this is tricky part for secondary storage
            // make it as disconnected, wait for secondary storage VM to be up
            // return the attache instead of null, even it is disconnectede
            handleDisconnectWithoutInvestigation(attache, Event.AgentDisconnected, true, true);
        }
        if (answer instanceof ReadyAnswer) {
            ReadyAnswer readyAnswer = (ReadyAnswer)answer;
            Map<String, String> detailsMap = readyAnswer.getDetailsMap();
            if (detailsMap != null) {
                String uefiEnabled = detailsMap.get(Host.HOST_UEFI_ENABLE);
                logger.debug(String.format("Got HOST_UEFI_ENABLE [%s] for hostId [%s]:", uefiEnabled, host.getUuid()));
                if (uefiEnabled != null) {
                    _hostDao.loadDetails(host);
                    if (!uefiEnabled.equals(host.getDetails().get(Host.HOST_UEFI_ENABLE))) {
                        host.getDetails().put(Host.HOST_UEFI_ENABLE, uefiEnabled);
                        _hostDao.saveDetails(host);
                    }
                }
            }
        }

        agentStatusTransitTo(host, Event.Ready, _nodeId);
        attache.ready();
        return attache;
    }

    @Override
    public boolean start() {
        startDirectlyConnectedHosts();

        if (_connection != null) {
            try {
                _connection.start();
            } catch (final NioConnectionException e) {
                logger.error("Error when connecting to the NioServer!", e);
            }
        }

        _monitorExecutor.scheduleWithFixedDelay(new MonitorTask(), mgmtServiceConf.getPingInterval(), mgmtServiceConf.getPingInterval(), TimeUnit.SECONDS);

        return true;
    }

    public void startDirectlyConnectedHosts() {
        final List<HostVO> hosts = _resourceMgr.findDirectlyConnectedHosts();
        for (final HostVO host : hosts) {
            loadDirectlyConnectedHost(host, false);
        }
    }

    private ServerResource loadResourcesWithoutHypervisor(final HostVO host) {
        final String resourceName = host.getResource();
        ServerResource resource = null;
        try {
            final Class<?> clazz = Class.forName(resourceName);
            final Constructor<?> constructor = clazz.getConstructor();
            resource = (ServerResource)constructor.newInstance();
        } catch (final ClassNotFoundException e) {
            logger.warn("Unable to find class " + host.getResource(), e);
        } catch (final InstantiationException e) {
            logger.warn("Unable to instantiate class " + host.getResource(), e);
        } catch (final IllegalAccessException e) {
            logger.warn("Illegal access " + host.getResource(), e);
        } catch (final SecurityException e) {
            logger.warn("Security error on " + host.getResource(), e);
        } catch (final NoSuchMethodException e) {
            logger.warn("NoSuchMethodException error on " + host.getResource(), e);
        } catch (final IllegalArgumentException e) {
            logger.warn("IllegalArgumentException error on " + host.getResource(), e);
        } catch (final InvocationTargetException e) {
            logger.warn("InvocationTargetException error on " + host.getResource(), e);
        }

        if (resource != null) {
            _hostDao.loadDetails(host);

            final HashMap<String, Object> params = new HashMap<String, Object>(host.getDetails().size() + 5);
            params.putAll(host.getDetails());

            params.put("guid", host.getGuid());
            params.put("zone", Long.toString(host.getDataCenterId()));
            if (host.getPodId() != null) {
                params.put("pod", Long.toString(host.getPodId()));
            }
            if (host.getClusterId() != null) {
                params.put("cluster", Long.toString(host.getClusterId()));
                String guid = null;
                final ClusterVO cluster = _clusterDao.findById(host.getClusterId());
                if (cluster.getGuid() == null) {
                    guid = host.getDetail("pool");
                } else {
                    guid = cluster.getGuid();
                }
                if (guid != null && !guid.isEmpty()) {
                    params.put("pool", guid);
                }
            }

            params.put("ipaddress", host.getPrivateIpAddress());
            params.put("secondary.storage.vm", "false");

            try {
                resource.configure(host.getName(), params);
            } catch (final ConfigurationException e) {
                logger.warn("Unable to configure resource due to " + e.getMessage());
                return null;
            }

            if (!resource.start()) {
                logger.warn("Unable to start the resource");
                return null;
            }
        }
        return resource;
    }

    @Override
    public void rescan() {
    }

    protected boolean loadDirectlyConnectedHost(final HostVO host, final boolean forRebalance) {
        boolean initialized = false;
        ServerResource resource = null;
        try {
            // load the respective discoverer
            final Discoverer discoverer = _resourceMgr.getMatchingDiscover(host.getHypervisorType());
            if (discoverer == null) {
                logger.info("Could not to find a Discoverer to load the resource: " + host.getId() + " for hypervisor type: " + host.getHypervisorType());
                resource = loadResourcesWithoutHypervisor(host);
            } else {
                resource = discoverer.reloadResource(host);
            }

            if (resource == null) {
                logger.warn("Unable to load the resource: " + host.getId());
                return false;
            }

            initialized = true;
        } finally {
            if (!initialized) {
                if (host != null) {
                    agentStatusTransitTo(host, Event.AgentDisconnected, _nodeId);
                }
            }
        }

        if (forRebalance) {
            tapLoadingAgents(host.getId(), TapAgentsAction.Add);
            final Host h = _resourceMgr.createHostAndAgent(host.getId(), resource, host.getDetails(), false, null, true);
            tapLoadingAgents(host.getId(), TapAgentsAction.Del);

            return h == null ? false : true;
        } else {
            _executor.execute(new SimulateStartTask(host.getId(), resource, host.getDetails()));
            return true;
        }
    }

    protected AgentAttache createAttacheForDirectConnect(final Host host, final ServerResource resource) throws ConnectionException {
        logger.debug("create DirectAgentAttache for " + host.getId());
        final DirectAgentAttache attache = new DirectAgentAttache(this, host.getId(), host.getName(), resource, host.isInMaintenanceStates());

        AgentAttache old = null;
        synchronized (_agents) {
            old = _agents.put(host.getId(), attache);
        }
        if (old != null) {
            old.disconnect(Status.Removed);
        }

        return attache;
    }

    @Override
    public boolean stop() {

        if (_connection != null) {
            _connection.stop();
        }

        logger.info("Disconnecting agents: " + _agents.size());
        synchronized (_agents) {
            for (final AgentAttache agent : _agents.values()) {
                final HostVO host = _hostDao.findById(agent.getId());
                if (host == null) {
                    if (logger.isDebugEnabled()) {
                        logger.debug("Cant not find host " + agent.getId());
                    }
                } else {
                    if (!agent.forForward()) {
                        agentStatusTransitTo(host, Event.ManagementServerDown, _nodeId);
                    }
                }
            }
        }

        _connectExecutor.shutdownNow();
        _monitorExecutor.shutdownNow();
        return true;
    }

    protected Status getNextStatusOnDisconnection(Host host, final Status.Event event) {
        final Status currentStatus = host.getStatus();
        Status nextStatus;
        if (currentStatus == Status.Down || currentStatus == Status.Alert || currentStatus == Status.Removed) {
            if (logger.isDebugEnabled()) {
                logger.debug(String.format("Host %s is already %s", host.getUuid(), currentStatus));
            }
            nextStatus = currentStatus;
        } else {
            try {
                nextStatus = currentStatus.getNextStatus(event);
            } catch (final NoTransitionException e) {
                final String err = String.format("Cannot find next status for %s as current status is %s for agent %s", event, currentStatus, host.getUuid());
                logger.debug(err);
                throw new CloudRuntimeException(err);
            }

            if (logger.isDebugEnabled()) {
                logger.debug(String.format("The next status of agent %s is %s, current status is %s", host.getUuid(), nextStatus, currentStatus));
            }
        }
        return nextStatus;
    }

    protected boolean handleDisconnectWithoutInvestigation(final AgentAttache attache, final Status.Event event, final boolean transitState, final boolean removeAgent) {
        final long hostId = attache.getId();

        boolean result = false;
        GlobalLock joinLock = getHostJoinLock(hostId);
        if (joinLock.lock(60)) {
            try {
                logger.info(String.format("Host %d is disconnecting with event %s", hostId, event));
                Status nextStatus = null;
                final HostVO host = _hostDao.findById(hostId);
                if (host == null) {
                    logger.warn(String.format("Can't find host with %d", hostId));
                    nextStatus = Status.Removed;
                } else {
                    nextStatus = getNextStatusOnDisconnection(host, event);
                    caService.purgeHostCertificate(host);
                }

                if (logger.isDebugEnabled()) {
                    logger.debug(String.format("Deregistering link for %d with state %s", hostId, nextStatus));
                }

                removeAgent(attache, nextStatus);

                if (host != null && transitState) {
                    // update the state for host in DB as per the event
                    disconnectAgent(host, event, _nodeId);
                }
            } finally {
                joinLock.unlock();
            }
            result = true;
        }
        joinLock.releaseRef();
        return result;
    }

    protected boolean handleDisconnectWithInvestigation(final AgentAttache attache, Status.Event event) {
        final long hostId = attache.getId();
        HostVO host = _hostDao.findById(hostId);

        if (host != null) {
            Status nextStatus = null;
            try {
                nextStatus = host.getStatus().getNextStatus(event);
            } catch (final NoTransitionException ne) {
                /*
                 * Agent may be currently in status of Down, Alert, Removed, namely there is no next status for some events. Why this can happen? Ask God not me. I hate there was
                 * no piece of comment for code handling race condition. God knew what race condition the code dealt with!
                 */
                logger.debug("Caught exception while getting agent's next status", ne);
            }

            if (nextStatus == Status.Alert) {
                /* OK, we are going to the bad status, let's see what happened */
                logger.info("Investigating why host " + hostId + " has disconnected with event " + event);

                Status determinedState = investigate(attache);
                // if state cannot be determined do nothing and bail out
                if (determinedState == null) {
                    if ((System.currentTimeMillis() >> 10) - host.getLastPinged() > AlertWait.value()) {
                        logger.warn("Agent " + hostId + " state cannot be determined for more than " + AlertWait + "(" + AlertWait.value() + ") seconds, will go to Alert state");
                        determinedState = Status.Alert;
                    } else {
                        logger.warn("Agent " + hostId + " state cannot be determined, do nothing");
                        return false;
                    }
                }

                final Status currentStatus = host.getStatus();
                logger.info("The agent from host " + hostId + " state determined is " + determinedState);

                if (determinedState == Status.Down) {
                    final String message = "Host is down: " + host.getId() + "-" + host.getName() + ". Starting HA on the VMs";
                    logger.error(message);
                    if (host.getType() != Host.Type.SecondaryStorage && host.getType() != Host.Type.ConsoleProxy) {
                        _alertMgr.sendAlert(AlertManager.AlertType.ALERT_TYPE_HOST, host.getDataCenterId(), host.getPodId(), "Host down, " + host.getId(), message);
                    }
                    event = Status.Event.HostDown;
                } else if (determinedState == Status.Up) {
                    /* Got ping response from host, bring it back */
                    logger.info("Agent is determined to be up and running");
                    agentStatusTransitTo(host, Status.Event.Ping, _nodeId);
                    return false;
                } else if (determinedState == Status.Disconnected) {
                    logger.warn("Agent is disconnected but the host is still up: " + host.getId() + "-" + host.getName() +
                            '-' + host.getResourceState());
                    if (currentStatus == Status.Disconnected ||
                            (currentStatus == Status.Up && host.getResourceState() == ResourceState.PrepareForMaintenance)) {
                        if ((System.currentTimeMillis() >> 10) - host.getLastPinged() > AlertWait.value()) {
                            logger.warn("Host " + host.getId() + " has been disconnected past the wait time it should be disconnected.");
                            event = Status.Event.WaitedTooLong;
                        } else {
                            logger.debug("Host " + host.getId() + " has been determined to be disconnected but it hasn't passed the wait time yet.");
                            return false;
                        }
                    } else if (currentStatus == Status.Up) {
                        final DataCenterVO dcVO = _dcDao.findById(host.getDataCenterId());
                        final HostPodVO podVO = _podDao.findById(host.getPodId());
                        final String hostDesc = "name: " + host.getName() + " (id:" + host.getId() + "), availability zone: " + dcVO.getName() + ", pod: " + podVO.getName();
                        if (host.getType() != Host.Type.SecondaryStorage && host.getType() != Host.Type.ConsoleProxy) {
                            _alertMgr.sendAlert(AlertManager.AlertType.ALERT_TYPE_HOST, host.getDataCenterId(), host.getPodId(), "Host disconnected, " + hostDesc,
                                    "If the agent for host [" + hostDesc + "] is not restarted within " + AlertWait + " seconds, host will go to Alert state");
                        }
                        event = Status.Event.AgentDisconnected;
                    }
                } else {
                    // if we end up here we are in alert state, send an alert
                    final DataCenterVO dcVO = _dcDao.findById(host.getDataCenterId());
                    final HostPodVO podVO = _podDao.findById(host.getPodId());
                    final String podName = podVO != null ? podVO.getName() : "NO POD";
                    final String hostDesc = "name: " + host.getName() + " (id:" + host.getId() + "), availability zone: " + dcVO.getName() + ", pod: " + podName;
                    _alertMgr.sendAlert(AlertManager.AlertType.ALERT_TYPE_HOST, host.getDataCenterId(), host.getPodId(), "Host in ALERT state, " + hostDesc,
                            "In availability zone " + host.getDataCenterId() + ", host is in alert state: " + host.getId() + "-" + host.getName());
                }
            } else {
                logger.debug("The next status of agent " + host.getId() + " is not Alert, no need to investigate what happened");
            }
        }
        handleDisconnectWithoutInvestigation(attache, event, true, true);
        host = _hostDao.findById(hostId); // Maybe the host magically reappeared?
        if (host != null && host.getStatus() == Status.Down) {
            _haMgr.scheduleRestartForVmsOnHost(host, true);
        }
        return true;
    }

    protected class DisconnectTask extends ManagedContextRunnable {
        AgentAttache _attache;
        Status.Event _event;
        boolean _investigate;

        DisconnectTask(final AgentAttache attache, final Status.Event event, final boolean investigate) {
            _attache = attache;
            _event = event;
            _investigate = investigate;
        }

        @Override
        protected void runInContext() {
            try {
                if (_investigate == true) {
                    handleDisconnectWithInvestigation(_attache, _event);
                } else {
                    handleDisconnectWithoutInvestigation(_attache, _event, true, false);
                }
            } catch (final Exception e) {
                logger.error("Exception caught while handling disconnect: ", e);
            }
        }
    }

    @Override
    public Answer easySend(final Long hostId, final Command cmd) {
        try {
            final Host h = _hostDao.findById(hostId);
            if (h == null || h.getRemoved() != null) {
                logger.debug("Host with id " + hostId + " doesn't exist");
                return null;
            }
            final Status status = h.getStatus();
            if (!status.equals(Status.Up) && !status.equals(Status.Connecting)) {
                logger.debug("Can not send command " + cmd + " due to Host " + hostId + " is not up");
                return null;
            }
            final Answer answer = send(hostId, cmd);
            if (answer == null) {
                logger.warn("send returns null answer");
                return null;
            }

            if (logger.isDebugEnabled() && answer.getDetails() != null) {
                logger.debug("Details from executing " + cmd.getClass() + ": " + answer.getDetails());
            }

            return answer;

        } catch (final AgentUnavailableException e) {
            logger.warn(e.getMessage());
            return null;
        } catch (final OperationTimedoutException e) {
            logger.warn("Operation timed out: " + e.getMessage());
            return null;
        } catch (final Exception e) {
            logger.warn("Exception while sending", e);
            return null;
        }
    }

    @Override
    public Answer[] send(final Long hostId, final Commands cmds) throws AgentUnavailableException, OperationTimedoutException {
        int wait = 0;
        for (final Command cmd : cmds) {
            if (cmd.getWait() > wait) {
                wait = cmd.getWait();
            }
        }
        return send(hostId, cmds, wait);
    }

    @Override
    public void reconnect(final long hostId) throws AgentUnavailableException {
        HostVO host = _hostDao.findById(hostId);
        if (host == null) {
            throw new CloudRuntimeException("Unable to find host: " + hostId);
        }

        if (host.getRemoved() != null) {
            throw new CloudRuntimeException("Host has already been removed: " + hostId);
        }

        if (host.getStatus() == Status.Disconnected) {
            logger.debug("Host is already disconnected, no work to be done: " + hostId);
            return;
        }

        if (host.getStatus() != Status.Up && host.getStatus() != Status.Alert && host.getStatus() != Status.Rebalancing) {
            throw new CloudRuntimeException("Unable to disconnect host because it is not in the correct state: host=" + hostId + "; Status=" + host.getStatus());
        }

        AgentAttache attache = findAttache(hostId);
        if (attache == null) {
            throw new CloudRuntimeException("Unable to disconnect host because it is not connected to this server: " + hostId);
        }
        disconnectWithoutInvestigation(attache, Event.ShutdownRequested);
    }

    @Override
    public void notifyMonitorsOfHostAboutToBeRemoved(long hostId) {
        for (final Pair<Integer, Listener> monitor : _hostMonitors) {
            if (logger.isDebugEnabled()) {
                logger.debug("Sending host about to be removed to listener: " + monitor.second().getClass().getSimpleName());
            }

            monitor.second().processHostAboutToBeRemoved(hostId);
        }
    }

    @Override
    public void notifyMonitorsOfRemovedHost(long hostId, long clusterId) {
        for (final Pair<Integer, Listener> monitor : _hostMonitors) {
            if (logger.isDebugEnabled()) {
                logger.debug("Sending host removed to listener: " + monitor.second().getClass().getSimpleName());
            }

            monitor.second().processHostRemoved(hostId, clusterId);
        }
    }

    public boolean executeUserRequest(final long hostId, final Event event) throws AgentUnavailableException {
        if (event == Event.AgentDisconnected) {
            if (logger.isDebugEnabled()) {
                logger.debug("Received agent disconnect event for host " + hostId);
            }
            AgentAttache attache = null;
            attache = findAttache(hostId);
            if (attache != null) {
                handleDisconnectWithoutInvestigation(attache, Event.AgentDisconnected, true, true);
            }
            return true;
        }
        if (event == Event.ShutdownRequested) {
            try {
                reconnect(hostId);
            } catch (CloudRuntimeException e) {
                logger.debug("Error on shutdown request for hostID: " + hostId, e);
                return false;
            }
            return true;
        }
        return false;
    }

    @Override
    public boolean isAgentAttached(final long hostId) {
        final AgentAttache agentAttache = findAttache(hostId);
        return agentAttache != null;
    }

    protected AgentAttache createAttacheForConnect(final HostVO host, final Link link) throws ConnectionException {
        logger.debug("create ConnectedAgentAttache for " + host.getId());
        final AgentAttache attache = new ConnectedAgentAttache(this, host.getId(), host.getName(), link, host.isInMaintenanceStates());
        link.attach(attache);

        AgentAttache old = null;
        synchronized (_agents) {
            old = _agents.put(host.getId(), attache);
        }
        if (old != null) {
            old.disconnect(Status.Removed);
        }

        return attache;
    }

    private AgentAttache sendReadyAndGetAttache(HostVO host, ReadyCommand ready, Link link, StartupCommand[] startup) throws ConnectionException {
        final List<String> agentMSHostList = new ArrayList<>();
        String lbAlgorithm = null;
        if (startup != null && startup.length > 0) {
            final String agentMSHosts = startup[0].getMsHostList();
            if (StringUtils.isNotEmpty(agentMSHosts)) {
                String[] msHosts = agentMSHosts.split("@");
                if (msHosts.length > 1) {
                    lbAlgorithm = msHosts[1];
                }
                agentMSHostList.addAll(Arrays.asList(msHosts[0].split(",")));
            }
        }
        AgentAttache attache = null;
        GlobalLock joinLock = getHostJoinLock(host.getId());
        if (joinLock.lock(60)) {
            try {

                if (!indirectAgentLB.compareManagementServerList(host.getId(), host.getDataCenterId(), agentMSHostList, lbAlgorithm)) {
                    final List<String> newMSList = indirectAgentLB.getManagementServerList(host.getId(), host.getDataCenterId(), null);
                    ready.setMsHostList(newMSList);
                    ready.setLbAlgorithm(indirectAgentLB.getLBAlgorithmName());
                    ready.setLbCheckInterval(indirectAgentLB.getLBPreferredHostCheckInterval(host.getClusterId()));
                    logger.debug("Agent's management server host list is not up to date, sending list update:" + newMSList);
                }

                attache = createAttacheForConnect(host, link);
                attache = notifyMonitorsOfConnection(attache, startup, false);
            } finally {
                joinLock.unlock();
            }
        } else {
            throw new ConnectionException(true, "Unable to acquire lock on host " + host.getUuid());
        }
        joinLock.releaseRef();
        return attache;
    }

    private AgentAttache handleConnectedAgent(final Link link, final StartupCommand[] startup, final Request request) {
        AgentAttache attache = null;
        ReadyCommand ready = null;
        try {
            final HostVO host = _resourceMgr.createHostVOForConnectedAgent(startup);
            if (host != null) {
                ready = new ReadyCommand(host.getDataCenterId(), host.getId(), NumbersUtil.enableHumanReadableSizes);
                attache = sendReadyAndGetAttache(host, ready, link, startup);
            }
        } catch (final Exception e) {
            logger.debug("Failed to handle host connection: ", e);
            ready = new ReadyCommand(null);
            ready.setDetails(e.toString());
        } finally {
            if (ready == null) {
                ready = new ReadyCommand(null);
            }
        }

        try {
            if (attache == null) {
                final Request readyRequest = new Request(-1, -1, ready, false);
                link.send(readyRequest.getBytes());
            } else {
                easySend(attache.getId(), ready);
            }
        } catch (final Exception e) {
            logger.debug("Failed to send ready command:" + e.toString());
        }
        return attache;
    }

    protected class SimulateStartTask extends ManagedContextRunnable {
        ServerResource resource;
        Map<String, String> details;
        long id;

        public SimulateStartTask(final long id, final ServerResource resource, final Map<String, String> details) {
            this.id = id;
            this.resource = resource;
            this.details = details;
        }

        @Override
        protected void runInContext() {
            try {
                if (logger.isDebugEnabled()) {
                    logger.debug("Simulating start for resource " + resource.getName() + " id " + id);
                }

                if (tapLoadingAgents(id, TapAgentsAction.Add)) {
                    try {
                        final AgentAttache agentattache = findAttache(id);
                        if (agentattache == null) {
                            logger.debug("Creating agent for host " + id);
                            _resourceMgr.createHostAndAgent(id, resource, details, false, null, false);
                            logger.debug("Completed creating agent for host " + id);
                        } else {
                            logger.debug("Agent already created in another thread for host " + id + ", ignore this");
                        }
                    } finally {
                        tapLoadingAgents(id, TapAgentsAction.Del);
                    }
                } else {
                    logger.debug("Agent creation already getting processed in another thread for host " + id + ", ignore this");
                }
            } catch (final Exception e) {
                logger.warn("Unable to simulate start on resource " + id + " name " + resource.getName(), e);
            }
        }
    }

    protected class HandleAgentConnectTask extends ManagedContextRunnable {
        Link _link;
        Command[] _cmds;
        Request _request;

        HandleAgentConnectTask(final Link link, final Command[] cmds, final Request request) {
            _link = link;
            _cmds = cmds;
            _request = request;
        }

        @Override
        protected void runInContext() {
            _request.logD("Processing the first command ");
            final StartupCommand[] startups = new StartupCommand[_cmds.length];
            for (int i = 0; i < _cmds.length; i++) {
                startups[i] = (StartupCommand)_cmds[i];
            }

            final AgentAttache attache = handleConnectedAgent(_link, startups, _request);
            if (attache == null) {
                logger.warn("Unable to create attache for agent: " + _request);
            }
        }
    }

    protected void connectAgent(final Link link, final Command[] cmds, final Request request) {
        // send startupanswer to agent in the very beginning, so agent can move on without waiting for the answer for an undetermined time, if we put this logic into another
        // thread pool.
        final StartupAnswer[] answers = new StartupAnswer[cmds.length];
        Command cmd;
        for (int i = 0; i < cmds.length; i++) {
            cmd = cmds[i];
            if (cmd instanceof StartupRoutingCommand || cmd instanceof StartupProxyCommand || cmd instanceof StartupSecondaryStorageCommand ||
                    cmd instanceof StartupStorageCommand) {
                answers[i] = new StartupAnswer((StartupCommand) cmds[i], 0, mgmtServiceConf.getPingInterval());
                break;
            }
        }
        Response response = null;
        response = new Response(request, answers[0], _nodeId, -1);
        try {
            link.send(response.toBytes());
        } catch (final ClosedChannelException e) {
            logger.debug("Failed to send startupanswer: " + e.toString());
        }
        _connectExecutor.execute(new HandleAgentConnectTask(link, cmds, request));
    }

    public class AgentHandler extends Task {
        public AgentHandler(final Task.Type type, final Link link, final byte[] data) {
            super(type, link, data);
        }

        private void processHostHealthCheckResult(Boolean hostHealthCheckResult, long hostId) {
            if (hostHealthCheckResult == null) {
                return;
            }
            HostVO host = _hostDao.findById(hostId);
            if (host == null) {
                logger.error(String.format("Unable to find host with ID: %s", hostId));
                return;
            }
            if (!BooleanUtils.toBoolean(EnableKVMAutoEnableDisable.valueIn(host.getClusterId()))) {
                logger.debug(String.format("%s is disabled for the cluster %s, cannot process the health check result " +
                        "received for the host %s", EnableKVMAutoEnableDisable.key(), host.getClusterId(), host.getName()));
                return;
            }

            ResourceState.Event resourceEvent = hostHealthCheckResult ? ResourceState.Event.Enable : ResourceState.Event.Disable;

            try {
                logger.info(String.format("Host health check %s, auto %s KVM host: %s",
                        hostHealthCheckResult ? "succeeds" : "fails",
                        hostHealthCheckResult ? "enabling" : "disabling",
                        host.getName()));
                _resourceMgr.autoUpdateHostAllocationState(hostId, resourceEvent);
            } catch (NoTransitionException e) {
                logger.error(String.format("Cannot Auto %s host: %s", resourceEvent, host.getName()), e);
            }
        }

        private void processStartupRoutingCommand(StartupRoutingCommand startup, long hostId) {
            if (startup == null) {
                logger.error("Empty StartupRoutingCommand received");
                return;
            }
            Boolean hostHealthCheckResult = startup.getHostHealthCheckResult();
            processHostHealthCheckResult(hostHealthCheckResult, hostId);
        }

        private void processPingRoutingCommand(PingRoutingCommand pingRoutingCommand, long hostId) {
            if (pingRoutingCommand == null) {
                logger.error("Empty PingRoutingCommand received");
                return;
            }
            Boolean hostHealthCheckResult = pingRoutingCommand.getHostHealthCheckResult();
            processHostHealthCheckResult(hostHealthCheckResult, hostId);
        }

        protected void processRequest(final Link link, final Request request) {
            final AgentAttache attache = (AgentAttache)link.attachment();
            final Command[] cmds = request.getCommands();
            Command cmd = cmds[0];
            boolean logD = true;

            if (attache == null) {
                if (!(cmd instanceof StartupCommand)) {
                    logger.warn("Throwing away a request because it came through as the first command on a connect: " + request);
                } else {
                    // submit the task for execution
                    request.logD("Scheduling the first command ");
                    connectAgent(link, cmds, request);
                }
                return;
            } else if (cmd instanceof StartupCommand) {
                connectAgent(link, cmds, request);
            }

            final long hostId = attache.getId();
            final String hostName = attache.getName();

            if (logger.isDebugEnabled()) {
                if (cmd instanceof PingRoutingCommand) {
                    logD = false;
                    logger.debug("Ping from Routing host " + hostId + "(" + hostName + ")");
                    logger.trace("SeqA " + hostId + "-" + request.getSequence() + ": Processing " + request);
                } else if (cmd instanceof PingCommand) {
                    logD = false;
                    logger.debug("Ping from " + hostId + "(" + hostName + ")");
                    logger.trace("SeqA " + hostId + "-" + request.getSequence() + ": Processing " + request);
                } else {
                    logger.debug("SeqA " + hostId + "-" + request.getSequence() + ": Processing " + request);
                }
            }

            final Answer[] answers = new Answer[cmds.length];
            for (int i = 0; i < cmds.length; i++) {
                cmd = cmds[i];
                Answer answer = null;
                try {
                    if (cmd instanceof StartupRoutingCommand) {
                        final StartupRoutingCommand startup = (StartupRoutingCommand) cmd;
                        processStartupRoutingCommand(startup, hostId);
                        answer = new StartupAnswer(startup, attache.getId(), mgmtServiceConf.getPingInterval());
                    } else if (cmd instanceof StartupProxyCommand) {
                        final StartupProxyCommand startup = (StartupProxyCommand) cmd;
                        answer = new StartupAnswer(startup, attache.getId(), mgmtServiceConf.getPingInterval());
                    } else if (cmd instanceof StartupSecondaryStorageCommand) {
                        final StartupSecondaryStorageCommand startup = (StartupSecondaryStorageCommand) cmd;
                        answer = new StartupAnswer(startup, attache.getId(), mgmtServiceConf.getPingInterval());
                    } else if (cmd instanceof StartupStorageCommand) {
                        final StartupStorageCommand startup = (StartupStorageCommand) cmd;
                        answer = new StartupAnswer(startup, attache.getId(), mgmtServiceConf.getPingInterval());
                    } else if (cmd instanceof ShutdownCommand) {
                        final ShutdownCommand shutdown = (ShutdownCommand)cmd;
                        final String reason = shutdown.getReason();
                        logger.info("Host " + attache.getId() + " has informed us that it is shutting down with reason " + reason + " and detail " + shutdown.getDetail());
                        if (reason.equals(ShutdownCommand.Update)) {
                            // disconnectWithoutInvestigation(attache, Event.UpdateNeeded);
                            throw new CloudRuntimeException("Agent update not implemented");
                        } else if (reason.equals(ShutdownCommand.Requested)) {
                            disconnectWithoutInvestigation(attache, Event.ShutdownRequested);
                        }
                        return;
                    } else if (cmd instanceof AgentControlCommand) {
                        answer = handleControlCommand(attache, (AgentControlCommand)cmd);
                    } else {
                        handleCommands(attache, request.getSequence(), new Command[] {cmd});
                        if (cmd instanceof PingCommand) {
                            final long cmdHostId = ((PingCommand)cmd).getHostId();
                            boolean requestStartupCommand = false;

                            final HostVO host = _hostDao.findById(Long.valueOf(cmdHostId));
                            boolean gatewayAccessible = true;
                            // if the router is sending a ping, verify the
                            // gateway was pingable
                            if (cmd instanceof PingRoutingCommand) {
                                processPingRoutingCommand((PingRoutingCommand) cmd, hostId);
<<<<<<< HEAD
=======
                                gatewayAccessible = ((PingRoutingCommand)cmd).isGatewayAccessible();
>>>>>>> 30ca5d1a

                                if (host != null) {
                                    if (!gatewayAccessible) {
                                        // alert that host lost connection to
                                        // gateway (cannot ping the default route)
                                        final DataCenterVO dcVO = _dcDao.findById(host.getDataCenterId());
                                        final HostPodVO podVO = _podDao.findById(host.getPodId());
                                        final String hostDesc = "name: " + host.getName() + " (id:" + host.getId() + "), availability zone: " + dcVO.getName() + ", pod: " + podVO.getName();

                                        _alertMgr.sendAlert(AlertManager.AlertType.ALERT_TYPE_ROUTING, host.getDataCenterId(), host.getPodId(), "Host lost connection to gateway, " + hostDesc,
                                                "Host [" + hostDesc + "] lost connection to gateway (default route) and is possibly having network connection issues.");
                                    } else {
                                        _alertMgr.clearAlert(AlertManager.AlertType.ALERT_TYPE_ROUTING, host.getDataCenterId(), host.getPodId());
                                    }
                                } else {
                                    logger.debug("Not processing " + PingRoutingCommand.class.getSimpleName() + " for agent id=" + cmdHostId + "; can't find the host in the DB");
                                }
                            }
                            if (host!= null && host.getStatus() != Status.Up && gatewayAccessible) {
                                requestStartupCommand = true;
                            }
                            answer = new PingAnswer((PingCommand)cmd, requestStartupCommand);
                        } else if (cmd instanceof ReadyAnswer) {
                            final HostVO host = _hostDao.findById(attache.getId());
                            if (host == null) {
                                if (logger.isDebugEnabled()) {
                                    logger.debug("Cant not find host " + attache.getId());
                                }
                            }
                            answer = new Answer(cmd);
                        } else {
                            answer = new Answer(cmd);
                        }
                    }
                } catch (final Throwable th) {
                    logger.warn("Caught: ", th);
                    answer = new Answer(cmd, false, th.getMessage());
                }
                answers[i] = answer;
            }

            final Response response = new Response(request, answers, _nodeId, attache.getId());
            if (logger.isDebugEnabled()) {
                if (logD) {
                    logger.debug("SeqA " + attache.getId() + "-" + response.getSequence() + ": Sending " + response);
                } else {
                    logger.trace("SeqA " + attache.getId() + "-" + response.getSequence() + ": Sending " + response);
                }
            }
            try {
                link.send(response.toBytes());
            } catch (final ClosedChannelException e) {
                logger.warn("Unable to send response because connection is closed: " + response);
            }
        }

        protected void processResponse(final Link link, final Response response) {
            final AgentAttache attache = (AgentAttache)link.attachment();
            if (attache == null) {
                logger.warn("Unable to process: " + response);
            } else if (!attache.processAnswers(response.getSequence(), response)) {
                logger.info("Host " + attache.getId() + " - Seq " + response.getSequence() + ": Response is not processed: " + response);
            }
        }

        @Override
        protected void doTask(final Task task) throws TaskExecutionException {
            final TransactionLegacy txn = TransactionLegacy.open(TransactionLegacy.CLOUD_DB);
            try {
                final Type type = task.getType();
                if (type == Task.Type.DATA) {
                    final byte[] data = task.getData();
                    try {
                        final Request event = Request.parse(data);
                        if (event instanceof Response) {
                            processResponse(task.getLink(), (Response)event);
                        } else {
                            processRequest(task.getLink(), event);
                        }
                    } catch (final UnsupportedVersionException e) {
                        logger.warn(e.getMessage());
                        // upgradeAgent(task.getLink(), data, e.getReason());
                    } catch (final ClassNotFoundException e) {
                        final String message = String.format("Exception occurred when executing tasks! Error '%s'", e.getMessage());
                        logger.error(message);
                        throw new TaskExecutionException(message, e);
                    }
                } else if (type == Task.Type.CONNECT) {
                } else if (type == Task.Type.DISCONNECT) {
                    final Link link = task.getLink();
                    final AgentAttache attache = (AgentAttache)link.attachment();
                    if (attache != null) {
                        disconnectWithInvestigation(attache, Event.AgentDisconnected);
                    } else {
                        logger.info("Connection from " + link.getIpAddress() + " closed but no cleanup was done.");
                        link.close();
                        link.terminated();
                    }
                }
            } finally {
                txn.close();
            }
        }
    }

    protected AgentManagerImpl() {
    }

    public boolean tapLoadingAgents(final Long hostId, final TapAgentsAction action) {
        synchronized (_loadingAgents) {
            if (action == TapAgentsAction.Add) {
                if (_loadingAgents.contains(hostId)) {
                    return false;
                } else {
                    _loadingAgents.add(hostId);
                }
            } else if (action == TapAgentsAction.Del) {
                _loadingAgents.remove(hostId);
            } else if (action == TapAgentsAction.Contains) {
                return _loadingAgents.contains(hostId);
            } else {
                throw new CloudRuntimeException("Unknown TapAgentsAction " + action);
            }
        }
        return true;
    }

    @Override
    public boolean agentStatusTransitTo(final HostVO host, final Status.Event e, final long msId) {
        try {
            _agentStatusLock.lock();
            if (logger.isDebugEnabled()) {
                final ResourceState state = host.getResourceState();
                final StringBuilder msg = new StringBuilder("Transition:");
                msg.append("[Resource state = ").append(state);
                msg.append(", Agent event = ").append(e.toString());
                msg.append(", Host id = ").append(host.getId()).append(", name = " + host.getName()).append("]");
                logger.debug(msg);
            }

            host.setManagementServerId(msId);
            try {
                return _statusStateMachine.transitTo(host, e, host.getId(), _hostDao);
            } catch (final NoTransitionException e1) {
                logger.debug("Cannot transit agent status with event " + e + " for host " + host.getId() + ", name=" + host.getName() + ", management server id is " + msId);
                throw new CloudRuntimeException("Cannot transit agent status with event " + e + " for host " + host.getId() + ", management server id is " + msId + "," + e1.getMessage());
            }
        } finally {
            _agentStatusLock.unlock();
        }
    }

    public boolean disconnectAgent(final HostVO host, final Status.Event e, final long msId) {
        host.setDisconnectedOn(new Date());
        if (e.equals(Status.Event.Remove)) {
            host.setGuid(null);
            host.setClusterId(null);
        }

        return agentStatusTransitTo(host, e, msId);
    }

    protected void disconnectWithoutInvestigation(final AgentAttache attache, final Status.Event event) {
        _executor.submit(new DisconnectTask(attache, event, false));
    }

    public void disconnectWithInvestigation(final AgentAttache attache, final Status.Event event) {
        _executor.submit(new DisconnectTask(attache, event, true));
    }

    protected boolean isHostOwnerSwitched(final long hostId) {
        final HostVO host = _hostDao.findById(hostId);
        if (host == null) {
            logger.warn("Can't find the host " + hostId);
            return false;
        }
        return isHostOwnerSwitched(host);
    }

    protected boolean isHostOwnerSwitched(final HostVO host) {
        if (host.getStatus() == Status.Up && host.getManagementServerId() != null && host.getManagementServerId() != _nodeId) {
            return true;
        }
        return false;
    }

    private void disconnectInternal(final long hostId, final Status.Event event, final boolean invstigate) {
        final AgentAttache attache = findAttache(hostId);

        if (attache != null) {
            if (!invstigate) {
                disconnectWithoutInvestigation(attache, event);
            } else {
                disconnectWithInvestigation(attache, event);
            }
        } else {
            /* Agent is still in connecting process, don't allow to disconnect right away */
            if (tapLoadingAgents(hostId, TapAgentsAction.Contains)) {
                logger.info("Host " + hostId + " is being loaded so no disconnects needed.");
                return;
            }

            final HostVO host = _hostDao.findById(hostId);
            if (host != null && host.getRemoved() == null) {
                disconnectAgent(host, event, _nodeId);
            }
        }
    }

    @Override
    public void disconnectWithInvestigation(final long hostId, final Status.Event event) {
        disconnectInternal(hostId, event, true);
    }

    @Override
    public void disconnectWithoutInvestigation(final long hostId, final Status.Event event) {
        disconnectInternal(hostId, event, false);
    }

    @Override
    public boolean handleDirectConnectAgent(final Host host, final StartupCommand[] cmds, final ServerResource resource, final boolean forRebalance, boolean newHost) throws ConnectionException {
        AgentAttache attache;

        attache = createAttacheForDirectConnect(host, resource);
        final StartupAnswer[] answers = new StartupAnswer[cmds.length];
        for (int i = 0; i < answers.length; i++) {
            answers[i] = new StartupAnswer(cmds[i], attache.getId(), mgmtServiceConf.getPingInterval());
        }
        attache.process(answers);

        if (newHost) {
            notifyMonitorsOfNewlyAddedHost(host.getId());
        }

        attache = notifyMonitorsOfConnection(attache, cmds, forRebalance);

        return attache != null;
    }

    @Override
    public void pullAgentToMaintenance(final long hostId) {
        final AgentAttache attache = findAttache(hostId);
        if (attache != null) {
            attache.setMaintenanceMode(true);
            // Now cancel all of the commands except for the active one.
            attache.cancelAllCommands(Status.Disconnected, false);
        }
    }

    @Override
    public void pullAgentOutMaintenance(final long hostId) {
        final AgentAttache attache = findAttache(hostId);
        if (attache != null) {
            attache.setMaintenanceMode(false);
        }
    }

    public ScheduledExecutorService getDirectAgentPool() {
        return _directAgentExecutor;
    }

    public ScheduledExecutorService getCronJobPool() {
        return _cronJobExecutor;
    }

    public int getDirectAgentThreadCap() {
        return _directAgentThreadCap;
    }

    public Long getAgentPingTime(final long agentId) {
        return _pingMap.get(agentId);
    }

    public void pingBy(final long agentId) {
        // Update PingMap with the latest time if agent entry exists in the PingMap
        if (_pingMap.replace(agentId, InaccurateClock.getTimeInSeconds()) == null) {
            logger.info("PingMap for agent: " + agentId + " will not be updated because agent is no longer in the PingMap");
        }
    }

    protected class MonitorTask extends ManagedContextRunnable {
        @Override
        protected void runInContext() {
            logger.trace("Agent Monitor is started.");

            try {
                final List<Long> behindAgents = findAgentsBehindOnPing();
                for (final Long agentId : behindAgents) {
                    final QueryBuilder<HostVO> sc = QueryBuilder.create(HostVO.class);
                    sc.and(sc.entity().getId(), Op.EQ, agentId);
                    final HostVO h = sc.find();
                    if (h != null) {
                        final ResourceState resourceState = h.getResourceState();
                        if (resourceState == ResourceState.Disabled || resourceState == ResourceState.Maintenance) {
                            /*
                             * Host is in non-operation state, so no investigation and direct put agent to Disconnected
                             */
                            logger.debug("Ping timeout but agent " + agentId + " is in resource state of " + resourceState + ", so no investigation");
                            disconnectWithoutInvestigation(agentId, Event.ShutdownRequested);
                        } else {
                            final HostVO host = _hostDao.findById(agentId);
                            if (host != null
                                    && (host.getType() == Host.Type.ConsoleProxy || host.getType() == Host.Type.SecondaryStorageVM || host.getType() == Host.Type.SecondaryStorageCmdExecutor)) {

                                logger.warn("Disconnect agent for CPVM/SSVM due to physical connection close. host: " + host.getId());
                                disconnectWithoutInvestigation(agentId, Event.ShutdownRequested);
                            } else {
                                logger.debug("Ping timeout for agent " + agentId + ", do invstigation");
                                disconnectWithInvestigation(agentId, Event.PingTimeout);
                            }
                        }
                    }
                }

                final QueryBuilder<HostVO> sc = QueryBuilder.create(HostVO.class);
                sc.and(sc.entity().getResourceState(), Op.IN,
                        ResourceState.PrepareForMaintenance,
                        ResourceState.ErrorInPrepareForMaintenance);
                final List<HostVO> hosts = sc.list();

                for (final HostVO host : hosts) {
                    if (_resourceMgr.checkAndMaintain(host.getId())) {
                        final DataCenterVO dcVO = _dcDao.findById(host.getDataCenterId());
                        final HostPodVO podVO = _podDao.findById(host.getPodId());
                        final String hostDesc = "name: " + host.getName() + " (id:" + host.getId() + "), availability zone: " + dcVO.getName() + ", pod: " + podVO.getName();
                        _alertMgr.sendAlert(AlertManager.AlertType.ALERT_TYPE_HOST, host.getDataCenterId(), host.getPodId(), "Migration Complete for host " + hostDesc,
                                "Host [" + hostDesc + "] is ready for maintenance");
                    }
                }
            } catch (final Throwable th) {
                logger.error("Caught the following exception: ", th);
            }

            logger.trace("Agent Monitor is leaving the building!");
        }

        protected List<Long> findAgentsBehindOnPing() {
            final List<Long> agentsBehind = new ArrayList<Long>();
            final long cutoffTime = InaccurateClock.getTimeInSeconds() - mgmtServiceConf.getTimeout();
            for (final Map.Entry<Long, Long> entry : _pingMap.entrySet()) {
                if (entry.getValue() < cutoffTime) {
                    agentsBehind.add(entry.getKey());
                }
            }

            if (agentsBehind.size() > 0) {
                logger.info("Found the following agents behind on ping: " + agentsBehind);
            }

            return agentsBehind;
        }
    }

    protected class BehindOnPingListener implements Listener {
        @Override
        public boolean isRecurring() {
            return true;
        }

        @Override
        public boolean processAnswers(final long agentId, final long seq, final Answer[] answers) {
            return false;
        }

        @Override
        public boolean processCommands(final long agentId, final long seq, final Command[] commands) {
            final boolean processed = false;
            for (final Command cmd : commands) {
                if (cmd instanceof PingCommand) {
                    pingBy(agentId);
                }
            }
            return processed;
        }

        @Override
        public AgentControlAnswer processControlCommand(final long agentId, final AgentControlCommand cmd) {
            return null;
        }

        @Override
        public void processHostAdded(long hostId) {
        }

        @Override
        public void processConnect(final Host host, final StartupCommand cmd, final boolean forRebalance) {
            if (host.getType().equals(Host.Type.TrafficMonitor) || host.getType().equals(Host.Type.SecondaryStorage)) {
                return;
            }

            // NOTE: We don't use pingBy here because we're initiating.
            _pingMap.put(host.getId(), InaccurateClock.getTimeInSeconds());
        }

        @Override
        public boolean processDisconnect(final long agentId, final Status state) {
            _pingMap.remove(agentId);
            return true;
        }

        @Override
        public void processHostAboutToBeRemoved(long hostId) {
        }

        @Override
        public void processHostRemoved(long hostId, long clusterId) {
        }

        @Override
        public boolean processTimeout(final long agentId, final long seq) {
            return true;
        }

        @Override
        public int getTimeout() {
            return -1;
        }

    }

    @Override
    public String getConfigComponentName() {
        return AgentManager.class.getSimpleName();
    }

    @Override
    public ConfigKey<?>[] getConfigKeys() {
        return new ConfigKey<?>[] { CheckTxnBeforeSending, Workers, Port, Wait, AlertWait, DirectAgentLoadSize,
                DirectAgentPoolSize, DirectAgentThreadCap, EnableKVMAutoEnableDisable };
    }

    protected class SetHostParamsListener implements Listener {
        @Override
        public boolean isRecurring() {
            return false;
        }

        @Override
        public boolean processAnswers(final long agentId, final long seq, final Answer[] answers) {
            return false;
        }

        @Override
        public boolean processCommands(final long agentId, final long seq, final Command[] commands) {
            return false;
        }

        @Override
        public AgentControlAnswer processControlCommand(final long agentId, final AgentControlCommand cmd) {
            return null;
        }

        @Override
        public void processHostAdded(long hostId) {
        }

        @Override
        public void processConnect(final Host host, final StartupCommand cmd, final boolean forRebalance) {
            if (cmd instanceof StartupRoutingCommand) {
                if (((StartupRoutingCommand)cmd).getHypervisorType() == HypervisorType.KVM || ((StartupRoutingCommand)cmd).getHypervisorType() == HypervisorType.LXC) {
                    Map<String, String> params = new HashMap<String, String>();
                    params.put(Config.RouterAggregationCommandEachTimeout.toString(), _configDao.getValue(Config.RouterAggregationCommandEachTimeout.toString()));
                    params.put(Config.MigrateWait.toString(), _configDao.getValue(Config.MigrateWait.toString()));
                    params.put(NetworkOrchestrationService.TUNGSTEN_ENABLED.key(), String.valueOf(NetworkOrchestrationService.TUNGSTEN_ENABLED.valueIn(host.getDataCenterId())));

                    try {
                        SetHostParamsCommand cmds = new SetHostParamsCommand(params);
                        Commands c = new Commands(cmds);
                        send(host.getId(), c, this);
                    } catch (AgentUnavailableException e) {
                        logger.debug("Failed to send host params on host: " + host.getId());
                    }
                }
            }

        }

        @Override
        public boolean processDisconnect(final long agentId, final Status state) {
            return true;
        }

        @Override
        public void processHostAboutToBeRemoved(long hostId) {
        }

        @Override
        public void processHostRemoved(long hostId, long clusterId) {
        }

        @Override
        public boolean processTimeout(final long agentId, final long seq) {
            return false;
        }

        @Override
        public int getTimeout() {
            return -1;
        }

    }

    protected Map<Long, List<Long>> getHostsPerZone() {
        List<HostVO> allHosts = _resourceMgr.listAllHostsInAllZonesByType(Host.Type.Routing);
        if (allHosts == null) {
            return null;
        }
        Map<Long, List<Long>> hostsByZone = new HashMap<Long, List<Long>>();
        for (HostVO host : allHosts) {
            if (host.getHypervisorType() == HypervisorType.KVM || host.getHypervisorType() == HypervisorType.LXC) {
                Long zoneId = host.getDataCenterId();
                List<Long> hostIds = hostsByZone.get(zoneId);
                if (hostIds == null) {
                    hostIds = new ArrayList<Long>();
                }
                hostIds.add(host.getId());
                hostsByZone.put(zoneId, hostIds);
            }
        }
        return hostsByZone;
    }

    private void sendCommandToAgents(Map<Long, List<Long>> hostsPerZone, Map<String, String> params) {
        SetHostParamsCommand cmds = new SetHostParamsCommand(params);
        for (Long zoneId : hostsPerZone.keySet()) {
            List<Long> hostIds = hostsPerZone.get(zoneId);
            for (Long hostId : hostIds) {
                Answer answer = easySend(hostId, cmds);
                if (answer == null || !answer.getResult()) {
                    logger.error("Error sending parameters to agent " + hostId);
                }
            }
        }
    }

    @Override
    public void propagateChangeToAgents(Map<String, String> params) {
        if (params != null && ! params.isEmpty()) {
            logger.debug("Propagating changes on host parameters to the agents");
            Map<Long, List<Long>> hostsPerZone = getHostsPerZone();
            sendCommandToAgents(hostsPerZone, params);
        }
    }

    private GlobalLock getHostJoinLock(Long hostId) {
        return GlobalLock.getInternLock(String.format("%s-%s", "Host-Join", hostId));
    }
}<|MERGE_RESOLUTION|>--- conflicted
+++ resolved
@@ -1406,10 +1406,7 @@
                             // gateway was pingable
                             if (cmd instanceof PingRoutingCommand) {
                                 processPingRoutingCommand((PingRoutingCommand) cmd, hostId);
-<<<<<<< HEAD
-=======
                                 gatewayAccessible = ((PingRoutingCommand)cmd).isGatewayAccessible();
->>>>>>> 30ca5d1a
 
                                 if (host != null) {
                                     if (!gatewayAccessible) {
