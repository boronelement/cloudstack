--- conflicted
+++ resolved
@@ -802,8 +802,8 @@
         final Status currentStatus = host.getStatus();
         Status nextStatus;
         if (currentStatus == Status.Down || currentStatus == Status.Alert || currentStatus == Status.Removed) {
-            if (s_logger.isDebugEnabled()) {
-                s_logger.debug(String.format("Host %s is already %s", host.getUuid(), currentStatus));
+            if (logger.isDebugEnabled()) {
+                logger.debug(String.format("Host %s is already %s", host.getUuid(), currentStatus));
             }
             nextStatus = currentStatus;
         } else {
@@ -811,12 +811,12 @@
                 nextStatus = currentStatus.getNextStatus(event);
             } catch (final NoTransitionException e) {
                 final String err = String.format("Cannot find next status for %s as current status is %s for agent %s", event, currentStatus, host.getUuid());
-                s_logger.debug(err);
+                logger.debug(err);
                 throw new CloudRuntimeException(err);
             }
 
-            if (s_logger.isDebugEnabled()) {
-                s_logger.debug(String.format("The next status of agent %s is %s, current status is %s", host.getUuid(), nextStatus, currentStatus));
+            if (logger.isDebugEnabled()) {
+                logger.debug(String.format("The next status of agent %s is %s, current status is %s", host.getUuid(), nextStatus, currentStatus));
             }
         }
         return nextStatus;
@@ -825,59 +825,26 @@
     protected boolean handleDisconnectWithoutInvestigation(final AgentAttache attache, final Status.Event event, final boolean transitState, final boolean removeAgent) {
         final long hostId = attache.getId();
 
-<<<<<<< HEAD
-        logger.info("Host " + hostId + " is disconnecting with event " + event);
-        Status nextStatus = null;
-        final HostVO host = _hostDao.findById(hostId);
-        if (host == null) {
-            logger.warn("Can't find host with " + hostId);
-            nextStatus = Status.Removed;
-        } else {
-            final Status currentStatus = host.getStatus();
-            if (currentStatus == Status.Down || currentStatus == Status.Alert || currentStatus == Status.Removed) {
-                if (logger.isDebugEnabled()) {
-                    logger.debug("Host " + hostId + " is already " + currentStatus);
-                }
-                nextStatus = currentStatus;
-            } else {
-                try {
-                    nextStatus = currentStatus.getNextStatus(event);
-                } catch (final NoTransitionException e) {
-                    final String err = "Cannot find next status for " + event + " as current status is " + currentStatus + " for agent " + hostId;
-                    logger.debug(err);
-                    throw new CloudRuntimeException(err);
-                }
-
-                if (logger.isDebugEnabled()) {
-                    logger.debug("The next status of agent " + hostId + "is " + nextStatus + ", current status is " + currentStatus);
-=======
         boolean result = false;
         GlobalLock joinLock = getHostJoinLock(hostId);
         if (joinLock.lock(60)) {
             try {
-                s_logger.info(String.format("Host %d is disconnecting with event %s", hostId, event));
+                logger.info(String.format("Host %d is disconnecting with event %s", hostId, event));
                 Status nextStatus = null;
                 final HostVO host = _hostDao.findById(hostId);
                 if (host == null) {
-                    s_logger.warn(String.format("Can't find host with %d", hostId));
+                    logger.warn(String.format("Can't find host with %d", hostId));
                     nextStatus = Status.Removed;
                 } else {
                     nextStatus = getNextStatusOnDisconnection(host, event);
                     caService.purgeHostCertificate(host);
                 }
 
-                if (s_logger.isDebugEnabled()) {
-                    s_logger.debug(String.format("Deregistering link for %d with state %s", hostId, nextStatus));
->>>>>>> a15cb81c
-                }
-
-<<<<<<< HEAD
-        if (logger.isDebugEnabled()) {
-            logger.debug("Deregistering link for " + hostId + " with state " + nextStatus);
-        }
-=======
+                if (logger.isDebugEnabled()) {
+                    logger.debug(String.format("Deregistering link for %d with state %s", hostId, nextStatus));
+                }
+
                 removeAgent(attache, nextStatus);
->>>>>>> a15cb81c
 
                 if (host != null && transitState) {
                     // update the state for host in DB as per the event
