// Licensed to the Apache Software Foundation (ASF) under one
// or more contributor license agreements.  See the NOTICE file
// distributed with this work for additional information
// regarding copyright ownership.  The ASF licenses this file
// to you under the Apache License, Version 2.0 (the
// "License"); you may not use this file except in compliance
// with the License.  You may obtain a copy of the License at
//
//   http://www.apache.org/licenses/LICENSE-2.0
//
// Unless required by applicable law or agreed to in writing,
// software distributed under the License is distributed on an
// "AS IS" BASIS, WITHOUT WARRANTIES OR CONDITIONS OF ANY
// KIND, either express or implied.  See the License for the
// specific language governing permissions and limitations
// under the License.
package com.cloud.agent.manager;

import java.io.IOException;
import java.net.InetAddress;
import java.net.InetSocketAddress;
import java.net.UnknownHostException;
import java.nio.ByteBuffer;
import java.nio.channels.SocketChannel;
import java.util.ArrayList;
import java.util.Arrays;
import java.util.Date;
import java.util.HashMap;
import java.util.HashSet;
import java.util.Iterator;
import java.util.List;
import java.util.Map;
import java.util.Set;
import java.util.Timer;
import java.util.concurrent.Executors;
import java.util.concurrent.RejectedExecutionException;
import java.util.concurrent.ScheduledExecutorService;
import java.util.concurrent.TimeUnit;

import javax.inject.Inject;
import javax.naming.ConfigurationException;
import javax.net.ssl.SSLContext;
import javax.net.ssl.SSLEngine;

import org.apache.cloudstack.ca.CAManager;
import org.apache.cloudstack.framework.config.ConfigDepot;
import org.apache.cloudstack.framework.config.ConfigKey;
import org.apache.cloudstack.framework.config.dao.ConfigurationDao;
import org.apache.cloudstack.ha.dao.HAConfigDao;
import org.apache.cloudstack.managed.context.ManagedContextRunnable;
import org.apache.cloudstack.managed.context.ManagedContextTimerTask;
import org.apache.cloudstack.outofbandmanagement.dao.OutOfBandManagementDao;
import org.apache.cloudstack.utils.identity.ManagementServerNode;
import org.apache.cloudstack.utils.security.SSLUtils;

import com.cloud.agent.api.Answer;
import com.cloud.agent.api.CancelCommand;
import com.cloud.agent.api.ChangeAgentAnswer;
import com.cloud.agent.api.ChangeAgentCommand;
import com.cloud.agent.api.Command;
import com.cloud.agent.api.PropagateResourceEventCommand;
import com.cloud.agent.api.ScheduleHostScanTaskCommand;
import com.cloud.agent.api.TransferAgentCommand;
import com.cloud.agent.transport.Request;
import com.cloud.agent.transport.Request.Version;
import com.cloud.agent.transport.Response;
import com.cloud.cluster.ClusterManager;
import com.cloud.cluster.ClusterManagerListener;
import com.cloud.cluster.ClusterServicePdu;
import com.cloud.cluster.ClusteredAgentRebalanceService;
import org.apache.cloudstack.management.ManagementServerHost;
import com.cloud.cluster.ManagementServerHostVO;
import com.cloud.cluster.agentlb.AgentLoadBalancerPlanner;
import com.cloud.cluster.agentlb.HostTransferMapVO;
import com.cloud.cluster.agentlb.HostTransferMapVO.HostTransferState;
import com.cloud.cluster.agentlb.dao.HostTransferMapDao;
import com.cloud.cluster.dao.ManagementServerHostDao;
import com.cloud.exception.AgentUnavailableException;
import com.cloud.exception.OperationTimedoutException;
import com.cloud.exception.UnsupportedVersionException;
import com.cloud.host.Host;
import com.cloud.host.HostVO;
import com.cloud.host.Status;
import com.cloud.host.Status.Event;
import com.cloud.resource.ServerResource;
import com.cloud.serializer.GsonHelper;
import com.cloud.utils.DateUtil;
import com.cloud.utils.concurrency.NamedThreadFactory;
import com.cloud.utils.db.QueryBuilder;
import com.cloud.utils.db.SearchCriteria.Op;
import com.cloud.utils.db.TransactionLegacy;
import com.cloud.utils.exception.CloudRuntimeException;
import com.cloud.utils.exception.TaskExecutionException;
import com.cloud.utils.nio.Link;
import com.cloud.utils.nio.Task;
import com.google.gson.Gson;

public class ClusteredAgentManagerImpl extends AgentManagerImpl implements ClusterManagerListener, ClusteredAgentRebalanceService {
    private static final ScheduledExecutorService s_transferExecutor = Executors.newScheduledThreadPool(2, new NamedThreadFactory("Cluster-AgentRebalancingExecutor"));
    private final long rebalanceTimeOut = 300000; // 5 mins - after this time remove the agent from the transfer list

    public final static long STARTUP_DELAY = 5000;
    public final static long SCAN_INTERVAL = 90000; // 90 seconds, it takes 60 sec for xenserver to fail login
    public final static int ACQUIRE_GLOBAL_LOCK_TIMEOUT_FOR_COOPERATION = 5; // 5 seconds
    protected Set<Long> _agentToTransferIds = new HashSet<Long>();
    Gson _gson;
    protected HashMap<String, SocketChannel> _peers;
    protected HashMap<String, SSLEngine> _sslEngines;
    private final Timer _timer = new Timer("ClusteredAgentManager Timer");
    boolean _agentLbHappened = false;

    @Inject
    protected ClusterManager _clusterMgr = null;
    @Inject
    protected ManagementServerHostDao _mshostDao;
    @Inject
    protected HostTransferMapDao _hostTransferDao;
    @Inject
    protected List<AgentLoadBalancerPlanner> _lbPlanners;
    @Inject
    ConfigurationDao _configDao;
    @Inject
    ConfigDepot _configDepot;
    @Inject
    private OutOfBandManagementDao outOfBandManagementDao;
    @Inject
    private HAConfigDao haConfigDao;
    @Inject
    private CAManager caService;

    protected ClusteredAgentManagerImpl() {
        super();
    }

    protected final ConfigKey<Boolean> EnableLB = new ConfigKey<Boolean>(Boolean.class, "agent.lb.enabled", "Advanced", "false", "Enable agent load balancing between management server nodes", true);
    protected final ConfigKey<Double> ConnectedAgentThreshold = new ConfigKey<Double>(Double.class, "agent.load.threshold", "Advanced", "0.7",
            "What percentage of the agents can be held by one management server before load balancing happens", true);
    protected final ConfigKey<Integer> LoadSize = new ConfigKey<Integer>(Integer.class, "direct.agent.load.size", "Advanced", "16", "How many agents to connect to in each round", true);
    protected final ConfigKey<Integer> ScanInterval = new ConfigKey<Integer>(Integer.class, "direct.agent.scan.interval", "Advanced", "90", "Interval between scans to load agents", false,
            ConfigKey.Scope.Global, 1000);

    @Override
    public boolean configure(final String name, final Map<String, Object> xmlParams) throws ConfigurationException {
        _peers = new HashMap<String, SocketChannel>(7);
        _sslEngines = new HashMap<String, SSLEngine>(7);
        _nodeId = ManagementServerNode.getManagementServerId();

        logger.info("Configuring ClusterAgentManagerImpl. management server node id(msid): " + _nodeId);

        ClusteredAgentAttache.initialize(this);

        _clusterMgr.registerListener(this);
        _clusterMgr.registerDispatcher(new ClusterDispatcher());

        _gson = GsonHelper.getGson();

        return super.configure(name, xmlParams);
    }

    @Override
    public boolean start() {
        if (!super.start()) {
            return false;
        }
        _timer.schedule(new DirectAgentScanTimerTask(), STARTUP_DELAY, ScanInterval.value());
        if (logger.isDebugEnabled()) {
            logger.debug("Scheduled direct agent scan task to run at an interval of " + ScanInterval.value() + " seconds");
        }

        // Schedule tasks for agent rebalancing
        if (isAgentRebalanceEnabled()) {
            cleanupTransferMap(_nodeId);
            s_transferExecutor.scheduleAtFixedRate(getAgentRebalanceScanTask(), 60000, 60000, TimeUnit.MILLISECONDS);
            s_transferExecutor.scheduleAtFixedRate(getTransferScanTask(), 60000, ClusteredAgentRebalanceService.DEFAULT_TRANSFER_CHECK_INTERVAL, TimeUnit.MILLISECONDS);
        }

        return true;
    }

    public void scheduleHostScanTask() {
        _timer.schedule(new DirectAgentScanTimerTask(), 0);
        if (logger.isDebugEnabled()) {
            logger.debug("Scheduled a direct agent scan task");
        }
    }

    private void runDirectAgentScanTimerTask() {
        scanDirectAgentToLoad();
    }

    private void scanDirectAgentToLoad() {
        if (logger.isTraceEnabled()) {
            logger.trace("Begin scanning directly connected hosts");
        }

        // for agents that are self-managed, threshold to be considered as disconnected after pingtimeout
        final long cutSeconds = (System.currentTimeMillis() >> 10) - mgmtServiceConf.getTimeout();
        final List<HostVO> hosts = _hostDao.findAndUpdateDirectAgentToLoad(cutSeconds, LoadSize.value().longValue(), _nodeId);
        final List<HostVO> appliances = _hostDao.findAndUpdateApplianceToLoad(cutSeconds, _nodeId);

        if (hosts != null) {
            hosts.addAll(appliances);
            if (hosts.size() > 0) {
                logger.debug("Found " + hosts.size() + " unmanaged direct hosts, processing connect for them...");
                for (final HostVO host : hosts) {
                    try {
                        final AgentAttache agentattache = findAttache(host.getId());
                        if (agentattache != null) {
                            // already loaded, skip
                            if (agentattache.forForward()) {
                                if (logger.isInfoEnabled()) {
                                    logger.info(host + " is detected down, but we have a forward attache running, disconnect this one before launching the host");
                                }
                                removeAgent(agentattache, Status.Disconnected);
                            } else {
                                continue;
                            }
                        }

                        if (logger.isDebugEnabled()) {
                            logger.debug("Loading directly connected host " + host.getId() + "(" + host.getName() + ")");
                        }
                        loadDirectlyConnectedHost(host, false);
                    } catch (final Throwable e) {
                        logger.warn(" can not load directly connected host " + host.getId() + "(" + host.getName() + ") due to ", e);
                    }
                }
            }
        }
        if (logger.isTraceEnabled()) {
            logger.trace("End scanning directly connected hosts");
        }
    }

    private class DirectAgentScanTimerTask extends ManagedContextTimerTask {
        @Override
        protected void runInContext() {
            try {
                runDirectAgentScanTimerTask();
            } catch (final Throwable e) {
                logger.error("Unexpected exception " + e.getMessage(), e);
            }
        }
    }

    @Override
    public Task create(final Task.Type type, final Link link, final byte[] data) {
        return new ClusteredAgentHandler(type, link, data);
    }

    protected AgentAttache createAttache(final long id) {
        logger.debug("create forwarding ClusteredAgentAttache for " + id);
        final HostVO host = _hostDao.findById(id);
        final AgentAttache attache = new ClusteredAgentAttache(this, id, host.getName());
        AgentAttache old = null;
        synchronized (_agents) {
            old = _agents.get(id);
            _agents.put(id, attache);
        }
        if (old != null) {
            if (logger.isDebugEnabled()) {
                logger.debug("Remove stale agent attache from current management server");
            }
            removeAgent(old, Status.Removed);
        }
        return attache;
    }

    @Override
    protected AgentAttache createAttacheForConnect(final HostVO host, final Link link) {
        logger.debug("create ClusteredAgentAttache for " + host.getId());
        final AgentAttache attache = new ClusteredAgentAttache(this, host.getId(), host.getName(), link, host.isInMaintenanceStates());
        link.attach(attache);
        AgentAttache old = null;
        synchronized (_agents) {
            old = _agents.get(host.getId());
            _agents.put(host.getId(), attache);
        }
        if (old != null) {
            old.disconnect(Status.Removed);
        }
        return attache;
    }

    @Override
    protected AgentAttache createAttacheForDirectConnect(final Host host, final ServerResource resource) {
        logger.debug(String.format("Create ClusteredDirectAgentAttache for %s.", host));
        final DirectAgentAttache attache = new ClusteredDirectAgentAttache(this, host.getId(), host.getName(), _nodeId, resource, host.isInMaintenanceStates());
        AgentAttache old = null;
        synchronized (_agents) {
            old = _agents.get(host.getId());
            _agents.put(host.getId(), attache);
        }
        if (old != null) {
            old.disconnect(Status.Removed);
        }
        return attache;
    }

    @Override
    protected boolean handleDisconnectWithoutInvestigation(final AgentAttache attache, final Status.Event event, final boolean transitState, final boolean removeAgent) {
        return handleDisconnect(attache, event, false, true, removeAgent);
    }

    @Override
    protected boolean handleDisconnectWithInvestigation(final AgentAttache attache, final Status.Event event) {
        return handleDisconnect(attache, event, true, true, true);
    }

    protected boolean handleDisconnect(final AgentAttache agent, final Status.Event event, final boolean investigate, final boolean broadcast, final boolean removeAgent) {
        boolean res;
        if (!investigate) {
            res = super.handleDisconnectWithoutInvestigation(agent, event, true, removeAgent);
        } else {
            res = super.handleDisconnectWithInvestigation(agent, event);
        }

        if (res) {
            if (broadcast) {
                notifyNodesInCluster(agent);
            }
            return true;
        } else {
            return false;
        }
    }

    @Override
    public boolean executeUserRequest(final long hostId, final Event event) throws AgentUnavailableException {
        if (event == Event.AgentDisconnected) {
            if (logger.isDebugEnabled()) {
                logger.debug("Received agent disconnect event for host " + hostId);
            }
            final AgentAttache attache = findAttache(hostId);
            if (attache != null) {
                // don't process disconnect if the host is being rebalanced
                if (isAgentRebalanceEnabled()) {
                    final HostTransferMapVO transferVO = _hostTransferDao.findById(hostId);
                    if (transferVO != null) {
                        if (transferVO.getFutureOwner() == _nodeId && transferVO.getState() == HostTransferState.TransferStarted) {
                            logger.debug("Not processing " + Event.AgentDisconnected + " event for the host id=" + hostId + " as the host is being connected to " + _nodeId);
                            return true;
                        }
                    }
                }

                // don't process disconnect if the disconnect came for the host via delayed cluster notification,
                // but the host has already reconnected to the current management server
                if (!attache.forForward()) {
                    logger.debug("Not processing " + Event.AgentDisconnected + " event for the host id=" + hostId + " as the host is directly connected to the current management server " + _nodeId);
                    return true;
                }

                return super.handleDisconnectWithoutInvestigation(attache, Event.AgentDisconnected, false, true);
            }

            return true;
        } else {
            return super.executeUserRequest(hostId, event);
        }
    }

    @Override
    public void reconnect(final long hostId) throws CloudRuntimeException, AgentUnavailableException {
        Boolean result = propagateAgentEvent(hostId, Event.ShutdownRequested);
        if (result == null) {
            super.reconnect(hostId);
            return;
        }
        if (!result) {
                throw new CloudRuntimeException("Failed to propagate agent change request event:" + Event.ShutdownRequested + " to host:" + hostId);
        }
    }

    public void notifyNodesInCluster(final AgentAttache attache) {
        logger.debug("Notifying other nodes of to disconnect");
        final Command[] cmds = new Command[] {new ChangeAgentCommand(attache.getId(), Event.AgentDisconnected)};
        _clusterMgr.broadcast(attache.getId(), _gson.toJson(cmds));
    }

    // notifies MS peers to schedule a host scan task immediately, triggered during addHost operation
    public void notifyNodesInClusterToScheduleHostScanTask() {
        if (logger.isDebugEnabled()) {
            logger.debug("Notifying other MS nodes to run host scan task");
        }
        final Command[] cmds = new Command[] {new ScheduleHostScanTaskCommand()};
        _clusterMgr.broadcast(0, _gson.toJson(cmds));
    }

    protected void logT(final byte[] bytes, final String msg) {
        logger.trace("Seq " + Request.getAgentId(bytes) + "-" + Request.getSequence(bytes) + ": MgmtId " + Request.getManagementServerId(bytes) + ": "
                + (Request.isRequest(bytes) ? "Req: " : "Resp: ") + msg);
    }

    protected void logD(final byte[] bytes, final String msg) {
        logger.debug("Seq " + Request.getAgentId(bytes) + "-" + Request.getSequence(bytes) + ": MgmtId " + Request.getManagementServerId(bytes) + ": "
                + (Request.isRequest(bytes) ? "Req: " : "Resp: ") + msg);
    }

    protected void logI(final byte[] bytes, final String msg) {
        logger.info("Seq " + Request.getAgentId(bytes) + "-" + Request.getSequence(bytes) + ": MgmtId " + Request.getManagementServerId(bytes) + ": "
                + (Request.isRequest(bytes) ? "Req: " : "Resp: ") + msg);
    }

    public boolean routeToPeer(final String peer, final byte[] bytes) {
        int i = 0;
        SocketChannel ch = null;
        SSLEngine sslEngine = null;
        while (i++ < 5) {
            ch = connectToPeer(peer, ch);
            if (ch == null) {
                try {
                    logD(bytes, "Unable to route to peer: " + Request.parse(bytes).toString());
                } catch (ClassNotFoundException | UnsupportedVersionException e) {
                    // Request.parse thrown exception when we try to log it, log as much as we can
                    logD(bytes, "Unable to route to peer, and Request.parse further caught exception" + e.getMessage());
                }
                return false;
            }
            sslEngine = getSSLEngine(peer);
            if (sslEngine == null) {
                logD(bytes, "Unable to get SSLEngine of peer: " + peer);
                return false;
            }
            try {
                if (logger.isDebugEnabled()) {
                    logD(bytes, "Routing to peer");
                }
                Link.write(ch, new ByteBuffer[] {ByteBuffer.wrap(bytes)}, sslEngine);
                return true;
            } catch (final IOException e) {
                try {
                    logI(bytes, "Unable to route to peer: " + Request.parse(bytes).toString() + " due to " + e.getMessage());
                } catch (ClassNotFoundException | UnsupportedVersionException ex) {
                    // Request.parse thrown exception when we try to log it, log as much as we can
                    logI(bytes, "Unable to route to peer due to" + e.getMessage() + ". Also caught exception when parsing request: " + ex.getMessage());
                }
            }
        }
        return false;
    }

    public String findPeer(final long hostId) {
        return getPeerName(hostId);
    }

    public SSLEngine getSSLEngine(final String peerName) {
        return _sslEngines.get(peerName);
    }

    public void cancel(final String peerName, final long hostId, final long sequence, final String reason) {
        final CancelCommand cancel = new CancelCommand(sequence, reason);
        final Request req = new Request(hostId, _nodeId, cancel, true);
        req.setControl(true);
        routeToPeer(peerName, req.getBytes());
    }

    public void closePeer(final String peerName) {
        synchronized (_peers) {
            final SocketChannel ch = _peers.get(peerName);
            if (ch != null) {
                try {
                    ch.close();
                } catch (final IOException e) {
                    logger.warn("Unable to close peer socket connection to " + peerName);
                }
            }
            _peers.remove(peerName);
            _sslEngines.remove(peerName);
        }
    }

    public SocketChannel connectToPeer(final String peerName, final SocketChannel prevCh) {
        synchronized (_peers) {
            final SocketChannel ch = _peers.get(peerName);
            SSLEngine sslEngine = null;
            if (prevCh != null) {
                try {
                    prevCh.close();
                } catch (final Exception e) {
                    logger.info("[ignored]" + "failed to get close resource for previous channel Socket: " + e.getLocalizedMessage());
                }
            }
            if (ch == null || ch == prevCh) {
                final ManagementServerHost ms = _clusterMgr.getPeer(peerName);
                if (ms == null) {
                    logger.info("Unable to find peer: " + peerName);
                    return null;
                }
                final String ip = ms.getServiceIP();
                InetAddress addr;
                int port = Port.value();
                try {
                    addr = InetAddress.getByName(ip);
                } catch (final UnknownHostException e) {
                    throw new CloudRuntimeException("Unable to resolve " + ip);
                }
                SocketChannel ch1 = null;
                try {
                    ch1 = SocketChannel.open(new InetSocketAddress(addr, port));
                    ch1.configureBlocking(false);
                    ch1.socket().setKeepAlive(true);
                    ch1.socket().setSoTimeout(60 * 1000);
                    try {
                        SSLContext sslContext = Link.initManagementSSLContext(caService);
                        sslEngine = sslContext.createSSLEngine(ip, port);
                        sslEngine.setUseClientMode(true);
                        sslEngine.setEnabledProtocols(SSLUtils.getSupportedProtocols(sslEngine.getEnabledProtocols()));
                        sslEngine.beginHandshake();
                        if (!Link.doHandshake(ch1, sslEngine)) {
                            ch1.close();
                            throw new IOException(String.format("SSL: Handshake failed with peer management server '%s' on %s:%d ", peerName, ip, port));
                        }
                        logger.info(String.format("SSL: Handshake done with peer management server '%s' on %s:%d ", peerName, ip, port));
                    } catch (final Exception e) {
                        ch1.close();
                        throw new IOException("SSL: Fail to init SSL! " + e);
                    }
                    if (logger.isDebugEnabled()) {
                        logger.debug("Connection to peer opened: " + peerName + ", ip: " + ip);
                    }
                    _peers.put(peerName, ch1);
                    _sslEngines.put(peerName, sslEngine);
                    return ch1;
                } catch (final IOException e) {
                    if (ch1 != null) {
                        try {
                            ch1.close();
                        } catch (final IOException ex) {
                            logger.error("failed to close failed peer socket: " + ex);
                        }
                    }
                    logger.warn("Unable to connect to peer management server: " + peerName + ", ip: " + ip + " due to " + e.getMessage(), e);
                    return null;
                }
            }

            if (logger.isTraceEnabled()) {
                logger.trace("Found open channel for peer: " + peerName);
            }
            return ch;
        }
    }

    public SocketChannel connectToPeer(final long hostId, final SocketChannel prevCh) {
        final String peerName = getPeerName(hostId);
        if (peerName == null) {
            return null;
        }

        return connectToPeer(peerName, prevCh);
    }

    @Override
    protected AgentAttache getAttache(final Long hostId) throws AgentUnavailableException {
        assert hostId != null : "Who didn't check their id value?";
        final HostVO host = _hostDao.findById(hostId);
        if (host == null) {
            throw new AgentUnavailableException("Can't find the host ", hostId);
        }

        AgentAttache agent = findAttache(hostId);
        if (agent == null || !agent.forForward()) {
            if (isHostOwnerSwitched(host)) {
                if (logger.isDebugEnabled()) {
                    logger.debug("Host " + hostId + " has switched to another management server, need to update agent map with a forwarding agent attache");
                }
                agent = createAttache(hostId);
            }
        }
        if (agent == null) {
            final AgentUnavailableException ex = new AgentUnavailableException("Host with specified id is not in the right state: " + host.getStatus(), hostId);
            ex.addProxyObject(_entityMgr.findById(Host.class, hostId).getUuid());
            throw ex;
        }

        return agent;
    }

    @Override
    public boolean stop() {
        if (_peers != null) {
            for (final SocketChannel ch : _peers.values()) {
                try {
                    logger.info("Closing: " + ch.toString());
                    ch.close();
                } catch (final IOException e) {
                    logger.info("[ignored] error on closing channel: " + ch.toString(), e);
                }
            }
        }
        _timer.cancel();

        // cancel all transfer tasks
        s_transferExecutor.shutdownNow();
        cleanupTransferMap(_nodeId);

        return super.stop();
    }

    @Override
    public void startDirectlyConnectedHosts() {
        // override and let it be dummy for purpose, we will scan and load direct agents periodically.
        // We may also pickup agents that have been left over from other crashed management server
    }

    public class ClusteredAgentHandler extends AgentHandler {

        public ClusteredAgentHandler(final Task.Type type, final Link link, final byte[] data) {
            super(type, link, data);
        }

        @Override
        protected void doTask(final Task task) throws TaskExecutionException {
            final TransactionLegacy txn = TransactionLegacy.open(TransactionLegacy.CLOUD_DB);
            try {
                if (task.getType() != Task.Type.DATA) {
                    super.doTask(task);
                    return;
                }

                final byte[] data = task.getData();
                final Version ver = Request.getVersion(data);
                if (ver.ordinal() != Version.v1.ordinal() && ver.ordinal() != Version.v3.ordinal()) {
                    logger.warn("Wrong version for clustered agent request");
                    super.doTask(task);
                    return;
                }

                final long hostId = Request.getAgentId(data);
                final Link link = task.getLink();

                if (Request.fromServer(data)) {

                    final AgentAttache agent = findAttache(hostId);

                    if (Request.isControl(data)) {
                        if (agent == null) {
                            logD(data, "No attache to process cancellation");
                            return;
                        }
                        final Request req = Request.parse(data);
                        final Command[] cmds = req.getCommands();
                        final CancelCommand cancel = (CancelCommand)cmds[0];
                        if (logger.isDebugEnabled()) {
                            logD(data, "Cancel request received");
                        }
                        agent.cancel(cancel.getSequence());
                        final Long current = agent._currentSequence;
                        // if the request is the current request, always have to trigger sending next request in
                        // sequence,
                        // otherwise the agent queue will be blocked
                        if (req.executeInSequence() && current != null && current == Request.getSequence(data)) {
                            agent.sendNext(Request.getSequence(data));
                        }
                        return;
                    }

                    try {
                        if (agent == null || agent.isClosed()) {
                            throw new AgentUnavailableException("Unable to route to agent ", hostId);
                        }

                        if (Request.isRequest(data) && Request.requiresSequentialExecution(data)) {
                            // route it to the agent.
                            // But we have the serialize the control commands here so we have
                            // to deserialize this and send it through the agent attache.
                            final Request req = Request.parse(data);
                            agent.send(req, null);
                            return;
                        } else {
                            if (agent instanceof Routable) {
                                final Routable cluster = (Routable)agent;
                                cluster.routeToAgent(data);
                            } else {
                                agent.send(Request.parse(data));
                            }
                            return;
                        }
                    } catch (final AgentUnavailableException e) {
                        logD(data, e.getMessage());
                        cancel(Long.toString(Request.getManagementServerId(data)), hostId, Request.getSequence(data), e.getMessage());
                    }
                } else {

                    final long mgmtId = Request.getManagementServerId(data);
                    if (mgmtId != -1 && mgmtId != _nodeId) {
                        routeToPeer(Long.toString(mgmtId), data);
                        if (Request.requiresSequentialExecution(data)) {
                            final AgentAttache attache = (AgentAttache)link.attachment();
                            if (attache != null) {
                                attache.sendNext(Request.getSequence(data));
                            } else if (logger.isDebugEnabled()) {
                                logD(data, "No attache to process " + Request.parse(data).toString());
                            }
                        }
                        return;
                    } else {
                        if (Request.isRequest(data)) {
                            super.doTask(task);
                        } else {
                            // received an answer.
                            final Response response = Response.parse(data);
                            final AgentAttache attache = findAttache(response.getAgentId());
                            if (attache == null) {
                                logger.info("SeqA " + response.getAgentId() + "-" + response.getSequence() + "Unable to find attache to forward " + response.toString());
                                return;
                            }
                            if (!attache.processAnswers(response.getSequence(), response)) {
                                logger.info("SeqA " + attache.getId() + "-" + response.getSequence() + ": Response is not processed: " + response.toString());
                            }
                        }
                        return;
                    }
                }
            } catch (final ClassNotFoundException e) {
<<<<<<< HEAD
                final String message = String.format("ClassNotFoundException occurred when executing taks! Error '%s'", e.getMessage());
                logger.error(message);
                throw new TaskExecutionException(message, e);
            } catch (final UnsupportedVersionException e) {
                final String message = String.format("UnsupportedVersionException occurred when executing taks! Error '%s'", e.getMessage());
                logger.error(message);
=======
                final String message = String.format("ClassNotFoundException occurred when executing tasks! Error '%s'", e.getMessage());
                s_logger.error(message);
                throw new TaskExecutionException(message, e);
            } catch (final UnsupportedVersionException e) {
                final String message = String.format("UnsupportedVersionException occurred when executing tasks! Error '%s'", e.getMessage());
                s_logger.error(message);
>>>>>>> 10c77c88
                throw new TaskExecutionException(message, e);
            } finally {
                txn.close();
            }
        }
    }

    @Override
    public void onManagementNodeJoined(final List<? extends ManagementServerHost> nodeList, final long selfNodeId) {
    }

    @Override
    public void onManagementNodeLeft(final List<? extends ManagementServerHost> nodeList, final long selfNodeId) {
        for (final ManagementServerHost vo : nodeList) {
            logger.info("Marking hosts as disconnected on Management server" + vo.getMsid());
            final long lastPing = (System.currentTimeMillis() >> 10) - mgmtServiceConf.getTimeout();
            _hostDao.markHostsAsDisconnected(vo.getMsid(), lastPing);
            outOfBandManagementDao.expireServerOwnership(vo.getMsid());
            haConfigDao.expireServerOwnership(vo.getMsid());
            logger.info("Deleting entries from op_host_transfer table for Management server " + vo.getMsid());
            cleanupTransferMap(vo.getMsid());
        }
    }

    @Override
    public void onManagementNodeIsolated() {
    }

    @Override
    public void removeAgent(final AgentAttache attache, final Status nextState) {
        if (attache == null) {
            return;
        }

        super.removeAgent(attache, nextState);
    }

    @Override
    public boolean executeRebalanceRequest(final long agentId, final long currentOwnerId, final long futureOwnerId, final Event event) throws AgentUnavailableException, OperationTimedoutException {
        boolean result = false;
        if (event == Event.RequestAgentRebalance) {
            return setToWaitForRebalance(agentId, currentOwnerId, futureOwnerId);
        } else if (event == Event.StartAgentRebalance) {
            try {
                result = rebalanceHost(agentId, currentOwnerId, futureOwnerId);
            } catch (final Exception e) {
                logger.warn("Unable to rebalance host id=" + agentId, e);
            }
        }
        return result;
    }

    @Override
    public void scheduleRebalanceAgents() {
        _timer.schedule(new AgentLoadBalancerTask(), 30000);
    }

    public class AgentLoadBalancerTask extends ManagedContextTimerTask {
        protected volatile boolean cancelled = false;

        public AgentLoadBalancerTask() {
            logger.debug("Agent load balancer task created");
        }

        @Override
        public synchronized boolean cancel() {
            if (!cancelled) {
                cancelled = true;
                logger.debug("Agent load balancer task cancelled");
                return super.cancel();
            }
            return true;
        }

        @Override
        protected synchronized void runInContext() {
            try {
                if (!cancelled) {
                    startRebalanceAgents();
                    if (logger.isInfoEnabled()) {
                        logger.info("The agent load balancer task is now being cancelled");
                    }
                    cancelled = true;
                }
            } catch (final Throwable e) {
                logger.error("Unexpected exception " + e.toString(), e);
            }
        }
    }

    public void startRebalanceAgents() {
        logger.debug("Management server " + _nodeId + " is asking other peers to rebalance their agents");
        final List<ManagementServerHostVO> allMS = _mshostDao.listBy(ManagementServerHost.State.Up);
        final QueryBuilder<HostVO> sc = QueryBuilder.create(HostVO.class);
        sc.and(sc.entity().getManagementServerId(), Op.NNULL);
        sc.and(sc.entity().getType(), Op.EQ, Host.Type.Routing);
        final List<HostVO> allManagedAgents = sc.list();

        int avLoad = 0;

        if (!allManagedAgents.isEmpty() && !allMS.isEmpty()) {
            avLoad = allManagedAgents.size() / allMS.size();
        } else {
            if (logger.isDebugEnabled()) {
                logger.debug("There are no hosts to rebalance in the system. Current number of active management server nodes in the system is " + allMS.size() + "; number of managed agents is "
                        + allManagedAgents.size());
            }
            return;
        }

        if (avLoad == 0L) {
            if (logger.isDebugEnabled()) {
                logger.debug("As calculated average load is less than 1, rounding it to 1");
            }
            avLoad = 1;
        }

        for (final ManagementServerHostVO node : allMS) {
            if (node.getMsid() != _nodeId) {

                List<HostVO> hostsToRebalance = new ArrayList<HostVO>();
                for (final AgentLoadBalancerPlanner lbPlanner : _lbPlanners) {
                    hostsToRebalance = lbPlanner.getHostsToRebalance(node.getMsid(), avLoad);
                    if (hostsToRebalance != null && !hostsToRebalance.isEmpty()) {
                        break;
                    } else {
                        logger.debug("Agent load balancer planner " + lbPlanner.getName() + " found no hosts to be rebalanced from management server " + node.getMsid());
                    }
                }

                if (hostsToRebalance != null && !hostsToRebalance.isEmpty()) {
                    logger.debug("Found " + hostsToRebalance.size() + " hosts to rebalance from management server " + node.getMsid());
                    for (final HostVO host : hostsToRebalance) {
                        final long hostId = host.getId();
                        logger.debug("Asking management server " + node.getMsid() + " to give away host id=" + hostId);
                        boolean result = true;

                        if (_hostTransferDao.findById(hostId) != null) {
                            logger.warn("Somebody else is already rebalancing host id: " + hostId);
                            continue;
                        }

                        HostTransferMapVO transfer = null;
                        try {
                            transfer = _hostTransferDao.startAgentTransfering(hostId, node.getMsid(), _nodeId);
                            final Answer[] answer = sendRebalanceCommand(node.getMsid(), hostId, node.getMsid(), _nodeId, Event.RequestAgentRebalance);
                            if (answer == null) {
                                logger.warn("Failed to get host id=" + hostId + " from management server " + node.getMsid());
                                result = false;
                            }
                        } catch (final Exception ex) {
                            logger.warn("Failed to get host id=" + hostId + " from management server " + node.getMsid(), ex);
                            result = false;
                        } finally {
                            if (transfer != null) {
                                final HostTransferMapVO transferState = _hostTransferDao.findByIdAndFutureOwnerId(transfer.getId(), _nodeId);
                                if (!result && transferState != null && transferState.getState() == HostTransferState.TransferRequested) {
                                    if (logger.isDebugEnabled()) {
                                        logger.debug("Removing mapping from op_host_transfer as it failed to be set to transfer mode");
                                    }
                                    // just remove the mapping (if exists) as nothing was done on the peer management
                                    // server yet
                                    _hostTransferDao.remove(transfer.getId());
                                }
                            }
                        }
                    }
                } else {
                    logger.debug("Found no hosts to rebalance from the management server " + node.getMsid());
                }
            }
        }
    }

    private Answer[] sendRebalanceCommand(final long peer, final long agentId, final long currentOwnerId, final long futureOwnerId, final Event event) {
        final TransferAgentCommand transfer = new TransferAgentCommand(agentId, currentOwnerId, futureOwnerId, event);
        final Commands commands = new Commands(Command.OnError.Stop);
        commands.addCommand(transfer);

        final Command[] cmds = commands.toCommands();

        try {
            if (logger.isDebugEnabled()) {
                logger.debug("Forwarding " + cmds[0].toString() + " to " + peer);
            }
            final String peerName = Long.toString(peer);
            final String cmdStr = _gson.toJson(cmds);
            final String ansStr = _clusterMgr.execute(peerName, agentId, cmdStr, true);
            final Answer[] answers = _gson.fromJson(ansStr, Answer[].class);
            return answers;
        } catch (final Exception e) {
            logger.warn("Caught exception while talking to " + currentOwnerId, e);
            return null;
        }
    }

    public String getPeerName(final long agentHostId) {

        final HostVO host = _hostDao.findById(agentHostId);
        if (host != null && host.getManagementServerId() != null) {
            if (_clusterMgr.getSelfPeerName().equals(Long.toString(host.getManagementServerId()))) {
                return null;
            }

            return Long.toString(host.getManagementServerId());
        }
        return null;
    }

    public Boolean propagateAgentEvent(final long agentId, final Event event) throws AgentUnavailableException {
        final String msPeer = getPeerName(agentId);
        if (msPeer == null) {
            return null;
        }

        if (logger.isDebugEnabled()) {
            logger.debug("Propagating agent change request event:" + event.toString() + " to agent:" + agentId);
        }
        final Command[] cmds = new Command[1];
        cmds[0] = new ChangeAgentCommand(agentId, event);

        final String ansStr = _clusterMgr.execute(msPeer, agentId, _gson.toJson(cmds), true);
        if (ansStr == null) {
            throw new AgentUnavailableException(agentId);
        }

        final Answer[] answers = _gson.fromJson(ansStr, Answer[].class);

        if (logger.isDebugEnabled()) {
            logger.debug("Result for agent change is " + answers[0].getResult());
        }

        return answers[0].getResult();
    }

    private Runnable getTransferScanTask() {
        return new ManagedContextRunnable() {
            @Override
            protected void runInContext() {
                try {
                    if (logger.isTraceEnabled()) {
                        logger.trace("Clustered agent transfer scan check, management server id:" + _nodeId);
                    }
                    synchronized (_agentToTransferIds) {
                        if (_agentToTransferIds.size() > 0) {
                            logger.debug("Found " + _agentToTransferIds.size() + " agents to transfer");
                            // for (Long hostId : _agentToTransferIds) {
                            for (final Iterator<Long> iterator = _agentToTransferIds.iterator(); iterator.hasNext();) {
                                final Long hostId = iterator.next();
                                final AgentAttache attache = findAttache(hostId);

                                // if the thread:
                                // 1) timed out waiting for the host to reconnect
                                // 2) recipient management server is not active any more
                                // 3) if the management server doesn't own the host any more
                                // remove the host from re-balance list and delete from op_host_transfer DB
                                // no need to do anything with the real attache as we haven't modified it yet
                                final Date cutTime = DateUtil.currentGMTTime();
                                final HostTransferMapVO transferMap = _hostTransferDao.findActiveHostTransferMapByHostId(hostId, new Date(cutTime.getTime() - rebalanceTimeOut));

                                if (transferMap == null) {
                                    logger.debug("Timed out waiting for the host id=" + hostId + " to be ready to transfer, skipping rebalance for the host");
                                    iterator.remove();
                                    _hostTransferDao.completeAgentTransfer(hostId);
                                    continue;
                                }

                                if (transferMap.getInitialOwner() != _nodeId || attache == null || attache.forForward()) {
                                    logger.debug("Management server " + _nodeId + " doesn't own host id=" + hostId + " any more, skipping rebalance for the host");
                                    iterator.remove();
                                    _hostTransferDao.completeAgentTransfer(hostId);
                                    continue;
                                }

                                final ManagementServerHostVO ms = _mshostDao.findByMsid(transferMap.getFutureOwner());
                                if (ms != null && ms.getState() != ManagementServerHost.State.Up) {
                                    logger.debug("Can't transfer host " + hostId + " as it's future owner is not in UP state: " + ms + ", skipping rebalance for the host");
                                    iterator.remove();
                                    _hostTransferDao.completeAgentTransfer(hostId);
                                    continue;
                                }

                                if (attache.getQueueSize() == 0 && attache.getNonRecurringListenersSize() == 0) {
                                    iterator.remove();
                                    try {
                                        _executor.execute(new RebalanceTask(hostId, transferMap.getInitialOwner(), transferMap.getFutureOwner()));
                                    } catch (final RejectedExecutionException ex) {
                                        logger.warn("Failed to submit rebalance task for host id=" + hostId + "; postponing the execution");
                                        continue;
                                    }

                                } else {
                                    logger.debug("Agent " + hostId + " can't be transferred yet as its request queue size is " + attache.getQueueSize() + " and listener queue size is "
                                            + attache.getNonRecurringListenersSize());
                                }
                            }
                        } else {
                            if (logger.isTraceEnabled()) {
                                logger.trace("Found no agents to be transferred by the management server " + _nodeId);
                            }
                        }
                    }

                } catch (final Throwable e) {
                    logger.error("Problem with the clustered agent transfer scan check!", e);
                }
            }
        };
    }

    private boolean setToWaitForRebalance(final long hostId, final long currentOwnerId, final long futureOwnerId) {
        logger.debug("Adding agent " + hostId + " to the list of agents to transfer");
        synchronized (_agentToTransferIds) {
            return _agentToTransferIds.add(hostId);
        }
    }

    protected boolean rebalanceHost(final long hostId, final long currentOwnerId, final long futureOwnerId) throws AgentUnavailableException {

        boolean result = true;
        if (currentOwnerId == _nodeId) {
            if (!startRebalance(hostId)) {
                logger.debug("Failed to start agent rebalancing");
                finishRebalance(hostId, futureOwnerId, Event.RebalanceFailed);
                return false;
            }
            try {
                final Answer[] answer = sendRebalanceCommand(futureOwnerId, hostId, currentOwnerId, futureOwnerId, Event.StartAgentRebalance);
                if (answer == null || !answer[0].getResult()) {
                    result = false;
                }

            } catch (final Exception ex) {
                logger.warn("Host " + hostId + " failed to connect to the management server " + futureOwnerId + " as a part of rebalance process", ex);
                result = false;
            }

            if (result) {
                logger.debug("Successfully transferred host id=" + hostId + " to management server " + futureOwnerId);
                finishRebalance(hostId, futureOwnerId, Event.RebalanceCompleted);
            } else {
                logger.warn("Failed to transfer host id=" + hostId + " to management server " + futureOwnerId);
                finishRebalance(hostId, futureOwnerId, Event.RebalanceFailed);
            }

        } else if (futureOwnerId == _nodeId) {
            final HostVO host = _hostDao.findById(hostId);
            try {
                if (logger.isDebugEnabled()) {
                    logger.debug("Disconnecting host " + host.getId() + "(" + host.getName() + " as a part of rebalance process without notification");
                }

                final AgentAttache attache = findAttache(hostId);
                if (attache != null) {
                    result = handleDisconnect(attache, Event.AgentDisconnected, false, false, true);
                }

                if (result) {
                    if (logger.isDebugEnabled()) {
                        logger.debug("Loading directly connected host " + host.getId() + "(" + host.getName() + ") to the management server " + _nodeId + " as a part of rebalance process");
                    }
                    result = loadDirectlyConnectedHost(host, true);
                } else {
                    logger.warn("Failed to disconnect " + host.getId() + "(" + host.getName() + " as a part of rebalance process without notification");
                }

            } catch (final Exception ex) {
                logger.warn("Failed to load directly connected host " + host.getId() + "(" + host.getName() + ") to the management server " + _nodeId + " as a part of rebalance process due to:",
                        ex);
                result = false;
            }

            if (result) {
                logger.debug("Successfully loaded directly connected host " + host.getId() + "(" + host.getName() + ") to the management server " + _nodeId + " as a part of rebalance process");
            } else {
                logger.warn("Failed to load directly connected host " + host.getId() + "(" + host.getName() + ") to the management server " + _nodeId + " as a part of rebalance process");
            }
        }

        return result;
    }

    protected void finishRebalance(final long hostId, final long futureOwnerId, final Event event) {

        final boolean success = event == Event.RebalanceCompleted ? true : false;
        if (logger.isDebugEnabled()) {
            logger.debug("Finishing rebalancing for the agent " + hostId + " with event " + event);
        }

        final AgentAttache attache = findAttache(hostId);
        if (attache == null || !(attache instanceof ClusteredAgentAttache)) {
            logger.debug("Unable to find forward attache for the host id=" + hostId + ", assuming that the agent disconnected already");
            _hostTransferDao.completeAgentTransfer(hostId);
            return;
        }

        final ClusteredAgentAttache forwardAttache = (ClusteredAgentAttache)attache;

        if (success) {

            // 1) Set transfer mode to false - so the agent can start processing requests normally
            forwardAttache.setTransferMode(false);

            // 2) Get all transfer requests and route them to peer
            Request requestToTransfer = forwardAttache.getRequestToTransfer();
            while (requestToTransfer != null) {
                logger.debug("Forwarding request " + requestToTransfer.getSequence() + " held in transfer attache " + hostId + " from the management server " + _nodeId + " to " + futureOwnerId);
                final boolean routeResult = routeToPeer(Long.toString(futureOwnerId), requestToTransfer.getBytes());
                if (!routeResult) {
                    logD(requestToTransfer.getBytes(), "Failed to route request to peer");
                }

                requestToTransfer = forwardAttache.getRequestToTransfer();
            }

            logger.debug("Management server " + _nodeId + " completed agent " + hostId + " rebalance to " + futureOwnerId);

        } else {
            failRebalance(hostId);
        }

        logger.debug("Management server " + _nodeId + " completed agent " + hostId + " rebalance");
        _hostTransferDao.completeAgentTransfer(hostId);
    }

    protected void failRebalance(final long hostId) {
        try {
            logger.debug("Management server " + _nodeId + " failed to rebalance agent " + hostId);
            _hostTransferDao.completeAgentTransfer(hostId);
            handleDisconnectWithoutInvestigation(findAttache(hostId), Event.RebalanceFailed, true, true);
        } catch (final Exception ex) {
            logger.warn("Failed to reconnect host id=" + hostId + " as a part of failed rebalance task cleanup");
        }
    }

    protected boolean startRebalance(final long hostId) {
        final HostVO host = _hostDao.findById(hostId);

        if (host == null || host.getRemoved() != null) {
            logger.warn("Unable to find host record, fail start rebalancing process");
            return false;
        }

        synchronized (_agents) {
            final ClusteredDirectAgentAttache attache = (ClusteredDirectAgentAttache)_agents.get(hostId);
            if (attache != null && attache.getQueueSize() == 0 && attache.getNonRecurringListenersSize() == 0) {
                handleDisconnectWithoutInvestigation(attache, Event.StartAgentRebalance, true, true);
                final ClusteredAgentAttache forwardAttache = (ClusteredAgentAttache)createAttache(hostId);
                if (forwardAttache == null) {
                    logger.warn("Unable to create a forward attache for the host " + hostId + " as a part of rebalance process");
                    return false;
                }
                logger.debug("Putting agent id=" + hostId + " to transfer mode");
                forwardAttache.setTransferMode(true);
                _agents.put(hostId, forwardAttache);
            } else {
                if (attache == null) {
                    logger.warn("Attache for the agent " + hostId + " no longer exists on management server " + _nodeId + ", can't start host rebalancing");
                } else {
                    logger.warn("Attache for the agent " + hostId + " has request queue size= " + attache.getQueueSize() + " and listener queue size " + attache.getNonRecurringListenersSize()
                    + ", can't start host rebalancing");
                }
                return false;
            }
        }
        _hostTransferDao.startAgentTransfer(hostId);
        return true;
    }

    protected void cleanupTransferMap(final long msId) {
        final List<HostTransferMapVO> hostsJoingingCluster = _hostTransferDao.listHostsJoiningCluster(msId);

        for (final HostTransferMapVO hostJoingingCluster : hostsJoingingCluster) {
            _hostTransferDao.remove(hostJoingingCluster.getId());
        }

        final List<HostTransferMapVO> hostsLeavingCluster = _hostTransferDao.listHostsLeavingCluster(msId);
        for (final HostTransferMapVO hostLeavingCluster : hostsLeavingCluster) {
            _hostTransferDao.remove(hostLeavingCluster.getId());
        }
    }

    protected class RebalanceTask extends ManagedContextRunnable {
        Long hostId = null;
        Long currentOwnerId = null;
        Long futureOwnerId = null;

        public RebalanceTask(final long hostId, final long currentOwnerId, final long futureOwnerId) {
            this.hostId = hostId;
            this.currentOwnerId = currentOwnerId;
            this.futureOwnerId = futureOwnerId;
        }

        @Override
        protected void runInContext() {
            try {
                if (logger.isDebugEnabled()) {
                    logger.debug("Rebalancing host id=" + hostId);
                }
                rebalanceHost(hostId, currentOwnerId, futureOwnerId);
            } catch (final Exception e) {
                logger.warn("Unable to rebalance host id=" + hostId, e);
            }
        }
    }

    private String handleScheduleHostScanTaskCommand(final ScheduleHostScanTaskCommand cmd) {
        if (logger.isDebugEnabled()) {
            logger.debug("Intercepting resource manager command: " + _gson.toJson(cmd));
        }

        try {
            scheduleHostScanTask();
        } catch (final Exception e) {
            // Scheduling host scan task in peer MS is a best effort operation during host add, regular host scan
            // happens at fixed intervals anyways. So handling any exceptions that may be thrown
            logger.warn(
                    "Exception happened while trying to schedule host scan task on mgmt server " + _clusterMgr.getSelfPeerName() + ", ignoring as regular host scan happens at fixed interval anyways",
                    e);
            return null;
        }

        final Answer[] answers = new Answer[1];
        answers[0] = new Answer(cmd, true, null);
        return _gson.toJson(answers);
    }

    public Answer[] sendToAgent(final Long hostId, final Command[] cmds, final boolean stopOnError) throws AgentUnavailableException, OperationTimedoutException {
        final Commands commands = new Commands(stopOnError ? Command.OnError.Stop : Command.OnError.Continue);
        for (final Command cmd : cmds) {
            commands.addCommand(cmd);
        }
        return send(hostId, commands);
    }

    protected class ClusterDispatcher implements ClusterManager.Dispatcher {
        @Override
        public String getName() {
            return "ClusterDispatcher";
        }

        @Override
        public String dispatch(final ClusterServicePdu pdu) {

            if (logger.isDebugEnabled()) {
                logger.debug("Dispatch ->" + pdu.getAgentId() + ", json: " + pdu.getJsonPackage());
            }

            Command[] cmds = null;
            try {
                cmds = _gson.fromJson(pdu.getJsonPackage(), Command[].class);
            } catch (final Throwable e) {
                assert false;
<<<<<<< HEAD
                logger.error("Excection in gson decoding : ", e);
=======
                s_logger.error("Exception in gson decoding : ", e);
>>>>>>> 10c77c88
            }

            if (cmds.length == 1 && cmds[0] instanceof ChangeAgentCommand) { // intercepted
                final ChangeAgentCommand cmd = (ChangeAgentCommand)cmds[0];

                if (logger.isDebugEnabled()) {
                    logger.debug("Intercepting command for agent change: agent " + cmd.getAgentId() + " event: " + cmd.getEvent());
                }
                boolean result = false;
                try {
                    result = executeAgentUserRequest(cmd.getAgentId(), cmd.getEvent());
                    if (logger.isDebugEnabled()) {
                        logger.debug("Result is " + result);
                    }

                } catch (final AgentUnavailableException e) {
                    logger.warn("Agent is unavailable", e);
                    return null;
                }

                final Answer[] answers = new Answer[1];
                answers[0] = new ChangeAgentAnswer(cmd, result);
                return _gson.toJson(answers);
            } else if (cmds.length == 1 && cmds[0] instanceof TransferAgentCommand) {
                final TransferAgentCommand cmd = (TransferAgentCommand)cmds[0];

                if (logger.isDebugEnabled()) {
                    logger.debug("Intercepting command for agent rebalancing: agent " + cmd.getAgentId() + " event: " + cmd.getEvent());
                }
                boolean result = false;
                try {
                    result = rebalanceAgent(cmd.getAgentId(), cmd.getEvent(), cmd.getCurrentOwner(), cmd.getFutureOwner());
                    if (logger.isDebugEnabled()) {
                        logger.debug("Result is " + result);
                    }

                } catch (final AgentUnavailableException e) {
                    logger.warn("Agent is unavailable", e);
                    return null;
                } catch (final OperationTimedoutException e) {
                    logger.warn("Operation timed out", e);
                    return null;
                }
                final Answer[] answers = new Answer[1];
                answers[0] = new Answer(cmd, result, null);
                return _gson.toJson(answers);
            } else if (cmds.length == 1 && cmds[0] instanceof PropagateResourceEventCommand) {
                final PropagateResourceEventCommand cmd = (PropagateResourceEventCommand)cmds[0];

                logger.debug("Intercepting command to propagate event " + cmd.getEvent().name() + " for host " + cmd.getHostId());

                boolean result = false;
                try {
                    result = _resourceMgr.executeUserRequest(cmd.getHostId(), cmd.getEvent());
                    logger.debug("Result is " + result);
                } catch (final AgentUnavailableException ex) {
                    logger.warn("Agent is unavailable", ex);
                    return null;
                }

                final Answer[] answers = new Answer[1];
                answers[0] = new Answer(cmd, result, null);
                return _gson.toJson(answers);
            } else if (cmds.length == 1 && cmds[0] instanceof ScheduleHostScanTaskCommand) {
                final ScheduleHostScanTaskCommand cmd = (ScheduleHostScanTaskCommand)cmds[0];
                final String response = handleScheduleHostScanTaskCommand(cmd);
                return response;
            }

            try {
                final long startTick = System.currentTimeMillis();
                if (logger.isDebugEnabled()) {
                    logger.debug("Dispatch -> " + pdu.getAgentId() + ", json: " + pdu.getJsonPackage());
                }

                final Answer[] answers = sendToAgent(pdu.getAgentId(), cmds, pdu.isStopOnError());
                if (answers != null) {
                    final String jsonReturn = _gson.toJson(answers);

                    if (logger.isDebugEnabled()) {
                        logger.debug("Completed dispatching -> " + pdu.getAgentId() + ", json: " + pdu.getJsonPackage() + " in " + (System.currentTimeMillis() - startTick) + " ms, return result: "
                                + jsonReturn);
                    }

                    return jsonReturn;
                } else {
                    if (logger.isDebugEnabled()) {
                        logger.debug(
                                "Completed dispatching -> " + pdu.getAgentId() + ", json: " + pdu.getJsonPackage() + " in " + (System.currentTimeMillis() - startTick) + " ms, return null result");
                    }
                }
            } catch (final AgentUnavailableException e) {
                logger.warn("Agent is unavailable", e);
            } catch (final OperationTimedoutException e) {
                logger.warn("Timed Out", e);
            }

            return null;
        }

    }

    public boolean executeAgentUserRequest(final long agentId, final Event event) throws AgentUnavailableException {
        return executeUserRequest(agentId, event);
    }

    public boolean rebalanceAgent(final long agentId, final Event event, final long currentOwnerId, final long futureOwnerId) throws AgentUnavailableException, OperationTimedoutException {
        return executeRebalanceRequest(agentId, currentOwnerId, futureOwnerId, event);
    }

    public boolean isAgentRebalanceEnabled() {
        return EnableLB.value();
    }

    private Runnable getAgentRebalanceScanTask() {
        return new ManagedContextRunnable() {
            @Override
            protected void runInContext() {
                try {
                    if (logger.isTraceEnabled()) {
                        logger.trace("Agent rebalance task check, management server id:" + _nodeId);
                    }
                    // initiate agent lb task will be scheduled and executed only once, and only when number of agents
                    // loaded exceeds _connectedAgentsThreshold
                    if (!_agentLbHappened) {
                        QueryBuilder<HostVO> sc = QueryBuilder.create(HostVO.class);
                        sc.and(sc.entity().getManagementServerId(), Op.NNULL);
                        sc.and(sc.entity().getType(), Op.EQ, Host.Type.Routing);
                        final List<HostVO> allManagedRoutingAgents = sc.list();

                        sc = QueryBuilder.create(HostVO.class);
                        sc.and(sc.entity().getType(), Op.EQ, Host.Type.Routing);
                        final List<HostVO> allAgents = sc.list();
                        final double allHostsCount = allAgents.size();
                        final double managedHostsCount = allManagedRoutingAgents.size();
                        if (allHostsCount > 0.0) {
                            final double load = managedHostsCount / allHostsCount;
                            if (load > ConnectedAgentThreshold.value()) {
                                logger.debug("Scheduling agent rebalancing task as the average agent load " + load + " is more than the threshold " + ConnectedAgentThreshold.value());
                                scheduleRebalanceAgents();
                                _agentLbHappened = true;
                            } else {
                                logger.debug("Not scheduling agent rebalancing task as the average load " + load + " has not crossed the threshold " + ConnectedAgentThreshold.value());
                            }
                        }
                    }
                } catch (final Throwable e) {
                    logger.error("Problem with the clustered agent transfer scan check!", e);
                }
            }
        };
    }

    @Override
    public void rescan() {
        // schedule a scan task immediately
        if (logger.isDebugEnabled()) {
            logger.debug("Scheduling a host scan task");
        }
        // schedule host scan task on current MS
        scheduleHostScanTask();
        if (logger.isDebugEnabled()) {
            logger.debug("Notifying all peer MS to schedule host scan task");
        }
    }

    @Override
    public ConfigKey<?>[] getConfigKeys() {
        final ConfigKey<?>[] keys = super.getConfigKeys();

        final List<ConfigKey<?>> keysLst = new ArrayList<ConfigKey<?>>();
        keysLst.addAll(Arrays.asList(keys));
        keysLst.add(EnableLB);
        keysLst.add(ConnectedAgentThreshold);
        keysLst.add(LoadSize);
        keysLst.add(ScanInterval);
        return keysLst.toArray(new ConfigKey<?>[keysLst.size()]);
    }
}<|MERGE_RESOLUTION|>--- conflicted
+++ resolved
@@ -714,21 +714,12 @@
                     }
                 }
             } catch (final ClassNotFoundException e) {
-<<<<<<< HEAD
-                final String message = String.format("ClassNotFoundException occurred when executing taks! Error '%s'", e.getMessage());
+                final String message = String.format("ClassNotFoundException occurred when executing tasks! Error '%s'", e.getMessage());
                 logger.error(message);
                 throw new TaskExecutionException(message, e);
             } catch (final UnsupportedVersionException e) {
-                final String message = String.format("UnsupportedVersionException occurred when executing taks! Error '%s'", e.getMessage());
+                final String message = String.format("UnsupportedVersionException occurred when executing tasks! Error '%s'", e.getMessage());
                 logger.error(message);
-=======
-                final String message = String.format("ClassNotFoundException occurred when executing tasks! Error '%s'", e.getMessage());
-                s_logger.error(message);
-                throw new TaskExecutionException(message, e);
-            } catch (final UnsupportedVersionException e) {
-                final String message = String.format("UnsupportedVersionException occurred when executing tasks! Error '%s'", e.getMessage());
-                s_logger.error(message);
->>>>>>> 10c77c88
                 throw new TaskExecutionException(message, e);
             } finally {
                 txn.close();
@@ -1282,11 +1273,7 @@
                 cmds = _gson.fromJson(pdu.getJsonPackage(), Command[].class);
             } catch (final Throwable e) {
                 assert false;
-<<<<<<< HEAD
-                logger.error("Excection in gson decoding : ", e);
-=======
-                s_logger.error("Exception in gson decoding : ", e);
->>>>>>> 10c77c88
+                logger.error("Exception in gson decoding : ", e);
             }
 
             if (cmds.length == 1 && cmds[0] instanceof ChangeAgentCommand) { // intercepted
