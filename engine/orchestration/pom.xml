--- conflicted
+++ resolved
@@ -58,21 +58,11 @@
       <artifactId>cloud-utils</artifactId>
       <version>${project.version}</version>
     </dependency>
-<<<<<<< HEAD
-=======
     <dependency>
       <groupId>org.apache.cloudstack</groupId>
       <artifactId>cloud-framework-agent-lb</artifactId>
       <version>${project.version}</version>
     </dependency>
-    <!-- 
-    <dependency>
-      <groupId>org.apache.cloudstack</groupId>
-      <artifactId>cloud-server</artifactId>
-      <version>${project.version}</version>
-    </dependency>
-    -->
->>>>>>> 2132107b
   </dependencies>
   <build>
     <plugins>
