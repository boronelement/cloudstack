--- conflicted
+++ resolved
@@ -607,7 +607,6 @@
                 },
                 storage: {
                     label: 'label.metrics.storagepool'
-<<<<<<< HEAD
                 },
                 disk: {
                     label: 'label.metrics.disk.usage',
@@ -623,8 +622,6 @@
                             label: 'label.metrics.disk.iops.total'
                         }
                     }
-=======
->>>>>>> c2812b46
                 }
             },
             dataProvider: function(args) {
