// Licensed to the Apache Software Foundation (ASF) under one
// or more contributor license agreements.  See the NOTICE file
// distributed with this work for additional information
// regarding copyright ownership.  The ASF licenses this file
// to you under the Apache License, Version 2.0 (the
// "License"); you may not use this file except in compliance
// with the License.  You may obtain a copy of the License at
//
//   http://www.apache.org/licenses/LICENSE-2.0
//
// Unless required by applicable law or agreed to in writing,
// software distributed under the License is distributed on an
// "AS IS" BASIS, WITHOUT WARRANTIES OR CONDITIONS OF ANY
// KIND, either express or implied.  See the License for the
// specific language governing permissions and limitations
// under the License.
(function($, cloudStack) {
    /**
     * Serialize form data as object
     */
    var getData = function($wizard, options) {
        if (!options) options = {};

        var $forms = $wizard.find('form').filter(function() {
            return !options.all ? !$(this).closest('.multi-edit').size() : true;
        });
        var $physicalNetworkItems = $wizard.find(
            '.steps .setup-physical-network .select-container.multi'
        ).filter(':not(.disabled)');
        var $publicTrafficItems = $wizard.find(
            '.steps .setup-public-traffic .data-body .data-item');
        var $storageTrafficItems = $wizard.find(
            '.steps .setup-storage-traffic .data-body .data-item');
        var groupedForms = {};

        if ($physicalNetworkItems.find('li.traffic-type-draggable.storage').size()) {
            $wizard.find('li.conditional.storage-traffic').show();
        } else {
            $wizard.find('li.conditional.storage-traffic').hide();
        }

        if (options.all) {
            return cloudStack.serializeForm($forms, {
                escapeSlashes: true
            });
        }

        // Group form fields together, by form ID
        $forms.each(function() {
            var $form = $(this);
            var id = $form.attr('rel');

            if (!id) return true;

            groupedForms[id] = cloudStack.serializeForm($form, {
                escapeSlashes: true
            });

            return true;
        });

        // Get physical network data
        groupedForms.physicalNetworks = $.map(
            $physicalNetworkItems,
            function(network) {
                var $network = $(network);
                var $guestForm = $wizard.find('form[guest-network-id=' + $network.index() + ']');
                var trafficTypeConfiguration = {};

                $network.find('.traffic-type-draggable').each(function() {
                    var $trafficType = $(this);
                    var trafficTypeID = $trafficType.attr('traffic-type-id');


                    trafficTypeConfiguration[trafficTypeID] = $trafficType.data('traffic-type-data');
                });

                return {
                    id: $network.index(),
                    name: $network.find('.field.name input[type=text]').val(),
                    isolationMethod: $network.find('.field.name select').val(),

                    // Traffic type list
                    trafficTypes: $.map(
                        $network.find('.traffic-type-draggable'),
                        function(trafficType) {
                            var $trafficType = $(trafficType);

                            return $trafficType.attr('traffic-type-id');
                        }
                    ),

                    // Traffic type configuration data
                    trafficTypeConfiguration: trafficTypeConfiguration,

                    guestConfiguration: $guestForm.size() ? cloudStack.serializeForm($guestForm) : null
                };
            }
        );

        // Get public traffic data (multi-edit)
        groupedForms.publicTraffic = $.map(
            $publicTrafficItems,
            function(publicTrafficItem) {
                var $publicTrafficItem = $(publicTrafficItem);
                var publicTrafficData = {};
                var fields = [
                    'gateway',
                    'netmask',
                    'vlanid',
                    'startip',
                    'endip'
                ];

                $(fields).each(function() {
                    publicTrafficData[this] =
                        $publicTrafficItem.find('td.' + this + ' span').html();
                });

                return publicTrafficData;
            }
        );

        // Get storage traffic data (multi-edit)
        groupedForms.storageTraffic = $.map(
            $storageTrafficItems,
            function(storageTrafficItem) {
                var $storageTrafficItem = $(storageTrafficItem);
                var storageTrafficData = {};
                var fields = [
                    'gateway',
                    'netmask',
                    'vlan',
                    'startip',
                    'endip'
                ];

                $(fields).each(function() {
                    storageTrafficData[this] =
                        $storageTrafficItem.find('td.' + this + ' span').html();
                });

                return storageTrafficData;
            }
        );

        // Hack to fix forward slash JS error
        $.each(groupedForms, function(key1, value1) {
            $.each(value1, function(key2, value2) {
                if (typeof value2 == 'string') {
                    groupedForms[key1][key2] = value2.replace(/__forwardSlash__/g, '\/');
                }
            });
        });

        // Include zone network type
        if (groupedForms.zone) {
            groupedForms.zone.networkType = $forms.find('input[name=network-model]:checked').val();

            // Include zone isolation mode, supported for Advanced zones only
            if (groupedForms.zone.networkType == 'Advanced') {
                groupedForms.zone.sgEnabled = $forms.find('input[name=zone-advanced-sg-enabled]')
                    .is(':checked') ? true : false;
            }
        }

        return groupedForms;
    };

    /**
     * Handles validation for custom UI components
     */
    var customValidation = {
        networkRanges: function($form) {
            if ($form.closest('.multi-edit').find('.data-item').size()) {
                return true;
            }

            cloudStack.dialog.notice({
                message: dictionary['message.please.add.at.lease.one.traffic.range']
            });
            return false;
        },

        physicalNetworks: function($form) {
            var $enabledPhysicalNetworks = $form.filter(':not(.disabled)').filter(function() {
                return $(this).find('.traffic-type-draggable').size();
            });
            var $trafficTypes = $enabledPhysicalNetworks.find('.traffic-type-draggable');
            var $configuredTrafficTypes = $trafficTypes.filter(function() {
                var $trafficType = $(this);

                return ($trafficType.data('traffic-type-data') != null);
            });

            if ($enabledPhysicalNetworks.size() > 1 &&
                $configuredTrafficTypes.size() != $trafficTypes.size()) {
                cloudStack.dialog.notice({
                    message: _l('message.configure.all.traffic.types')
                });

                return false;
            }

            return true;
        }
    };

    /**
     * Determine if UI components in step should be custom-validated
     * (i.e., not a standard form)
     */
    var checkCustomValidation = function($step) {
        var $multiEditForm = $step.find('.multi-edit form');
        var $physicalNetworks = $step.find('.select-container.multi');
        var isCustomValidated;

        if ($multiEditForm.size()) {
            isCustomValidated = customValidation.networkRanges($multiEditForm);
        } else if ($physicalNetworks.size()) {
            isCustomValidated = customValidation.physicalNetworks($physicalNetworks);
        } else {
            isCustomValidated = true;
        }

        return isCustomValidated;
    };

    var isAdvancedNetwork = function($wizard) {
        return getData($wizard, {
            all: true
        })['network-model'] == 'Advanced';
    };

    /**
     * Setup physical network wizard UI
     */
    var physicalNetwork = {
        init: function($wizard) {
            var $existingPhysicalNetworks = physicalNetwork.getNetworks($wizard);

            // Initialize physical networks
            if (!$existingPhysicalNetworks.size()) {
                physicalNetwork.add($wizard);
            } else if (!isAdvancedNetwork($wizard)) {
                $existingPhysicalNetworks.filter(':first').siblings().each(function() {
                    physicalNetwork.remove($(this));
                });
            }

            physicalNetwork.updateNetworks(physicalNetwork.getNetworks($wizard));

            $wizard.find('.traffic-types-drag-area ul li').removeClass('required disabled clone');

            // Setup clone traffic types
            $(physicalNetwork.cloneTrafficTypes($wizard)).each(function() {
                var trafficTypeID = this;

                $wizard.find('.traffic-types-drag-area ul li').filter(function() {
                    return $(this).hasClass(trafficTypeID);
                }).addClass('clone');
            });

            // Setup required traffic types
            $(physicalNetwork.requiredTrafficTypes($wizard)).each(function() {
                var trafficTypeID = this;
                var $firstPhysicalNetwork = physicalNetwork.getNetworks($wizard).filter(':first');

                // First physical network gets required traffic types
                physicalNetwork.assignTrafficType(trafficTypeID, $firstPhysicalNetwork);

                $wizard.find('.traffic-types-drag-area ul li').filter(function() {
                    return $(this).hasClass(trafficTypeID);
                }).addClass('required');
            });

            // Setup disabled traffic types
            $(physicalNetwork.disabledTrafficTypes($wizard)).each(function() {
                var trafficTypeID = this;
                var $trafficType = physicalNetwork.getTrafficType(this, $wizard);

                physicalNetwork.unassignTrafficType($trafficType);

                $wizard.find('.traffic-types-drag-area ul li').filter(function() {
                    return $(this).hasClass(trafficTypeID);
                }).addClass('disabled');
            });
        },

        /**
         * Traffic type edit dialog
         */
        editTrafficTypeDialog: function($trafficType) {
            var trafficData = $trafficType.data('traffic-type-data') ?
                $trafficType.data('traffic-type-data') : {};
            var hypervisor = getData($trafficType.closest('.zone-wizard')).zone.hypervisor;
            var zoneType = getData($trafficType.closest('.zone-wizard')).zone.networkType;
            var fields;
            
            if (hypervisor == 'VMware') {
            	fields = {
            		vSwitchName: {
	                    label: 'vSwitch Name' ,
	                    defaultValue: trafficData.vSwitchName
	                },
	                vlanId: { 
	                	label: 'VLAN ID',
	                	defaultValue: trafficData.vlanId
	                }	                
	            };  
            	
<<<<<<< HEAD
            	if($trafficType.hasClass('guest') || $trafficType.hasClass('public')) {            		
            		if(trafficData.vSwitchType == null) {
            			 var useDvs = false;
                         $.ajax({
                             url: createURL('listConfigurations'),
                             data: {
                                 name: 'vmware.use.dvswitch'
                             },
                             async: false,
                             success: function(json) {
                                 if (json.listconfigurationsresponse.configuration[0].value == 'true') {
                                     useDvs = true;
                                 }
                             }
                         });    
                         if (useDvs == true) { 
                        	 var useNexusDvs = false;                                            
                             $.ajax({
                                 url: createURL('listConfigurations'),
                                 data: {
                                     name: 'vmware.use.nexus.vswitch'
                                 },
                                 async: false,
                                 success: function(json) {
                                     if (json.listconfigurationsresponse.configuration[0].value == 'true') {
                                         useNexusDvs = true;
                                     }
                                 }
                             });
                             if (useNexusDvs == true) {
                            	 trafficData.vSwitchType = 'nexusdvs';
                            	 fields.vSwitchName.defaultValue = 'epp0';
                             } else {
                            	 trafficData.vSwitchType = 'vmwaredvs';
                            	 fields.vSwitchName.defaultValue = 'dvSwitch0';
                             }   
                         } else { //useDvs == false
                        	 trafficData.vSwitchType = 'vmwaresvs';
                        	 fields.vSwitchName.defaultValue = 'vSwitch0';
                         }                         
            		}
            		
            		$.extend(fields, {
            		    vSwitchType: {
            		        label: 'vSwitch Type',
            		        select: function (args) {            		        	
            		            args.response.success({
            		                data: [{
            		                    id: 'nexusdvs',
            		                    description: 'Cisco Nexus 1000v Distributed Virtual Switch'
            		                }, {
            		                    id: 'vmwaresvs',
            		                    description: 'VMware vNetwork Standard Virtual Switch'
            		                }, {
            		                    id: 'vmwaredvs',
            		                    description: 'VMware vNetwork Distributed Virtual Switch'
            		                }]
            		            });
            		        },
    		                defaultValue: trafficData.vSwitchType
            		    }
            		});   
            	}            	
=======
            	if(zoneType == 'Advanced') {
	            	if($trafficType.hasClass('guest') || $trafficType.hasClass('public')) {            		
	            		if(trafficData.vSwitchType == null) {
	            			 var useDvs = false;
	                         $.ajax({
	                             url: createURL('listConfigurations'),
	                             data: {
	                                 name: 'vmware.use.dvswitch'
	                             },
	                             async: false,
	                             success: function(json) {
	                                 if (json.listconfigurationsresponse.configuration[0].value == 'true') {
	                                     useDvs = true;
	                                 }
	                             }
	                         });    
	                         if (useDvs == true) { 
	                        	 var useNexusDvs = false;                                            
	                             $.ajax({
	                                 url: createURL('listConfigurations'),
	                                 data: {
	                                     name: 'vmware.use.nexus.vswitch'
	                                 },
	                                 async: false,
	                                 success: function(json) {
	                                     if (json.listconfigurationsresponse.configuration[0].value == 'true') {
	                                         useNexusDvs = true;
	                                     }
	                                 }
	                             });
	                             if (useNexusDvs == true) {
	                            	 trafficData.vSwitchType = 'nexusdvs';
	                            	 fields.vSwitchName.defaultValue = 'epp0';
	                             } else {
	                            	 trafficData.vSwitchType = 'vmwaredvs';
	                            	 fields.vSwitchName.defaultValue = 'dvSwitch0';
	                             }   
	                         } else { //useDvs == false
	                        	 trafficData.vSwitchType = 'vmwaresvs';
	                        	 fields.vSwitchName.defaultValue = 'vSwitch0';
	                         }                         
	            		}
	            		
	            		$.extend(fields, {
	            		    vSwitchType: {
	            		        label: 'vSwitch Type',
	            		        select: function (args) {            		        	
	            		            args.response.success({
	            		                data: [{
	            		                    id: 'nexusdvs',
	            		                    description: 'Cisco Nexus 1000v Distributed Virtual Switch'
	            		                }, {
	            		                    id: 'vmwaresvs',
	            		                    description: 'VMware vNetwork Standard Virtual Switch'
	            		                }, {
	            		                    id: 'vmwaredvs',
	            		                    description: 'VMware vNetwork Distributed Virtual Switch'
	            		                }]
	            		            });
	            		        },
	    		                defaultValue: trafficData.vSwitchType
	            		    }
	            		});   
	            	}  
            	}
>>>>>>> 4533d2d8
            } else {    
	            fields = {
	                label: {
	                    label: hypervisor + ' ' + _l('label.traffic.label'),
	                    defaultValue: trafficData.label
	                }
	            };
            }

            cloudStack.dialog.createForm({
                form: {
                    title: _l('label.edit.traffic.type'),
                    desc: _l('message.edit.traffic.type'),
                    fields: fields
                },

                after: function(args) {               
                    $trafficType.data('traffic-type-data', args.data);
                }
            });
        },

        /**
         * Get required traffic type IDs for proper validation
         */
        requiredTrafficTypes: function($wizard) {
            return cloudStack.zoneWizard.requiredTrafficTypes({
                data: getData($wizard)
            });
        },

        /**
         * Get required traffic type IDs for proper validation
         */
        disabledTrafficTypes: function($wizard) {
            return cloudStack.zoneWizard.disabledTrafficTypes({
                data: getData($wizard)
            });
        },

        /**
         * Get clone-type traffic type IDs for proper validation
         */
        cloneTrafficTypes: function($wizard) {
            return cloudStack.zoneWizard.cloneTrafficTypes({
                data: getData($wizard)
            });
        },

        /**
         * Physical network step: Renumber network form items
         */
        renumberFormItems: function($container) {
            var $items = $container.find('.select-container.multi');

            $items.each(function() {
                var $item = $(this);
                var $networkName = $item.find('.field.name input[type=text]');
                var $networkId = $item.find('input[name=id]');
                var $networkTypes = $item.find('.field.network-types input');
                var index = $item.index();

                $networkId.val(index);
                $networkName.attr('name', 'physicalNetworks[' + index + ']' + '.name');
                $networkTypes.val(index);
            });
        },

        /**
         * Get main physical network wizard step container
         *
         * @param $elem Any elem within the container
         */
        getMainContainer: function($elem) {
            return $elem.closest('.steps .setup-physical-network');
        },

        /**
         * Returns traffic elem
         *
         * @param trafficTypeID ID of desired traffic type
         */
        getTrafficType: function(trafficTypeID, $container) {
            var $trafficType = $container.find('li.traffic-type-draggable').filter(function() {
                return $(this).attr('traffic-type-id') == trafficTypeID;
            });

            if (physicalNetwork.isTrafficTypeClone($trafficType) && !$container.closest('.select-container.multi').size()) {
                // Get traffic type from original container
                return $trafficType.filter(function() {
                    return $(this).closest(
                        physicalNetwork.getOriginalTrafficContainer($trafficType)
                    ).size();
                });
            }

            return $trafficType;
        },

        /**
         * Get original drag container for traffic type elem
         *
         * @param $trafficType Traffic type elem
         */
        getOriginalTrafficContainer: function($trafficType) {
            var $dragContainer = physicalNetwork.getMainContainer($trafficType)
                .find('.traffic-types-drag-area ul > li')
                .filter(function() {
                    return $(this).hasClass($trafficType.attr('traffic-type-id'));
                })
                .find('ul');

            return $dragContainer;
        },

        /**
         * Get all physical networks
         *
         * @param $container Physical network step - main container
         */
        getNetworks: function($container) {
            return $container.find('.select-container.multi');
        },

        /**
         * Determine if traffic type is a 'cloned' type
         *
         * @param $trafficType
         */
        isTrafficTypeClone: function($trafficType) {
            return physicalNetwork.getOriginalTrafficContainer($trafficType).parent().hasClass('clone');
        },

        /**
         * Assigns traffic type to specified physical network
         *
         * @param trafficTypeID ID of desired traffic type
         * @param $physicalNetwork Physical network elem
         */
        assignTrafficType: function(trafficTypeID, $physicalNetwork, data) {
            var $container = physicalNetwork.getMainContainer($physicalNetwork);
            var $trafficType = physicalNetwork.getTrafficType(trafficTypeID, $container);
            var $dropArea = $physicalNetwork.find('.drop-container ul');

            if ($physicalNetwork.find('.traffic-type-draggable[traffic-type-id=' + trafficTypeID + ']').size()) return false;

            if (physicalNetwork.isTrafficTypeClone($trafficType)) {
                if (!physicalNetwork.getTrafficType(trafficTypeID, $physicalNetwork).size()) {
                    $trafficType = $trafficType.clone()
                        .removeClass('disabled')
                        .appendTo($dropArea)
                        .draggable(physicalNetwork.draggableOptions($physicalNetwork.closest('.zone-wizard')));
                } else {
                    return false;
                }
            } else {
                $trafficType.appendTo($dropArea);
            }

            if (data) {
                $trafficType.data('traffic-type-data', data);
            }

            physicalNetwork.updateNetworks($.merge($physicalNetwork, $physicalNetwork.siblings()));

            return $trafficType;
        },

        /**
         * Assigns traffic type to original drag container
         *
         * @param trafficTypeID ID of desired traffic type
         * @param $container Physical network wizard step container
         * @param $physicalNetwork (optional) Specific physical network to remove from -- only for clones
         */
        unassignTrafficType: function($trafficType) {
            var $wizard = $trafficType.closest('.zone-wizard');
            var $originalContainer = physicalNetwork.getOriginalTrafficContainer($trafficType);
            var $physicalNetworks = physicalNetwork.getNetworks($wizard);
            var trafficTypeID = $trafficType.attr('traffic-type-id');

            if (!physicalNetwork.isTrafficTypeClone($trafficType) &&
                $.inArray(trafficTypeID, physicalNetwork.requiredTrafficTypes($wizard)) == -1) {
                $trafficType.appendTo($originalContainer);
            } else {
                physicalNetwork.assignTrafficType(
                    trafficTypeID,
                    $physicalNetworks.filter(':first')
                );

                if (physicalNetwork.isTrafficTypeClone($trafficType) &&
                    $physicalNetworks.find('.traffic-type-draggable[traffic-type-id=' + trafficTypeID + ']').size() > 1) {
                    $trafficType.remove();
                }
            }

            return $trafficType;
        },

        /**
         * Returns true if new physical network item needs to be added
         */
        needsNewNetwork: function($containers) {
            // Basic zones do not have multiple physical networks
            if (!isAdvancedNetwork($containers.closest('.zone-wizard')))
                return false;

            var $emptyContainers = $containers.filter(function() {
                return !$(this).find('li').size();
            });

            return !$emptyContainers.size() ? $containers.size() : false;
        },

        /**
         * Cleanup physical network containers
         */
        updateNetworks: function($containers) {
            var $mainContainer = physicalNetwork.getMainContainer($containers);
            var $allPhysicalNetworks = physicalNetwork.getNetworks($mainContainer);
            var containerTotal = isAdvancedNetwork($containers.closest('.zone-wizard')) ?
                2 : 1;

            $allPhysicalNetworks.each(function() {
                var $ul = $(this).find('.drop-container ul');

                if (!$(this).find('li').size()) {
                    $(this).addClass('disabled');
                    $ul.fadeOut();
                } else {
                    $(this).removeClass('disabled');
                    $ul.show();
                }
            });

            $containers.each(function() {
                var $currentContainer = $(this);
                if (!$currentContainer.find('li').size() &&
                    $containers.size() > containerTotal) {
                    $currentContainer.remove();
                }
            });

            $containers = $containers.closest('.setup-physical-network')
                .find('.select-container.multi');

            if (physicalNetwork.needsNewNetwork($containers)) {
                physicalNetwork.add($mainContainer.parent());
            }

            $containers.filter(':first').find('.remove.physical-network').remove();

            return $containers;
        },

        /**
         * Default options for initializing traffic type draggables
         */
        draggableOptions: function($wizard) {
            return {
                appendTo: $wizard,
                helper: 'clone',

                // Events
                start: function(event, ui) {
                    $(this).addClass('disabled');
                },

                stop: function(event, ui) {
                    $(this).removeClass('disabled');
                },

                cancel: '.edit-traffic-type'
            };
        },

        /**
         * Physical network step: Generate new network element
         */
        add: function($wizard) {
            var $container = $wizard.find('.setup-physical-network .content.input-area form');
            var $physicalNetworkItem = $('<div>').addClass('select-container multi');
            var $deleteButton = $('<div>').addClass('button remove physical-network')
                .attr({
                    title: 'Remove this physical network'
                })
                .append('<span>').addClass('icon').html('&nbsp;');
            var $icon = $('<div>').addClass('physical-network-icon');

            var $nameField = $('<div>').addClass('field name').append(
                $('<div>').addClass('name').append(
                    $('<label>').html('Physical network name')
                ),
                $('<div>').addClass('value').append(
                    $('<input>').attr({
                        type: 'text'
                    }).addClass('required disallowSpecialCharacters')
                )
            );


            var ovsTunnelManager = false;
            $.ajax({
                url: createURL('listConfigurations'),
                data: {
                    name: 'sdn.ovs.controller'
                },
                dataType: "json",
                async: false,
                success: function(json) {
                    var items = json.listconfigurationsresponse.configuration; //2 entries returned: 'sdn.ovs.controller', 'sdn.ovs.controller.default.label'
                    $(items).each(function() {
                        if (this.name == 'sdn.ovs.controller') {
                            if (this.value == 'true' || this.value == true) {
                                ovsTunnelManager = true;
                            }
                            return false; //break each loop
                        }
                    });
                }
            });
            //when OVS tunnel manager is used
            //if(ovsTunnelManager == true) {
            //Advanced zone supports 2 isolation method(VLAN, GRE), so show dropdown including the 2 options
            if ($wizard.find('.select-network-model input:radio[name=network-model]:checked').val() == 'Advanced') {
                $nameField.append(
                    $('<div>').append(
                        $('<span style=\"font-size:11px;padding-right:5px;padding-left:40px\">').html('Isolation method'),
                        $('<select>').append(
                            $('<option>').attr({
                                value: 'VLAN'
                            }).html('VLAN'),
                            $('<option>').attr({
                                value: 'GRE'
                            }).html('GRE'),
                            $('<option>').attr({
                                value: 'STT'
                            }).html('STT'),
                            $('<option>').attr({
                                value: 'VNS'
                            }).html('VNS'),

                            $('<option>').attr({
                                value: 'SSP'
                            }).html('SSP')
                        )
                    )
                );
            }
            //Basic zone supports only 1 isolation method (L3), so there is no point showing dropdown.
            //            }
            //when OVS tunnel manager is not used, isolationmethods parameter in createPhysicalNetwork API is ignored. So no showing dropdown.
            //isolationmethods parameter has not been used by network gurus so far. By default(i.e. when OVS tunnel manager is not used), networks are isolated with VLANs in Advanced zone, with L3 in basic zone.
            //No longer the case, as the Nicira stuff also depends on this now


            var $dropContainer = $('<div>').addClass('drop-container').append(
                $('<span>').addClass('empty-message').html(
                    'Drag and drop traffic types you would like to add here.'
                ),
                $('<ul>').hide()
            ).droppable({
                over: function(event, ui) {
                    var $ul = $(this).find('ul');

                    $ul.addClass('active');

                    if (!$ul.find('li').size()) {
                        $(this).closest('.select-container.multi').removeClass('disabled');
                        $ul.fadeIn();
                    }
                },

                out: function(event, ui) {
                    var $ul = $(this).find('ul');

                    $ul.removeClass('active');
                    physicalNetwork.updateNetworks($(this).closest('.select-container.multi'));
                },

                drop: function(event, ui) {
                    var trafficTypeID = ui.draggable.attr('traffic-type-id');
                    var $physicalNetwork = $(this).closest('.select-container.multi');
                    var trafficTypeData = ui.draggable.data('traffic-type-data');

                    if (trafficTypeID == 'guest' &&
                        ui.draggable.closest('.select-container.multi').size()) {
                        ui.draggable.remove();
                    }

                    physicalNetwork.assignTrafficType(trafficTypeID, $physicalNetwork, trafficTypeData);
                }
            });

            var $idField = $('<input>').attr({
                type: 'hidden',
                name: 'id',
                value: 0
            });

            // Initialize new default network form elem
            $physicalNetworkItem.append(
                $icon,
                $nameField,
                $idField,
                $dropContainer
            );

            // Only advanced zones can remove physical network
            if (isAdvancedNetwork($wizard)) {
                $physicalNetworkItem.prepend($deleteButton);
            }

            $physicalNetworkItem.hide().appendTo($container).fadeIn('fast');
            $physicalNetworkItem.find('.name input').val('Physical Network ' + parseInt($physicalNetworkItem.index() + 1));
            physicalNetwork.renumberFormItems($container);

            // Remove network action
            $physicalNetworkItem.find('.button.remove.physical-network').click(function() {
                physicalNetwork.remove($physicalNetworkItem);
            });

            $physicalNetworkItem.addClass('disabled'); // Since there are no traffic types yet

            return $physicalNetworkItem;
        },

        /**
         * Physical network step: Remove specified network element
         *
         * @param $physicalNetworkItem Physical network container to remove
         */
        remove: function($physicalNetworkItem) {
            var $container = $physicalNetworkItem.closest('.setup-physical-network .content.input-area form');
            var $trafficTypes = $physicalNetworkItem.find('li.traffic-type-draggable');

            $trafficTypes.each(function() {
                var trafficTypeID = $(this).attr('traffic-type-id');

                physicalNetwork.assignTrafficType(
                    trafficTypeID,
                    $physicalNetworkItem.prev()
                );
            });

            $trafficTypes.filter('.clone').remove();
            physicalNetwork.updateNetworks($physicalNetworkItem.parent().find('.multi'));
            $container.validate('refresh');
        }
    };

    /**
     * Configure guest traffic UI
     */
    var guestTraffic = {
        init: function($wizard, args) {
            var $physicalNetworks = physicalNetwork.getNetworks($wizard);
            var $tabs = guestTraffic.makeTabs($physicalNetworks, args);
            var $container = guestTraffic.getMainContainer($wizard);

            // Cleanup
            guestTraffic.remove($wizard);

            $container.find('.content form').hide();
            $tabs.appendTo($container.find('.content .select-container'));
            var $subnav = $container.find('ul.subnav').remove(); // Fix to avoid subnav becoming tab ul
            $container.tabs();
            $container.prepend($subnav);
            $container.find('.field').hide();
            $container.find('[rel=vlanRange]').show();
        },

        /**
         * Cleanup
         */
        remove: function($wizard) {
            var $container = guestTraffic.getMainContainer($wizard);

            // Cleanup
            $container.tabs('destroy');
            $container.find('.physical-network-item').remove();
            $container.find('.content form').show();
        },

        getMainContainer: function($wizard) {
            return $wizard.find('.steps .setup-guest-traffic');
        },

        makeTabs: function($physicalNetworks, args) {
            var $tabs = $('<ul></ul>').addClass('physical-network-item');
            var $content = $();

            // Only use networks w/ guest traffic type
            $physicalNetworks = $physicalNetworks.filter(function() {
                return $(this).find('li.guest').size();

                return true;
            });

            $physicalNetworks.each(function() {
                var $network = $(this);
                var $form = makeForm(args, 'guestTraffic', {});
                var refID = $network.find('input[name=id]').val();
                var networkID = 'physical-network-' + refID;

                $form.attr('guest-network-id', refID);

                $tabs.append($('<li></li>').append(
                    $('<a></a>')
                    .attr({
                        href: '#' + networkID
                    })
                    .html($network.find('.field.name input').val())
                ));
                $.merge(
                    $content,
                    $('<div></div>')
                    .addClass('physical-network-item')
                    .attr({
                        id: networkID
                    })
                    .append($form)
                );

                $form.validate();
            });

            $tabs.find('li:first').addClass('first');
            $tabs.find('li:last').addClass('last');

            return $.merge($tabs, $content);
        }
    };

    /**
     * Generate dynamic form, based on ID of form object given
     */
    var makeForm = function(args, id, formState) {
        var form = cloudStack.dialog.createForm({
            noDialog: true,
            context: $.extend(true, {}, cloudStack.context, {
                zones: [formState]
            }),
            form: {
                title: '',
                desc: '',
                fields: args.forms[id].fields
            },
            after: function(args) {}
        });

        var $form = form.$formContainer.find('form');

        // Cleanup form to follow zone wizard CSS naming
        $form.attr('rel', id);
        $form.find('input[type=submit]').remove();
        $form.find('.form-item').addClass('field').removeClass('form-item');
        $form.find('label.error').hide();
        $form.find('.form-item .name').each(function() {
            $(this).html($(this).find('label'));
        });
        $form.find('label[for]').each(function() {
            var forAttr = $(this).attr('for');
            $form.find('#' + forAttr).attr('id', id + '_' + forAttr);
            $(this).attr('for', id + '_' + forAttr)
        });

        $form.find('select, input').change(function() {
            cloudStack.evenOdd($form, '.field:visible', {
                even: function($row) {
                    $row.removeClass('odd');
                },
                odd: function($row) {
                    $row.addClass('odd');
                }
            });
        });

        return $form;
    };

    cloudStack.uiCustom.zoneWizard = function(args) {
        return function() {
            var $wizard = $('#template').find('div.zone-wizard').clone();
            var $progress = $wizard.find('div.progress ul li');
            var $steps = $wizard.find('div.steps').children().hide().filter(':not(.disabled)');

            $wizard.data('startfn', null);

            // Close wizard
            var close = function() {
                $wizard.dialog('destroy');
                $('div.overlay').fadeOut(function() {
                    $('div.overlay').remove();
                });
            };

            // Save and close wizard
            var completeAction = function() {
                var $launchStep = $wizard.find('.steps .review');
                var data = getData($wizard);
                var enableZoneAction = args.enableZoneAction;

                // Convert last step to launch appearance
                $launchStep.find('.main-desc').hide();
                $launchStep.find('.main-desc.launch').show();
                $launchStep.find('.launch-container').show();
                $launchStep.find('ul').html('');
                $wizard.find('.buttons').hide();
                $wizard.find('.button.previous').remove();

                var makeMessage = function(message, isError) {
                    var $li = $('<li>')
                        .addClass(!isError ? 'loading' : 'info')
                        .append(
                            $('<span>').addClass('icon').html('&nbsp;'),
                            $('<span>').addClass('text').html(message)
                    );
                    var $launchContainer = $launchStep.find('.launch-container');

                    $launchStep.find('ul').append($li);
                    $li.prev().removeClass('loading');
                    $launchContainer.scrollTop($launchContainer.height());

                    if (isError) {
                        $li.prev().addClass('error');
                    }

                };

                args.action({
                    data: data,
                    wizard: $wizard,
                    startFn: $wizard.data('startfn'),
                    uiSteps: $.map(
                        $wizard.find('.steps > div'),
                        function(step) {
                            return $(step).attr('zone-wizard-step-id');
                        }
                    ),
                    response: {
                        success: function(args) {
                            $launchStep.find('ul li').removeClass('loading');

                            var closeWindow = function() {
                                close();
                                $(window).trigger('cloudStack.fullRefresh');
                            };

                            var enableZone = function() {
                                makeMessage(dictionary['message.enabling.zone']);

                                enableZoneAction({
                                    formData: data,
                                    data: data,
                                    launchData: args.data,
                                    response: {
                                        success: function(args) {
                                            closeWindow();
                                        },

                                        error: function(message) {
                                            cloudStack.dialog.notice({
                                                message: dictionary['error.could.not.enable.zone'] + ':</br>' + message
                                            });
                                        }
                                    }
                                });
                            };

                            cloudStack.dialog.confirm({
                                message: dictionary['message.zone.creation.complete.would.you.like.to.enable.this.zone'],
                                action: function() {
                                    enableZone();
                                },
                                cancelAction: function() {
                                    closeWindow();
                                }
                            });
                        },
                        error: function(stepID, message, start) {
                            var goNextOverride = function(event) {
                                $(this).unbind('click', goNextOverride);
                                showStep(stepID, false, {
                                    nextStep: 'launch'
                                });

                                return false;
                            };

                            $wizard.find('.buttons').show();
                            $wizard.find('.buttons .button.next')
                                .removeClass('final')
                                .html('<span>Fix errors</span>')
                                .click(goNextOverride);
                            makeMessage(dictionary['error.something.went.wrong.please.correct.the.following'] + ':<br/>' + message, true);
                            $wizard.data('startfn', start);
                        },
                        message: makeMessage
                    }
                });
            };

            // Go to specified step in wizard,
            // updating nav items and diagram
            var showStep = function(index, goBack, options) {
                if (!options) options = {};

                if (typeof index == 'string') {
                    index = $wizard.find('[zone-wizard-step-id=' + index + ']').index() + 1;
                }

                var targetIndex = index - 1;

                if (index <= 1) targetIndex = 0;
                if (targetIndex == $steps.size()) {
                    completeAction();
                }

                $steps.hide();
                $wizard.find('.buttons').show();

                var $targetStep = $($steps[targetIndex]).show();
                var $uiCustom = $targetStep.find('[ui-custom]');
                var formState = getData($wizard, {
                    all: true
                });
                var groupedFormState = getData($wizard);
                var formID = $targetStep.attr('zone-wizard-form');
                var stepPreFilter = cloudStack.zoneWizard.preFilters[
                    $targetStep.attr('zone-wizard-prefilter')
                ];

                // Bypass step check
                if (stepPreFilter && !stepPreFilter({
                    data: formState,
                    groupedData: groupedFormState
                })) {
                    return showStep(!goBack ? index + 1 : index - 1,
                        goBack
                    );
                }

                if (formID) {
                    if (!$targetStep.find('form').size()) {
                        makeForm(args, formID, formState).appendTo($targetStep.find('.content.input-area .select-container'));

                        setTimeout(function() {
                            cloudStack.evenOdd($targetStep, '.field:visible', {
                                even: function() {},
                                odd: function($row) {
                                    $row.addClass('odd');
                                }
                            });
                        }, 50);
                    } else {
                        // Always re-activate selects
                        $targetStep.find('form select').each(function() {
                            var $select = $(this);
                            var selectFn = $select.data('dialog-select-fn');
                            var originalVal = $select.val();

                            if (selectFn) {
                                $select.html('');
                                selectFn({
                                    context: {
                                        zones: [formState]
                                    }
                                });
                                $select.val(originalVal);
                                $select.trigger('change');
                            }
                        });
                    }

                    if (args.forms[formID].preFilter) {
                        var preFilter = args.forms[formID].preFilter({
                            $form: $targetStep.find('form'),
                            data: formState
                        });
                    }
                }

                // Custom UI manipulations for specific steps
                switch ($targetStep.attr('zone-wizard-step-id')) {
                    case 'configureGuestTraffic':
                        if (formState['network-model'] == 'Advanced' && formState['zone-advanced-sg-enabled'] == undefined) {
                            guestTraffic.init($wizard, args); //initialize multiple tabs (tabs is as many as Guest Traffic types in multiple physical networks in Advanced Zone without SG)
                        } else {
                            guestTraffic.remove($wizard);
                        }
                        break;

                    case 'setupPhysicalNetwork':
                        physicalNetwork.init($wizard);
                }

                if ($uiCustom.size()) {
                    $uiCustom.each(function() {
                        var $item = $(this);
                        var id = $item.attr('ui-custom');

                        $item.replaceWith(
                            args.customUI[id]({
                                data: formState,
                                context: cloudStack.context
                            })
                        )
                    });
                }

                if (!targetIndex) {
                    $wizard.find('.button.previous').hide();
                } else {
                    $wizard.find('.button.previous').show();
                }

                var $nextButton = $wizard.find('.button.next');
                $nextButton.find('span').html('Next');
                $nextButton.removeClass('final post-launch');

                // Show launch button if last step
                if ($targetStep.index() == $steps.size() - 1 || options.nextStep) {
                    $nextButton.find('span').html(options.nextStep ? 'Save changes' : 'Launch zone');
                    $nextButton.addClass('final');

                    if (options.nextStep) {
                        $nextButton.addClass('post-launch');
                    }
                }

                // Update progress bar
                var $targetProgress = $progress.removeClass('active').filter(function() {
                    return $(this).index() <= targetIndex;
                }).toggleClass('active');

                setTimeout(function() {
                    if (!$targetStep.find('input[type=radio]:checked').size()) {
                        $targetStep.find('input[type=radio]:first').click();
                    }
                }, 50);

                $targetStep.find('form').validate();
            };

            // Events
            $wizard.find('select').change(function(event) {
                // Conditional selects (on step 4 mainly)
                var $target = $(this);
                var $tagged = $wizard.find('.conditional.vlan-type-tagged');
                var $untagged = $wizard.find('.conditional.vlan-type-untagged');
                var $accountSpecific = $wizard.find('.field.conditional.ip-scope-account-specific');

                // VLAN - tagged
                if ($target.is('[name=vlan-type]')) {
                    $tagged.hide();
                    $untagged.hide();
                    $accountSpecific.hide();

                    if ($target.val() == 'tagged') {
                        $untagged.hide();
                        $tagged.show();
                    } else if ($target.val() == 'untagged') {
                        $tagged.hide();
                        $untagged.show();
                    }

                    $.merge($tagged, $untagged).find('select:visible').trigger('change');

                    cloudStack.evenOdd($wizard, '.field:visible', {
                        even: function($elem) {
                            $elem.removeClass('odd');
                            $elem.addClass('even');
                        },
                        odd: function($elem) {
                            $elem.removeClass('even');
                            $elem.addClass('odd');
                        }
                    });

                    return true;
                }

                // IP Scope - acct. specific
                if ($target.is('select.ip-scope')) {
                    $accountSpecific.hide();
                    if ($target.val() == 'account-specific') $accountSpecific.show();

                    cloudStack.evenOdd($wizard, '.field:visible', {
                        even: function($elem) {
                            $elem.removeClass('odd');
                            $elem.addClass('even');
                        },
                        odd: function($elem) {
                            $elem.removeClass('even');
                            $elem.addClass('odd');
                        }
                    });
                }

                return true;
            });

            $wizard.click(function(event) {
                var $target = $(event.target);

                // Radio button
                if ($target.is('[type=radio]')) {

                    if ($target.attr('name') == 'network-model') {
                        var $inputs = $wizard.find('.isolation-mode').find('input[name=isolation-mode]').attr({
                            disabled: 'disabled'
                        });

                        var $selectArea = $target.closest('.select-area');

                        if ($target.val() == 'Advanced') {
                            $inputs.attr('disabled', false);
                            $selectArea.removeClass('disabled')
                                .find('.isolation-mode input').attr('disabled', false);
                        } else if ($target.val() == 'Basic') {
                            $selectArea.siblings('.advanced-zone').addClass('disabled')
                                .find('.isolation-mode input').attr('disabled', 'disabled');
                        }
                    }

                    return true;
                }

                // Checkbox
                if ($target.is('[type=checkbox]:checked')) {
                    $('div.conditional.' + $target.attr('name')).hide();

                    return true;
                } else if ($target.is('[type=checkbox]:unchecked')) {
                    $('div.conditional.' + $target.attr('name')).show();

                    return true;
                }

                // Next button
                if ($target.closest('div.button.next').size()) {
                    var $step = $steps.filter(':visible');
                    // Validation
                    var $form = $('form:visible').filter(function() {
                        // Don't include multi-edit (validation happens separately)
                        return !$(this).closest('.multi-edit').size();
                    });

                    // Handle validation for custom UI components
                    var isCustomValidated = checkCustomValidation($step);
                    if (($form.size() && !$form.valid()) || !isCustomValidated) {
                        if (($form && $form.find('.error:visible').size()) || !isCustomValidated)
                            return false;
                    }

                    //when hypervisor is BareMetal (begin)
                    var data = getData($wizard);
                    if (('zone' in data) && (data.zone.hypervisor == 'BareMetal')) {
                        if ($('.zone-wizard:visible').find('#add_zone_guest_traffic_desc:visible').size() > 0) { //$steps.filter(':visible').index() == 6
                            showStep('launch');
                            completeAction();
                            return false;
                        }
                    }
                    //when hypervisor is BareMetal (end)

                    if (!$target.closest('.button.next.final').size())
                        showStep($steps.filter(':visible').index() + 2);
                    else {
                        if ($target.closest('.button.next.final.post-launch').size()) {
                            showStep('launch');
                        }

                        completeAction();
                    }

                    return false;
                }

                // Previous button
                if ($target.closest('div.button.previous').size()) {
                    showStep($steps.filter(':visible').index(), true);

                    return false;
                }

                // Close button
                if ($target.closest('div.button.cancel').size()) {
                    close();

                    return false;
                }

                // Edit link
                if ($target.closest('div.edit').size()) {
                    var $edit = $target.closest('div.edit');

                    showStep($edit.find('a').attr('href'));

                    return false;
                }

                // Edit traffic type button
                var $editTrafficTypeButton = $target.closest('.drop-container .traffic-type-draggable .edit-traffic-type');
                var $trafficType = $editTrafficTypeButton.closest('.traffic-type-draggable');

                if ($editTrafficTypeButton.size()) {
                    physicalNetwork.editTrafficTypeDialog($trafficType);

                    return false;
                }

                return true;
            });

            // Add/remove network action
            $wizard.find('.button.add.new-physical-network').click(function() {
                addPhysicalNetwork($wizard);
            });

            // Traffic type draggables
            $wizard.find('.traffic-type-draggable').draggable(physicalNetwork.draggableOptions($wizard));

            // For removing traffic types from physical network
            $wizard.find('.traffic-types-drag-area').droppable({
                drop: function(event, ui) {
                    physicalNetwork.unassignTrafficType(ui.draggable);

                    return true;
                }
            });

            showStep(1);

            return $wizard.dialog({
                title: 'Add zone',
                closeOnEscape: false,
                width: 750,
                height: 665,
                zIndex: 5000,
                resizable: false
            }).closest('.ui-dialog').overlay();
        };
    };
})(jQuery, cloudStack);<|MERGE_RESOLUTION|>--- conflicted
+++ resolved
@@ -309,71 +309,6 @@
 	                }	                
 	            };  
             	
-<<<<<<< HEAD
-            	if($trafficType.hasClass('guest') || $trafficType.hasClass('public')) {            		
-            		if(trafficData.vSwitchType == null) {
-            			 var useDvs = false;
-                         $.ajax({
-                             url: createURL('listConfigurations'),
-                             data: {
-                                 name: 'vmware.use.dvswitch'
-                             },
-                             async: false,
-                             success: function(json) {
-                                 if (json.listconfigurationsresponse.configuration[0].value == 'true') {
-                                     useDvs = true;
-                                 }
-                             }
-                         });    
-                         if (useDvs == true) { 
-                        	 var useNexusDvs = false;                                            
-                             $.ajax({
-                                 url: createURL('listConfigurations'),
-                                 data: {
-                                     name: 'vmware.use.nexus.vswitch'
-                                 },
-                                 async: false,
-                                 success: function(json) {
-                                     if (json.listconfigurationsresponse.configuration[0].value == 'true') {
-                                         useNexusDvs = true;
-                                     }
-                                 }
-                             });
-                             if (useNexusDvs == true) {
-                            	 trafficData.vSwitchType = 'nexusdvs';
-                            	 fields.vSwitchName.defaultValue = 'epp0';
-                             } else {
-                            	 trafficData.vSwitchType = 'vmwaredvs';
-                            	 fields.vSwitchName.defaultValue = 'dvSwitch0';
-                             }   
-                         } else { //useDvs == false
-                        	 trafficData.vSwitchType = 'vmwaresvs';
-                        	 fields.vSwitchName.defaultValue = 'vSwitch0';
-                         }                         
-            		}
-            		
-            		$.extend(fields, {
-            		    vSwitchType: {
-            		        label: 'vSwitch Type',
-            		        select: function (args) {            		        	
-            		            args.response.success({
-            		                data: [{
-            		                    id: 'nexusdvs',
-            		                    description: 'Cisco Nexus 1000v Distributed Virtual Switch'
-            		                }, {
-            		                    id: 'vmwaresvs',
-            		                    description: 'VMware vNetwork Standard Virtual Switch'
-            		                }, {
-            		                    id: 'vmwaredvs',
-            		                    description: 'VMware vNetwork Distributed Virtual Switch'
-            		                }]
-            		            });
-            		        },
-    		                defaultValue: trafficData.vSwitchType
-            		    }
-            		});   
-            	}            	
-=======
             	if(zoneType == 'Advanced') {
 	            	if($trafficType.hasClass('guest') || $trafficType.hasClass('public')) {            		
 	            		if(trafficData.vSwitchType == null) {
@@ -439,7 +374,6 @@
 	            		});   
 	            	}  
             	}
->>>>>>> 4533d2d8
             } else {    
 	            fields = {
 	                label: {
