--- conflicted
+++ resolved
@@ -847,13 +847,10 @@
                     if (includingSecurityGroupService == false) {
                         hiddenTabs.push("securityGroups");
                     }
-<<<<<<< HEAD
 
 					if (args.context.instances[0].state == 'Running') {
 						hiddenTabs.push("settings");
 					}
-=======
->>>>>>> de186132
 
                     return hiddenTabs;
                 },
@@ -3289,7 +3286,6 @@
 										success: function(json) {
 											virtualMachine = json.listvirtualmachinesresponse.virtualmachine[0];
 										},
-<<<<<<< HEAD
 
 										error: function(json) {
 											args.response.error(parseXMLHttpResponse(json));
@@ -3307,28 +3303,7 @@
                                             }
                                         }
                                         newDetails['details[0].' + data.name] = data.value;
-
-									var postData = {'id' : args.context.instances[0].id};
-=======
-
-										error: function(json) {
-											args.response.error(parseXMLHttpResponse(json));
-										}
-									});
-                                    if (virtualMachine && virtualMachine.state == "Stopped") {
-                                        // It could happen that a stale web page has been opened up when VM was stopped but
-                                        // vm was turned on through another route - UI or API. so we should check again.
-                                        var existingDetails = virtualMachine.details;
-                                        console.log(existingDetails);
-                                        var newDetails = {};
-                                        for (d in existingDetails) {
-                                            if (d != data.name) {
-                                                newDetails['details[0].' + d] = existingDetails[d];
-                                            }
-                                        }
-                                        newDetails['details[0].' + data.name] = data.value;
                                         var postData = {'id' : args.context.instances[0].id};
->>>>>>> de186132
                                         $.extend(postData, newDetails);
                                         $.ajax({
                                             url: createURL('updateVirtualMachine'),
@@ -3364,11 +3339,7 @@
 											args.response.error(parseXMLHttpResponse(json));
 										}
 									});
-<<<<<<< HEAD
 if (virtualMachine && virtualMachine.state == "Stopped") {
-=======
-                                    if (virtualMachine && virtualMachine.state == "Stopped") {
->>>>>>> de186132
                                         // It could happen that a stale web page has been opened up when VM was stopped but
                                         // vm was turned on through another route - UI or API. so we should check again.
                                         var detailToDelete = args.data.jsonObj.name;
