--- conflicted
+++ resolved
@@ -1670,13 +1670,8 @@
                   networkkbswrite: (jsonObj.networkkbswrite == null)? "N/A": cloudStack.converters.convertBytes(jsonObj.networkkbswrite * 1024),
                   diskkbsread: (jsonObj.diskkbsread == null)? "N/A": cloudStack.converters.convertBytes(jsonObj.diskkbsread * 1024),
                   diskkbswrite: (jsonObj.diskkbswrite == null)? "N/A": cloudStack.converters.convertBytes(jsonObj.diskkbswrite * 1024),
-<<<<<<< HEAD
                   diskioread: (jsonObj.diskioread == null)? "N/A": jsonObj.diskioread,
                   diskiowrite: (jsonObj.diskiowrite == null)? "N/A": jsonObj.diskiowrite
-=======
-                  diskioread: (jsonObj.diskioread == null)? "N/A": cloudStack.converters.convertBytes(jsonObj.diskioread * 1024),
-                  diskiowrite: (jsonObj.diskiowrite == null)? "N/A": cloudStack.converters.convertBytes(jsonObj.diskiowrite * 1024)
->>>>>>> c0d89434
                   }
                 });
               }
