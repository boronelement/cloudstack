// Licensed to the Apache Software Foundation (ASF) under one
// or more contributor license agreements.  See the NOTICE file
// distributed with this work for additional information
// regarding copyright ownership.  The ASF licenses this file
// to you under the Apache License, Version 2.0 (the
// "License"); you may not use this file except in compliance
// with the License.  You may obtain a copy of the License at
//
//   http://www.apache.org/licenses/LICENSE-2.0
//
// Unless required by applicable law or agreed to in writing,
// software distributed under the License is distributed on an
// "AS IS" BASIS, WITHOUT WARRANTIES OR CONDITIONS OF ANY
// KIND, either express or implied.  See the License for the
// specific language governing permissions and limitations
// under the License.
cloudStack.docs = {

    //Dedicate Resource

    helpDedicateResource: {

        desc: 'Check this box to dedicate the resources to specific domain/account',
        externalLink: ''

    },

    helpAccountForDedication: {

        desc: 'Please enter an account name which belongs to the above selected domain in order to dedicate this resource to this account',
        externalLink: ''

    },


    //Delete/archive events
    helpEventsDeleteType: {

        desc: 'Delete all the events by specifying its TYPE (e.g., USER.LOGIN)',
        externalLink: ''

    },

    helpEventsDeleteDate: {

        desc: 'Delete all the events which have been created in date range (specify start and end date)',
        externalLink: ''
    },

    helpEventsArchiveType: {

        desc: 'Archive all the events by specifying its TYPE (i.e., USER.LOGIN)',
        externalLink: ''
    },

    helpEventsArchiveDate: {

        desc: 'Archive all the events which have been created in date range (specify start and end date)',
        externalLink: ''
    },

    //Delete/archive Alerts
    helpAlertsDeleteType: {

        desc: 'Delete all the alerts by specifying its TYPE (integer number)',
        externalLink: ''

    },

    helpAlertsDeleteDate: {

        desc: 'Delete all the alerts which have been created in date range (specify start and end date)',
        externalLink: ''
    },

    helpAlertsArchiveType: {

        desc: 'Archive all the alerts by specifying its TYPE (integer number)',
        externalLink: ''
    },

    helpAlertsArchiveDate: {

        desc: 'Archive all the alerts which have been created in date range (specify start and end date)',
        externalLink: ''
    },


    //Ldap
    helpLdapQueryFilter: {

        desc: 'Query filter is used to find a mapped user in the external LDAP server.Cloudstack provides some wildchars to represent the unique attributes in its database . Example - If Cloudstack account-name is same as the LDAP uid, then following will be a valid filter: Queryfilter :  (&(uid=%u) ,  Queryfilter: .incase of Active Directory , Email _ID :(&(mail=%e)) , displayName :(&(displayName=%u)',

        externalLink: ''
    },


    //IP Reservation tooltips
    helpIPReservationCidr: {
        desc: 'Edit CIDR when you want to configure IP Reservation in isolated guest Network',
        externalLink: ''

    },

    helpIPReservationNetworkCidr: {
        desc: 'The CIDR of the entire network when IP reservation is configured',
        externalLink: ' '

    },

    helpReservedIPRange: {
        desc: 'The IP Range which is not used by CloudStack to allocate to Guest VMs.Can be used for Non Cloudstack purposes.',
        externalLink: ''
    },

    // Add account
    helpAccountUsername: {
        desc: 'Any desired login ID. Must be unique in the current domain. The same username can exist in other domains, including sub-domains.',
        externalLink: ''
    },

    helpOverridePublicNetwork: {
        desc: 'Choose to override zone wide traffic label for guest traffic for this cluster',
        externalLink: ''

    },

    helpOverrideGuestNetwork: {

        desc: 'Choose to override zone wide traffic label for guest traffic for this cluster',
        externalLink: ''

    },

    helpAccountPassword: {
        desc: 'Any desired password',
        externalLink: ''
    },
    helpAccountConfirmPassword: {
        desc: 'Type the same password again',
        externalLink: ''
    },
    helpAccountEmail: {
        desc: 'The account\'s email address',
        externalLink: ''
    },
    helpAccountFirstName: {
        desc: 'The first name, also known as the given name, of a person; or the first part of the entity represented by the account, such as a customer or department',
        externalLink: ''
    },
    helpAccountLastName: {
        desc: 'The last name, also known as the family name, of a person; or the second part of the name of a customer or department',
        externalLink: ''
    },
    helpAccountDomain: {
        desc: 'Domain in which the account is to be created',
        externalLink: ''
    },
    helpAccountAccount: {
        desc: 'Multiple users can exist in an account. Set the parent account name here.',
        externalLink: ''
    },
    helpAccountType: {
        desc: 'Root admin can access all resources. Domain admin can access the domain\'s users, but not physical servers. User sees only their own resources, such as VMs.',
        externalLink: ''
    },
    helpAccountTimezone: {
        desc: 'Set the time zone that corresponds to the account\'s locale',
        externalLink: ''
    },
    helpAccountNetworkDomain: {
        desc: 'If you want to assign a special domain name to the account\'s guest VM network, specify the DNS suffix',
        externalLink: ''
    },
    // Add cluster
    helpClusterZone: {
        desc: 'The zone in which you want to create the cluster',
        externalLink: ''
    },
    helpClusterHypervisor: {
        desc: 'The type of hypervisor software that runs on the hosts in this cluster. All hosts in a cluster run the same hypervisor.',
        externalLink: ''
    },
    helpClusterPod: {
        desc: 'The pod in which you want to create the cluster',
        externalLink: ''
    },
    helpClusterName: {
        desc: 'Cluster name. Used for display only. For VMware hypervisor, this must be a predefined name in VCenter.',
        externalLink: ''
    },
    helpClustervCenterHost: {
        desc: 'The hostname or IP address of the vCenter server',
        externalLink: ''
    },
    helpClustervCenterUsername: {
        desc: 'ID of a user with all administrative privileges on vCenter',
        externalLink: ''
    },
    helpClustervCenterPassword: {
        desc: 'Password of the user in Username',
        externalLink: ''
    },
    helpClustervCenterDatacenter: {
        desc: 'The vCenter datacenter that the cluster is in. For example, cloud.dc.VM',
        externalLink: ''
    },
    // Add compute offering
    helpComputeOfferingName: {
        desc: 'Any desired name for the offering',
        externalLink: ''
    },
    helpComputeOfferingDescription: {
        desc: 'A short description of the offering that can be displayed to users',
        externalLink: ''
    },
    helpComputeOfferingStorageType: {
        desc: 'Type of disk for the VM. Local storage is attached to the hypervisor host where the VM is running. Shared storage is accessible via NFS.',
        externalLink: ''
    },
    helpComputeOfferingProvisioningType: {
        desc: 'Provisioning type to create a volume. Thin and sparse is lazy allocation. fat is eager allocation.',
        externalLink: ''
    },
    helpComputeOfferingCPUCores: {
        desc: 'The number of cores which should be allocated to a VM with this offering',
        externalLink: ''
    },
    helpComputeOfferingCPUMHz: {
        desc: 'The CPU speed of the cores that the VM is allocated. For example, 2000 provides a 2 GHz clock.',
        externalLink: ''
    },
    helpComputeOfferingMemory: {
        desc: 'The amount of memory in megabytes to allocate for the system VM. For example, 2048 provides 2 GB RAM.',
        externalLink: ''
    },
    helpComputeOfferingNetworkRate: {
        desc: 'Allowed data transfer rate in megabits(Mb) per second',
        externalLink: ''
    },
    helpComputeOfferingDiskBytesReadRate: {
        desc: 'Allowed disk read rate in bytes per second',
        externalLink: ''
    },
    helpComputeOfferingDiskBytesWriteRate: {
        desc: 'Allowed disk write rate in bytes per second',
        externalLink: ''
    },
    helpComputeOfferingDiskIopsReadRate: {
        desc: 'Allowed disk read rate in I/O requests per second',
        externalLink: ''
    },
    helpComputeOfferingDiskIopsWriteRate: {
        desc: 'Allowed disk write rate in I/O requests per second',
        externalLink: ''
    },
    helpComputeOfferingHA: {
        desc: 'If yes, the administrator can choose to have the VM be monitored and as highly available as possible',
        externalLink: ''
    },
    helpComputeOfferingStorageTags: {
        desc: 'Comma-separated list of attributes that should be associated with the primary storage used by the VM. For example "ssd,blue".',
        externalLink: ''
    },
    helpComputeOfferingHostTags: {
        desc: 'Any tags that you use to organize your hosts',
        externalLink: ''
    },
    helpComputeOfferingCPUCap: {
        desc: 'If yes, the system will limit the level of CPU usage even if spare capacity is available',
        externalLink: ''
    },
    helpComputeOfferingPublic: {
        desc: 'Yes makes the offering available to all domains. No limits the scope to a subdomain; you will be prompted for the subdomain\'s name.',
        externalLink: ''
    },
    helpComputeOfferingDomain: {
        desc: 'The domain to associate this compute offering with'
    },
    // Add disk offering
    helpDiskOfferingName: {
        desc: 'Any desired name for the offering',
        externalLink: ''
    },
    helpDiskOfferingDescription: {
        desc: 'A short description of the offering that can be displayed to users',
        externalLink: ''
    },
    helpDiskOfferingProvisioningType: {
        desc: 'Provisioning type to create a volume. Thin and sparse is lazy allocation. fat is eager allocation.',
        externalLink: ''
    },
    helpDiskOfferingStorageType: {
        desc: 'Type of disk for the VM. Local is attached to the hypervisor host where the VM is running. Shared is storage accessible via NFS.',
        externalLink: ''
    },
    helpDiskOfferingQoSType: {
        desc: 'Type of Quality of Service desired, if any.',
        externalLink: ''
    },
    helpDiskOfferingCustomDiskSize: {
        desc: 'If checked, the user can set their own disk size. If not checked, the root administrator must define a value in Disk Size.',
        externalLink: ''
    },
    helpDiskOfferingDiskSize: {
        desc: 'Appears only if Custom Disk Size is not selected. Define the volume size in GB.',
        externalLink: ''
    },
    helpDiskOfferingDiskBytesReadRate: {
        desc: 'Allowed disk read rate in bytes per second',
        externalLink: ''
    },
    helpDiskOfferingDiskBytesWriteRate: {
        desc: 'Allowed disk write rate in bytes per second',
        externalLink: ''
    },
    helpDiskOfferingDiskIopsReadRate: {
        desc: 'Allowed disk read rate in I/O requests per second',
        externalLink: ''
    },
    helpDiskOfferingDiskIopsWriteRate: {
        desc: 'Allowed disk write rate in I/O requests per second',
        externalLink: ''
    },
    helpDiskOfferingCustomDiskIops: {
        desc: 'If checked, the user can set Min and Max IOPS. If not checked, the root administrator can define such values.',
        externalLink: ''
    },
    helpDiskOfferingDiskIopsMin: {
        desc: 'Appears only if Custom IOPS is not selected. Define the minimum volume IOPS.',
        externalLink: ''
    },
    helpDiskOfferingDiskIopsMax: {
        desc: 'Appears only if Custom IOPS is not selected. Define the maximum volume IOPS.',
        externalLink: ''
    },
    helpDiskOfferingHypervisorSnapshotReserve: {
        desc: 'Hypervisor snapshot reserve space as a percent of a volume (for managed storage using XenServer or VMware) (Ex. The value 25 means 25%.)).',
    },
    helpDiskOfferingCacheMode: {
        desc: 'The write caching mode to use for disks created with this disk offering. This can improve write performance.',
        externalLink: ''
    },
    helpDiskOfferingStorageTags: {
        desc: 'Comma-separated list of attributes that should be associated with the primary storage for this disk. For example "ssd,blue".',
        externalLink: ''
    },
    helpDiskOfferingPublic: {
        desc: 'Yes makes the offering available to all domains. No limits the scope to a subdomain; you will be prompted for the subdomain\'s name.',
        externalLink: ''
    },
    helpDiskOfferingDomain: {
        desc: 'Select the subdomain in which this offering is available',
        externalLink: ''
    },
    // Add domain
    helpDomainName: {
        desc: 'Any desired name for the new sub-domain. Must be unique within the current domain.',
        externalLink: ''
    },
    helpDomainNetworkDomain: {
        desc: 'If you want to assign a special domain name to this domain\'s guest VM network, specify the DNS suffix',
        externalLink: ''
    },
    // Add F5
    helpF5IPAddress: {
        desc: 'The IP address of the device',
        externalLink: ''
    },
    helpF5Username: {
        desc: 'A user ID with valid authentication credentials that provide to access the device',
        externalLink: ''
    },
    helpF5Password: {
        desc: 'The password for the user ID provided in Username',
        externalLink: ''
    },
    helpF5Type: {
        desc: 'The type of device that is being added',
        externalLink: ''
    },
    helpF5PublicInterface: {
        desc: 'Interface of device that is configured to be part of the public network',
        externalLink: ''
    },
    helpF5PrivateInterface: {
        desc: 'Interface of device that is configured to be part of the private network',
        externalLink: ''
    },
    helpF5Retries: {
        desc: 'Number of times to attempt a command on the device before considering the operation failed. Default is 2.',
        externalLink: ''
    },
    helpF5Mode: {
        desc: 'Side by side mode is supported for the F5.',
        externalLink: ''
    },
    helpF5Dedicated: {
        desc: 'Check this box to dedicate the device to a single account. The value in the Capacity field will be ignored.',
        externalLink: ''
    },
    helpF5Capacity: {
        desc: 'Number of guest networks/accounts that will share this device',
        externalLink: ''
    },
    // Add guest network
    helpGuestNetworkName: {
        desc: 'The name of the network. This will be user-visible.',
        externalLink: ''
    },
    helpGuestNetworkDisplayText: {
        desc: 'The description of the network. This will be user-visible.',
        externalLink: ''
    },
    helpGuestNetworkZone: {
        desc: 'The name of the zone this network applies to. The administrator must configure the IP range for the guest networks in each zone.',
        externalLink: ''
    },
    helpGuestNetworkNetworkOffering: {
        desc: 'If the administrator has configured multiple network offerings, select the one you want to use for this network',
        externalLink: ''
    },
    helpGuestNetworkGateway: {
        desc: 'The gateway that the guests should use.',
        externalLink: ''
    },
    helpGuestNetworkNetmask: {
        desc: 'The netmask in use on the subnet the guests will use.',
        externalLink: ''
    },
    // Add guest network from zone
    helpGuestNetworkZoneName: {
        desc: 'The name of the network. This will be user-visible.',
        externalLink: ''
    },
    helpGuestNetworkZoneDescription: {
        desc: 'The description of the network. This will be user-visible.',
        externalLink: ''
    },
    helpGuestNetworkZoneVLANID: {
        desc: 'The VLAN tag for this network',
        externalLink: ''
    },
    helpGuestNetworkZoneScope: {
        desc: 'Scope',
        externalLink: ''
    },
    helpGuestNetworkZoneNetworkOffering: {
        desc: 'If the administrator has configured multiple network offerings, select the one you want to use for this network',
        externalLink: ''
    },
    helpGuestNetworkZoneGateway: {
        desc: 'The gateway that the guests should use.',
        externalLink: ''
    },
    helpGuestNetworkZoneNetmask: {
        desc: 'The netmask in use on the subnet the guests will use.',
        externalLink: ''
    },
    helpGuestNetworkZoneStartIP: {
        desc: 'The first IP address to define a range that can be assigned to guests. We strongly recommend the use of multiple NICs.',
        externalLink: ''
    },
    helpGuestNetworkZoneEndIP: {
        desc: 'The final IP address to define a range that can be assigned to guests. We strongly recommend the use of multiple NICs.',
        externalLink: ''
    },
    helpGuestNetworkZoneNetworkDomain: {
        desc: 'If you want to assign a special domain name to this guest VM network, specify the DNS suffix',
        externalLink: ''
    },
    // Add host
    helpHostZone: {
        desc: 'The zone where you want to add the host',
        externalLink: ''
    },
    helpHostPod: {
        desc: 'The pod where you want to add the host',
        externalLink: ''
    },
    helpHostCluster: {
        desc: 'The cluster where you want to add the host',
        externalLink: ''
    },
    helpHostName: {
        desc: 'The DNS name or IP address of the host',
        externalLink: ''
    },
    helpHostUsername: {
        desc: 'Usually root',
        externalLink: ''
    },
    helpHostPassword: {
        desc: 'The password for the user named in Username. The password was set during hypervisor installation on the host.',
        externalLink: ''
    },
    helpHostTags: {
        desc: 'Any labels that you use to categorize hosts for ease of maintenance or to enable HA.',
        externalLink: ''
    },
    // Add Netscaler
    helpNetScalerIPAddress: {
        desc: 'The IP address of the device',
        externalLink: ''
    },
    helpNetScalerUsername: {
        desc: 'A user ID with valid authentication credentials that provide to access the device',
        externalLink: ''
    },
    helpNetScalerPassword: {
        desc: 'The password for the user ID provided in Username',
        externalLink: ''
    },
    helpNetScalerType: {
        desc: 'The type of device that is being added',
        externalLink: ''
    },
    helpNetScalerPublicInterface: {
        desc: 'Interface of device that is configured to be part of the public network',
        externalLink: ''
    },
    helpNetScalerPrivateInterface: {
        desc: 'Interface of device that is configured to be part of the private network',
        externalLink: ''
    },
    helpNetScalerRetries: {
        desc: 'Number of times to attempt a command on the device before considering the operation failed. Default is 2.',
        externalLink: ''
    },
    helpNetScalerDedicated: {
        desc: 'Check this box to dedicate the device to a single account. The value in the Capacity field will be ignored.',
        externalLink: ''
    },
    helpNetScalerCapacity: {
        desc: 'Number of guest networks/accounts that will share this device',
        externalLink: ''
    },
    // Add network offering
    helpNetworkOfferingName: {
        desc: 'Any desired name for the network offering',
        externalLink: ''
    },
    helpNetworkOfferingDescription: {
        desc: 'A short description of the offering that can be displayed to users',
        externalLink: ''
    },
    helpNetworkOfferingNetworkRate: {
        desc: 'Allowed data transfer rate in megabits(Mb) per second',
        externalLink: ''
    },
    helpNetworkOfferingTrafficType: {
        desc: 'The type of network traffic that will be carried on the network',
        externalLink: ''
    },
    helpNetworkOfferingGuestType: {
        desc: 'Choose whether the guest network is isolated or shared.',
        externalLink: ''
    },
    helpNetworkOfferingSpecifyVLAN: {
        desc: '(Isolated guest networks only) Indicate whether a VLAN should be specified when this offering is used',
        externalLink: ''
    },
    helpNetworkOfferingVPC: {
        desc: 'Specify whether this offering is for a virtual private cloud',
        externalLink: ''
    },
    helpNetworkOfferingSystemOffering: {
        desc: 'Choose the system service offering that you want the virtual routers to use in this network',
        externalLink: ''
    },
    helpNetworkOfferingLBIsolation: {
        desc: 'Specify what type of load balancer isolation you want for the network: Shared or Dedicated',
        externalLink: ''
    },
    helpNetworkOfferingMode: {
        desc: 'Choose Inline or Side by Side to specify whether a firewall is placed in front of the load balancing device (inline) or in parallel with it (side-by-side)',
        externalLink: ''
    },
    helpNetworkOfferingAssociatePublicIP: {
        desc: 'Select this option if you want to assign a public IP address to the VMs deployed in the guest network',
        externalLink: ''
    },
    helpNetworkOfferingRedundantRouterCapability: {
        desc: 'Select this option if you want to use two virtual routers in the network for uninterrupted connection: one operating as the master virtual router and the other as the backup',
        externalLink: ''
    },
    helpNetworkOfferingConserveMode: {
        desc: 'Check this box to use conserve mode, where network resources are allocated only when the first VM starts. You can define more than one service on the same public IP only when conserve mode is on.',
        externalLink: ''
    },
    helpNetworkOfferingTags: {
        desc: 'Network tag to specify which physical network to use',
        externalLink: ''
    },
    // Add pod
    helpPodZone: {
        desc: 'The zone where you want to add the pod',
        externalLink: ''
    },
    helpPodName: {
        desc: 'Set a name for the pod',
        externalLink: ''
    },
    helpPodGateway: {
        desc: 'The gateway for the hosts in the pod',
        externalLink: ''
    },
    helpPodNetmask: {
        desc: 'The network prefix that defines the pod\'s subnet.',
        externalLink: ''
    },
    helpPodStartIP: {
        desc: 'The first IP address to define a range in the management network that is used to manage various system VMs',
        externalLink: ''
    },
    helpPodEndIP: {
        desc: 'The last IP address to define a range in the management network that is used to manage various system VMs',
        externalLink: ''
    },
    // Add primary storage
    helpPrimaryStorageZone: {
        desc: 'The zone in which you want to create the primary storage',
        externalLink: ''
    },
    helpPrimaryStoragePod: {
        desc: 'The pod in which you want to create the primary storage',
        externalLink: ''
    },
    helpPrimaryStorageCluster: {
        desc: 'The cluster in which you want to create the primary storage',
        externalLink: ''
    },
    helpPrimaryStorageName: {
        desc: 'The name of the storage device',
        externalLink: ''
    },
    helpPrimaryStorageProtocol: {
        desc: 'For XenServer, choose NFS, iSCSI, or PreSetup. For KVM, choose NFS or SharedMountPoint. For vSphere, choose VMFS (iSCSI or FiberChannel) or NFS. For Hyper-V, choose SMB/CIFS',
        externalLink: ''
    },
    helpPrimaryStorageServer: {
        desc: 'NFS, iSCSI, or PreSetup: IP address or DNS name of the storage device. VMFS: IP address or DNS name of the vCenter server.',
        externalLink: ''
    },
    helpPrimaryStoragePath: {
        desc: 'NFS: exported path from the server. VMFS: /datacenter name/datastore name. SharedMountPoint: path where primary storage is mounted, such as "/mnt/primary"',
        externalLink: ''
    },
    helpPrimaryStorageSRNameLabel: {
        desc: 'The name-label of the SR that has been set up independently of the cloud management system',
        externalLink: ''
    },
    helpPrimaryStorageTargetIQN: {
        desc: 'In iSCSI, this is the IQN of the target. For example, iqn.1986-03.com.sun:02:01ec9bb549-1271378984',
        externalLink: ''
    },
    helpPrimaryStorageLun: {
        desc: 'In iSCSI, this is the LUN number. For example, 3.',
        externalLink: ''
    },
    helpPrimaryStorageRBDMonitor: {
        desc: 'The address of a Ceph monitor. Can also be a Round Robin DNS record',
        externalLink: ''
    },
    helpPrimaryStorageRBDPool: {
        desc: 'The pool to use on the Ceph cluster. This pool should already exist',
        externalLink: ''
    },
    helpPrimaryStorageRBDId: {
        desc: 'The cephx user to use without the client. prefix. For example: admin',
        externalLink: ''
    },
    helpPrimaryStorageRBDSecret: {
        desc: 'The base64 encoded secret of the cephx user.',
        externalLink: ''
    },
    helpPrimaryStorageTags: {
        desc: 'Comma-separated list of tags for this storage device. Must be the same set or a superset of the tags on your disk offerings.',
        externalLink: ''
    },
    // Add secondary storage
    helpSecondaryStorageZone: {
        desc: 'The zone in which you want to create the secondary storage',
        externalLink: ''
    },
    helpSecondaryStorageNFSServer: {
        desc: 'The IP address of the server',
        externalLink: ''
    },
    helpSecondaryStoragePath: {
        desc: 'The exported path from the server',
        externalLink: ''
    },
    // S3
    helpS3AccessKey: {
        desc: 'This identifies the S3 user account',
        externalLink: ''
    },
    helpS3SecretKey: {
        desc: 'The password matching the S3 Access Key',
        externalLink: ''
    },
    helpS3Bucket: {
        desc: 'The S3 bucket to store CloudStack data in. The bucket must be created and owned by the same user identified by the S3 Access Key',
        externalLink: ''
    },
    helpS3Endpoint: {
        desc: 'The S3 server to use. Non-standard ports can be appended to the hostname as per s3.amazonaws.com:8080',
        externalLink: ''
    },
    helpS3ConnectionTimeout: {
        desc: 'The number of milliseconds to wait when establishing an S3 connection. This is optional',
        externalLink: ''
    },
    helpS3MaxErrorRetry: {
        desc: 'The number of times to retry S3 requests before failing. This is optional',
        externalLink: ''
    },
    helpS3SocketTimeout: {
        desc: 'The number of milliseconds to wait while reading an S3 response. This is optional',
        externalLink: ''
    },
    helpNFSStagingServer: {
        desc: 'The name or IP address of the NFS secondary staging server',
        externalLink: ''
    },
    helpNFSStagingPath: {
        desc: 'The exported path to use on the NFS staging server',
        externalLink: ''
    },
    // Add SRX
    helpSRXIPAddress: {
        desc: 'The IP address of the device',
        externalLink: ''
    },
    helpSRXUsername: {
        desc: 'A user ID with valid authentication credentials that provide to access the device',
        externalLink: ''
    },
    helpSRXPassword: {
        desc: 'The password for the user ID provided in Username',
        externalLink: ''
    },
    helpSRXType: {
        desc: 'The type of device that is being added',
        externalLink: ''
    },
    helpSRXPublicInterface: {
        desc: 'Interface of device that is configured to be part of the public network. For example, ge-0/0/2',
        externalLink: ''
    },
    helpSRXPrivateInterface: {
        desc: 'Interface of device that is configured to be part of the private network. For example, ge-0/0/1',
        externalLink: ''
    },
    helpSRXUsageInterface: {
        desc: 'Interface used to meter traffic. If you don\'t want to use the public interface, specify a different interface name here.',
        externalLink: ''
    },
    helpSRXRetries: {
        desc: 'Number of times to attempt a command on the device before considering the operation failed. Default is 2.',
        externalLink: ''
    },
    helpSRXTimeout: {
        desc: 'The time to wait for a command on the SRX before considering it failed. Default is 300 seconds.',
        externalLink: ''
    },
    helpSRXMode: {
        desc: 'Side by side mode is supported for the SRX.',
        externalLink: ''
    },
    helpSRXPublicNetwork: {
        desc: 'The name of the public network on the SRX. For example, trust.',
        externalLink: ''
    },
    helpSRXPrivateNetwork: {
        desc: 'The name of the private network on the SRX. For example, untrust.',
        externalLink: ''
    },
    helpSRXDedicated: {
        desc: 'Check this box to dedicate the device to a single account. The value in the Capacity field will be ignored.',
        externalLink: ''
    },
    helpSRXCapacity: {
        desc: 'Number of guest networks/accounts that will share this device',
        externalLink: ''
    },
    // Add Palo Alto
    helpPaloAltoIPAddress: {
        desc: 'The IP address of the device',
        externalLink: ''
    },
    helpPaloAltoUsername: {
        desc: 'A user ID with valid authentication credentials that provide to access the device',
        externalLink: ''
    },
    helpPaloAltoPassword: {
        desc: 'The password for the user ID provided in Username',
        externalLink: ''
    },
    helpPaloAltoType: {
        desc: 'The type of device that is being added',
        externalLink: ''
    },
    helpPaloAltoPublicInterface: {
        desc: 'Interface of device that is configured to be part of the public network. For example, ge-0/0/2',
        externalLink: ''
    },
    helpPaloAltoPrivateInterface: {
        desc: 'Interface of device that is configured to be part of the private network. For example, ge-0/0/1',
        externalLink: ''
    },
    helpPaloAltoUsageInterface: {
        desc: 'Interface used to meter traffic. If you don\'t want to use the public interface, specify a different interface name here.',
        externalLink: ''
    },
    helpPaloAltoRetries: {
        desc: 'Number of times to attempt a command on the device before considering the operation failed. Default is 2.',
        externalLink: ''
    },
    helpPaloAltoTimeout: {
        desc: 'The time to wait for a command on the Palo Alto before considering it failed. Default is 300 seconds.',
        externalLink: ''
    },
    helpPaloAltoMode: {
        desc: 'Side by side mode is supported for the Palo Alto.',
        externalLink: ''
    },
    helpPaloAltoPublicNetwork: {
        desc: 'The name of the public network on the Palo Alto. For example, trust.',
        externalLink: ''
    },
    helpPaloAltoPrivateNetwork: {
        desc: 'The name of the private network on the Palo Alto. For example, untrust.',
        externalLink: ''
    },
    helpPaloAltoVirtualRouter: {
        desc: 'The name of the virtual router on the Palo Alto.',
        externalLink: ''
    },
    helpPaloAltoThreatProfile: {
        desc: 'The threat profile name/group to associate with allow firewall policies.',
        externalLink: ''
    },
    helpPaloAltoLogProfile: {
        desc: 'The log profile name/group to associate with allow firewall policies.',
        externalLink: ''
    },
    helpPaloAltoDedicated: {
        desc: 'Check this box to dedicate the device to a single account. The value in the Capacity field will be ignored.',
        externalLink: ''
    },
    helpPaloAltoCapacity: {
        desc: 'Number of guest networks/accounts that will share this device',
        externalLink: ''
    },
    // Add system service offering
    helpSystemOfferingName: {
        desc: 'Any desired name for the offering',
        externalLink: ''
    },
    helpSystemOfferingDescription: {
        desc: 'A short description of the offering that can be displayed to the root administrator',
        externalLink: ''
    },
    helpSystemOfferingVMType: {
        desc: 'The type of system VM that is being offered',
        externalLink: ''
    },
    helpSystemOfferingStorageType: {
        desc: 'Type of disk for the system VM. Local storage is attached to the host where the system VM is running. Shared storage is accessible via NFS.',
        externalLink: ''
    },
    helpSystemOfferingCPUCores: {
        desc: 'The number of cores which should be allocated to a system VM with this offering',
        externalLink: ''
    },
    helpSystemOfferingCPUMHz: {
        desc: 'The CPU speed of the cores that the system VM is allocated. For example, 2000 would provide for a 2 GHz clock.',
        externalLink: ''
    },
    helpSystemOfferingMemory: {
        desc: 'The amount of memory in megabytes to allocate for the system VM. For example, 2048 provides 2 GB RAM.',
        externalLink: ''
    },
    helpSystemOfferingNetworkRate: {
        desc: 'Allowed data transfer rate in megabits(Mb) per second',
        externalLink: ''
    },
    helpSystemOfferingDiskBytesReadRate: {
        desc: 'Allowed disk read rate in bytes per second',
        externalLink: ''
    },
    helpSystemOfferingDiskBytesWriteRate: {
        desc: 'Allowed disk write rate in bytes per second',
        externalLink: ''
    },
    helpSystemOfferingDiskIopsReadRate: {
        desc: 'Allowed disk read rate in I/O requests per second',
        externalLink: ''
    },
    helpSystemOfferingDiskIopsWriteRate: {
        desc: 'Allowed disk write rate in I/O requests per second',
        externalLink: ''
    },
    helpSystemOfferingHA: {
        desc: 'If yes, the administrator can choose to have the system VM be monitored and as highly available as possible',
        externalLink: ''
    },
    helpSystemOfferingStorageTags: {
        desc: 'Comma-separated list of attributes that should be associated with the primary storage used by the system VM. For example "ssd,blue".',
        externalLink: ''
    },
    helpSystemOfferingHostTags: {
        desc: 'Any tags that you use to organize your hosts',
        externalLink: ''
    },
    helpSystemOfferingCPUCap: {
        desc: 'If yes, the system will limit the level of CPU usage even if spare capacity is available',
        externalLink: ''
    },
    helpSystemOfferingPublic: {
        desc: 'Yes makes the offering available to all domains. No limits the scope to a subdomain; you will be prompted for the subdomain\'s name.',
        externalLink: ''
    },
    helpSystemOfferingDomain: {
        desc: 'Select the subdomain in which this offering is available',
        externalLink: ''
    },
    // Add tier
    helpTierName: {
        desc: 'A unique name for the tier',
        externalLink: ''
    },
    helpTierNetworkOffering: {
        desc: 'If the administrator has configured multiple network offerings, select the one you want to use for this tier',
        externalLink: ''
    },
    helpTierGateway: {
        desc: 'The gateway for the tier. Must be in the Super CIDR range of the VPC and not overlapping the CIDR of any other tier in this VPC.',
        externalLink: ''
    },
    helpTierNetmask: {
        desc: 'Netmask for the tier. For example, with VPC CIDR of 10.0.0.0/16 and network tier CIDR of 10.0.1.0/24, gateway is 10.0.1.1 and netmask is 255.255.255.0',
        externalLink: ''
    },
    // Add user
    helpUserUsername: {
        desc: 'Any desired user ID. Must be unique in the current domain. The same username can exist in other domains, including sub-domains.',
        externalLink: ''
    },
    helpUserPassword: {
        desc: 'Any desired user password',
        externalLink: ''
    },
    helpUserConfirmPassword: {
        desc: 'Type the same password again',
        externalLink: ''
    },
    helpUserEmail: {
        desc: 'The user\'s email address',
        externalLink: ''
    },
    helpUserFirstName: {
        desc: 'The user\'s first name, also known as the given name',
        externalLink: ''
    },
    helpUserLastName: {
        desc: 'The user\'s last name, also known as the family name',
        externalLink: ''
    },
    helpUserTimezone: {
        desc: 'Set the time zone that corresponds to the user\'s locale',
        externalLink: ''
    },
    // Add volume
    helpVolumeName: {
        desc: 'Give the volume a unique name so you can find it later.',
        externalLink: ''
    },
    helpVolumeAvailabilityZone: {
        desc: 'Where do you want the storage to reside? This should be close to the VM that will use the volume.',
        externalLink: ''
    },
    helpVolumeDiskOffering: {
        desc: 'Choose the characteristics of the storage.',
        externalLink: ''
    },
    // Add VPC
    helpVPCName: {
        desc: 'A name for the new VPC',
        externalLink: ''
    },
    helpVPCDescription: {
        desc: 'Display text about the VPC',
        externalLink: ''
    },
    helpVPCZone: {
        desc: 'Zone where you want the VPC to be available',
        externalLink: ''
    },
    helpVPCSuperCIDR: {
        desc: 'CIDR range for all the tiers within a VPC. Each tier\'s CIDR must be within the Super CIDR.',
        externalLink: ''
    },
    helpVPCDomain: {
        desc: 'If you want to assign a special domain name to this VPC\'s guest VM network, specify the DNS suffix',
        externalLink: ''
    },
    // Add VPC gateway
    helpVPCGatewayPhysicalNetwork: {
        desc: 'Name of a physical network that has been created in the zone',
        externalLink: ''
    },
    helpVPCGatewayVLAN: {
        desc: 'The VLAN associated with the VPC gateway',
        externalLink: ''
    },
    helpVPCGatewayIP: {
        desc: 'The IP address associated with the VPC gateway',
        externalLink: ''
    },
    helpVPCGatewayGateway: {
        desc: 'The gateway through which the traffic is routed to and from the VPC',
        externalLink: ''
    },
    helpVPCGatewayNetmask: {
        desc: 'The netmask associated with the VPC gateway',
        externalLink: ''
    },
    // Add VPN customer gateway
    helpVPNGatewayName: {
        desc: 'A unique name for the VPN customer gateway',
        externalLink: ''
    },
    helpVPNGatewayGateway: {
        desc: 'The IP address for the remote gateway',
        externalLink: ''
    },
    helpVPNGatewayCIDRList: {
        desc: 'The guest CIDR list of the remote subnets. Enter a CIDR or a comma-separated list. Do not overlap the VPC\'s CIDR or another guest CIDR.',
        externalLink: ''
    },
    helpVPNGatewayIPsecPresharedKey: {
        desc: 'Enter a secret key value. The endpoints of the VPN share a secret key. This is used to authenticate the customer gateway and the VPC VPN gateway to each other.',
        externalLink: ''
    },
    helpVPNGatewayIKEEncryption: {
        desc: 'Enter AES128, AES192, AES256, or 3DES to specify the Internet Key Exchange (IKE) policy for phase-1. Authentication is accomplished with Preshared Keys.',
        externalLink: ''
    },
    helpVPNGatewayIKEHash: {
        desc: 'Enter SHA1 or MD5 to specify the IKE hash algorithm for phase-1',
        externalLink: ''
    },
    helpVPNGatewayIKEDH: {
        desc: 'Enter Group-5 (1536-bit), Group-2 (1024-bit), or None to specify the public-key cryptography protocol to use. The 1536-bit Diffie-Hellman group is used within IKE to establish session keys.',
        externalLink: ''
    },
    helpVPNGatewayESPEncryption: {
        desc: 'Enter AES128, AES192, AES256, or 3DES to specify the Encapsulating Security Payload (ESP) algorithm within phase-2',
        externalLink: ''
    },
    helpVPNGatewayESPHash: {
        desc: 'Enter SHA1 or MD5 to specify the Encapsulating Security Payload (ESP) hash for phase-2',
        externalLink: ''
    },
    helpVPNGatewayPerfectForwardSecrecy: {
        desc: 'Choose Group-5 (1536-bit), Group-2 (1024-bit), or None to specify whether to enforce a new Diffie-Hellman key exchange and, if so, what size of DH group to use',
        externalLink: ''
    },
    helpVPNGatewayIKELifetime: {
        desc: 'The phase-1 lifetime of the security association in seconds. Whenever the time expires, a new phase-1 exchange is performed.',
        externalLink: ''
    },
    helpVPNGatewayESPLifetime: {
        desc: 'The phase-2 lifetime of the security association in seconds. Whenever the time expires, a re-key is initiated to provide a new IPsec encryption and authentication session keys.',
        externalLink: ''
    },
    helpVPNGatewayDeadPeerDetection: {
        desc: 'Check this to make the virtual router query its IKE peer at regular intervals to ensure continued availability. It is recommended to have the same DPD setting on both sides of the VPN connection.',
        externalLink: ''
    },
    // Copy template
    helpCopyTemplateDestination: {
        desc: 'The zone to which you want to copy the template',
        externalLink: ''
    },
    // Enter token
    helpEnterTokenProjectID: {
        desc: 'Unique identifying number for the project. Use the number you received in the invitation email',
        externalLink: ''
    },
    helpEnterTokenToken: {
        desc: 'Unique security code that authorizes you to accept the project invitation. Use the token you received in the invitation email',
        externalLink: ''
    },
    // Register template
    helpRegisterTemplate: {
        desc: '',
        externalLink: ''
    },
    // Register template
    helpRegisterTemplate: {
        desc: '',
        externalLink: ''
    },
    // Register ISO
    helpRegisterISOName: {
        desc: 'A unique name for the ISO. This will be visible to users, so choose something descriptive.',
        externalLink: ''
    },
    helpRegisterISODescription: {
        desc: 'Display text describing the ISO. This will be visible to users, so choose something descriptive.',
        externalLink: ''
    },
    helpRegisterISOURL: {
        desc: 'The Management Server will download the file from the specified URL, such as http://my.web.server/filename.iso',
        externalLink: ''
    },
    helpRegisterISOZone: {
        desc: 'Choose the zone where you want the ISO to be available, or All Zones to make it available throughout the cloud',
        externalLink: ''
    },
    helpRegisterISOBootable: {
        desc: 'Indicate whether the machine can be booted using this ISO',
        externalLink: ''
    },
    helpRegisterISOOSType: {
        desc: 'Operating system of the VM represented by the ISO. If the OS type of the ISO is not listed, choose Other.',
        externalLink: ''
    },
    helpRegisterISOExtractable: {
        desc: 'Whether the ISO is extractable or not',
        externalLink: ''
    },
    helpRegisterISOPublic: {
        desc: 'Check this to make the ISO accessible to all users. The ISO will appear in the Community ISOs list.',
        externalLink: ''
    },
    helpRegisterISOFeatured: {
        desc: 'Check this to make the ISO more prominent for users. The ISO will appear in the Featured ISOs list.',
        externalLink: ''
    },
    // Register template
    helpRegisterTemplateName: {
        desc: 'A unique name for the template. This will be visible to users, so choose something descriptive.',
        externalLink: ''
    },
    helpRegisterTemplateDescription: {
        desc: 'Display text describing the template. This will be visible to users, so choose something descriptive.',
        externalLink: ''
    },
    helpRegisterTemplateURL: {
        desc: 'The Management Server will download the file from the specified URL, such as http://my.web.server/filename.vhd.gz',
        externalLink: ''
    },
    helpRegisterTemplateZone: {
        desc: 'Choose the zone where you want the template to be available, or All Zones to make it available throughout the cloud',
        externalLink: ''
    },
    helpRegisterTemplateHypervisor: {
        desc: 'The hypervisor software from which this template is being imported; this determines the value of Format',
        externalLink: ''
    },
    helpRegisterTemplateFormat: {
        desc: 'The data format of the template upload file',
        externalLink: ''
    },
    helpRegisterTemplateOSType: {
        desc: 'Operating system of the VM represented by the template. If the OS type of the template is not listed, choose Other.',
        externalLink: ''
    },
    helpRegisterTemplateExtractable: {
        desc: 'Whether the template is extractable or not',
        externalLink: ''
    },
    helpRegisterTemplateDynamicallyScalable: {
        desc: 'Check this if the template contains XS/VMWare tools to support dynamic scaling of VM cpu/memory.',
        externalLink: ''
    },
    helpRegisterTemplatePasswordEnabled: {
        desc: 'Check this if the template has the password change script installed.',
        externalLink: ''
    },
    helpRegisterTemplatePublic: {
        desc: 'Check this to make the template accessible to all users. The template will appear in the Community Templates list.',
        externalLink: ''
    },
    helpRegisterTemplateFeatured: {
        desc: 'Check this to make the template more prominent for users. The template will appear in the Featured Templates list.',
        externalLink: ''
    },
    helpRegisterTemplateRouting: {
        desc: 'Check this if the template is used for deploying router.',
        externalLink: ''
    },
    // Upload volume
    helpUploadVolumeName: {
        desc: 'A unique name for the volume. This will be visible to users, so choose something descriptive.',
        externalLink: ''
    },
    helpUploadVolumeZone: {
        desc: 'Choose the zone where you want to store the volume. VMs running on hosts in this zone can attach the volume.',
        externalLink: ''
    },
    helpUploadVolumeFormat: {
        desc: 'The disk image format of the volume. XenServer is VHD, VMware is OVA, and KVM is QCOW2. Hyper-V is VHD.',
        externalLink: ''
    },
    helpUploadVolumeURL: {
        desc: 'Secure HTTP or HTTPS URL that can be used to get the disk. File type must match Format. For example, if Format is VHD, http://yourFileServerIP/userdata/myDataDisk.vhd',
        externalLink: ''
    },
    helpUploadVolumeChecksum: {
        desc: 'Use the hash that you created at the start of the volume upload procedure',
        externalLink: ''
    },
    helpLdapGroupName: {
        desc: 'The group name from which you want to import LDAP users',
        externalLink: ''
    },
<<<<<<< HEAD
    helpOvm3pool: {
        desc: 'Pool the Ovm3 nodes in this cluster, required for vm node migrations',
        externalLink: ''
    },
    helpOvm3cluster: {
        desc: 'Use the native Ovm3 OCFS2 clustering, required for native HA and requires pooling',
        externalLink: ''
    },
    helpOvm3Vip: {
        desc: 'The VIP used by the pool and cluster',
=======
    helpVpcOfferingName: {
        desc: 'Any desired name for the VPC offering',
        externalLink: ''
    },
    helpVpcOfferingDescription: {
        desc: 'A short description of the offering that can be displayed to users',
>>>>>>> 0df156c0
        externalLink: ''
    }
};<|MERGE_RESOLUTION|>--- conflicted
+++ resolved
@@ -1220,7 +1220,6 @@
         desc: 'The group name from which you want to import LDAP users',
         externalLink: ''
     },
-<<<<<<< HEAD
     helpOvm3pool: {
         desc: 'Pool the Ovm3 nodes in this cluster, required for vm node migrations',
         externalLink: ''
@@ -1231,14 +1230,14 @@
     },
     helpOvm3Vip: {
         desc: 'The VIP used by the pool and cluster',
-=======
+        externalLink: ''
+    },
     helpVpcOfferingName: {
         desc: 'Any desired name for the VPC offering',
         externalLink: ''
     },
     helpVpcOfferingDescription: {
         desc: 'A short description of the offering that can be displayed to users',
->>>>>>> 0df156c0
         externalLink: ''
     }
 };