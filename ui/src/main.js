// Licensed to the Apache Software Foundation (ASF) under one
// or more contributor license agreements.  See the NOTICE file
// distributed with this work for additional information
// regarding copyright ownership.  The ASF licenses this file
// to you under the Apache License, Version 2.0 (the
// "License"); you may not use this file except in compliance
// with the License.  You may obtain a copy of the License at
//
//   http://www.apache.org/licenses/LICENSE-2.0
//
// Unless required by applicable law or agreed to in writing,
// software distributed under the License is distributed on an
// "AS IS" BASIS, WITHOUT WARRANTIES OR CONDITIONS OF ANY
// KIND, either express or implied.  See the License for the
// specific language governing permissions and limitations
// under the License.

import { createApp } from 'vue'
import StoragePlugin from 'vue-web-storage'

import App from './App.vue'
import router from './router'
import store from './store'
import { i18n, loadLanguageAsync } from './locales'

import bootstrap from './core/bootstrap'
import lazyUsePlugs from './core/lazy_use'
import permission from './permission' // permission control
import filter from './utils/filter' // global filter

import { pollJobPlugin, notifierPlugin, toLocaleDatePlugin, configUtilPlugin, apiMetaUtilPlugin } from './utils/plugins'
import { VueAxios } from './utils/request'
import setting from '@/config/settings'

const app = createApp(App)

app.config.productionTip = false
app.use(VueAxios, router)
app.use(pollJobPlugin)
app.use(permission)
app.use(notifierPlugin)
app.use(toLocaleDatePlugin)
app.use(configUtilPlugin)
app.use(apiMetaUtilPlugin)
app.use(filter)

fetch('config.json').then(response => response.json()).then(config => {
<<<<<<< HEAD
  app.config.globalProperties.$config = config
  app.use(StoragePlugin, setting.storageOptions)
  // set global localStorage for using
  window.ls = app.config.globalProperties.$localStorage
  window.appPrototype = app.config.globalProperties
=======
  Vue.prototype.$config = config
  let basUrl = config.apiBase
  if (config.multipleServer) {
    basUrl = (config.servers[0].apiHost || '') + config.servers[0].apiBase
  }

  Vue.axios.defaults.baseURL = basUrl
>>>>>>> 8680f7d9

  loadLanguageAsync().then(() => {
    app.use(store)
      .use(lazyUsePlugs)
      .use(router)
      .use(i18n)
      .use(bootstrap)
      .mount('#app')

    app.config.globalProperties.axios.defaults.baseURL = config.apiBase
  })
})<|MERGE_RESOLUTION|>--- conflicted
+++ resolved
@@ -45,21 +45,17 @@
 app.use(filter)
 
 fetch('config.json').then(response => response.json()).then(config => {
-<<<<<<< HEAD
   app.config.globalProperties.$config = config
   app.use(StoragePlugin, setting.storageOptions)
   // set global localStorage for using
   window.ls = app.config.globalProperties.$localStorage
   window.appPrototype = app.config.globalProperties
-=======
-  Vue.prototype.$config = config
   let basUrl = config.apiBase
   if (config.multipleServer) {
     basUrl = (config.servers[0].apiHost || '') + config.servers[0].apiBase
   }
 
   Vue.axios.defaults.baseURL = basUrl
->>>>>>> 8680f7d9
 
   loadLanguageAsync().then(() => {
     app.use(store)
