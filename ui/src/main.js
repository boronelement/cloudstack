// Licensed to the Apache Software Foundation (ASF) under one
// or more contributor license agreements.  See the NOTICE file
// distributed with this work for additional information
// regarding copyright ownership.  The ASF licenses this file
// to you under the Apache License, Version 2.0 (the
// "License"); you may not use this file except in compliance
// with the License.  You may obtain a copy of the License at
//
//   http://www.apache.org/licenses/LICENSE-2.0
//
// Unless required by applicable law or agreed to in writing,
// software distributed under the License is distributed on an
// "AS IS" BASIS, WITHOUT WARRANTIES OR CONDITIONS OF ANY
// KIND, either express or implied.  See the License for the
// specific language governing permissions and limitations
// under the License.

import Vue from 'vue'
import App from './App.vue'
import router from './router'
import store from './store'
import { i18n, loadLanguageAsync } from './locales'

import bootstrap from './core/bootstrap'
import './core/lazy_use'
import './core/ext'
import './permission' // permission control
import './utils/filter' // global filter
<<<<<<< HEAD
import './utils/focus' // Focus
import { pollJobPlugin, notifierPlugin, toLocaleDatePlugin, configUtilPlugin } from './utils/plugins'
=======
import { pollJobPlugin, notifierPlugin, toLocaleDatePlugin, configUtilPlugin, apiMetaUtilPlugin } from './utils/plugins'
>>>>>>> 0382f2b0
import { VueAxios } from './utils/request'
import './utils/directives'

Vue.config.productionTip = false
Vue.use(VueAxios, router)
Vue.use(pollJobPlugin)
Vue.use(notifierPlugin)
Vue.use(toLocaleDatePlugin)

fetch('config.json').then(response => response.json()).then(config => {
  Vue.prototype.$config = config
  Vue.axios.defaults.baseURL = config.apiBase

  loadLanguageAsync().then(() => {
    new Vue({
      router,
      store,
      i18n,
      created: bootstrap,
      render: h => h(App)
    }).$mount('#app')
  })
})

Vue.use(configUtilPlugin)
Vue.use(apiMetaUtilPlugin)<|MERGE_RESOLUTION|>--- conflicted
+++ resolved
@@ -26,12 +26,7 @@
 import './core/ext'
 import './permission' // permission control
 import './utils/filter' // global filter
-<<<<<<< HEAD
-import './utils/focus' // Focus
-import { pollJobPlugin, notifierPlugin, toLocaleDatePlugin, configUtilPlugin } from './utils/plugins'
-=======
 import { pollJobPlugin, notifierPlugin, toLocaleDatePlugin, configUtilPlugin, apiMetaUtilPlugin } from './utils/plugins'
->>>>>>> 0382f2b0
 import { VueAxios } from './utils/request'
 import './utils/directives'
 
