// Licensed to the Apache Software Foundation (ASF) under one
// or more contributor license agreements.  See the NOTICE file
// distributed with this work for additional information
// regarding copyright ownership.  The ASF licenses this file
// to you under the Apache License, Version 2.0 (the
// "License"); you may not use this file except in compliance
// with the License.  You may obtain a copy of the License at
//
//   http://www.apache.org/licenses/LICENSE-2.0
//
// Unless required by applicable law or agreed to in writing,
// software distributed under the License is distributed on an
// "AS IS" BASIS, WITHOUT WARRANTIES OR CONDITIONS OF ANY
// KIND, either express or implied.  See the License for the
// specific language governing permissions and limitations
// under the License.

// eslint-disable-next-line
import { UserLayout, BasicLayout, RouteView } from '@/layouts'
import AutogenView from '@/views/AutogenView.vue'
import IFramePlugin from '@/views/plugins/IFramePlugin.vue'

import { shallowRef, defineAsyncComponent } from 'vue'
import { vueProps } from '@/vue-app'

import compute from '@/config/section/compute'
import storage from '@/config/section/storage'
import network from '@/config/section/network'
import image from '@/config/section/image'
import project from '@/config/section/project'
import event from '@/config/section/event'
import user from '@/config/section/user'
import account from '@/config/section/account'
import domain from '@/config/section/domain'
import role from '@/config/section/role'
import infra from '@/config/section/infra'
import offering from '@/config/section/offering'
import config from '@/config/section/config'
import tools from '@/config/section/tools'
import quota from '@/config/section/plugin/quota'
import cloudian from '@/config/section/plugin/cloudian'

function generateRouterMap (section) {
  var map = {
    name: section.name,
    path: '/' + section.name,
    hidden: section.hidden,
    meta: {
      title: section.title,
      icon: section.icon,
<<<<<<< HEAD
      shortKey: section.shortKey,
      docHelp: Vue.prototype.$applyDocHelpMappings(section.docHelp),
=======
      docHelp: vueProps.$applyDocHelpMappings(section.docHelp),
>>>>>>> f7d55659
      searchFilters: section.searchFilters,
      related: section.related
    },
    component: shallowRef(RouteView)
  }

  if (section.children && section.children.length > 0) {
    map.redirect = '/' + section.children[0].name
    map.meta.permission = section.children[0].permission
    map.children = []
    for (const child of section.children) {
      if ('show' in child && !child.show()) {
        continue
      }
      var component = child.component ? child.component : shallowRef(AutogenView)
      var route = {
        name: child.name,
        path: '/' + child.name,
        hidden: child.hidden,
        meta: {
          title: child.title,
          name: child.name,
          icon: child.icon,
<<<<<<< HEAD
          shortKey: child.shortKey,
          docHelp: Vue.prototype.$applyDocHelpMappings(child.docHelp),
=======
          docHelp: vueProps.$applyDocHelpMappings(child.docHelp),
>>>>>>> f7d55659
          permission: child.permission,
          resourceType: child.resourceType,
          filters: child.filters,
          params: child.params ? child.params : {},
          columns: child.columns,
          details: child.details,
          searchFilters: child.searchFilters,
          related: child.related,
          actions: child.actions,
          tabs: child.tabs
        },
        component: component,
        hideChildrenInMenu: true,
        children: [
          {
            path: '/' + child.name + '/:id',
            hidden: child.hidden,
            meta: {
              title: child.title,
              name: child.name,
              icon: child.icon,
<<<<<<< HEAD
              shortKey: child.shortKey,
              docHelp: Vue.prototype.$applyDocHelpMappings(child.docHelp),
=======
              docHelp: vueProps.$applyDocHelpMappings(child.docHelp),
>>>>>>> f7d55659
              permission: child.permission,
              resourceType: child.resourceType,
              params: child.params ? child.params : {},
              details: child.details,
              searchFilters: child.searchFilters,
              related: child.related,
              tabs: child.tabs,
              actions: child.actions ? child.actions : []
            },
            component: component
          }
        ]
      }
      if (child.actions) {
        child.actions.forEach(function (action) {
          if (!action.component || !action.api) {
            return
          }
          map.children.push({
            name: action.api,
            icon: child.icon,
            hidden: true,
            path: '/action/' + action.api,
            meta: {
              title: child.title,
              name: child.name,
              permission: [action.api]
            },
            component: action.component
          })
        })
      }
      map.children.push(route)
    }
  } else {
    map.component = section.component ? section.component : shallowRef(AutogenView)
    map.hideChildrenInMenu = true

    map.meta.name = section.name
    map.meta.permission = section.permission
    map.meta.resourceType = section.resourceType
    map.meta.details = section.details
    map.meta.actions = section.actions
    map.meta.filters = section.filters
    map.meta.treeView = section.treeView ? section.treeView : false
    map.meta.tabs = section.tabs

    map.children = [{
      path: '/' + section.name + '/:id',
      actions: section.actions ? section.actions : [],
      meta: {
        title: section.title,
        name: section.name,
        icon: section.icon,
<<<<<<< HEAD
        shortKey: section.shortKey,
        docHelp: Vue.prototype.$applyDocHelpMappings(section.docHelp),
=======
        docHelp: vueProps.$applyDocHelpMappings(section.docHelp),
>>>>>>> f7d55659
        hidden: section.hidden,
        permission: section.permission,
        resourceType: section.resourceType,
        params: section.params ? section.params : {},
        details: section.details,
        related: section.related,
        searchFilters: section.searchFilters,
        tabs: section.tabs,
        actions: section.actions ? section.actions : []
      },
      component: section.component ? section.component : shallowRef(AutogenView)
    }]
  }

  if (section.component) {
    map.component = section.component
  }

  if (section.permission) {
    map.meta.permission = section.permission
  }

  if (section.columns) {
    map.meta.columns = section.columns
  }

  if (section.actions) {
    map.meta.actions = section.actions
  }

  if (section.params) {
    map.meta.params = section.params
  }

  return map
}

export function asyncRouterMap () {
  const routerMap = [{
    path: '/',
    name: 'index',
    component: shallowRef(BasicLayout),
    meta: { icon: 'HomeOutlined' },
    redirect: '/dashboard',
    children: [
      {
        path: '/dashboard',
        name: 'dashboard',
        meta: {
          title: 'label.dashboard',
<<<<<<< HEAD
          icon: 'dashboard',
          shortKey: ['shift', 'd'],
=======
          icon: 'DashboardOutlined',
>>>>>>> f7d55659
          tabs: [
            {
              name: 'dashboard',
              component: shallowRef(defineAsyncComponent(() => import('@/views/dashboard/UsageDashboardChart')))
            },
            {
              name: 'accounts',
              show: (record, route, user) => { return record.account === user.account || ['Admin', 'DomainAdmin'].includes(user.roletype) },
              component: shallowRef(defineAsyncComponent(() => import('@/views/project/AccountsTab')))
            },
            {
              name: 'limits',
              params: {
                projectid: 'id'
              },
              show: (record, route, user) => { return ['Admin'].includes(user.roletype) },
              component: shallowRef(defineAsyncComponent(() => import('@/components/view/ResourceLimitTab.vue')))
            }
          ]
        },
        component: () => import('@/views/dashboard/Dashboard')
      },

      generateRouterMap(compute),
      generateRouterMap(storage),
      generateRouterMap(network),
      generateRouterMap(image),
      generateRouterMap(event),
      generateRouterMap(project),
      generateRouterMap(user),
      generateRouterMap(role),
      generateRouterMap(account),
      generateRouterMap(domain),
      generateRouterMap(infra),
      generateRouterMap(offering),
      generateRouterMap(config),
      generateRouterMap(tools),
      generateRouterMap(quota),
      generateRouterMap(cloudian),

      {
        path: '/exception',
        name: 'exception',
        component: shallowRef(RouteView),
        hidden: true,
        redirect: '/exception/404',
        meta: { title: 'Exception', icon: 'warning' },
        children: [
          {
            path: '/exception/403',
            name: '403',
            hidden: true,
            component: () => import(/* webpackChunkName: "fail" */ '@/views/exception/403'),
            meta: { title: '403' }
          },
          {
            path: '/exception/404',
            name: '404',
            hidden: true,
            component: () => import(/* webpackChunkName: "fail" */ '@/views/exception/404'),
            meta: { title: '404' }
          },
          {
            path: '/exception/500',
            name: '500',
            hidden: true,
            component: () => import(/* webpackChunkName: "fail" */ '@/views/exception/500'),
            meta: { title: '500' }
          }
        ]
      }
    ]
  },
  {
    path: '/:catchAll(.*)', redirect: '/exception/404', hidden: true
  }]

  const plugins = vueProps.$config.plugins
  if (plugins && plugins.length > 0) {
    plugins.map(plugin => {
      routerMap[0].children.push({
        path: '/plugins/' + plugin.name,
        name: plugin.name,
        component: IFramePlugin,
        meta: { title: plugin.name, icon: plugin.icon, path: plugin.path }
      })
    })
  }

  return routerMap
}

export const constantRouterMap = [
  {
    path: '/user',
    component: UserLayout,
    redirect: '/user/login',
    hidden: true,
    children: [
      {
        path: 'login',
        name: 'login',
        component: () => import(/* webpackChunkName: "auth" */ '@/views/auth/Login')
      }
    ]
  },
  {
    path: '/403',
    component: () => import(/* webpackChunkName: "forbidden" */ '@/views/exception/403')
  },
  {
    path: '/404',
    component: () => import(/* webpackChunkName: "fail" */ '@/views/exception/404')
  },
  {
    path: '/500',
    component: () => import(/* webpackChunkName: "error" */ '@/views/exception/500')
  }
]<|MERGE_RESOLUTION|>--- conflicted
+++ resolved
@@ -48,12 +48,8 @@
     meta: {
       title: section.title,
       icon: section.icon,
-<<<<<<< HEAD
       shortKey: section.shortKey,
-      docHelp: Vue.prototype.$applyDocHelpMappings(section.docHelp),
-=======
       docHelp: vueProps.$applyDocHelpMappings(section.docHelp),
->>>>>>> f7d55659
       searchFilters: section.searchFilters,
       related: section.related
     },
@@ -77,12 +73,8 @@
           title: child.title,
           name: child.name,
           icon: child.icon,
-<<<<<<< HEAD
           shortKey: child.shortKey,
-          docHelp: Vue.prototype.$applyDocHelpMappings(child.docHelp),
-=======
           docHelp: vueProps.$applyDocHelpMappings(child.docHelp),
->>>>>>> f7d55659
           permission: child.permission,
           resourceType: child.resourceType,
           filters: child.filters,
@@ -104,12 +96,8 @@
               title: child.title,
               name: child.name,
               icon: child.icon,
-<<<<<<< HEAD
               shortKey: child.shortKey,
-              docHelp: Vue.prototype.$applyDocHelpMappings(child.docHelp),
-=======
               docHelp: vueProps.$applyDocHelpMappings(child.docHelp),
->>>>>>> f7d55659
               permission: child.permission,
               resourceType: child.resourceType,
               params: child.params ? child.params : {},
@@ -164,12 +152,8 @@
         title: section.title,
         name: section.name,
         icon: section.icon,
-<<<<<<< HEAD
         shortKey: section.shortKey,
-        docHelp: Vue.prototype.$applyDocHelpMappings(section.docHelp),
-=======
         docHelp: vueProps.$applyDocHelpMappings(section.docHelp),
->>>>>>> f7d55659
         hidden: section.hidden,
         permission: section.permission,
         resourceType: section.resourceType,
@@ -220,12 +204,8 @@
         name: 'dashboard',
         meta: {
           title: 'label.dashboard',
-<<<<<<< HEAD
-          icon: 'dashboard',
           shortKey: ['shift', 'd'],
-=======
           icon: 'DashboardOutlined',
->>>>>>> f7d55659
           tabs: [
             {
               name: 'dashboard',
