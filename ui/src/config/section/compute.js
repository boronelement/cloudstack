// Licensed to the Apache Software Foundation (ASF) under one
// or more contributor license agreements.  See the NOTICE file
// distributed with this work for additional information
// regarding copyright ownership.  The ASF licenses this file
// to you under the Apache License, Version 2.0 (the
// "License"); you may not use this file except in compliance
// with the License.  You may obtain a copy of the License at
//
//   http://www.apache.org/licenses/LICENSE-2.0
//
// Unless required by applicable law or agreed to in writing,
// software distributed under the License is distributed on an
// "AS IS" BASIS, WITHOUT WARRANTIES OR CONDITIONS OF ANY
// KIND, either express or implied.  See the License for the
// specific language governing permissions and limitations
// under the License.

import { shallowRef, defineAsyncComponent } from 'vue'
import kubernetes from '@/assets/icons/kubernetes.svg?inline'
import store from '@/store'

export default {
  name: 'compute',
  title: 'label.compute',
<<<<<<< HEAD
  icon: 'cloud',
  shortKey: ['shift', 'c'],
=======
  icon: 'cloud-outlined',
>>>>>>> f7d55659
  children: [
    {
      name: 'vm',
      title: 'label.instances',
<<<<<<< HEAD
      icon: 'desktop',
      shortKey: ['c', 'i'],
=======
      icon: 'desktop-outlined',
>>>>>>> f7d55659
      docHelp: 'adminguide/virtual_machines.html',
      permission: ['listVirtualMachinesMetrics'],
      resourceType: 'UserVm',
      params: () => {
        var params = {}
        if (store.getters.metrics) {
          params = { state: 'running' }
        }
        return params
      },
      filters: () => {
        const filters = ['running', 'stopped']
        if (!(store.getters.project && store.getters.project.id)) {
          filters.unshift('self')
        }
        return filters
      },
      columns: () => {
        const fields = ['name', 'displayname', 'state', 'ipaddress']
        const metricsFields = ['cpunumber', 'cpuused', 'cputotal',
          {
            memoryused: (record) => {
              if (record.memoryintfreekbs <= 0 || record.memorykbs <= 0) {
                return '-'
              }
              return parseFloat(100.0 * (record.memorykbs - record.memoryintfreekbs) / record.memorykbs).toFixed(2) + '%'
            }
          },
          'memorytotal', 'networkread', 'networkwrite', 'diskread', 'diskwrite', 'diskiopstotal']

        if (store.getters.metrics) {
          fields.push(...metricsFields)
        }

        if (store.getters.userInfo.roletype === 'Admin') {
          fields.splice(2, 0, 'instancename')
          fields.push('account')
          fields.push('hostname')
          fields.push('zonename')
        } else if (store.getters.userInfo.roletype === 'DomainAdmin') {
          fields.push('account')
          fields.push('zonename')
        } else {
          fields.push('zonename')
        }
        return fields
      },
      searchFilters: ['name', 'zoneid', 'domainid', 'account', 'tags'],
      details: () => {
        var fields = ['displayname', 'name', 'id', 'state', 'ipaddress', 'ip6address', 'templatename', 'ostypename', 'serviceofferingname', 'isdynamicallyscalable', 'haenable', 'hypervisor', 'boottype', 'bootmode', 'account', 'domain', 'zonename']
        const listZoneHaveSGEnabled = store.getters.zones.filter(zone => zone.securitygroupsenabled === true)
        if (!listZoneHaveSGEnabled || listZoneHaveSGEnabled.length === 0) {
          return fields
        }
        fields.push('securitygroup')
        return fields
      },
      tabs: [{
        component: shallowRef(defineAsyncComponent(() => import('@/views/compute/InstanceTab.vue')))
      }],
      actions: [
        {
          api: 'deployVirtualMachine',
          icon: 'plus-outlined',
          label: 'label.vm.add',
          shortKey: ['a'],
          docHelp: 'adminguide/virtual_machines.html#creating-vms',
          listView: true,
          component: () => import('@/views/compute/DeployVM.vue')
        },
        {
          api: 'updateVirtualMachine',
          icon: 'edit-outlined',
          label: 'label.action.edit.instance',
          docHelp: 'adminguide/virtual_machines.html#changing-the-vm-name-os-or-group',
          dataView: true,
          popup: true,
          component: shallowRef(defineAsyncComponent(() => import('@/views/compute/EditVM.vue')))
        },
        {
          api: 'startVirtualMachine',
          icon: 'caret-right-outlined',
          label: 'label.action.start.instance',
          message: 'message.action.start.instance',
          docHelp: 'adminguide/virtual_machines.html#stopping-and-starting-vms',
          dataView: true,
          groupAction: true,
          popup: true,
          groupMap: (selection) => { return selection.map(x => { return { id: x } }) },
          show: (record) => { return ['Stopped'].includes(record.state) },
          component: shallowRef(defineAsyncComponent(() => import('@/views/compute/StartVirtualMachine.vue')))
        },
        {
          api: 'stopVirtualMachine',
<<<<<<< HEAD
          icon: 'poweroff',
          shortKey: "['s']",
=======
          icon: 'poweroff-outlined',
>>>>>>> f7d55659
          label: 'label.action.stop.instance',
          message: 'message.action.stop.instance',
          docHelp: 'adminguide/virtual_machines.html#stopping-and-starting-vms',
          dataView: true,
          groupAction: true,
          groupMap: (selection, values) => { return selection.map(x => { return { id: x, forced: values.forced } }) },
          args: ['forced'],
          show: (record) => { return ['Running'].includes(record.state) }
        },
        {
          api: 'rebootVirtualMachine',
          icon: 'reload-outlined',
          label: 'label.action.reboot.instance',
          message: 'message.action.reboot.instance',
          docHelp: 'adminguide/virtual_machines.html#stopping-and-starting-vms',
          dataView: true,
          show: (record) => { return ['Running'].includes(record.state) },
          args: (record, store) => {
            var fields = []
            fields.push('forced')
            if (record.hypervisor === 'VMware') {
              if (store.apis.rebootVirtualMachine.params.filter(x => x.name === 'bootintosetup').length > 0) {
                fields.push('bootintosetup')
              }
            }
            return fields
          },
          groupAction: true,
          popup: true,
          groupMap: (selection, values) => { return selection.map(x => { return { id: x, forced: values.forced } }) }
        },
        {
          api: 'restoreVirtualMachine',
          icon: 'sync-outlined',
          label: 'label.reinstall.vm',
          message: 'message.reinstall.vm',
          dataView: true,
          args: ['virtualmachineid', 'templateid'],
          show: (record) => { return ['Running', 'Stopped'].includes(record.state) },
          mapping: {
            virtualmachineid: {
              value: (record) => { return record.id }
            }
          },
          successMethod: (obj, result) => {
            const vm = result.jobresult.virtualmachine || {}
            if (result.jobstatus === 1 && vm.password) {
              const name = vm.displayname || vm.name || vm.id
              obj.$notification.success({
                message: `${obj.$t('label.reinstall.vm')}: ` + name,
                description: `${obj.$t('label.password.reset.confirm')}: ` + vm.password,
                duration: 0
              })
            }
          }
        },
        {
          api: 'createVMSnapshot',
          icon: 'camera-outlined',
          label: 'label.action.vmsnapshot.create',
          docHelp: 'adminguide/virtual_machines.html#virtual-machine-snapshots',
          dataView: true,
          args: ['virtualmachineid', 'name', 'description', 'snapshotmemory', 'quiescevm'],
          show: (record) => {
            return ((['Running'].includes(record.state) && record.hypervisor !== 'LXC') ||
              (['Stopped'].includes(record.state) && ((record.hypervisor !== 'KVM' && record.hypervisor !== 'LXC') ||
              (record.hypervisor === 'KVM' && record.pooltype === 'PowerFlex'))))
          },
          mapping: {
            virtualmachineid: {
              value: (record, params) => { return record.id }
            }
          }
        },
        {
          api: 'createSnapshot',
          icon: ['fas', 'camera-retro'],
          label: 'label.action.vmstoragesnapshot.create',
          docHelp: 'adminguide/virtual_machines.html#virtual-machine-snapshots',
          dataView: true,
          popup: true,
          show: (record) => {
            return ((['Running'].includes(record.state) && record.hypervisor !== 'LXC') ||
              (['Stopped'].includes(record.state) && !['KVM', 'LXC'].includes(record.hypervisor)))
          },
          component: shallowRef(defineAsyncComponent(() => import('@/views/compute/CreateSnapshotWizard.vue')))
        },
        {
          api: 'assignVirtualMachineToBackupOffering',
          icon: 'folder-add-outlined',
          label: 'label.backup.offering.assign',
          message: 'label.backup.offering.assign',
          docHelp: 'adminguide/virtual_machines.html#backup-offerings',
          dataView: true,
          args: ['virtualmachineid', 'backupofferingid'],
          show: (record) => { return !record.backupofferingid },
          mapping: {
            virtualmachineid: {
              value: (record, params) => { return record.id }
            }
          }
        },
        {
          api: 'createBackup',
          icon: 'cloud-upload-outlined',
          label: 'label.create.backup',
          message: 'message.backup.create',
          docHelp: 'adminguide/virtual_machines.html#creating-vm-backups',
          dataView: true,
          args: ['virtualmachineid'],
          show: (record) => { return record.backupofferingid },
          mapping: {
            virtualmachineid: {
              value: (record, params) => { return record.id }
            }
          }
        },
        {
          api: 'createBackupSchedule',
          icon: 'schedule-outlined',
          label: 'Configure Backup Schedule',
          docHelp: 'adminguide/virtual_machines.html#creating-vm-backups',
          dataView: true,
          popup: true,
          show: (record) => { return record.backupofferingid },
          component: shallowRef(defineAsyncComponent(() => import('@/views/compute/BackupScheduleWizard.vue'))),
          mapping: {
            virtualmachineid: {
              value: (record, params) => { return record.id }
            },
            intervaltype: {
              options: ['HOURLY', 'DAILY', 'WEEKLY', 'MONTHLY']
            }
          }
        },
        {
          api: 'removeVirtualMachineFromBackupOffering',
          icon: 'scissor-outlined',
          label: 'label.backup.offering.remove',
          message: 'label.backup.offering.remove',
          docHelp: 'adminguide/virtual_machines.html#restoring-vm-backups',
          dataView: true,
          args: ['virtualmachineid', 'forced'],
          show: (record) => { return record.backupofferingid },
          mapping: {
            virtualmachineid: {
              value: (record, params) => { return record.id }
            }
          }
        },
        {
          api: 'attachIso',
          icon: 'paper-clip-outlined',
          label: 'label.action.attach.iso',
          docHelp: 'adminguide/templates.html#attaching-an-iso-to-a-vm',
          dataView: true,
          popup: true,
          show: (record) => { return ['Running', 'Stopped'].includes(record.state) && !record.isoid },
          component: shallowRef(defineAsyncComponent(() => import('@/views/compute/AttachIso.vue')))
        },
        {
          api: 'detachIso',
          icon: 'link-outlined',
          label: 'label.action.detach.iso',
          message: 'message.detach.iso.confirm',
          dataView: true,
          args: (record, store) => {
            var args = ['virtualmachineid']
            if (record && record.hypervisor && record.hypervisor === 'VMware') {
              args.push('forced')
            }
            return args
          },
          show: (record) => { return ['Running', 'Stopped'].includes(record.state) && 'isoid' in record && record.isoid },
          mapping: {
            virtualmachineid: {
              value: (record, params) => { return record.id }
            }
          }
        },
        {
          api: 'updateVMAffinityGroup',
          icon: 'swap-outlined',
          label: 'label.change.affinity',
          docHelp: 'adminguide/virtual_machines.html#change-affinity-group-for-an-existing-vm',
          dataView: true,
          args: ['affinitygroupids'],
          show: (record) => { return ['Stopped'].includes(record.state) },
          component: shallowRef(defineAsyncComponent(() => import('@/views/compute/ChangeAffinity'))),
          popup: true
        },
        {
          api: 'scaleVirtualMachine',
          icon: 'arrows-alt-outlined',
          label: 'label.scale.vm',
          docHelp: 'adminguide/virtual_machines.html#how-to-dynamically-scale-cpu-and-ram',
          dataView: true,
          show: (record) => { return ['Stopped'].includes(record.state) || (['Running'].includes(record.state) && record.hypervisor !== 'LXC') },
          disabled: (record) => { return record.state === 'Running' && !record.isdynamicallyscalable },
          popup: true,
          component: shallowRef(defineAsyncComponent(() => import('@/views/compute/ScaleVM.vue')))
        },
        {
          api: 'migrateVirtualMachine',
          icon: 'drag-outlined',
          label: 'label.migrate.instance.to.host',
          docHelp: 'adminguide/virtual_machines.html#moving-vms-between-hosts-manual-live-migration',
          dataView: true,
          show: (record, store) => { return ['Running'].includes(record.state) && ['Admin'].includes(store.userInfo.roletype) },
          popup: true,
          component: shallowRef(defineAsyncComponent(() => import('@/views/compute/MigrateWizard.vue')))
        },
        {
          api: 'migrateVirtualMachine',
          icon: 'drag-outlined',
          label: 'label.migrate.instance.to.ps',
          message: 'message.migrate.instance.to.ps',
          docHelp: 'adminguide/virtual_machines.html#moving-vms-between-hosts-manual-live-migration',
          dataView: true,
          show: (record, store) => { return ['Stopped'].includes(record.state) && ['Admin'].includes(store.userInfo.roletype) },
          component: shallowRef(defineAsyncComponent(() => import('@/views/compute/MigrateVMStorage'))),
          popup: true
        },
        {
          api: 'resetPasswordForVirtualMachine',
          icon: 'key-outlined',
          label: 'label.action.reset.password',
          message: 'message.action.instance.reset.password',
          dataView: true,
          show: (record) => { return ['Stopped'].includes(record.state) && record.passwordenabled },
          response: (result) => { return result.virtualmachine && result.virtualmachine.password ? `The password of VM <b>${result.virtualmachine.displayname}</b> is <b>${result.virtualmachine.password}</b>` : null }
        },
        {
          api: 'resetSSHKeyForVirtualMachine',
          icon: 'lock-outlined',
          label: 'label.reset.ssh.key.pair',
          message: 'message.desc.reset.ssh.key.pair',
          docHelp: 'adminguide/virtual_machines.html#resetting-ssh-keys',
          dataView: true,
          show: (record) => { return ['Stopped'].includes(record.state) },
          popup: true,
          component: shallowRef(defineAsyncComponent(() => import('@/views/compute/ResetSshKeyPair')))
        },
        {
          api: 'assignVirtualMachine',
          icon: 'user-add-outlined',
          label: 'label.assign.instance.another',
          dataView: true,
          component: shallowRef(defineAsyncComponent(() => import('@/views/compute/AssignInstance'))),
          popup: true,
          show: (record) => { return ['Stopped'].includes(record.state) }
        },
        {
          api: 'recoverVirtualMachine',
          icon: 'medicine-box-outlined',
          label: 'label.recover.vm',
          message: 'message.recover.vm',
          dataView: true,
          show: (record, store) => { return ['Destroyed'].includes(record.state) && store.features.allowuserexpungerecovervm }
        },
        {
          api: 'unmanageVirtualMachine',
          icon: 'disconnect-outlined',
          label: 'label.action.unmanage.virtualmachine',
          message: 'message.action.unmanage.virtualmachine',
          dataView: true,
          show: (record) => { return ['Running', 'Stopped'].includes(record.state) && record.hypervisor === 'VMware' }
        },
        {
          api: 'expungeVirtualMachine',
          icon: 'delete-outlined',
          label: 'label.action.expunge.instance',
          message: (record) => { return record.backupofferingid ? 'message.action.expunge.instance.with.backups' : 'message.action.expunge.instance' },
          docHelp: 'adminguide/virtual_machines.html#deleting-vms',
          dataView: true,
          show: (record, store) => { return ['Destroyed', 'Expunging'].includes(record.state) && store.features.allowuserexpungerecovervm }
        },
        {
          api: 'destroyVirtualMachine',
          icon: 'delete-outlined',
          label: 'label.action.destroy.instance',
          message: 'message.action.destroy.instance',
          docHelp: 'adminguide/virtual_machines.html#deleting-vms',
          dataView: true,
          groupAction: true,
          args: (record, store, group) => {
            return (['Admin'].includes(store.userInfo.roletype) || store.features.allowuserexpungerecovervm)
              ? ['expunge'] : []
          },
          popup: true,
          groupMap: (selection, values) => { return selection.map(x => { return { id: x, expunge: values.expunge } }) },
          show: (record) => { return ['Running', 'Stopped', 'Error'].includes(record.state) },
          component: shallowRef(defineAsyncComponent(() => import('@/views/compute/DestroyVM.vue')))
        }
      ]
    },
    {
      name: 'kubernetes',
      title: 'label.kubernetes',
<<<<<<< HEAD
      icon: kubernetes,
      shortKey: ['c', 'k'],
=======
      icon: shallowRef(kubernetes),
>>>>>>> f7d55659
      docHelp: 'plugins/cloudstack-kubernetes-service.html',
      permission: ['listKubernetesClusters'],
      columns: (store) => {
        var fields = ['name', 'state', 'size', 'cpunumber', 'memory']
        if (['Admin', 'DomainAdmin'].includes(store.userInfo.roletype)) {
          fields.push('account')
        }
        if (store.apis.scaleKubernetesCluster.params.filter(x => x.name === 'autoscalingenabled').length > 0) {
          fields.splice(2, 0, 'autoscalingenabled')
        }
        fields.push('zonename')
        return fields
      },
      details: ['name', 'description', 'zonename', 'kubernetesversionname', 'autoscalingenabled', 'minsize', 'maxsize', 'size', 'controlnodes', 'cpunumber', 'memory', 'keypair', 'associatednetworkname', 'account', 'domain', 'zonename'],
      tabs: [{
        name: 'k8s',
        component: shallowRef(defineAsyncComponent(() => import('@/views/compute/KubernetesServiceTab.vue')))
      }],
      resourceType: 'KubernetesCluster',
      actions: [
        {
          api: 'createKubernetesCluster',
<<<<<<< HEAD
          icon: 'plus',
          shortKey: ['a'],
=======
          icon: 'plus-outlined',
>>>>>>> f7d55659
          label: 'label.kubernetes.cluster.create',
          docHelp: 'plugins/cloudstack-kubernetes-service.html#creating-a-new-kubernetes-cluster',
          listView: true,
          popup: true,
          component: shallowRef(defineAsyncComponent(() => import('@/views/compute/CreateKubernetesCluster.vue')))
        },
        {
          api: 'startKubernetesCluster',
          icon: 'caret-right-outlined',
          label: 'label.kubernetes.cluster.start',
          message: 'message.kubernetes.cluster.start',
          docHelp: 'plugins/cloudstack-kubernetes-service.html#starting-a-stopped-kubernetes-cluster',
          dataView: true,
          show: (record) => { return ['Stopped'].includes(record.state) },
          groupAction: true,
          popup: true,
          groupMap: (selection) => { return selection.map(x => { return { id: x } }) }
        },
        {
          api: 'stopKubernetesCluster',
          icon: 'poweroff-outlined',
          label: 'label.kubernetes.cluster.stop',
          message: 'message.kubernetes.cluster.stop',
          docHelp: 'plugins/cloudstack-kubernetes-service.html#stopping-kubernetes-cluster',
          dataView: true,
          show: (record) => { return !['Stopped', 'Destroyed', 'Destroying'].includes(record.state) },
          groupAction: true,
          popup: true,
          groupMap: (selection) => { return selection.map(x => { return { id: x } }) }
        },
        {
          api: 'scaleKubernetesCluster',
          icon: 'swap-outlined',
          label: 'label.kubernetes.cluster.scale',
          message: 'message.kubernetes.cluster.scale',
          docHelp: 'plugins/cloudstack-kubernetes-service.html#scaling-kubernetes-cluster',
          dataView: true,
          show: (record) => { return ['Created', 'Running'].includes(record.state) },
          popup: true,
          component: shallowRef(defineAsyncComponent(() => import('@/views/compute/ScaleKubernetesCluster.vue')))
        },
        {
          api: 'upgradeKubernetesCluster',
          icon: 'plus-circle-outlined',
          label: 'label.kubernetes.cluster.upgrade',
          message: 'message.kubernetes.cluster.upgrade',
          docHelp: 'plugins/cloudstack-kubernetes-service.html#upgrading-kubernetes-cluster',
          dataView: true,
          show: (record) => { return ['Created', 'Running'].includes(record.state) },
          popup: true,
          component: shallowRef(defineAsyncComponent(() => import('@/views/compute/UpgradeKubernetesCluster.vue')))
        },
        {
          api: 'deleteKubernetesCluster',
          icon: 'delete-outlined',
          label: 'label.kubernetes.cluster.delete',
          message: 'message.kubernetes.cluster.delete',
          docHelp: 'plugins/cloudstack-kubernetes-service.html#deleting-kubernetes-cluster',
          dataView: true,
          show: (record) => { return !['Destroyed', 'Destroying'].includes(record.state) },
          groupAction: true,
          popup: true,
          groupMap: (selection) => { return selection.map(x => { return { id: x } }) }
        }
      ]
    },
    {
      name: 'vmgroup',
      title: 'label.instance.groups',
<<<<<<< HEAD
      icon: 'gold',
      shortKey: ['c', 'g'],
=======
      icon: 'gold-outlined',
>>>>>>> f7d55659
      docHelp: 'adminguide/virtual_machines.html#changing-the-vm-name-os-or-group',
      resourceType: 'VMInstanceGroup',
      permission: ['listInstanceGroups'],
      columns: ['name', 'account'],
      details: ['name', 'id', 'account', 'domain', 'created'],
      related: [{
        name: 'vm',
        title: 'label.instances',
        param: 'groupid'
      }],
      tabs: [
        {
          name: 'details',
          component: shallowRef(defineAsyncComponent(() => import('@/components/view/DetailsTab.vue')))
        },
        {
          name: 'comments',
          component: shallowRef(defineAsyncComponent(() => import('@/components/view/AnnotationsTab.vue')))
        }
      ],
      actions: [
        {
          api: 'createInstanceGroup',
<<<<<<< HEAD
          icon: 'plus',
          shortKey: ['a'],
=======
          icon: 'plus-outlined',
>>>>>>> f7d55659
          label: 'label.new.instance.group',
          listView: true,
          args: ['name']
        },
        {
          api: 'updateInstanceGroup',
          icon: 'edit-outlined',
          label: 'label.update.instance.group',
          dataView: true,
          args: ['name']
        },
        {
          api: 'deleteInstanceGroup',
          icon: 'delete-outlined',
          label: 'label.delete.instance.group',
          message: 'message.action.delete.instance.group',
          dataView: true,
          groupAction: true,
          popup: true,
          groupMap: (selection) => { return selection.map(x => { return { id: x } }) }
        }
      ]
    },
    {
      name: 'ssh',
      title: 'label.ssh.key.pairs',
<<<<<<< HEAD
      icon: 'key',
      shortKey: ['c', 'p'],
=======
      icon: 'key-outlined',
>>>>>>> f7d55659
      docHelp: 'adminguide/virtual_machines.html#using-ssh-keys-for-authentication',
      permission: ['listSSHKeyPairs'],
      columns: () => {
        var fields = ['name', 'fingerprint']
        if (['Admin', 'DomainAdmin'].includes(store.getters.userInfo.roletype)) {
          fields.push('account')
        }
        return fields
      },
      resourceType: 'SSHKeyPair',
      details: ['id', 'name', 'fingerprint', 'account', 'domain'],
      related: [{
        name: 'vm',
        title: 'label.instances',
        param: 'keypair'
      }],
      tabs: [
        {
          name: 'details',
          component: shallowRef(defineAsyncComponent(() => import('@/components/view/DetailsTab.vue')))
        },
        {
          name: 'comments',
          component: shallowRef(defineAsyncComponent(() => import('@/components/view/AnnotationsTab.vue')))
        }
      ],
      actions: [
        {
          api: 'createSSHKeyPair',
<<<<<<< HEAD
          icon: 'plus',
          shortKey: ['a'],
=======
          icon: 'plus-outlined',
>>>>>>> f7d55659
          label: 'label.create.ssh.key.pair',
          docHelp: 'adminguide/virtual_machines.html#creating-the-ssh-keypair',
          listView: true,
          popup: true,
          component: shallowRef(defineAsyncComponent(() => import('@/views/compute/CreateSSHKeyPair.vue')))
        },
        {
          api: 'deleteSSHKeyPair',
          icon: 'delete-outlined',
          label: 'label.remove.ssh.key.pair',
          message: 'message.please.confirm.remove.ssh.key.pair',
          dataView: true,
          args: ['name', 'account', 'domainid'],
          mapping: {
            name: {
              value: (record, params) => { return record.name }
            },
            account: {
              value: (record, params) => { return record.account }
            },
            domainid: {
              value: (record, params) => { return record.domainid }
            }
          },
          groupAction: true,
          popup: true,
          groupMap: (selection, values, record) => {
            return selection.map(x => {
              const data = record.filter(y => { return y.id === x })
              return {
                name: data[0].name, account: data[0].account, domainid: data[0].domainid
              }
            })
          }
        }
      ]
    },
    {
      name: 'affinitygroup',
      title: 'label.affinity.groups',
<<<<<<< HEAD
      icon: 'swap',
      shortKey: ['c', 'a'],
=======
      icon: 'swap-outlined',
>>>>>>> f7d55659
      docHelp: 'adminguide/virtual_machines.html#affinity-groups',
      permission: ['listAffinityGroups'],
      columns: () => {
        var fields = ['name', 'type', 'description']
        if (['Admin', 'DomainAdmin'].includes(store.getters.userInfo.roletype)) {
          fields.push('account')
        }
        return fields
      },
      details: ['name', 'id', 'description', 'type', 'account', 'domain'],
      related: [{
        name: 'vm',
        title: 'label.instances',
        param: 'affinitygroupid'
      }],
      actions: [
        {
          api: 'createAffinityGroup',
<<<<<<< HEAD
          icon: 'plus',
          shortKey: ['a'],
=======
          icon: 'plus-outlined',
>>>>>>> f7d55659
          label: 'label.add.affinity.group',
          docHelp: 'adminguide/virtual_machines.html#creating-a-new-affinity-group',
          listView: true,
          args: ['name', 'description', 'type'],
          mapping: {
            type: {
              options: ['host anti-affinity', 'host affinity']
            }
          }
        },
        {
          api: 'deleteAffinityGroup',
          icon: 'delete-outlined',
          label: 'label.delete.affinity.group',
          docHelp: 'adminguide/virtual_machines.html#delete-an-affinity-group',
          message: 'message.delete.affinity.group',
          dataView: true,
          groupAction: true,
          popup: true,
          groupMap: (selection) => { return selection.map(x => { return { id: x } }) }
        }
      ]
    }
  ]
}<|MERGE_RESOLUTION|>--- conflicted
+++ resolved
@@ -22,22 +22,14 @@
 export default {
   name: 'compute',
   title: 'label.compute',
-<<<<<<< HEAD
-  icon: 'cloud',
   shortKey: ['shift', 'c'],
-=======
   icon: 'cloud-outlined',
->>>>>>> f7d55659
   children: [
     {
       name: 'vm',
       title: 'label.instances',
-<<<<<<< HEAD
-      icon: 'desktop',
       shortKey: ['c', 'i'],
-=======
       icon: 'desktop-outlined',
->>>>>>> f7d55659
       docHelp: 'adminguide/virtual_machines.html',
       permission: ['listVirtualMachinesMetrics'],
       resourceType: 'UserVm',
@@ -132,12 +124,8 @@
         },
         {
           api: 'stopVirtualMachine',
-<<<<<<< HEAD
-          icon: 'poweroff',
           shortKey: "['s']",
-=======
           icon: 'poweroff-outlined',
->>>>>>> f7d55659
           label: 'label.action.stop.instance',
           message: 'message.action.stop.instance',
           docHelp: 'adminguide/virtual_machines.html#stopping-and-starting-vms',
@@ -437,12 +425,8 @@
     {
       name: 'kubernetes',
       title: 'label.kubernetes',
-<<<<<<< HEAD
-      icon: kubernetes,
       shortKey: ['c', 'k'],
-=======
       icon: shallowRef(kubernetes),
->>>>>>> f7d55659
       docHelp: 'plugins/cloudstack-kubernetes-service.html',
       permission: ['listKubernetesClusters'],
       columns: (store) => {
@@ -465,12 +449,8 @@
       actions: [
         {
           api: 'createKubernetesCluster',
-<<<<<<< HEAD
-          icon: 'plus',
           shortKey: ['a'],
-=======
           icon: 'plus-outlined',
->>>>>>> f7d55659
           label: 'label.kubernetes.cluster.create',
           docHelp: 'plugins/cloudstack-kubernetes-service.html#creating-a-new-kubernetes-cluster',
           listView: true,
@@ -540,12 +520,8 @@
     {
       name: 'vmgroup',
       title: 'label.instance.groups',
-<<<<<<< HEAD
-      icon: 'gold',
       shortKey: ['c', 'g'],
-=======
       icon: 'gold-outlined',
->>>>>>> f7d55659
       docHelp: 'adminguide/virtual_machines.html#changing-the-vm-name-os-or-group',
       resourceType: 'VMInstanceGroup',
       permission: ['listInstanceGroups'],
@@ -569,12 +545,8 @@
       actions: [
         {
           api: 'createInstanceGroup',
-<<<<<<< HEAD
-          icon: 'plus',
           shortKey: ['a'],
-=======
           icon: 'plus-outlined',
->>>>>>> f7d55659
           label: 'label.new.instance.group',
           listView: true,
           args: ['name']
@@ -601,12 +573,8 @@
     {
       name: 'ssh',
       title: 'label.ssh.key.pairs',
-<<<<<<< HEAD
-      icon: 'key',
       shortKey: ['c', 'p'],
-=======
       icon: 'key-outlined',
->>>>>>> f7d55659
       docHelp: 'adminguide/virtual_machines.html#using-ssh-keys-for-authentication',
       permission: ['listSSHKeyPairs'],
       columns: () => {
@@ -636,12 +604,8 @@
       actions: [
         {
           api: 'createSSHKeyPair',
-<<<<<<< HEAD
-          icon: 'plus',
           shortKey: ['a'],
-=======
           icon: 'plus-outlined',
->>>>>>> f7d55659
           label: 'label.create.ssh.key.pair',
           docHelp: 'adminguide/virtual_machines.html#creating-the-ssh-keypair',
           listView: true,
@@ -682,12 +646,8 @@
     {
       name: 'affinitygroup',
       title: 'label.affinity.groups',
-<<<<<<< HEAD
-      icon: 'swap',
       shortKey: ['c', 'a'],
-=======
       icon: 'swap-outlined',
->>>>>>> f7d55659
       docHelp: 'adminguide/virtual_machines.html#affinity-groups',
       permission: ['listAffinityGroups'],
       columns: () => {
@@ -706,12 +666,8 @@
       actions: [
         {
           api: 'createAffinityGroup',
-<<<<<<< HEAD
-          icon: 'plus',
           shortKey: ['a'],
-=======
           icon: 'plus-outlined',
->>>>>>> f7d55659
           label: 'label.add.affinity.group',
           docHelp: 'adminguide/virtual_machines.html#creating-a-new-affinity-group',
           listView: true,
