--- conflicted
+++ resolved
@@ -182,15 +182,11 @@
           docHelp: 'adminguide/virtual_machines.html#virtual-machine-snapshots',
           dataView: true,
           popup: true,
-<<<<<<< HEAD
-          component: shallowRef(defineAsyncComponent(() => import('@/views/compute/CreateSnapshotWizard.vue')))
-=======
           show: (record) => {
             return ((['Running'].includes(record.state) && record.hypervisor !== 'LXC') ||
               (['Stopped'].includes(record.state) && !['KVM', 'LXC'].includes(record.hypervisor)))
           },
-          component: () => import('@/views/compute/CreateSnapshotWizard.vue')
->>>>>>> 16e4de0c
+          component: shallowRef(defineAsyncComponent(() => import('@/views/compute/CreateSnapshotWizard.vue')))
         },
         {
           api: 'assignVirtualMachineToBackupOffering',
