--- conflicted
+++ resolved
@@ -67,13 +67,8 @@
         }
         return fields
       },
-<<<<<<< HEAD
       searchFilters: ['name', 'zoneid', 'domainid', 'account', 'tags', 'projectwide'],
-      details: ['displayname', 'name', 'id', 'state', 'ipaddress', 'templatename', 'ostypename', 'serviceofferingname', 'isdynamicallyscalable', 'haenable', 'hypervisor', 'boottype', 'bootmode', 'account', 'domain', 'zonename'],
-=======
-      searchFilters: ['name', 'zoneid', 'domainid', 'account', 'tags'],
       details: ['displayname', 'name', 'id', 'state', 'ipaddress', 'ip6address', 'templatename', 'ostypename', 'serviceofferingname', 'isdynamicallyscalable', 'haenable', 'hypervisor', 'boottype', 'bootmode', 'account', 'domain', 'zonename'],
->>>>>>> 5aefd3e2
       tabs: [{
         component: () => import('@/views/compute/InstanceTab.vue')
       }],
