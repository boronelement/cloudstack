--- conflicted
+++ resolved
@@ -552,21 +552,13 @@
         const filters = ['cloud.managed', 'external.managed']
         return filters
       },
-<<<<<<< HEAD
       details: ['name', 'description', 'zonename', 'kubernetesversionname', 'autoscalingenabled', 'minsize', 'maxsize', 'size', 'controlnodes', 'etcdnodes', 'cpunumber', 'memory', 'keypair', 'associatednetworkname', 'account', 'domain', 'zonename', 'clustertype', 'created'],
-      tabs: [{
-        name: 'k8s',
-        component: shallowRef(defineAsyncComponent(() => import('@/views/compute/KubernetesServiceTab.vue')))
-      }],
-=======
-      details: ['name', 'description', 'zonename', 'kubernetesversionname', 'autoscalingenabled', 'minsize', 'maxsize', 'size', 'controlnodes', 'cpunumber', 'memory', 'keypair', 'associatednetworkname', 'account', 'domain', 'zonename', 'clustertype', 'created'],
       tabs: [
         {
           name: 'k8s',
           component: shallowRef(defineAsyncComponent(() => import('@/views/compute/KubernetesServiceTab.vue')))
         }
       ],
->>>>>>> 046870ef
       resourceType: 'KubernetesCluster',
       actions: [
         {
