// Licensed to the Apache Software Foundation (ASF) under one
// or more contributor license agreements.  See the NOTICE file
// distributed with this work for additional information
// regarding copyright ownership.  The ASF licenses this file
// to you under the Apache License, Version 2.0 (the
// "License"); you may not use this file except in compliance
// with the License.  You may obtain a copy of the License at
//
//   http://www.apache.org/licenses/LICENSE-2.0
//
// Unless required by applicable law or agreed to in writing,
// software distributed under the License is distributed on an
// "AS IS" BASIS, WITHOUT WARRANTIES OR CONDITIONS OF ANY
// KIND, either express or implied.  See the License for the
// specific language governing permissions and limitations
// under the License.

import store from '@/store'
import { isAdmin } from '@/role'

export default {
  name: 'network',
  title: 'label.network',
  icon: 'wifi',
  docHelp: 'adminguide/networking_and_traffic.html#advanced-zone-physical-network-configuration',
  children: [
    {
      name: 'guestnetwork',
      title: 'label.guest.networks',
      icon: 'apartment',
      permission: ['listNetworks'],
      resourceType: 'Network',
      columns: () => {
        var fields = ['name', 'state', 'type', 'vpcname', 'cidr', 'ip6cidr', 'broadcasturi', 'domain', 'account', 'zonename']
        if (!isAdmin()) {
          fields = fields.filter(function (e) { return e !== 'broadcasturi' })
        }
        return fields
      },
      details: () => {
        var fields = ['name', 'id', 'description', 'type', 'traffictype', 'vpcid', 'vlan', 'broadcasturi', 'cidr', 'ip6cidr', 'netmask', 'gateway', 'aclname', 'ispersistent', 'restartrequired', 'reservediprange', 'redundantrouter', 'networkdomain', 'zonename', 'account', 'domain']
        if (!isAdmin()) {
          fields = fields.filter(function (e) { return e !== 'broadcasturi' })
        }
        return fields
      },
      filters: ['all', 'isolated', 'shared', 'l2'],
      searchFilters: ['keyword', 'zoneid', 'domainid', 'account', 'tags'],
      related: [{
        name: 'vm',
        title: 'label.instances',
        param: 'networkid'
      }],
      tabs: [{
        name: 'details',
        component: () => import('@/components/view/DetailsTab.vue')
      }, {
        name: 'egress.rules',
        component: () => import('@/views/network/EgressRulesTab.vue'),
        show: (record) => { return record.type === 'Isolated' && !('vpcid' in record) && 'listEgressFirewallRules' in store.getters.apis }
      }, {
        name: 'public.ip.addresses',
        component: () => import('@/views/network/IpAddressesTab.vue'),
        show: (record) => { return (record.type === 'Isolated' || record.type === 'Shared') && !('vpcid' in record) && 'listPublicIpAddresses' in store.getters.apis }
      }, {
        name: 'virtual.routers',
        component: () => import('@/views/network/RoutersTab.vue'),
        show: (record) => { return (record.type === 'Isolated' || record.type === 'Shared') && 'listRouters' in store.getters.apis }
      }, {
        name: 'guest.ip.range',
        component: () => import('@/views/network/GuestIpRanges.vue'),
        show: (record) => { return 'listVlanIpRanges' in store.getters.apis && (record.type === 'Shared' || (record.service && record.service.filter(x => x.name === 'SourceNat').count === 0)) }
      },
      {
        name: 'comments',
        component: () => import('@/components/view/AnnotationsTab.vue')
      }],
      actions: [
        {
          api: 'createNetwork',
          icon: 'plus',
          label: 'label.add.network',
          docHelp: 'adminguide/networking_and_traffic.html#configure-guest-traffic-in-an-advanced-zone',
          listView: true,
          popup: true,
          component: () => import('@/views/network/CreateNetwork.vue')
        },
        {
          api: 'updateNetwork',
          icon: 'edit',
          label: 'label.update.network',
          dataView: true,
          popup: true,
          component: () => import('@/views/network/UpdateNetwork.vue')
        },
        {
          api: 'restartNetwork',
          icon: 'sync',
          label: 'label.restart.network',
          message: 'message.restart.network',
          dataView: true,
<<<<<<< HEAD
          args: (record) => record.vpcid == null ? ['cleanup'] : [], // if it is a tier in a VPC and so it has a vpc do not allow "cleanup
=======
          args: (record) => {
            var fields = []
            if (record.vpcid == null) {
              fields.push('cleanup')
            }
            fields.push('livepatch')
            return fields
          },
>>>>>>> 92c71c01
          show: (record) => record.type !== 'L2',
          groupAction: true,
          popup: true,
          groupMap: (selection, values) => { return selection.map(x => { return { id: x, cleanup: values.cleanup } }) }
        },
        {
          api: 'replaceNetworkACLList',
          icon: 'swap',
          label: 'label.replace.acl.list',
          message: 'message.confirm.replace.acl.new.one',
          docHelp: 'adminguide/networking_and_traffic.html#configuring-network-access-control-list',
          dataView: true,
          show: (record) => { return record.vpcid },
          args: ['aclid', 'networkid'],
          mapping: {
            aclid: {
              api: 'listNetworkACLLists',
              params: (record) => { return { vpcid: record.vpcid } }
            },
            networkid: {
              value: (record) => { return record.id }
            }
          }
        },
        {
          api: 'deleteNetwork',
          icon: 'delete',
          label: 'label.action.delete.network',
          message: 'message.action.delete.network',
          dataView: true,
          groupAction: true,
          popup: true,
          groupMap: (selection) => { return selection.map(x => { return { id: x } }) }
        }
      ]
    },
    {
      name: 'vpc',
      title: 'label.vpc',
      icon: 'deployment-unit',
      docHelp: 'adminguide/networking_and_traffic.html#configuring-a-virtual-private-cloud',
      permission: ['listVPCs'],
      resourceType: 'Vpc',
      columns: ['name', 'state', 'displaytext', 'cidr', 'account', 'zonename'],
      details: ['name', 'id', 'displaytext', 'cidr', 'networkdomain', 'ispersistent', 'redundantvpcrouter', 'restartrequired', 'zonename', 'account', 'domain'],
      searchFilters: ['name', 'zoneid', 'domainid', 'account', 'tags'],
      related: [{
        name: 'vm',
        title: 'label.instances',
        param: 'vpcid'
      }, {
        name: 'router',
        title: 'label.virtual.routers',
        param: 'vpcid'
      }, {
        name: 'ilbvm',
        title: 'label.internal.lb',
        param: 'vpcid'
      }],
      tabs: [{
        name: 'vpc',
        component: () => import('@/views/network/VpcTab.vue')
      }],
      actions: [
        {
          api: 'createVPC',
          icon: 'plus',
          label: 'label.add.vpc',
          docHelp: 'adminguide/networking_and_traffic.html#adding-a-virtual-private-cloud',
          listView: true,
          popup: true,
          component: () => import('@/views/network/CreateVpc.vue')
        },
        {
          api: 'updateVPC',
          icon: 'edit',
          label: 'label.edit',
          dataView: true,
          args: ['name', 'displaytext']
        },
        {
          api: 'restartVPC',
          icon: 'sync',
          label: 'label.restart.vpc',
          message: (record) => { return record.redundantvpcrouter ? 'message.restart.vpc' : 'message.restart.vpc.remark' },
          dataView: true,
          args: (record) => {
            var fields = ['cleanup']
            if (!record.redundantvpcrouter) {
              fields.push('makeredundant')
            }
            fields.push('livepatch')
            return fields
          },
          groupAction: true,
          popup: true,
          groupMap: (selection, values) => { return selection.map(x => { return { id: x, cleanup: values.cleanup, makeredundant: values.makeredundant } }) }
        },
        {
          api: 'deleteVPC',
          icon: 'delete',
          label: 'label.remove.vpc',
          message: 'message.remove.vpc',
          dataView: true,
          groupAction: true,
          popup: true,
          groupMap: (selection) => { return selection.map(x => { return { id: x } }) }
        }
      ]
    },
    {
      name: 'securitygroups',
      title: 'label.security.groups',
      icon: 'fire',
      docHelp: 'adminguide/networking_and_traffic.html#security-groups',
      permission: ['listSecurityGroups'],
      resourceType: 'SecurityGroup',
      columns: ['name', 'description', 'account', 'domain'],
      details: ['name', 'id', 'description', 'account', 'domain'],
      tabs: [{
        name: 'details',
        component: () => import('@/components/view/DetailsTab.vue')
      }, {
        name: 'ingress.rule',
        component: () => import('@/views/network/IngressEgressRuleConfigure.vue')
      }, {
        name: 'egress.rule',
        component: () => import('@/views/network/IngressEgressRuleConfigure.vue')
      }],
      show: () => {
        if (!store.getters.zones || store.getters.zones.length === 0) {
          return false
        }
        const listZoneHaveSGEnabled = store.getters.zones.filter(zone => zone.securitygroupsenabled === true)
        if (!listZoneHaveSGEnabled || listZoneHaveSGEnabled.length === 0) {
          return false
        }
        return true
      },
      actions: [
        {
          api: 'createSecurityGroup',
          icon: 'plus',
          label: 'label.add.security.group',
          docHelp: 'adminguide/networking_and_traffic.html#adding-a-security-group',
          listView: true,
          args: ['name', 'description']
        },
        {
          api: 'updateSecurityGroup',
          icon: 'edit',
          label: 'label.edit',
          dataView: true,
          args: ['name'],
          show: (record) => { return record.name !== 'default' }
        },
        {
          api: 'deleteSecurityGroup',
          icon: 'delete',
          label: 'label.action.delete.security.group',
          message: 'message.action.delete.security.group',
          dataView: true,
          show: (record) => { return record.name !== 'default' }
        }
      ]
    },
    {
      name: 'publicip',
      title: 'label.public.ip.addresses',
      icon: 'environment',
      docHelp: 'adminguide/networking_and_traffic.html#reserving-public-ip-addresses-and-vlans-for-accounts',
      permission: ['listPublicIpAddresses'],
      resourceType: 'PublicIpAddress',
      columns: ['ipaddress', 'state', 'associatednetworkname', 'virtualmachinename', 'allocated', 'account', 'zonename'],
      details: ['ipaddress', 'id', 'associatednetworkname', 'virtualmachinename', 'networkid', 'issourcenat', 'isstaticnat', 'virtualmachinename', 'vmipaddress', 'vlan', 'allocated', 'account', 'zonename'],
      component: () => import('@/views/network/PublicIpResource.vue'),
      tabs: [{
        name: 'details',
        component: () => import('@/components/view/DetailsTab.vue')
      }, {
        name: 'firewall',
        component: () => import('@/views/network/FirewallRules.vue'),
        networkServiceFilter: networkService => networkService.filter(x => x.name === 'Firewall').length > 0,
        groupAction: true,
        popup: true,
        groupMap: (selection) => { return selection.map(x => { return { id: x } }) }
      },
      {
        name: 'portforwarding',
        component: () => import('@/views/network/PortForwarding.vue'),
        networkServiceFilter: networkService => networkService.filter(x => x.name === 'PortForwarding').length > 0
      }, {
        name: 'loadbalancing',
        component: () => import('@/views/network/LoadBalancing.vue'),
        networkServiceFilter: networkService => networkService.filter(x => x.name === 'Lb').length > 0
      }, {
        name: 'vpn',
        component: () => import('@/views/network/VpnDetails.vue'),
        show: (record) => { return record.issourcenat }
      },
      {
        name: 'comments',
        component: () => import('@/components/view/AnnotationsTab.vue')
      }],
      actions: [
        {
          api: 'enableStaticNat',
          icon: 'plus-circle',
          label: 'label.action.enable.static.nat',
          docHelp: 'adminguide/networking_and_traffic.html#enabling-or-disabling-static-nat',
          dataView: true,
          show: (record) => { return !record.virtualmachineid && !record.issourcenat },
          popup: true,
          component: () => import('@/views/network/EnableStaticNat.vue')
        },
        {
          api: 'disableStaticNat',
          icon: 'minus-circle',
          label: 'label.action.disable.static.nat',
          message: 'message.action.disable.static.nat',
          docHelp: 'adminguide/networking_and_traffic.html#enabling-or-disabling-static-nat',
          dataView: true,
          show: (record) => { return record.virtualmachineid },
          args: ['ipaddressid'],
          mapping: {
            ipaddressid: {
              value: (record) => { return record.id }
            }
          }
        },
        {
          api: 'disassociateIpAddress',
          icon: 'delete',
          label: 'label.action.release.ip',
          message: 'message.action.release.ip',
          docHelp: 'adminguide/networking_and_traffic.html#releasing-an-ip-address-alloted-to-a-vpc',
          dataView: true,
          show: (record) => { return !record.issourcenat },
          groupAction: true,
          popup: true,
          groupMap: (selection) => { return selection.map(x => { return { id: x } }) }
        }
      ]
    },
    {
      name: 'privategw',
      title: 'label.private.gateway',
      icon: 'gateway',
      hidden: true,
      permission: ['listPrivateGateways'],
      columns: ['ipaddress', 'state', 'gateway', 'netmask', 'account'],
      details: ['ipaddress', 'gateway', 'netmask', 'vlan', 'sourcenatsupported', 'aclname', 'account', 'domain', 'zone'],
      tabs: [{
        name: 'details',
        component: () => import('@/components/view/DetailsTab.vue')
      }, {
        name: 'static.routes',
        component: () => import('@/views/network/StaticRoutesTab.vue'),
        show: () => true
      }],
      actions: [
        {
          api: 'createPrivateGateway',
          icon: 'plus',
          label: 'label.add.private.gateway',
          docHelp: 'adminguide/networking_and_traffic.html#adding-a-private-gateway-to-a-vpc',
          listView: true,
          args: (record, store) => {
            var fields = ['vpcid', 'physicalnetworkid', 'vlan', 'ipaddress', 'gateway', 'netmask', 'sourcenatsupported', 'aclid']
            if (store.apis.createPrivateGateway.params.filter(x => x.name === 'bypassvlanoverlapcheck').length > 0) {
              fields.push('bypassvlanoverlapcheck')
            }
            return fields
          },
          mapping: {
            aclid: {
              api: 'listNetworkACLLists'
            }
          }
        },
        {
          api: 'replaceNetworkACLList',
          icon: 'swap',
          label: 'label.replace.acl.list',
          message: 'message.confirm.replace.acl.new.one',
          docHelp: 'adminguide/networking_and_traffic.html#acl-on-private-gateway',
          dataView: true,
          args: ['aclid', 'gatewayid'],
          mapping: {
            aclid: {
              api: 'listNetworkACLLists',
              params: (record) => { return { vpcid: record.vpcid } }
            },
            gatewayid: {
              value: (record) => { return record.id }
            }
          }
        },
        {
          api: 'deletePrivateGateway',
          icon: 'delete',
          label: 'label.delete.gateway',
          message: 'message.delete.gateway',
          dataView: true
        }
      ]
    },
    {
      name: 's2svpn',
      title: 'label.site.to.site.vpn',
      icon: 'lock',
      hidden: true,
      permission: ['listVpnGateways'],
      columns: ['publicip', 'account', 'domain'],
      details: ['publicip', 'account', 'domain'],
      actions: [
        {
          api: 'createVpnGateway',
          icon: 'plus',
          label: 'label.add.vpn.gateway',
          docHelp: 'adminguide/networking_and_traffic.html#creating-a-vpn-gateway-for-the-vpc',
          listView: true,
          args: ['vpcid']
        },
        {
          api: 'deleteVpnGateway',
          icon: 'delete',
          label: 'label.delete.vpn.gateway',
          message: 'message.delete.vpn.gateway',
          docHelp: 'adminguide/networking_and_traffic.html#restarting-and-removing-a-vpn-connection',
          dataView: true
        }
      ]
    },
    {
      name: 's2svpnconn',
      title: 'label.site.to.site.vpn.connections',
      docHelp: 'adminguide/networking_and_traffic.html#setting-up-a-site-to-site-vpn-connection',
      icon: 'sync',
      hidden: true,
      permission: ['listVpnConnections'],
      columns: ['publicip', 'state', 'gateway', 'ipsecpsk', 'ikepolicy', 'esppolicy'],
      details: ['publicip', 'gateway', 'passive', 'cidrlist', 'ipsecpsk', 'ikepolicy', 'esppolicy', 'ikelifetime', 'ikeversion', 'esplifetime', 'dpd', 'splitconnections', 'forceencap', 'created'],
      actions: [
        {
          api: 'createVpnConnection',
          icon: 'plus',
          label: 'label.create.vpn.connection',
          docHelp: 'adminguide/networking_and_traffic.html#creating-a-vpn-connection',
          listView: true,
          args: ['s2scustomergatewayid', 's2svpngatewayid', 'passive'],
          mapping: {
            s2scustomergatewayid: {
              api: 'listVpnCustomerGateways'
            },
            s2svpngatewayid: {
              api: 'listVpnGateways'
            }
          }
        },
        {
          api: 'resetVpnConnection',
          icon: 'reload',
          label: 'label.reset.vpn.connection',
          message: 'message.reset.vpn.connection',
          docHelp: 'adminguide/networking_and_traffic.html#restarting-and-removing-a-vpn-connection',
          dataView: true
        },
        {
          api: 'deleteVpnConnection',
          icon: 'delete',
          label: 'label.delete.vpn.connection',
          message: 'message.delete.vpn.connection',
          docHelp: 'adminguide/networking_and_traffic.html#restarting-and-removing-a-vpn-connection',
          dataView: true
        }
      ]
    },
    {
      name: 'acllist',
      title: 'label.network.acl.lists',
      icon: 'bars',
      docHelp: 'adminguide/networking_and_traffic.html#configuring-network-access-control-list',
      hidden: true,
      permission: ['listNetworkACLLists'],
      columns: ['name', 'description', 'id'],
      details: ['name', 'description', 'id'],
      tabs: [{
        name: 'details',
        component: () => import('@/components/view/DetailsTab.vue')
      }, {
        name: 'acl.list.rules',
        component: () => import('@/views/network/AclListRulesTab.vue'),
        show: () => true
      }],
      actions: [
        {
          api: 'createNetworkACLList',
          icon: 'plus',
          label: 'label.add.acl.list',
          docHelp: 'adminguide/networking_and_traffic.html#creating-acl-lists',
          listView: true,
          args: ['name', 'description', 'vpcid']
        },
        {
          api: 'updateNetworkACLList',
          icon: 'edit',
          label: 'label.edit.acl.list',
          dataView: true,
          args: ['name', 'description']
        },
        {
          api: 'deleteNetworkACLList',
          icon: 'delete',
          label: 'label.delete.acl.list',
          message: 'message.confirm.delete.acl.list',
          dataView: true
        }
      ]
    },
    {
      name: 'ilb',
      title: 'label.internal.lb',
      docHelp: 'adminguide/networking_and_traffic.html#load-balancing-across-tiers',
      icon: 'share-alt',
      hidden: true,
      permission: ['listLoadBalancers'],
      columns: ['name', 'sourceipaddress', 'loadbalancerrule', 'algorithm', 'account', 'domain'],
      details: ['name', 'sourceipaddress', 'loadbalancerrule', 'algorithm', 'account', 'domain'],
      tabs: [{
        name: 'details',
        component: () => import('@/components/view/DetailsTab.vue')
      }, {
        name: 'loadbalancerinstance',
        component: () => import('@/views/network/InternalLBAssignedVmTab.vue'),
        show: () => true
      }],
      actions: [
        {
          api: 'createLoadBalancer',
          icon: 'plus',
          label: 'label.add.internal.lb',
          docHelp: 'adminguide/networking_and_traffic.html#creating-an-internal-lb-rule',
          listView: true,
          args: ['name', 'description', 'sourceipaddress', 'sourceport', 'instanceport', 'algorithm', 'networkid', 'sourceipaddressnetworkid', 'scheme'],
          mapping: {
            algorithm: {
              options: ['source', 'roundrobin', 'leastconn']
            },
            scheme: {
              value: (record) => { return 'Internal' }
            },
            networkid: {
              api: 'listNetworks',
              params: (record) => { return { forvpc: true } }
            },
            sourceipaddressnetworkid: {
              api: 'listNetworks',
              params: (record) => { return { forvpc: true } }
            }
          }
        },
        {
          api: 'assignToLoadBalancerRule',
          icon: 'plus',
          label: 'label.assign.vms',
          dataView: true,
          popup: true,
          component: () => import('@/views/network/InternalLBAssignVmForm.vue')
        },
        {
          api: 'deleteLoadBalancer',
          icon: 'delete',
          label: 'label.delete.internal.lb',
          message: 'message.confirm.delete.internal.lb',
          dataView: true
        }
      ]
    },
    {
      name: 'vpnuser',
      title: 'label.vpn.users',
      icon: 'user',
      permission: ['listVpnUsers'],
      hidden: true,
      columns: ['username', 'state', 'account', 'domain'],
      details: ['username', 'state', 'account', 'domain'],
      actions: [
        {
          api: 'addVpnUser',
          icon: 'plus',
          label: 'label.add.vpn.user',
          listView: true,
          args: (record, store) => {
            if (store.userInfo.roletype === 'User') {
              return ['username', 'password']
            }

            return ['username', 'password', 'domainid', 'account']
          }
        },
        {
          api: 'removeVpnUser',
          icon: 'delete',
          label: 'label.delete.vpn.user',
          message: 'message.action.delete.vpn.user',
          dataView: true,
          args: ['username', 'domainid', 'account'],
          mapping: {
            username: {
              value: (record) => { return record.username }
            },
            domainid: {
              value: (record) => { return record.domainid }
            },
            account: {
              value: (record) => { return record.account }
            }
          },
          groupAction: true,
          popup: true,
          groupMap: (selection, values, record) => {
            return selection.map(x => {
              const data = record.filter(y => { return y.id === x })
              return {
                username: data[0].username, account: data[0].account, domainid: data[0].domainid
              }
            })
          }
        }
      ]
    },
    {
      name: 'vpncustomergateway',
      title: 'label.vpncustomergatewayid',
      icon: 'lock',
      permission: ['listVpnCustomerGateways'],
      columns: ['name', 'gateway', 'cidrlist', 'ipsecpsk', 'account'],
      details: ['name', 'id', 'gateway', 'cidrlist', 'ipsecpsk', 'ikepolicy', 'ikelifetime', 'ikeversion', 'esppolicy', 'esplifetime', 'dpd', 'splitconnections', 'forceencap', 'account', 'domain'],
      searchFilters: ['keyword', 'domainid', 'account'],
      resourceType: 'VPNCustomerGateway',
      tabs: [
        {
          name: 'details',
          component: () => import('@/components/view/DetailsTab.vue')
        },
        {
          name: 'comments',
          component: () => import('@/components/view/AnnotationsTab.vue')
        }
      ],
      actions: [
        {
          api: 'createVpnCustomerGateway',
          icon: 'plus',
          label: 'label.add.vpn.customer.gateway',
          docHelp: 'adminguide/networking_and_traffic.html#creating-and-updating-a-vpn-customer-gateway',
          listView: true,
          popup: true,
          component: () => import('@/views/network/CreateVpnCustomerGateway.vue')
        },
        {
          api: 'updateVpnCustomerGateway',
          icon: 'edit',
          label: 'label.edit',
          docHelp: 'adminguide/networking_and_traffic.html#updating-and-removing-a-vpn-customer-gateway',
          dataView: true,
          args: ['name', 'gateway', 'cidrlist', 'ipsecpsk', 'ikepolicy', 'ikelifetime', 'ikeversion', 'esppolicy', 'esplifetime', 'dpd', 'splitconnections', 'forceencap'],
          mapping: {
            ikeversion: {
              options: ['ike', 'ikev1', 'ikev2']
            }
          }
        },
        {
          api: 'deleteVpnCustomerGateway',
          icon: 'delete',
          label: 'label.delete.vpn.customer.gateway',
          message: 'message.delete.vpn.customer.gateway',
          docHelp: 'adminguide/networking_and_traffic.html#updating-and-removing-a-vpn-customer-gateway',
          dataView: true,
          groupAction: true,
          popup: true,
          groupMap: (selection) => { return selection.map(x => { return { id: x } }) }
        }
      ]
    }
  ]
}<|MERGE_RESOLUTION|>--- conflicted
+++ resolved
@@ -99,9 +99,6 @@
           label: 'label.restart.network',
           message: 'message.restart.network',
           dataView: true,
-<<<<<<< HEAD
-          args: (record) => record.vpcid == null ? ['cleanup'] : [], // if it is a tier in a VPC and so it has a vpc do not allow "cleanup
-=======
           args: (record) => {
             var fields = []
             if (record.vpcid == null) {
@@ -110,7 +107,6 @@
             fields.push('livepatch')
             return fields
           },
->>>>>>> 92c71c01
           show: (record) => record.type !== 'L2',
           groupAction: true,
           popup: true,
