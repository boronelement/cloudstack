// Licensed to the Apache Software Foundation (ASF) under one
// or more contributor license agreements.  See the NOTICE file
// distributed with this work for additional information
// regarding copyright ownership.  The ASF licenses this file
// to you under the Apache License, Version 2.0 (the
// "License"); you may not use this file except in compliance
// with the License.  You may obtain a copy of the License at
//
//   http://www.apache.org/licenses/LICENSE-2.0
//
// Unless required by applicable law or agreed to in writing,
// software distributed under the License is distributed on an
// "AS IS" BASIS, WITHOUT WARRANTIES OR CONDITIONS OF ANY
// KIND, either express or implied.  See the License for the
// specific language governing permissions and limitations
// under the License.

import store from '@/store'
import { isAdmin } from '@/role'

export default {
  name: 'network',
  title: 'label.network',
  icon: 'wifi',
  docHelp: 'adminguide/networking_and_traffic.html#advanced-zone-physical-network-configuration',
  children: [
    {
      name: 'guestnetwork',
      title: 'label.guest.networks',
      icon: 'apartment',
      permission: ['listNetworks'],
      resourceType: 'Network',
<<<<<<< HEAD
      columns: ['name', 'state', 'type', 'vpcname', 'cidr', 'ip6cidr', 'broadcasturi', 'domain', 'account', 'zonename'],
      details: ['name', 'id', 'description', 'type', 'traffictype', 'vpcid', 'vlan', 'broadcasturi', 'cidr', 'ip6cidr', 'netmask', 'gateway', 'aclname', 'ispersistent', 'restartrequired', 'reservediprange', 'redundantrouter', 'networkdomain', 'zonename', 'account', 'domain', 'associatednetworkid', 'associatednetworkname'],
=======
      columns: () => {
        var fields = ['name', 'state', 'type', 'vpcname', 'cidr', 'ip6cidr', 'broadcasturi', 'domain', 'account', 'zonename']
        if (!isAdmin()) {
          fields = fields.filter(function (e) { return e !== 'broadcasturi' })
        }
        return fields
      },
      details: () => {
        var fields = ['name', 'id', 'description', 'type', 'traffictype', 'vpcid', 'vlan', 'broadcasturi', 'cidr', 'ip6cidr', 'netmask', 'gateway', 'aclname', 'ispersistent', 'restartrequired', 'reservediprange', 'redundantrouter', 'networkdomain', 'zonename', 'account', 'domain']
        if (!isAdmin()) {
          fields = fields.filter(function (e) { return e !== 'broadcasturi' })
        }
        return fields
      },
>>>>>>> 51d4e547
      filters: ['all', 'isolated', 'shared', 'l2'],
      searchFilters: ['keyword', 'zoneid', 'domainid', 'account', 'tags'],
      related: [{
        name: 'vm',
        title: 'label.instances',
        param: 'networkid'
      }],
      tabs: [{
        name: 'details',
        component: () => import('@/components/view/DetailsTab.vue')
      }, {
        name: 'egress.rules',
        component: () => import('@/views/network/EgressRulesTab.vue'),
        show: (record) => { return record.type === 'Isolated' && !('vpcid' in record) && 'listEgressFirewallRules' in store.getters.apis }
      }, {
        name: 'public.ip.addresses',
        component: () => import('@/views/network/IpAddressesTab.vue'),
        show: (record) => { return (record.type === 'Isolated' || record.type === 'Shared') && !('vpcid' in record) && 'listPublicIpAddresses' in store.getters.apis }
      }, {
        name: 'virtual.routers',
        component: () => import('@/views/network/RoutersTab.vue'),
        show: (record) => { return (record.type === 'Isolated' || record.type === 'Shared') && 'listRouters' in store.getters.apis }
      }, {
        name: 'guest.ip.range',
        component: () => import('@/views/network/GuestIpRanges.vue'),
        show: (record) => { return 'listVlanIpRanges' in store.getters.apis && (record.type === 'Shared' || (record.service && record.service.filter(x => x.name === 'SourceNat').count === 0)) }
      },
      {
        name: 'comments',
        component: () => import('@/components/view/AnnotationsTab.vue')
      }],
      actions: [
        {
          api: 'createNetwork',
          icon: 'plus',
          label: 'label.add.network',
          docHelp: 'adminguide/networking_and_traffic.html#configure-guest-traffic-in-an-advanced-zone',
          listView: true,
          popup: true,
          component: () => import('@/views/network/CreateNetwork.vue')
        },
        {
          api: 'updateNetwork',
          icon: 'edit',
          label: 'label.update.network',
          dataView: true,
          popup: true,
          component: () => import('@/views/network/UpdateNetwork.vue')
        },
        {
          api: 'restartNetwork',
          icon: 'sync',
          label: 'label.restart.network',
          message: 'message.restart.network',
          dataView: true,
          args: ['cleanup'],
          show: (record) => record.type !== 'L2',
          groupAction: true,
          popup: true,
          groupMap: (selection, values) => { return selection.map(x => { return { id: x, cleanup: values.cleanup } }) }
        },
        {
          api: 'replaceNetworkACLList',
          icon: 'swap',
          label: 'label.replace.acl.list',
          message: 'message.confirm.replace.acl.new.one',
          docHelp: 'adminguide/networking_and_traffic.html#configuring-network-access-control-list',
          dataView: true,
          show: (record) => { return record.vpcid },
          args: ['aclid', 'networkid'],
          mapping: {
            aclid: {
              api: 'listNetworkACLLists',
              params: (record) => { return { vpcid: record.vpcid } }
            },
            networkid: {
              value: (record) => { return record.id }
            }
          }
        },
        {
          api: 'deleteNetwork',
          icon: 'delete',
          label: 'label.action.delete.network',
          message: 'message.action.delete.network',
          dataView: true,
          groupAction: true,
          popup: true,
          groupMap: (selection) => { return selection.map(x => { return { id: x } }) }
        }
      ]
    },
    {
      name: 'vpc',
      title: 'label.vpc',
      icon: 'deployment-unit',
      docHelp: 'adminguide/networking_and_traffic.html#configuring-a-virtual-private-cloud',
      permission: ['listVPCs'],
      resourceType: 'Vpc',
      columns: ['name', 'state', 'displaytext', 'cidr', 'account', 'zonename'],
      details: ['name', 'id', 'displaytext', 'cidr', 'networkdomain', 'ispersistent', 'redundantvpcrouter', 'restartrequired', 'zonename', 'account', 'domain'],
      searchFilters: ['name', 'zoneid', 'domainid', 'account', 'tags'],
      related: [{
        name: 'vm',
        title: 'label.instances',
        param: 'vpcid'
      }, {
        name: 'router',
        title: 'label.virtual.routers',
        param: 'vpcid'
      }, {
        name: 'ilbvm',
        title: 'label.internal.lb',
        param: 'vpcid'
      }],
      tabs: [{
        name: 'vpc',
        component: () => import('@/views/network/VpcTab.vue')
      }],
      actions: [
        {
          api: 'createVPC',
          icon: 'plus',
          label: 'label.add.vpc',
          docHelp: 'adminguide/networking_and_traffic.html#adding-a-virtual-private-cloud',
          listView: true,
          popup: true,
          component: () => import('@/views/network/CreateVpc.vue')
        },
        {
          api: 'updateVPC',
          icon: 'edit',
          label: 'label.edit',
          dataView: true,
          args: ['name', 'displaytext']
        },
        {
          api: 'restartVPC',
          icon: 'sync',
          label: 'label.restart.vpc',
          message: (record) => { return record.redundantvpcrouter ? 'message.restart.vpc' : 'message.restart.vpc.remark' },
          dataView: true,
          args: (record) => {
            var fields = ['cleanup']
            if (!record.redundantvpcrouter) {
              fields.push('makeredundant')
            }
            return fields
          },
          groupAction: true,
          popup: true,
          groupMap: (selection, values) => { return selection.map(x => { return { id: x, cleanup: values.cleanup, makeredundant: values.makeredundant } }) }
        },
        {
          api: 'deleteVPC',
          icon: 'delete',
          label: 'label.remove.vpc',
          message: 'message.remove.vpc',
          dataView: true,
          groupAction: true,
          popup: true,
          groupMap: (selection) => { return selection.map(x => { return { id: x } }) }
        }
      ]
    },
    {
      name: 'securitygroups',
      title: 'label.security.groups',
      icon: 'fire',
      docHelp: 'adminguide/networking_and_traffic.html#security-groups',
      permission: ['listSecurityGroups'],
      resourceType: 'SecurityGroup',
      columns: ['name', 'description', 'account', 'domain'],
      details: ['name', 'id', 'description', 'account', 'domain'],
      tabs: [{
        name: 'details',
        component: () => import('@/components/view/DetailsTab.vue')
      }, {
        name: 'ingress.rule',
        component: () => import('@/views/network/IngressEgressRuleConfigure.vue')
      }, {
        name: 'egress.rule',
        component: () => import('@/views/network/IngressEgressRuleConfigure.vue')
      }],
      show: () => {
        if (!store.getters.zones || store.getters.zones.length === 0) {
          return false
        }
        const listZoneHaveSGEnabled = store.getters.zones.filter(zone => zone.securitygroupsenabled === true)
        if (!listZoneHaveSGEnabled || listZoneHaveSGEnabled.length === 0) {
          return false
        }
        return true
      },
      actions: [
        {
          api: 'createSecurityGroup',
          icon: 'plus',
          label: 'label.add.security.group',
          docHelp: 'adminguide/networking_and_traffic.html#adding-a-security-group',
          listView: true,
          args: ['name', 'description']
        },
        {
          api: 'updateSecurityGroup',
          icon: 'edit',
          label: 'label.edit',
          dataView: true,
          args: ['name'],
          show: (record) => { return record.name !== 'default' }
        },
        {
          api: 'deleteSecurityGroup',
          icon: 'delete',
          label: 'label.action.delete.security.group',
          message: 'message.action.delete.security.group',
          dataView: true,
          show: (record) => { return record.name !== 'default' }
        }
      ]
    },
    {
      name: 'publicip',
      title: 'label.public.ip.addresses',
      icon: 'environment',
      docHelp: 'adminguide/networking_and_traffic.html#reserving-public-ip-addresses-and-vlans-for-accounts',
      permission: ['listPublicIpAddresses'],
      resourceType: 'PublicIpAddress',
      columns: ['ipaddress', 'state', 'associatednetworkname', 'virtualmachinename', 'allocated', 'account', 'zonename'],
      details: ['ipaddress', 'id', 'associatednetworkname', 'virtualmachinename', 'networkid', 'issourcenat', 'isstaticnat', 'virtualmachinename', 'vmipaddress', 'vlan', 'allocated', 'account', 'zonename'],
      component: () => import('@/views/network/PublicIpResource.vue'),
      tabs: [{
        name: 'details',
        component: () => import('@/components/view/DetailsTab.vue')
      }, {
        name: 'firewall',
        component: () => import('@/views/network/FirewallRules.vue'),
        networkServiceFilter: networkService => networkService.filter(x => x.name === 'Firewall').length > 0,
        groupAction: true,
        popup: true,
        groupMap: (selection) => { return selection.map(x => { return { id: x } }) }
      },
      {
        name: 'portforwarding',
        component: () => import('@/views/network/PortForwarding.vue'),
        networkServiceFilter: networkService => networkService.filter(x => x.name === 'PortForwarding').length > 0
      }, {
        name: 'loadbalancing',
        component: () => import('@/views/network/LoadBalancing.vue'),
        networkServiceFilter: networkService => networkService.filter(x => x.name === 'Lb').length > 0
      }, {
        name: 'vpn',
        component: () => import('@/views/network/VpnDetails.vue'),
        show: (record) => { return record.issourcenat }
      },
      {
        name: 'comments',
        component: () => import('@/components/view/AnnotationsTab.vue')
      }],
      actions: [
        {
          api: 'enableStaticNat',
          icon: 'plus-circle',
          label: 'label.action.enable.static.nat',
          docHelp: 'adminguide/networking_and_traffic.html#enabling-or-disabling-static-nat',
          dataView: true,
          show: (record) => { return !record.virtualmachineid && !record.issourcenat },
          popup: true,
          component: () => import('@/views/network/EnableStaticNat.vue')
        },
        {
          api: 'disableStaticNat',
          icon: 'minus-circle',
          label: 'label.action.disable.static.nat',
          message: 'message.action.disable.static.nat',
          docHelp: 'adminguide/networking_and_traffic.html#enabling-or-disabling-static-nat',
          dataView: true,
          show: (record) => { return record.virtualmachineid },
          args: ['ipaddressid'],
          mapping: {
            ipaddressid: {
              value: (record) => { return record.id }
            }
          }
        },
        {
          api: 'disassociateIpAddress',
          icon: 'delete',
          label: 'label.action.release.ip',
          message: 'message.action.release.ip',
          docHelp: 'adminguide/networking_and_traffic.html#releasing-an-ip-address-alloted-to-a-vpc',
          dataView: true,
          show: (record) => { return !record.issourcenat },
          groupAction: true,
          popup: true,
          groupMap: (selection) => { return selection.map(x => { return { id: x } }) }
        }
      ]
    },
    {
      name: 'privategw',
      title: 'label.private.gateway',
      icon: 'gateway',
      hidden: true,
      permission: ['listPrivateGateways'],
      columns: ['ipaddress', 'state', 'gateway', 'netmask', 'account'],
      details: ['ipaddress', 'gateway', 'netmask', 'vlan', 'sourcenatsupported', 'aclname', 'account', 'domain', 'zone'],
      tabs: [{
        name: 'details',
        component: () => import('@/components/view/DetailsTab.vue')
      }, {
        name: 'static.routes',
        component: () => import('@/views/network/StaticRoutesTab.vue'),
        show: () => true
      }],
      actions: [
        {
          api: 'createPrivateGateway',
          icon: 'plus',
          label: 'label.add.private.gateway',
          docHelp: 'adminguide/networking_and_traffic.html#adding-a-private-gateway-to-a-vpc',
          listView: true,
          args: (record, store) => {
            var fields = ['vpcid', 'physicalnetworkid', 'vlan', 'ipaddress', 'gateway', 'netmask', 'sourcenatsupported', 'aclid']
            if (store.apis.createPrivateGateway.params.filter(x => x.name === 'bypassvlanoverlapcheck').length > 0) {
              fields.push('bypassvlanoverlapcheck')
            }
            return fields
          },
          mapping: {
            aclid: {
              api: 'listNetworkACLLists'
            }
          }
        },
        {
          api: 'replaceNetworkACLList',
          icon: 'swap',
          label: 'label.replace.acl.list',
          message: 'message.confirm.replace.acl.new.one',
          docHelp: 'adminguide/networking_and_traffic.html#acl-on-private-gateway',
          dataView: true,
          args: ['aclid', 'gatewayid'],
          mapping: {
            aclid: {
              api: 'listNetworkACLLists',
              params: (record) => { return { vpcid: record.vpcid } }
            },
            gatewayid: {
              value: (record) => { return record.id }
            }
          }
        },
        {
          api: 'deletePrivateGateway',
          icon: 'delete',
          label: 'label.delete.gateway',
          message: 'message.delete.gateway',
          dataView: true
        }
      ]
    },
    {
      name: 's2svpn',
      title: 'label.site.to.site.vpn',
      icon: 'lock',
      hidden: true,
      permission: ['listVpnGateways'],
      columns: ['publicip', 'account', 'domain'],
      details: ['publicip', 'account', 'domain'],
      actions: [
        {
          api: 'createVpnGateway',
          icon: 'plus',
          label: 'label.add.vpn.gateway',
          docHelp: 'adminguide/networking_and_traffic.html#creating-a-vpn-gateway-for-the-vpc',
          listView: true,
          args: ['vpcid']
        },
        {
          api: 'deleteVpnGateway',
          icon: 'delete',
          label: 'label.delete.vpn.gateway',
          message: 'message.delete.vpn.gateway',
          docHelp: 'adminguide/networking_and_traffic.html#restarting-and-removing-a-vpn-connection',
          dataView: true
        }
      ]
    },
    {
      name: 's2svpnconn',
      title: 'label.site.to.site.vpn.connections',
      docHelp: 'adminguide/networking_and_traffic.html#setting-up-a-site-to-site-vpn-connection',
      icon: 'sync',
      hidden: true,
      permission: ['listVpnConnections'],
      columns: ['publicip', 'state', 'gateway', 'ipsecpsk', 'ikepolicy', 'esppolicy'],
      details: ['publicip', 'gateway', 'passive', 'cidrlist', 'ipsecpsk', 'ikepolicy', 'esppolicy', 'ikelifetime', 'ikeversion', 'esplifetime', 'dpd', 'splitconnections', 'forceencap', 'created'],
      actions: [
        {
          api: 'createVpnConnection',
          icon: 'plus',
          label: 'label.create.vpn.connection',
          docHelp: 'adminguide/networking_and_traffic.html#creating-a-vpn-connection',
          listView: true,
          args: ['s2scustomergatewayid', 's2svpngatewayid', 'passive'],
          mapping: {
            s2scustomergatewayid: {
              api: 'listVpnCustomerGateways'
            },
            s2svpngatewayid: {
              api: 'listVpnGateways'
            }
          }
        },
        {
          api: 'resetVpnConnection',
          icon: 'reload',
          label: 'label.reset.vpn.connection',
          message: 'message.reset.vpn.connection',
          docHelp: 'adminguide/networking_and_traffic.html#restarting-and-removing-a-vpn-connection',
          dataView: true
        },
        {
          api: 'deleteVpnConnection',
          icon: 'delete',
          label: 'label.delete.vpn.connection',
          message: 'message.delete.vpn.connection',
          docHelp: 'adminguide/networking_and_traffic.html#restarting-and-removing-a-vpn-connection',
          dataView: true
        }
      ]
    },
    {
      name: 'acllist',
      title: 'label.network.acl.lists',
      icon: 'bars',
      docHelp: 'adminguide/networking_and_traffic.html#configuring-network-access-control-list',
      hidden: true,
      permission: ['listNetworkACLLists'],
      columns: ['name', 'description', 'id'],
      details: ['name', 'description', 'id'],
      tabs: [{
        name: 'details',
        component: () => import('@/components/view/DetailsTab.vue')
      }, {
        name: 'acl.list.rules',
        component: () => import('@/views/network/AclListRulesTab.vue'),
        show: () => true
      }],
      actions: [
        {
          api: 'createNetworkACLList',
          icon: 'plus',
          label: 'label.add.acl.list',
          docHelp: 'adminguide/networking_and_traffic.html#creating-acl-lists',
          listView: true,
          args: ['name', 'description', 'vpcid']
        },
        {
          api: 'updateNetworkACLList',
          icon: 'edit',
          label: 'label.edit.acl.list',
          dataView: true,
          args: ['name', 'description']
        },
        {
          api: 'deleteNetworkACLList',
          icon: 'delete',
          label: 'label.delete.acl.list',
          message: 'message.confirm.delete.acl.list',
          dataView: true
        }
      ]
    },
    {
      name: 'ilb',
      title: 'label.internal.lb',
      docHelp: 'adminguide/networking_and_traffic.html#load-balancing-across-tiers',
      icon: 'share-alt',
      hidden: true,
      permission: ['listLoadBalancers'],
      columns: ['name', 'sourceipaddress', 'loadbalancerrule', 'algorithm', 'account', 'domain'],
      details: ['name', 'sourceipaddress', 'loadbalancerrule', 'algorithm', 'account', 'domain'],
      tabs: [{
        name: 'details',
        component: () => import('@/components/view/DetailsTab.vue')
      }, {
        name: 'loadbalancerinstance',
        component: () => import('@/views/network/InternalLBAssignedVmTab.vue'),
        show: () => true
      }],
      actions: [
        {
          api: 'createLoadBalancer',
          icon: 'plus',
          label: 'label.add.internal.lb',
          docHelp: 'adminguide/networking_and_traffic.html#creating-an-internal-lb-rule',
          listView: true,
          args: ['name', 'description', 'sourceipaddress', 'sourceport', 'instanceport', 'algorithm', 'networkid', 'sourceipaddressnetworkid', 'scheme'],
          mapping: {
            algorithm: {
              options: ['source', 'roundrobin', 'leastconn']
            },
            scheme: {
              value: (record) => { return 'Internal' }
            },
            networkid: {
              api: 'listNetworks',
              params: (record) => { return { forvpc: true } }
            },
            sourceipaddressnetworkid: {
              api: 'listNetworks',
              params: (record) => { return { forvpc: true } }
            }
          }
        },
        {
          api: 'assignToLoadBalancerRule',
          icon: 'plus',
          label: 'label.assign.vms',
          dataView: true,
          popup: true,
          component: () => import('@/views/network/InternalLBAssignVmForm.vue')
        },
        {
          api: 'deleteLoadBalancer',
          icon: 'delete',
          label: 'label.delete.internal.lb',
          message: 'message.confirm.delete.internal.lb',
          dataView: true
        }
      ]
    },
    {
      name: 'vpnuser',
      title: 'label.vpn.users',
      icon: 'user',
      permission: ['listVpnUsers'],
      hidden: true,
      columns: ['username', 'state', 'account', 'domain'],
      details: ['username', 'state', 'account', 'domain'],
      actions: [
        {
          api: 'addVpnUser',
          icon: 'plus',
          label: 'label.add.vpn.user',
          listView: true,
          args: (record, store) => {
            if (store.userInfo.roletype === 'User') {
              return ['username', 'password']
            }

            return ['username', 'password', 'domainid', 'account']
          }
        },
        {
          api: 'removeVpnUser',
          icon: 'delete',
          label: 'label.delete.vpn.user',
          message: 'message.action.delete.vpn.user',
          dataView: true,
          args: ['username', 'domainid', 'account'],
          mapping: {
            username: {
              value: (record) => { return record.username }
            },
            domainid: {
              value: (record) => { return record.domainid }
            },
            account: {
              value: (record) => { return record.account }
            }
          },
          groupAction: true,
          popup: true,
          groupMap: (selection, values, record) => {
            return selection.map(x => {
              const data = record.filter(y => { return y.id === x })
              return {
                username: data[0].username, account: data[0].account, domainid: data[0].domainid
              }
            })
          }
        }
      ]
    },
    {
      name: 'vpncustomergateway',
      title: 'label.vpncustomergatewayid',
      icon: 'lock',
      permission: ['listVpnCustomerGateways'],
      columns: ['name', 'gateway', 'cidrlist', 'ipsecpsk', 'account'],
      details: ['name', 'id', 'gateway', 'cidrlist', 'ipsecpsk', 'ikepolicy', 'ikelifetime', 'ikeversion', 'esppolicy', 'esplifetime', 'dpd', 'splitconnections', 'forceencap', 'account', 'domain'],
      searchFilters: ['keyword', 'domainid', 'account'],
      resourceType: 'VPNCustomerGateway',
      tabs: [
        {
          name: 'details',
          component: () => import('@/components/view/DetailsTab.vue')
        },
        {
          name: 'comments',
          component: () => import('@/components/view/AnnotationsTab.vue')
        }
      ],
      actions: [
        {
          api: 'createVpnCustomerGateway',
          icon: 'plus',
          label: 'label.add.vpn.customer.gateway',
          docHelp: 'adminguide/networking_and_traffic.html#creating-and-updating-a-vpn-customer-gateway',
          listView: true,
          popup: true,
          component: () => import('@/views/network/CreateVpnCustomerGateway.vue')
        },
        {
          api: 'updateVpnCustomerGateway',
          icon: 'edit',
          label: 'label.edit',
          docHelp: 'adminguide/networking_and_traffic.html#updating-and-removing-a-vpn-customer-gateway',
          dataView: true,
          args: ['name', 'gateway', 'cidrlist', 'ipsecpsk', 'ikepolicy', 'ikelifetime', 'ikeversion', 'esppolicy', 'esplifetime', 'dpd', 'splitconnections', 'forceencap'],
          mapping: {
            ikeversion: {
              options: ['ike', 'ikev1', 'ikev2']
            }
          }
        },
        {
          api: 'deleteVpnCustomerGateway',
          icon: 'delete',
          label: 'label.delete.vpn.customer.gateway',
          message: 'message.delete.vpn.customer.gateway',
          docHelp: 'adminguide/networking_and_traffic.html#updating-and-removing-a-vpn-customer-gateway',
          dataView: true,
          groupAction: true,
          popup: true,
          groupMap: (selection) => { return selection.map(x => { return { id: x } }) }
        }
      ]
    },
    {
      name: 'guestvlans',
      title: 'label.guest.vlan',
      icon: 'folder',
      permission: ['listGuestVlans'],
      resourceType: 'GuestVlan',
      filters: ['allocatedonly', 'all'],
      columns: ['vlan', 'zonename', 'physicalnetworkname', 'allocationstate', 'taken', 'domain', 'account', 'project'],
      details: ['vlan', 'zonename', 'physicalnetworkname', 'allocationstate', 'taken', 'domain', 'account', 'project', 'isdedicated'],
      searchFilters: ['zoneid'],
      tabs: [{
        name: 'details',
        component: () => import('@/components/view/DetailsTab.vue')
      }, {
        name: 'guest.networks',
        component: () => import('@/views/network/GuestVlanNetworksTab.vue'),
        show: (record) => { return (record.allocationstate === 'Allocated') }
      }],
      show: () => {
        if (!store.getters.zones || store.getters.zones.length === 0) {
          return false
        }
        return true
      }
    }
  ]
}<|MERGE_RESOLUTION|>--- conflicted
+++ resolved
@@ -30,10 +30,6 @@
       icon: 'apartment',
       permission: ['listNetworks'],
       resourceType: 'Network',
-<<<<<<< HEAD
-      columns: ['name', 'state', 'type', 'vpcname', 'cidr', 'ip6cidr', 'broadcasturi', 'domain', 'account', 'zonename'],
-      details: ['name', 'id', 'description', 'type', 'traffictype', 'vpcid', 'vlan', 'broadcasturi', 'cidr', 'ip6cidr', 'netmask', 'gateway', 'aclname', 'ispersistent', 'restartrequired', 'reservediprange', 'redundantrouter', 'networkdomain', 'zonename', 'account', 'domain', 'associatednetworkid', 'associatednetworkname'],
-=======
       columns: () => {
         var fields = ['name', 'state', 'type', 'vpcname', 'cidr', 'ip6cidr', 'broadcasturi', 'domain', 'account', 'zonename']
         if (!isAdmin()) {
@@ -42,13 +38,12 @@
         return fields
       },
       details: () => {
-        var fields = ['name', 'id', 'description', 'type', 'traffictype', 'vpcid', 'vlan', 'broadcasturi', 'cidr', 'ip6cidr', 'netmask', 'gateway', 'aclname', 'ispersistent', 'restartrequired', 'reservediprange', 'redundantrouter', 'networkdomain', 'zonename', 'account', 'domain']
+        var fields = ['name', 'id', 'description', 'type', 'traffictype', 'vpcid', 'vlan', 'broadcasturi', 'cidr', 'ip6cidr', 'netmask', 'gateway', 'aclname', 'ispersistent', 'restartrequired', 'reservediprange', 'redundantrouter', 'networkdomain', 'zonename', 'account', 'domain', 'associatednetworkid', 'associatednetworkname']
         if (!isAdmin()) {
           fields = fields.filter(function (e) { return e !== 'broadcasturi' })
         }
         return fields
       },
->>>>>>> 51d4e547
       filters: ['all', 'isolated', 'shared', 'l2'],
       searchFilters: ['keyword', 'zoneid', 'domainid', 'account', 'tags'],
       related: [{
