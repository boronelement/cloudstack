--- conflicted
+++ resolved
@@ -58,16 +58,13 @@
         name: 'guest.ip.range',
         component: () => import('@/views/network/GuestIpRanges.vue'),
         show: (record) => { return 'listVlanIpRanges' in store.getters.apis && (record.type === 'Shared' || (record.service && record.service.filter(x => x.name === 'SourceNat').count === 0)) }
-<<<<<<< HEAD
       }, {
         name: 'tungsten.router.table',
         component: () => import('@/views/network/tungsten/TungstenNetworkRouterTable.vue')
-=======
       },
       {
         name: 'comments',
         component: () => import('@/components/view/AnnotationsTab.vue')
->>>>>>> 798d7beb
       }],
       actions: [
         {
