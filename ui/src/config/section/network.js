// Licensed to the Apache Software Foundation (ASF) under one
// or more contributor license agreements.  See the NOTICE file
// distributed with this work for additional information
// regarding copyright ownership.  The ASF licenses this file
// to you under the Apache License, Version 2.0 (the
// "License"); you may not use this file except in compliance
// with the License.  You may obtain a copy of the License at
//
//   http://www.apache.org/licenses/LICENSE-2.0
//
// Unless required by applicable law or agreed to in writing,
// software distributed under the License is distributed on an
// "AS IS" BASIS, WITHOUT WARRANTIES OR CONDITIONS OF ANY
// KIND, either express or implied.  See the License for the
// specific language governing permissions and limitations
// under the License.

import { shallowRef, defineAsyncComponent } from 'vue'
import store from '@/store'

export default {
  name: 'network',
  title: 'label.network',
  icon: 'wifi-outlined',
  docHelp: 'adminguide/networking_and_traffic.html#advanced-zone-physical-network-configuration',
  children: [
    {
      name: 'guestnetwork',
      title: 'label.guest.networks',
      icon: 'apartment-outlined',
      permission: ['listNetworks'],
      resourceType: 'Network',
      columns: ['name', 'state', 'type', 'vpcname', 'cidr', 'ip6cidr', 'broadcasturi', 'domain', 'account', 'zonename'],
      details: ['name', 'id', 'description', 'type', 'traffictype', 'vpcid', 'vlan', 'broadcasturi', 'cidr', 'ip6cidr', 'netmask', 'gateway', 'aclname', 'ispersistent', 'restartrequired', 'reservediprange', 'redundantrouter', 'networkdomain', 'zonename', 'account', 'domain'],
      filters: ['all', 'isolated', 'shared', 'l2'],
      searchFilters: ['keyword', 'zoneid', 'domainid', 'account', 'tags'],
      related: [{
        name: 'vm',
        title: 'label.instances',
        param: 'networkid'
      }],
      tabs: [{
        name: 'details',
        component: shallowRef(defineAsyncComponent(() => import('@/components/view/DetailsTab.vue')))
      }, {
        name: 'egress.rules',
        component: shallowRef(defineAsyncComponent(() => import('@/views/network/EgressRulesTab.vue'))),
        show: (record) => { return record.type === 'Isolated' && !('vpcid' in record) && 'listEgressFirewallRules' in store.getters.apis }
      }, {
        name: 'public.ip.addresses',
        component: shallowRef(defineAsyncComponent(() => import('@/views/network/IpAddressesTab.vue'))),
        show: (record) => { return (record.type === 'Isolated' || record.type === 'Shared') && !('vpcid' in record) && 'listPublicIpAddresses' in store.getters.apis }
      }, {
        name: 'virtual.routers',
        component: shallowRef(defineAsyncComponent(() => import('@/views/network/RoutersTab.vue'))),
        show: (record) => { return (record.type === 'Isolated' || record.type === 'Shared') && 'listRouters' in store.getters.apis }
      }, {
        name: 'guest.ip.range',
        component: shallowRef(defineAsyncComponent(() => import('@/views/network/GuestIpRanges.vue'))),
        show: (record) => { return 'listVlanIpRanges' in store.getters.apis && (record.type === 'Shared' || (record.service && record.service.filter(x => x.name === 'SourceNat').count === 0)) }
      },
      {
        name: 'comments',
        component: () => import('@/components/view/AnnotationsTab.vue')
      }],
      actions: [
        {
          api: 'createNetwork',
          icon: 'plus-outlined',
          label: 'label.add.network',
          docHelp: 'adminguide/networking_and_traffic.html#configure-guest-traffic-in-an-advanced-zone',
          listView: true,
          popup: true,
          component: shallowRef(defineAsyncComponent(() => import('@/views/network/CreateNetwork.vue')))
        },
        {
          api: 'updateNetwork',
          icon: 'edit-outlined',
          label: 'label.edit',
          dataView: true,
          args: (record) => {
            var fields = ['name', 'displaytext', 'guestvmcidr']
            if (record.type === 'Isolated') {
              fields.push(...['networkofferingid', 'networkdomain'])
            }
            return fields
          }
        },
        {
          api: 'restartNetwork',
          icon: 'sync-outlined',
          label: 'label.restart.network',
          message: 'message.restart.network',
          dataView: true,
          args: ['cleanup'],
          show: (record) => record.type !== 'L2',
          groupAction: true,
          popup: true,
          groupMap: (selection, values) => { return selection.map(x => { return { id: x, cleanup: values.cleanup } }) }
        },
        {
          api: 'replaceNetworkACLList',
          icon: 'swap-outlined',
          label: 'label.replace.acl.list',
          message: 'message.confirm.replace.acl.new.one',
          docHelp: 'adminguide/networking_and_traffic.html#configuring-network-access-control-list',
          dataView: true,
          show: (record) => { return record.vpcid },
          args: ['aclid', 'networkid'],
          mapping: {
            aclid: {
              api: 'listNetworkACLLists',
              params: (record) => { return { vpcid: record.vpcid } }
            },
            networkid: {
              value: (record) => { return record.id }
            }
          }
        },
        {
          api: 'deleteNetwork',
          icon: 'delete-outlined',
          label: 'label.action.delete.network',
          message: 'message.action.delete.network',
          dataView: true,
          groupAction: true,
          popup: true,
          groupMap: (selection) => { return selection.map(x => { return { id: x } }) }
        }
      ]
    },
    {
      name: 'vpc',
      title: 'label.vpc',
      icon: 'deployment-unit-outlined',
      docHelp: 'adminguide/networking_and_traffic.html#configuring-a-virtual-private-cloud',
      permission: ['listVPCs'],
      resourceType: 'Vpc',
      columns: ['name', 'state', 'displaytext', 'cidr', 'account', 'zonename'],
      details: ['name', 'id', 'displaytext', 'cidr', 'networkdomain', 'ispersistent', 'redundantvpcrouter', 'restartrequired', 'zonename', 'account', 'domain'],
      searchFilters: ['name', 'zoneid', 'domainid', 'account', 'tags'],
      related: [{
        name: 'vm',
        title: 'label.instances',
        param: 'vpcid'
      }, {
        name: 'router',
        title: 'label.virtual.routers',
        param: 'vpcid'
      }, {
        name: 'ilbvm',
        title: 'label.internal.lb',
        param: 'vpcid'
      }],
      tabs: [{
        name: 'vpc',
        component: shallowRef(defineAsyncComponent(() => import('@/views/network/VpcTab.vue')))
      }],
      actions: [
        {
          api: 'createVPC',
          icon: 'plus-outlined',
          label: 'label.add.vpc',
          docHelp: 'adminguide/networking_and_traffic.html#adding-a-virtual-private-cloud',
          listView: true,
          popup: true,
          component: shallowRef(defineAsyncComponent(() => import('@/views/network/CreateVpc.vue')))
        },
        {
          api: 'updateVPC',
          icon: 'edit-outlined',
          label: 'label.edit',
          dataView: true,
          args: ['name', 'displaytext']
        },
        {
          api: 'restartVPC',
          icon: 'sync-outlined',
          label: 'label.restart.vpc',
          message: (record) => { return record.redundantvpcrouter ? 'message.restart.vpc' : 'message.restart.vpc.remark' },
          dataView: true,
          args: (record) => {
            var fields = ['cleanup']
            if (!record.redundantvpcrouter) {
              fields.push('makeredundant')
            }
            return fields
          },
          groupAction: true,
          popup: true,
          groupMap: (selection, values) => { return selection.map(x => { return { id: x, cleanup: values.cleanup, makeredundant: values.makeredundant } }) }
        },
        {
          api: 'deleteVPC',
          icon: 'delete-outlined',
          label: 'label.remove.vpc',
          message: 'message.remove.vpc',
          dataView: true,
          groupAction: true,
          popup: true,
          groupMap: (selection) => { return selection.map(x => { return { id: x } }) }
        }
      ]
    },
    {
      name: 'securitygroups',
      title: 'label.security.groups',
      icon: 'fire-outlined',
      docHelp: 'adminguide/networking_and_traffic.html#security-groups',
      permission: ['listSecurityGroups'],
      resourceType: 'SecurityGroup',
      columns: ['name', 'description', 'account', 'domain'],
      details: ['name', 'id', 'description', 'account', 'domain'],
      tabs: [{
        name: 'details',
        component: shallowRef(defineAsyncComponent(() => import('@/components/view/DetailsTab.vue')))
      }, {
        name: 'ingress.rule',
        component: shallowRef(defineAsyncComponent(() => import('@/views/network/IngressEgressRuleConfigure.vue')))
      }, {
        name: 'egress.rule',
        component: shallowRef(defineAsyncComponent(() => import('@/views/network/IngressEgressRuleConfigure.vue')))
      }],
      show: () => {
        if (!store.getters.zones || store.getters.zones.length === 0) {
          return false
        }
        const listZoneHaveSGEnabled = store.getters.zones.filter(zone => zone.securitygroupsenabled === true)
        if (!listZoneHaveSGEnabled || listZoneHaveSGEnabled.length === 0) {
          return false
        }
        return true
      },
      actions: [
        {
          api: 'createSecurityGroup',
          icon: 'plus-outlined',
          label: 'label.add.security.group',
          docHelp: 'adminguide/networking_and_traffic.html#adding-a-security-group',
          listView: true,
          args: ['name', 'description']
        },
        {
          api: 'updateSecurityGroup',
          icon: 'edit-outlined',
          label: 'label.edit',
          dataView: true,
          args: ['name'],
          show: (record) => { return record.name !== 'default' }
        },
        {
          api: 'deleteSecurityGroup',
          icon: 'delete-outlined',
          label: 'label.action.delete.security.group',
          message: 'message.action.delete.security.group',
          dataView: true,
          show: (record) => { return record.name !== 'default' }
        }
      ]
    },
    {
      name: 'publicip',
      title: 'label.public.ip.addresses',
      icon: 'environment-outlined',
      docHelp: 'adminguide/networking_and_traffic.html#reserving-public-ip-addresses-and-vlans-for-accounts',
      permission: ['listPublicIpAddresses'],
      resourceType: 'PublicIpAddress',
      columns: ['ipaddress', 'state', 'associatednetworkname', 'virtualmachinename', 'allocated', 'account', 'zonename'],
      details: ['ipaddress', 'id', 'associatednetworkname', 'virtualmachinename', 'networkid', 'issourcenat', 'isstaticnat', 'virtualmachinename', 'vmipaddress', 'vlan', 'allocated', 'account', 'zonename'],
      component: shallowRef(() => import('@/views/network/PublicIpResource.vue')),
      tabs: [{
        name: 'details',
        component: shallowRef(defineAsyncComponent(() => import('@/components/view/DetailsTab.vue')))
      }, {
        name: 'firewall',
<<<<<<< HEAD
        component: shallowRef(defineAsyncComponent(() => import('@/views/network/FirewallRules.vue'))),
        networkServiceFilter: networkService => networkService.filter(x => x.name === 'Firewall').length > 0
=======
        component: () => import('@/views/network/FirewallRules.vue'),
        networkServiceFilter: networkService => networkService.filter(x => x.name === 'Firewall').length > 0,
        groupAction: true,
        popup: true,
        groupMap: (selection) => { return selection.map(x => { return { id: x } }) }
>>>>>>> 2bbc7817
      },
      {
        name: 'portforwarding',
        component: shallowRef(defineAsyncComponent(() => import('@/views/network/PortForwarding.vue'))),
        networkServiceFilter: networkService => networkService.filter(x => x.name === 'PortForwarding').length > 0
      }, {
        name: 'loadbalancing',
        component: shallowRef(defineAsyncComponent(() => import('@/views/network/LoadBalancing.vue'))),
        networkServiceFilter: networkService => networkService.filter(x => x.name === 'Lb').length > 0
      }, {
        name: 'vpn',
        component: shallowRef(defineAsyncComponent(() => import('@/views/network/VpnDetails.vue'))),
        show: (record) => { return record.issourcenat }
      },
      {
        name: 'comments',
        component: () => import('@/components/view/AnnotationsTab.vue')
      }],
      actions: [
        {
          api: 'enableStaticNat',
          icon: 'plus-circle-outlined',
          label: 'label.action.enable.static.nat',
          docHelp: 'adminguide/networking_and_traffic.html#enabling-or-disabling-static-nat',
          dataView: true,
          show: (record) => { return !record.virtualmachineid && !record.issourcenat },
          popup: true,
          component: shallowRef(defineAsyncComponent(() => import('@/views/network/EnableStaticNat.vue')))
        },
        {
          api: 'disableStaticNat',
          icon: 'minus-circle-outlined',
          label: 'label.action.disable.static.nat',
          message: 'message.action.disable.static.nat',
          docHelp: 'adminguide/networking_and_traffic.html#enabling-or-disabling-static-nat',
          dataView: true,
          show: (record) => { return record.virtualmachineid },
          args: ['ipaddressid'],
          mapping: {
            ipaddressid: {
              value: (record) => { return record.id }
            }
          }
        },
        {
          api: 'disassociateIpAddress',
          icon: 'delete-outlined',
          label: 'label.action.release.ip',
          message: 'message.action.release.ip',
          docHelp: 'adminguide/networking_and_traffic.html#releasing-an-ip-address-alloted-to-a-vpc',
          dataView: true,
          show: (record) => { return !record.issourcenat },
          groupAction: true,
          popup: true,
          groupMap: (selection) => { return selection.map(x => { return { id: x } }) }
        }
      ]
    },
    {
      name: 'privategw',
      title: 'label.private.gateway',
      icon: 'gateway-outlined',
      hidden: true,
      permission: ['listPrivateGateways'],
      columns: ['ipaddress', 'state', 'gateway', 'netmask', 'account'],
      details: ['ipaddress', 'gateway', 'netmask', 'vlan', 'sourcenatsupported', 'aclname', 'account', 'domain', 'zone'],
      tabs: [{
        name: 'details',
        component: shallowRef(defineAsyncComponent(() => import('@/components/view/DetailsTab.vue')))
      }, {
        name: 'static.routes',
        component: shallowRef(defineAsyncComponent(() => import('@/views/network/StaticRoutesTab.vue'))),
        show: () => true
      }],
      actions: [
        {
          api: 'createPrivateGateway',
          icon: 'plus-outlined',
          label: 'label.add.private.gateway',
          docHelp: 'adminguide/networking_and_traffic.html#adding-a-private-gateway-to-a-vpc',
          listView: true,
          args: (record, store) => {
            var fields = ['vpcid', 'physicalnetworkid', 'vlan', 'ipaddress', 'gateway', 'netmask', 'sourcenatsupported', 'aclid']
            if (store.apis.createPrivateGateway.params.filter(x => x.name === 'bypassvlanoverlapcheck').length > 0) {
              fields.push('bypassvlanoverlapcheck')
            }
            return fields
          },
          mapping: {
            aclid: {
              api: 'listNetworkACLLists'
            }
          }
        },
        {
          api: 'replaceNetworkACLList',
          icon: 'swap-outlined',
          label: 'label.replace.acl.list',
          message: 'message.confirm.replace.acl.new.one',
          docHelp: 'adminguide/networking_and_traffic.html#acl-on-private-gateway',
          dataView: true,
          args: ['aclid', 'gatewayid'],
          mapping: {
            aclid: {
              api: 'listNetworkACLLists',
              params: (record) => { return { vpcid: record.vpcid } }
            },
            gatewayid: {
              value: (record) => { return record.id }
            }
          }
        },
        {
          api: 'deletePrivateGateway',
          icon: 'delete-outlined',
          label: 'label.delete.gateway',
          message: 'message.delete.gateway',
          dataView: true
        }
      ]
    },
    {
      name: 's2svpn',
      title: 'label.site.to.site.vpn',
      icon: 'lock-outlined',
      hidden: true,
      permission: ['listVpnGateways'],
      columns: ['publicip', 'account', 'domain'],
      details: ['publicip', 'account', 'domain'],
      actions: [
        {
          api: 'createVpnGateway',
          icon: 'plus-outlined',
          label: 'label.add.vpn.gateway',
          docHelp: 'adminguide/networking_and_traffic.html#creating-a-vpn-gateway-for-the-vpc',
          listView: true,
          args: ['vpcid']
        },
        {
          api: 'deleteVpnGateway',
          icon: 'delete-outlined',
          label: 'label.delete.vpn.gateway',
          message: 'message.delete.vpn.gateway',
          docHelp: 'adminguide/networking_and_traffic.html#restarting-and-removing-a-vpn-connection',
          dataView: true
        }
      ]
    },
    {
      name: 's2svpnconn',
      title: 'label.site.to.site.vpn.connections',
      docHelp: 'adminguide/networking_and_traffic.html#setting-up-a-site-to-site-vpn-connection',
      icon: 'sync-outlined',
      hidden: true,
      permission: ['listVpnConnections'],
      columns: ['publicip', 'state', 'gateway', 'ipsecpsk', 'ikepolicy', 'esppolicy'],
      details: ['publicip', 'gateway', 'passive', 'cidrlist', 'ipsecpsk', 'ikepolicy', 'esppolicy', 'ikelifetime', 'ikeversion', 'esplifetime', 'dpd', 'splitconnections', 'forceencap', 'created'],
      actions: [
        {
          api: 'createVpnConnection',
          icon: 'plus-outlined',
          label: 'label.create.vpn.connection',
          docHelp: 'adminguide/networking_and_traffic.html#creating-a-vpn-connection',
          listView: true,
          args: ['s2scustomergatewayid', 's2svpngatewayid', 'passive'],
          mapping: {
            s2scustomergatewayid: {
              api: 'listVpnCustomerGateways'
            },
            s2svpngatewayid: {
              api: 'listVpnGateways'
            }
          }
        },
        {
          api: 'resetVpnConnection',
          icon: 'reload-outlined',
          label: 'label.reset.vpn.connection',
          message: 'message.reset.vpn.connection',
          docHelp: 'adminguide/networking_and_traffic.html#restarting-and-removing-a-vpn-connection',
          dataView: true
        },
        {
          api: 'deleteVpnConnection',
          icon: 'delete-outlined',
          label: 'label.delete.vpn.connection',
          message: 'message.delete.vpn.connection',
          docHelp: 'adminguide/networking_and_traffic.html#restarting-and-removing-a-vpn-connection',
          dataView: true
        }
      ]
    },
    {
      name: 'acllist',
      title: 'label.network.acl.lists',
      icon: 'bars-outlined',
      docHelp: 'adminguide/networking_and_traffic.html#configuring-network-access-control-list',
      hidden: true,
      permission: ['listNetworkACLLists'],
      columns: ['name', 'description', 'id'],
      details: ['name', 'description', 'id'],
      tabs: [{
        name: 'details',
        component: shallowRef(defineAsyncComponent(() => import('@/components/view/DetailsTab.vue')))
      }, {
        name: 'acl.list.rules',
        component: shallowRef(defineAsyncComponent(() => import('@/views/network/AclListRulesTab.vue'))),
        show: () => true
      }],
      actions: [
        {
          api: 'createNetworkACLList',
          icon: 'plus-outlined',
          label: 'label.add.acl.list',
          docHelp: 'adminguide/networking_and_traffic.html#creating-acl-lists',
          listView: true,
          args: ['name', 'description', 'vpcid']
        },
        {
          api: 'updateNetworkACLList',
          icon: 'edit-outlined',
          label: 'label.edit.acl.list',
          dataView: true,
          args: ['name', 'description']
        },
        {
          api: 'deleteNetworkACLList',
          icon: 'delete-outlined',
          label: 'label.delete.acl.list',
          message: 'message.confirm.delete.acl.list',
          dataView: true
        }
      ]
    },
    {
      name: 'ilb',
      title: 'label.internal.lb',
      docHelp: 'adminguide/networking_and_traffic.html#load-balancing-across-tiers',
      icon: 'share-alt-outlined',
      hidden: true,
      permission: ['listLoadBalancers'],
      columns: ['name', 'sourceipaddress', 'loadbalancerrule', 'algorithm', 'account', 'domain'],
      details: ['name', 'sourceipaddress', 'loadbalancerrule', 'algorithm', 'account', 'domain'],
      tabs: [{
        name: 'details',
        component: shallowRef(defineAsyncComponent(() => import('@/components/view/DetailsTab.vue')))
      }, {
        name: 'loadbalancerinstance',
        component: shallowRef(defineAsyncComponent(() => import('@/views/network/InternalLBAssignedVmTab.vue'))),
        show: () => true
      }],
      actions: [
        {
          api: 'createLoadBalancer',
          icon: 'plus-outlined',
          label: 'label.add.internal.lb',
          docHelp: 'adminguide/networking_and_traffic.html#creating-an-internal-lb-rule',
          listView: true,
          args: ['name', 'description', 'sourceipaddress', 'sourceport', 'instanceport', 'algorithm', 'networkid', 'sourceipaddressnetworkid', 'scheme'],
          mapping: {
            algorithm: {
              options: ['source', 'roundrobin', 'leastconn']
            },
            scheme: {
              value: (record) => { return 'Internal' }
            },
            networkid: {
              api: 'listNetworks',
              params: (record) => { return { forvpc: true } }
            },
            sourceipaddressnetworkid: {
              api: 'listNetworks',
              params: (record) => { return { forvpc: true } }
            }
          }
        },
        {
          api: 'assignToLoadBalancerRule',
          icon: 'plus-outlined',
          label: 'label.assign.vms',
          dataView: true,
          popup: true,
          component: shallowRef(defineAsyncComponent(() => import('@/views/network/InternalLBAssignVmForm.vue')))
        },
        {
          api: 'deleteLoadBalancer',
          icon: 'delete-outlined',
          label: 'label.delete.internal.lb',
          message: 'message.confirm.delete.internal.lb',
          dataView: true
        }
      ]
    },
    {
      name: 'vpnuser',
      title: 'label.vpn.users',
      icon: 'user-alt-outlined',
      permission: ['listVpnUsers'],
      hidden: true,
      columns: ['username', 'state', 'account', 'domain'],
      details: ['username', 'state', 'account', 'domain'],
      actions: [
        {
          api: 'addVpnUser',
          icon: 'plus-outlined',
          label: 'label.add.vpn.user',
          listView: true,
          args: (record, store) => {
            if (store.userInfo.roletype === 'User') {
              return ['username', 'password']
            }

            return ['username', 'password', 'domainid', 'account']
          }
        },
        {
          api: 'removeVpnUser',
          icon: 'delete-outlined',
          label: 'label.delete.vpn.user',
          message: 'message.action.delete.vpn.user',
          dataView: true,
          args: ['username', 'domainid', 'account'],
          mapping: {
            username: {
              value: (record) => { return record.username }
            },
            domainid: {
              value: (record) => { return record.domainid }
            },
            account: {
              value: (record) => { return record.account }
            }
          },
          groupAction: true,
          popup: true,
          groupMap: (selection, values, record) => {
            return selection.map(x => {
              const data = record.filter(y => { return y.id === x })
              return {
                username: data[0].username, account: data[0].account, domainid: data[0].domainid
              }
            })
          }
        }
      ]
    },
    {
      name: 'vpncustomergateway',
      title: 'label.vpncustomergatewayid',
      icon: 'lock-outlined',
      permission: ['listVpnCustomerGateways'],
      columns: ['name', 'gateway', 'cidrlist', 'ipsecpsk', 'account'],
      details: ['name', 'id', 'gateway', 'cidrlist', 'ipsecpsk', 'ikepolicy', 'ikelifetime', 'ikeversion', 'esppolicy', 'esplifetime', 'dpd', 'splitconnections', 'forceencap', 'account', 'domain'],
      searchFilters: ['keyword', 'domainid', 'account'],
      resourceType: 'VPNCustomerGateway',
      tabs: [
        {
          name: 'details',
          component: () => import('@/components/view/DetailsTab.vue')
        },
        {
          name: 'comments',
          component: () => import('@/components/view/AnnotationsTab.vue')
        }
      ],
      actions: [
        {
          api: 'createVpnCustomerGateway',
          icon: 'plus-outlined',
          label: 'label.add.vpn.customer.gateway',
          docHelp: 'adminguide/networking_and_traffic.html#creating-and-updating-a-vpn-customer-gateway',
          listView: true,
          popup: true,
          component: shallowRef(defineAsyncComponent(() => import('@/views/network/CreateVpnCustomerGateway.vue')))
        },
        {
          api: 'updateVpnCustomerGateway',
          icon: 'edit-outlined',
          label: 'label.edit',
          docHelp: 'adminguide/networking_and_traffic.html#updating-and-removing-a-vpn-customer-gateway',
          dataView: true,
          args: ['name', 'gateway', 'cidrlist', 'ipsecpsk', 'ikepolicy', 'ikelifetime', 'ikeversion', 'esppolicy', 'esplifetime', 'dpd', 'splitconnections', 'forceencap'],
          mapping: {
            ikeversion: {
              options: ['ike', 'ikev1', 'ikev2']
            }
          }
        },
        {
          api: 'deleteVpnCustomerGateway',
          icon: 'delete-outlined',
          label: 'label.delete.vpn.customer.gateway',
          message: 'message.delete.vpn.customer.gateway',
          docHelp: 'adminguide/networking_and_traffic.html#updating-and-removing-a-vpn-customer-gateway',
          dataView: true,
          groupAction: true,
          popup: true,
          groupMap: (selection) => { return selection.map(x => { return { id: x } }) }
        }
      ]
    }
  ]
}<|MERGE_RESOLUTION|>--- conflicted
+++ resolved
@@ -61,7 +61,7 @@
       },
       {
         name: 'comments',
-        component: () => import('@/components/view/AnnotationsTab.vue')
+        component: shallowRef(defineAsyncComponent(() => import('@/components/view/AnnotationsTab.vue')))
       }],
       actions: [
         {
@@ -273,16 +273,11 @@
         component: shallowRef(defineAsyncComponent(() => import('@/components/view/DetailsTab.vue')))
       }, {
         name: 'firewall',
-<<<<<<< HEAD
         component: shallowRef(defineAsyncComponent(() => import('@/views/network/FirewallRules.vue'))),
-        networkServiceFilter: networkService => networkService.filter(x => x.name === 'Firewall').length > 0
-=======
-        component: () => import('@/views/network/FirewallRules.vue'),
         networkServiceFilter: networkService => networkService.filter(x => x.name === 'Firewall').length > 0,
         groupAction: true,
         popup: true,
         groupMap: (selection) => { return selection.map(x => { return { id: x } }) }
->>>>>>> 2bbc7817
       },
       {
         name: 'portforwarding',
@@ -299,7 +294,7 @@
       },
       {
         name: 'comments',
-        component: () => import('@/components/view/AnnotationsTab.vue')
+        component: shallowRef(defineAsyncComponent(() => import('@/components/view/AnnotationsTab.vue')))
       }],
       actions: [
         {
@@ -641,11 +636,11 @@
       tabs: [
         {
           name: 'details',
-          component: () => import('@/components/view/DetailsTab.vue')
+          component: shallowRef(defineAsyncComponent(() => import('@/components/view/DetailsTab.vue')))
         },
         {
           name: 'comments',
-          component: () => import('@/components/view/AnnotationsTab.vue')
+          component: shallowRef(defineAsyncComponent(() => import('@/components/view/AnnotationsTab.vue')))
         }
       ],
       actions: [
