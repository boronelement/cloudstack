// Licensed to the Apache Software Foundation (ASF) under one
// or more contributor license agreements.  See the NOTICE file
// distributed with this work for additional information
// regarding copyright ownership.  The ASF licenses this file
// to you under the Apache License, Version 2.0 (the
// "License"); you may not use this file except in compliance
// with the License.  You may obtain a copy of the License at
//
//   http://www.apache.org/licenses/LICENSE-2.0
//
// Unless required by applicable law or agreed to in writing,
// software distributed under the License is distributed on an
// "AS IS" BASIS, WITHOUT WARRANTIES OR CONDITIONS OF ANY
// KIND, either express or implied.  See the License for the
// specific language governing permissions and limitations
// under the License.

import { shallowRef, defineAsyncComponent } from 'vue'
export default {
  name: 'role',
  title: 'label.roles',
<<<<<<< HEAD
  icon: 'idcard',
  shortKey: ['shift', 'r'],
=======
  icon: 'idcard-outlined',
>>>>>>> f7d55659
  docHelp: 'adminguide/accounts.html#roles',
  permission: ['listRoles', 'listRolePermissions'],
  columns: ['name', 'type', 'description'],
  details: ['name', 'id', 'type', 'description'],
  tabs: [{
    name: 'details',
    component: shallowRef(defineAsyncComponent(() => import('@/components/view/DetailsTab.vue')))
  }, {
    name: 'rules',
    component: shallowRef(defineAsyncComponent(() => import('@/views/iam/RolePermissionTab.vue')))
  }],
  actions: [
    {
      api: 'createRole',
      icon: 'plus-outlined',
      label: 'label.add.role',
      listView: true,
      popup: true,
      component: shallowRef(defineAsyncComponent(() => import('@/views/iam/CreateRole.vue')))
    },
    {
      api: 'importRole',
      icon: 'cloud-upload-outlined',
      label: 'label.import.role',
      listView: true,
      popup: true,
      component: shallowRef(defineAsyncComponent(() => import('@/views/iam/ImportRole.vue')))
    },
    {
      api: 'updateRole',
      icon: 'edit-outlined',
      label: 'label.edit.role',
      dataView: true,
      args: ['name', 'description', 'type'],
      mapping: {
        type: {
          options: ['Admin', 'DomainAdmin', 'User']
        }
      }
    },
    {
      api: 'deleteRole',
      icon: 'delete-outlined',
      label: 'label.delete.role',
      message: 'label.delete.role',
      dataView: true
    }
  ]
}<|MERGE_RESOLUTION|>--- conflicted
+++ resolved
@@ -19,12 +19,8 @@
 export default {
   name: 'role',
   title: 'label.roles',
-<<<<<<< HEAD
-  icon: 'idcard',
   shortKey: ['shift', 'r'],
-=======
   icon: 'idcard-outlined',
->>>>>>> f7d55659
   docHelp: 'adminguide/accounts.html#roles',
   permission: ['listRoles', 'listRolePermissions'],
   columns: ['name', 'type', 'description'],
