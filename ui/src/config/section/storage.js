--- conflicted
+++ resolved
@@ -21,22 +21,14 @@
 export default {
   name: 'storage',
   title: 'label.storage',
-<<<<<<< HEAD
-  icon: 'database',
   shortKey: ['shift', 's'],
-=======
   icon: 'database-outlined',
->>>>>>> f7d55659
   children: [
     {
       name: 'volume',
       title: 'label.volumes',
-<<<<<<< HEAD
-      icon: 'hdd',
       shortKey: ['s', 'v'],
-=======
       icon: 'hdd-outlined',
->>>>>>> f7d55659
       docHelp: 'adminguide/storage.html#working-with-volumes',
       permission: ['listVolumesMetrics'],
       resourceType: 'Volume',
@@ -93,12 +85,8 @@
       actions: [
         {
           api: 'createVolume',
-<<<<<<< HEAD
-          icon: 'plus',
           shortKey: ['a'],
-=======
           icon: 'plus-outlined',
->>>>>>> f7d55659
           docHelp: 'adminguide/storage.html#creating-a-new-volume',
           label: 'label.action.create.volume',
           listView: true,
@@ -107,12 +95,8 @@
         },
         {
           api: 'createVolume',
-<<<<<<< HEAD
-          icon: 'cloud-upload',
           shortKey: ['u'],
-=======
           icon: 'cloud-upload-outlined',
->>>>>>> f7d55659
           docHelp: 'adminguide/storage.html#uploading-an-existing-volume-to-a-virtual-machine',
           label: 'label.upload.volume.from.local',
           listView: true,
@@ -121,12 +105,8 @@
         },
         {
           api: 'uploadVolume',
-<<<<<<< HEAD
-          icon: 'link',
           shortKey: ['l'],
-=======
           icon: 'link-outlined',
->>>>>>> f7d55659
           docHelp: 'adminguide/storage.html#uploading-an-existing-volume-to-a-virtual-machine',
           label: 'label.upload.volume.from.url',
           listView: true,
@@ -313,12 +293,8 @@
     {
       name: 'snapshot',
       title: 'label.snapshots',
-<<<<<<< HEAD
-      icon: 'build',
       shortKey: ['s', 'n'],
-=======
       icon: 'build-outlined',
->>>>>>> f7d55659
       docHelp: 'adminguide/storage.html#working-with-volume-snapshots',
       permission: ['listSnapshots'],
       resourceType: 'Snapshot',
@@ -389,12 +365,8 @@
     {
       name: 'vmsnapshot',
       title: 'label.vm.snapshots',
-<<<<<<< HEAD
-      icon: 'camera',
       shortKey: ['s', 'm'],
-=======
       icon: 'camera-outlined',
->>>>>>> f7d55659
       docHelp: 'adminguide/storage.html#working-with-volume-snapshots',
       permission: ['listVMSnapshot'],
       resourceType: 'VMSnapshot',
@@ -465,12 +437,8 @@
     {
       name: 'backup',
       title: 'label.backup',
-<<<<<<< HEAD
-      icon: 'cloud-upload',
       shortKey: ['s', 'b'],
-=======
       icon: 'cloud-upload-outlined',
->>>>>>> f7d55659
       permission: ['listBackups'],
       columns: [{ name: (record) => { return record.virtualmachinename } }, 'virtualmachinename', 'status', 'type', 'created', 'account', 'zone'],
       details: ['virtualmachinename', 'id', 'type', 'externalid', 'size', 'virtualsize', 'volumes', 'backupofferingname', 'zone', 'account', 'domain', 'created'],
