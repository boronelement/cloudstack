--- conflicted
+++ resolved
@@ -311,12 +311,9 @@
         var fields = ['name', 'state', 'volumename', 'intervaltype', 'physicalsize', 'created']
         if (['Admin', 'DomainAdmin'].includes(store.getters.userInfo.roletype)) {
           fields.push('account')
-<<<<<<< HEAD
+          fields.push('domain')
           fields.push('imagestore')
           fields.push('primarydatastore')
-=======
-          fields.push('domain')
->>>>>>> 5559668f
         }
         fields.push('zonename')
         return fields
