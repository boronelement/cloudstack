// Licensed to the Apache Software Foundation (ASF) under one
// or more contributor license agreements.  See the NOTICE file
// distributed with this work for additional information
// regarding copyright ownership.  The ASF licenses this file
// to you under the Apache License, Version 2.0 (the
// "License"); you may not use this file except in compliance
// with the License.  You may obtain a copy of the License at
//
//   http://www.apache.org/licenses/LICENSE-2.0
//
// Unless required by applicable law or agreed to in writing,
// software distributed under the License is distributed on an
// "AS IS" BASIS, WITHOUT WARRANTIES OR CONDITIONS OF ANY
// KIND, either express or implied.  See the License for the
// specific language governing permissions and limitations
// under the License.

import { shallowRef, defineAsyncComponent } from 'vue'
import store from '@/store'

export default {
  name: 'storage',
  title: 'label.storage',
  icon: 'hdd-outlined',
  children: [
    {
      name: 'volume',
      title: 'label.volumes',
      icon: 'hdd-outlined',
      docHelp: 'adminguide/storage.html#working-with-volumes',
      permission: ['listVolumesMetrics'],
      resourceType: 'Volume',
      filters: () => {
        if (store.getters.userInfo.roletype === 'Admin') {
          return ['user', 'all']
        } else {
          return []
        }
      },
      columns: () => {
        const fields = ['name', 'state', 'sizegb', 'type', 'vmname']
        const metricsFields = ['diskkbsread', 'diskkbswrite', 'diskiopstotal']

        if (store.getters.userInfo.roletype === 'Admin') {
          metricsFields.push({
            physicalsize: (record) => {
              return record.physicalsize ? parseFloat(record.physicalsize / (1024.0 * 1024.0 * 1024.0)).toFixed(2) + 'GB' : ''
            }
          })
        }
        metricsFields.push('utilization')

        if (store.getters.metrics) {
          fields.push(...metricsFields)
        }

        if (store.getters.userInfo.roletype === 'Admin') {
          fields.push('account')
          fields.push('storage')
        } else if (store.getters.userInfo.roletype === 'DomainAdmin') {
          fields.push('account')
        }
        fields.push('zonename')

        return fields
      },
      details: ['name', 'id', 'type', 'storagetype', 'diskofferingdisplaytext', 'deviceid', 'sizegb', 'physicalsize', 'provisioningtype', 'utilization', 'diskkbsread', 'diskkbswrite', 'diskioread', 'diskiowrite', 'diskiopstotal', 'miniops', 'maxiops', 'path'],
      related: [{
        name: 'snapshot',
        title: 'label.snapshots',
        param: 'volumeid'
      }],
      tabs: [
        {
          name: 'details',
          component: shallowRef(defineAsyncComponent(() => import('@/components/view/DetailsTab.vue')))
        },
        {
          name: 'metrics',
          resourceType: 'Volume',
          component: shallowRef(defineAsyncComponent(() => import('@/components/view/StatsTab.vue'))),
          show: (record) => { return store.getters.features.instancesdisksstatsretentionenabled }
        },
        {
          name: 'events',
          resourceType: 'Volume',
          component: shallowRef(defineAsyncComponent(() => import('@/components/view/EventsTab.vue'))),
          show: () => { return 'listEvents' in store.getters.apis }
        },
        {
          name: 'comments',
          component: shallowRef(defineAsyncComponent(() => import('@/components/view/AnnotationsTab.vue')))
        }
      ],
      searchFilters: ['name', 'zoneid', 'domainid', 'account', 'state', 'tags'],
      actions: [
        {
          api: 'createVolume',
          icon: 'plus-outlined',
          docHelp: 'adminguide/storage.html#creating-a-new-volume',
          label: 'label.action.create.volume',
          listView: true,
          popup: true,
          component: shallowRef(defineAsyncComponent(() => import('@/views/storage/CreateVolume.vue')))
        },
        {
          api: 'createVolume',
          icon: 'cloud-upload-outlined',
          docHelp: 'adminguide/storage.html#uploading-an-existing-volume-to-a-virtual-machine',
          label: 'label.upload.volume.from.local',
          show: () => { return 'getUploadParamsForVolume' in store.getters.apis },
          listView: true,
          popup: true,
          component: shallowRef(defineAsyncComponent(() => import('@/views/storage/UploadLocalVolume.vue')))
        },
        {
          api: 'uploadVolume',
          icon: 'link-outlined',
          docHelp: 'adminguide/storage.html#uploading-an-existing-volume-to-a-virtual-machine',
          label: 'label.upload.volume.from.url',
          listView: true,
          popup: true,
          component: shallowRef(defineAsyncComponent(() => import('@/views/storage/UploadVolume.vue')))
        },
        {
          api: 'attachVolume',
          icon: 'paper-clip-outlined',
          label: 'label.action.attach.disk',
          dataView: true,
          show: (record) => { return ['Allocated', 'Ready', 'Uploaded'].includes(record.state) && !('virtualmachineid' in record) },
          popup: true,
          component: shallowRef(defineAsyncComponent(() => import('@/views/storage/AttachVolume.vue')))
        },
        {
          api: 'detachVolume',
          icon: 'link-outlined',
          label: 'label.action.detach.disk',
          message: 'message.detach.disk',
          dataView: true,
          show: (record) => { return record.virtualmachineid && ['Running', 'Stopped', 'Destroyed'].includes(record.vmstate) }
        },
        {
          api: 'updateVolume',
          icon: 'edit-outlined',
          label: 'label.edit',
          dataView: true,
          args: ['name'],
          mapping: {
            account: {
              value: (record) => { return record.account }
            },
            domainid: {
              value: (record) => { return record.domainid }
            }
          }
        },
        {
          api: 'createSnapshot',
          icon: 'camera-outlined',
          docHelp: 'adminguide/storage.html#working-with-volume-snapshots',
          label: 'label.action.take.snapshot',
          dataView: true,
          show: (record, store) => {
            return record.state === 'Ready' && (record.hypervisor !== 'KVM' ||
              record.hypervisor === 'KVM' && record.vmstate === 'Running' && store.features.kvmsnapshotenabled ||
              record.hypervisor === 'KVM' && record.vmstate !== 'Running')
          },
          popup: true,
          component: shallowRef(defineAsyncComponent(() => import('@/views/storage/TakeSnapshot.vue')))
        },
        {
          api: 'createSnapshotPolicy',
          icon: 'clock-circle-outlined',
          docHelp: 'adminguide/storage.html#working-with-volume-snapshots',
          label: 'label.action.recurring.snapshot',
          dataView: true,
          show: (record, store) => {
            return record.state === 'Ready' && (record.hypervisor !== 'KVM' ||
              record.hypervisor === 'KVM' && record.vmstate === 'Running' && store.features.kvmsnapshotenabled ||
              record.hypervisor === 'KVM' && record.vmstate !== 'Running')
          },
          popup: true,
          component: shallowRef(defineAsyncComponent(() => import('@/views/storage/RecurringSnapshotVolume.vue'))),
          mapping: {
            volumeid: {
              value: (record) => { return record.id }
            },
            intervaltype: {
              options: ['HOURLY', 'DAILY', 'WEEKLY', 'MONTHLY']
            }
          }
        },
        {
          api: 'resizeVolume',
          icon: 'fullscreen-outlined',
          docHelp: 'adminguide/storage.html#resizing-volumes',
          label: 'label.action.resize.volume',
          dataView: true,
          popup: true,
          show: (record) => { return ['Allocated', 'Ready'].includes(record.state) },
          component: shallowRef(defineAsyncComponent(() => import('@/views/storage/ResizeVolume.vue')))
        },
        {
          api: 'migrateVolume',
          permission: ['migrateVolume', 'findStoragePoolsForMigration', 'listStoragePools', 'listDiskOfferings'],
          icon: 'drag-outlined',
          docHelp: 'adminguide/storage.html#id2',
          label: 'label.migrate.volume',
          args: ['volumeid', 'storageid', 'livemigrate'],
          dataView: true,
          show: (record, store) => { return record.state === 'Ready' },
          popup: true,
          component: shallowRef(defineAsyncComponent(() => import('@/views/storage/MigrateVolume.vue')))
        },
        {
          api: 'changeOfferingForVolume',
          icon: 'swap-outlined',
          docHelp: 'adminguide/storage.html#id2',
          label: 'label.change.offering.for.volume',
          args: ['id', 'diskofferingid', 'size', 'miniops', 'maxiops', 'automigrate'],
          dataView: true,
          show: (record, store) => { return ['Allocated', 'Ready'].includes(record.state) && ['Admin'].includes(store.userInfo.roletype) },
          popup: true,
          component: shallowRef(defineAsyncComponent(() => import('@/views/storage/ChangeOfferingForVolume.vue')))
        },
        {
          api: 'extractVolume',
          icon: 'cloud-download-outlined',
          label: 'label.action.download.volume',
          message: 'message.download.volume.confirm',
          dataView: true,
          show: (record) => { return record.state === 'Ready' && (record.vmstate === 'Stopped' || !record.virtualmachineid) },
          args: ['zoneid', 'mode'],
          mapping: {
            zoneid: {
              value: (record) => { return record.zoneid }
            },
            mode: {
              value: (record) => { return 'HTTP_DOWNLOAD' }
            }
          },
          response: (result) => { return `Please click <a href="${result.volume.url}" target="_blank">${result.volume.url}</a> to download.` }
        },
        {
          api: 'createTemplate',
          icon: 'picture-outlined',
          label: 'label.action.create.template.from.volume',
          dataView: true,
          show: (record) => {
            return !['Destroy', 'Destroyed', 'Expunging', 'Expunged', 'Migrating', 'Uploading', 'UploadError', 'Creating'].includes(record.state) &&
            ((record.type === 'ROOT' && record.vmstate === 'Stopped') ||
            (record.type !== 'ROOT' && !record.virtualmachineid && !['Allocated', 'Uploaded'].includes(record.state)))
          },
          args: ['volumeid', 'name', 'displaytext', 'ostypeid', 'ispublic', 'isfeatured', 'isdynamicallyscalable', 'requireshvm', 'passwordenabled'],
          mapping: {
            volumeid: {
              value: (record) => { return record.id }
            }
          }
        },
        {
          api: 'recoverVolume',
          icon: 'medicine-box-outlined',
          label: 'label.action.recover.volume',
          message: 'message.action.recover.volume',
          dataView: true,
          show: (record, store) => {
            return (['Admin', 'DomainAdmin'].includes(store.userInfo.roletype) || store.features.allowuserexpungerecovervolume) && record.state === 'Destroy'
          }
        },
        {
          api: 'deleteVolume',
          icon: 'delete-outlined',
          label: 'label.action.delete.volume',
          message: 'message.action.delete.volume',
          dataView: true,
          show: (record, store) => {
            return ['Expunging', 'Expunged', 'UploadError'].includes(record.state) ||
              ['Allocated', 'Uploaded'].includes(record.state) && record.type !== 'ROOT' && !record.virtualmachineid ||
              ((['Admin', 'DomainAdmin'].includes(store.userInfo.roletype) || store.features.allowuserexpungerecovervolume) && record.state === 'Destroy')
          },
          groupAction: true,
          popup: true,
          groupMap: (selection) => { return selection.map(x => { return { id: x } }) }
        },
        {
          api: 'destroyVolume',
          icon: 'delete-outlined',
          label: 'label.action.destroy.volume',
          message: 'message.action.destroy.volume',
          dataView: true,
          args: (record, store) => {
            return (['Admin'].includes(store.userInfo.roletype) || store.features.allowuserexpungerecovervolume)
              ? ['expunge'] : []
          },
          show: (record, store) => {
            return !['Destroy', 'Destroyed', 'Expunging', 'Expunged', 'Migrating', 'Uploading', 'UploadError', 'Creating', 'Allocated', 'Uploaded'].includes(record.state) &&
              record.type !== 'ROOT' && !record.virtualmachineid
          }
        }
      ]
    },
    {
      name: 'snapshot',
      title: 'label.snapshots',
      icon: 'build-outlined',
      docHelp: 'adminguide/storage.html#working-with-volume-snapshots',
      permission: ['listSnapshots'],
      resourceType: 'Snapshot',
      columns: () => {
        var fields = ['name', 'state', 'volumename', 'intervaltype', 'physicalsize', 'created']
        if (['Admin', 'DomainAdmin'].includes(store.getters.userInfo.roletype)) {
          fields.push('account')
          fields.push('domain')
        }
        fields.push('zonename')
        return fields
      },
      details: ['name', 'id', 'volumename', 'volumetype', 'snapshottype', 'intervaltype', 'physicalsize', 'virtualsize', 'account', 'domain', 'created'],
      tabs: [
        {
          name: 'details',
          component: shallowRef(defineAsyncComponent(() => import('@/components/view/DetailsTab.vue')))
        },
        {
          name: 'comments',
          component: shallowRef(defineAsyncComponent(() => import('@/components/view/AnnotationsTab.vue')))
        }
      ],
      searchFilters: ['name', 'domainid', 'account', 'tags'],
      actions: [
        {
          api: 'createTemplate',
          icon: 'picture-outlined',
          label: 'label.create.template',
          dataView: true,
          show: (record) => { return record.state === 'BackedUp' },
          args: ['snapshotid', 'name', 'displaytext', 'ostypeid', 'ispublic', 'isfeatured', 'isdynamicallyscalable', 'requireshvm', 'passwordenabled'],
          mapping: {
            snapshotid: {
              value: (record) => { return record.id }
            }
          }
        },
        {
          api: 'createVolume',
          icon: 'hdd-outlined',
          label: 'label.action.create.volume',
          dataView: true,
          show: (record) => { return record.state === 'BackedUp' },
          popup: true,
          component: shallowRef(defineAsyncComponent(() => import('@/views/storage/CreateVolume.vue')))
        },
        {
          api: 'revertSnapshot',
          icon: 'sync-outlined',
          label: 'label.action.revert.snapshot',
          message: 'message.action.revert.snapshot',
          dataView: true,
          show: (record) => { return record.state === 'BackedUp' && record.revertable }
        },
        {
          api: 'deleteSnapshot',
          icon: 'delete-outlined',
          label: 'label.action.delete.snapshot',
          message: 'message.action.delete.snapshot',
          dataView: true,
          show: (record) => { return record.state !== 'Destroyed' },
          groupAction: true,
          popup: true,
          groupMap: (selection) => { return selection.map(x => { return { id: x } }) }
        }
      ]
    },
    {
<<<<<<< HEAD
=======
      name: 'vmsnapshot',
      title: 'label.vm.snapshots',
      icon: 'camera-outlined',
      docHelp: 'adminguide/storage.html#working-with-volume-snapshots',
      permission: ['listVMSnapshot'],
      resourceType: 'VMSnapshot',
      columns: () => {
        const fields = ['displayname', 'state', 'name', 'type', 'current', 'parentName', 'created']
        if (['Admin', 'DomainAdmin'].includes(store.getters.userInfo.roletype)) {
          fields.push('account')
          fields.push('domain')
        }
        return fields
      },
      details: ['name', 'id', 'displayname', 'description', 'type', 'current', 'parentName', 'virtualmachineid', 'account', 'domain', 'created'],
      searchFilters: ['name', 'domainid', 'account', 'tags'],
      tabs: [
        {
          name: 'details',
          component: shallowRef(defineAsyncComponent(() => import('@/components/view/DetailsTab.vue')))
        },
        {
          name: 'comments',
          component: shallowRef(defineAsyncComponent(() => import('@/components/view/AnnotationsTab.vue')))
        }
      ],
      actions: [
        {
          api: 'createSnapshotFromVMSnapshot',
          icon: 'camera-outlined',
          label: 'label.action.create.snapshot.from.vmsnapshot',
          message: 'message.action.create.snapshot.from.vmsnapshot',
          dataView: true,
          popup: true,
          show: (record) => { return (record.state === 'Ready' && record.hypervisor === 'KVM') },
          component: shallowRef(defineAsyncComponent(() => import('@/views/storage/CreateSnapshotFromVMSnapshot.vue')))
        },
        {
          api: 'revertToVMSnapshot',
          icon: 'sync-outlined',
          label: 'label.action.vmsnapshot.revert',
          message: 'label.action.vmsnapshot.revert',
          dataView: true,
          show: (record) => { return record.state === 'Ready' },
          args: ['vmsnapshotid'],
          mapping: {
            vmsnapshotid: {
              value: (record) => { return record.id }
            }
          }
        },
        {
          api: 'deleteVMSnapshot',
          icon: 'delete-outlined',
          label: 'label.action.vmsnapshot.delete',
          message: 'message.action.vmsnapshot.delete',
          dataView: true,
          show: (record) => { return ['Ready', 'Expunging', 'Error'].includes(record.state) },
          args: ['vmsnapshotid'],
          mapping: {
            vmsnapshotid: {
              value: (record) => { return record.id }
            }
          },
          groupAction: true,
          popup: true,
          groupMap: (selection) => { return selection.map(x => { return { vmsnapshotid: x } }) }
        }
      ]
    },
    {
>>>>>>> c3aeba1f
      name: 'backup',
      title: 'label.backup',
      icon: 'cloud-upload-outlined',
      permission: ['listBackups'],
      columns: [{ name: (record) => { return record.virtualmachinename } }, 'status', 'virtualmachinename', 'type', 'created', 'account', 'domain', 'zone'],
      details: ['virtualmachinename', 'id', 'type', 'externalid', 'size', 'virtualsize', 'volumes', 'backupofferingname', 'zone', 'account', 'domain', 'created'],
      actions: [
        {
          api: 'restoreBackup',
          icon: 'sync-outlined',
          docHelp: 'adminguide/virtual_machines.html#restoring-vm-backups',
          label: 'label.backup.restore',
          message: 'message.backup.restore',
          dataView: true,
          show: (record) => { return record.state !== 'Destroyed' }
        },
        {
          api: 'restoreVolumeFromBackupAndAttachToVM',
          icon: 'paper-clip-outlined',
          label: 'label.backup.attach.restore',
          message: 'message.backup.attach.restore',
          dataView: true,
          show: (record) => { return record.state !== 'Destroyed' },
          popup: true,
          component: shallowRef(defineAsyncComponent(() => import('@/views/storage/RestoreAttachBackupVolume.vue')))
        },
        {
          api: 'removeVirtualMachineFromBackupOffering',
          icon: 'scissor-outlined',
          label: 'label.backup.offering.remove',
          message: 'message.backup.offering.remove',
          dataView: true,
          show: (record) => { return record.state !== 'Destroyed' },
          args: ['forced', 'virtualmachineid'],
          mapping: {
            forced: {
              value: (record) => { return true }
            },
            virtualmachineid: {
              value: (record) => { return record.virtualmachineid }
            }
          }
        },
        {
          api: 'deleteBackup',
          icon: 'delete-outlined',
          label: 'label.delete.backup',
          message: 'message.delete.backup',
          dataView: true,
          show: (record) => { return record.state !== 'Destroyed' }
        }
      ]
    }
  ]
}<|MERGE_RESOLUTION|>--- conflicted
+++ resolved
@@ -373,80 +373,6 @@
       ]
     },
     {
-<<<<<<< HEAD
-=======
-      name: 'vmsnapshot',
-      title: 'label.vm.snapshots',
-      icon: 'camera-outlined',
-      docHelp: 'adminguide/storage.html#working-with-volume-snapshots',
-      permission: ['listVMSnapshot'],
-      resourceType: 'VMSnapshot',
-      columns: () => {
-        const fields = ['displayname', 'state', 'name', 'type', 'current', 'parentName', 'created']
-        if (['Admin', 'DomainAdmin'].includes(store.getters.userInfo.roletype)) {
-          fields.push('account')
-          fields.push('domain')
-        }
-        return fields
-      },
-      details: ['name', 'id', 'displayname', 'description', 'type', 'current', 'parentName', 'virtualmachineid', 'account', 'domain', 'created'],
-      searchFilters: ['name', 'domainid', 'account', 'tags'],
-      tabs: [
-        {
-          name: 'details',
-          component: shallowRef(defineAsyncComponent(() => import('@/components/view/DetailsTab.vue')))
-        },
-        {
-          name: 'comments',
-          component: shallowRef(defineAsyncComponent(() => import('@/components/view/AnnotationsTab.vue')))
-        }
-      ],
-      actions: [
-        {
-          api: 'createSnapshotFromVMSnapshot',
-          icon: 'camera-outlined',
-          label: 'label.action.create.snapshot.from.vmsnapshot',
-          message: 'message.action.create.snapshot.from.vmsnapshot',
-          dataView: true,
-          popup: true,
-          show: (record) => { return (record.state === 'Ready' && record.hypervisor === 'KVM') },
-          component: shallowRef(defineAsyncComponent(() => import('@/views/storage/CreateSnapshotFromVMSnapshot.vue')))
-        },
-        {
-          api: 'revertToVMSnapshot',
-          icon: 'sync-outlined',
-          label: 'label.action.vmsnapshot.revert',
-          message: 'label.action.vmsnapshot.revert',
-          dataView: true,
-          show: (record) => { return record.state === 'Ready' },
-          args: ['vmsnapshotid'],
-          mapping: {
-            vmsnapshotid: {
-              value: (record) => { return record.id }
-            }
-          }
-        },
-        {
-          api: 'deleteVMSnapshot',
-          icon: 'delete-outlined',
-          label: 'label.action.vmsnapshot.delete',
-          message: 'message.action.vmsnapshot.delete',
-          dataView: true,
-          show: (record) => { return ['Ready', 'Expunging', 'Error'].includes(record.state) },
-          args: ['vmsnapshotid'],
-          mapping: {
-            vmsnapshotid: {
-              value: (record) => { return record.id }
-            }
-          },
-          groupAction: true,
-          popup: true,
-          groupMap: (selection) => { return selection.map(x => { return { vmsnapshotid: x } }) }
-        }
-      ]
-    },
-    {
->>>>>>> c3aeba1f
       name: 'backup',
       title: 'label.backup',
       icon: 'cloud-upload-outlined',
