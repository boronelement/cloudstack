// Licensed to the Apache Software Foundation (ASF) under one
// or more contributor license agreements.  See the NOTICE file
// distributed with this work for additional information
// regarding copyright ownership.  The ASF licenses this file
// to you under the Apache License, Version 2.0 (the
// "License"); you may not use this file except in compliance
// with the License.  You may obtain a copy of the License at
//
//   http://www.apache.org/licenses/LICENSE-2.0
//
// Unless required by applicable law or agreed to in writing,
// software distributed under the License is distributed on an
// "AS IS" BASIS, WITHOUT WARRANTIES OR CONDITIONS OF ANY
// KIND, either express or implied.  See the License for the
// specific language governing permissions and limitations
// under the License.

import { shallowRef, defineAsyncComponent } from 'vue'
export default {
  name: 'quota',
  title: 'label.quota',
<<<<<<< HEAD
  icon: 'pie-chart',
  shortKey: ['shift', 'q'],
=======
  icon: 'pie-chart-outlined',
>>>>>>> f7d55659
  docHelp: 'plugins/quota.html',
  permission: ['quotaSummary'],
  children: [
    {
      name: 'quotasummary',
<<<<<<< HEAD
      title: 'label.summary',
      icon: 'bars',
      shortKey: ['q', 's'],
=======
      title: 'label.quota.summary',
      icon: 'bars-outlined',
>>>>>>> f7d55659
      permission: ['quotaSummary'],
      columns: ['account', 'domain', 'state', 'currency', 'balance', 'quota'],
      details: ['account', 'domain', 'state', 'currency', 'balance', 'quota', 'startdate', 'enddate'],
      component: shallowRef(() => import('@/views/plugins/quota/QuotaSummary.vue')),
      tabs: [
        {
          name: 'details',
          component: shallowRef(defineAsyncComponent(() => import('@/components/view/DetailsTab.vue')))
        },
        {
          name: 'quota.statement.quota',
          component: shallowRef(defineAsyncComponent(() => import('@/views/plugins/quota/QuotaUsage.vue')))
        },
        {
          name: 'quota.statement.balance',
          component: shallowRef(defineAsyncComponent(() => import('@/views/plugins/quota/QuotaBalance.vue')))
        }
      ],
      actions: [
        {
          api: 'quotaCredits',
          icon: 'plus-outlined',
          docHelp: 'plugins/quota.html#quota-credits',
          label: 'label.quota.add.credits',
          dataView: true,
          args: ['value', 'min_balance', 'quota_enforce'],
          mapping: {
            account: {
              value: (record) => { return record.account }
            },
            domainid: {
              value: (record) => { return record.domainid }
            }
          }
        }
      ]
    },
    {
      name: 'quotatariff',
      title: 'label.quota.tariff',
<<<<<<< HEAD
      icon: 'credit-card',
      shortKey: ['q', 't'],
=======
      icon: 'credit-card-outlined',
>>>>>>> f7d55659
      docHelp: 'plugins/quota.html#quota-tariff',
      permission: ['quotaTariffList'],
      columns: ['usageName', 'description', 'usageUnit', 'tariffValue', 'tariffActions'],
      details: ['usageName', 'description', 'usageUnit', 'tariffValue'],
      component: shallowRef(() => import('@/views/plugins/quota/QuotaTariff.vue'))
    },
    {
      name: 'quotaemailtemplate',
      title: 'label.templatetype',
<<<<<<< HEAD
      icon: 'mail',
      shortKey: ['q', 'e'],
=======
      icon: 'mail-outlined',
>>>>>>> f7d55659
      permission: ['quotaEmailTemplateList'],
      columns: ['templatetype', 'templatesubject', 'templatebody'],
      details: ['templatetype', 'templatesubject', 'templatebody'],
      tabs: [{
        name: 'details',
        component: shallowRef(defineAsyncComponent(() => import('@/views/plugins/quota/EmailTemplateDetails.vue')))
      }]
    }
  ]
}<|MERGE_RESOLUTION|>--- conflicted
+++ resolved
@@ -19,25 +19,16 @@
 export default {
   name: 'quota',
   title: 'label.quota',
-<<<<<<< HEAD
-  icon: 'pie-chart',
   shortKey: ['shift', 'q'],
-=======
   icon: 'pie-chart-outlined',
->>>>>>> f7d55659
   docHelp: 'plugins/quota.html',
   permission: ['quotaSummary'],
   children: [
     {
       name: 'quotasummary',
-<<<<<<< HEAD
-      title: 'label.summary',
-      icon: 'bars',
+      title: 'label.quota.summary',
       shortKey: ['q', 's'],
-=======
-      title: 'label.quota.summary',
       icon: 'bars-outlined',
->>>>>>> f7d55659
       permission: ['quotaSummary'],
       columns: ['account', 'domain', 'state', 'currency', 'balance', 'quota'],
       details: ['account', 'domain', 'state', 'currency', 'balance', 'quota', 'startdate', 'enddate'],
@@ -78,12 +69,8 @@
     {
       name: 'quotatariff',
       title: 'label.quota.tariff',
-<<<<<<< HEAD
-      icon: 'credit-card',
       shortKey: ['q', 't'],
-=======
       icon: 'credit-card-outlined',
->>>>>>> f7d55659
       docHelp: 'plugins/quota.html#quota-tariff',
       permission: ['quotaTariffList'],
       columns: ['usageName', 'description', 'usageUnit', 'tariffValue', 'tariffActions'],
@@ -93,12 +80,8 @@
     {
       name: 'quotaemailtemplate',
       title: 'label.templatetype',
-<<<<<<< HEAD
-      icon: 'mail',
       shortKey: ['q', 'e'],
-=======
       icon: 'mail-outlined',
->>>>>>> f7d55659
       permission: ['quotaEmailTemplateList'],
       columns: ['templatetype', 'templatesubject', 'templatebody'],
       details: ['templatetype', 'templatesubject', 'templatebody'],
