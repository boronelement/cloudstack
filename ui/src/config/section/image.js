--- conflicted
+++ resolved
@@ -102,26 +102,8 @@
               (record.domainid === store.userInfo.domainid && record.projectid && store.project && store.project.id && record.projectid === store.project.id)) &&
               record.isready
           },
-<<<<<<< HEAD
-          args: (record, store) => {
-            var fields = ['name', 'displaytext', 'passwordenabled', 'ostypeid', 'isdynamicallyscalable']
-            if (['Admin'].includes(store.userInfo.roletype)) {
-              if (record.templatetype === 'SYSTEM') {
-                fields = []
-              }
-              fields.push('templatetype')
-            }
-            return fields
-          },
-          mapping: {
-            templatetype: {
-              options: ['BUILTIN', 'USER', 'SYSTEM', 'ROUTING']
-            }
-          }
-=======
           popup: true,
           component: () => import('@/views/image/UpdateTemplate.vue')
->>>>>>> a762d8c4
         },
         {
           api: 'updateTemplatePermissions',
