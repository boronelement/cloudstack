// Licensed to the Apache Software Foundation (ASF) under one
// or more contributor license agreements.  See the NOTICE file
// distributed with this work for additional information
// regarding copyright ownership.  The ASF licenses this file
// to you under the Apache License, Version 2.0 (the
// "License"); you may not use this file except in compliance
// with the License.  You may obtain a copy of the License at
//
//   http://www.apache.org/licenses/LICENSE-2.0
//
// Unless required by applicable law or agreed to in writing,
// software distributed under the License is distributed on an
// "AS IS" BASIS, WITHOUT WARRANTIES OR CONDITIONS OF ANY
// KIND, either express or implied.  See the License for the
// specific language governing permissions and limitations
// under the License.

import { shallowRef, defineAsyncComponent } from 'vue'
import kubernetes from '@/assets/icons/kubernetes.svg?inline'
import store from '@/store'

export default {
  name: 'image',
  title: 'label.images',
<<<<<<< HEAD
  icon: 'picture',
  shortKey: ['shift', 't'],
=======
  icon: 'picture-outlined',
>>>>>>> f7d55659
  docHelp: 'adminguide/templates.html',
  children: [
    {
      name: 'template',
      title: 'label.templates',
<<<<<<< HEAD
      icon: 'save',
      shortKey: ['t', 'k'],
=======
      icon: 'save-outlined',
>>>>>>> f7d55659
      docHelp: 'adminguide/templates.html',
      permission: ['listTemplates'],
      params: { templatefilter: 'self', showunique: 'true' },
      resourceType: 'Template',
      filters: ['self', 'shared', 'featured', 'community'],
      columns: () => {
        var fields = ['name', 'hypervisor', 'ostypename']
        if (['Admin', 'DomainAdmin'].includes(store.getters.userInfo.roletype)) {
          fields.push('account')
        }
        if (['Admin'].includes(store.getters.userInfo.roletype)) {
          fields.push('order')
        }
        return fields
      },
      details: () => {
        var fields = ['name', 'id', 'displaytext', 'checksum', 'hypervisor', 'format', 'ostypename', 'size', 'isready', 'passwordenabled',
          'directdownload', 'deployasis', 'ispublic', 'isfeatured', 'isextractable', 'isdynamicallyscalable', 'crosszones', 'type',
          'account', 'domain', 'created']
        if (['Admin'].includes(store.getters.userInfo.roletype)) {
          fields.push('templatetype', 'url')
        }
        return fields
      },
      searchFilters: ['name', 'zoneid', 'tags'],
      related: [{
        name: 'vm',
        title: 'label.instances',
        param: 'templateid'
      }],
      tabs: [{
        name: 'details',
        component: shallowRef(defineAsyncComponent(() => import('@/components/view/DetailsTab.vue')))
      }, {
        name: 'zones',
        component: shallowRef(defineAsyncComponent(() => import('@/views/image/TemplateZones.vue')))
      }, {
        name: 'settings',
        component: shallowRef(defineAsyncComponent(() => import('@/components/view/DetailSettings')))
      },
      {
        name: 'events',
        resourceType: 'Template',
        component: shallowRef(defineAsyncComponent(() => import('@/components/view/EventsTab.vue'))),
        show: () => { return 'listEvents' in store.getters.apis }
      },
      {
        name: 'comments',
        component: shallowRef(defineAsyncComponent(() => import('@/components/view/AnnotationsTab.vue')))
      }],
      actions: [
        {
          api: 'registerTemplate',
<<<<<<< HEAD
          icon: 'plus',
          shortKey: ['a'],
=======
          icon: 'plus-outlined',
>>>>>>> f7d55659
          label: 'label.action.register.template',
          docHelp: 'adminguide/templates.html#uploading-templates-from-a-remote-http-server',
          listView: true,
          popup: true,
          component: shallowRef(defineAsyncComponent(() => import('@/views/image/RegisterOrUploadTemplate.vue')))
        },
        {
          api: 'registerTemplate',
<<<<<<< HEAD
          icon: 'cloud-upload',
          shortKey: ['u'],
=======
          icon: 'cloud-upload-outlined',
>>>>>>> f7d55659
          label: 'label.upload.template.from.local',
          docHelp: 'adminguide/templates.html#uploading-templates-and-isos-from-a-local-computer',
          listView: true,
          popup: true,
          component: shallowRef(defineAsyncComponent(() => import('@/views/image/RegisterOrUploadTemplate.vue')))
        },
        {
          api: 'updateTemplate',
          icon: 'edit-outlined',
          label: 'label.edit',
          dataView: true,
          show: (record, store) => {
            return (['Admin'].includes(store.userInfo.roletype) || // If admin or owner or belongs to current project
              (record.domainid === store.userInfo.domainid && record.account === store.userInfo.account) ||
              (record.domainid === store.userInfo.domainid && record.projectid && store.project && store.project.id && record.projectid === store.project.id)) &&
              record.isready
          },
          popup: true,
          component: shallowRef(defineAsyncComponent(() => import('@/views/image/UpdateTemplate.vue')))
        },
        {
          api: 'updateTemplatePermissions',
          icon: 'share-alt-outlined',
          label: 'label.action.template.share',
          dataView: true,
          args: (record, store) => {
            const fields = ['isfeatured', 'isextractable']
            if (['Admin'].includes(store.userInfo.roletype) || store.features.userpublictemplateenabled) {
              fields.unshift('ispublic')
            }
            return fields
          },
          show: (record, store) => {
            return (['Admin'].includes(store.userInfo.roletype) || // If admin or owner or belongs to current project
              (record.domainid === store.userInfo.domainid && record.account === store.userInfo.account) ||
              (record.domainid === store.userInfo.domainid && record.projectid && store.project && store.project.id && record.projectid === store.project.id)) &&
              record.templatetype !== 'SYSTEM' &&
              record.isready
          }
        },
        {
          api: 'extractTemplate',
          icon: 'cloud-download-outlined',
          label: 'label.action.download.template',
          message: 'message.action.download.template',
          docHelp: 'adminguide/templates.html#exporting-templates',
          dataView: true,
          show: (record, store) => {
            return (['Admin'].includes(store.userInfo.roletype) || // If admin or owner or belongs to current project
              (record.domainid === store.userInfo.domainid && record.account === store.userInfo.account) ||
              (record.domainid === store.userInfo.domainid && record.projectid && store.project && store.project.id && record.projectid === store.project.id)) &&
              record.templatetype !== 'SYSTEM' &&
              record.isready &&
              record.isextractable
          },
          args: ['zoneid', 'mode'],
          mapping: {
            zoneid: {
              value: (record) => { return record.zoneid }
            },
            mode: {
              value: (record) => { return 'HTTP_DOWNLOAD' }
            }
          },
          response: (result) => { return `Please click <a href="${result.template.url}" target="_blank">${result.template.url}</a> to download.` }
        },
        {
          api: 'updateTemplatePermissions',
          icon: 'reconciliation-outlined',
          label: 'label.action.template.permission',
          docHelp: 'adminguide/templates.html#sharing-templates-with-other-accounts-projects',
          dataView: true,
          popup: true,
          show: (record, store) => {
            return (['Admin'].includes(store.userInfo.roletype) || // If admin or owner or belongs to current project
              (record.domainid === store.userInfo.domainid && record.account === store.userInfo.account) ||
              (record.domainid === store.userInfo.domainid && record.projectid && store.project && store.project.id && record.projectid === store.project.id)) &&
              record.templatetype !== 'SYSTEM' &&
              record.isready
          },
          component: shallowRef(defineAsyncComponent(() => import('@/views/image/UpdateTemplateIsoPermissions')))
        }
      ]
    },
    {
      name: 'iso',
      title: 'label.isos',
<<<<<<< HEAD
      icon: 'usb',
      shortKey: ['t', 'i'],
=======
      icon: 'usb-outlined',
>>>>>>> f7d55659
      docHelp: 'adminguide/templates.html#working-with-isos',
      permission: ['listIsos'],
      params: { isofilter: 'self', showunique: 'true' },
      resourceType: 'ISO',
      filters: ['self', 'shared', 'featured', 'community'],
      columns: () => {
        var fields = ['name', 'ostypename']
        if (['Admin', 'DomainAdmin'].includes(store.getters.userInfo.roletype)) {
          fields.push('account')
        }
        if (['Admin'].includes(store.getters.userInfo.roletype)) {
          fields.push('order')
        }
        return fields
      },
      details: ['name', 'id', 'displaytext', 'checksum', 'ostypename', 'size', 'bootable', 'isready', 'directdownload', 'isextractable', 'ispublic', 'isfeatured', 'crosszones', 'account', 'domain', 'created'],
      searchFilters: ['name', 'zoneid', 'tags'],
      related: [{
        name: 'vm',
        title: 'label.instances',
        param: 'isoid'
      }],
      tabs: [{
        name: 'details',
        component: shallowRef(defineAsyncComponent(() => import('@/components/view/DetailsTab.vue')))
      }, {
        name: 'zones',
        component: shallowRef(defineAsyncComponent(() => import('@/views/image/IsoZones.vue')))
      },
      {
        name: 'events',
        resourceType: 'Iso',
        component: shallowRef(defineAsyncComponent(() => import('@/components/view/EventsTab.vue'))),
        show: () => { return 'listEvents' in store.getters.apis }
      },
      {
        name: 'comments',
        component: shallowRef(defineAsyncComponent(() => import('@/components/view/AnnotationsTab.vue')))
      }],
      actions: [
        {
          api: 'registerIso',
<<<<<<< HEAD
          icon: 'plus',
          shortKey: ['a'],
=======
          icon: 'plus-outlined',
>>>>>>> f7d55659
          label: 'label.action.register.iso',
          docHelp: 'adminguide/templates.html#id10',
          listView: true,
          popup: true,
          component: shallowRef(defineAsyncComponent(() => import('@/views/image/RegisterOrUploadIso.vue')))
        },
        {
          api: 'registerIso',
<<<<<<< HEAD
          icon: 'cloud-upload',
          shortKey: ['u'],
=======
          icon: 'cloud-upload-outlined',
>>>>>>> f7d55659
          label: 'label.upload.iso.from.local',
          docHelp: 'adminguide/templates.html#id10',
          listView: true,
          popup: true,
          component: shallowRef(defineAsyncComponent(() => import('@/views/image/RegisterOrUploadIso.vue')))
        },
        {
          api: 'updateIso',
          icon: 'edit-outlined',
          label: 'label.action.edit.iso',
          dataView: true,
          show: (record, store) => {
            return (['Admin'].includes(store.userInfo.roletype) || // If admin or owner or belongs to current project
              (record.domainid === store.userInfo.domainid && record.account === store.userInfo.account) ||
              (record.domainid === store.userInfo.domainid && record.projectid && store.project && store.project.id && record.projectid === store.project.id)) &&
              !(record.account === 'system' && record.domainid === 1) &&
              record.isready
          },
          args: ['name', 'displaytext', 'bootable', 'ostypeid']
        },
        {
          api: 'updateIsoPermissions',
          icon: 'share-alt-outlined',
          label: 'label.action.iso.share',
          dataView: true,
          args: (record, store) => {
            const fields = ['isfeatured', 'isextractable']
            if (['Admin'].includes(store.userInfo.roletype) || store.features.userpublictemplateenabled) {
              fields.unshift('ispublic')
            }
            return fields
          },
          show: (record, store) => {
            return (['Admin'].includes(store.userInfo.roletype) || // If admin or owner or belongs to current project
              (record.domainid === store.userInfo.domainid && record.account === store.userInfo.account) ||
              (record.domainid === store.userInfo.domainid && record.projectid && store.project && store.project.id && record.projectid === store.project.id)) &&
              !(record.account === 'system' && record.domainid === 1) &&
              record.isready
          }
        },
        {
          api: 'extractIso',
          icon: 'cloud-download-outlined',
          label: 'label.action.download.iso',
          message: 'message.action.download.iso',
          docHelp: 'adminguide/templates.html#exporting-templates',
          dataView: true,
          show: (record, store) => {
            return (['Admin'].includes(store.userInfo.roletype) || // If admin or owner or belongs to current project
              (record.domainid === store.userInfo.domainid && record.account === store.userInfo.account && record.isextractable) ||
              (record.domainid === store.userInfo.domainid && record.projectid && store.project && store.project.id && record.projectid === store.project.id)) &&
              !(record.account === 'system' && record.domainid === 1) &&
              record.isready
          },
          args: ['zoneid', 'mode'],
          mapping: {
            zoneid: {
              value: (record) => { return record.zoneid }
            },
            mode: {
              value: (record) => { return 'HTTP_DOWNLOAD' }
            }
          },
          response: (result) => { return `Please click <a href="${result.iso.url}" target="_blank">${result.iso.url}</a> to download.` }
        },
        {
          api: 'updateIsoPermissions',
          icon: 'reconciliation-outlined',
          label: 'label.action.iso.permission',
          docHelp: 'adminguide/templates.html#sharing-templates-with-other-accounts-projects',
          dataView: true,
          args: ['op', 'accounts', 'projectids'],
          popup: true,
          show: (record, store) => {
            return (['Admin'].includes(store.userInfo.roletype) || // If admin or owner or belongs to current project
              (record.domainid === store.userInfo.domainid && record.account === store.userInfo.account) ||
              (record.domainid === store.userInfo.domainid && record.projectid && store.project && store.project.id && record.projectid === store.project.id)) &&
              !(record.account === 'system' && record.domainid === 1) &&
              record.isready
          },
          component: shallowRef(defineAsyncComponent(() => import('@/views/image/UpdateTemplateIsoPermissions')))
        }
      ]
    },
    {
      name: 'kubernetesiso',
      title: 'label.kubernetes.isos',
<<<<<<< HEAD
      icon: kubernetes,
      shortKey: ['t', 'm'],
=======
      icon: shallowRef(kubernetes),
>>>>>>> f7d55659
      docHelp: 'plugins/cloudstack-kubernetes-service.html#kubernetes-supported-versions',
      permission: ['listKubernetesSupportedVersions'],
      columns: ['name', 'state', 'semanticversion', 'isostate', 'mincpunumber', 'minmemory', 'zonename'],
      details: ['name', 'semanticversion', 'supportsautoscaling', 'zoneid', 'zonename', 'isoid', 'isoname', 'isostate', 'mincpunumber', 'minmemory', 'supportsha', 'state'],
      actions: [
        {
          api: 'addKubernetesSupportedVersion',
<<<<<<< HEAD
          icon: 'plus',
          shortKey: ['a'],
=======
          icon: 'plus-outlined',
>>>>>>> f7d55659
          label: 'label.kubernetes.version.add',
          listView: true,
          popup: true,
          component: shallowRef(defineAsyncComponent(() => import('@/views/image/AddKubernetesSupportedVersion.vue')))
        },
        {
          api: 'updateKubernetesSupportedVersion',
          icon: 'edit-outlined',
          label: 'label.kubernetes.version.update',
          dataView: true,
          popup: true,
          component: shallowRef(defineAsyncComponent(() => import('@/views/image/UpdateKubernetesSupportedVersion.vue')))
        },
        {
          api: 'deleteKubernetesSupportedVersion',
          icon: 'delete-outlined',
          label: 'label.kubernetes.version.delete',
          message: 'message.kubernetes.version.delete',
          dataView: true
        }
      ]
    }
  ]
}<|MERGE_RESOLUTION|>--- conflicted
+++ resolved
@@ -22,23 +22,15 @@
 export default {
   name: 'image',
   title: 'label.images',
-<<<<<<< HEAD
-  icon: 'picture',
   shortKey: ['shift', 't'],
-=======
   icon: 'picture-outlined',
->>>>>>> f7d55659
   docHelp: 'adminguide/templates.html',
   children: [
     {
       name: 'template',
       title: 'label.templates',
-<<<<<<< HEAD
-      icon: 'save',
       shortKey: ['t', 'k'],
-=======
       icon: 'save-outlined',
->>>>>>> f7d55659
       docHelp: 'adminguide/templates.html',
       permission: ['listTemplates'],
       params: { templatefilter: 'self', showunique: 'true' },
@@ -92,12 +84,8 @@
       actions: [
         {
           api: 'registerTemplate',
-<<<<<<< HEAD
-          icon: 'plus',
           shortKey: ['a'],
-=======
           icon: 'plus-outlined',
->>>>>>> f7d55659
           label: 'label.action.register.template',
           docHelp: 'adminguide/templates.html#uploading-templates-from-a-remote-http-server',
           listView: true,
@@ -106,12 +94,8 @@
         },
         {
           api: 'registerTemplate',
-<<<<<<< HEAD
-          icon: 'cloud-upload',
           shortKey: ['u'],
-=======
           icon: 'cloud-upload-outlined',
->>>>>>> f7d55659
           label: 'label.upload.template.from.local',
           docHelp: 'adminguide/templates.html#uploading-templates-and-isos-from-a-local-computer',
           listView: true,
@@ -199,12 +183,8 @@
     {
       name: 'iso',
       title: 'label.isos',
-<<<<<<< HEAD
-      icon: 'usb',
       shortKey: ['t', 'i'],
-=======
       icon: 'usb-outlined',
->>>>>>> f7d55659
       docHelp: 'adminguide/templates.html#working-with-isos',
       permission: ['listIsos'],
       params: { isofilter: 'self', showunique: 'true' },
@@ -247,12 +227,8 @@
       actions: [
         {
           api: 'registerIso',
-<<<<<<< HEAD
-          icon: 'plus',
           shortKey: ['a'],
-=======
           icon: 'plus-outlined',
->>>>>>> f7d55659
           label: 'label.action.register.iso',
           docHelp: 'adminguide/templates.html#id10',
           listView: true,
@@ -261,12 +237,8 @@
         },
         {
           api: 'registerIso',
-<<<<<<< HEAD
-          icon: 'cloud-upload',
           shortKey: ['u'],
-=======
           icon: 'cloud-upload-outlined',
->>>>>>> f7d55659
           label: 'label.upload.iso.from.local',
           docHelp: 'adminguide/templates.html#id10',
           listView: true,
@@ -354,12 +326,8 @@
     {
       name: 'kubernetesiso',
       title: 'label.kubernetes.isos',
-<<<<<<< HEAD
-      icon: kubernetes,
       shortKey: ['t', 'm'],
-=======
       icon: shallowRef(kubernetes),
->>>>>>> f7d55659
       docHelp: 'plugins/cloudstack-kubernetes-service.html#kubernetes-supported-versions',
       permission: ['listKubernetesSupportedVersions'],
       columns: ['name', 'state', 'semanticversion', 'isostate', 'mincpunumber', 'minmemory', 'zonename'],
@@ -367,12 +335,8 @@
       actions: [
         {
           api: 'addKubernetesSupportedVersion',
-<<<<<<< HEAD
-          icon: 'plus',
           shortKey: ['a'],
-=======
           icon: 'plus-outlined',
->>>>>>> f7d55659
           label: 'label.kubernetes.version.add',
           listView: true,
           popup: true,
