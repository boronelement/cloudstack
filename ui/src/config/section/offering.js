// Licensed to the Apache Software Foundation (ASF) under one
// or more contributor license agreements.  See the NOTICE file
// distributed with this work for additional information
// regarding copyright ownership.  The ASF licenses this file
// to you under the Apache License, Version 2.0 (the
// "License"); you may not use this file except in compliance
// with the License.  You may obtain a copy of the License at
//
//   http://www.apache.org/licenses/LICENSE-2.0
//
// Unless required by applicable law or agreed to in writing,
// software distributed under the License is distributed on an
// "AS IS" BASIS, WITHOUT WARRANTIES OR CONDITIONS OF ANY
// KIND, either express or implied.  See the License for the
// specific language governing permissions and limitations
// under the License.
import { shallowRef, defineAsyncComponent } from 'vue'
import store from '@/store'

export default {
  name: 'offering',
  title: 'label.menu.service.offerings',
  icon: 'shopping-outlined',
  permission: ['listServiceOfferings', 'listDiskOfferings'],
  children: [
    {
      name: 'computeoffering',
      title: 'label.compute.offerings',
      docHelp: 'adminguide/service_offerings.html#compute-and-disk-service-offerings',
      icon: 'cloud-outlined',
      permission: ['listServiceOfferings'],
      searchFilters: ['name', 'zoneid', 'domainid', 'cpunumber', 'cpuspeed', 'memory'],
      params: () => {
        var params = {}
        if (['Admin', 'DomainAdmin'].includes(store.getters.userInfo.roletype)) {
          params = { isrecursive: 'true' }
        }
        return params
      },
      filters: ['active', 'inactive'],
      columns: ['name', 'displaytext', 'state', 'cpunumber', 'cpuspeed', 'memory', 'domain', 'zone', 'order'],
      details: () => {
        var fields = ['name', 'id', 'displaytext', 'offerha', 'provisioningtype', 'storagetype', 'iscustomized', 'iscustomizediops', 'limitcpuuse', 'cpunumber', 'cpuspeed', 'memory', 'hosttags', 'tags', 'storagetags', 'domain', 'zone', 'created', 'dynamicscalingenabled', 'diskofferingstrictness', 'encryptroot', 'purgeresources']
        if (store.getters.apis.createServiceOffering &&
          store.getters.apis.createServiceOffering.params.filter(x => x.name === 'storagepolicy').length > 0) {
          fields.splice(6, 0, 'vspherestoragepolicy')
        }
        if (store.getters.apis.createServiceOffering &&
          store.getters.apis.createServiceOffering.params.filter(x => x.name === 'rootdisksize').length > 0) {
          fields.splice(12, 0, 'rootdisksize')
        }
        const detailFields = ['minmemory', 'maxmemory', 'mincpunumber', 'maxcpunumber']
        for (const field of detailFields) {
          if (store.getters.apis.createServiceOffering &&
              store.getters.apis.createServiceOffering.params.filter(x => field === x.name).length > 0) {
            fields.push(field)
          }
        }
        return fields
      },
      resourceType: 'ServiceOffering',
      tabs: [
        {
          name: 'details',
          component: shallowRef(defineAsyncComponent(() => import('@/components/view/DetailsTab.vue')))
        },
        {
          name: 'events',
          resourceType: 'ServiceOffering',
          component: shallowRef(defineAsyncComponent(() => import('@/components/view/EventsTab.vue'))),
          show: () => { return 'listEvents' in store.getters.apis }
        },
        {
          name: 'comments',
          component: shallowRef(defineAsyncComponent(() => import('@/components/view/AnnotationsTab.vue'))),
          show: (record, route, user) => { return ['Admin', 'DomainAdmin'].includes(user.roletype) }
        }
      ],
      related: [{
        name: 'vm',
        title: 'label.instances',
        param: 'serviceofferingid'
      }],
      actions: [{
        api: 'createServiceOffering',
        icon: 'plus-outlined',
        label: 'label.add.compute.offering',
        docHelp: 'adminguide/service_offerings.html#creating-a-new-compute-offering',
        listView: true,
        popup: true,
        component: shallowRef(defineAsyncComponent(() => import('@/views/offering/AddComputeOffering.vue')))
      }, {
        api: 'updateServiceOffering',
        icon: 'edit-outlined',
        label: 'label.edit',
        docHelp: 'adminguide/service_offerings.html#modifying-or-deleting-a-service-offering',
        dataView: true,
        args: ['name', 'displaytext', 'storagetags', 'hosttags']
      }, {
        api: 'updateServiceOffering',
        icon: 'lock-outlined',
        label: 'label.action.update.offering.access',
        docHelp: 'adminguide/service_offerings.html#modifying-or-deleting-a-service-offering',
        dataView: true,
        popup: true,
        component: shallowRef(defineAsyncComponent(() => import('@/views/offering/UpdateOfferingAccess.vue')))
      },
      {
        api: 'updateServiceOffering',
        icon: 'play-circle-outlined',
        label: 'label.action.enable.service.offering',
        message: 'message.action.enable.service.offering',
        dataView: true,
        args: ['state'],
        mapping: {
          state: {
            value: (record) => { return 'Active' }
          }
        },
        groupAction: true,
        popup: true,
        show: (record) => { return record.state !== 'Active' },
        groupMap: (selection) => { return selection.map(x => { return { id: x, state: 'Active' } }) }
      }, {
        api: 'deleteServiceOffering',
        icon: 'pause-circle-outlined',
        label: 'label.action.disable.service.offering',
        message: 'message.action.disable.service.offering',
        docHelp: 'adminguide/service_offerings.html#modifying-or-deleting-a-service-offering',
        dataView: true,
        groupAction: true,
        popup: true,
        show: (record) => { return record.state === 'Active' },
        groupMap: (selection) => { return selection.map(x => { return { id: x } }) }
      }]
    },
    {
      name: 'systemoffering',
      title: 'label.system.offerings',
      icon: 'setting-outlined',
      docHelp: 'adminguide/service_offerings.html#system-service-offerings',
      permission: ['listServiceOfferings', 'listInfrastructure'],
      searchFilters: ['name', 'zoneid', 'domainid', 'cpunumber', 'cpuspeed', 'memory'],
      params: { issystem: 'true', isrecursive: 'true' },
      columns: ['name', 'state', 'systemvmtype', 'cpunumber', 'cpuspeed', 'memory', 'storagetype', 'order'],
      filters: ['active', 'inactive'],
      details: ['name', 'id', 'displaytext', 'systemvmtype', 'provisioningtype', 'storagetype', 'iscustomized', 'limitcpuuse', 'cpunumber', 'cpuspeed', 'memory', 'storagetags', 'hosttags', 'tags', 'domain', 'zone', 'created', 'dynamicscalingenabled', 'diskofferingstrictness'],
      resourceType: 'ServiceOffering',
      tabs: [
        {
          name: 'details',
          component: shallowRef(defineAsyncComponent(() => import('@/components/view/DetailsTab.vue')))
        },
        {
          name: 'events',
          resourceType: 'ServiceOffering',
          component: shallowRef(defineAsyncComponent(() => import('@/components/view/EventsTab.vue'))),
          show: () => { return 'listEvents' in store.getters.apis }
        },
        {
          name: 'comments',
          component: shallowRef(defineAsyncComponent(() => import('@/components/view/AnnotationsTab.vue'))),
          show: (record, route, user) => { return ['Admin', 'DomainAdmin'].includes(user.roletype) }
        }
      ],
      actions: [{
        api: 'createServiceOffering',
        icon: 'plus-outlined',
        label: 'label.add.system.service.offering',
        docHelp: 'adminguide/service_offerings.html#creating-a-new-system-service-offering',
        listView: true,
        params: { issystem: 'true' },
        popup: true,
        component: shallowRef(defineAsyncComponent(() => import('@/views/offering/AddComputeOffering.vue')))
      }, {
        api: 'updateServiceOffering',
        icon: 'edit-outlined',
        label: 'label.edit',
        dataView: true,
        params: { issystem: 'true' },
        docHelp: 'adminguide/service_offerings.html#modifying-or-deleting-a-service-offering',
        args: ['name', 'displaytext', 'storagetags', 'hosttags']
      }, {
        api: 'updateServiceOffering',
        icon: 'play-circle-outlined',
        label: 'label.action.enable.system.service.offering',
        message: 'message.action.enable.system.service.offering',
        dataView: true,
        params: { issystem: 'true' },
        args: ['state'],
        mapping: {
          state: {
            value: (record) => { return 'Active' }
          }
        },
        groupAction: true,
        popup: true,
        show: (record) => { return record.state !== 'Active' },
        groupMap: (selection) => { return selection.map(x => { return { id: x, state: 'Active' } }) }
      }, {
        api: 'deleteServiceOffering',
        icon: 'pause-circle-outlined',
        label: 'label.action.disable.system.service.offering',
        message: 'message.action.disable.system.service.offering',
        docHelp: 'adminguide/service_offerings.html#modifying-or-deleting-a-service-offering',
        dataView: true,
        params: { issystem: 'true' },
        groupAction: true,
        popup: true,
        show: (record) => { return record.state === 'Active' },
        groupMap: (selection) => { return selection.map(x => { return { id: x } }) }
      }]
    },
    {
      name: 'diskoffering',
      title: 'label.disk.offerings',
      icon: 'hdd-outlined',
      docHelp: 'adminguide/service_offerings.html#compute-and-disk-service-offerings',
      permission: ['listDiskOfferings'],
      searchFilters: ['name', 'zoneid', 'domainid', 'storageid'],
      params: () => {
        var params = {}
        if (['Admin', 'DomainAdmin'].includes(store.getters.userInfo.roletype)) {
          params = { isrecursive: 'true' }
        }
        return params
      },
      columns: ['name', 'displaytext', 'state', 'disksize', 'domain', 'zone', 'order'],
      filters: ['active', 'inactive'],
      details: () => {
        var fields = ['name', 'id', 'displaytext', 'disksize', 'provisioningtype', 'storagetype', 'iscustomized', 'disksizestrictness', 'iscustomizediops',
          'diskIopsReadRate', 'diskIopsWriteRate', 'diskBytesReadRate', 'diskBytesReadRateMax', 'diskBytesWriteRate', 'diskBytesWriteRateMax', 'miniops', 'maxiops', 'tags',
          'domain', 'zone', 'created', 'encrypt']
        if (store.getters.apis.createDiskOffering &&
          store.getters.apis.createDiskOffering.params.filter(x => x.name === 'storagepolicy').length > 0) {
          fields.splice(6, 0, 'vspherestoragepolicy')
        }
        return fields
      },
      resourceType: 'DiskOffering',
      tabs: [
        {
          name: 'details',
          component: shallowRef(defineAsyncComponent(() => import('@/components/view/DetailsTab.vue')))
        },
        {
          name: 'events',
          resourceType: 'DiskOffering',
          component: shallowRef(defineAsyncComponent(() => import('@/components/view/EventsTab.vue'))),
          show: () => { return 'listEvents' in store.getters.apis }
        },
        {
          name: 'comments',
          component: shallowRef(defineAsyncComponent(() => import('@/components/view/AnnotationsTab.vue'))),
          show: (record, route, user) => { return ['Admin', 'DomainAdmin'].includes(user.roletype) }
        }
      ],
      related: [{
        name: 'volume',
        title: 'label.volumes',
        param: 'diskofferingid'
      }],
      actions: [{
        api: 'createDiskOffering',
        icon: 'plus-outlined',
        label: 'label.add.disk.offering',
        docHelp: 'adminguide/service_offerings.html#creating-a-new-disk-offering',
        listView: true,
        popup: true,
        component: shallowRef(defineAsyncComponent(() => import('@/views/offering/AddDiskOffering.vue')))
      }, {
        api: 'updateDiskOffering',
        icon: 'edit-outlined',
        label: 'label.edit',
        docHelp: 'adminguide/service_offerings.html#modifying-or-deleting-a-service-offering',
        dataView: true,
        args: ['name', 'displaytext', 'tags']
      }, {
        api: 'updateDiskOffering',
        icon: 'lock-outlined',
        label: 'label.action.update.offering.access',
        docHelp: 'adminguide/service_offerings.html#modifying-or-deleting-a-service-offering',
        dataView: true,
        popup: true,
        component: shallowRef(defineAsyncComponent(() => import('@/views/offering/UpdateOfferingAccess.vue')))
      }, {
        api: 'updateDiskOffering',
        icon: 'play-circle-outlined',
        label: 'label.action.enable.disk.offering',
        message: 'message.action.enable.disk.offering',
        dataView: true,
        params: { issystem: 'true' },
        args: ['state'],
        mapping: {
          state: {
            value: (record) => { return 'Active' }
          }
        },
        groupAction: true,
        popup: true,
        show: (record) => { return record.state !== 'Active' },
        groupMap: (selection) => { return selection.map(x => { return { id: x, state: 'Active' } }) }
      }, {
        api: 'deleteDiskOffering',
        icon: 'pause-circle-outlined',
        label: 'label.action.disable.disk.offering',
        message: 'message.action.disable.disk.offering',
        docHelp: 'adminguide/service_offerings.html#modifying-or-deleting-a-service-offering',
        dataView: true,
        groupAction: true,
        popup: true,
        show: (record) => { return record.state === 'Active' },
        groupMap: (selection) => { return selection.map(x => { return { id: x } }) }
      }]
    },
    {
      name: 'backupoffering',
      title: 'label.backup.offerings',
      icon: 'cloud-upload-outlined',
      docHelp: 'adminguide/virtual_machines.html#backup-offerings',
      permission: ['listBackupOfferings'],
      searchFilters: ['zoneid'],
      columns: ['name', 'description', 'zonename'],
      details: ['name', 'id', 'description', 'externalid', 'zone', 'allowuserdrivenbackups', 'created'],
      related: [{
        name: 'vm',
        title: 'label.instances',
        param: 'backupofferingid'
      }],
      tabs: [
        {
          name: 'details',
          component: shallowRef(defineAsyncComponent(() => import('@/components/view/DetailsTab.vue')))
        },
        {
          name: 'events',
          resourceType: 'BackupOffering',
          component: shallowRef(defineAsyncComponent(() => import('@/components/view/EventsTab.vue'))),
          show: () => { return 'listEvents' in store.getters.apis }
        }
      ],
      actions: [{
        api: 'importBackupOffering',
        icon: 'plus-outlined',
        label: 'label.import.backup.offering',
        docHelp: 'adminguide/virtual_machines.html#importing-backup-offerings',
        listView: true,
        popup: true,
        component: shallowRef(defineAsyncComponent(() => import('@/views/offering/ImportBackupOffering.vue')))
      }, {
        api: 'updateBackupOffering',
        icon: 'edit-outlined',
        label: 'label.edit',
        dataView: true,
        popup: true,
        groupMap: (selection) => { return selection.map(x => { return { id: x } }) },
        args: ['name', 'description', 'allowuserdrivenbackups']
      }, {
        api: 'deleteBackupOffering',
        icon: 'delete-outlined',
        label: 'label.action.delete.backup.offering',
        message: 'message.action.delete.backup.offering',
        docHelp: 'adminguide/service_offerings.html#modifying-or-deleting-a-service-offering',
        dataView: true,
        groupAction: true,
        popup: true,
        groupMap: (selection) => { return selection.map(x => { return { id: x } }) }
      }]
    },
    {
      name: 'networkoffering',
      title: 'label.network.offerings',
      icon: 'wifi-outlined',
      docHelp: 'adminguide/networking.html#network-offerings',
      permission: ['listNetworkOfferings'],
      searchFilters: ['name', 'zoneid', 'domainid', 'tags'],
      columns: ['name', 'state', 'guestiptype', 'traffictype', 'networkrate', 'domain', 'zone', 'order'],
<<<<<<< HEAD
      details: ['name', 'id', 'displaytext', 'guestiptype', 'traffictype', 'internetprotocol', 'networkrate', 'ispersistent', 'egressdefaultpolicy', 'availability', 'conservemode', 'specifyvlan', 'specifyipranges', 'supportspublicaccess', 'supportsstrechedl2subnet', 'forvpc', 'fornsx', 'networkmode', 'service', 'tags', 'domain', 'zone'],
=======
      details: ['name', 'id', 'displaytext', 'guestiptype', 'traffictype', 'internetprotocol', 'networkrate', 'ispersistent', 'egressdefaultpolicy', 'availability', 'conservemode', 'specifyvlan', 'routingmode', 'specifyasnumber', 'specifyipranges', 'supportspublicaccess', 'supportsstrechedl2subnet', 'forvpc', 'fornsx', 'nsxmode', 'service', 'tags', 'domain', 'zone'],
>>>>>>> b0691dea
      resourceType: 'NetworkOffering',
      tabs: [
        {
          name: 'details',
          component: shallowRef(defineAsyncComponent(() => import('@/components/view/DetailsTab.vue')))
        },
        {
          name: 'events',
          resourceType: 'NetworkOffering',
          component: shallowRef(defineAsyncComponent(() => import('@/components/view/EventsTab.vue'))),
          show: () => { return 'listEvents' in store.getters.apis }
        },
        {
          name: 'comments',
          component: shallowRef(defineAsyncComponent(() => import('@/components/view/AnnotationsTab.vue'))),
          show: (record, route, user) => { return ['Admin', 'DomainAdmin'].includes(user.roletype) }
        }
      ],
      actions: [{
        api: 'createNetworkOffering',
        icon: 'plus-outlined',
        label: 'label.add.network.offering',
        docHelp: 'adminguide/networking.html#creating-a-new-network-offering',
        listView: true,
        popup: true,
        component: shallowRef(defineAsyncComponent(() => import('@/views/offering/AddNetworkOffering.vue')))
      }, {
        api: 'updateNetworkOffering',
        icon: 'edit-outlined',
        label: 'label.edit',
        docHelp: 'adminguide/service_offerings.html#modifying-or-deleting-a-service-offering',
        dataView: true,
        args: ['name', 'displaytext', 'availability', 'tags'],
        mapping: {
          availability: {
            options: ['Optional', 'Required']
          }
        }
      }, {
        api: 'updateNetworkOffering',
        icon: 'play-circle-outlined',
        label: 'label.enable.network.offering',
        message: 'message.confirm.enable.network.offering',
        dataView: true,
        show: (record) => { return record.state === 'Disabled' },
        args: ['state'],
        mapping: {
          state: {
            value: (record) => { return 'Enabled' }
          }
        },
        groupAction: true,
        popup: true,
        groupMap: (selection) => { return selection.map(x => { return { id: x, state: 'Enabled' } }) }
      }, {
        api: 'updateNetworkOffering',
        icon: 'pause-circle-outlined',
        label: 'label.disable.network.offering',
        message: 'message.confirm.disable.network.offering',
        dataView: true,
        show: (record) => { return record.state === 'Enabled' },
        args: ['state'],
        mapping: {
          state: {
            value: (record) => { return 'Disabled' }
          }
        },
        groupAction: true,
        popup: true,
        groupMap: (selection) => { return selection.map(x => { return { id: x, state: 'Disabled' } }) }
      }, {
        api: 'updateNetworkOffering',
        icon: 'lock-outlined',
        label: 'label.action.update.offering.access',
        docHelp: 'adminguide/service_offerings.html#modifying-or-deleting-a-service-offering',
        dataView: true,
        popup: true,
        component: shallowRef(defineAsyncComponent(() => import('@/views/offering/UpdateOfferingAccess.vue')))
      }, {
        api: 'deleteNetworkOffering',
        icon: 'delete-outlined',
        label: 'label.remove.network.offering',
        message: 'message.confirm.remove.network.offering',
        docHelp: 'adminguide/service_offerings.html#modifying-or-deleting-a-service-offering',
        dataView: true,
        groupAction: true,
        popup: true,
        groupMap: (selection) => { return selection.map(x => { return { id: x } }) }
      }]
    },
    {
      name: 'vpcoffering',
      title: 'label.vpc.offerings',
      icon: 'deployment-unit-outlined',
      docHelp: 'plugins/nuage-plugin.html?#vpc-offerings',
      permission: ['listVPCOfferings'],
      searchFilters: ['name', 'zoneid', 'domainid'],
      resourceType: 'VpcOffering',
      columns: ['name', 'state', 'displaytext', 'domain', 'zone', 'order'],
<<<<<<< HEAD
      details: ['name', 'id', 'displaytext', 'internetprotocol', 'distributedvpcrouter', 'tags', 'service', 'fornsx', 'networkmode', 'domain', 'zone', 'created'],
=======
      details: ['name', 'id', 'displaytext', 'internetprotocol', 'distributedvpcrouter', 'tags', 'routingmode', 'specifyasnumber', 'service', 'fornsx', 'nsxmode', 'domain', 'zone', 'created'],
>>>>>>> b0691dea
      related: [{
        name: 'vpc',
        title: 'label.vpc',
        param: 'vpcofferingid'
      }],
      tabs: [
        {
          name: 'details',
          component: shallowRef(defineAsyncComponent(() => import('@/components/view/DetailsTab.vue')))
        },
        {
          name: 'events',
          resourceType: 'VpcOffering',
          component: shallowRef(defineAsyncComponent(() => import('@/components/view/EventsTab.vue'))),
          show: () => { return 'listEvents' in store.getters.apis }
        }
      ],
      actions: [{
        api: 'createVPCOffering',
        icon: 'plus-outlined',
        docHelp: 'plugins/nuage-plugin.html?#optional-create-and-enable-vpc-offering',
        label: 'label.add.vpc.offering',
        listView: true,
        popup: true,
        component: shallowRef(defineAsyncComponent(() => import('@/views/offering/AddVpcOffering.vue')))
      }, {
        api: 'updateVPCOffering',
        icon: 'edit-outlined',
        label: 'label.edit',
        dataView: true,
        args: ['name', 'displaytext']
      }, {
        api: 'updateVPCOffering',
        icon: 'play-circle-outlined',
        label: 'label.enable.vpc.offering',
        message: 'message.confirm.enable.vpc.offering',
        dataView: true,
        show: (record) => { return record.state === 'Disabled' },
        args: ['state'],
        mapping: {
          state: {
            value: (record) => { return 'Enabled' }
          }
        },
        groupAction: true,
        popup: true,
        groupMap: (selection) => { return selection.map(x => { return { id: x, state: 'Enabled' } }) }
      }, {
        api: 'updateVPCOffering',
        icon: 'pause-circle-outlined',
        label: 'label.disable.vpc.offering',
        message: 'message.confirm.disable.vpc.offering',
        dataView: true,
        show: (record) => { return record.state === 'Enabled' },
        args: ['state'],
        mapping: {
          state: {
            value: (record) => { return 'Disabled' }
          }
        },
        groupAction: true,
        popup: true,
        groupMap: (selection) => { return selection.map(x => { return { id: x, state: 'Disabled' } }) }
      }, {
        api: 'updateVPCOffering',
        icon: 'lock-outlined',
        label: 'label.action.update.offering.access',
        dataView: true,
        popup: true,
        component: shallowRef(defineAsyncComponent(() => import('@/views/offering/UpdateOfferingAccess.vue')))
      }, {
        api: 'deleteVPCOffering',
        icon: 'delete-outlined',
        label: 'label.remove.vpc.offering',
        message: 'message.confirm.remove.vpc.offering',
        dataView: true,
        groupAction: true,
        popup: true,
        groupMap: (selection) => { return selection.map(x => { return { id: x } }) }
      }]
    }
  ]
}<|MERGE_RESOLUTION|>--- conflicted
+++ resolved
@@ -375,11 +375,7 @@
       permission: ['listNetworkOfferings'],
       searchFilters: ['name', 'zoneid', 'domainid', 'tags'],
       columns: ['name', 'state', 'guestiptype', 'traffictype', 'networkrate', 'domain', 'zone', 'order'],
-<<<<<<< HEAD
-      details: ['name', 'id', 'displaytext', 'guestiptype', 'traffictype', 'internetprotocol', 'networkrate', 'ispersistent', 'egressdefaultpolicy', 'availability', 'conservemode', 'specifyvlan', 'specifyipranges', 'supportspublicaccess', 'supportsstrechedl2subnet', 'forvpc', 'fornsx', 'networkmode', 'service', 'tags', 'domain', 'zone'],
-=======
-      details: ['name', 'id', 'displaytext', 'guestiptype', 'traffictype', 'internetprotocol', 'networkrate', 'ispersistent', 'egressdefaultpolicy', 'availability', 'conservemode', 'specifyvlan', 'routingmode', 'specifyasnumber', 'specifyipranges', 'supportspublicaccess', 'supportsstrechedl2subnet', 'forvpc', 'fornsx', 'nsxmode', 'service', 'tags', 'domain', 'zone'],
->>>>>>> b0691dea
+      details: ['name', 'id', 'displaytext', 'guestiptype', 'traffictype', 'internetprotocol', 'networkrate', 'ispersistent', 'egressdefaultpolicy', 'availability', 'conservemode', 'specifyvlan', 'routingmode', 'specifyasnumber', 'specifyipranges', 'supportspublicaccess', 'supportsstrechedl2subnet', 'forvpc', 'fornsx', 'networkmode', 'service', 'tags', 'domain', 'zone'],
       resourceType: 'NetworkOffering',
       tabs: [
         {
@@ -479,11 +475,7 @@
       searchFilters: ['name', 'zoneid', 'domainid'],
       resourceType: 'VpcOffering',
       columns: ['name', 'state', 'displaytext', 'domain', 'zone', 'order'],
-<<<<<<< HEAD
-      details: ['name', 'id', 'displaytext', 'internetprotocol', 'distributedvpcrouter', 'tags', 'service', 'fornsx', 'networkmode', 'domain', 'zone', 'created'],
-=======
-      details: ['name', 'id', 'displaytext', 'internetprotocol', 'distributedvpcrouter', 'tags', 'routingmode', 'specifyasnumber', 'service', 'fornsx', 'nsxmode', 'domain', 'zone', 'created'],
->>>>>>> b0691dea
+      details: ['name', 'id', 'displaytext', 'internetprotocol', 'distributedvpcrouter', 'tags', 'routingmode', 'specifyasnumber', 'service', 'fornsx', 'networkmode', 'domain', 'zone', 'created'],
       related: [{
         name: 'vpc',
         title: 'label.vpc',
