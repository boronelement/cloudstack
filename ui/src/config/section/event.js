// Licensed to the Apache Software Foundation (ASF) under one
// or more contributor license agreements.  See the NOTICE file
// distributed with this work for additional information
// regarding copyright ownership.  The ASF licenses this file
// to you under the Apache License, Version 2.0 (the
// "License"); you may not use this file except in compliance
// with the License.  You may obtain a copy of the License at
//
//   http://www.apache.org/licenses/LICENSE-2.0
//
// Unless required by applicable law or agreed to in writing,
// software distributed under the License is distributed on an
// "AS IS" BASIS, WITHOUT WARRANTIES OR CONDITIONS OF ANY
// KIND, either express or implied.  See the License for the
// specific language governing permissions and limitations
// under the License.

export default {
  name: 'event',
  title: 'label.events',
<<<<<<< HEAD
  icon: 'schedule',
  shortKey: ['shift', 'e'],
=======
  icon: 'ScheduleOutlined',
>>>>>>> f7d55659
  docHelp: 'adminguide/events.html',
  permission: ['listEvents'],
  columns: ['level', 'type', 'state', 'description', 'resource', 'username', 'account', 'domain', 'created'],
  details: ['username', 'id', 'description', 'resourcetype', 'resourceid', 'state', 'level', 'type', 'account', 'domain', 'created'],
  searchFilters: ['level', 'domainid', 'account', 'keyword', 'resourcetype'],
  related: [{
    name: 'event',
    title: 'label.event.timeline',
    param: 'startid'
  }],
  actions: [
    {
      api: 'archiveEvents',
      icon: 'book-outlined',
      label: 'label.archive.events',
      message: 'message.confirm.archive.selected.events',
      docHelp: 'adminguide/events.html#deleting-and-archiving-events-and-alerts',
      dataView: true,
      successMessage: 'label.event.archived',
      groupAction: true,
      groupMap: (selection) => { return [{ ids: selection.join(',') }] },
      args: ['ids'],
      mapping: {
        ids: {
          value: (record) => { return record.id }
        }
      }
    },
    {
      api: 'deleteEvents',
      icon: 'delete-outlined',
      label: 'label.delete.events',
      message: 'message.confirm.remove.selected.events',
      docHelp: 'adminguide/events.html#deleting-and-archiving-events-and-alerts',
      dataView: true,
      successMessage: 'label.event.deleted',
      groupAction: true,
      groupMap: (selection) => { return [{ ids: selection.join(',') }] },
      args: ['ids'],
      mapping: {
        ids: {
          value: (record) => { return record.id }
        }
      }
    }
  ]
}<|MERGE_RESOLUTION|>--- conflicted
+++ resolved
@@ -18,12 +18,8 @@
 export default {
   name: 'event',
   title: 'label.events',
-<<<<<<< HEAD
-  icon: 'schedule',
   shortKey: ['shift', 'e'],
-=======
   icon: 'ScheduleOutlined',
->>>>>>> f7d55659
   docHelp: 'adminguide/events.html',
   permission: ['listEvents'],
   columns: ['level', 'type', 'state', 'description', 'resource', 'username', 'account', 'domain', 'created'],
