// Licensed to the Apache Software Foundation (ASF) under one
// or more contributor license agreements.  See the NOTICE file
// distributed with this work for additional information
// regarding copyright ownership.  The ASF licenses this file
// to you under the Apache License, Version 2.0 (the
// "License"); you may not use this file except in compliance
// with the License.  You may obtain a copy of the License at
//
//   http://www.apache.org/licenses/LICENSE-2.0
//
// Unless required by applicable law or agreed to in writing,
// software distributed under the License is distributed on an
// "AS IS" BASIS, WITHOUT WARRANTIES OR CONDITIONS OF ANY
// KIND, either express or implied.  See the License for the
// specific language governing permissions and limitations
// under the License.

export default {
  name: 'config',
  title: 'label.configuration',
  icon: 'setting',
<<<<<<< HEAD
  shortKey: ['shift', 'g'],
  permission: ['listConfigurations'],
=======
  permission: ['listConfigurations', 'listInfrastructure'],
>>>>>>> 4d54e8e8
  children: [
    {
      name: 'globalsetting',
      title: 'label.global.settings',
      icon: 'setting',
      shortKey: ['g', 's'],
      permission: ['listConfigurations'],
      columns: ['name', 'description', 'category', 'value', 'actions']
    },
    {
      name: 'ldapsetting',
      title: 'label.ldap.configuration',
      icon: 'team',
      shortKey: ['g', 'l'],
      permission: ['listLdapConfigurations'],
      columns: ['hostname', 'port', 'domainid'],
      details: ['hostname', 'port', 'domainid'],
      actions: [
        {
          api: 'addLdapConfiguration',
          icon: 'plus',
          shortKey: ['a'],
          label: 'label.configure.ldap',
          listView: true,
          args: [
            'hostname', 'port', 'domainid'
          ]
        },
        {
          api: 'deleteLdapConfiguration',
          icon: 'delete',
          label: 'label.remove.ldap',
          message: 'message.remove.ldap',
          dataView: true,
          args: ['hostname', 'port', 'domainid'],
          mapping: {
            hostname: {
              value: (record) => { return record.hostname }
            },
            port: {
              value: (record) => { return record.port }
            },
            domainid: {
              value: (record) => { return record.domainid }
            }
          }
        }
      ]
    },
    {
      name: 'hypervisorcapability',
      title: 'label.hypervisor.capabilities',
      icon: 'database',
      shortKey: ['g', 'h'],
      permission: ['listHypervisorCapabilities'],
      columns: ['hypervisor', 'hypervisorversion', 'maxguestslimit', 'maxhostspercluster'],
      details: ['hypervisor', 'hypervisorversion', 'maxguestslimit', 'maxdatavolumeslimit', 'maxhostspercluster', 'securitygroupenabled', 'storagemotionenabled'],
      actions: [
        {
          api: 'updateHypervisorCapabilities',
          icon: 'edit',
          label: 'label.edit',
          dataView: true,
          args: ['maxguestslimit']
        }
      ]
    }
  ]
}<|MERGE_RESOLUTION|>--- conflicted
+++ resolved
@@ -19,12 +19,8 @@
   name: 'config',
   title: 'label.configuration',
   icon: 'setting',
-<<<<<<< HEAD
   shortKey: ['shift', 'g'],
-  permission: ['listConfigurations'],
-=======
   permission: ['listConfigurations', 'listInfrastructure'],
->>>>>>> 4d54e8e8
   children: [
     {
       name: 'globalsetting',
