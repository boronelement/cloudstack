// Licensed to the Apache Software Foundation (ASF) under one
// or more contributor license agreements.  See the NOTICE file
// distributed with this work for additional information
// regarding copyright ownership.  The ASF licenses this file
// to you under the Apache License, Version 2.0 (the
// "License"); you may not use this file except in compliance
// with the License.  You may obtain a copy of the License at
//
//   http://www.apache.org/licenses/LICENSE-2.0
//
// Unless required by applicable law or agreed to in writing,
// software distributed under the License is distributed on an
// "AS IS" BASIS, WITHOUT WARRANTIES OR CONDITIONS OF ANY
// KIND, either express or implied.  See the License for the
// specific language governing permissions and limitations
// under the License.

import { shallowRef, defineAsyncComponent } from 'vue'
import store from '@/store'

export default {
  name: 'pod',
  title: 'label.pods',
<<<<<<< HEAD
  icon: 'appstore',
  shortKey: ['i', 'p'],
=======
  icon: 'appstore-outlined',
>>>>>>> f7d55659
  permission: ['listPods'],
  columns: ['name', 'allocationstate', 'gateway', 'netmask', 'zonename'],
  details: ['name', 'id', 'allocationstate', 'netmask', 'gateway', 'zonename'],
  related: [{
    name: 'cluster',
    title: 'label.clusters',
    param: 'podid'
  }, {
    name: 'host',
    title: 'label.hosts',
    param: 'podid'
  }],
  resourceType: 'Pod',
  tabs: [{
    name: 'details',
    component: shallowRef(defineAsyncComponent(() => import('@/components/view/DetailsTab.vue')))
  }, {
    name: 'resources',
    component: shallowRef(defineAsyncComponent(() => import('@/views/infra/Resources.vue')))
  }, {
    name: 'events',
    resourceType: 'Pod',
    component: shallowRef(defineAsyncComponent(() => import('@/components/view/EventsTab.vue'))),
    show: () => { return 'listEvents' in store.getters.apis }
  }, {
    name: 'comments',
    component: shallowRef(defineAsyncComponent(() => import('@/components/view/AnnotationsTab.vue')))
  }],
  actions: [
    {
      api: 'createPod',
      icon: 'plus-outlined',
      label: 'label.add.pod',
      docHelp: 'installguide/configuration.html#adding-a-pod',
      listView: true,
      popup: true,
      component: shallowRef(defineAsyncComponent(() => import('@/views/infra/PodAdd.vue')))
    },
    {
      api: 'updatePod',
      icon: 'edit-outlined',
      label: 'label.edit',
      dataView: true,
      args: ['name', 'netmask', 'gateway']
    },
    {
      api: 'updatePod',
      icon: 'play-circle-outlined',
      label: 'label.action.enable.pod',
      message: 'message.action.enable.pod',
      docHelp: 'adminguide/hosts.html#disabling-and-enabling-zones-pods-and-clusters',
      dataView: true,
      show: (record) => { return record.allocationstate === 'Disabled' },
      args: ['allocationstate'],
      mapping: {
        allocationstate: {
          value: (record) => 'Enabled'
        }
      }
    },
    {
      api: 'updatePod',
      icon: 'pause-circle-outlined',
      label: 'label.action.disable.pod',
      message: 'message.action.disable.pod',
      docHelp: 'adminguide/hosts.html#disabling-and-enabling-zones-pods-and-clusters',
      dataView: true,
      show: (record) => { return record.allocationstate === 'Enabled' },
      args: ['allocationstate'],
      mapping: {
        allocationstate: {
          value: (record) => 'Disabled'
        }
      }
    },
    {
      api: 'startRollingMaintenance',
      icon: 'setting-outlined',
      label: 'label.start.rolling.maintenance',
      message: 'label.start.rolling.maintenance',
      dataView: true,
      args: ['timeout', 'payload', 'forced', 'podids'],
      mapping: {
        podids: {
          value: (record) => { return record.id }
        }
      }
    },
    {
      api: 'deletePod',
      icon: 'delete-outlined',
      label: 'label.action.delete.pod',
      message: 'message.action.delete.pod',
      dataView: true
    }
  ]
}<|MERGE_RESOLUTION|>--- conflicted
+++ resolved
@@ -21,12 +21,8 @@
 export default {
   name: 'pod',
   title: 'label.pods',
-<<<<<<< HEAD
-  icon: 'appstore',
   shortKey: ['i', 'p'],
-=======
   icon: 'appstore-outlined',
->>>>>>> f7d55659
   permission: ['listPods'],
   columns: ['name', 'allocationstate', 'gateway', 'netmask', 'zonename'],
   details: ['name', 'id', 'allocationstate', 'netmask', 'gateway', 'zonename'],
