// Licensed to the Apache Software Foundation (ASF) under one
// or more contributor license agreements.  See the NOTICE file
// distributed with this work for additional information
// regarding copyright ownership.  The ASF licenses this file
// to you under the Apache License, Version 2.0 (the
// "License"); you may not use this file except in compliance
// with the License.  You may obtain a copy of the License at
//
//   http://www.apache.org/licenses/LICENSE-2.0
//
// Unless required by applicable law or agreed to in writing,
// software distributed under the License is distributed on an
// "AS IS" BASIS, WITHOUT WARRANTIES OR CONDITIONS OF ANY
// KIND, either express or implied.  See the License for the
// specific language governing permissions and limitations
// under the License.

import { shallowRef, defineAsyncComponent } from 'vue'
export default {
  name: 'pod',
  title: 'label.pods',
  icon: 'appstore-outlined',
  permission: ['listPods'],
  columns: ['name', 'allocationstate', 'gateway', 'netmask', 'zonename'],
  details: ['name', 'id', 'allocationstate', 'netmask', 'gateway', 'zonename'],
  related: [{
    name: 'cluster',
    title: 'label.clusters',
    param: 'podid'
  }, {
    name: 'host',
    title: 'label.hosts',
    param: 'podid'
  }],
  resourceType: 'Pod',
  tabs: [{
    name: 'details',
    component: shallowRef(defineAsyncComponent(() => import('@/components/view/DetailsTab.vue')))
  }, {
    name: 'resources',
<<<<<<< HEAD
    component: shallowRef(defineAsyncComponent(() => import('@/views/infra/Resources.vue')))
=======
    component: () => import('@/views/infra/Resources.vue')
  }, {
    name: 'comments',
    component: () => import('@/components/view/AnnotationsTab.vue')
>>>>>>> 2bbc7817
  }],
  actions: [
    {
      api: 'createPod',
      icon: 'plus-outlined',
      label: 'label.add.pod',
      docHelp: 'installguide/configuration.html#adding-a-pod',
      listView: true,
      popup: true,
      component: shallowRef(defineAsyncComponent(() => import('@/views/infra/PodAdd.vue')))
    },
    {
      api: 'updatePod',
      icon: 'edit-outlined',
      label: 'label.edit',
      dataView: true,
      args: ['name', 'netmask', 'gateway']
    },
    {
      api: 'updatePod',
      icon: 'play-circle-outlined',
      label: 'label.action.enable.pod',
      message: 'message.action.enable.pod',
      docHelp: 'adminguide/hosts.html#disabling-and-enabling-zones-pods-and-clusters',
      dataView: true,
      show: (record) => { return record.allocationstate === 'Disabled' },
      args: ['allocationstate'],
      mapping: {
        allocationstate: {
          value: (record) => 'Enabled'
        }
      }
    },
    {
      api: 'updatePod',
      icon: 'pause-circle-outlined',
      label: 'label.action.disable.pod',
      message: 'message.action.disable.pod',
      docHelp: 'adminguide/hosts.html#disabling-and-enabling-zones-pods-and-clusters',
      dataView: true,
      show: (record) => { return record.allocationstate === 'Enabled' },
      args: ['allocationstate'],
      mapping: {
        allocationstate: {
          value: (record) => 'Disabled'
        }
      }
    },
    {
      api: 'startRollingMaintenance',
      icon: 'setting-outlined',
      label: 'label.start.rolling.maintenance',
      message: 'label.start.rolling.maintenance',
      dataView: true,
      args: ['timeout', 'payload', 'forced', 'podids'],
      mapping: {
        podids: {
          value: (record) => { return record.id }
        }
      }
    },
    {
      api: 'deletePod',
      icon: 'delete-outlined',
      label: 'label.action.delete.pod',
      message: 'message.action.delete.pod',
      dataView: true
    }
  ]
}<|MERGE_RESOLUTION|>--- conflicted
+++ resolved
@@ -38,14 +38,10 @@
     component: shallowRef(defineAsyncComponent(() => import('@/components/view/DetailsTab.vue')))
   }, {
     name: 'resources',
-<<<<<<< HEAD
     component: shallowRef(defineAsyncComponent(() => import('@/views/infra/Resources.vue')))
-=======
-    component: () => import('@/views/infra/Resources.vue')
   }, {
     name: 'comments',
-    component: () => import('@/components/view/AnnotationsTab.vue')
->>>>>>> 2bbc7817
+    component: shallowRef(defineAsyncComponent(() => import('@/components/view/AnnotationsTab.vue')))
   }],
   actions: [
     {
