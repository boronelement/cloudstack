--- conflicted
+++ resolved
@@ -21,12 +21,8 @@
 export default {
   name: 'router',
   title: 'label.virtual.routers',
-<<<<<<< HEAD
-  icon: 'fork',
   shortKey: ['i', 'r'],
-=======
   icon: 'fork-outlined',
->>>>>>> f7d55659
   docHelp: 'adminguide/systemvm.html#virtual-router',
   permission: ['listRouters'],
   params: { projectid: '-1' },
