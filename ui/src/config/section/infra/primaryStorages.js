// Licensed to the Apache Software Foundation (ASF) under one
// or more contributor license agreements.  See the NOTICE file
// distributed with this work for additional information
// regarding copyright ownership.  The ASF licenses this file
// to you under the Apache License, Version 2.0 (the
// "License"); you may not use this file except in compliance
// with the License.  You may obtain a copy of the License at
//
//   http://www.apache.org/licenses/LICENSE-2.0
//
// Unless required by applicable law or agreed to in writing,
// software distributed under the License is distributed on an
// "AS IS" BASIS, WITHOUT WARRANTIES OR CONDITIONS OF ANY
// KIND, either express or implied.  See the License for the
// specific language governing permissions and limitations
// under the License.

import { shallowRef, defineAsyncComponent } from 'vue'
import store from '@/store'

export default {
  name: 'storagepool',
  title: 'label.primary.storage',
<<<<<<< HEAD
  icon: 'database',
  shortKey: ['i', 't'],
=======
  icon: 'database-outlined',
>>>>>>> f7d55659
  docHelp: 'adminguide/storage.html#primary-storage',
  permission: ['listStoragePoolsMetrics'],
  columns: () => {
    const fields = ['name', 'state', 'ipaddress', 'scope', 'type', 'path']
    const metricsFields = ['disksizeusedgb', 'disksizetotalgb', 'disksizeallocatedgb', 'disksizeunallocatedgb']
    if (store.getters.metrics) {
      fields.push(...metricsFields)
    }
    fields.push('clustername')
    fields.push('zonename')
    return fields
  },
  details: ['name', 'id', 'ipaddress', 'type', 'scope', 'tags', 'path', 'provider', 'hypervisor', 'overprovisionfactor', 'disksizetotal', 'disksizeallocated', 'disksizeused', 'clustername', 'podname', 'zonename', 'created'],
  related: [{
    name: 'volume',
    title: 'label.volumes',
    param: 'storageid'
  }],
  resourceType: 'PrimaryStorage',
  tabs: [{
    name: 'details',
    component: shallowRef(defineAsyncComponent(() => import('@/components/view/DetailsTab.vue')))
  }, {
    name: 'settings',
    component: shallowRef(defineAsyncComponent(() => import('@/components/view/SettingsTab.vue')))
  }, {
    name: 'events',
    resourceType: 'StoragePool',
    component: shallowRef(defineAsyncComponent(() => import('@/components/view/EventsTab.vue'))),
    show: () => { return 'listEvents' in store.getters.apis }
  }, {
    name: 'comments',
    component: shallowRef(defineAsyncComponent(() => import('@/components/view/AnnotationsTab.vue')))
  }],
  actions: [
    {
      api: 'createStoragePool',
      icon: 'plus-outlined',
      docHelp: 'installguide/configuration.html#add-primary-storage',
      label: 'label.add.primary.storage',
      listView: true,
      popup: true,
      component: shallowRef(defineAsyncComponent(() => import('@/views/infra/AddPrimaryStorage.vue')))
    },
    {
      api: 'updateStoragePool',
      icon: 'edit-outlined',
      label: 'label.edit',
      dataView: true,
      args: ['name', 'tags', 'capacitybytes', 'capacityiops']
    },
    {
      api: 'updateStoragePool',
      icon: 'pause-circle-outlined',
      label: 'label.disable.storage',
      message: 'message.confirm.disable.storage',
      dataView: true,
      defaultArgs: { enabled: false },
      show: (record) => { return record.state === 'Up' }
    },
    {
      api: 'updateStoragePool',
      icon: 'play-circle-outlined',
      label: 'label.enable.storage',
      message: 'message.confirm.enable.storage',
      dataView: true,
      defaultArgs: { enabled: true },
      show: (record) => { return record.state === 'Disabled' }
    },
    {
      api: 'syncStoragePool',
      icon: 'sync-outlined',
      label: 'label.sync.storage',
      message: 'message.confirm.sync.storage',
      dataView: true,
      show: (record) => { return record.state === 'Up' && record.type === 'DatastoreCluster' }
    },
    {
      api: 'enableStorageMaintenance',
      icon: 'plus-square-outlined',
      label: 'label.action.enable.maintenance.mode',
      message: 'message.action.primarystorage.enable.maintenance.mode',
      dataView: true,
      show: (record) => { return ['Up', 'Connecting', 'Down', 'ErrorInMaintenance'].includes(record.state) }
    },
    {
      api: 'cancelStorageMaintenance',
      icon: 'minus-square-outlined',
      label: 'label.action.cancel.maintenance.mode',
      message: 'message.action.cancel.maintenance.mode',
      dataView: true,
      show: (record) => { return ['Maintenance', 'PrepareForMaintenance', 'ErrorInMaintenance'].includes(record.state) }
    },
    {
      api: 'deleteStoragePool',
      icon: 'delete-outlined',
      label: 'label.action.delete.primary.storage',
      dataView: true,
      args: ['forced'],
      show: (record) => { return (record.state === 'Down' || record.state === 'Maintenance' || record.state === 'Disconnected') },
      displayName: (record) => { return record.name || record.displayName || record.id }
    }
  ]
}<|MERGE_RESOLUTION|>--- conflicted
+++ resolved
@@ -21,12 +21,8 @@
 export default {
   name: 'storagepool',
   title: 'label.primary.storage',
-<<<<<<< HEAD
-  icon: 'database',
   shortKey: ['i', 't'],
-=======
   icon: 'database-outlined',
->>>>>>> f7d55659
   docHelp: 'adminguide/storage.html#primary-storage',
   permission: ['listStoragePoolsMetrics'],
   columns: () => {
