--- conflicted
+++ resolved
@@ -19,12 +19,8 @@
 export default {
   name: 'ilbvm',
   title: 'label.internal.lb',
-<<<<<<< HEAD
-  icon: 'share-alt',
   shortKey: ['i', 'l'],
-=======
   icon: 'share-alt-outlined',
->>>>>>> f7d55659
   permission: ['listInternalLoadBalancerVMs'],
   params: { projectid: '-1' },
   columns: ['name', 'state', 'publicip', 'guestnetworkname', 'vpcname', 'version', 'softwareversion', 'hostname', 'account', 'zonename', 'requiresupgrade'],
