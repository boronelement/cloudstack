--- conflicted
+++ resolved
@@ -54,15 +54,10 @@
       message: 'message.action.reboot.systemvm',
       dataView: true,
       show: (record) => { return record.state === 'Running' },
-<<<<<<< HEAD
-      groupAction: true,
-      popup: true,
-=======
       // args: ['forced'],
       groupAction: true,
       popup: true,
       // groupMap: (selection, values) => { return selection.map(x => { return { id: x, forced: values.forced } }) }
->>>>>>> e9aadc8c
       groupMap: (selection) => { return selection.map(x => { return { id: x } }) }
     },
     {
