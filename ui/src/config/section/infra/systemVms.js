--- conflicted
+++ resolved
@@ -33,15 +33,14 @@
       component: shallowRef(defineAsyncComponent(() => import('@/components/view/DetailsTab.vue')))
     },
     {
-<<<<<<< HEAD
       name: 'metrics',
       resourceType: 'SystemVm',
       component: shallowRef(defineAsyncComponent(() => import('@/components/view/StatsTab.vue'))),
       show: () => { return store.getters.features.instancesstatsuseronly === false }
-=======
+    },
+    {
       name: 'volume',
       component: shallowRef(defineAsyncComponent(() => import('@/components/view/VolumesTab.vue')))
->>>>>>> c5e657dd
     },
     {
       name: 'events',
