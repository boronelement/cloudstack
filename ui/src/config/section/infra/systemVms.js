--- conflicted
+++ resolved
@@ -21,12 +21,8 @@
 export default {
   name: 'systemvm',
   title: 'label.system.vms',
-<<<<<<< HEAD
-  icon: 'thunderbolt',
   shortKey: ['i', 'v'],
-=======
   icon: 'thunderbolt-outlined',
->>>>>>> f7d55659
   docHelp: 'adminguide/systemvm.html',
   permission: ['listSystemVms'],
   columns: ['name', 'state', 'agentstate', 'systemvmtype', 'publicip', 'privateip', 'linklocalip', 'hostname', 'zonename'],
