--- conflicted
+++ resolved
@@ -69,14 +69,10 @@
     component: shallowRef(defineAsyncComponent(() => import('@/views/infra/Resources.vue')))
   }, {
     name: 'settings',
-<<<<<<< HEAD
     component: shallowRef(defineAsyncComponent(() => import('@/components/view/SettingsTab.vue')))
-=======
-    component: () => import('@/components/view/SettingsTab.vue')
   }, {
     name: 'comments',
-    component: () => import('@/components/view/AnnotationsTab.vue')
->>>>>>> 2bbc7817
+    component: shallowRef(defineAsyncComponent(() => import('@/components/view/AnnotationsTab.vue')))
   }],
   actions: [
     {
