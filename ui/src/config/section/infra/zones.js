// Licensed to the Apache Software Foundation (ASF) under one
// or more contributor license agreements.  See the NOTICE file
// distributed with this work for additional information
// regarding copyright ownership.  The ASF licenses this file
// to you under the Apache License, Version 2.0 (the
// "License"); you may not use this file except in compliance
// with the License.  You may obtain a copy of the License at
//
//   http://www.apache.org/licenses/LICENSE-2.0
//
// Unless required by applicable law or agreed to in writing,
// software distributed under the License is distributed on an
// "AS IS" BASIS, WITHOUT WARRANTIES OR CONDITIONS OF ANY
// KIND, either express or implied.  See the License for the
// specific language governing permissions and limitations
// under the License.

import { shallowRef, defineAsyncComponent } from 'vue'
import store from '@/store'

export default {
  name: 'zone',
  title: 'label.zones',
<<<<<<< HEAD
  icon: 'global',
  shortKey: ['i', 'z'],
=======
  icon: 'global-outlined',
>>>>>>> f7d55659
  permission: ['listZonesMetrics'],
  columns: () => {
    const fields = ['name', 'allocationstate', 'networktype', 'clusters']
    const metricsFields = ['cpuused', 'cpumaxdeviation', 'cpuallocated', 'cputotal', 'memoryused', 'memorymaxdeviation', 'memoryallocated', 'memorytotal']
    if (store.getters.metrics) {
      fields.push(...metricsFields)
    }
    fields.push('order')
    return fields
  },
  details: ['name', 'id', 'allocationstate', 'networktype', 'guestcidraddress', 'localstorageenabled', 'securitygroupsenabled', 'dns1', 'dns2', 'internaldns1', 'internaldns2'],
  related: [{
    name: 'pod',
    title: 'label.pods',
    param: 'zoneid'
  }, {
    name: 'cluster',
    title: 'label.clusters',
    param: 'zoneid'
  }, {
    name: 'host',
    title: 'label.hosts',
    param: 'zoneid'
  }, {
    name: 'storagepool',
    title: 'label.primary.storage',
    param: 'zoneid'
  }, {
    name: 'imagestore',
    title: 'label.secondary.storage',
    param: 'zoneid'
  }],
  resourceType: 'Zone',
  tabs: [{
    name: 'details',
    component: shallowRef(defineAsyncComponent(() => import('@/components/view/DetailsTab.vue')))
  }, {
    name: 'physical.network',
    component: shallowRef(defineAsyncComponent(() => import('@/views/infra/zone/PhysicalNetworksTab.vue')))
  }, {
    name: 'system.vms',
    component: shallowRef(defineAsyncComponent(() => import('@/views/infra/zone/SystemVmsTab.vue')))
  }, {
    name: 'resources',
    component: shallowRef(defineAsyncComponent(() => import('@/views/infra/Resources.vue')))
  }, {
    name: 'settings',
    component: shallowRef(defineAsyncComponent(() => import('@/components/view/SettingsTab.vue')))
  }, {
    name: 'events',
    resourceType: 'Zone',
    component: shallowRef(defineAsyncComponent(() => import('@/components/view/EventsTab.vue'))),
    show: () => { return 'listEvents' in store.getters.apis }
  }, {
    name: 'comments',
    component: shallowRef(defineAsyncComponent(() => import('@/components/view/AnnotationsTab.vue')))
  }],
  actions: [
    {
      api: 'createZone',
      icon: 'plus-outlined',
      label: 'label.add.zone',
      docHelp: 'installguide/configuration.html#adding-a-zone',
      listView: true,
      popup: true,
      component: shallowRef(defineAsyncComponent(() => import('@/views/infra/zone/ZoneWizard.vue')))
    },
    {
      api: 'updateZone',
      icon: 'edit-outlined',
      label: 'label.action.edit.zone',
      dataView: true,
      args: ['name', 'dns1', 'dns2', 'ip6dns1', 'ip6dns2', 'internaldns1', 'internaldns2', 'guestcidraddress', 'domain', 'localstorageenabled'],
      show: (record) => { return record.networktype === 'Advanced' }
    },
    {
      api: 'updateZone',
      icon: 'edit-outlined',
      label: 'label.action.edit.zone',
      dataView: true,
      args: ['name', 'dns1', 'dns2', 'ip6dns1', 'ip6dns2', 'internaldns1', 'internaldns2', 'domain', 'localstorageenabled'],
      show: (record) => { return record.networktype === 'Basic' }
    },
    {
      api: 'updateZone',
      icon: 'pause-circle-outlined',
      label: 'label.action.disable.zone',
      message: 'message.action.disable.zone',
      docHelp: 'adminguide/hosts.html#disabling-and-enabling-zones-pods-and-clusters',
      dataView: true,
      defaultArgs: { allocationstate: 'Disabled' },
      show: (record) => { return record.allocationstate === 'Enabled' }
    },
    {
      api: 'updateZone',
      icon: 'play-circle-outlined',
      label: 'label.action.enable.zone',
      message: 'message.action.enable.zone',
      docHelp: 'adminguide/hosts.html#disabling-and-enabling-zones-pods-and-clusters',
      dataView: true,
      defaultArgs: { allocationstate: 'Enabled' },
      show: (record) => { return record.allocationstate === 'Disabled' }
    },
    {
      api: 'enableOutOfBandManagementForZone',
      icon: 'plus-circle-outlined',
      label: 'label.outofbandmanagement.enable',
      message: 'label.outofbandmanagement.enable',
      dataView: true,
      show: (record) => {
        return record?.resourcedetails?.outOfBandManagementEnabled === 'false'
      },
      args: ['zoneid'],
      mapping: {
        zoneid: {
          value: (record) => { return record.id }
        }
      }
    },
    {
      api: 'disableOutOfBandManagementForZone',
      icon: 'minus-circle-outlined',
      label: 'label.outofbandmanagement.disable',
      message: 'label.outofbandmanagement.disable',
      dataView: true,
      show: (record) => {
        return !(record?.resourcedetails?.outOfBandManagementEnabled === 'false')
      },
      args: ['zoneid'],
      mapping: {
        zoneid: {
          value: (record) => { return record.id }
        }
      }
    },
    {
      api: 'enableHAForZone',
      icon: 'eye-outlined',
      label: 'label.ha.enable',
      message: 'label.ha.enable',
      dataView: true,
      show: (record) => {
        return record?.resourcedetails?.resourceHAEnabled === 'false'
      },
      args: ['zoneid'],
      mapping: {
        zoneid: {
          value: (record) => { return record.id }
        }
      }
    },
    {
      api: 'disableHAForZone',
      icon: 'eye-invisible-outlined',
      label: 'label.ha.disable',
      message: 'label.ha.disable',
      dataView: true,
      show: (record) => {
        return !(record?.resourcedetails?.resourceHAEnabled === 'false')
      },
      args: ['zoneid'],
      mapping: {
        zoneid: {
          value: (record) => { return record.id }
        }
      }
    },
    {
      api: 'addVmwareDc',
      icon: 'block-outlined',
      label: 'label.add.vmware.datacenter',
      dataView: true,
      show: record => !record.vmwaredc,
      args: ['zoneid', 'name', 'vcenter', 'username', 'password'],
      mapping: {
        zoneid: {
          value: (record) => { return record.id }
        }
      }
    },
    {
      api: 'updateVmwareDc',
      icon: 'block-outlined',
      label: 'label.update.vmware.datacenter',
      message: 'message.restart.mgmt.server',
      additionalMessage: 'message.restart.mgmt.server',
      dataView: true,
      show: record => record.vmwaredc,
      args: ['zoneid', 'name', 'vcenter', 'username', 'password'],
      mapping: {
        zoneid: {
          value: (record) => { return record.id }
        }
      }
    },
    {
      api: 'removeVmwareDc',
      icon: 'minus-square-outlined',
      label: 'label.remove.vmware.datacenter',
      message: 'message.confirm.remove.vmware.datacenter',
      dataView: true,
      show: record => record.vmwaredc,
      args: ['zoneid'],
      mapping: {
        zoneid: {
          value: (record) => { return record.id }
        }
      }
    },
    {
      api: 'startRollingMaintenance',
      icon: 'setting-outlined',
      label: 'label.start.rolling.maintenance',
      message: 'label.start.rolling.maintenance',
      dataView: true,
      args: ['timeout', 'payload', 'forced', 'zoneids'],
      mapping: {
        zoneids: {
          value: (record) => { return record.id }
        }
      }
    },
    {
      api: 'deleteZone',
      icon: 'delete-outlined',
      label: 'label.action.delete.zone',
      message: 'message.action.delete.zone',
      dataView: true
    }
  ]
}<|MERGE_RESOLUTION|>--- conflicted
+++ resolved
@@ -21,12 +21,8 @@
 export default {
   name: 'zone',
   title: 'label.zones',
-<<<<<<< HEAD
-  icon: 'global',
   shortKey: ['i', 'z'],
-=======
   icon: 'global-outlined',
->>>>>>> f7d55659
   permission: ['listZonesMetrics'],
   columns: () => {
     const fields = ['name', 'allocationstate', 'networktype', 'clusters']
