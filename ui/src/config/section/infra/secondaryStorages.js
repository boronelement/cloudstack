// Licensed to the Apache Software Foundation (ASF) under one
// or more contributor license agreements.  See the NOTICE file
// distributed with this work for additional information
// regarding copyright ownership.  The ASF licenses this file
// to you under the Apache License, Version 2.0 (the
// "License"); you may not use this file except in compliance
// with the License.  You may obtain a copy of the License at
//
//   http://www.apache.org/licenses/LICENSE-2.0
//
// Unless required by applicable law or agreed to in writing,
// software distributed under the License is distributed on an
// "AS IS" BASIS, WITHOUT WARRANTIES OR CONDITIONS OF ANY
// KIND, either express or implied.  See the License for the
// specific language governing permissions and limitations
// under the License.
import { shallowRef, defineAsyncComponent } from 'vue'
import store from '@/store'

export default {
  name: 'imagestore',
  title: 'label.secondary.storage',
  icon: 'picture-outlined',
  docHelp: 'adminguide/storage.html#secondary-storage',
  permission: ['listImageStores'],
  columns: () => {
    var fields = ['name', 'url', 'protocol', 'scope', 'zonename']
    if (store.getters.apis.listImageStores.params.filter(x => x.name === 'readonly').length > 0) {
      fields.push({
        field: 'readonly',
        customTitle: 'access'
      })
    }
    return fields
  },
  details: () => {
    var fields = ['name', 'id', 'url', 'protocol', 'provider', 'scope', 'zonename']
    if (store.getters.apis.listImageStores.params.filter(x => x.name === 'readonly').length > 0) {
      fields.push('readonly')
    }
    return fields
  },
  resourceType: 'SecondaryStorage',
  tabs: [{
    name: 'details',
    component: () => shallowRef(defineAsyncComponent(import('@/components/view/DetailsTab.vue')))
  }, {
    name: 'settings',
<<<<<<< HEAD
    component: () => shallowRef(defineAsyncComponent(import('@/components/view/SettingsTab.vue')))
  }],
  actions: [
    {
      api: 'migrateSecondaryStorageData',
      icon: 'drag-outlined',
      label: 'label.migrate.data.from.image.store',
      listView: true,
      popup: true,
      component: () => shallowRef(defineAsyncComponent(import('@/views/infra/MigrateData.vue')))
    },
    {
=======
    component: () => import('@/components/view/SettingsTab.vue')
  }, {
    name: 'comments',
    component: () => import('@/components/view/AnnotationsTab.vue')
  }],
  actions: [
    {
>>>>>>> 2bbc7817
      api: 'addImageStore',
      icon: 'plus-outlined',
      docHelp: 'installguide/configuration.html#add-secondary-storage',
      label: 'label.add.secondary.storage',
      listView: true,
      popup: true,
      component: () => shallowRef(defineAsyncComponent(import('@/views/infra/AddSecondaryStorage.vue')))
    },
    {
      api: 'migrateSecondaryStorageData',
      icon: 'drag',
      label: 'label.migrate.data.from.image.store',
      listView: true,
      popup: true,
      component: () => import('@/views/infra/MigrateData.vue')
    },
    {
      api: 'updateImageStore',
      icon: 'stop-outlined',
      label: 'label.action.image.store.read.only',
      message: 'message.action.secondary.storage.read.only',
      dataView: true,
      defaultArgs: { readonly: true },
      show: (record) => { return record.readonly === false }
    },
    {
      api: 'updateImageStore',
      icon: 'check-circle-outlined',
      label: 'label.action.image.store.read.write',
      message: 'message.action.secondary.storage.read.write',
      dataView: true,
      defaultArgs: { readonly: false },
      show: (record) => { return record.readonly === true }
    },
    {
      api: 'deleteImageStore',
      icon: 'delete-outlined',
      label: 'label.action.delete.secondary.storage',
      message: 'message.action.delete.secondary.storage',
      dataView: true,
      displayName: (record) => { return record.name || record.displayName || record.id }
    }
  ]
}<|MERGE_RESOLUTION|>--- conflicted
+++ resolved
@@ -14,6 +14,7 @@
 // KIND, either express or implied.  See the License for the
 // specific language governing permissions and limitations
 // under the License.
+
 import { shallowRef, defineAsyncComponent } from 'vue'
 import store from '@/store'
 
@@ -43,31 +44,16 @@
   resourceType: 'SecondaryStorage',
   tabs: [{
     name: 'details',
-    component: () => shallowRef(defineAsyncComponent(import('@/components/view/DetailsTab.vue')))
+    component: shallowRef(defineAsyncComponent(() => import('@/components/view/DetailsTab.vue')))
   }, {
     name: 'settings',
-<<<<<<< HEAD
-    component: () => shallowRef(defineAsyncComponent(import('@/components/view/SettingsTab.vue')))
+    component: shallowRef(defineAsyncComponent(() => import('@/components/view/SettingsTab.vue')))
+  }, {
+    name: 'comments',
+    component: shallowRef(defineAsyncComponent(() => import('@/components/view/AnnotationsTab.vue')))
   }],
   actions: [
     {
-      api: 'migrateSecondaryStorageData',
-      icon: 'drag-outlined',
-      label: 'label.migrate.data.from.image.store',
-      listView: true,
-      popup: true,
-      component: () => shallowRef(defineAsyncComponent(import('@/views/infra/MigrateData.vue')))
-    },
-    {
-=======
-    component: () => import('@/components/view/SettingsTab.vue')
-  }, {
-    name: 'comments',
-    component: () => import('@/components/view/AnnotationsTab.vue')
-  }],
-  actions: [
-    {
->>>>>>> 2bbc7817
       api: 'addImageStore',
       icon: 'plus-outlined',
       docHelp: 'installguide/configuration.html#add-secondary-storage',
@@ -78,11 +64,11 @@
     },
     {
       api: 'migrateSecondaryStorageData',
-      icon: 'drag',
+      icon: 'drag-outlined',
       label: 'label.migrate.data.from.image.store',
       listView: true,
       popup: true,
-      component: () => import('@/views/infra/MigrateData.vue')
+      component: shallowRef(defineAsyncComponent(() => import('@/views/infra/MigrateData.vue')))
     },
     {
       api: 'updateImageStore',
