--- conflicted
+++ resolved
@@ -21,12 +21,8 @@
 export default {
   name: 'imagestore',
   title: 'label.secondary.storage',
-<<<<<<< HEAD
-  icon: 'picture',
   shortKey: ['i', 's'],
-=======
   icon: 'picture-outlined',
->>>>>>> f7d55659
   docHelp: 'adminguide/storage.html#secondary-storage',
   permission: ['listImageStores'],
   columns: () => {
@@ -65,12 +61,8 @@
   actions: [
     {
       api: 'addImageStore',
-<<<<<<< HEAD
-      icon: 'plus',
       shortKey: ['a'],
-=======
       icon: 'plus-outlined',
->>>>>>> f7d55659
       docHelp: 'installguide/configuration.html#add-secondary-storage',
       label: 'label.add.secondary.storage',
       listView: true,
