// Licensed to the Apache Software Foundation (ASF) under one
// or more contributor license agreements.  See the NOTICE file
// distributed with this work for additional information
// regarding copyright ownership.  The ASF licenses this file
// to you under the Apache License, Version 2.0 (the
// "License"); you may not use this file except in compliance
// with the License.  You may obtain a copy of the License at
//
//   http://www.apache.org/licenses/LICENSE-2.0
//
// Unless required by applicable law or agreed to in writing,
// software distributed under the License is distributed on an
// "AS IS" BASIS, WITHOUT WARRANTIES OR CONDITIONS OF ANY
// KIND, either express or implied.  See the License for the
// specific language governing permissions and limitations
// under the License.

const getters = {
  device: state => state.app.device,
  version: state => state.app.version,
  theme: state => state.app.theme,
  color: state => state.app.color,
  metrics: state => state.app.metrics,
  token: state => state.user.token,
  project: state => state.user.project,
  avatar: state => state.user.avatar,
  nickname: state => state.user.name,
  apis: state => state.user.apis,
  features: state => state.user.features,
  userInfo: state => state.user.info,
  addRouters: state => state.permission.addRouters,
  multiTab: state => state.app.multiTab,
  headerNotices: state => state.user.headerNotices,
  isLdapEnabled: state => state.user.isLdapEnabled,
  cloudian: state => state.user.cloudian,
  zones: state => state.user.zones,
  timezoneoffset: state => state.user.timezoneoffset,
  usebrowsertimezone: state => state.user.usebrowsertimezone,
<<<<<<< HEAD
  showshortkeys: state => state.user.showshortkeys,
  domainStore: state => state.user.domainStore
=======
  server: state => state.app.server,
  domainStore: state => state.user.domainStore,
  darkMode: state => state.user.darkMode,
  themeSetting: state => state.user.themeSetting
>>>>>>> 11e23660
}

export default getters<|MERGE_RESOLUTION|>--- conflicted
+++ resolved
@@ -36,15 +36,11 @@
   zones: state => state.user.zones,
   timezoneoffset: state => state.user.timezoneoffset,
   usebrowsertimezone: state => state.user.usebrowsertimezone,
-<<<<<<< HEAD
   showshortkeys: state => state.user.showshortkeys,
-  domainStore: state => state.user.domainStore
-=======
   server: state => state.app.server,
   domainStore: state => state.user.domainStore,
   darkMode: state => state.user.darkMode,
   themeSetting: state => state.user.themeSetting
->>>>>>> 11e23660
 }
 
 export default getters