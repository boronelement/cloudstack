--- conflicted
+++ resolved
@@ -36,14 +36,10 @@
   zones: state => state.user.zones,
   timezoneoffset: state => state.user.timezoneoffset,
   usebrowsertimezone: state => state.user.usebrowsertimezone,
-<<<<<<< HEAD
+  server: state => state.app.server,
   domainStore: state => state.user.domainStore,
   darkMode: state => state.user.darkMode,
   themeSetting: state => state.user.themeSetting
-=======
-  server: state => state.app.server,
-  domainStore: state => state.user.domainStore
->>>>>>> 11820519
 }
 
 export default getters