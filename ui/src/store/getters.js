--- conflicted
+++ resolved
@@ -36,11 +36,8 @@
   zones: state => state.user.zones,
   timezoneoffset: state => state.user.timezoneoffset,
   usebrowsertimezone: state => state.user.usebrowsertimezone,
-<<<<<<< HEAD
-  server: state => state.app.server
-=======
+  server: state => state.app.server,
   domainStore: state => state.user.domainStore
->>>>>>> e824fdba
 }
 
 export default getters