// Licensed to the Apache Software Foundation (ASF) under one
// or more contributor license agreements.  See the NOTICE file
// distributed with this work for additional information
// regarding copyright ownership.  The ASF licenses this file
// to you under the Apache License, Version 2.0 (the
// "License"); you may not use this file except in compliance
// with the License.  You may obtain a copy of the License at
//
//   http://www.apache.org/licenses/LICENSE-2.0
//
// Unless required by applicable law or agreed to in writing,
// software distributed under the License is distributed on an
// "AS IS" BASIS, WITHOUT WARRANTIES OR CONDITIONS OF ANY
// KIND, either express or implied.  See the License for the
// specific language governing permissions and limitations
// under the License.

import { vueProps } from '@/vue-app'
import {
  SIDEBAR_TYPE,
  DEFAULT_THEME,
  DEFAULT_LAYOUT_MODE,
  DEFAULT_COLOR,
  DEFAULT_COLOR_INVERTED,
  DEFAULT_FIXED_HEADER,
  DEFAULT_FIXED_SIDEMENU,
  DEFAULT_FIXED_HEADER_HIDDEN,
  DEFAULT_CONTENT_WIDTH_TYPE,
  DEFAULT_MULTI_TAB,
  USE_BROWSER_TIMEZONE,
  SERVER_MANAGER,
<<<<<<< HEAD
  VUE_VERSION
=======
  CUSTOM_COLUMNS
>>>>>>> e3d0ce93
} from '@/store/mutation-types'

const app = {
  state: {
    version: process.env.PACKAGE_VERSION || 'main',
    sidebar: true,
    device: 'desktop',
    theme: '',
    layout: '',
    contentWidth: '',
    fixedHeader: false,
    fixSiderbar: false,
    autoHideHeader: false,
    color: null,
    inverted: true,
    multiTab: true,
    metrics: false,
    listAllProjects: false,
    server: '',
    vueVersion: ''
  },
  mutations: {
    SET_SIDEBAR_TYPE: (state, type) => {
      state.sidebar = type
      vueProps.$localStorage.set(SIDEBAR_TYPE, type)
    },
    CLOSE_SIDEBAR: (state, ls) => {
      vueProps.$localStorage.set(SIDEBAR_TYPE, true)
      state.sidebar = false
    },
    TOGGLE_DEVICE: (state, device) => {
      state.device = device
    },
    TOGGLE_THEME: (state, theme) => {
      vueProps.$localStorage.set(DEFAULT_THEME, theme)
      state.theme = theme
    },
    TOGGLE_LAYOUT_MODE: (state, layout) => {
      vueProps.$localStorage.set(DEFAULT_LAYOUT_MODE, layout)
      state.layout = layout
    },
    TOGGLE_FIXED_HEADER: (state, fixed) => {
      vueProps.$localStorage.set(DEFAULT_FIXED_HEADER, fixed)
      state.fixedHeader = fixed
    },
    TOGGLE_FIXED_SIDERBAR: (state, fixed) => {
      vueProps.$localStorage.set(DEFAULT_FIXED_SIDEMENU, fixed)
      state.fixSiderbar = fixed
    },
    TOGGLE_FIXED_HEADER_HIDDEN: (state, show) => {
      vueProps.$localStorage.set(DEFAULT_FIXED_HEADER_HIDDEN, show)
      state.autoHideHeader = show
    },
    TOGGLE_CONTENT_WIDTH: (state, type) => {
      vueProps.$localStorage.set(DEFAULT_CONTENT_WIDTH_TYPE, type)
      state.contentWidth = type
    },
    TOGGLE_COLOR: (state, color) => {
      vueProps.$localStorage.set(DEFAULT_COLOR, color)
      state.color = color
    },
    TOGGLE_INVERTED: (state, flag) => {
      vueProps.$localStorage.set(DEFAULT_COLOR_INVERTED, flag)
      state.inverted = flag
    },
    TOGGLE_MULTI_TAB: (state, bool) => {
      vueProps.$localStorage.set(DEFAULT_MULTI_TAB, bool)
      state.multiTab = bool
    },
    SET_METRICS: (state, bool) => {
      state.metrics = bool
    },
    SET_LIST_ALL_PROJECTS: (state, bool) => {
      state.listAllProjects = bool
    },
    SET_USE_BROWSER_TIMEZONE: (state, bool) => {
      vueProps.$localStorage.set(USE_BROWSER_TIMEZONE, bool)
      state.usebrowsertimezone = bool
    },
    SET_SERVER: (state, server) => {
      vueProps.$localStorage.set(SERVER_MANAGER, server)
      state.server = server
    },
<<<<<<< HEAD
    SET_VUE_VERSION: (state, version) => {
      vueProps.$localStorage.set(VUE_VERSION, version)
      state.vueVersion = version
=======
    SET_CUSTOM_COLUMNS: (state, customColumns) => {
      Vue.ls.set(CUSTOM_COLUMNS, customColumns)
      state.customColumns = customColumns
>>>>>>> e3d0ce93
    }
  },
  actions: {
    setSidebar ({ commit }, type) {
      commit('SET_SIDEBAR_TYPE', type)
    },
    CloseSidebar ({ commit }) {
      commit('CLOSE_SIDEBAR')
    },
    ToggleDevice ({ commit }, device) {
      commit('TOGGLE_DEVICE', device)
    },
    ToggleTheme ({ commit }, theme) {
      commit('TOGGLE_THEME', theme)
    },
    ToggleLayoutMode ({ commit }, mode) {
      commit('TOGGLE_LAYOUT_MODE', mode)
    },
    ToggleFixedHeader ({ commit }, fixedHeader) {
      if (!fixedHeader) {
        commit('TOGGLE_FIXED_HEADER_HIDDEN', false)
      }
      commit('TOGGLE_FIXED_HEADER', fixedHeader)
    },
    ToggleFixSiderbar ({ commit }, fixSiderbar) {
      commit('TOGGLE_FIXED_SIDERBAR', fixSiderbar)
    },
    ToggleFixedHeaderHidden ({ commit }, show) {
      commit('TOGGLE_FIXED_HEADER_HIDDEN', show)
    },
    ToggleContentWidth ({ commit }, type) {
      commit('TOGGLE_CONTENT_WIDTH', type)
    },
    ToggleColor ({ commit }, color) {
      commit('TOGGLE_COLOR', color)
    },
    ToggleInverted ({ commit }, invertedFlag) {
      commit('TOGGLE_INVERTED', invertedFlag)
    },
    ToggleMultiTab ({ commit }, bool) {
      commit('TOGGLE_MULTI_TAB', bool)
    },
    SetMetrics ({ commit }, bool) {
      commit('SET_METRICS', bool)
    },
    SetListAllProjects ({ commit }, bool) {
      commit('SET_LIST_ALL_PROJECTS', bool)
    },
    SetUseBrowserTimezone ({ commit }, bool) {
      commit('SET_USE_BROWSER_TIMEZONE', bool)
    },
    SetServer ({ commit }, server) {
      commit('SET_SERVER', server)
    },
    SetCustomColumns ({ commit }, bool) {
      commit('SET_CUSTOM_COLUMNS', bool)
    }
  }
}

export default app<|MERGE_RESOLUTION|>--- conflicted
+++ resolved
@@ -29,11 +29,8 @@
   DEFAULT_MULTI_TAB,
   USE_BROWSER_TIMEZONE,
   SERVER_MANAGER,
-<<<<<<< HEAD
-  VUE_VERSION
-=======
+  VUE_VERSION,
   CUSTOM_COLUMNS
->>>>>>> e3d0ce93
 } from '@/store/mutation-types'
 
 const app = {
@@ -117,15 +114,13 @@
       vueProps.$localStorage.set(SERVER_MANAGER, server)
       state.server = server
     },
-<<<<<<< HEAD
     SET_VUE_VERSION: (state, version) => {
       vueProps.$localStorage.set(VUE_VERSION, version)
       state.vueVersion = version
-=======
+    },
     SET_CUSTOM_COLUMNS: (state, customColumns) => {
-      Vue.ls.set(CUSTOM_COLUMNS, customColumns)
+      vueProps.$localStorage.set(CUSTOM_COLUMNS, customColumns)
       state.customColumns = customColumns
->>>>>>> e3d0ce93
     }
   },
   actions: {
