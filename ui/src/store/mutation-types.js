--- conflicted
+++ resolved
@@ -32,11 +32,8 @@
 export const ASYNC_JOB_IDS = 'ASYNC_JOB_IDS'
 export const TIMEZONE_OFFSET = 'TIMEZONE_OFFSET'
 export const USE_BROWSER_TIMEZONE = 'USE_BROWSER_TIMEZONE'
-<<<<<<< HEAD
 export const SERVER_MANAGER = 'SERVER_MANAGER'
-=======
 export const DOMAIN_STORE = 'DOMAIN_STORE'
->>>>>>> e824fdba
 
 export const CONTENT_WIDTH_TYPE = {
   Fluid: 'Fluid',
