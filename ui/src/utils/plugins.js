--- conflicted
+++ resolved
@@ -181,12 +181,8 @@
         countNotify++
         store.commit('SET_COUNT_NOTIFY', countNotify)
         notification.error({
-<<<<<<< HEAD
+          top: '65px',
           message: i18n.global.t('label.error'),
-=======
-          top: '65px',
-          message: i18n.t('label.error'),
->>>>>>> 44f67308
           description: catchMessage,
           duration: 0,
           onClose: () => {
