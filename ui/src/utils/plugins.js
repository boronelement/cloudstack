// Licensed to the Apache Software Foundation (ASF) under one
// or more contributor license agreements.  See the NOTICE file
// distributed with this work for additional information
// regarding copyright ownership.  The ASF licenses this file
// to you under the Apache License, Version 2.0 (the
// "License"); you may not use this file except in compliance
// with the License.  You may obtain a copy of the License at
//
//   http://www.apache.org/licenses/LICENSE-2.0
//
// Unless required by applicable law or agreed to in writing,
// software distributed under the License is distributed on an
// "AS IS" BASIS, WITHOUT WARRANTIES OR CONDITIONS OF ANY
// KIND, either express or implied.  See the License for the
// specific language governing permissions and limitations
// under the License.

import _ from 'lodash'
import { i18n } from '@/locales'
import { api } from '@/api'
import { message, notification } from 'ant-design-vue'
import eventBus from '@/config/eventBus'
import store from '@/store'

export const pollJobPlugin = {
  install (app) {
    app.config.globalProperties.$pollJob = function (options) {
      /**
       * @param {String} jobId
       * @param {String} [name='']
       * @param {String} [title='']
       * @param {String} [description='']
       * @param {String} [successMessage=Success]
       * @param {Function} [successMethod=() => {}]
       * @param {String} [errorMessage=Error]
       * @param {Function} [errorMethod=() => {}]
       * @param {Object} [showLoading=true]
       * @param {String} [loadingMessage=Loading...]
       * @param {String} [catchMessage=Error caught]
       * @param {Function} [catchMethod=() => {}]
       * @param {Object} [action=null]
       */
      const {
        jobId,
        name = '',
        title = '',
        description = '',
        successMessage = i18n.global.t('label.success'),
        successMethod = () => {},
        errorMessage = i18n.global.t('label.error'),
        errorMethod = () => {},
        loadingMessage = `${i18n.global.t('label.loading')}...`,
        showLoading = true,
        catchMessage = i18n.global.t('label.error.caught'),
        catchMethod = () => {},
        action = null
      } = options

      store.dispatch('AddHeaderNotice', {
        key: jobId,
        title: title,
        description: description,
        status: 'progress'
      })

      options.originalPage = options.originalPage || this.$router.currentRoute.path
      api('queryAsyncJobResult', { jobId }).then(json => {
        const result = json.queryasyncjobresultresponse
        if (!this.$t) this.$t = i18n.global.t
        if (result.jobstatus === 1) {
          var content = successMessage
          if (successMessage === 'Success' && action && action.label) {
            content = i18n.global.t(action.label)
          }
          if (name) {
            content = content + ' - ' + name
          }
          message.success({
            content: content,
            key: jobId,
            duration: 2
          })
          store.dispatch('AddHeaderNotice', {
            key: jobId,
            title: title,
            description: description,
            status: 'done',
            duration: 2
          })

          // Ensure we refresh on the same / parent page
          const currentPage = this.$router.currentRoute.path
          const samePage = options.originalPage === currentPage || options.originalPage.startsWith(currentPage + '/')
          if (samePage && (!action || !('isFetchData' in action) || (action.isFetchData))) {
<<<<<<< HEAD
            eventBus.emit('async-job-complete')
=======
            eventBus.$emit('async-job-complete', action)
>>>>>>> 41f6f0e5
          }
          successMethod(result)
        } else if (result.jobstatus === 2) {
          message.error({
            content: errorMessage,
            key: jobId,
            duration: 1
          })
          var errTitle = errorMessage
          if (action && action.label) {
            errTitle = i18n.global.t(action.label)
          }
          var desc = result.jobresult.errortext
          if (name) {
            desc = `(${name}) ${desc}`
          }
          notification.error({
            message: errTitle,
            description: desc,
            key: jobId,
            duration: 0
          })
          store.dispatch('AddHeaderNotice', {
            key: jobId,
            title: title,
            description: desc,
            status: 'failed',
            duration: 0
          })
<<<<<<< HEAD
          if (!action || !('isFetchData' in action) || (action.isFetchData)) {
            eventBus.emit('async-job-complete')
=======

          // Ensure we refresh on the same / parent page
          const currentPage = this.$router.currentRoute.path
          const samePage = options.originalPage === currentPage || options.originalPage.startsWith(currentPage + '/')
          if (samePage && (!action || !('isFetchData' in action) || (action.isFetchData))) {
            eventBus.$emit('async-job-complete', action)
>>>>>>> 41f6f0e5
          }
          errorMethod(result)
        } else if (result.jobstatus === 0) {
          if (showLoading) {
            message.loading({
              content: loadingMessage,
              key: jobId,
              duration: 0
            })
          }
          setTimeout(() => {
            this.$pollJob(options, action)
          }, 3000)
        }
      }).catch(e => {
        console.error(`${catchMessage} - ${e}`)
        notification.error({
          message: i18n.global.t('label.error'),
          description: catchMessage,
          duration: 0
        })
        catchMethod && catchMethod()
      })
    }
  }

}

export const notifierPlugin = {
  install (app) {
    app.config.globalProperties.$notifyError = function (error) {
      console.log(error)
      var msg = i18n.global.t('message.request.failed')
      var desc = ''
      if (error && error.response) {
        if (error.response.status) {
          msg = `${i18n.global.t('message.request.failed')} (${error.response.status})`
        }
        if (error.message) {
          desc = error.message
        }
        if (error.response.headers && 'x-description' in error.response.headers) {
          desc = error.response.headers['x-description']
        }
        if (desc === '' && error.response.data) {
          const responseKey = _.findKey(error.response.data, 'errortext')
          if (responseKey) {
            desc = error.response.data[responseKey].errortext
          }
        }
      }
      notification.error({
        message: msg,
        description: desc,
        duration: 0
      })
    }
  }
}

export const toLocaleDatePlugin = {
  install (app) {
    app.config.globalProperties.$toLocaleDate = function (date) {
      var timezoneOffset = this.$store.getters.timezoneoffset
      if (this.$store.getters.usebrowsertimezone) {
        // Since GMT+530 is returned as -330 (mins to GMT)
        timezoneOffset = new Date().getTimezoneOffset() / -60
      }
      var milliseconds = Date.parse(date)
      // e.g. "Tue, 08 Jun 2010 19:13:49 GMT", "Tue, 25 May 2010 12:07:01 UTC"
      var dateWithOffset = new Date(milliseconds + (timezoneOffset * 60 * 60 * 1000)).toUTCString()
      // e.g. "08 Jun 2010 19:13:49 GMT", "25 May 2010 12:07:01 UTC"
      dateWithOffset = dateWithOffset.substring(dateWithOffset.indexOf(', ') + 2)
      // e.g. "08 Jun 2010 19:13:49", "25 May 2010 12:10:16"
      dateWithOffset = dateWithOffset.substring(0, dateWithOffset.length - 4)
      return dateWithOffset
    }
  }
}

export const configUtilPlugin = {
  install (app) {
    app.config.globalProperties.$applyDocHelpMappings = function (docHelp) {
      var docHelpMappings = this.$config.docHelpMappings
      if (docHelp && docHelpMappings &&
        docHelpMappings.constructor === Object && Object.keys(docHelpMappings).length > 0) {
        for (var key in docHelpMappings) {
          if (docHelp.includes(key) && docHelp !== docHelpMappings[key]) {
            docHelp = docHelp.replace(key, docHelpMappings[key])
            break
          }
        }
      }
      return docHelp
    }
  }
}

export const apiMetaUtilPlugin = {
  install (app) {
    app.config.globalProperties.$getApiParams = function () {
      var apiParams = {}
      for (var argument of arguments) {
        var apiConfig = this.$store.getters.apis[argument] || {}
        if (apiConfig && apiConfig.params) {
          apiConfig.params.forEach(param => {
            apiParams[param.name] = param
          })
        }
      }
      return apiParams
    }
  }
}<|MERGE_RESOLUTION|>--- conflicted
+++ resolved
@@ -92,11 +92,7 @@
           const currentPage = this.$router.currentRoute.path
           const samePage = options.originalPage === currentPage || options.originalPage.startsWith(currentPage + '/')
           if (samePage && (!action || !('isFetchData' in action) || (action.isFetchData))) {
-<<<<<<< HEAD
-            eventBus.emit('async-job-complete')
-=======
             eventBus.$emit('async-job-complete', action)
->>>>>>> 41f6f0e5
           }
           successMethod(result)
         } else if (result.jobstatus === 2) {
@@ -126,17 +122,12 @@
             status: 'failed',
             duration: 0
           })
-<<<<<<< HEAD
-          if (!action || !('isFetchData' in action) || (action.isFetchData)) {
-            eventBus.emit('async-job-complete')
-=======
 
           // Ensure we refresh on the same / parent page
           const currentPage = this.$router.currentRoute.path
           const samePage = options.originalPage === currentPage || options.originalPage.startsWith(currentPage + '/')
           if (samePage && (!action || !('isFetchData' in action) || (action.isFetchData))) {
             eventBus.$emit('async-job-complete', action)
->>>>>>> 41f6f0e5
           }
           errorMethod(result)
         } else if (result.jobstatus === 0) {
