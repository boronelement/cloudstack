--- conflicted
+++ resolved
@@ -67,7 +67,7 @@
         status: 'progress'
       })
 
-      eventBus.$on('update-job-details', (jobId, resourceId) => {
+      eventBus.on('update-job-details', (jobId, resourceId) => {
         const fullPath = this.$route.fullPath
         const path = this.$route.path
         var jobs = this.$store.getters.headerNotices.map(job => {
@@ -83,14 +83,10 @@
         this.$store.commit('SET_HEADER_NOTICES', jobs)
       })
 
-      options.originalPage = options.originalPage || this.$router.currentRoute.path
+      options.originalPage = options.originalPage || this.$router.currentRoute.value.path
       api('queryAsyncJobResult', { jobId }).then(json => {
         const result = json.queryasyncjobresultresponse
-<<<<<<< HEAD
-        if (!this.$t) this.$t = i18n.global.t
-=======
-        eventBus.$emit('update-job-details', jobId, resourceId)
->>>>>>> 2bbc7817
+        eventBus.emit('update-job-details', jobId, resourceId)
         if (result.jobstatus === 1) {
           var content = successMessage
           if (successMessage === 'Success' && action && action.label) {
@@ -111,12 +107,12 @@
             status: 'done',
             duration: 2
           })
-          eventBus.$emit('update-job-details', jobId, resourceId)
+          eventBus.emit('update-job-details', jobId, resourceId)
           // Ensure we refresh on the same / parent page
-          const currentPage = this.$router.currentRoute.path
+          const currentPage = this.$router.currentRoute.value.path
           const samePage = options.originalPage === currentPage || options.originalPage.startsWith(currentPage + '/')
           if (samePage && (!action || !('isFetchData' in action) || (action.isFetchData))) {
-            eventBus.$emit('async-job-complete', action)
+            eventBus.emit('async-job-complete', action)
           }
           successMethod(result)
         } else if (result.jobstatus === 2) {
@@ -129,11 +125,7 @@
           }
           var errMessage = errorMessage
           if (action && action.label) {
-<<<<<<< HEAD
-            errTitle = i18n.global.t(action.label)
-=======
-            errMessage = i18n.t(action.label)
->>>>>>> 2bbc7817
+            errMessage = i18n.global.t(action.label)
           }
           var desc = result.jobresult.errortext
           if (name) {
@@ -156,10 +148,10 @@
           })
           eventBus.$emit('update-job-details', jobId, resourceId)
           // Ensure we refresh on the same / parent page
-          const currentPage = this.$router.currentRoute.path
+          const currentPage = this.$router.currentRoute.value.path
           const samePage = options.originalPage === currentPage || options.originalPage.startsWith(currentPage + '/')
           if (samePage && (!action || !('isFetchData' in action) || (action.isFetchData))) {
-            eventBus.$emit('async-job-complete', action)
+            eventBus.emit('async-job-complete', action)
           }
           errorMethod(result)
         } else if (result.jobstatus === 0) {
