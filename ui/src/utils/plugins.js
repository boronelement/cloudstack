// Licensed to the Apache Software Foundation (ASF) under one
// or more contributor license agreements.  See the NOTICE file
// distributed with this work for additional information
// regarding copyright ownership.  The ASF licenses this file
// to you under the Apache License, Version 2.0 (the
// "License"); you may not use this file except in compliance
// with the License.  You may obtain a copy of the License at
//
//   http://www.apache.org/licenses/LICENSE-2.0
//
// Unless required by applicable law or agreed to in writing,
// software distributed under the License is distributed on an
// "AS IS" BASIS, WITHOUT WARRANTIES OR CONDITIONS OF ANY
// KIND, either express or implied.  See the License for the
// specific language governing permissions and limitations
// under the License.

import _ from 'lodash'
import { i18n } from '@/locales'
import { api } from '@/api'
import { message, notification } from 'ant-design-vue'
import eventBus from '@/config/eventBus'
import store from '@/store'
import { sourceToken } from '@/utils/request'

export const pollJobPlugin = {
  install (app) {
    app.config.globalProperties.$pollJob = function (options) {
      /**
       * @param {String} jobId
       * @param {String} [name='']
       * @param {String} [title='']
       * @param {String} [description='']
       * @param {String} [successMessage=Success]
       * @param {Function} [successMethod=() => {}]
       * @param {String} [errorMessage=Error]
       * @param {Function} [errorMethod=() => {}]
       * @param {Object} [showLoading=true]
       * @param {String} [loadingMessage=Loading...]
       * @param {String} [catchMessage=Error caught]
       * @param {Function} [catchMethod=() => {}]
       * @param {Object} [action=null]
       * @param {Object} [bulkAction=false]
       * @param {String} resourceId
       */
      const {
        jobId,
        name = '',
        title = '',
        description = '',
        successMessage = i18n.global.t('label.success'),
        successMethod = () => {},
        errorMessage = i18n.global.t('label.error'),
        errorMethod = () => {},
        loadingMessage = `${i18n.global.t('label.loading')}...`,
        showLoading = true,
        catchMessage = i18n.global.t('label.error.caught'),
        catchMethod = () => {},
        action = null,
        bulkAction = false,
        resourceId = null
      } = options

      store.dispatch('AddHeaderNotice', {
        key: jobId,
        title,
        description,
        status: 'progress'
      })

      eventBus.on('update-job-details', (jobId, resourceId) => {
        const fullPath = this.$route.fullPath
        const path = this.$route.path
        var jobs = this.$store.getters.headerNotices.map(job => {
          if (job.key === jobId) {
            if (resourceId && !path.includes(resourceId)) {
              job.path = path + '/' + resourceId
            } else {
              job.path = fullPath
            }
          }
          return job
        })
        this.$store.commit('SET_HEADER_NOTICES', jobs)
      })

      options.originalPage = options.originalPage || this.$router.currentRoute.value.path
      api('queryAsyncJobResult', { jobId }).then(json => {
        const result = json.queryasyncjobresultresponse
        eventBus.emit('update-job-details', jobId, resourceId)
        if (result.jobstatus === 1) {
          var content = successMessage
          if (successMessage === 'Success' && action && action.label) {
            content = i18n.global.t(action.label)
          }
          if (name) {
            content = content + ' - ' + name
          }
          message.success({
            content,
            key: jobId,
            duration: 2
          })
          store.dispatch('AddHeaderNotice', {
            key: jobId,
            title,
            description,
            status: 'done',
            duration: 2
          })
          eventBus.emit('update-job-details', jobId, resourceId)
          // Ensure we refresh on the same / parent page
          const currentPage = this.$router.currentRoute.value.path
          const samePage = options.originalPage === currentPage || options.originalPage.startsWith(currentPage + '/')
          if (samePage && (!action || !('isFetchData' in action) || (action.isFetchData))) {
            eventBus.emit('async-job-complete', action)
          }
          successMethod(result)
        } else if (result.jobstatus === 2) {
          if (!bulkAction) {
            message.error({
              content: errorMessage,
              key: jobId,
              duration: 1
            })
          }
          var errMessage = errorMessage
          if (action && action.label) {
            errMessage = i18n.global.t(action.label)
          }
          var desc = result.jobresult.errortext
          if (name) {
            desc = `(${name}) ${desc}`
          }
          if (!bulkAction) {
            let countNotify = store.getters.countNotify
            countNotify++
            store.commit('SET_COUNT_NOTIFY', countNotify)
            notification.error({
              top: '65px',
              message: errMessage,
              description: desc,
              key: jobId,
              duration: 0,
              onClose: () => {
                let countNotify = store.getters.countNotify
                countNotify > 0 ? countNotify-- : countNotify = 0
                store.commit('SET_COUNT_NOTIFY', countNotify)
              }
            })
          }
          store.dispatch('AddHeaderNotice', {
            key: jobId,
            title,
            description: desc,
            status: 'failed',
            duration: 2
          })
          eventBus.emit('update-job-details', jobId, resourceId)
          // Ensure we refresh on the same / parent page
          const currentPage = this.$router.currentRoute.value.path
          const samePage = options.originalPage === currentPage || options.originalPage.startsWith(currentPage + '/')
          if (samePage && (!action || !('isFetchData' in action) || (action.isFetchData))) {
            eventBus.emit('async-job-complete', action)
          }
          errorMethod(result)
        } else if (result.jobstatus === 0) {
          if (showLoading) {
            message.loading({
              content: loadingMessage,
              key: jobId,
              duration: 0
            })
          }
          setTimeout(() => {
            this.$pollJob(options, action)
          }, 3000)
        }
      }).catch(e => {
        console.error(`${catchMessage} - ${e}`)
<<<<<<< HEAD
        let countNotify = store.getters.countNotify
        countNotify++
        store.commit('SET_COUNT_NOTIFY', countNotify)
        notification.error({
          top: '65px',
          message: i18n.global.t('label.error'),
          description: catchMessage,
          duration: 0,
          onClose: () => {
            let countNotify = store.getters.countNotify
            countNotify > 0 ? countNotify-- : countNotify = 0
            store.commit('SET_COUNT_NOTIFY', countNotify)
          }
        })
=======
        if (!sourceToken.isCancel(e)) {
          let countNotify = store.getters.countNotify
          countNotify++
          store.commit('SET_COUNT_NOTIFY', countNotify)
          notification.error({
            top: '65px',
            message: i18n.t('label.error'),
            description: catchMessage,
            duration: 0,
            onClose: () => {
              let countNotify = store.getters.countNotify
              countNotify > 0 ? countNotify-- : countNotify = 0
              store.commit('SET_COUNT_NOTIFY', countNotify)
            }
          })
        }
>>>>>>> a6271b83
        catchMethod && catchMethod()
      })
    }
  }

}

export const notifierPlugin = {
  install (app) {
    app.config.globalProperties.$notifyError = function (error) {
      console.log(error)
      var msg = i18n.global.t('message.request.failed')
      var desc = ''
      if (error && error.response) {
        if (error.response.status) {
          msg = `${i18n.global.t('message.request.failed')} (${error.response.status})`
        }
        if (error.message) {
          desc = error.message
        }
        if (error.response.headers && 'x-description' in error.response.headers) {
          desc = error.response.headers['x-description']
        }
        if (desc === '' && error.response.data) {
          const responseKey = _.findKey(error.response.data, 'errortext')
          if (responseKey) {
            desc = error.response.data[responseKey].errortext
          }
        }
      }
      let countNotify = store.getters.countNotify
      countNotify++
      store.commit('SET_COUNT_NOTIFY', countNotify)
      notification.error({
        top: '65px',
        message: msg,
        description: desc,
        duration: 0,
        onClose: () => {
          let countNotify = store.getters.countNotify
          countNotify > 0 ? countNotify-- : countNotify = 0
          store.commit('SET_COUNT_NOTIFY', countNotify)
        }
      })
    }

    app.config.globalProperties.$notification = {
      defaultConfig: {
        top: '65px',
        onClose: () => {
          let countNotify = store.getters.countNotify
          countNotify > 0 ? countNotify-- : countNotify = 0
          store.commit('SET_COUNT_NOTIFY', countNotify)
        }
      },
      setCountNotify: () => {
        let countNotify = store.getters.countNotify
        countNotify++
        store.commit('SET_COUNT_NOTIFY', countNotify)
      },
      info: (config) => {
        app.config.globalProperties.$notification.setCountNotify()
        config = Object.assign({}, app.config.globalProperties.$notification.defaultConfig, config)
        notification.info(config)
      },
      error: (config) => {
        app.config.globalProperties.$notification.setCountNotify()
        config = Object.assign({}, app.config.globalProperties.$notification.defaultConfig, config)
        notification.error(config)
      },
      success: (config) => {
        app.config.globalProperties.$notification.setCountNotify()
        config = Object.assign({}, app.config.globalProperties.$notification.defaultConfig, config)
        notification.success(config)
      },
      warning: (config) => {
        app.config.globalProperties.$notification.setCountNotify()
        config = Object.assign({}, app.config.globalProperties.$notification.defaultConfig, config)
        notification.warning(config)
      },
      warn: (config) => {
        app.config.globalProperties.$notification.setCountNotify()
        config = Object.assign({}, app.config.globalProperties.$notification.defaultConfig, config)
        notification.warn(config)
      },
      close: (key) => notification.close(key),
      destroy: () => notification.destroy()
    }
  }
}

export const toLocaleDatePlugin = {
  install (app) {
    app.config.globalProperties.$toLocaleDate = function (date) {
      var timezoneOffset = this.$store.getters.timezoneoffset
      if (this.$store.getters.usebrowsertimezone) {
        // Since GMT+530 is returned as -330 (mins to GMT)
        timezoneOffset = new Date().getTimezoneOffset() / -60
      }
      var milliseconds = Date.parse(date)
      // e.g. "Tue, 08 Jun 2010 19:13:49 GMT", "Tue, 25 May 2010 12:07:01 UTC"
      var dateWithOffset = new Date(milliseconds + (timezoneOffset * 60 * 60 * 1000)).toUTCString()
      // e.g. "08 Jun 2010 19:13:49 GMT", "25 May 2010 12:07:01 UTC"
      dateWithOffset = dateWithOffset.substring(dateWithOffset.indexOf(', ') + 2)
      // e.g. "08 Jun 2010 19:13:49", "25 May 2010 12:10:16"
      dateWithOffset = dateWithOffset.substring(0, dateWithOffset.length - 4)
      return dateWithOffset
    }
  }
}

export const configUtilPlugin = {
  install (app) {
    app.config.globalProperties.$applyDocHelpMappings = function (docHelp) {
      var docHelpMappings = this.$config.docHelpMappings
      if (docHelp && docHelpMappings &&
        docHelpMappings.constructor === Object && Object.keys(docHelpMappings).length > 0) {
        for (var key in docHelpMappings) {
          if (docHelp.includes(key) && docHelp !== docHelpMappings[key]) {
            docHelp = docHelp.replace(key, docHelpMappings[key])
            break
          }
        }
      }
      return docHelp
    }
  }
}

export const showIconPlugin = {
  install (app) {
    app.config.globalProperties.$showIcon = function (resource) {
      var resourceType = this.$route.path.split('/')[1]
      if (resource) {
        resourceType = resource
      }
      if (['zone', 'template', 'iso', 'account', 'accountuser', 'vm', 'domain', 'project', 'vpc', 'guestnetwork'].includes(resourceType)) {
        return true
      } else {
        return false
      }
    }
  }
}

export const resourceTypePlugin = {
  install (app) {
    app.config.globalProperties.$getResourceType = function () {
      const type = this.$route.path.split('/')[1]
      if (type === 'vm') {
        return 'UserVM'
      } else if (type === 'accountuser') {
        return 'User'
      } else if (type === 'guestnetwork') {
        return 'Network'
      } else {
        return type
      }
    }
  }
}

export const apiMetaUtilPlugin = {
  install (app) {
    app.config.globalProperties.$getApiParams = function () {
      var apiParams = {}
      for (var argument of arguments) {
        var apiConfig = this.$store.getters.apis[argument] || {}
        if (apiConfig && apiConfig.params) {
          apiConfig.params.forEach(param => {
            apiParams[param.name] = param
          })
        }
      }
      return apiParams
    }
  }
}

export const localesPlugin = {
  install (app) {
    app.config.globalProperties.$t = i18n.global.t
  }
}

const KB = 1024
const MB = 1024 * KB
const GB = 1024 * MB
const TB = 1024 * GB

export const fileSizeUtilPlugin = {
  install (app) {
    app.config.globalProperties.$bytesToHumanReadableSize = function (bytes) {
      if (bytes == null) {
        return ''
      }
      if (bytes < KB && bytes >= 0) {
        return bytes + ' bytes'
      }
      if (bytes < MB) {
        return (bytes / KB).toFixed(2) + ' KB'
      } else if (bytes < GB) {
        return (bytes / MB).toFixed(2) + ' MB'
      } else if (bytes < TB) {
        return (bytes / GB).toFixed(2) + ' GB'
      } else {
        return (bytes / TB).toFixed(2) + ' TB'
      }
    }
  }
}<|MERGE_RESOLUTION|>--- conflicted
+++ resolved
@@ -178,29 +178,13 @@
         }
       }).catch(e => {
         console.error(`${catchMessage} - ${e}`)
-<<<<<<< HEAD
-        let countNotify = store.getters.countNotify
-        countNotify++
-        store.commit('SET_COUNT_NOTIFY', countNotify)
-        notification.error({
-          top: '65px',
-          message: i18n.global.t('label.error'),
-          description: catchMessage,
-          duration: 0,
-          onClose: () => {
-            let countNotify = store.getters.countNotify
-            countNotify > 0 ? countNotify-- : countNotify = 0
-            store.commit('SET_COUNT_NOTIFY', countNotify)
-          }
-        })
-=======
         if (!sourceToken.isCancel(e)) {
           let countNotify = store.getters.countNotify
           countNotify++
           store.commit('SET_COUNT_NOTIFY', countNotify)
           notification.error({
             top: '65px',
-            message: i18n.t('label.error'),
+            message: i18n.global.t('label.error'),
             description: catchMessage,
             duration: 0,
             onClose: () => {
@@ -210,7 +194,6 @@
             }
           })
         }
->>>>>>> a6271b83
         catchMethod && catchMethod()
       })
     }
