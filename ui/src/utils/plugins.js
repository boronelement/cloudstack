--- conflicted
+++ resolved
@@ -300,19 +300,20 @@
   }
 }
 
-<<<<<<< HEAD
 export const localesPlugin = {
   install (app) {
     app.config.globalProperties.$t = i18n.global.t
-=======
+  }
+}
+
 const KB = 1024
 const MB = 1024 * KB
 const GB = 1024 * MB
 const TB = 1024 * GB
 
 export const fileSizeUtilPlugin = {
-  install (Vue) {
-    Vue.prototype.$bytesToHumanReadableSize = function (bytes) {
+  install (app) {
+    app.config.globalProperties.$bytesToHumanReadableSize = function (bytes) {
       if (bytes == null) {
         return ''
       }
@@ -329,6 +330,5 @@
         return (bytes / TB).toFixed(2) + ' TB'
       }
     }
->>>>>>> 895f282d
   }
 }