--- conflicted
+++ resolved
@@ -135,13 +135,8 @@
   config.cancelToken = source.token
   if (config && config.params) {
     config.params.response = 'json'
-<<<<<<< HEAD
     const project = vueProps.$localStorage.get(CURRENT_PROJECT)
-    if (!config.params.projectid && project && project.id) {
-=======
-    const project = Vue.ls.get(CURRENT_PROJECT)
     if (!config.params.projectid && !config.params.ignoreproject && project && project.id) {
->>>>>>> b8ce0747
       if (config.params.command === 'listTags') {
         config.params.projectid = '-1'
       } else if (config.params.command !== 'assignVirtualMachine') {
