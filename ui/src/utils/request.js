// Licensed to the Apache Software Foundation (ASF) under one
// or more contributor license agreements.  See the NOTICE file
// distributed with this work for additional information
// regarding copyright ownership.  The ASF licenses this file
// to you under the Apache License, Version 2.0 (the
// "License"); you may not use this file except in compliance
// with the License.  You may obtain a copy of the License at
//
//   http://www.apache.org/licenses/LICENSE-2.0
//
// Unless required by applicable law or agreed to in writing,
// software distributed under the License is distributed on an
// "AS IS" BASIS, WITHOUT WARRANTIES OR CONDITIONS OF ANY
// KIND, either express or implied.  See the License for the
// specific language governing permissions and limitations
// under the License.

import axios from 'axios'

import { vueProps } from '@/vue-app'
import router from '@/router'
import { VueAxios } from './axios'
import notification from 'ant-design-vue/es/notification'
import { CURRENT_PROJECT } from '@/store/mutation-types'
import { i18n } from '@/locales'
import store from '@/store'

const service = axios.create({
  timeout: 600000
})

const err = (error) => {
  const response = error.response
  let countNotify = store.getters.countNotify
  if (response) {
    console.log(response)
    if (response.status === 403) {
      const data = response.data
<<<<<<< HEAD
      notification.error({ message: i18n.global.t('label.forbidden'), description: data.message })
=======
      countNotify++
      store.commit('SET_COUNT_NOTIFY', countNotify)
      notification.error({
        top: '65px',
        message: i18n.t('label.forbidden'),
        description: data.message,
        onClose: () => {
          let countNotify = store.getters.countNotify
          countNotify > 0 ? countNotify-- : countNotify = 0
          store.commit('SET_COUNT_NOTIFY', countNotify)
        }
      })
>>>>>>> 44f67308
    }
    if (response.status === 401) {
      if (response.config && response.config.params && ['listIdps', 'cloudianIsEnabled'].includes(response.config.params.command)) {
        return
      }
      const originalPath = router.currentRoute.value.fullPath
      for (const key in response.data) {
        if (key.includes('response')) {
          if (response.data[key].errortext.includes('not available for user')) {
            countNotify++
            store.commit('SET_COUNT_NOTIFY', countNotify)
            notification.error({
              top: '65px',
              message: 'Error',
<<<<<<< HEAD
              description: response.data[key].errortext + ' ' + i18n.global.t('error.unable.to.proceed'),
              duration: 0
=======
              description: response.data[key].errortext + ' ' + i18n.t('error.unable.to.proceed'),
              duration: 0,
              onClose: () => {
                let countNotify = store.getters.countNotify
                countNotify > 0 ? countNotify-- : countNotify = 0
                store.commit('SET_COUNT_NOTIFY', countNotify)
              }
>>>>>>> 44f67308
            })
            return
          }
        }
      }
      countNotify++
      store.commit('SET_COUNT_NOTIFY', countNotify)
      notification.error({
<<<<<<< HEAD
        message: i18n.global.t('label.unauthorized'),
        description: i18n.global.t('message.authorization.failed'),
=======
        top: '65px',
        message: i18n.t('label.unauthorized'),
        description: i18n.t('message.authorization.failed'),
>>>>>>> 44f67308
        key: 'http-401',
        duration: 0,
        onClose: () => {
          let countNotify = store.getters.countNotify
          countNotify > 0 ? countNotify-- : countNotify = 0
          store.commit('SET_COUNT_NOTIFY', countNotify)
        }
      })
      store.dispatch('Logout').then(() => {
        if (originalPath !== '/user/login') {
          router.push({ path: '/user/login', query: { redirect: originalPath } })
        }
      })
    }
    if (response.status === 404) {
<<<<<<< HEAD
      notification.error({ message: i18n.global.t('label.not.found'), description: i18n.global.t('message.resource.not.found') })
=======
      countNotify++
      store.commit('SET_COUNT_NOTIFY', countNotify)
      notification.error({
        top: '65px',
        message: i18n.t('label.not.found'),
        description: i18n.t('message.resource.not.found'),
        onClose: () => {
          let countNotify = store.getters.countNotify
          countNotify > 0 ? countNotify-- : countNotify = 0
          store.commit('SET_COUNT_NOTIFY', countNotify)
        }
      })
>>>>>>> 44f67308
      router.push({ path: '/exception/404' })
    }
  }
  if (error.isAxiosError && !error.response) {
    countNotify++
    store.commit('SET_COUNT_NOTIFY', countNotify)
    notification.warn({
<<<<<<< HEAD
      message: error.message || i18n.global.t('message.network.error'),
      description: i18n.global.t('message.network.error.description'),
      key: 'network-error'
=======
      top: '65px',
      message: error.message || i18n.t('message.network.error'),
      description: i18n.t('message.network.error.description'),
      key: 'network-error',
      onClose: () => {
        let countNotify = store.getters.countNotify
        countNotify > 0 ? countNotify-- : countNotify = 0
        store.commit('SET_COUNT_NOTIFY', countNotify)
      }
>>>>>>> 44f67308
    })
  }
  return Promise.reject(error)
}

// request interceptor
service.interceptors.request.use(config => {
  if (config && config.params) {
    config.params.response = 'json'
    const project = vueProps.$localStorage.get(CURRENT_PROJECT)
    if (!config.params.projectid && project && project.id) {
      if (config.params.command === 'listTags') {
        config.params.projectid = '-1'
      } else {
        config.params.projectid = project.id
      }
    }
  }
  return config
}, err)

// response interceptor
service.interceptors.response.use((response) => {
  return response.data
}, err)

const installer = {
  vm: {},
  install (app) {
    app.use(VueAxios, service)
  }
}

export {
  installer as VueAxios,
  service as axios
}<|MERGE_RESOLUTION|>--- conflicted
+++ resolved
@@ -36,14 +36,11 @@
     console.log(response)
     if (response.status === 403) {
       const data = response.data
-<<<<<<< HEAD
-      notification.error({ message: i18n.global.t('label.forbidden'), description: data.message })
-=======
       countNotify++
       store.commit('SET_COUNT_NOTIFY', countNotify)
       notification.error({
         top: '65px',
-        message: i18n.t('label.forbidden'),
+        message: i18n.global.t('label.forbidden'),
         description: data.message,
         onClose: () => {
           let countNotify = store.getters.countNotify
@@ -51,7 +48,6 @@
           store.commit('SET_COUNT_NOTIFY', countNotify)
         }
       })
->>>>>>> 44f67308
     }
     if (response.status === 401) {
       if (response.config && response.config.params && ['listIdps', 'cloudianIsEnabled'].includes(response.config.params.command)) {
@@ -66,18 +62,13 @@
             notification.error({
               top: '65px',
               message: 'Error',
-<<<<<<< HEAD
               description: response.data[key].errortext + ' ' + i18n.global.t('error.unable.to.proceed'),
-              duration: 0
-=======
-              description: response.data[key].errortext + ' ' + i18n.t('error.unable.to.proceed'),
               duration: 0,
               onClose: () => {
                 let countNotify = store.getters.countNotify
                 countNotify > 0 ? countNotify-- : countNotify = 0
                 store.commit('SET_COUNT_NOTIFY', countNotify)
               }
->>>>>>> 44f67308
             })
             return
           }
@@ -86,14 +77,9 @@
       countNotify++
       store.commit('SET_COUNT_NOTIFY', countNotify)
       notification.error({
-<<<<<<< HEAD
+        top: '65px',
         message: i18n.global.t('label.unauthorized'),
         description: i18n.global.t('message.authorization.failed'),
-=======
-        top: '65px',
-        message: i18n.t('label.unauthorized'),
-        description: i18n.t('message.authorization.failed'),
->>>>>>> 44f67308
         key: 'http-401',
         duration: 0,
         onClose: () => {
@@ -109,22 +95,18 @@
       })
     }
     if (response.status === 404) {
-<<<<<<< HEAD
-      notification.error({ message: i18n.global.t('label.not.found'), description: i18n.global.t('message.resource.not.found') })
-=======
       countNotify++
       store.commit('SET_COUNT_NOTIFY', countNotify)
       notification.error({
         top: '65px',
-        message: i18n.t('label.not.found'),
-        description: i18n.t('message.resource.not.found'),
+        message: i18n.global.t('label.not.found'),
+        description: i18n.global.t('message.resource.not.found'),
         onClose: () => {
           let countNotify = store.getters.countNotify
           countNotify > 0 ? countNotify-- : countNotify = 0
           store.commit('SET_COUNT_NOTIFY', countNotify)
         }
       })
->>>>>>> 44f67308
       router.push({ path: '/exception/404' })
     }
   }
@@ -132,21 +114,15 @@
     countNotify++
     store.commit('SET_COUNT_NOTIFY', countNotify)
     notification.warn({
-<<<<<<< HEAD
+      top: '65px',
       message: error.message || i18n.global.t('message.network.error'),
       description: i18n.global.t('message.network.error.description'),
-      key: 'network-error'
-=======
-      top: '65px',
-      message: error.message || i18n.t('message.network.error'),
-      description: i18n.t('message.network.error.description'),
       key: 'network-error',
       onClose: () => {
         let countNotify = store.getters.countNotify
         countNotify > 0 ? countNotify-- : countNotify = 0
         store.commit('SET_COUNT_NOTIFY', countNotify)
       }
->>>>>>> 44f67308
     })
   }
   return Promise.reject(error)
