// Licensed to the Apache Software Foundation (ASF) under one
// or more contributor license agreements.  See the NOTICE file
// distributed with this work for additional information
// regarding copyright ownership.  The ASF licenses this file
// to you under the Apache License, Version 2.0 (the
// "License"); you may not use this file except in compliance
// with the License.  You may obtain a copy of the License at
//
//   http://www.apache.org/licenses/LICENSE-2.0
//
// Unless required by applicable law or agreed to in writing,
// software distributed under the License is distributed on an
// "AS IS" BASIS, WITHOUT WARRANTIES OR CONDITIONS OF ANY
// KIND, either express or implied.  See the License for the
// specific language governing permissions and limitations
// under the License.

<template>
  <div class="form-layout" v-ctrl-enter="handleSubmit">
    <a-spin :spinning="loading">
      <a-alert type="warning">
        <template #message>{{ resource.autoscalingenabled ? $t('message.action.scale.kubernetes.cluster.warning') : $t('message.kubernetes.cluster.scale') }}</template>
      </a-alert>
      <br />
      <a-form
        :ref="formRef"
        :model="form"
        :rules="rules"
        @finish="handleSubmit"
        layout="vertical">
        <a-form-item name="autoscalingenabled" ref="autoscalingenabled" v-if="apiParams.autoscalingenabled">
          <template #label>
            <tooltip-label :title="$t('label.cks.cluster.autoscalingenabled')" :tooltip="apiParams.autoscalingenabled.description"/>
          </template>
          <a-switch :checked="autoscalingenabled" @change="val => { autoscalingenabled = val }" />
        </a-form-item>
        <span v-if="autoscalingenabled">
          <a-form-item name="minsize" ref="minsize">
            <template #label>
              <tooltip-label :title="$t('label.cks.cluster.minsize')" :tooltip="apiParams.minsize.description"/>
            </template>
            <a-input
              v-model:value="form.minsize"
              :placeholder="apiParams.minsize.description"/>
          </a-form-item>
          <a-form-item name="maxsize" ref="maxsize">
            <template #label>
              <tooltip-label :title="$t('label.cks.cluster.maxsize')" :tooltip="apiParams.maxsize.description"/>
            </template>
            <a-input
              v-model:value="form.maxsize"
              :placeholder="apiParams.maxsize.description"/>
          </a-form-item>
        </span>
        <span v-else>
          <a-form-item name="serviceofferingid" ref="serviceofferingid">
            <template #label>
              <tooltip-label :title="$t('label.serviceofferingid')" :tooltip="apiParams.serviceofferingid.description"/>
            </template>
            <a-select
              id="offering-selection"
              v-model:value="form.serviceofferingid"
              showSearch
              optionFilterProp="label"
              :filterOption="(input, option) => {
                return option.children[0].children.toLowerCase().indexOf(input.toLowerCase()) >= 0
              }"
              :loading="serviceOfferingLoading"
              :placeholder="apiParams.serviceofferingid.description">
              <a-select-option v-for="(opt, optIndex) in serviceOfferings" :key="optIndex">
                {{ opt.name || opt.description }}
              </a-select-option>
            </a-select>
          </a-form-item>
          <a-form-item name="size" ref="size">
            <template #label>
              <tooltip-label :title="$t('label.cks.cluster.size')" :tooltip="apiParams.size.description"/>
            </template>
            <a-input
              v-model:value="form.size"
              :placeholder="apiParams.size.description"/>
          </a-form-item>
        </span>
        <div :span="24" class="action-button">
          <a-button @click="closeAction">{{ $t('label.cancel') }}</a-button>
          <a-button :loading="loading" ref="submit" type="primary" @click="handleSubmit">{{ $t('label.ok') }}</a-button>
        </div>
      </a-form>
    </a-spin>
  </div>
</template>

<script>
import { ref, reactive, toRaw } from 'vue'
import { api } from '@/api'
import TooltipLabel from '@/components/widgets/TooltipLabel'

export default {
  name: 'ScaleKubernetesCluster',
  components: {
    TooltipLabel
  },
  props: {
    resource: {
      type: Object,
      required: true
    }
  },
  data () {
    return {
      serviceOfferings: [],
      serviceOfferingLoading: false,
      minCpu: 2,
      minMemory: 2048,
      loading: false,
      originalSize: 1,
      autoscalingenabled: null,
      minsize: null,
      maxsize: null
    }
  },
  beforeCreate () {
    this.apiParams = this.$getApiParams('scaleKubernetesCluster')
  },
  created () {
    this.originalSize = !this.isObjectEmpty(this.resource) ? this.resource.size : 1
    this.form.size = this.originalSize
    if (!this.isObjectEmpty(this.resource)) {
      this.originalSize = this.resource.size
      if (this.apiParams.autoscalingenabled) {
        this.autoscalingenabled = this.resource.autoscalingenabled ? true : null
        this.minsize = this.resource.minsize
        this.maxsize = this.resource.maxsize
      }
    }
    this.initForm()
    this.fetchData()
  },
  methods: {
    initForm () {
      this.formRef = ref()
      this.form = reactive({
        size: this.originalSize,
        minsize: this.minsize,
        maxsize: this.maxsize
      })
      this.rules = reactive({
        minsize: [{ type: 'number', validator: this.validateNumber }],
        maxsize: [{ type: 'number', validator: this.validateNumber }],
        size: [{ type: 'number', validator: this.validateNumber }]
      })
    },
    fetchData () {
      this.fetchKubernetesVersionData()
    },
    isValidValueForKey (obj, key) {
      return key in obj && obj[key] != null
    },
    arrayHasItems (array) {
      return array !== null && array !== undefined && Array.isArray(array) && array.length > 0
    },
    isObjectEmpty (obj) {
      return !(obj !== null && obj !== undefined && Object.keys(obj).length > 0 && obj.constructor === Object)
    },
    fetchKubernetesVersionData () {
      const params = {}
      if (!this.isObjectEmpty(this.resource)) {
        params.id = this.resource.kubernetesversionid
      }
      api('listKubernetesSupportedVersions', params).then(json => {
        const versionObjs = json.listkubernetessupportedversionsresponse.kubernetessupportedversion
        if (this.arrayHasItems(versionObjs) && !this.isObjectEmpty(versionObjs[0])) {
          this.minCpu = versionObjs[0].mincpunumber
          this.minMemory = versionObjs[0].minmemory
        }
      }).finally(() => {
        this.fetchServiceOfferingData()
      })
    },
    fetchServiceOfferingData () {
      this.serviceOfferings = []
      const params = {}
      this.serviceOfferingLoading = true
      api('listServiceOfferings', params).then(json => {
        var items = json.listserviceofferingsresponse.serviceoffering
        if (items != null) {
          for (var i = 0; i < items.length; i++) {
            if (items[i].iscustomized === false &&
                items[i].cpunumber >= this.minCpu && items[i].memory >= this.minMemory) {
              this.serviceOfferings.push(items[i])
            }
          }
        }
      }).finally(() => {
        this.serviceOfferingLoading = false
        if (this.arrayHasItems(this.serviceOfferings)) {
          for (var i = 0; i < this.serviceOfferings.length; i++) {
            if (this.serviceOfferings[i].id === this.resource.serviceofferingid) {
              this.form.serviceofferingid = i
              break
            }
          }
        }
      })
    },
    handleSubmit (e) {
      e.preventDefault()
      if (this.loading) return
<<<<<<< HEAD
      this.formRef.value.validate().then(() => {
        const values = toRaw(this.form)
=======
      this.form.validateFieldsAndScroll((err, values) => {
        if (err) {
          return
        }
>>>>>>> d8004871
        this.loading = true
        const params = {
          id: this.resource.id
        }
        if (this.autoscalingenabled != null) {
          params.autoscalingenabled = this.autoscalingenabled
        }
        if (this.isValidValueForKey(values, 'size') && values.size > 0) {
          params.size = values.size
        }
        if (this.isValidValueForKey(values, 'serviceofferingid') && this.arrayHasItems(this.serviceOfferings) && this.autoscalingenabled == null) {
          params.serviceofferingid = this.serviceOfferings[values.serviceofferingid].id
        }
        if (this.isValidValueForKey(values, 'minsize')) {
          params.minsize = values.minsize
        }
        if (this.isValidValueForKey(values, 'maxsize')) {
          params.maxsize = values.maxsize
        }
        api('scaleKubernetesCluster', params).then(json => {
          const jobId = json.scalekubernetesclusterresponse.jobid
          this.$pollJob({
            jobId,
            title: this.$t('label.kubernetes.cluster.scale'),
            description: this.resource.name,
            loadingMessage: `${this.$t('label.kubernetes.cluster.scale')} ${this.resource.name} ${this.$t('label.in.progress')}`,
            catchMessage: this.$t('error.fetching.async.job.result'),
            successMessage: `${this.$t('message.success.scale.kubernetes')} ${this.resource.name}`
          })
          this.closeAction()
        }).catch(error => {
          this.$notifyError(error)
        }).finally(() => {
          this.loading = false
        })
      })
    },
    closeAction () {
      this.$emit('close-action')
    },
    async validateNumber (rule, value) {
      if (value && (isNaN(value) || value <= 0)) {
        return Promise.reject(this.$t('message.validate.number'))
      }
      return Promise.resolve()
    }
  }
}
</script>

<style scoped lang="less">
  .form-layout {
    width: 60vw;

    @media (min-width: 500px) {
      width: 450px;
    }
  }

</style><|MERGE_RESOLUTION|>--- conflicted
+++ resolved
@@ -27,7 +27,8 @@
         :model="form"
         :rules="rules"
         @finish="handleSubmit"
-        layout="vertical">
+        layout="vertical"
+        :scrollToFirstError="true">
         <a-form-item name="autoscalingenabled" ref="autoscalingenabled" v-if="apiParams.autoscalingenabled">
           <template #label>
             <tooltip-label :title="$t('label.cks.cluster.autoscalingenabled')" :tooltip="apiParams.autoscalingenabled.description"/>
@@ -206,15 +207,8 @@
     handleSubmit (e) {
       e.preventDefault()
       if (this.loading) return
-<<<<<<< HEAD
       this.formRef.value.validate().then(() => {
         const values = toRaw(this.form)
-=======
-      this.form.validateFieldsAndScroll((err, values) => {
-        if (err) {
-          return
-        }
->>>>>>> d8004871
         this.loading = true
         const params = {
           id: this.resource.id
