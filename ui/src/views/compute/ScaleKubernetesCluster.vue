--- conflicted
+++ resolved
@@ -94,17 +94,8 @@
     }
   },
   beforeCreate () {
-<<<<<<< HEAD
     this.initForm()
-    this.apiConfig = this.$store.getters.apis.scaleKubernetesCluster || {}
-    this.apiParams = {}
-    this.apiConfig.params.forEach(param => {
-      this.apiParams[param.name] = param
-    })
-=======
-    this.form = this.$form.createForm(this)
     this.apiParams = this.$getApiParams('scaleKubernetesCluster')
->>>>>>> 446337b4
   },
   created () {
     this.originalSize = !this.isObjectEmpty(this.resource) ? this.resource.size : 1
