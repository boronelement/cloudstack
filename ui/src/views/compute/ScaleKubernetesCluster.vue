// Licensed to the Apache Software Foundation (ASF) under one
// or more contributor license agreements.  See the NOTICE file
// distributed with this work for additional information
// regarding copyright ownership.  The ASF licenses this file
// to you under the Apache License, Version 2.0 (the
// "License"); you may not use this file except in compliance
// with the License.  You may obtain a copy of the License at
//
//   http://www.apache.org/licenses/LICENSE-2.0
//
// Unless required by applicable law or agreed to in writing,
// software distributed under the License is distributed on an
// "AS IS" BASIS, WITHOUT WARRANTIES OR CONDITIONS OF ANY
// KIND, either express or implied.  See the License for the
// specific language governing permissions and limitations
// under the License.

<template>
  <div class="form-layout" v-ctrl-enter="handleSubmit">
    <a-spin :spinning="loading">
      <a-alert type="warning">
        <template #message>{{ $t('message.kubernetes.cluster.scale') }}</template>
      </a-alert>
      <br />
      <a-form
        :ref="formRef"
        :model="form"
        :rules="rules"
        @finish="handleSubmit"
        layout="vertical">
<<<<<<< HEAD
        <a-form-item name="size" ref="size">
          <template #label>
            {{ $t('label.cks.cluster.size') }}
            <a-tooltip :title="apiParams.size.description">
              <info-circle-outlined />
            </a-tooltip>
          </template>
=======
        <a-form-item>
          <tooltip-label slot="label" :title="$t('label.cks.cluster.size')" :tooltip="apiParams.size.description"/>
>>>>>>> 2bbc7817
          <a-input
            v-model:value="form.size"
            :placeholder="apiParams.size.description"
            autoFocus />
        </a-form-item>
<<<<<<< HEAD
        <a-form-item name="serviceofferingid" ref="serviceofferingid">
          <template #label>
            {{ $t('label.serviceofferingid') }}
            <a-tooltip :title="apiParams.serviceofferingid.description">
              <info-circle-outlined />
            </a-tooltip>
          </template>
=======
        <a-form-item>
          <tooltip-label slot="label" :title="$t('label.serviceofferingid')" :tooltip="apiParams.serviceofferingid.description"/>
>>>>>>> 2bbc7817
          <a-select
            id="offering-selection"
            v-model:value="form.serviceofferingid"
            showSearch
            optionFilterProp="label"
            :filterOption="(input, option) => {
              return option.children[0].children.text.toLowerCase().indexOf(input.toLowerCase()) >= 0
            }"
            :loading="serviceOfferingLoading"
            :placeholder="apiParams.serviceofferingid.description">
            <a-select-option v-for="(opt, optIndex) in this.serviceOfferings" :key="optIndex">
              {{ opt.name || opt.description }}
            </a-select-option>
          </a-select>
        </a-form-item>

        <div :span="24" class="action-button">
<<<<<<< HEAD
          <a-button @click="closeAction">{{ $t('label.cancel') }}</a-button>
          <a-button :loading="loading" type="primary" html-type="submit">{{ $t('label.ok') }}</a-button>
=======
          <a-button @click="closeAction">{{ this.$t('label.cancel') }}</a-button>
          <a-button :loading="loading" ref="submit" type="primary" @click="handleSubmit">{{ this.$t('label.ok') }}</a-button>
>>>>>>> 2bbc7817
        </div>
      </a-form>
    </a-spin>
  </div>
</template>

<script>
import { ref, reactive, toRaw } from 'vue'
import { api } from '@/api'
import TooltipLabel from '@/components/widgets/TooltipLabel'

export default {
  name: 'ScaleKubernetesCluster',
  components: {
    TooltipLabel
  },
  props: {
    resource: {
      type: Object,
      required: true
    }
  },
  data () {
    return {
      serviceOfferings: [],
      serviceOfferingLoading: false,
      minCpu: 2,
      minMemory: 2048,
      loading: false
    }
  },
  beforeCreate () {
    this.initForm()
    this.apiParams = this.$getApiParams('scaleKubernetesCluster')
  },
  created () {
    this.originalSize = !this.isObjectEmpty(this.resource) ? this.resource.size : 1
    this.form.size = this.originalSize
    this.fetchData()
  },
  methods: {
    initForm () {
      this.formRef = ref()
      this.form = reactive({})
      this.rules = reactive({
        size: [
          {
            validator: async (rule, value) => {
              if (value && (isNaN(value) || value <= 0)) {
                return Promise.reject(this.$t('message.validate.number'))
              }
              return Promise.resolve()
            }
          }
        ]
      })
    },
    fetchData () {
      this.fetchKubernetesVersionData()
    },
    isValidValueForKey (obj, key) {
      return key in obj && obj[key] != null
    },
    arrayHasItems (array) {
      return array !== null && array !== undefined && Array.isArray(array) && array.length > 0
    },
    isObjectEmpty (obj) {
      return !(obj !== null && obj !== undefined && Object.keys(obj).length > 0 && obj.constructor === Object)
    },
    fetchKubernetesVersionData () {
      const params = {}
      if (!this.isObjectEmpty(this.resource)) {
        params.id = this.resource.kubernetesversionid
      }
      api('listKubernetesSupportedVersions', params).then(json => {
        const versionObjs = json.listkubernetessupportedversionsresponse.kubernetessupportedversion
        if (this.arrayHasItems(versionObjs) && !this.isObjectEmpty(versionObjs[0])) {
          this.minCpu = versionObjs[0].mincpunumber
          this.minMemory = versionObjs[0].minmemory
        }
      }).finally(() => {
        this.fetchServiceOfferingData()
      })
    },
    fetchServiceOfferingData () {
      this.serviceOfferings = []
      const params = {}
      this.serviceOfferingLoading = true
      api('listServiceOfferings', params).then(json => {
        var items = json.listserviceofferingsresponse.serviceoffering
        if (items != null) {
          for (var i = 0; i < items.length; i++) {
            if (items[i].iscustomized === false &&
                items[i].cpunumber >= this.minCpu && items[i].memory >= this.minMemory) {
              this.serviceOfferings.push(items[i])
            }
          }
        }
      }).finally(() => {
        this.serviceOfferingLoading = false
        if (this.arrayHasItems(this.serviceOfferings)) {
          for (var i = 0; i < this.serviceOfferings.length; i++) {
            if (this.serviceOfferings[i].id === this.resource.serviceofferingid) {
              this.form.serviceofferingid = i
              break
            }
          }
        }
      })
    },
<<<<<<< HEAD
    handleSubmit () {
      this.formRef.value.validate().then(() => {
        const values = toRaw(this.form)
=======
    handleSubmit (e) {
      e.preventDefault()
      if (this.loading) return
      this.form.validateFields((err, values) => {
        if (err) {
          return
        }
>>>>>>> 2bbc7817
        this.loading = true
        const params = {
          id: this.resource.id
        }
        if (this.isValidValueForKey(values, 'size') && values.size > 0) {
          params.size = values.size
        }
        if (this.isValidValueForKey(values, 'serviceofferingid') && this.arrayHasItems(this.serviceOfferings)) {
          params.serviceofferingid = this.serviceOfferings[values.serviceofferingid].id
        }
        api('scaleKubernetesCluster', params).then(json => {
          const jobId = json.scalekubernetesclusterresponse.jobid
          this.$pollJob({
            jobId,
            title: this.$t('label.kubernetes.cluster.scale'),
            description: this.resource.name,
            loadingMessage: `${this.$t('label.kubernetes.cluster.scale')} ${this.resource.name} ${this.$t('label.in.progress')}`,
            catchMessage: this.$t('error.fetching.async.job.result'),
            successMessage: `${this.$t('message.success.scale.kubernetes')} ${this.resource.name}`
          })
          this.closeAction()
        }).catch(error => {
          this.$notifyError(error)
        }).finally(() => {
          this.loading = false
        })
      })
    },
    closeAction () {
      this.$emit('close-action')
    }
  }
}
</script>

<style scoped lang="less">
  .form-layout {
    width: 60vw;

    @media (min-width: 500px) {
      width: 450px;
    }
  }

</style><|MERGE_RESOLUTION|>--- conflicted
+++ resolved
@@ -28,35 +28,15 @@
         :rules="rules"
         @finish="handleSubmit"
         layout="vertical">
-<<<<<<< HEAD
         <a-form-item name="size" ref="size">
-          <template #label>
-            {{ $t('label.cks.cluster.size') }}
-            <a-tooltip :title="apiParams.size.description">
-              <info-circle-outlined />
-            </a-tooltip>
-          </template>
-=======
-        <a-form-item>
           <tooltip-label slot="label" :title="$t('label.cks.cluster.size')" :tooltip="apiParams.size.description"/>
->>>>>>> 2bbc7817
           <a-input
             v-model:value="form.size"
             :placeholder="apiParams.size.description"
             autoFocus />
         </a-form-item>
-<<<<<<< HEAD
         <a-form-item name="serviceofferingid" ref="serviceofferingid">
-          <template #label>
-            {{ $t('label.serviceofferingid') }}
-            <a-tooltip :title="apiParams.serviceofferingid.description">
-              <info-circle-outlined />
-            </a-tooltip>
-          </template>
-=======
-        <a-form-item>
           <tooltip-label slot="label" :title="$t('label.serviceofferingid')" :tooltip="apiParams.serviceofferingid.description"/>
->>>>>>> 2bbc7817
           <a-select
             id="offering-selection"
             v-model:value="form.serviceofferingid"
@@ -74,13 +54,8 @@
         </a-form-item>
 
         <div :span="24" class="action-button">
-<<<<<<< HEAD
           <a-button @click="closeAction">{{ $t('label.cancel') }}</a-button>
-          <a-button :loading="loading" type="primary" html-type="submit">{{ $t('label.ok') }}</a-button>
-=======
-          <a-button @click="closeAction">{{ this.$t('label.cancel') }}</a-button>
-          <a-button :loading="loading" ref="submit" type="primary" @click="handleSubmit">{{ this.$t('label.ok') }}</a-button>
->>>>>>> 2bbc7817
+          <a-button :loading="loading" ref="submit" type="primary" @click="handleSubmit">{{ $t('label.ok') }}</a-button>
         </div>
       </a-form>
     </a-spin>
@@ -191,19 +166,11 @@
         }
       })
     },
-<<<<<<< HEAD
-    handleSubmit () {
-      this.formRef.value.validate().then(() => {
-        const values = toRaw(this.form)
-=======
     handleSubmit (e) {
       e.preventDefault()
       if (this.loading) return
-      this.form.validateFields((err, values) => {
-        if (err) {
-          return
-        }
->>>>>>> 2bbc7817
+      this.formRef.value.validate().then(() => {
+        const values = toRaw(this.form)
         this.loading = true
         const params = {
           id: this.resource.id
