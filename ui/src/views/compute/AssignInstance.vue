// Licensed to the Apache Software Foundation (ASF) under one
// or more contributor license agreements.  See the NOTICE file
// distributed with this work for additional information
// regarding copyright ownership.  The ASF licenses this file
// to you under the Apache License, Version 2.0 (the
// "License"); you may not use this file except in compliance
// with the License.  You may obtain a copy of the License at
//
//   http://www.apache.org/licenses/LICENSE-2.0
//
// Unless required by applicable law or agreed to in writing,
// software distributed under the License is distributed on an
// "AS IS" BASIS, WITHOUT WARRANTIES OR CONDITIONS OF ANY
// KIND, either express or implied.  See the License for the
// specific language governing permissions and limitations
// under the License.

<template>
  <div>
<<<<<<< HEAD
    <p v-html="$t('message.assign.instance.another')"></p>

    <div class="form" v-ctrl-enter="submitData">
=======
    <div class="form">
>>>>>>> faf27e2b

      <div v-if="loading" class="loading">
        <a-icon type="loading" style="color: #1890ff;"></a-icon>
      </div>

      <a-alert type="warning" style="margin-bottom: 20px">
        <span slot="message" v-html="$t('message.assign.instance.another')"></span>
      </a-alert>

      <div class="form__item">
        <p class="form__label">{{ $t('label.accounttype') }}</p>
        <a-select v-model="selectedAccountType" defaultValue="account">
          <a-select-option :value="$t('label.account')">{{ $t('label.account') }}</a-select-option>
          <a-select-option :value="$t('label.project')">{{ $t('label.project') }}</a-select-option>
        </a-select>
      </div>

      <div class="form__item">
        <p class="form__label"><span class="required">*</span>{{ $t('label.domain') }}</p>
        <a-select @change="changeDomain" v-model="selectedDomain" :defaultValue="selectedDomain">
          <a-select-option v-for="domain in domains" :key="domain.name" :value="domain.id">
            {{ domain.path }}
          </a-select-option>
        </a-select>
      </div>

      <template v-if="selectedAccountType === 'Account'">
        <div class="form__item">
          <p class="form__label"><span class="required">*</span>{{ $t('label.account') }}</p>
          <a-select @change="changeAccount" v-model="selectedAccount">
            <a-select-option v-for="account in accounts" :key="account.name" :value="account.name">
              {{ account.name }}
            </a-select-option>
          </a-select>
          <span v-if="accountError" class="required">{{ $t('label.required') }}</span>
        </div>
      </template>

      <template v-else>
        <div class="form__item">
          <p class="form__label"><span class="required">*</span>{{ $t('label.project') }}</p>
          <a-select @change="changeProject" v-model="selectedProject">
            <a-select-option v-for="project in projects" :key="project.id" :value="project.id">
              {{ project.name }}
            </a-select-option>
          </a-select>
          <span v-if="projectError" class="required">{{ $t('label.required') }}</span>
        </div>
      </template>

      <div class="form__item">
        <p class="form__label">{{ $t('label.network') }}</p>
        <a-select v-model="selectedNetwork">
          <a-select-option v-for="network in networks" :key="network.id" :value="network.id">
            {{ network.name ? network.name : '-' }}
          </a-select-option>
        </a-select>
      </div>

      <div class="submit-btn">
        <a-button @click="closeAction">
          {{ $t('label.cancel') }}
        </a-button>
        <a-button type="primary" @click="submitData">
          {{ $t('label.submit') }}
        </a-button>
      </div>

    </div>

  </div>
</template>

<script>
import { api } from '@/api'

export default {
  name: 'AssignInstance',
  props: {
    resource: {
      type: Object,
      required: true
    }
  },
  inject: ['parentFetchData'],
  data () {
    return {
      domains: [],
      accounts: [],
      projects: [],
      networks: [],
      selectedAccountType: 'Account',
      selectedDomain: null,
      selectedAccount: null,
      selectedProject: null,
      selectedNetwork: null,
      accountError: false,
      projectError: false,
      loading: false
    }
  },
  mounted () {
    this.fetchData()
  },
  methods: {
    fetchData () {
      this.loading = true
      api('listDomains', {
        response: 'json',
        listAll: true,
        details: 'min'
      }).then(response => {
        this.domains = response.listdomainsresponse.domain
        this.selectedDomain = this.domains[0].id
        this.fetchAccounts()
        this.fetchProjects()
      })
    },
    fetchAccounts () {
      this.loading = true
      api('listAccounts', {
        response: 'json',
        domainId: this.selectedDomain,
        state: 'Enabled',
        listAll: true
      }).then(response => {
        this.accounts = response.listaccountsresponse.account
        this.loading = false
      })
    },
    fetchProjects () {
      this.loading = true
      api('listProjects', {
        response: 'json',
        domainId: this.selectedDomain,
        state: 'Active',
        details: 'min',
        listAll: true
      }).then(response => {
        this.projects = response.listprojectsresponse.project
        this.loading = false
      })
    },
    fetchNetworks () {
      this.loading = true
      api('listNetworks', {
        response: 'json',
        domainId: this.selectedDomain,
        listAll: true,
        isrecursive: false,
        account: this.selectedAccount,
        projectid: this.selectedProject
      }).then(response => {
        this.networks = response.listnetworksresponse.network
        this.loading = false
      })
    },
    changeDomain () {
      this.selectedAccount = null
      this.fetchAccounts()
      this.fetchProjects()
    },
    changeAccount () {
      this.selectedProject = null
      this.fetchNetworks()
    },
    changeProject () {
      this.selectedAccount = null
      this.fetchNetworks()
    },
    closeAction () {
      this.$emit('close-action')
    },
    submitData () {
      if (this.loading) return

      let variableKey = ''
      let variableValue = ''

      if (this.selectedAccountType === 'Account') {
        if (!this.selectedAccount) {
          this.accountError = true
          return
        }
        variableKey = 'account'
        variableValue = this.selectedAccount
      } else if (this.selectedAccountType === 'Project') {
        if (!this.selectedProject) {
          this.projectError = true
          return
        }
        variableKey = 'projectid'
        variableValue = this.selectedProject
      }

      this.loading = true
      api('assignVirtualMachine', {
        response: 'json',
        virtualmachineid: this.resource.id,
        domainid: this.selectedDomain,
        [variableKey]: variableValue,
        networkids: this.selectedNetwork
      }).then(response => {
        this.$notification.success({
          message: this.$t('label.loadbalancerinstance')
        })
        this.$parent.$parent.close()
        this.parentFetchData()
      }).catch(error => {
        this.$notifyError(error)
      }).finally(() => {
        this.loading = false
      })
    }
  }
}
</script>

<style scoped lang="scss">
  .form {
    width: 85vw;

    @media (min-width: 760px) {
      width: 500px;
    }

    display: flex;
    flex-direction: column;

    &__item {
      display: flex;
      flex-direction: column;
      width: 100%;
      margin-bottom: 10px;
    }

    &__label {
      display: flex;
      font-weight: bold;
      margin-bottom: 5px;
    }

  }

  .submit-btn {
    margin-top: 10px;
    align-self: flex-end;

    button {
      margin-left: 10px;
    }
  }

  .required {
    margin-right: 2px;
    color: red;
    font-size: 0.7rem;
  }

  .loading {
    position: absolute;
    top: 0;
    right: 0;
    bottom: 0;
    left: 0;
    z-index: 1;
    display: flex;
    align-items: center;
    justify-content: center;
    font-size: 3rem;
  }
</style><|MERGE_RESOLUTION|>--- conflicted
+++ resolved
@@ -17,13 +17,7 @@
 
 <template>
   <div>
-<<<<<<< HEAD
-    <p v-html="$t('message.assign.instance.another')"></p>
-
     <div class="form" v-ctrl-enter="submitData">
-=======
-    <div class="form">
->>>>>>> faf27e2b
 
       <div v-if="loading" class="loading">
         <a-icon type="loading" style="color: #1890ff;"></a-icon>
