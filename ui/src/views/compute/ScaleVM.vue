--- conflicted
+++ resolved
@@ -23,8 +23,8 @@
       <loading-outlined style="color: #1890ff;" />
     </div>
 
-    <a-alert v-if="fixedOfferingKvm" style="margin-bottom: 5px" type="error" show-icon>
-      <span slot="message" v-html="$t('message.error.fixed.offering.kvm')" />
+    <a-alert v-if="fixedOfferingKvm" type="error" show-icon>
+      <template #message><span style="margin-bottom: 5px" v-html="$t('message.error.fixed.offering.kvm')" /></template>
     </a-alert>
 
     <compute-offering-selection
@@ -130,9 +130,6 @@
         if (this.total === 0) {
           return
         }
-<<<<<<< HEAD
-        this.offerings = response.listserviceofferingsresponse.serviceoffering || []
-=======
         this.offerings = response.listserviceofferingsresponse.serviceoffering
         if (this.resource.state === 'Running' && this.resource.hypervisor === 'KVM') {
           this.offerings = this.offerings.filter(offering => offering.id === this.resource.serviceofferingid)
@@ -141,7 +138,6 @@
             this.fixedOfferingKvm = true
           }
         }
->>>>>>> fe03e306
         this.offerings.map(i => { this.offeringsMap[i.id] = i })
       }).finally(() => {
         this.loading = false
