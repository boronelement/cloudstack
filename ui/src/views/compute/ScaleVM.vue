// Licensed to the Apache Software Foundation (ASF) under one
// or more contributor license agreements.  See the NOTICE file
// distributed with this work for additional information
// regarding copyright ownership.  The ASF licenses this file
// to you under the Apache License, Version 2.0 (the
// "License"); you may not use this file except in compliance
// with the License.  You may obtain a copy of the License at
//
//   http://www.apache.org/licenses/LICENSE-2.0
//
// Unless required by applicable law or agreed to in writing,
// software distributed under the License is distributed on an
// "AS IS" BASIS, WITHOUT WARRANTIES OR CONDITIONS OF ANY
// KIND, either express or implied.  See the License for the
// specific language governing permissions and limitations
// under the License.

<template>
  <a-form class="form" v-ctrl-enter="handleSubmit">
    <p v-html="getMessage()"></p>

    <div v-if="loading" class="loading">
      <loading-outlined style="color: #1890ff;" />
    </div>

    <compute-offering-selection
      :compute-items="offerings"
      :loading="loading"
      :rowCount="total"
      size="small"
      @select-compute-item="($event) => updateComputeOffering($event)"
      @handle-search-filter="($event) => fetchData($event)" />

    <compute-selection
      v-if="selectedOffering && (selectedOffering.iscustomized || selectedOffering.iscustomizediops)"
      :cpunumber-input-decorator="cpuNumberKey"
      :cpuspeed-input-decorator="cpuSpeedKey"
      :memory-input-decorator="memoryKey"
      :computeOfferingId="selectedOffering.id"
      :isConstrained="'serviceofferingdetails' in selectedOffering"
      :minCpu="getMinCpu()"
      :maxCpu="'serviceofferingdetails' in selectedOffering ? selectedOffering.serviceofferingdetails.maxcpunumber*1 : Number.MAX_SAFE_INTEGER"
      :minMemory="getMinMemory()"
      :maxMemory="'serviceofferingdetails' in selectedOffering ? selectedOffering.serviceofferingdetails.maxmemory*1 : Number.MAX_SAFE_INTEGER"
      :isCustomized="selectedOffering.iscustomized"
      :isCustomizedIOps="'iscustomizediops' in selectedOffering && selectedOffering.iscustomizediops"
      @update-compute-cpunumber="updateFieldValue"
      @update-compute-cpuspeed="updateFieldValue"
      @update-compute-memory="updateFieldValue" />

    <div :span="24" class="action-button">
<<<<<<< HEAD
      <a-button @click="closeAction">{{ $t('label.cancel') }}</a-button>
      <a-button :loading="loading" type="primary" @click="handleSubmit">{{ $t('label.ok') }}</a-button>
=======
      <a-button @click="closeAction">{{ this.$t('label.cancel') }}</a-button>
      <a-button :loading="loading" ref="submit" type="primary" @click="handleSubmit">{{ this.$t('label.ok') }}</a-button>
>>>>>>> 2bbc7817
    </div>
  </a-form>
</template>

<script>
import { api } from '@/api'
import ComputeOfferingSelection from '@views/compute/wizard/ComputeOfferingSelection'
import ComputeSelection from '@views/compute/wizard/ComputeSelection'

export default {
  name: 'ScaleVM',
  components: {
    ComputeOfferingSelection,
    ComputeSelection
  },
  props: {
    resource: {
      type: Object,
      required: true
    }
  },
  inject: ['parentFetchData'],
  data () {
    return {
      offeringsMap: {},
      offerings: [],
      selectedOffering: {},
      total: 0,
      params: { id: this.resource.id },
      loading: false,
      cpuNumberKey: 'details[0].cpuNumber',
      cpuSpeedKey: 'details[0].cpuSpeed',
      memoryKey: 'details[0].memory'
    }
  },
  created () {
    this.fetchData({
      keyword: '',
      pageSize: 10,
      page: 1
    })
  },
  methods: {
    fetchData (options) {
      this.loading = true
      this.total = 0
      this.offerings = []
      this.offeringsMap = []
      api('listServiceOfferings', {
        virtualmachineid: this.resource.id,
        keyword: options.keyword,
        page: options.page,
        pageSize: options.pageSize,
        details: 'min',
        response: 'json'
      }).then(response => {
        this.total = response.listserviceofferingsresponse.count
        if (this.total === 0) {
          return
        }
        this.offerings = response.listserviceofferingsresponse.serviceoffering || []
        this.offerings.map(i => { this.offeringsMap[i.id] = i })
      }).finally(() => {
        this.loading = false
      })
    },
    getMinCpu () {
      // We can only scale up while a VM is running
      if (this.resource.state === 'Running') {
        return this.resource.cpunumber
      }
      return this.selectedOffering?.serviceofferingdetails?.mincpunumber * 1 || 1
    },
    getMinMemory () {
      // We can only scale up while a VM is running
      if (this.resource.state === 'Running') {
        return this.resource.memory
      }
      return this.selectedOffering?.serviceofferingdetails?.minmemory * 1 || 32
    },
    getMessage () {
      if (this.resource.hypervisor === 'VMware') {
        return this.$t('message.read.admin.guide.scaling.up')
      }
      return this.$t('message.change.offering.confirm')
    },
    updateComputeOffering (id) {
      // Delete custom details
      delete this.params[this.cpuNumberKey]
      delete this.params[this.cpuSpeedKey]
      delete this.params[this.memoryKey]

      this.params.serviceofferingid = id
      this.selectedOffering = this.offeringsMap[id]
    },
    updateFieldValue (name, value) {
      this.params[name] = value
    },
    closeAction () {
      this.$emit('close-action')
    },
    handleSubmit () {
      if (this.loading) return
      this.loading = true

      if ('cpuspeed' in this.selectedOffering && this.selectedOffering.iscustomized) {
        delete this.params[this.cpuSpeedKey]
      }

      api('scaleVirtualMachine', this.params).then(response => {
        const jobId = response.scalevirtualmachineresponse.jobid
        if (jobId) {
          this.$pollJob({
            jobId,
            successMethod: result => {
              this.$notification.success({
                message: this.$t('message.success.change.offering')
              })
            },
            loadingMessage: this.$t('message.scale.processing'),
            catchMessage: this.$t('error.fetching.async.job.result')
          })
        }
        this.$parent.$parent.close()
        this.parentFetchData()
      }).catch(error => {
        this.$notifyError(error)
      }).finally(() => {
        this.loading = false
      })
    }
  }
}
</script>

<style scoped lang="scss">

.form {
  width: 90vw;
  @media (min-width: 700px) {
    width: 50vw;
  }
}
</style><|MERGE_RESOLUTION|>--- conflicted
+++ resolved
@@ -49,13 +49,8 @@
       @update-compute-memory="updateFieldValue" />
 
     <div :span="24" class="action-button">
-<<<<<<< HEAD
       <a-button @click="closeAction">{{ $t('label.cancel') }}</a-button>
-      <a-button :loading="loading" type="primary" @click="handleSubmit">{{ $t('label.ok') }}</a-button>
-=======
-      <a-button @click="closeAction">{{ this.$t('label.cancel') }}</a-button>
-      <a-button :loading="loading" ref="submit" type="primary" @click="handleSubmit">{{ this.$t('label.ok') }}</a-button>
->>>>>>> 2bbc7817
+      <a-button :loading="loading" ref="submit" type="primary" @click="handleSubmit">{{ $t('label.ok') }}</a-button>
     </div>
   </a-form>
 </template>
