// Licensed to the Apache Software Foundation (ASF) under one
// or more contributor license agreements.  See the NOTICE file
// distributed with this work for additional information
// regarding copyright ownership.  The ASF licenses this file
// to you under the Apache License, Version 2.0 (the
// "License"); you may not use this file except in compliance
// with the License.  You may obtain a copy of the License at
//
//   http://www.apache.org/licenses/LICENSE-2.0
//
// Unless required by applicable law or agreed to in writing,
// software distributed under the License is distributed on an
// "AS IS" BASIS, WITHOUT WARRANTIES OR CONDITIONS OF ANY
// KIND, either express or implied.  See the License for the
// specific language governing permissions and limitations
// under the License.

<template>
  <a-spin :spinning="loading">
    <div class="form-layout">
      <label>
        {{ $t('label.header.backup.schedule') }}
      </label>
      <div class="form" v-ctrl-enter="handleSubmit">
        <a-form
          :ref="formRef"
          :model="form"
          :rules="rules"
          layout="vertical"
          @finish="handleSubmit">
          <a-row :gutter="12">
            <a-col :md="24" :lg="24">
              <a-form-item :label="$t('label.intervaltype')" ref="intervaltype" name="intervaltype">
                <a-radio-group
                  v-model:value="form.intervaltype"
                  button-style="solid"
                  @change="handleChangeIntervalType">
                  <a-radio-button value="hourly">
                    {{ $t('label.hourly') }}
                  </a-radio-button>
                  <a-radio-button value="daily">
                    {{ $t('label.daily') }}
                  </a-radio-button>
                  <a-radio-button value="weekly">
                    {{ $t('label.weekly') }}
                  </a-radio-button>
                  <a-radio-button value="monthly">
                    {{ $t('label.monthly') }}
                  </a-radio-button>
                </a-radio-group>
              </a-form-item>
            </a-col>
            <a-col :md="24" :lg="12" v-if="form.intervaltype==='hourly'">
              <a-form-item :label="$t('label.time')" ref="time" name="time">
                <a-input-number
                  style="width: 100%"
                  v-model:value="form.time"
                  :placeholder="$t('label.minute.past.hour')"
                  :min="1"
                  :max="59"
                  v-focus="true" />
              </a-form-item>
            </a-col>
            <a-col :md="24" :lg="12" v-if="['daily', 'weekly', 'monthly'].includes(form.intervaltype)">
              <a-form-item
                class="custom-time-select"
                :label="$t('label.time')"
                ref="timeSelect"
                name="timeSelect">
                <a-time-picker
                  use12Hours
                  format="h:mm A"
                  v-model:value="form.timeSelect" />
              </a-form-item>
            </a-col>
            <a-col :md="24" :lg="12" v-if="form.intervaltype==='weekly'">
              <a-form-item :label="$t('label.day.of.week')" ref="day-of-week" name="day-of-week">
                <a-select
                  v-model:value="form['day-of-week']"
                  showSearch
                  optionFilterProp="label"
                  :filterOption="(input, option) => {
                    return option.children[0].children.toLowerCase().indexOf(input.toLowerCase()) >= 0
                  }" >
                  <a-select-option v-for="(opt, optIndex) in dayOfWeek" :key="optIndex">
                    {{ opt.name || opt.description }}
                  </a-select-option>
                </a-select>
              </a-form-item>
            </a-col>
            <a-col :md="24" :lg="12" v-if="form.intervaltype==='monthly'">
              <a-form-item :label="$t('label.day.of.month')" ref="day-of-month" name="day-of-month">
                <a-select
                  v-model:value="form['day-of-month']"
                  showSearch
                  optionFilterProp="label"
                  :filterOption="(input, option) => {
                    return option.children[0].children.toLowerCase().indexOf(input.toLowerCase()) >= 0
                  }">
                  <a-select-option v-for="opt in dayOfMonth" :key="opt.name">
                    {{ opt.name }}
                  </a-select-option>
                </a-select>
              </a-form-item>
            </a-col>
            <a-col :md="24" :lg="24">
              <a-form-item :label="$t('label.timezone')" ref="timezone" name="timezone">
                <a-select
                  showSearch
                  v-model:value="form.timezone"
                  optionFilterProp="label"
                  :filterOption="(input, option) => {
                    return option.children[0].children.toLowerCase().indexOf(input.toLowerCase()) >= 0
                  }"
                  :loading="fetching">
                  <a-select-option v-for="opt in timeZoneMap" :key="opt.id">
                    {{ opt.name || opt.description }}
                  </a-select-option>
                </a-select>
              </a-form-item>
            </a-col>
          </a-row>
          <div :span="24" class="action-button">
            <a-button
              :loading="actionLoading"
              @click="closeAction">
              {{ $t('label.cancel') }}
            </a-button>
            <a-button
              :loading="actionLoading"
              ref="submit"
              type="primary"
              htmlType="submit">
              {{ $t('label.ok') }}
            </a-button>
          </div>
        </a-form>
      </div>
    </div>
  </a-spin>
</template>

<script>
import { ref, reactive, toRaw } from 'vue'
import { api } from '@/api'
import { timeZone } from '@/utils/timezone'
import debounce from 'lodash/debounce'

export default {
  name: 'FormSchedule',
  props: {
    loading: {
      type: Boolean,
      default: false
    },
    dataSource: {
      type: Object,
      required: true
    },
    resource: {
      type: Object,
      required: true
    }
  },
  data () {
    this.fetchTimeZone = debounce(this.fetchTimeZone, 800)

    return {
      dayOfWeek: [],
      dayOfMonth: [],
      timeZoneMap: [],
      fetching: false,
      actionLoading: false,
      listDayOfWeek: ['sunday', 'monday', 'tuesday', 'wednesday', 'thursday', 'friday', 'saturday']
    }
  },
  created () {
    this.initForm()
    this.fetchTimeZone()
  },
  inject: ['refreshSchedule', 'closeSchedule'],
  methods: {
    initForm () {
      this.formRef = ref()
      this.form = reactive({
        intervaltype: 'hourly'
      })
      this.rules = reactive({
        time: [{ type: 'number', required: true, message: this.$t('message.error.required.input') }],
        timeSelect: [{ type: 'object', required: true, message: this.$t('message.error.time') }],
        'day-of-week': [{ type: 'number', required: true, message: `${this.$t('message.error.select')}` }],
        'day-of-month': [{ required: true, message: `${this.$t('message.error.select')}` }],
        timezone: [{ required: true, message: `${this.$t('message.error.select')}` }]
      })
    },
    fetchTimeZone (value) {
      this.timeZoneMap = []
      this.fetching = true

      timeZone(value).then(json => {
        this.timeZoneMap = json
        this.fetching = false
      })
    },
    fetchDayOfWeek () {
      this.dayOfWeek = []

      for (const index in this.listDayOfWeek) {
        const dayName = this.listDayOfWeek[index]
        this.dayOfWeek.push({
          id: dayName,
          name: this.$t('label.' + dayName)
        })
      }
    },
    fetchDayOfMonth () {
      this.dayOfMonth = []
      const maxDayOfMonth = 28
      for (let num = 1; num <= maxDayOfMonth; num++) {
        this.dayOfMonth.push({
          id: num,
          name: num
        })
      }
    },
    handleChangeIntervalType (e) {
      this.form.intervaltype = e.target.value
      this.resetForm()

      switch (this.form.intervaltype) {
        case 'weekly':
          this.fetchDayOfWeek()
          break
        case 'monthly':
          this.intervalValue = 'MONTHLY'
          this.fetchDayOfMonth()
          break
        default:
          break
      }
    },
    handleSubmit (e) {
      if (this.actionLoading) return
<<<<<<< HEAD
      this.formRef.value.validate().then(() => {
        const values = toRaw(this.form)
=======
      this.form.validateFieldsAndScroll((error, values) => {
        if (error) {
          return
        }
>>>>>>> d8004871
        const params = {}
        params.virtualmachineid = this.resource.id
        params.intervaltype = values.intervaltype
        params.timezone = values.timezone
        switch (values.intervaltype) {
          case 'hourly':
            params.schedule = values.time
            break
          case 'daily':
            params.schedule = values.timeSelect.format('mm:HH')
            break
          case 'weekly':
            params.schedule = [values.timeSelect.format('mm:HH'), (values['day-of-week'] + 1)].join(':')
            break
          case 'monthly':
            params.schedule = [values.timeSelect.format('mm:HH'), values['day-of-month']].join(':')
            break
        }
        this.actionLoading = true
        api('createBackupSchedule', params).then(json => {
          this.$notification.success({
            message: this.$t('label.scheduled.backups'),
            description: this.$t('message.success.config.backup.schedule')
          })
          this.refreshSchedule()
          this.resetForm()
        }).catch(error => {
          this.$notifyError(error)
        }).finally(() => {
          this.actionLoading = false
        })
      })
    },
    resetForm () {
      this.formRef.value.resetFields()
      this.form.intervaltype = 'hourly'
      this.tags = []
    },
    closeAction () {
      this.closeSchedule()
    }
  }
}
</script>

<style scoped lang="less">
.form-layout {
  .ant-tag {
    margin-bottom: 10px;
  }

  :deep(.custom-time-select) .ant-time-picker {
    width: 100%;
  }

  :deep(.ant-divider-horizontal) {
    margin-top: 0;
  }
}

.form {
  margin: 10px 0;
}
</style><|MERGE_RESOLUTION|>--- conflicted
+++ resolved
@@ -27,7 +27,8 @@
           :model="form"
           :rules="rules"
           layout="vertical"
-          @finish="handleSubmit">
+          @finish="handleSubmit"
+          :scrollToFirstError="true">
           <a-row :gutter="12">
             <a-col :md="24" :lg="24">
               <a-form-item :label="$t('label.intervaltype')" ref="intervaltype" name="intervaltype">
@@ -241,15 +242,8 @@
     },
     handleSubmit (e) {
       if (this.actionLoading) return
-<<<<<<< HEAD
       this.formRef.value.validate().then(() => {
         const values = toRaw(this.form)
-=======
-      this.form.validateFieldsAndScroll((error, values) => {
-        if (error) {
-          return
-        }
->>>>>>> d8004871
         const params = {}
         params.virtualmachineid = this.resource.id
         params.intervaltype = values.intervaltype
