--- conflicted
+++ resolved
@@ -245,12 +245,8 @@
       }
     },
     handleSubmit (e) {
-<<<<<<< HEAD
-      this.form.validateFieldsAndScroll((error, values) => {
-=======
       if (this.actionLoading) return
       this.form.validateFields((error, values) => {
->>>>>>> 0382f2b0
         if (error) {
           return
         }
