// Licensed to the Apache Software Foundation (ASF) under one
// or more contributor license agreements.  See the NOTICE file
// distributed with this work for additional information
// regarding copyright ownership.  The ASF licenses this file
// to you under the Apache License, Version 2.0 (the
// "License"); you may not use this file except in compliance
// with the License.  You may obtain a copy of the License at
//
//   http://www.apache.org/licenses/LICENSE-2.0
//
// Unless required by applicable law or agreed to in writing,
// software distributed under the License is distributed on an
// "AS IS" BASIS, WITHOUT WARRANTIES OR CONDITIONS OF ANY
// KIND, either express or implied.  See the License for the
// specific language governing permissions and limitations
// under the License.

<template>
  <div class="form-layout" v-ctrl-enter="handleSubmit">
    <a-alert type="warning" v-html="resource.backupofferingid ? $t('message.action.destroy.instance.with.backups') : $t('message.action.destroy.instance')" /><br/>
    <a-spin :spinning="loading">
      <a-form
        :ref="formRef"
        :model="form"
        :rules="rules"
        @finish="handleSubmit"
        layout="vertical">
<<<<<<< HEAD
        <a-form-item
          name="expunge"
          ref="expunge"
          v-if="$store.getters.userInfo.roletype === 'Admin' || $store.getters.features.allowuserexpungerecovervm">
          <template #label>
            {{ $t('label.expunge') }}
            <a-tooltip placement="bottom" :title="apiParams.expunge.description">
              <info-circle-outlined />
            </a-tooltip>
          </template>
          <a-switch v-model:checked="form.expunge" :auto-focus="true" />
        </a-form-item>

        <a-form-item name="volumeids" ref="volumeids" v-if="volumes.length > 0">
          <template #label>
            {{ $t('label.delete.volumes') }}
            <a-tooltip placement="bottom" :title="apiParams.volumeids.description">
              <info-circle-outlined />
            </a-tooltip>
          </template>
=======
        <a-form-item v-if="$store.getters.userInfo.roletype === 'Admin' || $store.getters.features.allowuserexpungerecovervm">
          <tooltip-label slot="label" :title="$t('label.expunge')" :tooltip="apiParams.expunge.description"/>
          <a-switch v-decorator="['expunge']" :auto-focus="true" />
        </a-form-item>

        <a-form-item v-if="volumes.length > 0">
          <tooltip-label slot="label" :title="$t('label.delete.volumes')" :tooltip="apiParams.volumeids.description"/>
>>>>>>> 2bbc7817
          <a-select
            v-model:value="form.volumeids"
            :placeholder="$t('label.delete.volumes')"
            mode="multiple"
            :loading="loading"
            :autoFocus="$store.getters.userInfo.roletype !== 'Admin' && !$store.getters.features.allowuserexpungerecovervm">
            <a-select-option v-for="volume in volumes" :key="volume.id">
              {{ volume.name }}
            </a-select-option>
          </a-select>
        </a-form-item>
        <p v-else v-html="$t('label.volume.empty')" />

        <div :span="24" class="action-button">
<<<<<<< HEAD
          <a-button @click="closeAction">{{ $t('label.cancel') }}</a-button>
          <a-button :loading="loading" type="primary" html-type="submit">{{ $t('label.ok') }}</a-button>
=======
          <a-button @click="closeAction">{{ this.$t('label.cancel') }}</a-button>
          <a-button :loading="loading" ref="submit" type="primary" @click="handleSubmit">{{ this.$t('label.ok') }}</a-button>
>>>>>>> 2bbc7817
        </div>
      </a-form>
    </a-spin>
  </div>
</template>

<script>
import { ref, reactive, toRaw } from 'vue'
import { api } from '@/api'
import TooltipLabel from '@/components/widgets/TooltipLabel'

export default {
  name: 'DestroyVM',
  components: {
    TooltipLabel
  },
  props: {
    resource: {
      type: Object,
      required: true
    }
  },
  inject: ['parentFetchData'],
  data () {
    return {
      volumes: [],
      loading: false
    }
  },
  beforeCreate () {
    this.apiParams = this.$getApiParams('destroyVirtualMachine')
  },
  created () {
    this.formRef = ref()
    this.form = reactive({})
    this.rules = reactive({
      volumeids: [{ type: 'array' }]
    })
    this.fetchData()
  },
  methods: {
    fetchData () {
      this.volumes = []
      this.loading = true
      api('listVolumes', {
        virtualMachineId: this.resource.id,
        type: 'DATADISK',
        details: 'min',
        listall: 'true'
      }).then(json => {
        this.volumes = json.listvolumesresponse.volume || []
      }).finally(() => {
        this.loading = false
      })
    },
<<<<<<< HEAD
    handleSubmit () {
      this.formRef.value.validate().then(() => {
        const values = toRaw(this.form)
=======
    handleSubmit (e) {
      e.preventDefault()
      if (this.loading) return
      this.form.validateFields((err, values) => {
        if (err) {
          return
        }
>>>>>>> 2bbc7817
        this.loading = true

        const params = {
          id: this.resource.id
        }
        if (values.volumeids) {
          params.volumeids = values.volumeids.join(',')
        }
        if (values.expunge) {
          params.expunge = values.expunge
        }

        api('destroyVirtualMachine', params).then(json => {
          const jobId = json.destroyvirtualmachineresponse.jobid
          this.$pollJob({
            jobId,
            title: this.$t('label.action.destroy.instance'),
            description: this.resource.name,
            loadingMessage: `${this.$t('message.deleting.vm')} ${this.resource.name}`,
            catchMessage: this.$t('error.fetching.async.job.result'),
            successMessage: `${this.$t('message.success.delete.vm')} ${this.resource.name}`,
            successMethod: () => {
              if (this.$route.path.includes('/vm/') && values.expunge) {
                this.$router.go(-1)
              } else {
                this.parentFetchData()
              }
            },
            action: {
              isFetchData: false
            }
          })
          this.closeAction()
        }).catch(error => {
          this.$notifyError(error)
        }).finally(() => {
          this.loading = false
        })
      })
    },
    closeAction () {
      this.$emit('close-action')
    }
  }
}
</script>

<style scoped lang="less">
  .form-layout {
    width: 60vw;

    @media (min-width: 500px) {
      width: 450px;
    }
  }
</style><|MERGE_RESOLUTION|>--- conflicted
+++ resolved
@@ -25,36 +25,16 @@
         :rules="rules"
         @finish="handleSubmit"
         layout="vertical">
-<<<<<<< HEAD
         <a-form-item
           name="expunge"
           ref="expunge"
           v-if="$store.getters.userInfo.roletype === 'Admin' || $store.getters.features.allowuserexpungerecovervm">
-          <template #label>
-            {{ $t('label.expunge') }}
-            <a-tooltip placement="bottom" :title="apiParams.expunge.description">
-              <info-circle-outlined />
-            </a-tooltip>
-          </template>
+          <tooltip-label slot="label" :title="$t('label.expunge')" :tooltip="apiParams.expunge.description"/>
           <a-switch v-model:checked="form.expunge" :auto-focus="true" />
         </a-form-item>
 
         <a-form-item name="volumeids" ref="volumeids" v-if="volumes.length > 0">
-          <template #label>
-            {{ $t('label.delete.volumes') }}
-            <a-tooltip placement="bottom" :title="apiParams.volumeids.description">
-              <info-circle-outlined />
-            </a-tooltip>
-          </template>
-=======
-        <a-form-item v-if="$store.getters.userInfo.roletype === 'Admin' || $store.getters.features.allowuserexpungerecovervm">
-          <tooltip-label slot="label" :title="$t('label.expunge')" :tooltip="apiParams.expunge.description"/>
-          <a-switch v-decorator="['expunge']" :auto-focus="true" />
-        </a-form-item>
-
-        <a-form-item v-if="volumes.length > 0">
           <tooltip-label slot="label" :title="$t('label.delete.volumes')" :tooltip="apiParams.volumeids.description"/>
->>>>>>> 2bbc7817
           <a-select
             v-model:value="form.volumeids"
             :placeholder="$t('label.delete.volumes')"
@@ -69,13 +49,8 @@
         <p v-else v-html="$t('label.volume.empty')" />
 
         <div :span="24" class="action-button">
-<<<<<<< HEAD
           <a-button @click="closeAction">{{ $t('label.cancel') }}</a-button>
-          <a-button :loading="loading" type="primary" html-type="submit">{{ $t('label.ok') }}</a-button>
-=======
-          <a-button @click="closeAction">{{ this.$t('label.cancel') }}</a-button>
-          <a-button :loading="loading" ref="submit" type="primary" @click="handleSubmit">{{ this.$t('label.ok') }}</a-button>
->>>>>>> 2bbc7817
+          <a-button :loading="loading" ref="submit" type="primary" @click="handleSubmit">{{ $t('label.ok') }}</a-button>
         </div>
       </a-form>
     </a-spin>
@@ -131,19 +106,11 @@
         this.loading = false
       })
     },
-<<<<<<< HEAD
-    handleSubmit () {
-      this.formRef.value.validate().then(() => {
-        const values = toRaw(this.form)
-=======
     handleSubmit (e) {
       e.preventDefault()
       if (this.loading) return
-      this.form.validateFields((err, values) => {
-        if (err) {
-          return
-        }
->>>>>>> 2bbc7817
+      this.formRef.value.validate().then(() => {
+        const values = toRaw(this.form)
         this.loading = true
 
         const params = {
