--- conflicted
+++ resolved
@@ -16,73 +16,45 @@
 // under the License.
 
 <template>
-<<<<<<< HEAD
-  <div class="form-layout" v-ctrl-enter="handleSubmit">
-    <a-alert type="warning" v-html="resource.backupofferingid ? $t('message.action.destroy.instance.with.backups') : $t('message.action.destroy.instance')" /><br/>
-    <a-spin :spinning="loading">
-      <a-form
-        :ref="formRef"
-        :model="form"
-        :rules="rules"
-        @finish="handleSubmit"
-        layout="vertical">
-        <a-form-item
-          name="expunge"
-          ref="expunge"
-          v-if="$store.getters.userInfo.roletype === 'Admin' || $store.getters.features.allowuserexpungerecovervm">
-          <template #label>
-            <tooltip-label :title="$t('label.expunge')" :tooltip="apiParams.expunge.description"/>
-          </template>
-          <a-switch v-model:checked="form.expunge" :auto-focus="true" />
-        </a-form-item>
-
-        <a-form-item name="volumeids" ref="volumeids" v-if="volumes.length > 0">
-          <template #label>
-            <tooltip-label :title="$t('label.delete.volumes')" :tooltip="apiParams.volumeids.description"/>
-          </template>
-          <a-select
-            v-model:value="form.volumeids"
-            :placeholder="apiParams.volumeids.description"
-            mode="multiple"
-            :loading="loading"
-            v-focus="$store.getters.userInfo.roletype !== 'Admin' && !$store.getters.features.allowuserexpungerecovervm"
-            showSearch
-            optionFilterProp="label"
-            :filterOption="(input, option) => {
-              return option.children[0].children.toLowerCase().indexOf(input.toLowerCase()) >= 0
-            }">
-            <a-select-option v-for="volume in volumes" :key="volume.id">
-              {{ volume.name }}
-            </a-select-option>
-          </a-select>
-        </a-form-item>
-        <p v-else v-html="$t('label.volume.empty')" />
-=======
   <div :class="['form-layout', { 'form-list': selectedRowKeys.length > 0 }]" v-ctrl-enter="handleSubmit">
     <div v-if="selectedRowKeys.length === 0">
-      <a-alert type="warning" v-html="resource.backupofferingid ? $t('message.action.destroy.instance.with.backups') : $t('message.action.destroy.instance')" /><br/>
+      <a-alert type="warning">
+        <template #message>
+          <span v-html="resource.backupofferingid ? $t('message.action.destroy.instance.with.backups') : $t('message.action.destroy.instance')"></span>
+        </template>
+      </a-alert>
+      <br/>
       <a-spin :spinning="loading">
         <a-form
-          :form="form"
-          @submit="handleSubmit"
+          :model="form"
+          :ref="formRef"
+          :rules="rules"
+          @finish="handleSubmit"
           layout="vertical">
-          <a-form-item v-if="$store.getters.userInfo.roletype === 'Admin' || $store.getters.features.allowuserexpungerecovervm">
-            <tooltip-label slot="label" :title="$t('label.expunge')" :tooltip="apiParams.expunge.description"/>
-            <a-switch v-decorator="['expunge']" :auto-focus="true" />
+          <a-form-item
+            name="expunge"
+            ref="expunge"
+            v-if="$store.getters.userInfo.roletype === 'Admin' || $store.getters.features.allowuserexpungerecovervm">
+            <template #label>
+              <tooltip-label :title="$t('label.expunge')" :tooltip="apiParams.expunge.description"/>
+            </template>
+            <a-switch v-model:checked="form.expunge" v-focus="true" />
           </a-form-item>
 
-          <a-form-item v-if="volumes.length > 0">
-            <tooltip-label slot="label" :title="$t('label.delete.volumes')" :tooltip="apiParams.volumeids.description"/>
+          <a-form-item v-if="volumes.length > 0" name="volumeids" ref="volumeids">
+            <template #label>
+              <tooltip-label :title="$t('label.delete.volumes')" :tooltip="apiParams.volumeids.description"/>
+            </template>
             <a-select
-              v-decorator="['volumeids']"
+              v-model:value="form.volumeids"
               :placeholder="$t('label.delete.volumes')"
               mode="multiple"
               :loading="loading"
-              :autoFocus="$store.getters.userInfo.roletype !== 'Admin' && !$store.getters.features.allowuserexpungerecovervm"
+              v-focus="$store.getters.userInfo.roletype !== 'Admin' && !$store.getters.features.allowuserexpungerecovervm"
               showSearch
-              optionFilterProp="children"
+              optionFilterProp="label"
               :filterOption="(input, option) => {
-                return option.componentOptions.children[0].text.toLowerCase().indexOf(input.toLowerCase()) >= 0
+                return option.children[0].children.toLowerCase().indexOf(input.toLowerCase()) >= 0
               }" >
               <a-select-option v-for="volume in volumes" :key="volume.id">
                 {{ volume.name }}
@@ -92,8 +64,8 @@
           <p v-else v-html="$t('label.volume.empty')" />
 
           <div :span="24" class="action-button">
-            <a-button @click="closeAction">{{ this.$t('label.cancel') }}</a-button>
-            <a-button :loading="loading" ref="submit" type="primary" @click="handleSubmit">{{ this.$t('label.ok') }}</a-button>
+            <a-button @click="closeAction">{{ $t('label.cancel') }}</a-button>
+            <a-button :loading="loading" ref="submit" type="primary" @click="handleSubmit">{{ $t('label.ok') }}</a-button>
           </div>
         </a-form>
       </a-spin>
@@ -102,9 +74,11 @@
       <div v-if="!showGroupActionModal">
         <div>
           <a-alert type="error">
-            <a-icon slot="message" type="exclamation-circle" style="color: red; fontSize: 30px; display: inline-flex" />
-            <span style="padding-left: 5px" slot="message" v-html="`<b>${selectedRowKeys.length} ` + $t('label.items.selected') + `. </b>`" />
-            <span slot="message" v-html="$t(action.currentAction.message)" />
+            <message-outlined type="exclamation-circle" style="color: red; fontSize: 30px; display: inline-flex" />
+            <template #message>
+              <span style="padding-left: 5px" v-html="`<b>${selectedRowKeys.length} ` + $t('label.items.selected') + `. </b>`" />
+              <span v-html="$t(action.currentAction.message)" />
+            </template>
           </a-alert>
         </div>
         <div v-if="selectedRowKeys.length > 0" class="row-keys">
@@ -118,17 +92,16 @@
             :pagination="true"
             style="overflow-y: auto"
           >
-            <p
-              slot="expandedRowRender"
-              slot-scope="record"
+            <template
+              #expandedRowRender="record"
               style="margin: 0">
               <a-form-item :label="$t('label.delete.volumes')" v-if="listVolumes[record.id].opts.length > 0">
                 <a-select
                   mode="multiple"
                   showSearch
-                  optionFilterProp="children"
+                  optionFilterProp="label"
                   :filterOption="(input, option) => {
-                    return option.componentOptions.children[0].text.toLowerCase().indexOf(input.toLowerCase()) >= 0
+                    return option.children[0].children.toLowerCase().indexOf(input.toLowerCase()) >= 0
                   }"
                   :loading="listVolumes[record.id].loading"
                   :placeholder="$t('label.delete.volumes')"
@@ -139,14 +112,15 @@
                 </a-select>
               </a-form-item>
               <span v-else v-html="$t('label.volume.empty')" />
-            </p>
+            </template>
           </a-table>
           <a-form-item v-if="$store.getters.userInfo.roletype === 'Admin' || $store.getters.features.allowuserexpungerecovervm">
-            <tooltip-label slot="label" :title="$t('label.expunge')" :tooltip="apiParams.expunge.description"/>
-            <a-switch v-model="expunge" :auto-focus="true" />
+            <template #label>
+              <tooltip-label :title="$t('label.expunge')" :tooltip="apiParams.expunge.description"/>
+            </template>
+            <a-switch v-model:value="expunge" v-focus="true" />
           </a-form-item>
         </div>
->>>>>>> 2c111715
 
         <div :span="24" class="action-button">
           <a-button @click="closeAction">{{ $t('label.cancel') }}</a-button>
@@ -280,29 +254,11 @@
     handleSubmit (e) {
       e.preventDefault()
       if (this.loading) return
-<<<<<<< HEAD
-      this.formRef.value.validate().then(() => {
-        const values = toRaw(this.form)
-        this.loading = true
-
-        const params = {
-          id: this.resource.id
-        }
-        if (values.volumeids) {
-          params.volumeids = values.volumeids.join(',')
-        }
-        if (values.expunge) {
-          params.expunge = values.expunge
-        }
-
-=======
       if (this.selectedRowKeys.length > 0) {
         this.destroyGroupVMs()
       } else {
-        this.form.validateFieldsAndScroll(async (err, values) => {
-          if (err) {
-            return
-          }
+        this.formRef.value.validate().then(async () => {
+          const values = toRaw(this.form)
           const params = {
             id: this.resource.id
           }
@@ -340,12 +296,13 @@
             await this.closeAction()
             this.loading = false
           }
+        }).catch(error => {
+          this.formRef.value.scrollToField(error.errorFields[0].name)
         })
       }
     },
     destroyVM (params) {
       return new Promise((resolve, reject) => {
->>>>>>> 2c111715
         api('destroyVirtualMachine', params).then(json => {
           const jobId = json.destroyvirtualmachineresponse.jobid
           return resolve(jobId)
