--- conflicted
+++ resolved
@@ -84,22 +84,13 @@
     }
   },
   beforeCreate () {
-<<<<<<< HEAD
     this.formRef = ref()
     this.form = reactive({
       expunge: false,
       volumeids: undefined
     })
     this.rules = reactive({})
-    this.apiParams = {}
-    var apiConfig = this.$store.getters.apis.destroyVirtualMachine || {}
-    apiConfig.params.forEach(param => {
-      this.apiParams[param.name] = param
-    })
-=======
-    this.form = this.$form.createForm(this)
     this.apiParams = this.$getApiParams('destroyVirtualMachine')
->>>>>>> 446337b4
   },
   created () {
     this.fetchData()
