// Licensed to the Apache Software Foundation (ASF) under one
// or more contributor license agreements.  See the NOTICE file
// distributed with this work for additional information
// regarding copyright ownership.  The ASF licenses this file
// to you under the Apache License, Version 2.0 (the
// "License"); you may not use this file except in compliance
// with the License.  You may obtain a copy of the License at
//
//   http://www.apache.org/licenses/LICENSE-2.0
//
// Unless required by applicable law or agreed to in writing,
// software distributed under the License is distributed on an
// "AS IS" BASIS, WITHOUT WARRANTIES OR CONDITIONS OF ANY
// KIND, either express or implied.  See the License for the
// specific language governing permissions and limitations
// under the License.

<template>
  <div class="form-layout">
    <a-alert type="warning" v-html="resource.backupofferingid ? $t('message.action.destroy.instance.with.backups') : $t('message.action.destroy.instance')" /><br/>
    <a-spin :spinning="loading">
      <a-form
        :ref="formRef"
        :model="form"
        :rules="rules"
        @finish="handleSubmit"
        layout="vertical">
        <a-form-item v-if="$store.getters.userInfo.roletype === 'Admin' || $store.getters.features.allowuserexpungerecovervm">
          <template #label>
            {{ $t('label.expunge') }}
            <a-tooltip placement="bottom" :title="apiParams.expunge.description">
<<<<<<< HEAD
              <info-circle-outlined style="color: rgba(0,0,0,.45)" />
=======
              <a-icon type="info-circle" />
>>>>>>> 8680f7d9
            </a-tooltip>
          </template>
          <a-switch v-model:checked="form.expunge" :auto-focus="true" />
        </a-form-item>

        <a-form-item v-if="volumes.length > 0">
          <template #label>
            {{ $t('label.delete.volumes') }}
            <a-tooltip placement="bottom" :title="apiParams.volumeids.description">
<<<<<<< HEAD
              <info-circle-outlined style="color: rgba(0,0,0,.45)" />
=======
              <a-icon type="info-circle" />
>>>>>>> 8680f7d9
            </a-tooltip>
          </template>
          <a-select
            v-model:value="form.volumeids"
            :placeholder="$t('label.delete.volumes')"
            mode="multiple"
            :loading="loading"
            :autoFocus="$store.getters.userInfo.roletype !== 'Admin' && !$store.getters.features.allowuserexpungerecovervm">
            <a-select-option v-for="volume in volumes" :key="volume.id">
              {{ volume.name }}
            </a-select-option>
          </a-select>
        </a-form-item>
        <p v-else v-html="$t('label.volume.empty')" />

        <div :span="24" class="action-button">
          <a-button @click="closeAction">{{ this.$t('label.cancel') }}</a-button>
          <a-button :loading="loading" type="primary" html-type="submit">{{ this.$t('label.ok') }}</a-button>
        </div>
      </a-form>
    </a-spin>
  </div>
</template>

<script>
import { ref, reactive, toRaw } from 'vue'
import { api } from '@/api'

export default {
  name: 'DestroyVM',
  props: {
    resource: {
      type: Object,
      required: true
    }
  },
  inject: ['parentFetchData'],
  data () {
    return {
      volumes: [],
      loading: false
    }
  },
  beforeCreate () {
    this.apiParams = this.$getApiParams('destroyVirtualMachine')
  },
  created () {
    this.formRef = ref()
    this.form = reactive({})
    this.rules = reactive({
      volumeids: [{ type: 'array' }]
    })
    this.fetchData()
  },
  methods: {
    fetchData () {
      this.volumes = []
      this.loading = true
      api('listVolumes', {
        virtualMachineId: this.resource.id,
        type: 'DATADISK',
        details: 'min',
        listall: 'true'
      }).then(json => {
        this.volumes = json.listvolumesresponse.volume || []
      }).finally(() => {
        this.loading = false
      })
    },
    handleSubmit () {
      this.formRef.value.validate().then(() => {
        const values = toRaw(this.form)
        this.loading = true

        const params = {
          id: this.resource.id
        }
        if (values.volumeids) {
          params.volumeids = values.volumeids.join(',')
        }
        if (values.expunge) {
          params.expunge = values.expunge
        }

        api('destroyVirtualMachine', params).then(json => {
          const jobId = json.destroyvirtualmachineresponse.jobid
          this.$pollJob({
            jobId,
            title: this.$t('label.action.destroy.instance'),
            description: this.resource.name,
            loadingMessage: `${this.$t('message.deleting.vm')} ${this.resource.name}`,
            catchMessage: this.$t('error.fetching.async.job.result'),
            successMessage: `${this.$t('message.success.delete.vm')} ${this.resource.name}`,
            successMethod: () => {
              if (this.$route.path.includes('/vm/') && values.expunge) {
                this.$router.go(-1)
              } else {
                this.parentFetchData()
              }
            },
            action: {
              isFetchData: false
            }
          })
          this.closeAction()
        }).catch(error => {
          this.$notifyError(error)
        }).finally(() => {
          this.loading = false
        })
      })
    },
    closeAction () {
      this.$emit('close-action')
    }
  }
}
</script>

<style scoped lang="less">
  .form-layout {
    width: 60vw;

    @media (min-width: 500px) {
      width: 450px;
    }
  }

  .action-button {
    text-align: right;

    button {
      margin-right: 5px;
    }
  }
</style><|MERGE_RESOLUTION|>--- conflicted
+++ resolved
@@ -29,11 +29,7 @@
           <template #label>
             {{ $t('label.expunge') }}
             <a-tooltip placement="bottom" :title="apiParams.expunge.description">
-<<<<<<< HEAD
-              <info-circle-outlined style="color: rgba(0,0,0,.45)" />
-=======
-              <a-icon type="info-circle" />
->>>>>>> 8680f7d9
+              <info-circle-outlined />
             </a-tooltip>
           </template>
           <a-switch v-model:checked="form.expunge" :auto-focus="true" />
@@ -43,11 +39,7 @@
           <template #label>
             {{ $t('label.delete.volumes') }}
             <a-tooltip placement="bottom" :title="apiParams.volumeids.description">
-<<<<<<< HEAD
-              <info-circle-outlined style="color: rgba(0,0,0,.45)" />
-=======
-              <a-icon type="info-circle" />
->>>>>>> 8680f7d9
+              <info-circle-outlined />
             </a-tooltip>
           </template>
           <a-select
