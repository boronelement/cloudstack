--- conflicted
+++ resolved
@@ -44,16 +44,12 @@
             :placeholder="apiParams.volumeids.description"
             mode="multiple"
             :loading="loading"
-<<<<<<< HEAD
-            v-focus="$store.getters.userInfo.roletype !== 'Admin' && !$store.getters.features.allowuserexpungerecovervm">
-=======
-            :autoFocus="$store.getters.userInfo.roletype !== 'Admin' && !$store.getters.features.allowuserexpungerecovervm"
+            v-focus="$store.getters.userInfo.roletype !== 'Admin' && !$store.getters.features.allowuserexpungerecovervm"
             showSearch
-            optionFilterProp="children"
+            optionFilterProp="label"
             :filterOption="(input, option) => {
-              return option.componentOptions.children[0].text.toLowerCase().indexOf(input.toLowerCase()) >= 0
-            }" >
->>>>>>> 981dac7b
+              return option.children[0].children.toLowerCase().indexOf(input.toLowerCase()) >= 0
+            }">
             <a-select-option v-for="volume in volumes" :key="volume.id">
               {{ volume.name }}
             </a-select-option>
