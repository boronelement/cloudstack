--- conflicted
+++ resolved
@@ -22,7 +22,8 @@
         :model="form"
         :rules="rules"
         layout="vertical"
-        @finish="handleSubmit">
+        @finish="handleSubmit"
+        :scrollToFirstError="true">
         <a-form-item :label="$t('label.iso.name')" ref="id" name="id">
           <a-select
             :loading="loading"
@@ -125,15 +126,8 @@
     handleSubmit (e) {
       e.preventDefault()
       if (this.loading) return
-<<<<<<< HEAD
       this.formRef.value.validate().then(() => {
         const values = toRaw(this.form)
-=======
-      this.form.validateFieldsAndScroll((err, values) => {
-        if (err) {
-          return
-        }
->>>>>>> d8004871
         const params = {
           id: values.id,
           virtualmachineid: this.resource.id
