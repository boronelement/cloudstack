--- conflicted
+++ resolved
@@ -26,21 +26,13 @@
         <a-form-item :label="$t('label.iso.name')" ref="id" name="id">
           <a-select
             :loading="loading"
-<<<<<<< HEAD
             v-model:value="form.id"
-            v-focus="true">
-=======
-            v-decorator="['id', {
-              initialValue: this.selectedIso,
-              rules: [{ required: true, message: `${this.$t('label.required')}`}]
-            }]"
-            autoFocus
+            v-focus="true"
             showSearch
-            optionFilterProp="children"
+            optionFilterProp="label"
             :filterOption="(input, option) => {
-              return option.componentOptions.children[0].text.toLowerCase().indexOf(input.toLowerCase()) >= 0
-            }" >
->>>>>>> 981dac7b
+              return option.children[0].children.toLowerCase().indexOf(input.toLowerCase()) >= 0
+            }">
             <a-select-option v-for="iso in isos" :key="iso.id">
               {{ iso.displaytext || iso.name }}
             </a-select-option>
