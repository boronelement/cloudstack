--- conflicted
+++ resolved
@@ -415,12 +415,7 @@
         var listNetworks = json.listnetworksresponse.network
         if (this.arrayHasItems(listNetworks)) {
           listNetworks = listNetworks.filter(n => n.type !== 'L2')
-<<<<<<< HEAD
-          var ids = new Set(this.networks.map(n => n.id))
-          this.networks = [...this.networks, ...listNetworks.filter(n => !ids.has(n.id))]
-=======
           this.networks = listNetworks
->>>>>>> 19250403
         }
       }).finally(() => {
         this.networkLoading = false
