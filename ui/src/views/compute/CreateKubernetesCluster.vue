// Licensed to the Apache Software Foundation (ASF) under one
// or more contributor license agreements.  See the NOTICE file
// distributed with this work for additional information
// regarding copyright ownership.  The ASF licenses this file
// to you under the Apache License, Version 2.0 (the
// "License"); you may not use this file except in compliance
// with the License.  You may obtain a copy of the License at
//
//   http://www.apache.org/licenses/LICENSE-2.0
//
// Unless required by applicable law or agreed to in writing,
// software distributed under the License is distributed on an
// "AS IS" BASIS, WITHOUT WARRANTIES OR CONDITIONS OF ANY
// KIND, either express or implied.  See the License for the
// specific language governing permissions and limitations
// under the License.

<template>
  <div class="form-layout" v-ctrl-enter="handleSubmit">
    <a-spin :spinning="loading">
      <a-form
        :ref="formRef"
        :model="form"
        :rules="rules"
        @finish="handleSubmit"
        layout="vertical">
        <a-form-item name="name" ref="name">
          <template #label>
            <tooltip-label :title="$t('label.name')" :tooltip="apiParams.name.description"/>
          </template>
          <a-input
            v-model:value="form.name"
            :placeholder="apiParams.name.description"
            v-focus="true" />
        </a-form-item>
        <a-form-item name="description" ref="description">
          <template #label>
            <tooltip-label :title="$t('label.description')" :tooltip="apiParams.description.description"/>
          </template>
          <a-input
            v-model:value="form.description"
            :placeholder="apiParams.description.description"/>
        </a-form-item>
        <a-form-item name="zoneid" ref="zoneid">
          <template #label>
            <tooltip-label :title="$t('label.zoneid')" :tooltip="apiParams.zoneid.description"/>
          </template>
          <a-select
            id="zone-selection"
            v-model:value="form.zoneid"
            showSearch
            optionFilterProp="label"
            :filterOption="(input, option) => {
              return option.label.toLowerCase().indexOf(input.toLowerCase()) >= 0
            }"
            :loading="zoneLoading"
            :placeholder="apiParams.zoneid.description"
            @change="val => { handleZoneChange(this.zones[val]) }">
            <a-select-option v-for="(opt, optIndex) in zones" :key="optIndex" :label="opt.name || opt.description">
              <span>
                <resource-icon v-if="opt.icon" :image="opt.icon.base64image" size="1x" style="margin-right: 5px"/>
                <global-outlined v-else style="margin-right: 5px" />
                {{ opt.name || opt.description }}
              </span>
            </a-select-option>
          </a-select>
        </a-form-item>
        <a-form-item name="kubernetesversionid" ref="kubernetesversionid">
          <template #label>
            <tooltip-label :title="$t('label.kubernetesversionid')" :tooltip="apiParams.kubernetesversionid.description"/>
          </template>
          <a-select
            id="version-selection"
            v-model:value="form.kubernetesversionid"
            showSearch
            optionFilterProp="label"
            :filterOption="(input, option) => {
              return option.children[0].children.toLowerCase().indexOf(input.toLowerCase()) >= 0
            }"
            :loading="kubernetesVersionLoading"
            :placeholder="apiParams.kubernetesversionid.description"
            @change="val => { handleKubernetesVersionChange(kubernetesVersions[val]) }">
            <a-select-option v-for="(opt, optIndex) in kubernetesVersions" :key="optIndex">
              {{ opt.name || opt.description }}
            </a-select-option>
          </a-select>
        </a-form-item>
        <a-form-item name="serviceofferingid" ref="serviceofferingid">
          <template #label>
            <tooltip-label :title="$t('label.serviceofferingid')" :tooltip="apiParams.serviceofferingid.description"/>
          </template>
          <a-select
            id="offering-selection"
            v-model:value="form.serviceofferingid"
            showSearch
            optionFilterProp="label"
            :filterOption="(input, option) => {
              return option.children[0].children.toLowerCase().indexOf(input.toLowerCase()) >= 0
            }"
            :loading="serviceOfferingLoading"
            :placeholder="apiParams.serviceofferingid.description">
            <a-select-option v-for="(opt, optIndex) in serviceOfferings" :key="optIndex">
              {{ opt.name || opt.description }}
            </a-select-option>
          </a-select>
        </a-form-item>
        <a-form-item name="noderootdisksize" ref="noderootdisksize">
          <template #label>
            <tooltip-label :title="$t('label.noderootdisksize')" :tooltip="apiParams.noderootdisksize.description"/>
          </template>
          <a-input
            v-model:value="form.noderootdisksize"
            :placeholder="apiParams.noderootdisksize.description"/>
        </a-form-item>
        <a-form-item name="networkid" ref="networkid">
          <template #label>
            <tooltip-label :title="$t('label.networkid')" :tooltip="apiParams.networkid.description"/>
          </template>
          <a-select
            id="network-selection"
            v-model:value="form.networkid"
            showSearch
            optionFilterProp="label"
            :filterOption="(input, option) => {
              return option.children[0].children.toLowerCase().indexOf(input.toLowerCase()) >= 0
            }"
            :loading="networkLoading"
            :placeholder="apiParams.networkid.description">
            <a-select-option v-for="(opt, optIndex) in networks" :key="optIndex">
              {{ opt.name || opt.description }}
            </a-select-option>
          </a-select>
        </a-form-item>
        <a-form-item name="haenable" ref="haenable" v-if="selectedKubernetesVersion != null && selectedKubernetesVersion !== undefined && selectedKubernetesVersion.supportsha === true">
          <template #label>
            <tooltip-label :title="$t('label.haenable')" :tooltip="apiParams.haenable?.description || ''"/>
          </template>
          <a-switch v-model:cheked="form.haenable" />
        </a-form-item>
        <a-form-item v-if="form.haenable">
          <template #label>
            <tooltip-label :title="$t('label.controlnodes')" :tooltip="apiParams.controlnodes.description"/>
          </template>
          <a-input
            v-model:value="form.controlnodes"
            :placeholder="apiParams.controlnodes.description"/>
        </a-form-item>
        <a-form-item v-if="form.haenable">
          <template #label>
            <tooltip-label :title="$t('label.externalloadbalanceripaddress')" :tooltip="apiParams.externalloadbalanceripaddress.description"/>
          </template>
          <a-input
            v-model:value="form.externalloadbalanceripaddress"
            :placeholder="apiParams.externalloadbalanceripaddress.description"/>
        </a-form-item>
        <a-form-item name="size" ref="size">
          <template #label>
            <tooltip-label :title="$t('label.cks.cluster.size')" :tooltip="apiParams.size.description"/>
          </template>
          <a-input
            v-model:value="form.size"
            :placeholder="apiParams.size.description"/>
        </a-form-item>
        <a-form-item name="keypair" ref="keypair">
          <template #label>
            <tooltip-label :title="$t('label.keypair')" :tooltip="apiParams.keypair.description"/>
          </template>
          <a-select
            id="keypair-selection"
            v-model:value="form.keypair"
            showSearch
            optionFilterProp="label"
            :filterOption="(input, option) => {
              return option.children[0].children.toLowerCase().indexOf(input.toLowerCase()) >= 0
            }"
            :loading="keyPairLoading"
            :placeholder="apiParams.keypair.description">
            <a-select-option v-for="(opt, optIndex) in keyPairs" :key="optIndex">
              {{ opt.name || opt.description }}
            </a-select-option>
          </a-select>
        </a-form-item>
        <div v-if="$store.getters.features.kubernetesclusterexperimentalfeaturesenabled">
          <a-form-item name="privateregistry" ref="privateregistry" :label="$t('label.private.registry')">
            <template #label>
              <tooltip-label :title="$t('label.private.registry')" :tooltip="apiParams.keprivateregistryypair.description"/>
            </template>
            <a-switch v-model:checked="form.privateregistry" />
          </a-form-item>
          <div v-if="form.privateregistry">
            <a-form-item name="dockerregistryusername" ref="dockerregistryusername">
              <template #label>
                <tooltip-label :title="$t('label.username')" :tooltip="apiParams.dockerregistryusername.description"/>
              </template>
              <a-input
                v-model:value="form.dockerregistryusername"
                :placeholder="apiParams.dockerregistryusername.description"/>
            </a-form-item>
            <a-form-item name="dockerregistrypassword" ref="dockerregistrypassword">
              <template #label>
                <tooltip-label :title="$t('label.password')" :tooltip="apiParams.dockerregistrypassword.description"/>
              </template>
              <a-input-password
                v-model:value="form.dockerregistrypassword"
                :placeholder="apiParams.dockerregistrypassword.description"/>
            </a-form-item>
            <a-form-item name="dockerregistryurl" ref="dockerregistryurl">
              <template #label>
                <tooltip-label :title="$t('label.url')" :tooltip="apiParams.dockerregistryurl.description"/>
              </template>
              <a-input
                v-model:value="form.dockerregistryurl"
                :placeholder="apiParams.dockerregistryurl.description"/>
            </a-form-item>
<<<<<<< HEAD
            <a-form-item name="dockerregistryemail" ref="dockerregistryemail">
              <template #label>
                <tooltip-label :title="$t('label.email')" :tooltip="apiParams.dockerregistryemail.description"/>
              </template>
              <a-input
                v-model:value="form.dockerregistryemail"
                :placeholder="apiParams.dockerregistryemail.description"/>
            </a-form-item>
=======
>>>>>>> d4f40ecc
          </div>
        </div>
        <div :span="24" class="action-button">
          <a-button @click="closeAction">{{ $t('label.cancel') }}</a-button>
          <a-button :loading="loading" ref="submit" type="primary" @click="handleSubmit">{{ $t('label.ok') }}</a-button>
        </div>
      </a-form>
    </a-spin>
  </div>
</template>

<script>
import { ref, reactive, toRaw } from 'vue'
import { api } from '@/api'
import ResourceIcon from '@/components/view/ResourceIcon'
import TooltipLabel from '@/components/widgets/TooltipLabel'

export default {
  name: 'CreateKubernetesCluster',
  components: {
    TooltipLabel,
    ResourceIcon
  },
  props: {},
  data () {
    return {
      zones: [],
      zoneLoading: false,
      selectedZone: {},
      kubernetesVersions: [],
      kubernetesVersionLoading: false,
      selectedKubernetesVersion: {},
      serviceOfferings: [],
      serviceOfferingLoading: false,
      networks: [],
      networkLoading: false,
      keyPairs: [],
      keyPairLoading: false,
      loading: false
    }
  },
  beforeCreate () {
    this.apiParams = this.$getApiParams('createKubernetesCluster')
  },
  created () {
    this.networks = [
      {
        id: null,
        name: ''
      }
    ]
    this.keyPairs = [
      {
        id: null,
        name: ''
      }
    ]
    this.initForm()
    this.fetchData()
  },
  methods: {
    initForm () {
      this.formRef = ref()
      this.form = reactive({
        controlnodes: 2,
        size: 1,
        noderootdisksize: 8
      })
      this.rules = reactive({
        name: [{ required: true, message: this.$t('message.error.kubecluster.name') }],
        description: [{ required: true, message: this.$t('message.error.cluster.description') }],
        zoneid: [{ required: true, message: this.$t('message.error.zone.for.cluster') }],
        kubernetesversionid: [{ required: true, message: this.$t('message.error.version.for.cluster') }],
        serviceofferingid: [{ required: true, message: this.$t('message.error.serviceoffering.for.cluster') }],
        noderootdisksize: [
          {
            validator: async (rule, value) => {
              if (value && (isNaN(value) || value < 8)) {
                return Promise.reject(this.$t('messgae.validate.min').replace('{0}', '8GB'))
              }
              return Promise.resolve()
            }
          }
        ],
        size: [
          {
            required: true,
            message: this.$t('message.error.size.for.cluster')
          },
          { type: 'number', validator: this.validateNumber }
        ],
        dockerregistryusername: [{ required: true, message: this.$t('label.required') }],
        dockerregistrypassword: [{ required: true, message: this.$t('label.required') }],
        dockerregistryurl: [{ required: true, message: this.$t('label.required') }],
        dockerregistryemail: [{ required: true, message: this.$t('label.required') }],
        controlnodes: [
          { required: true, message: this.$t('message.error.input.value') },
          {
            validator: async (rule, value) => {
              if (value && (isNaN(value) || value < 2)) {
                return Promise.reject(this.$t('message.validate.number'))
              }
              return Promise.resolve()
            }
          }
        ]
      })
    },
    fetchData () {
      this.fetchZoneData()
      this.fetchNetworkData()
      this.fetchKeyPairData()
    },
    isValidValueForKey (obj, key) {
      return key in obj && obj[key] != null
    },
    arrayHasItems (array) {
      return array !== null && array !== undefined && Array.isArray(array) && array.length > 0
    },
    isObjectEmpty (obj) {
      return !(obj !== null && obj !== undefined && Object.keys(obj).length > 0 && obj.constructor === Object)
    },
    fetchZoneData () {
      const params = {}
      this.zoneLoading = true
      params.showicon = true
      api('listZones', params).then(json => {
        const listZones = json.listzonesresponse.zone
        this.zones = this.zones.concat(listZones)
      }).finally(() => {
        this.zoneLoading = false
        if (this.arrayHasItems(this.zones)) {
          this.form.zoneid = 0
          this.handleZoneChange(this.zones[0])
        }
      })
    },
    handleZoneChange (zone) {
      this.selectedZone = zone
      this.fetchKubernetesVersionData()
    },
    fetchKubernetesVersionData () {
      this.kubernetesVersions = []
      const params = {}
      if (!this.isObjectEmpty(this.selectedZone)) {
        params.zoneid = this.selectedZone.id
      }
      this.kubernetesVersionLoading = true
      api('listKubernetesSupportedVersions', params).then(json => {
        const versionObjs = json.listkubernetessupportedversionsresponse.kubernetessupportedversion
        if (this.arrayHasItems(versionObjs)) {
          for (var i = 0; i < versionObjs.length; i++) {
            if (versionObjs[i].state === 'Enabled' && versionObjs[i].isostate === 'Ready') {
              this.kubernetesVersions.push(versionObjs[i])
            }
          }
        }
      }).finally(() => {
        this.kubernetesVersionLoading = false
        if (this.arrayHasItems(this.kubernetesVersions)) {
          this.form.kubernetesversionid = 0
          this.handleKubernetesVersionChange(this.kubernetesVersions[0])
        }
      })
    },
    handleKubernetesVersionChange (version) {
      this.selectedKubernetesVersion = version
      this.fetchServiceOfferingData()
    },
    fetchServiceOfferingData () {
      this.serviceOfferings = []
      const params = {}
      this.serviceOfferingLoading = true
      api('listServiceOfferings', params).then(json => {
        var items = json.listserviceofferingsresponse.serviceoffering
        var minCpu = 2
        var minMemory = 2048
        if (!this.isObjectEmpty(this.selectedKubernetesVersion)) {
          minCpu = this.selectedKubernetesVersion.mincpunumber
          minMemory = this.selectedKubernetesVersion.minmemory
        }
        if (items != null) {
          for (var i = 0; i < items.length; i++) {
            if (items[i].iscustomized === false &&
                items[i].cpunumber >= minCpu && items[i].memory >= minMemory) {
              this.serviceOfferings.push(items[i])
            }
          }
        }
      }).finally(() => {
        this.serviceOfferingLoading = false
        if (this.arrayHasItems(this.serviceOfferings)) {
          this.form.serviceofferingid = 0
        }
      })
    },
    fetchNetworkData () {
      const params = {}
      this.networkLoading = true
      api('listNetworks', params).then(json => {
        const listNetworks = json.listnetworksresponse.network
        if (this.arrayHasItems(listNetworks)) {
          this.networks = this.networks.concat(listNetworks)
        }
      }).finally(() => {
        this.networkLoading = false
        if (this.arrayHasItems(this.networks)) {
          this.form.networkid = 0
        }
      })
    },
    fetchKeyPairData () {
      const params = {}
      this.keyPairLoading = true
      api('listSSHKeyPairs', params).then(json => {
        const listKeyPairs = json.listsshkeypairsresponse.sshkeypair
        if (this.arrayHasItems(listKeyPairs)) {
          for (var i = 0; i < listKeyPairs.length; i++) {
            this.keyPairs.push({
              id: listKeyPairs[i].name,
              description: listKeyPairs[i].name
            })
          }
        }
      }).finally(() => {
        this.keyPairLoading = false
        if (this.arrayHasItems(this.keyPairs)) {
          this.form.keypair = 0
        }
      })
    },
    handleSubmit (e) {
      e.preventDefault()
      if (this.loading) return
      this.formRef.value.validate().then(() => {
        const values = toRaw(this.form)
        this.loading = true
        const params = {
          name: values.name,
          description: values.description,
          zoneid: this.zones[values.zoneid].id,
          kubernetesversionid: this.kubernetesVersions[values.kubernetesversionid].id,
          serviceofferingid: this.serviceOfferings[values.serviceofferingid].id,
          size: values.size
        }
        if (this.isValidValueForKey(values, 'noderootdisksize') && values.noderootdisksize > 0) {
          params.noderootdisksize = values.noderootdisksize
        }
        if (this.isValidValueForKey(values, 'controlnodes') && values.controlnodes > 0) {
          params.controlnodes = values.controlnodes
        }
        if (this.isValidValueForKey(values, 'externalloadbalanceripaddress') && values.externalloadbalanceripaddress !== '') {
          params.externalloadbalanceripaddress = values.externalloadbalanceripaddress
        }
        if (this.isValidValueForKey(values, 'networkid') && this.arrayHasItems(this.networks) && this.networks[values.networkid].id != null) {
          params.networkid = this.networks[values.networkid].id
        }
        if (this.isValidValueForKey(values, 'keypair') && this.arrayHasItems(this.keyPairs) && this.keyPairs[values.keypair].id != null) {
          params.keypair = this.keyPairs[values.keypair].id
        }
        if (values.privateregistry) {
          params.dockerregistryusername = values.dockerregistryusername
          params.dockerregistrypassword = values.dockerregistrypassword
          params.dockerregistryurl = values.dockerregistryurl
          params.dockerregistryemail = values.dockerregistryemail
        }

        api('createKubernetesCluster', params).then(json => {
          const jobId = json.createkubernetesclusterresponse.jobid
          this.$pollJob({
            jobId,
            title: this.$t('label.kubernetes.cluster.create'),
            description: values.name,
            loadingMessage: `${this.$t('label.kubernetes.cluster.create')} ${values.name} ${this.$t('label.in.progress')}`,
            catchMessage: this.$t('error.fetching.async.job.result'),
            successMessage: this.$t('message.success.create.kubernetes.cluter') + ' ' + values.name
          })
          this.closeAction()
        }).catch(error => {
          this.$notifyError(error)
        }).finally(() => {
          this.loading = false
        })
      }).catch(error => {
        this.formRef.value.scrollToField(error.errorFields[0].name)
      })
    },
    closeAction () {
      this.$emit('close-action')
    },
    async validateNumber (rule, value) {
      if (value && (isNaN(value) || value <= 0)) {
        return Promise.reject(this.$t('message.validate.number'))
      }
      return Promise.resolve()
    }
  }
}
</script>

<style scoped lang="less">
  .form-layout {
    width: 80vw;

    @media (min-width: 700px) {
      width: 550px;
    }
  }
</style><|MERGE_RESOLUTION|>--- conflicted
+++ resolved
@@ -212,17 +212,6 @@
                 v-model:value="form.dockerregistryurl"
                 :placeholder="apiParams.dockerregistryurl.description"/>
             </a-form-item>
-<<<<<<< HEAD
-            <a-form-item name="dockerregistryemail" ref="dockerregistryemail">
-              <template #label>
-                <tooltip-label :title="$t('label.email')" :tooltip="apiParams.dockerregistryemail.description"/>
-              </template>
-              <a-input
-                v-model:value="form.dockerregistryemail"
-                :placeholder="apiParams.dockerregistryemail.description"/>
-            </a-form-item>
-=======
->>>>>>> d4f40ecc
           </div>
         </div>
         <div :span="24" class="action-button">
@@ -317,7 +306,6 @@
         dockerregistryusername: [{ required: true, message: this.$t('label.required') }],
         dockerregistrypassword: [{ required: true, message: this.$t('label.required') }],
         dockerregistryurl: [{ required: true, message: this.$t('label.required') }],
-        dockerregistryemail: [{ required: true, message: this.$t('label.required') }],
         controlnodes: [
           { required: true, message: this.$t('message.error.input.value') },
           {
@@ -487,7 +475,6 @@
           params.dockerregistryusername = values.dockerregistryusername
           params.dockerregistrypassword = values.dockerregistrypassword
           params.dockerregistryurl = values.dockerregistryurl
-          params.dockerregistryemail = values.dockerregistryemail
         }
 
         api('createKubernetesCluster', params).then(json => {
