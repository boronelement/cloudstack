--- conflicted
+++ resolved
@@ -28,11 +28,7 @@
           <template #label>
             {{ $t('label.name') }}
             <a-tooltip :title="apiParams.name.description">
-<<<<<<< HEAD
-              <info-circle-outlined style="color: rgba(0,0,0,.45)" />
-=======
-              <a-icon type="info-circle" />
->>>>>>> 8680f7d9
+              <info-circle-outlined />
             </a-tooltip>
           </template>
           <a-input
@@ -44,11 +40,7 @@
           <template #label>
             {{ $t('label.description') }}
             <a-tooltip :title="apiParams.description.description">
-<<<<<<< HEAD
-              <info-circle-outlined style="color: rgba(0,0,0,.45)" />
-=======
-              <a-icon type="info-circle" />
->>>>>>> 8680f7d9
+              <info-circle-outlined />
             </a-tooltip>
           </template>
           <a-input
@@ -59,11 +51,7 @@
           <template #label>
             {{ $t('label.zoneid') }}
             <a-tooltip :title="apiParams.zoneid.description">
-<<<<<<< HEAD
-              <info-circle-outlined style="color: rgba(0,0,0,.45)" />
-=======
-              <a-icon type="info-circle" />
->>>>>>> 8680f7d9
+              <info-circle-outlined />
             </a-tooltip>
           </template>
           <a-select
@@ -86,11 +74,7 @@
           <template #label>
             {{ $t('label.kubernetesversionid') }}
             <a-tooltip :title="apiParams.kubernetesversionid.description">
-<<<<<<< HEAD
-              <info-circle-outlined style="color: rgba(0,0,0,.45)" />
-=======
-              <a-icon type="info-circle" />
->>>>>>> 8680f7d9
+              <info-circle-outlined />
             </a-tooltip>
           </template>
           <a-select
@@ -113,11 +97,7 @@
           <template #label>
             {{ $t('label.serviceofferingid') }}
             <a-tooltip :title="apiParams.serviceofferingid.description">
-<<<<<<< HEAD
-              <info-circle-outlined style="color: rgba(0,0,0,.45)" />
-=======
-              <a-icon type="info-circle" />
->>>>>>> 8680f7d9
+              <info-circle-outlined />
             </a-tooltip>
           </template>
           <a-select
@@ -139,11 +119,7 @@
           <template #label>
             {{ $t('label.noderootdisksize') }}
             <a-tooltip :title="apiParams.noderootdisksize.description">
-<<<<<<< HEAD
-              <info-circle-outlined style="color: rgba(0,0,0,.45)" />
-=======
-              <a-icon type="info-circle" />
->>>>>>> 8680f7d9
+              <info-circle-outlined />
             </a-tooltip>
           </template>
           <a-input
@@ -154,11 +130,7 @@
           <template #label>
             {{ $t('label.networkid') }}
             <a-tooltip :title="apiParams.networkid.description">
-<<<<<<< HEAD
-              <info-circle-outlined style="color: rgba(0,0,0,.45)" />
-=======
-              <a-icon type="info-circle" />
->>>>>>> 8680f7d9
+              <info-circle-outlined />
             </a-tooltip>
           </template>
           <a-select
@@ -189,11 +161,7 @@
           <template #label>
             {{ $t('label.masternodes') }}
             <a-tooltip :title="apiParams.masternodes.description">
-<<<<<<< HEAD
-              <info-circle-outlined style="color: rgba(0,0,0,.45)" />
-=======
-              <a-icon type="info-circle" />
->>>>>>> 8680f7d9
+              <info-circle-outlined />
             </a-tooltip>
           </template>
           <a-input
@@ -204,11 +172,7 @@
           <template #label>
             {{ $t('label.externalloadbalanceripaddress') }}
             <a-tooltip :title="apiParams.externalloadbalanceripaddress.description">
-<<<<<<< HEAD
-              <info-circle-outlined style="color: rgba(0,0,0,.45)" />
-=======
-              <a-icon type="info-circle" />
->>>>>>> 8680f7d9
+              <info-circle-outlined />
             </a-tooltip>
           </template>
           <a-input
@@ -219,11 +183,7 @@
           <template #label>
             {{ $t('label.cks.cluster.size') }}
             <a-tooltip :title="apiParams.size.description">
-<<<<<<< HEAD
-              <info-circle-outlined style="color: rgba(0,0,0,.45)" />
-=======
-              <a-icon type="info-circle" />
->>>>>>> 8680f7d9
+              <info-circle-outlined />
             </a-tooltip>
           </template>
           <a-input
@@ -234,11 +194,7 @@
           <template #label>
             {{ $t('label.keypair') }}
             <a-tooltip :title="apiParams.keypair.description">
-<<<<<<< HEAD
-              <info-circle-outlined style="color: rgba(0,0,0,.45)" />
-=======
-              <a-icon type="info-circle" />
->>>>>>> 8680f7d9
+              <info-circle-outlined />
             </a-tooltip>
           </template>
           <a-select
@@ -271,11 +227,7 @@
               <template #label>
                 {{ $t('label.username') }}
                 <a-tooltip :title="apiParams.dockerregistryusername.description">
-<<<<<<< HEAD
-                  <info-circle-outlined style="color: rgba(0,0,0,.45)" />
-=======
-                  <a-icon type="info-circle" />
->>>>>>> 8680f7d9
+                  <info-circle-outlined />
                 </a-tooltip>
               </template>
               <a-input
@@ -286,11 +238,7 @@
               <template #label>
                 {{ $t('label.password') }}
                 <a-tooltip :title="apiParams.dockerregistrypassword.description">
-<<<<<<< HEAD
-                  <info-circle-outlined style="color: rgba(0,0,0,.45)" />
-=======
-                  <a-icon type="info-circle" />
->>>>>>> 8680f7d9
+                  <info-circle-outlined />
                 </a-tooltip>
               </template>
               <a-input-password
@@ -301,11 +249,7 @@
               <template #label>
                 {{ $t('label.url') }}
                 <a-tooltip :title="apiParams.dockerregistryurl.description">
-<<<<<<< HEAD
-                  <info-circle-outlined style="color: rgba(0,0,0,.45)" />
-=======
-                  <a-icon type="info-circle" />
->>>>>>> 8680f7d9
+                  <info-circle-outlined />
                 </a-tooltip>
               </template>
               <a-input
@@ -316,11 +260,7 @@
               <template #label>
                 {{ $t('label.email') }}
                 <a-tooltip :title="apiParams.dockerregistryemail.description">
-<<<<<<< HEAD
-                  <info-circle-outlined style="color: rgba(0,0,0,.45)" />
-=======
-                  <a-icon type="info-circle" />
->>>>>>> 8680f7d9
+                  <info-circle-outlined />
                 </a-tooltip>
               </template>
               <a-input
