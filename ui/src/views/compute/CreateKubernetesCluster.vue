--- conflicted
+++ resolved
@@ -24,51 +24,21 @@
         :rules="rules"
         @finish="handleSubmit"
         layout="vertical">
-<<<<<<< HEAD
         <a-form-item name="name" ref="name">
-          <template #label>
-            {{ $t('label.name') }}
-            <a-tooltip :title="apiParams.name.description">
-              <info-circle-outlined />
-            </a-tooltip>
-          </template>
-=======
-        <a-form-item>
           <tooltip-label slot="label" :title="$t('label.name')" :tooltip="apiParams.name.description"/>
->>>>>>> 2bbc7817
           <a-input
             v-model:value="form.name"
             :placeholder="apiParams.name.description"
             autoFocus />
         </a-form-item>
-<<<<<<< HEAD
         <a-form-item name="description" ref="description">
-          <template #label>
-            {{ $t('label.description') }}
-            <a-tooltip :title="apiParams.description.description">
-              <info-circle-outlined />
-            </a-tooltip>
-          </template>
-=======
-        <a-form-item>
           <tooltip-label slot="label" :title="$t('label.description')" :tooltip="apiParams.description.description"/>
->>>>>>> 2bbc7817
           <a-input
             v-model:value="form.description"
             :placeholder="apiParams.description.description"/>
         </a-form-item>
-<<<<<<< HEAD
         <a-form-item name="zoneid" ref="zoneid">
-          <template #label>
-            {{ $t('label.zoneid') }}
-            <a-tooltip :title="apiParams.zoneid.description">
-              <info-circle-outlined />
-            </a-tooltip>
-          </template>
-=======
-        <a-form-item>
           <tooltip-label slot="label" :title="$t('label.zoneid')" :tooltip="apiParams.zoneid.description"/>
->>>>>>> 2bbc7817
           <a-select
             id="zone-selection"
             v-model:value="form.zoneid"
@@ -85,18 +55,8 @@
             </a-select-option>
           </a-select>
         </a-form-item>
-<<<<<<< HEAD
         <a-form-item name="kubernetesversionid" ref="kubernetesversionid">
-          <template #label>
-            {{ $t('label.kubernetesversionid') }}
-            <a-tooltip :title="apiParams.kubernetesversionid.description">
-              <info-circle-outlined />
-            </a-tooltip>
-          </template>
-=======
-        <a-form-item>
           <tooltip-label slot="label" :title="$t('label.kubernetesversionid')" :tooltip="apiParams.kubernetesversionid.description"/>
->>>>>>> 2bbc7817
           <a-select
             id="version-selection"
             v-model:value="form.kubernetesversionid"
@@ -113,18 +73,8 @@
             </a-select-option>
           </a-select>
         </a-form-item>
-<<<<<<< HEAD
         <a-form-item name="serviceofferingid" ref="serviceofferingid">
-          <template #label>
-            {{ $t('label.serviceofferingid') }}
-            <a-tooltip :title="apiParams.serviceofferingid.description">
-              <info-circle-outlined />
-            </a-tooltip>
-          </template>
-=======
-        <a-form-item>
           <tooltip-label slot="label" :title="$t('label.serviceofferingid')" :tooltip="apiParams.serviceofferingid.description"/>
->>>>>>> 2bbc7817
           <a-select
             id="offering-selection"
             v-model:value="form.serviceofferingid"
@@ -140,34 +90,14 @@
             </a-select-option>
           </a-select>
         </a-form-item>
-<<<<<<< HEAD
         <a-form-item name="noderootdisksize" ref="noderootdisksize">
-          <template #label>
-            {{ $t('label.noderootdisksize') }}
-            <a-tooltip :title="apiParams.noderootdisksize.description">
-              <info-circle-outlined />
-            </a-tooltip>
-          </template>
-=======
-        <a-form-item>
           <tooltip-label slot="label" :title="$t('label.noderootdisksize')" :tooltip="apiParams.noderootdisksize.description"/>
->>>>>>> 2bbc7817
           <a-input
             v-model:value="form.noderootdisksize"
             :placeholder="apiParams.noderootdisksize.description"/>
         </a-form-item>
-<<<<<<< HEAD
         <a-form-item name="networkid" ref="networkid">
-          <template #label>
-            {{ $t('label.networkid') }}
-            <a-tooltip :title="apiParams.networkid.description">
-              <info-circle-outlined />
-            </a-tooltip>
-          </template>
-=======
-        <a-form-item>
           <tooltip-label slot="label" :title="$t('label.networkid')" :tooltip="apiParams.networkid.description"/>
->>>>>>> 2bbc7817
           <a-select
             id="network-selection"
             v-model:value="form.networkid"
@@ -192,79 +122,26 @@
           </template>
           <a-switch v-model:cheked="form.haenable" />
         </a-form-item>
-<<<<<<< HEAD
-        <a-form-item name="masternodes" ref="masternodes" v-if="form.haenable">
-          <template #label>
-            {{ $t('label.masternodes') }}
-            <a-tooltip :title="apiParams.masternodes.description">
-              <info-circle-outlined />
-            </a-tooltip>
-          </template>
-          <a-input
-            v-model:value="form.masternodes"
-            :placeholder="apiParams.masternodes.description"/>
-        </a-form-item>
-        <a-form-item name="externalloadbalanceripaddress" ref="externalloadbalanceripaddress" v-if="form.haenable">
-          <template #label>
-            {{ $t('label.externalloadbalanceripaddress') }}
-            <a-tooltip :title="apiParams.externalloadbalanceripaddress.description">
-              <info-circle-outlined />
-            </a-tooltip>
-          </template>
-=======
-        <a-form-item v-if="this.haEnabled">
+        <a-form-item v-if="form.haenable">
           <tooltip-label slot="label" :title="$t('label.controlnodes')" :tooltip="apiParams.controlnodes.description"/>
           <a-input
-            v-decorator="['controlnodes', {
-              initialValue: '2',
-              rules: [{ required: true, message: $t('message.error.input.value') },
-                      {
-                        validator: (rule, value, callback) => {
-                          if (value && (isNaN(value) || value < 2)) {
-                            callback(this.$t('message.validate.number'))
-                          }
-                          callback()
-                        }
-                      }
-              ]
-            }]"
+            v-model:value="form.controlnodes"
             :placeholder="apiParams.controlnodes.description"/>
         </a-form-item>
-        <a-form-item v-if="this.haEnabled">
+        <a-form-item v-if="form.haenable">
           <tooltip-label slot="label" :title="$t('label.externalloadbalanceripaddress')" :tooltip="apiParams.externalloadbalanceripaddress.description"/>
->>>>>>> 2bbc7817
           <a-input
             v-model:value="form.externalloadbalanceripaddress"
             :placeholder="apiParams.externalloadbalanceripaddress.description"/>
         </a-form-item>
-<<<<<<< HEAD
         <a-form-item name="size" ref="size">
-          <template #label>
-            {{ $t('label.cks.cluster.size') }}
-            <a-tooltip :title="apiParams.size.description">
-              <info-circle-outlined />
-            </a-tooltip>
-          </template>
-=======
-        <a-form-item>
           <tooltip-label slot="label" :title="$t('label.cks.cluster.size')" :tooltip="apiParams.size.description"/>
->>>>>>> 2bbc7817
           <a-input
             v-model:value="form.size"
             :placeholder="apiParams.size.description"/>
         </a-form-item>
-<<<<<<< HEAD
         <a-form-item name="keypair" ref="keypair">
-          <template #label>
-            {{ $t('label.keypair') }}
-            <a-tooltip :title="apiParams.keypair.description">
-              <info-circle-outlined />
-            </a-tooltip>
-          </template>
-=======
-        <a-form-item>
           <tooltip-label slot="label" :title="$t('label.keypair')" :tooltip="apiParams.keypair.description"/>
->>>>>>> 2bbc7817
           <a-select
             id="keypair-selection"
             v-model:value="form.keypair"
@@ -290,68 +167,27 @@
             </template>
             <a-switch v-model:checked="form.privateregistry" />
           </a-form-item>
-<<<<<<< HEAD
           <div v-if="form.privateregistry">
             <a-form-item name="dockerregistryusername" ref="dockerregistryusername">
-              <template #label>
-                {{ $t('label.username') }}
-                <a-tooltip :title="apiParams.dockerregistryusername.description">
-                  <info-circle-outlined />
-                </a-tooltip>
-              </template>
-=======
-          <div v-if="usePrivateRegistry">
-            <a-form-item>
               <tooltip-label slot="label" :title="$t('label.username')" :tooltip="apiParams.dockerregistryusername.description"/>
->>>>>>> 2bbc7817
               <a-input
                 v-model:value="form.dockerregistryusername"
                 :placeholder="apiParams.dockerregistryusername.description"/>
             </a-form-item>
-<<<<<<< HEAD
             <a-form-item name="dockerregistrypassword" ref="dockerregistrypassword">
-              <template #label>
-                {{ $t('label.password') }}
-                <a-tooltip :title="apiParams.dockerregistrypassword.description">
-                  <info-circle-outlined />
-                </a-tooltip>
-              </template>
-=======
-            <a-form-item>
               <tooltip-label slot="label" :title="$t('label.password')" :tooltip="apiParams.dockerregistrypassword.description"/>
->>>>>>> 2bbc7817
               <a-input-password
                 v-model:value="form.dockerregistrypassword"
                 :placeholder="apiParams.dockerregistrypassword.description"/>
             </a-form-item>
-<<<<<<< HEAD
             <a-form-item name="dockerregistryurl" ref="dockerregistryurl">
-              <template #label>
-                {{ $t('label.url') }}
-                <a-tooltip :title="apiParams.dockerregistryurl.description">
-                  <info-circle-outlined />
-                </a-tooltip>
-              </template>
-=======
-            <a-form-item>
               <tooltip-label slot="label" :title="$t('label.url')" :tooltip="apiParams.dockerregistryurl.description"/>
->>>>>>> 2bbc7817
               <a-input
                 v-model:value="form.dockerregistryurl"
                 :placeholder="apiParams.dockerregistryurl.description"/>
             </a-form-item>
-<<<<<<< HEAD
             <a-form-item name="dockerregistryemail" ref="dockerregistryemail">
-              <template #label>
-                {{ $t('label.email') }}
-                <a-tooltip :title="apiParams.dockerregistryemail.description">
-                  <info-circle-outlined />
-                </a-tooltip>
-              </template>
-=======
-            <a-form-item>
               <tooltip-label slot="label" :title="$t('label.email')" :tooltip="apiParams.dockerregistryemail.description"/>
->>>>>>> 2bbc7817
               <a-input
                 v-model:value="form.dockerregistryemail"
                 :placeholder="apiParams.dockerregistryemail.description"/>
@@ -359,13 +195,8 @@
           </div>
         </div>
         <div :span="24" class="action-button">
-<<<<<<< HEAD
           <a-button @click="closeAction">{{ $t('label.cancel') }}</a-button>
-          <a-button :loading="loading" type="primary" html-type="submit">{{ $t('label.ok') }}</a-button>
-=======
-          <a-button @click="closeAction">{{ this.$t('label.cancel') }}</a-button>
-          <a-button :loading="loading" ref="submit" type="primary" @click="handleSubmit">{{ this.$t('label.ok') }}</a-button>
->>>>>>> 2bbc7817
+          <a-button :loading="loading" ref="submit" type="primary" @click="handleSubmit">{{ $t('label.ok') }}</a-button>
         </div>
       </a-form>
     </a-spin>
@@ -423,7 +254,7 @@
     initForm () {
       this.formRef = ref()
       this.form = reactive({
-        masternodes: 2,
+        controlnodes: 2,
         size: 1
       })
       this.rules = reactive({
@@ -433,21 +264,6 @@
         kubernetesversionid: [{ required: true, message: this.$t('message.error.version.for.cluster') }],
         serviceofferingid: [{ required: true, message: this.$t('message.error.serviceoffering.for.cluster') }],
         noderootdisksize: [{ type: 'number', validator: this.validateNumber }],
-        masternodes: [
-          {
-            type: 'number',
-            required: true,
-            message: this.$t('message.error.input.value')
-          },
-          {
-            validator: async (rule, value) => {
-              if (value && (isNaN(value) || value < 2)) {
-                return Promise.reject(this.$t('message.validate.number'))
-              }
-              return Promise.resolve()
-            }
-          }
-        ],
         size: [
           {
             type: 'number',
@@ -459,7 +275,18 @@
         dockerregistryusername: [{ required: true, message: this.$t('label.required') }],
         dockerregistrypassword: [{ required: true, message: this.$t('label.required') }],
         dockerregistryurl: [{ required: true, message: this.$t('label.required') }],
-        dockerregistryemail: [{ required: true, message: this.$t('label.required') }]
+        dockerregistryemail: [{ required: true, message: this.$t('label.required') }],
+        controlnodes: [
+          { required: true, message: this.$t('message.error.input.value') },
+          {
+            validator: async (rule, value) => {
+              if (value && (isNaN(value) || value < 2)) {
+                return Promise.reject(this.$t('message.validate.number'))
+              }
+              return Promise.resolve()
+            }
+          }
+        ]
       })
     },
     fetchData () {
@@ -584,19 +411,11 @@
         }
       })
     },
-<<<<<<< HEAD
-    handleSubmit () {
-      this.formRef.value.validate().then(() => {
-        const values = toRaw(this.form)
-=======
     handleSubmit (e) {
       e.preventDefault()
       if (this.loading) return
-      this.form.validateFields((err, values) => {
-        if (err) {
-          return
-        }
->>>>>>> 2bbc7817
+      this.formRef.value.validate().then(() => {
+        const values = toRaw(this.form)
         this.loading = true
         const params = {
           name: values.name,
