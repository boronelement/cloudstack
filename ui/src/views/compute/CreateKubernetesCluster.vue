--- conflicted
+++ resolved
@@ -109,21 +109,7 @@
             <tooltip-label :title="$t('label.noderootdisksize')" :tooltip="apiParams.noderootdisksize.description"/>
           </template>
           <a-input
-<<<<<<< HEAD
             v-model:value="form.noderootdisksize"
-=======
-            v-decorator="['noderootdisksize', {
-              initialValue: '8',
-              rules: [{
-                validator: (rule, value, callback) => {
-                  if (value && (isNaN(value) || value < 8)) {
-                    callback(this.$t('messgae.validate.min').replace('{0}', '8GB'))
-                  }
-                  callback()
-                }
-              }]
-            }]"
->>>>>>> ad8f3750
             :placeholder="apiParams.noderootdisksize.description"/>
         </a-form-item>
         <a-form-item name="networkid" ref="networkid">
@@ -299,7 +285,8 @@
       this.formRef = ref()
       this.form = reactive({
         controlnodes: 2,
-        size: 1
+        size: 1,
+        noderootdisksize: 8
       })
       this.rules = reactive({
         name: [{ required: true, message: this.$t('message.error.kubecluster.name') }],
@@ -307,7 +294,16 @@
         zoneid: [{ required: true, message: this.$t('message.error.zone.for.cluster') }],
         kubernetesversionid: [{ required: true, message: this.$t('message.error.version.for.cluster') }],
         serviceofferingid: [{ required: true, message: this.$t('message.error.serviceoffering.for.cluster') }],
-        noderootdisksize: [{ type: 'number', validator: this.validateNumber }],
+        noderootdisksize: [
+          {
+            validator: async (rule, value) => {
+              if (value && (isNaN(value) || value < 8)) {
+                return Promise.reject(this.$t('messgae.validate.min').replace('{0}', '8GB'))
+              }
+              return Promise.resolve()
+            }
+          }
+        ],
         size: [
           {
             required: true,
