--- conflicted
+++ resolved
@@ -34,7 +34,15 @@
       :rowSelection="rowSelection"
       :scroll="{ y: 225 }"
     >
-<<<<<<< HEAD
+      <template #name="{record}">
+        <resource-icon
+          v-if="record.icon"
+          :image="record.icon.base64image"
+          size="1x"
+          style="margin-right: 5px"/>
+        <apartment-outlined v-else style="margin-right: 5px" />
+        {{ item.name }}
+      </template>
       <template #expandedRowRender="{ record }">
         <a-list
           :key="record.id"
@@ -52,32 +60,6 @@
           </template>
         </a-list>
       </template>
-=======
-      <template slot="name" slot-scope="text, item">
-        <resource-icon
-          v-if="item.icon"
-          :image="item.icon.base64image"
-          size="1x"
-          style="margin-right: 5px"/>
-        <a-icon slot="name" v-else type="apartment" style="margin-right: 5px" />
-        {{ item.name }}
-      </template>
-      <a-list
-        slot="expandedRowRender"
-        slot-scope="record"
-        :key="record.id"
-        :dataSource="getDetails(record)"
-        size="small"
-      >
-        <a-list-item slot="renderItem" slot-scope="item" :key="item.id">
-          <a-list-item-meta
-            :description="item.description"
-          >
-            <template v-slot:title>{{ item.title }}</template>
-          </a-list-item-meta>
-        </a-list-item>
-      </a-list>
->>>>>>> 981dac7b
     </a-table>
 
     <div style="display: block; text-align: right;">
@@ -189,7 +171,7 @@
         {
           dataIndex: 'name',
           title: this.$t('label.networks'),
-          scopedSlots: { customRender: 'name' },
+          slots: { customRender: 'name' },
           width: '40%'
         },
         {
@@ -256,30 +238,33 @@
         }
       }
     },
-    items () {
-      if (this.items && this.items.length > 0 &&
-        this.networksBeforeCreate) {
-        var user = this.$store.getters.userInfo
-        for (var network of this.items) {
-          if (user.account !== network.account ||
-            user.domainid !== network.domainid ||
-            (new Date()).getTime() - Date.parse(network.created) > 30000) {
-            continue
-          }
-          var networkFoundInNewList = false
-          for (var oldNetwork of this.networksBeforeCreate) {
-            if (oldNetwork.id === network.id) {
-              networkFoundInNewList = true
+    items: {
+      deep: true,
+      handler () {
+        if (this.items && this.items.length > 0 &&
+          this.networksBeforeCreate) {
+          var user = this.$store.getters.userInfo
+          for (var network of this.items) {
+            if (user.account !== network.account ||
+              user.domainid !== network.domainid ||
+              (new Date()).getTime() - Date.parse(network.created) > 30000) {
+              continue
+            }
+            var networkFoundInNewList = false
+            for (var oldNetwork of this.networksBeforeCreate) {
+              if (oldNetwork.id === network.id) {
+                networkFoundInNewList = true
+                break
+              }
+            }
+            if (!networkFoundInNewList) {
+              this.selectedRowKeys.push(network.id)
+              this.$emit('select-network-item', this.selectedRowKeys)
               break
             }
           }
-          if (!networkFoundInNewList) {
-            this.selectedRowKeys.push(network.id)
-            this.$emit('select-network-item', this.selectedRowKeys)
-            break
-          }
-        }
-        this.networksBeforeCreate = null
+          this.networksBeforeCreate = null
+        }
       }
     }
   },
