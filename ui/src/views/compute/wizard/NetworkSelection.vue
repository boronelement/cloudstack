--- conflicted
+++ resolved
@@ -201,25 +201,13 @@
           title: this.$t('label.guestiptype'),
           width: '15%'
         },
-<<<<<<< HEAD
-        vpcCol
-=======
+        vpcCol,
         {
-          dataIndex: 'vpcName',
-          title: this.$t('label.vpc'),
-          width: '20%',
-          filters: vpcFilter,
-          filteredValue: _.get(this.filteredInfo, 'id'),
-          onFilter: (value, record) => {
-            return record.vpcid === value
-          }
-        },
-        {
+          key: 'supportsvmautoscaling',
           dataIndex: 'supportsvmautoscaling',
           title: this.$t('label.supportsvmautoscaling'),
           width: '25%'
         }
->>>>>>> da58a20c
       ]
     },
     rowSelection () {
