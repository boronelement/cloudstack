// Licensed to the Apache Software Foundation (ASF) under one
// or more contributor license agreements.  See the NOTICE file
// distributed with this work for additional information
// regarding copyright ownership.  The ASF licenses this file
// to you under the Apache License, Version 2.0 (the
// "License"); you may not use this file except in compliance
// with the License.  You may obtain a copy of the License at
//
//   http://www.apache.org/licenses/LICENSE-2.0
//
// Unless required by applicable law or agreed to in writing,
// software distributed under the License is distributed on an
// "AS IS" BASIS, WITHOUT WARRANTIES OR CONDITIONS OF ANY
// KIND, either express or implied.  See the License for the
// specific language governing permissions and limitations
// under the License.

<template>
<<<<<<< HEAD
  <a-form
    :ref="formRef"
    :model="form"
    :rules="rules">
    <a-table
      :columns="columns"
      :dataSource="dataItems"
      :pagination="false"
      :rowSelection="rowSelection"
      :customRow="onClickRow"
      :rowKey="record => record.id"
      size="middle"
      :scroll="{ y: 225 }">
      <template #name="{ text, record }">
        <div>{{ text }}</div>
        <small v-if="record.type!=='L2'">{{ $t('label.cidr') + ': ' + record.cidr }}</small>
      </template>
      <template #ipAddress="{ record, index }">
        <a-form-item
          style="display: block"
          v-if="record.type !== 'L2' && index === 0"
          :name="'ipAddress' + record.id">
          <a-input
            style="width: 150px;"
            v-model:value="form['ipAddress' + record.id]"
            :placeholder="record.cidr"
            @change="($event) => updateNetworkData('ipAddress', record.id, $event.target.value)">
            <template #suffix>
              <a-tooltip :title="getIpRangeDescription(record)">
                <info-circle-outlined style="color: rgba(0,0,0,.45)" />
              </a-tooltip>
            </template>
          </a-input>
        </a-form-item>
      </template>
      <template #macAddress="{ record }">
        <a-form-item style="display: block" :name="'macAddress' + record.id">
          <a-input
            style="width: 150px;"
            :placeholder="$t('label.macaddress')"
            v-model:value="form[`macAddress` + record.id]"
            @change="($event) => updateNetworkData('macAddress', record.id, $event.target.value)">
            <template #suffix>
              <a-tooltip :title="$t('label.macaddress.example')">
                <info-circle-outlined style="color: rgba(0,0,0,.45)" />
              </a-tooltip>
            </template>
          </a-input>
        </a-form-item>
      </template>
    </a-table>
  </a-form>
=======
  <a-table
    :columns="columns"
    :dataSource="dataItems"
    :pagination="false"
    :rowSelection="rowSelection"
    :customRow="onClickRow"
    :rowKey="record => record.id"
    size="middle"
    :scroll="{ y: 225 }"
  >
    <template slot="name" slot-scope="text, record">
      <div>{{ text }}</div>
      <small v-if="record.type!=='L2'">{{ $t('label.cidr') + ': ' + record.cidr }}</small>
    </template>
    <template slot="ipAddress" slot-scope="text, record, index">
      <a-form-item v-if="record.type!=='L2' && index === 0">
        <a-input
          style="width: 150px;"
          v-decorator="['ipAddress' + record.id, {
            rules: [{
              validator: validatorIpAddress,
              cidr: record.cidr,
              networkType: record.type
            }]
          }]"
          :placeholder="record.cidr"
          @change="($event) => updateNetworkData('ipAddress', record.id, $event.target.value)">
          <a-tooltip v-if="record.type !== 'L2'" slot="suffix" :title="getIpRangeDescription(record)">
            <a-icon type="info-circle" />
          </a-tooltip>
        </a-input>
      </a-form-item>
    </template>
    <template slot="macAddress" slot-scope="text, record">
      <a-form-item>
        <a-input
          style="width: 150px;"
          :placeholder="$t('label.macaddress')"
          v-decorator="[`macAddress` + record.id, {
            rules: [{
              validator: validatorMacAddress
            }]
          }]"
          @change="($event) => updateNetworkData('macAddress', record.id, $event.target.value)">
          <a-tooltip slot="suffix" :title="$t('label.macaddress.example')">
            <a-icon type="info-circle" />
          </a-tooltip>
        </a-input>
      </a-form-item>
    </template>
  </a-table>
>>>>>>> 8680f7d9
</template>

<script>
import { ref, reactive } from 'vue'
export default {
  name: 'NetworkConfiguration',
  props: {
    items: {
      type: Array,
      default: () => []
    },
    value: {
      type: String,
      default: ''
    },
    preFillContent: {
      type: Object,
      default: () => {}
    }
  },
  data () {
    return {
      networks: [],
      columns: [
        {
          dataIndex: 'name',
          title: this.$t('label.defaultnetwork'),
          width: '30%',
          slots: { customRender: 'name' }
        },
        {
          dataIndex: 'ip',
          title: this.$t('label.ip'),
          width: '30%',
          slots: { customRender: 'ipAddress' }
        },
        {
          dataIndex: 'mac',
          title: this.$t('label.macaddress'),
          width: '30%',
          slots: { customRender: 'macAddress' }
        }
      ],
      selectedRowKeys: [],
      dataItems: [],
      macRegex: /^([0-9A-F]{2}[:-]){5}([0-9A-F]{2})$/i,
      ipV4Regex: /^(25[0-5]|2[0-4]\d|[01]?\d\d?)\.(25[0-5]|2[0-4]\d|[01]?\d\d?)\.(25[0-5]|2[0-4]\d|[01]?\d\d?)\.(25[0-5]|2[0-4]\d|[01]?\d\d?)$/i
    }
  },
  beforeCreate () {
    this.dataItems = []
  },
  created () {
    this.dataItems = this.items
    this.initForm()
    if (this.dataItems.length > 0) {
      this.selectedRowKeys = [this.dataItems[0].id]
      this.$emit('select-default-network-item', this.dataItems[0].id)
    }
  },
  computed: {
    rowSelection () {
      return {
        type: 'radio',
        selectedRowKeys: this.selectedRowKeys,
        onChange: this.onSelectRow
      }
    }
  },
  watch: {
    value (newValue, oldValue) {
      if (newValue && newValue !== oldValue) {
        this.selectedRowKeys = [newValue]
      }
    },
    items (newData, oldData) {
      if (newData && newData.length > 0) {
        this.dataItems = newData
        this.initForm()
        const keyEx = this.dataItems.filter((item) => this.selectedRowKeys.includes(item.id))
        if (!keyEx || keyEx.length === 0) {
          this.selectedRowKeys = [this.dataItems[0].id]
          this.$emit('select-default-network-item', this.dataItems[0].id)
        }
      }
    }
  },
  methods: {
    initForm () {
      this.formRef = ref()
      this.form = reactive({})
      this.rules = reactive({})

      const form = {}
      const rules = {}

      this.dataItems.forEach(record => {
        rules['ipAddress' + record.id] = [{
          validator: this.validatorIpAddress,
          cidr: record.cidr,
          networkType: record.type
        }]
        rules['macAddress' + record.id] = [{ validator: this.validatorMacAddress }]
      })
      this.form = reactive(form)
      this.rules = reactive(rules)
    },
    onSelectRow (value) {
      this.selectedRowKeys = value
      this.$emit('select-default-network-item', value[0])
    },
    updateNetworkData (name, key, value) {
      this.formRef.value.validate().then(() => {
        this.$emit('handler-error', false)
        const index = this.networks.findIndex(item => item.key === key)
        if (index === -1) {
          const networkItem = {}
          networkItem.key = key
          networkItem[name] = value
          this.networks.push(networkItem)
          this.$emit('update-network-config', this.networks)
          return
        }

        this.networks.filter((item, index) => {
          if (item.key === key) {
            this.networks[index].name = value
          }
        })
        this.$emit('update-network-config', this.networks)
      }).catch(() => {
        this.$emit('handler-error', true)
      })
    },
    removeItem (id) {
      this.dataItems = this.dataItems.filter(item => item.id !== id)
      if (this.selectedRowKeys.includes(id)) {
        if (this.dataItems && this.dataItems.length > 0) {
          this.selectedRowKeys = [this.dataItems[0].id]
          this.$emit('select-default-network-item', this.dataItems[0].id)
        }
      }
    },
    async validatorMacAddress (rule, value) {
      if (!value || value === '') {
        return Promise.resolve()
      } else if (!this.macRegex.test(value)) {
        return Promise.reject(this.$t('message.error.macaddress'))
      } else {
        return Promise.resolve()
      }
    },
    async validatorIpAddress (rule, value) {
      if (!value || value === '') {
        return Promise.resolve()
      } else if (!this.ipV4Regex.test(value)) {
        return Promise.reject(this.$t('message.error.ipv4.address'))
      } else if (rule.networkType !== 'L2' && !this.isIp4InCidr(value, rule.cidr)) {
        const rangeIps = this.calculateCidrRange(rule.cidr)
        const message = `${this.$t('message.error.ip.range')} ${this.$t('label.from')} ${rangeIps[0]} ${this.$t('label.to')} ${rangeIps[1]}`
        return Promise.reject(message)
      } else {
        return Promise.resolve()
      }
    },
    getIpRangeDescription (network) {
      const rangeIps = this.calculateCidrRange(network.cidr)
      const rangeIpDescription = [`${this.$t('label.ip.range')}:`, rangeIps[0], '-', rangeIps[1]].join(' ')
      return rangeIpDescription
    },
    isIp4InCidr (ip, cidr) {
      const [range, bits = 32] = cidr.split('/')
      const mask = ~(2 ** (32 - bits) - 1)
      return (this.ip4ToInt(ip) & mask) === (this.ip4ToInt(range) & mask)
    },
    calculateCidrRange (cidr) {
      const [range, bits = 32] = cidr.split('/')
      const mask = ~(2 ** (32 - bits) - 1)
      return [this.intToIp4(this.ip4ToInt(range) & mask), this.intToIp4(this.ip4ToInt(range) | ~mask)]
    },
    ip4ToInt (ip) {
      return ip.split('.').reduce((int, oct) => (int << 8) + parseInt(oct, 10), 0) >>> 0
    },
    intToIp4 (int) {
      return [(int >>> 24) & 0xFF, (int >>> 16) & 0xFF, (int >>> 8) & 0xFF, int & 0xFF].join('.')
    },
    onClickRow (record, index) {
      return {
        on: {
          click: (event) => {
            if (event.target.tagName.toLowerCase() !== 'input') {
              this.selectedRowKeys = [record.id]
              this.$emit('select-default-network-item', record.id)
            }
          }
        }
      }
    }
  }
}
</script>

<style lang="less" scoped>
  .ant-table-wrapper {
    margin: 2rem 0;
  }

  :deep(.ant-table-tbody) > tr > td {
    cursor: pointer;
  }

  .ant-form .ant-form-item {
    margin-bottom: 0;
    padding-bottom: 0;
  }
</style><|MERGE_RESOLUTION|>--- conflicted
+++ resolved
@@ -16,60 +16,6 @@
 // under the License.
 
 <template>
-<<<<<<< HEAD
-  <a-form
-    :ref="formRef"
-    :model="form"
-    :rules="rules">
-    <a-table
-      :columns="columns"
-      :dataSource="dataItems"
-      :pagination="false"
-      :rowSelection="rowSelection"
-      :customRow="onClickRow"
-      :rowKey="record => record.id"
-      size="middle"
-      :scroll="{ y: 225 }">
-      <template #name="{ text, record }">
-        <div>{{ text }}</div>
-        <small v-if="record.type!=='L2'">{{ $t('label.cidr') + ': ' + record.cidr }}</small>
-      </template>
-      <template #ipAddress="{ record, index }">
-        <a-form-item
-          style="display: block"
-          v-if="record.type !== 'L2' && index === 0"
-          :name="'ipAddress' + record.id">
-          <a-input
-            style="width: 150px;"
-            v-model:value="form['ipAddress' + record.id]"
-            :placeholder="record.cidr"
-            @change="($event) => updateNetworkData('ipAddress', record.id, $event.target.value)">
-            <template #suffix>
-              <a-tooltip :title="getIpRangeDescription(record)">
-                <info-circle-outlined style="color: rgba(0,0,0,.45)" />
-              </a-tooltip>
-            </template>
-          </a-input>
-        </a-form-item>
-      </template>
-      <template #macAddress="{ record }">
-        <a-form-item style="display: block" :name="'macAddress' + record.id">
-          <a-input
-            style="width: 150px;"
-            :placeholder="$t('label.macaddress')"
-            v-model:value="form[`macAddress` + record.id]"
-            @change="($event) => updateNetworkData('macAddress', record.id, $event.target.value)">
-            <template #suffix>
-              <a-tooltip :title="$t('label.macaddress.example')">
-                <info-circle-outlined style="color: rgba(0,0,0,.45)" />
-              </a-tooltip>
-            </template>
-          </a-input>
-        </a-form-item>
-      </template>
-    </a-table>
-  </a-form>
-=======
   <a-table
     :columns="columns"
     :dataSource="dataItems"
@@ -121,7 +67,6 @@
       </a-form-item>
     </template>
   </a-table>
->>>>>>> 8680f7d9
 </template>
 
 <script>
