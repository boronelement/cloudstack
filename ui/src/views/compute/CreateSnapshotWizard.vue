// Licensed to the Apache Software Foundation (ASF) under one
// or more contributor license agreements.  See the NOTICE file
// distributed with this work for additional information
// regarding copyright ownership.  The ASF licenses this file
// to you under the Apache License, Version 2.0 (the
// "License"); you may not use this file except in compliance
// with the License.  You may obtain a copy of the License at
//
//   http://www.apache.org/licenses/LICENSE-2.0
//
// Unless required by applicable law or agreed to in writing,
// software distributed under the License is distributed on an
// "AS IS" BASIS, WITHOUT WARRANTIES OR CONDITIONS OF ANY
// KIND, either express or implied.  See the License for the
// specific language governing permissions and limitations
// under the License.

<template>
  <div class="form-layout" v-ctrl-enter="handleSubmit">
    <a-spin :spinning="loading">
      <a-form
        :ref="formRef"
        :model="form"
        :rules="rules"
        @finish="handleSubmit"
        layout="vertical">
        <a-form-item name="volumeid" ref="volumeid">
          <template #label>
            <tooltip-label :title="$t('label.volumeid')" :tooltip="apiParams.volumeid.description"/>
          </template>
          <a-select
            allowClear
            v-model:value="form.volumeid"
            @change="onChangeVolume"
            :placeholder="apiParams.volumeid.description"
<<<<<<< HEAD
            v-focus="true">
=======
            autoFocus
            showSearch
            optionFilterProp="children"
            :filterOption="(input, option) => {
              return option.componentOptions.children[0].text.toLowerCase().indexOf(input.toLowerCase()) >= 0
            }" >
>>>>>>> 981dac7b
            <a-select-option
              v-for="volume in listVolumes"
              :key="volume.id">
              {{ volume.name }}
            </a-select-option>
          </a-select>
        </a-form-item>
        <a-form-item name="name" ref="name">
          <template #label>
            <tooltip-label :title="$t('label.name')" :tooltip="apiParams.name.description"/>
          </template>
          <a-input
            v-model:value="form.name"
            :placeholder="apiParams.name.description"/>
        </a-form-item>
        <a-form-item name="quiescevm" ref="quiescevm" v-if="isQuiesceVm">
          <template #label>
            <tooltip-label :title="$t('label.quiescevm')" :tooltip="apiParams.quiescevm.description"/>
          </template>
          <a-switch v-model:checked="form.quiescevm"/>
        </a-form-item>
        <a-form-item name="asyncbackup" ref="asyncbackup">
          <template #label>
            <tooltip-label :title="$t('label.asyncbackup')" :tooltip="apiParams.asyncbackup.description"/>
          </template>
          <a-switch v-model:checked="form.asyncbackup"/>
        </a-form-item>
        <div :span="24" class="action-button">
          <a-button @click="closeAction">{{ $t('label.cancel') }}</a-button>
          <a-button :loading="loading" ref="submit" type="primary" @click="handleSubmit">{{ $t('label.ok') }}</a-button>
        </div>
      </a-form>
    </a-spin>
  </div>
</template>

<script>
import { ref, reactive, toRaw } from 'vue'
import { api } from '@/api'
import TooltipLabel from '@/components/widgets/TooltipLabel'

export default {
  name: 'CreateSnapshotWizard',
  components: {
    TooltipLabel
  },
  props: {
    resource: {
      type: Object,
      required: true
    }
  },
  data () {
    return {
      loading: false,
      isQuiesceVm: false,
      supportsStorageSnapshot: false,
      listVolumes: []
    }
  },
  beforeCreate () {
    this.apiParams = this.$getApiParams('createSnapshot')
  },
  created () {
    this.initForm()
    this.fetchData()
  },
  methods: {
    initForm () {
      this.formRef = ref()
      this.form = reactive({})
      this.rules = reactive({
        volumeid: [{ required: true, message: this.$t('message.error.select') }]
      })
    },
    fetchData () {
      this.loading = true

      api('listVolumes', { virtualMachineId: this.resource.id })
        .then(json => {
          this.listVolumes = json.listvolumesresponse.volume || []
        })
        .catch(e => {})
        .finally(() => { this.loading = false })
    },
    handleSubmit (e) {
      e.preventDefault()

      if (this.loading) return
      this.formRef.value.validate().then(() => {
        const values = toRaw(this.form)
        const params = {}
        params.volumeid = values.volumeid
        params.name = values.name
        params.asyncbackup = false
        if (values.asyncbackup) {
          params.asyncbackup = values.asyncbackup
        }
        params.quiescevm = values.quiescevm

        const title = this.$t('label.action.vmstoragesnapshot.create')
        const description = values.name || values.volumeid

        this.loading = true

        api('createSnapshot', params)
          .then(json => {
            const jobId = json.createsnapshotresponse.jobid
            if (jobId) {
              this.$pollJob({
                jobId,
                title: title,
                description: description,
                successMethod: result => {
                  const volumeId = result.jobresult.snapshot.volumeid
                  const snapshotId = result.jobresult.snapshot.id
                  const message = `${this.$t('label.create.snapshot.for.volume')} ${volumeId} ${this.$t('label.with.snapshotid')} ${snapshotId}`
                  this.$notification.success({
                    message: message,
                    duration: 0
                  })
                },
                loadingMessage: `${title} ${this.$t('label.in.progress')}`,
                catchMessage: this.$t('error.fetching.async.job.result')
              })
            }
          }).catch(error => {
            this.$notifyError(error)
          }).finally(() => {
            this.loading = false
            this.closeAction()
          })
      })
    },
    onChangeVolume (volumeId) {
      const volumeFilter = this.listVolumes.filter(volume => volume.id === volumeId)
      if (volumeFilter && volumeFilter.length > 0) {
        this.isQuiesceVm = volumeFilter[0].quiescevm
        this.supportsStorageSnapshot = volumeFilter[0].supportsstoragesnapshot
      }
    },
    closeAction () {
      this.$emit('close-action')
    }
  }
}
</script>

<style scoped lang="less">
.form-layout {
  width: 80vw;
  @media (min-width: 600px) {
    width: 450px;
  }
}
</style><|MERGE_RESOLUTION|>--- conflicted
+++ resolved
@@ -33,16 +33,12 @@
             v-model:value="form.volumeid"
             @change="onChangeVolume"
             :placeholder="apiParams.volumeid.description"
-<<<<<<< HEAD
-            v-focus="true">
-=======
-            autoFocus
+            v-focus="true"
             showSearch
-            optionFilterProp="children"
+            optionFilterProp="label"
             :filterOption="(input, option) => {
-              return option.componentOptions.children[0].text.toLowerCase().indexOf(input.toLowerCase()) >= 0
-            }" >
->>>>>>> 981dac7b
+              return option.children[0].children.toLowerCase().indexOf(input.toLowerCase()) >= 0
+            }">
             <a-select-option
               v-for="volume in listVolumes"
               :key="volume.id">
