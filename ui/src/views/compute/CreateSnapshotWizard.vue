// Licensed to the Apache Software Foundation (ASF) under one
// or more contributor license agreements.  See the NOTICE file
// distributed with this work for additional information
// regarding copyright ownership.  The ASF licenses this file
// to you under the Apache License, Version 2.0 (the
// "License"); you may not use this file except in compliance
// with the License.  You may obtain a copy of the License at
//
//   http://www.apache.org/licenses/LICENSE-2.0
//
// Unless required by applicable law or agreed to in writing,
// software distributed under the License is distributed on an
// "AS IS" BASIS, WITHOUT WARRANTIES OR CONDITIONS OF ANY
// KIND, either express or implied.  See the License for the
// specific language governing permissions and limitations
// under the License.

<template>
  <div class="form-layout">
    <a-spin :spinning="loading">
      <a-form
        :ref="formRef"
        :model="form"
        :rules="rules"
        @submit="handleSubmit"
        layout="vertical">
        <a-form-item>
          <template #label :title="apiParams.volumeid.description">
            {{ $t('label.volumeid') }}
            <a-tooltip>
              <info-circle-outlined style="color: rgba(0,0,0,.45)" />
            </a-tooltip>
          </template>
          <a-select
            showSearch
            allowClear
            v-model:value="form.volumeid"
            @change="onChangeVolume"
            :placeholder="apiParams.volumeid.description"
            autoFocus>
            <a-select-option
              v-for="volume in listVolumes"
              :key="volume.id">
              {{ volume.name }}
            </a-select-option>
          </a-select>
        </a-form-item>
        <a-form-item>
          <template #label :title="apiParams.name.description">
            {{ $t('label.name') }}
            <a-tooltip>
              <info-circle-outlined style="color: rgba(0,0,0,.45)" />
            </a-tooltip>
          </template>
          <a-input
            v-model:value="form.name"
            :placeholder="apiParams.name.description"/>
        </a-form-item>
        <a-form-item v-if="isQuiesceVm">
          <template #label :title="apiParams.quiescevm.description">
            {{ $t('label.quiescevm') }}
            <a-tooltip>
              <info-circle-outlined style="color: rgba(0,0,0,.45)" />
            </a-tooltip>
          </template>
          <a-switch v-model:checked="form.quiescevm"/>
        </a-form-item>
        <a-form-item>
          <template #label :title="apiParams.asyncbackup.description">
            {{ $t('label.asyncbackup') }}
            <a-tooltip>
              <info-circle-outlined style="color: rgba(0,0,0,.45)" />
            </a-tooltip>
          </template>
          <a-switch v-model:checked="form.asyncbackup"/>
        </a-form-item>
        <div :span="24" class="action-button">
          <a-button @click="closeAction">{{ $t('label.cancel') }}</a-button>
          <a-button :loading="loading" type="primary" @click="handleSubmit">{{ $t('label.ok') }}</a-button>
        </div>
      </a-form>
    </a-spin>
  </div>
</template>

<script>
import { ref, reactive, toRaw } from 'vue'
import { api } from '@/api'

export default {
  name: 'CreateSnapshotWizard',
  props: {
    resource: {
      type: Object,
      required: true
    }
  },
  data () {
    return {
      loading: false,
      isQuiesceVm: false,
      listVolumes: []
    }
  },
  beforeCreate () {
<<<<<<< HEAD
    this.formRef = ref()
    this.form = reactive({})
    this.rules = reactive({})
    this.apiConfig = this.$store.getters.apis.createSnapshot || {}
    this.apiParams = {}
    this.apiConfig.params.forEach(param => {
      this.apiParams[param.name] = param
    })
=======
    this.form = this.$form.createForm(this)
    this.apiParams = this.$getApiParams('createSnapshot')
>>>>>>> 446337b4
  },
  created () {
    this.initForm()
    this.fetchData()
  },
  methods: {
    initForm () {
      this.form.volumeid = undefined
      this.form.name = undefined
      this.form.quiescevm = false
      this.form.asyncbackup = false

      this.rules = {
        volumeid: [{ required: true, message: this.$t('message.error.select') }]
      }
    },
    fetchData () {
      this.loading = true

      api('listVolumes', { virtualMachineId: this.resource.id })
        .then(json => {
          this.listVolumes = json.listvolumesresponse.volume || []
        })
        .catch(e => {})
        .finally(() => { this.loading = false })
    },
    handleSubmit () {
      this.formRef.value.validate().then(() => {
        const values = toRaw(this.form)
        const params = {}
        params.volumeid = values.volumeid
        params.name = values.name
        params.asyncbackup = values.asyncbackup
        params.quiescevm = values.quiescevm

        const title = this.$t('label.action.vmstoragesnapshot.create')
        const description = values.name || values.volumeid

        this.loading = true

        api('createSnapshot', params)
          .then(json => {
            const jobId = json.createsnapshotresponse.jobid
            if (jobId) {
              this.$pollJob({
                jobId,
                title: title,
                description: description,
                successMethod: result => {
                  const volumeId = result.jobresult.snapshot.volumeid
                  const snapshotId = result.jobresult.snapshot.id
                  const message = `${this.$t('label.create.snapshot.for.volume')} ${volumeId} ${this.$t('label.with.snapshotid')} ${snapshotId}`
                  this.$notification.success({
                    message: message,
                    duration: 0
                  })
                },
                loadingMessage: `${title} ${this.$t('label.in.progress')}`,
                catchMessage: this.$t('error.fetching.async.job.result')
              })
            }
          }).catch(error => {
            this.$notifyError(error)
          }).finally(() => {
            this.loading = false
            this.closeAction()
          })
      })
    },
    onChangeVolume (volumeId) {
      const volumeFilter = this.listVolumes.filter(volume => volume.id === volumeId)
      if (volumeFilter && volumeFilter.length > 0) {
        this.isQuiesceVm = volumeFilter[0].quiescevm
      }
    },
    closeAction () {
      this.$emit('close-action')
    }
  }
}
</script>

<style scoped lang="less">
.form-layout {
  width: 80vw;
  @media (min-width: 600px) {
    width: 450px;
  }
}
.action-button {
  text-align: right;
  button {
    margin-right: 5px;
  }
}
</style><|MERGE_RESOLUTION|>--- conflicted
+++ resolved
@@ -103,19 +103,10 @@
     }
   },
   beforeCreate () {
-<<<<<<< HEAD
     this.formRef = ref()
     this.form = reactive({})
     this.rules = reactive({})
-    this.apiConfig = this.$store.getters.apis.createSnapshot || {}
-    this.apiParams = {}
-    this.apiConfig.params.forEach(param => {
-      this.apiParams[param.name] = param
-    })
-=======
-    this.form = this.$form.createForm(this)
     this.apiParams = this.$getApiParams('createSnapshot')
->>>>>>> 446337b4
   },
   created () {
     this.initForm()
