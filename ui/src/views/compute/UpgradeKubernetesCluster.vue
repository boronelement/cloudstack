--- conflicted
+++ resolved
@@ -27,7 +27,8 @@
         :model="form"
         :rules="rules"
         @finish="handleSubmit"
-        layout="vertical">
+        layout="vertical"
+        :scrollToFirstError="true">
         <a-form-item name="kubernetesversionid" ref="kubernetesversionid">
           <template #label>
             <tooltip-label :title="$t('label.kubernetesversionid')" :tooltip="apiParams.kubernetesversionid.description"/>
@@ -147,15 +148,8 @@
     handleSubmit (e) {
       e.preventDefault()
       if (this.loading) return
-<<<<<<< HEAD
       this.formRef.value.validate().then(() => {
         const values = toRaw(this.form)
-=======
-      this.form.validateFieldsAndScroll((err, values) => {
-        if (err) {
-          return
-        }
->>>>>>> d8004871
         this.loading = true
         const params = {
           id: this.resource.id
