--- conflicted
+++ resolved
@@ -25,7 +25,8 @@
         :model="form"
         :rules="rules"
         @finish="handleSubmit"
-        layout="vertical">
+        layout="vertical"
+        :scrollToFirstError="true">
         <a-form-item name="name" ref="name">
           <template #label :title="apiParams.name.description">
             {{ $t('label.name') }}
@@ -176,15 +177,8 @@
     handleSubmit (e) {
       e.preventDefault()
       if (this.loading) return
-<<<<<<< HEAD
       this.formRef.value.validate().then(() => {
         const values = toRaw(this.form)
-=======
-      this.form.validateFieldsAndScroll((err, values) => {
-        if (err) {
-          return
-        }
->>>>>>> d8004871
         this.loading = true
         const params = {
           name: values.name
