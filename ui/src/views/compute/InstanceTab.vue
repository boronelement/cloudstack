--- conflicted
+++ resolved
@@ -97,8 +97,6 @@
       </a-tab-pane>
     </a-tabs>
 
-<<<<<<< HEAD
-=======
     <a-modal
       :visible="showUpdateSecurityGroupsModal"
       :title="$t('label.action.update.security.groups')"
@@ -124,154 +122,6 @@
       <CreateVolume :resource="resource" @close-action="closeModals" />
     </a-modal>
 
-    <a-modal
-      :visible="showAddNetworkModal"
-      :title="$t('label.network.addvm')"
-      :maskClosable="false"
-      :closable="true"
-      :footer="null"
-      @cancel="closeModals">
-      {{ $t('message.network.addvm.desc') }}
-      <a-form @finish="submitAddNetwork" v-ctrl-enter="submitAddNetwork">
-        <div class="modal-form">
-          <p class="modal-form__label">{{ $t('label.network') }}:</p>
-          <a-select
-            :value="addNetworkData.network"
-            @change="e => addNetworkData.network = e"
-            v-focus="true"
-            showSearch
-            optionFilterProp="label"
-            :filterOption="(input, option) => {
-              return  option.label.toLowerCase().indexOf(input.toLowerCase()) >= 0
-            }" >
-            <a-select-option
-              v-for="network in addNetworkData.allNetworks"
-              :key="network.id"
-              :value="network.id"
-              :label="network.name">
-              <span>
-                <resource-icon v-if="network.icon" :image="network.icon.base64image" size="1x" style="margin-right: 5px"/>
-                <apartment-outlined v-else style="margin-right: 5px" />
-                {{ network.name }}
-              </span>
-            </a-select-option>
-          </a-select>
-          <p class="modal-form__label">{{ $t('label.publicip') }}:</p>
-          <a-input v-model:value="addNetworkData.ip"></a-input>
-        </div>
-
-        <div :span="24" class="action-button">
-          <a-button @click="closeModals">{{ $t('label.cancel') }}</a-button>
-          <a-button type="primary" ref="submit" @click="submitAddNetwork">{{ $t('label.ok') }}</a-button>
-        </div>
-      </a-form>
-    </a-modal>
-
-    <a-modal
-      :visible="showUpdateIpModal"
-      :title="$t('label.change.ipaddress')"
-      :maskClosable="false"
-      :closable="true"
-      :footer="null"
-      @cancel="closeModals"
-    >
-      {{ $t('message.network.updateip') }}
-
-      <a-form @finish="submitUpdateIP" v-ctrl-enter="submitUpdateIP">
-        <div class="modal-form">
-          <p class="modal-form__label">{{ $t('label.publicip') }}:</p>
-          <a-select
-            v-if="editNicResource.type==='Shared'"
-            v-model:value="editIpAddressValue"
-            :loading="listIps.loading"
-            v-focus="editNicResource.type==='Shared'"
-            showSearch
-            optionFilterProp="value"
-            :filterOption="(input, option) => {
-              return option.value.toLowerCase().indexOf(input.toLowerCase()) >= 0
-            }">
-            <a-select-option v-for="ip in listIps.opts" :key="ip.ipaddress">
-              {{ ip.ipaddress }}
-            </a-select-option>
-          </a-select>
-          <a-input
-            v-else
-            v-model:value="editIpAddressValue"
-            v-focus="editNicResource.type!=='Shared'"></a-input>
-        </div>
-
-        <div :span="24" class="action-button">
-          <a-button @click="closeModals">{{ $t('label.cancel') }}</a-button>
-          <a-button type="primary" ref="submit" @click="submitUpdateIP">{{ $t('label.ok') }}</a-button>
-        </div>
-      </a-form>
-    </a-modal>
-
-    <a-modal
-      :visible="showSecondaryIpModal"
-      :title="$t('label.acquire.new.secondary.ip')"
-      :maskClosable="false"
-      :footer="null"
-      :closable="false"
-      class="wide-modal"
-      @cancel="closeModals"
-    >
-      <p>
-        {{ $t('message.network.secondaryip') }}
-      </p>
-      <a-divider />
-      <div v-ctrl-enter="submitSecondaryIP">
-        <div class="modal-form">
-          <p class="modal-form__label">{{ $t('label.publicip') }}:</p>
-          <a-select
-            v-if="editNicResource.type==='Shared'"
-            v-model:value="newSecondaryIp"
-            :loading="listIps.loading"
-            v-focus="editNicResource.type==='Shared'"
-            showSearch
-            optionFilterProp="value"
-            :filterOption="(input, option) => {
-              return option.value.toLowerCase().indexOf(input.toLowerCase()) >= 0
-            }">
-            <a-select-option v-for="ip in listIps.opts" :key="ip.ipaddress">
-              {{ ip.ipaddress }}
-            </a-select-option>
-          </a-select>
-          <a-input
-            v-else
-            :placeholder="$t('label.new.secondaryip.description')"
-            v-model:value="newSecondaryIp"
-            v-focus="editNicResource.type!=='Shared'"></a-input>
-        </div>
-
-        <div style="margin-top: 10px; display: flex; justify-content:flex-end;">
-          <a-button @click="submitSecondaryIP" ref="submit" type="primary" style="margin-right: 10px;">{{ $t('label.add.secondary.ip') }}</a-button>
-          <a-button @click="closeModals">{{ $t('label.close') }}</a-button>
-        </div>
-      </div>
-
-      <a-divider />
-      <a-list itemLayout="vertical">
-        <a-list-item v-for="(ip, index) in secondaryIPs" :key="index">
-          <a-popconfirm
-            :title="`${$t('label.action.release.ip')}?`"
-            @confirm="removeSecondaryIP(ip.id)"
-            :okText="$t('label.yes')"
-            :cancelText="$t('label.no')"
-          >
-            <tooltip-button
-              tooltipPlacement="top"
-              :tooltip="$t('label.action.release.ip')"
-              type="primary"
-              :danger="true"
-              icon="delete-outlined" />
-            {{ ip.ipaddress }}
-          </a-popconfirm>
-        </a-list-item>
-      </a-list>
-    </a-modal>
-
->>>>>>> 72d0546d
   </a-spin>
 </template>
 
@@ -330,33 +180,7 @@
       totalStorage: 0,
       currentTab: 'details',
       showAddVolumeModal: false,
-<<<<<<< HEAD
       diskOfferings: [],
-=======
-      showAddNetworkModal: false,
-      showUpdateIpModal: false,
-      showSecondaryIpModal: false,
-      showUpdateSecurityGroupsModal: false,
-      diskOfferings: [],
-      addNetworkData: {
-        allNetworks: [],
-        network: '',
-        ip: ''
-      },
-      loadingNic: false,
-      loadingSG: false,
-      editIpAddressNic: '',
-      editIpAddressValue: '',
-      editNetworkId: '',
-      secondaryIPs: [],
-      selectedNicId: '',
-      newSecondaryIp: '',
-      editNicResource: {},
-      listIps: {
-        loading: false,
-        opts: []
-      },
->>>>>>> 72d0546d
       annotations: [],
       dataResource: {},
       dataPreFill: {},
@@ -431,14 +255,6 @@
       this.showAddVolumeModal = true
       this.listDiskOfferings()
     },
-<<<<<<< HEAD
-    closeModals () {
-      this.showAddVolumeModal = false
-=======
-    showAddNicModal () {
-      this.showAddNetworkModal = true
-      this.listNetworks()
-    },
     showUpdateSGModal () {
       this.loadingSG = true
       if (this.vm.securitygroup && this.vm.securitygroup?.length > 0) {
@@ -453,234 +269,7 @@
     },
     closeModals () {
       this.showAddVolumeModal = false
-      this.showAddNetworkModal = false
-      this.showUpdateIpModal = false
-      this.showSecondaryIpModal = false
       this.showUpdateSecurityGroupsModal = false
-      this.addNetworkData.network = ''
-      this.addNetworkData.ip = ''
-      this.editIpAddressValue = ''
-      this.newSecondaryIp = ''
-    },
-    onChangeIPAddress (record) {
-      this.editNicResource = record.nic
-      this.editIpAddressNic = record.nic.id
-      this.showUpdateIpModal = true
-      if (record.nic.type === 'Shared') {
-        this.fetchPublicIps(record.nic.networkid)
-      }
-    },
-    onAcquireSecondaryIPAddress (record) {
-      if (record.nic.type === 'Shared') {
-        this.fetchPublicIps(record.nic.networkid)
-      } else {
-        this.listIps.opts = []
-      }
-
-      this.editNicResource = record.nic
-      this.editNetworkId = record.nic.networkid
-      this.fetchSecondaryIPs(record.nic.id)
-    },
-    submitAddNetwork () {
-      if (this.loadingNic) return
-      const params = {}
-      params.virtualmachineid = this.vm.id
-      params.networkid = this.addNetworkData.network
-      if (this.addNetworkData.ip) {
-        params.ipaddress = this.addNetworkData.ip
-      }
-      this.showAddNetworkModal = false
-      this.loadingNic = true
-      api('addNicToVirtualMachine', params).then(response => {
-        this.$pollJob({
-          jobId: response.addnictovirtualmachineresponse.jobid,
-          successMessage: this.$t('message.success.add.network'),
-          successMethod: () => {
-            this.loadingNic = false
-            this.closeModals()
-          },
-          errorMessage: this.$t('message.add.network.failed'),
-          errorMethod: () => {
-            this.loadingNic = false
-            this.closeModals()
-          },
-          loadingMessage: this.$t('message.add.network.processing'),
-          catchMessage: this.$t('error.fetching.async.job.result'),
-          catchMethod: () => {
-            this.loadingNic = false
-            this.closeModals()
-            this.parentFetchData()
-          }
-        })
-      }).catch(error => {
-        this.$notifyError(error)
-        this.loadingNic = false
-      })
-    },
-    setAsDefault (item) {
-      this.loadingNic = true
-      api('updateDefaultNicForVirtualMachine', {
-        virtualmachineid: this.vm.id,
-        nicid: item.id
-      }).then(response => {
-        this.$pollJob({
-          jobId: response.updatedefaultnicforvirtualmachineresponse.jobid,
-          successMessage: `${this.$t('label.success.set')} ${item.networkname} ${this.$t('label.as.default')}. ${this.$t('message.set.default.nic.manual')}.`,
-          successMethod: () => {
-            this.loadingNic = false
-          },
-          errorMessage: `${this.$t('label.error.setting')} ${item.networkname} ${this.$t('label.as.default')}`,
-          errorMethod: () => {
-            this.loadingNic = false
-          },
-          loadingMessage: `${this.$t('label.setting')} ${item.networkname} ${this.$t('label.as.default')}...`,
-          catchMessage: this.$t('error.fetching.async.job.result'),
-          catchMethod: () => {
-            this.loadingNic = false
-            this.parentFetchData()
-          }
-        })
-      }).catch(error => {
-        this.$notifyError(error)
-        this.loadingNic = false
-      })
-    },
-    submitUpdateIP () {
-      if (this.loadingNic) return
-      this.loadingNic = true
-      this.showUpdateIpModal = false
-      const params = {
-        nicId: this.editIpAddressNic
-      }
-      if (this.editIpAddressValue) {
-        params.ipaddress = this.editIpAddressValue
-      }
-      api('updateVmNicIp', params).then(response => {
-        this.$pollJob({
-          jobId: response.updatevmnicipresponse.jobid,
-          successMessage: this.$t('message.success.update.ipaddress'),
-          successMethod: () => {
-            this.loadingNic = false
-            this.closeModals()
-          },
-          errorMessage: this.$t('label.error'),
-          errorMethod: () => {
-            this.loadingNic = false
-            this.closeModals()
-          },
-          loadingMessage: this.$t('message.update.ipaddress.processing'),
-          catchMessage: this.$t('error.fetching.async.job.result'),
-          catchMethod: () => {
-            this.loadingNic = false
-            this.closeModals()
-            this.parentFetchData()
-          }
-        })
-      })
-        .catch(error => {
-          this.$notifyError(error)
-          this.loadingNic = false
-        })
-    },
-    removeNIC (item) {
-      this.loadingNic = true
-
-      api('removeNicFromVirtualMachine', {
-        nicid: item.id,
-        virtualmachineid: this.vm.id
-      }).then(response => {
-        this.$pollJob({
-          jobId: response.removenicfromvirtualmachineresponse.jobid,
-          successMessage: this.$t('message.success.remove.nic'),
-          successMethod: () => {
-            this.loadingNic = false
-          },
-          errorMessage: this.$t('message.error.remove.nic'),
-          errorMethod: () => {
-            this.loadingNic = false
-          },
-          loadingMessage: this.$t('message.remove.nic.processing'),
-          catchMessage: this.$t('error.fetching.async.job.result'),
-          catchMethod: () => {
-            this.loadingNic = false
-            this.parentFetchData()
-          }
-        })
-      })
-        .catch(error => {
-          this.$notifyError(error)
-          this.loadingNic = false
-        })
-    },
-    submitSecondaryIP () {
-      if (this.loadingNic) return
-      this.loadingNic = true
-
-      const params = {}
-      params.nicid = this.selectedNicId
-      if (this.newSecondaryIp) {
-        params.ipaddress = this.newSecondaryIp
-      }
-
-      api('addIpToNic', params).then(response => {
-        this.$pollJob({
-          jobId: response.addiptovmnicresponse.jobid,
-          successMessage: this.$t('message.success.add.secondary.ipaddress'),
-          successMethod: () => {
-            this.loadingNic = false
-            this.fetchSecondaryIPs(this.selectedNicId)
-          },
-          errorMessage: this.$t('message.error.add.secondary.ipaddress'),
-          errorMethod: () => {
-            this.loadingNic = false
-            this.fetchSecondaryIPs(this.selectedNicId)
-          },
-          loadingMessage: this.$t('message.add.secondary.ipaddress.processing'),
-          catchMessage: this.$t('error.fetching.async.job.result'),
-          catchMethod: () => {
-            this.loadingNic = false
-            this.fetchSecondaryIPs(this.selectedNicId)
-            this.parentFetchData()
-          }
-        })
-      }).catch(error => {
-        this.$notifyError(error)
-        this.loadingNic = false
-      }).finally(() => {
-        this.newSecondaryIp = null
-        this.fetchPublicIps(this.editNetworkId)
-      })
-    },
-    removeSecondaryIP (id) {
-      this.loadingNic = true
-
-      api('removeIpFromNic', { id }).then(response => {
-        this.$pollJob({
-          jobId: response.removeipfromnicresponse.jobid,
-          successMessage: this.$t('message.success.remove.secondary.ipaddress'),
-          successMethod: () => {
-            this.loadingNic = false
-            this.fetchSecondaryIPs(this.selectedNicId)
-            this.fetchPublicIps(this.editNetworkId)
-          },
-          errorMessage: this.$t('message.error.remove.secondary.ipaddress'),
-          errorMethod: () => {
-            this.loadingNic = false
-            this.fetchSecondaryIPs(this.selectedNicId)
-          },
-          loadingMessage: this.$t('message.remove.secondary.ipaddress.processing'),
-          catchMessage: this.$t('error.fetching.async.job.result'),
-          catchMethod: () => {
-            this.loadingNic = false
-            this.fetchSecondaryIPs(this.selectedNicId)
-            this.parentFetchData()
-          }
-        })
-      }).catch(error => {
-        this.$notifyError(error)
-        this.loadingNic = false
-        this.fetchSecondaryIPs(this.selectedNicId)
-      })
     },
     updateSecurityGroupsSelection (securitygroupids) {
       this.securitygroupids = securitygroupids || []
@@ -692,7 +281,6 @@
         this.closeModals()
         this.parentFetchData()
       })
->>>>>>> 72d0546d
     }
   }
 }
