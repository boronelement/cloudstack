// Licensed to the Apache Software Foundation (ASF) under one
// or more contributor license agreements.  See the NOTICE file
// distributed with this work for additional information
// regarding copyright ownership.  The ASF licenses this file
// to you under the Apache License, Version 2.0 (the
// "License"); you may not use this file except in compliance
// with the License.  You may obtain a copy of the License at
//
//   http://www.apache.org/licenses/LICENSE-2.0
//
// Unless required by applicable law or agreed to in writing,
// software distributed under the License is distributed on an
// "AS IS" BASIS, WITHOUT WARRANTIES OR CONDITIONS OF ANY
// KIND, either express or implied.  See the License for the
// specific language governing permissions and limitations
// under the License.

<template>
  <a-spin :spinning="loading">
    <a-tabs
      :activeKey="currentTab"
      :tabPosition="device === 'mobile' ? 'top' : 'left'"
      :animated="false"
      @change="handleChangeTab">
      <a-tab-pane :tab="$t('label.details')" key="details">
        <DetailsTab :resource="resource" :loading="loading" />
      </a-tab-pane>
      <a-tab-pane :tab="$t('label.iso')" key="cdrom" v-if="vm.isoid">
        <a-icon type="usb" />
        <router-link :to="{ path: '/iso/' + vm.isoid }">{{ vm.isoname }}</router-link> <br/>
        <a-icon type="barcode"/> {{ vm.isoid }}
      </a-tab-pane>
      <a-tab-pane :tab="$t('label.volumes')" key="volumes" v-if="'listVolumes' in $store.getters.apis">
        <a-table
          class="table"
          size="small"
          :columns="volumeColumns"
          :dataSource="volumes"
          :rowKey="item => item.id"
          :pagination="false"
        >
          <template slot="name" slot-scope="text, item">
            <a-icon type="hdd" />
            <router-link :to="{ path: '/volume/' + item.id }">
              {{ text }}
            </router-link>
            <a-tag v-if="item.provisioningtype">
              {{ item.provisioningtype }}
            </a-tag>
          </template>
          <template slot="state" slot-scope="text">
            <status :text="text ? text : ''" />{{ text }}
          </template>
          <template slot="size" slot-scope="text, item">
            {{ parseFloat(item.size / (1024.0 * 1024.0 * 1024.0)).toFixed(2) }} GB
          </template>
        </a-table>
      </a-tab-pane>
      <a-tab-pane :tab="$t('label.nics')" key="nics" v-if="'listNics' in $store.getters.apis">
        <a-button
          type="dashed"
          style="width: 100%; margin-bottom: 10px"
          @click="showAddModal"
          :loading="loadingNic"
          :disabled="!('addNicToVirtualMachine' in $store.getters.apis)">
          <a-icon type="plus"></a-icon> {{ $t('label.network.addvm') }}
        </a-button>
        <NicsTable :resource="vm" :loading="loading">
          <span slot="actions" slot-scope="record">
            <a-popconfirm
              :title="$t('label.set.default.nic')"
              @confirm="setAsDefault(record.nic)"
              :okText="$t('label.yes')"
              :cancelText="$t('label.no')"
              v-if="!record.nic.isdefault"
            >
              <tooltip-button
                tooltipPlacement="bottom"
                :tooltip="$t('label.set.default.nic')"
                :disabled="!('updateDefaultNicForVirtualMachine' in $store.getters.apis)"
                icon="check-square" />
            </a-popconfirm>
            <tooltip-button
              v-if="record.nic.type !== 'L2'"
              tooltipPlacement="bottom"
              :tooltip="$t('label.change.ip.addess')"
              icon="swap"
              :disabled="!('updateVmNicIp' in $store.getters.apis)"
              @click="onChangeIPAddress(record)" />
            <tooltip-button
              v-if="record.nic.type !== 'L2'"
              tooltipPlacement="bottom"
              :tooltip="$t('label.edit.secondary.ips')"
              icon="environment"
              :disabled="(!('addIpToNic' in $store.getters.apis) && !('addIpToNic' in $store.getters.apis))"
              @click="onAcquireSecondaryIPAddress(record)" />
            <a-popconfirm
              :title="$t('message.network.removenic')"
              @confirm="removeNIC(record.nic)"
              :okText="$t('label.yes')"
              :cancelText="$t('label.no')"
              v-if="!record.nic.isdefault"
            >
              <tooltip-button
                tooltipPlacement="bottom"
                :tooltip="$t('label.action.delete.nic')"
                :disabled="!('removeNicFromVirtualMachine' in $store.getters.apis)"
                type="danger"
                icon="delete" />
            </a-popconfirm>
          </span>
        </NicsTable>
      </a-tab-pane>
      <a-tab-pane :tab="$t('label.vm.snapshots')" key="vmsnapshots" v-if="'listVMSnapshot' in $store.getters.apis">
        <ListResourceTable
          apiName="listVMSnapshot"
          :resource="resource"
          :params="{virtualmachineid: this.resource.id}"
          :columns="['displayname', 'state', 'type', 'created']"
          :routerlinks="(record) => { return { displayname: '/vmsnapshot/' + record.id } }"/>
      </a-tab-pane>
      <a-tab-pane :tab="$t('label.backup')" key="backups" v-if="'listBackups' in $store.getters.apis">
        <ListResourceTable
          apiName="listBackups"
          :resource="resource"
          :params="{virtualmachineid: this.resource.id}"
          :columns="['id', 'status', 'type', 'created']"
          :routerlinks="(record) => { return { id: '/backup/' + record.id } }"
          :showSearch="false"/>
      </a-tab-pane>
      <a-tab-pane :tab="$t('label.securitygroups')" key="securitygroups" v-if="this.resource.securitygroup && this.resource.securitygroup.length > 0">
        <ListResourceTable
          :items="this.resource.securitygroup"
          :columns="['name', 'description']"
          :routerlinks="(record) => { return { name: '/securitygroups/' + record.id } }"
          :showSearch="false"/>
      </a-tab-pane>
      <a-tab-pane :tab="$t('label.settings')" key="settings">
        <DetailSettings :resource="resource" :loading="loading" />
      </a-tab-pane>
    </a-tabs>

    <a-modal
      :visible="showAddNetworkModal"
      :title="$t('label.network.addvm')"
      :maskClosable="false"
      :closable="true"
      :footer="null"
      @cancel="closeModals"
      v-ctrl-enter="submitAddNetwork">
      {{ $t('message.network.addvm.desc') }}
<<<<<<< HEAD
      <div class="modal-form">
        <p class="modal-form__label">{{ $t('label.network') }}:</p>
        <a-select :defaultValue="addNetworkData.network" @change="e => addNetworkData.network = e" autoFocus>
          <a-select-option
            v-for="network in addNetworkData.allNetworks"
            :key="network.id"
            :value="network.id">
            <resource-icon v-if="network.icon" :image="network.icon.base64image" size="1x" style="margin-right: 5px"/>
            <a-icon v-else type="apartment" style="margin-right: 5px" />
            {{ network.name }}
          </a-select-option>
        </a-select>
        <p class="modal-form__label">{{ $t('label.publicip') }}:</p>
        <a-input v-model="addNetworkData.ip"></a-input>
      </div>
=======
      <a-form @submit="submitAddNetwork">
        <div class="modal-form">
          <p class="modal-form__label">{{ $t('label.network') }}:</p>
          <a-select
            :defaultValue="addNetworkData.network"
            @change="e => addNetworkData.network = e"
            autoFocus>
            <a-select-option
              v-for="network in addNetworkData.allNetworks"
              :key="network.id"
              :value="network.id">
              {{ network.name }}
            </a-select-option>
          </a-select>
          <p class="modal-form__label">{{ $t('label.publicip') }}:</p>
          <a-input v-model="addNetworkData.ip"></a-input>
        </div>

        <div :span="24" class="action-button">
          <a-button @click="closeModals">{{ $t('label.cancel') }}</a-button>
          <a-button type="primary" ref="submit" @click="submitAddNetwork">{{ $t('label.ok') }}</a-button>
        </div>
      </a-form>
>>>>>>> 846efdbf
    </a-modal>

    <a-modal
      :visible="showUpdateIpModal"
      :title="$t('label.change.ipaddress')"
      :maskClosable="false"
      :closable="true"
      :footer="null"
      @cancel="closeModals"
      v-ctrl-enter="submitUpdateIP"
    >
      {{ $t('message.network.updateip') }}

      <a-form @submit="submitUpdateIP">
        <div class="modal-form">
          <p class="modal-form__label">{{ $t('label.publicip') }}:</p>
          <a-select
            showSearch
            v-if="editNicResource.type==='Shared'"
            v-model="editIpAddressValue"
            :loading="listIps.loading"
            :autoFocus="editNicResource.type==='Shared'">
            <a-select-option v-for="ip in listIps.opts" :key="ip.ipaddress">
              {{ ip.ipaddress }}
            </a-select-option>
          </a-select>
          <a-input
            v-else
            v-model="editIpAddressValue"
            :autoFocus="editNicResource.type!=='Shared'"></a-input>
        </div>

        <div :span="24" class="action-button">
          <a-button @click="closeModals">{{ $t('label.cancel') }}</a-button>
          <a-button type="primary" ref="submit" @click="submitUpdateIP">{{ $t('label.ok') }}</a-button>
        </div>
      </a-form>
    </a-modal>

    <a-modal
      :visible="showSecondaryIpModal"
      :title="$t('label.acquire.new.secondary.ip')"
      :maskClosable="false"
      :footer="null"
      :closable="false"
      class="wide-modal"
      @cancel="closeModals"
      v-ctrl-enter="submitSecondaryIP"
    >
      <p>
        {{ $t('message.network.secondaryip') }}
      </p>
      <a-divider />
      <div class="modal-form">
        <p class="modal-form__label">{{ $t('label.publicip') }}:</p>
        <a-select
          showSearch
          v-if="editNicResource.type==='Shared'"
          v-model="newSecondaryIp"
          :loading="listIps.loading"
          :autoFocus="editNicResource.type==='Shared'">
          <a-select-option v-for="ip in listIps.opts" :key="ip.ipaddress">
            {{ ip.ipaddress }}
          </a-select-option>
        </a-select>
        <a-input
          v-else
          :placeholder="$t('label.new.secondaryip.description')"
          v-model="newSecondaryIp"
          :autoFocus="editNicResource.type!=='Shared'"></a-input>
      </div>

      <div style="margin-top: 10px; display: flex; justify-content:flex-end;">
        <a-button @click="submitSecondaryIP" ref="submit" type="primary" style="margin-right: 10px;">{{ $t('label.add.secondary.ip') }}</a-button>
        <a-button @click="closeModals">{{ $t('label.close') }}</a-button>
      </div>

      <a-divider />
      <a-list itemLayout="vertical">
        <a-list-item v-for="(ip, index) in secondaryIPs" :key="index">
          <a-popconfirm
            :title="`${$t('label.action.release.ip')}?`"
            @confirm="removeSecondaryIP(ip.id)"
            :okText="$t('label.yes')"
            :cancelText="$t('label.no')"
          >
            <tooltip-button
              tooltipPlacement="top"
              :tooltip="$t('label.action.release.ip')"
              type="danger"
              icon="delete" />
            {{ ip.ipaddress }}
          </a-popconfirm>
        </a-list-item>
      </a-list>
    </a-modal>

  </a-spin>
</template>

<script>

import { api } from '@/api'
import { mixinDevice } from '@/utils/mixin.js'
import ResourceLayout from '@/layouts/ResourceLayout'
import Status from '@/components/widgets/Status'
import DetailsTab from '@/components/view/DetailsTab'
import DetailSettings from '@/components/view/DetailSettings'
import NicsTable from '@/views/network/NicsTable'
import ListResourceTable from '@/components/view/ListResourceTable'
<<<<<<< HEAD
import TooltipButton from '@/components/view/TooltipButton'
import ResourceIcon from '@/components/view/ResourceIcon'
=======
import TooltipButton from '@/components/widgets/TooltipButton'
>>>>>>> 846efdbf

export default {
  name: 'InstanceTab',
  components: {
    ResourceLayout,
    DetailsTab,
    DetailSettings,
    NicsTable,
    Status,
    ListResourceTable,
    TooltipButton,
    ResourceIcon
  },
  mixins: [mixinDevice],
  props: {
    resource: {
      type: Object,
      required: true
    },
    loading: {
      type: Boolean,
      default: false
    }
  },
  inject: ['parentFetchData'],
  data () {
    return {
      vm: {},
      volumes: [],
      totalStorage: 0,
      currentTab: 'details',
      showAddNetworkModal: false,
      showUpdateIpModal: false,
      showSecondaryIpModal: false,
      addNetworkData: {
        allNetworks: [],
        network: '',
        ip: ''
      },
      loadingNic: false,
      editIpAddressNic: '',
      editIpAddressValue: '',
      editNetworkId: '',
      secondaryIPs: [],
      selectedNicId: '',
      newSecondaryIp: '',
      volumeColumns: [
        {
          title: this.$t('label.name'),
          dataIndex: 'name',
          scopedSlots: { customRender: 'name' }
        },
        {
          title: this.$t('label.state'),
          dataIndex: 'state',
          scopedSlots: { customRender: 'state' }
        },
        {
          title: this.$t('label.type'),
          dataIndex: 'type'
        },
        {
          title: this.$t('label.size'),
          dataIndex: 'size',
          scopedSlots: { customRender: 'size' }
        }
      ],
      editNicResource: {},
      listIps: {
        loading: false,
        opts: []
      }
    }
  },
  created () {
    this.vm = this.resource
    this.fetchData()
  },
  watch: {
    resource: function (newItem, oldItem) {
      this.vm = newItem
      this.fetchData()
    },
    $route: function (newItem, oldItem) {
      this.setCurrentTab()
    }
  },
  mounted () {
    this.setCurrentTab()
  },
  methods: {
    setCurrentTab () {
      this.currentTab = this.$route.query.tab ? this.$route.query.tab : 'details'
    },
    handleChangeTab (e) {
      this.currentTab = e
      const query = Object.assign({}, this.$route.query)
      query.tab = e
      history.replaceState(
        {},
        null,
        '#' + this.$route.path + '?' + Object.keys(query).map(key => {
          return (
            encodeURIComponent(key) + '=' + encodeURIComponent(query[key])
          )
        }).join('&')
      )
    },
    fetchData () {
      this.volumes = []
      if (!this.vm || !this.vm.id) {
        return
      }
      api('listVolumes', { listall: true, virtualmachineid: this.vm.id }).then(json => {
        this.volumes = json.listvolumesresponse.volume
        if (this.volumes) {
          this.volumes.sort((a, b) => { return a.deviceid - b.deviceid })
        }
        this.$set(this.resource, 'volumes', this.volumes)
      })
    },
    listNetworks () {
      api('listNetworks', {
        listAll: 'true',
        showicon: true,
        zoneid: this.vm.zoneid
      }).then(response => {
        this.addNetworkData.allNetworks = response.listnetworksresponse.network.filter(network => !this.vm.nic.map(nic => nic.networkid).includes(network.id))
        this.addNetworkData.network = this.addNetworkData.allNetworks[0].id
      })
    },
    fetchSecondaryIPs (nicId) {
      this.showSecondaryIpModal = true
      this.selectedNicId = nicId
      api('listNics', {
        nicId: nicId,
        keyword: '',
        virtualmachineid: this.vm.id
      }).then(response => {
        this.secondaryIPs = response.listnicsresponse.nic[0].secondaryip
      })
    },
    fetchPublicIps (networkid) {
      this.listIps.loading = true
      this.listIps.opts = []
      api('listPublicIpAddresses', {
        networkid: networkid,
        allocatedonly: false,
        forvirtualnetwork: false
      }).then(json => {
        const listPublicIps = json.listpublicipaddressesresponse.publicipaddress || []
        listPublicIps.forEach(item => {
          if (item.state === 'Free') {
            this.listIps.opts.push({
              ipaddress: item.ipaddress
            })
          }
        })
        this.listIps.opts.sort(function (a, b) {
          const currentIp = a.ipaddress.replaceAll('.', '')
          const nextIp = b.ipaddress.replaceAll('.', '')
          if (parseInt(currentIp) < parseInt(nextIp)) { return -1 }
          if (parseInt(currentIp) > parseInt(nextIp)) { return 1 }
          return 0
        })
      }).finally(() => {
        this.listIps.loading = false
      })
    },
    showAddModal () {
      this.showAddNetworkModal = true
      this.listNetworks()
    },
    closeModals () {
      this.showAddNetworkModal = false
      this.showUpdateIpModal = false
      this.showSecondaryIpModal = false
      this.addNetworkData.network = ''
      this.addNetworkData.ip = ''
      this.editIpAddressValue = ''
      this.newSecondaryIp = ''
    },
    onChangeIPAddress (record) {
      this.editNicResource = record.nic
      this.editIpAddressNic = record.nic.id
      this.showUpdateIpModal = true
      if (record.nic.type === 'Shared') {
        this.fetchPublicIps(record.nic.networkid)
      }
    },
    onAcquireSecondaryIPAddress (record) {
      if (record.nic.type === 'Shared') {
        this.fetchPublicIps(record.nic.networkid)
      } else {
        this.listIps.opts = []
      }

      this.editNicResource = record.nic
      this.editNetworkId = record.nic.networkid
      this.fetchSecondaryIPs(record.nic.id)
    },
    submitAddNetwork () {
      if (this.loadingNic) return
      const params = {}
      params.virtualmachineid = this.vm.id
      params.networkid = this.addNetworkData.network
      if (this.addNetworkData.ip) {
        params.ipaddress = this.addNetworkData.ip
      }
      this.showAddNetworkModal = false
      this.loadingNic = true
      api('addNicToVirtualMachine', params).then(response => {
        this.$pollJob({
          jobId: response.addnictovirtualmachineresponse.jobid,
          successMessage: this.$t('message.success.add.network'),
          successMethod: () => {
            this.loadingNic = false
            this.closeModals()
          },
          errorMessage: this.$t('message.add.network.failed'),
          errorMethod: () => {
            this.loadingNic = false
            this.closeModals()
          },
          loadingMessage: this.$t('message.add.network.processing'),
          catchMessage: this.$t('error.fetching.async.job.result'),
          catchMethod: () => {
            this.loadingNic = false
            this.closeModals()
            this.parentFetchData()
          }
        })
      }).catch(error => {
        this.$notifyError(error)
        this.loadingNic = false
      })
    },
    setAsDefault (item) {
      this.loadingNic = true
      api('updateDefaultNicForVirtualMachine', {
        virtualmachineid: this.vm.id,
        nicid: item.id
      }).then(response => {
        this.$pollJob({
          jobId: response.updatedefaultnicforvirtualmachineresponse.jobid,
          successMessage: `${this.$t('label.success.set')} ${item.networkname} ${this.$t('label.as.default')}. ${this.$t('message.set.default.nic.manual')}.`,
          successMethod: () => {
            this.loadingNic = false
          },
          errorMessage: `${this.$t('label.error.setting')} ${item.networkname} ${this.$t('label.as.default')}`,
          errorMethod: () => {
            this.loadingNic = false
          },
          loadingMessage: `${this.$t('label.setting')} ${item.networkname} ${this.$t('label.as.default')}...`,
          catchMessage: this.$t('error.fetching.async.job.result'),
          catchMethod: () => {
            this.loadingNic = false
            this.parentFetchData()
          }
        })
      }).catch(error => {
        this.$notifyError(error)
        this.loadingNic = false
      })
    },
    submitUpdateIP () {
      if (this.loadingNic) return
      this.loadingNic = true
      this.showUpdateIpModal = false
      api('updateVmNicIp', {
        nicId: this.editIpAddressNic,
        ipaddress: this.editIpAddressValue
      }).then(response => {
        this.$pollJob({
          jobId: response.updatevmnicipresponse.jobid,
          successMessage: this.$t('message.success.update.ipaddress'),
          successMethod: () => {
            this.loadingNic = false
            this.closeModals()
          },
          errorMessage: this.$t('label.error'),
          errorMethod: () => {
            this.loadingNic = false
            this.closeModals()
          },
          loadingMessage: this.$t('message.update.ipaddress.processing'),
          catchMessage: this.$t('error.fetching.async.job.result'),
          catchMethod: () => {
            this.loadingNic = false
            this.closeModals()
            this.parentFetchData()
          }
        })
      })
        .catch(error => {
          this.$notifyError(error)
          this.loadingNic = false
        })
    },
    removeNIC (item) {
      this.loadingNic = true

      api('removeNicFromVirtualMachine', {
        nicid: item.id,
        virtualmachineid: this.vm.id
      }).then(response => {
        this.$pollJob({
          jobId: response.removenicfromvirtualmachineresponse.jobid,
          successMessage: this.$t('message.success.remove.nic'),
          successMethod: () => {
            this.loadingNic = false
          },
          errorMessage: this.$t('message.error.remove.nic'),
          errorMethod: () => {
            this.loadingNic = false
          },
          loadingMessage: this.$t('message.remove.nic.processing'),
          catchMessage: this.$t('error.fetching.async.job.result'),
          catchMethod: () => {
            this.loadingNic = false
            this.parentFetchData()
          }
        })
      })
        .catch(error => {
          this.$notifyError(error)
          this.loadingNic = false
        })
    },
    submitSecondaryIP () {
      if (this.loadingNic) return
      this.loadingNic = true

      const params = {}
      params.nicid = this.selectedNicId
      if (this.newSecondaryIp) {
        params.ipaddress = this.newSecondaryIp
      }

      api('addIpToNic', params).then(response => {
        this.$pollJob({
          jobId: response.addiptovmnicresponse.jobid,
          successMessage: this.$t('message.success.add.secondary.ipaddress'),
          successMethod: () => {
            this.loadingNic = false
            this.fetchSecondaryIPs(this.selectedNicId)
          },
          errorMessage: this.$t('message.error.add.secondary.ipaddress'),
          errorMethod: () => {
            this.loadingNic = false
            this.fetchSecondaryIPs(this.selectedNicId)
          },
          loadingMessage: this.$t('message.add.secondary.ipaddress.processing'),
          catchMessage: this.$t('error.fetching.async.job.result'),
          catchMethod: () => {
            this.loadingNic = false
            this.fetchSecondaryIPs(this.selectedNicId)
            this.parentFetchData()
          }
        })
      }).catch(error => {
        this.$notifyError(error)
        this.loadingNic = false
      }).finally(() => {
        this.newSecondaryIp = null
        this.fetchPublicIps(this.editNetworkId)
      })
    },
    removeSecondaryIP (id) {
      this.loadingNic = true

      api('removeIpFromNic', { id }).then(response => {
        this.$pollJob({
          jobId: response.removeipfromnicresponse.jobid,
          successMessage: this.$t('message.success.remove.secondary.ipaddress'),
          successMethod: () => {
            this.loadingNic = false
            this.fetchSecondaryIPs(this.selectedNicId)
            this.fetchPublicIps(this.editNetworkId)
          },
          errorMessage: this.$t('message.error.remove.secondary.ipaddress'),
          errorMethod: () => {
            this.loadingNic = false
            this.fetchSecondaryIPs(this.selectedNicId)
          },
          loadingMessage: this.$t('message.remove.secondary.ipaddress.processing'),
          catchMessage: this.$t('error.fetching.async.job.result'),
          catchMethod: () => {
            this.loadingNic = false
            this.fetchSecondaryIPs(this.selectedNicId)
            this.parentFetchData()
          }
        })
      }).catch(error => {
        this.$notifyError(error)
        this.loadingNic = false
        this.fetchSecondaryIPs(this.selectedNicId)
      })
    }
  }
}
</script>

<style lang="scss" scoped>
  .page-header-wrapper-grid-content-main {
    width: 100%;
    height: 100%;
    min-height: 100%;
    transition: 0.3s;
    .vm-detail {
      .svg-inline--fa {
        margin-left: -1px;
        margin-right: 8px;
      }
      span {
        margin-left: 10px;
      }
      margin-bottom: 8px;
    }
  }

  .list {
    margin-top: 20px;

    &__item {
      display: flex;
      flex-direction: column;
      align-items: flex-start;

      @media (min-width: 760px) {
        flex-direction: row;
        align-items: center;
      }
    }
  }

  .modal-form {
    display: flex;
    flex-direction: column;

    &__label {
      margin-top: 20px;
      margin-bottom: 5px;
      font-weight: bold;

      &--no-margin {
        margin-top: 0;
      }
    }
  }

  .actions {
    display: flex;
    flex-wrap: wrap;

    button {
      padding: 5px;
      height: auto;
      margin-bottom: 10px;
      align-self: flex-start;

      &:not(:last-child) {
        margin-right: 10px;
      }
    }

  }

  .label {
    font-weight: bold;
  }

  .attribute {
    margin-bottom: 10px;
  }

  .ant-tag {
    padding: 4px 10px;
    height: auto;
  }

  .title {
    display: flex;
    flex-wrap: wrap;
    justify-content: space-between;
    align-items: center;

    a {
      margin-right: 30px;
      margin-bottom: 10px;
    }

    .ant-tag {
      margin-bottom: 10px;
    }

    &__details {
      display: flex;
    }

    .tags {
      margin-left: 10px;
    }

  }

  .ant-list-item-meta-title {
    margin-bottom: -10px;
  }

  .divider-small {
    margin-top: 20px;
    margin-bottom: 20px;
  }

  .list-item {

    &:not(:first-child) {
      padding-top: 25px;
    }

  }
</style>

<style scoped>
.wide-modal {
  min-width: 50vw;
}

/deep/ .ant-list-item {
  padding-top: 12px;
  padding-bottom: 12px;
}
</style><|MERGE_RESOLUTION|>--- conflicted
+++ resolved
@@ -149,23 +149,6 @@
       @cancel="closeModals"
       v-ctrl-enter="submitAddNetwork">
       {{ $t('message.network.addvm.desc') }}
-<<<<<<< HEAD
-      <div class="modal-form">
-        <p class="modal-form__label">{{ $t('label.network') }}:</p>
-        <a-select :defaultValue="addNetworkData.network" @change="e => addNetworkData.network = e" autoFocus>
-          <a-select-option
-            v-for="network in addNetworkData.allNetworks"
-            :key="network.id"
-            :value="network.id">
-            <resource-icon v-if="network.icon" :image="network.icon.base64image" size="1x" style="margin-right: 5px"/>
-            <a-icon v-else type="apartment" style="margin-right: 5px" />
-            {{ network.name }}
-          </a-select-option>
-        </a-select>
-        <p class="modal-form__label">{{ $t('label.publicip') }}:</p>
-        <a-input v-model="addNetworkData.ip"></a-input>
-      </div>
-=======
       <a-form @submit="submitAddNetwork">
         <div class="modal-form">
           <p class="modal-form__label">{{ $t('label.network') }}:</p>
@@ -177,6 +160,8 @@
               v-for="network in addNetworkData.allNetworks"
               :key="network.id"
               :value="network.id">
+              <resource-icon v-if="network.icon" :image="network.icon.base64image" size="1x" style="margin-right: 5px"/>
+              <a-icon v-else type="apartment" style="margin-right: 5px" />
               {{ network.name }}
             </a-select-option>
           </a-select>
@@ -189,7 +174,6 @@
           <a-button type="primary" ref="submit" @click="submitAddNetwork">{{ $t('label.ok') }}</a-button>
         </div>
       </a-form>
->>>>>>> 846efdbf
     </a-modal>
 
     <a-modal
@@ -300,12 +284,8 @@
 import DetailSettings from '@/components/view/DetailSettings'
 import NicsTable from '@/views/network/NicsTable'
 import ListResourceTable from '@/components/view/ListResourceTable'
-<<<<<<< HEAD
-import TooltipButton from '@/components/view/TooltipButton'
+import TooltipButton from '@/components/widgets/TooltipButton'
 import ResourceIcon from '@/components/view/ResourceIcon'
-=======
-import TooltipButton from '@/components/widgets/TooltipButton'
->>>>>>> 846efdbf
 
 export default {
   name: 'InstanceTab',
