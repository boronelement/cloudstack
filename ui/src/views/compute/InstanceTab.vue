--- conflicted
+++ resolved
@@ -93,23 +93,19 @@
               :tooltip="$t('label.edit.secondary.ips')"
               icon="environment-outlined"
               :disabled="(!('addIpToNic' in $store.getters.apis) && !('addIpToNic' in $store.getters.apis))"
-<<<<<<< HEAD
-              @click="onAcquireSecondaryIPAddress(record)" />
+              @onClick="onAcquireSecondaryIPAddress(record)" />
             <tooltip-button
-              v-if="('addTungstenFabricRouteTableToInterface' in $store.getters.apis)"
+              v-if="('addTungstenFabricRouteTableToInterface' in $store.getters.apis) && checkTungstenZone(record.nic)"
               tooltipPlacement="bottom"
               :tooltip="$t('label.add.router.table.to.instance')"
-              icon="plus"
-              @click="onShowAddRouterTable(record.nic)" />
+              icon="plus-outlined"
+              @onClick="onShowRouterTable(record.nic, 'ADD')" />
             <tooltip-button
-              v-if="('removeTungstenFabricRouteTableFromInterface' in $store.getters.apis)"
+              v-if="('removeTungstenFabricRouteTableFromInterface' in $store.getters.apis) && checkTungstenZone(record.nic)"
               tooltipPlacement="bottom"
               :tooltip="$t('label.action.remove.router.table.from.interface')"
-              icon="close"
-              @click="onShowRemoveRouterTable(record.nic)" />
-=======
-              @onClick="onAcquireSecondaryIPAddress(record)" />
->>>>>>> 36c11d1d
+              icon="close-outlined"
+              @onClick="onShowRouterTable(record.nic, 'DEL')" />
             <a-popconfirm
               :title="$t('message.network.removenic')"
               @confirm="removeNIC(record.nic)"
@@ -181,7 +177,7 @@
             showSearch
             optionFilterProp="label"
             :filterOption="(input, option) => {
-              return  option.label.toLowerCase().indexOf(input.toLowerCase()) >= 0
+              return option.label.toLowerCase().indexOf(input.toLowerCase()) >= 0
             }" >
             <a-select-option
               v-for="network in addNetworkData.allNetworks"
@@ -311,29 +307,31 @@
     </a-modal>
 
     <a-modal
-      :visible="showAddRouterTable"
-      :title="$t('label.add.router.table.to.instance')"
+      :visible="showRouterTable"
+      :title="routerTableTitle"
       :maskClosable="false"
       :footer="null"
       :closable="false"
       class="wide-modal"
       @cancel="closeModals"
-      v-ctrl-enter="submitAddRouterTable"
     >
-      <a-alert type="warning" :message="$t('message.confirm.add.router.table.to.instance')"></a-alert>
-
-      <a-form :form="formRouterTable" layout="vertical">
-        <a-form-item :label="$t('label.interface.router.table')">
+      <a-alert v-if="routerTableType === 'ADD'" type="warning" :message="$t('message.confirm.add.router.table.to.instance')"></a-alert>
+      <a-alert v-else type="warning" :message="$t('message.confirm.remove.router.table.to.instance')"></a-alert>
+
+      <a-form
+        :ref="routerTableRef"
+        :model="formRouterTable"
+        :rules="routerTableRules"
+        layout="vertical"
+        v-ctrl-enter="submitRouterTable">
+        <a-form-item name="tungstenRouteTable" ref="tungstenRouteTable" :label="$t('label.interface.router.table')">
           <a-select
-            v-decorator="['tungstenRouteTable', {
-              initialValue: routerTableSelected,
-              rules: [{ required: true, message: $t('message.error.select') }]
-            }]"
-            autoFocus
+            v-model:value="formRouterTable.tungstenRouteTable"
+            v-focus="true"
             showSearch
-            optionFilterProp="children"
+            optionFilterProp="label"
             :filterOption="(input, option) => {
-              return option.componentOptions.propsData.label.toLowerCase().indexOf(input.toLowerCase()) >= 0
+              return option.children[0].children.toLowerCase().indexOf(input.toLowerCase()) >= 0
             }"
             :loading="routerTables.loading">
             <a-select-option v-for="router in routerTables.opts" :key="router.uuid">{{ router.name }}</a-select-option>
@@ -342,53 +340,16 @@
 
         <div :span="24" class="action-button">
           <a-button :loading="routerTableLoading" @click="closeModals">{{ $t('label.cancel') }}</a-button>
-          <a-button :loadin="routerTableLoading" type="primary" ref="submit" @click="submitAddRouterTable">{{ $t('label.ok') }}</a-button>
+          <a-button :loading="routerTableLoading" type="primary" ref="submit" @click="submitRouterTable">{{ $t('label.ok') }}</a-button>
         </div>
       </a-form>
     </a-modal>
 
-    <a-modal
-      :visible="showRemoveRouterTable"
-      :title="$t('label.action.remove.router.table.from.interface')"
-      :maskClosable="false"
-      :footer="null"
-      :closable="false"
-      class="wide-modal"
-      @cancel="closeModals"
-      v-ctrl-enter="submitRemoveRouterTable"
-    >
-      <a-alert type="warning" :message="$t('message.confirm.add.router.table.to.instance')"></a-alert>
-
-      <a-form :form="formRouterTable" layout="vertical">
-        <a-form-item :label="$t('label.interface.router.table')">
-          <a-select
-            v-decorator="['tungstenRouteTable', {
-              initialValue: routerTableSelected,
-              rules: [{ required: true, message: $t('message.error.select') }]
-            }]"
-            autoFocus
-            showSearch
-            optionFilterProp="children"
-            :filterOption="(input, option) => {
-              return option.componentOptions.propsData.label.toLowerCase().indexOf(input.toLowerCase()) >= 0
-            }"
-            :loading="routerTables.loading">
-            <a-select-option v-for="router in routerTables.opts" :key="router.uuid">{{ router.name }}</a-select-option>
-          </a-select>
-        </a-form-item>
-
-        <div :span="24" class="action-button">
-          <a-button :loading="routerTableLoading" @click="closeModals">{{ $t('label.cancel') }}</a-button>
-          <a-button :loadin="routerTableLoading" type="primary" ref="submit" @click="submitRemoveRouterTable">{{ $t('label.ok') }}</a-button>
-        </div>
-      </a-form>
-    </a-modal>
-
   </a-spin>
 </template>
 
 <script>
-
+import { ref, reactive, toRaw } from 'vue'
 import { api } from '@/api'
 import { mixinDevice } from '@/utils/mixin.js'
 import ResourceLayout from '@/layouts/ResourceLayout'
@@ -474,34 +435,27 @@
         opts: []
       },
       annotations: [],
-<<<<<<< HEAD
-      showAddRouterTable: false,
-      showRemoveRouterTable: false,
-      formRouterTable: this.$form.createForm(this),
-      routerTableSelected: null,
+      dataResource: {},
+      showRouterTable: false,
       routerTableParams: {},
       routerTables: {
         loading: false,
         opts: []
       },
-      routerTableLoading: false
-=======
-      dataResource: {}
->>>>>>> 36c11d1d
+      routerTableLoading: false,
+      routerTableType: '',
+      routerTableTitle: ''
     }
   },
   created () {
     const self = this
     this.dataResource = this.resource
     this.vm = this.dataResource
+    this.initForm()
     this.fetchData()
-<<<<<<< HEAD
-    console.log(this.resource)
-=======
     window.addEventListener('popstate', function () {
       self.setCurrentTab()
     })
->>>>>>> 36c11d1d
   },
   watch: {
     resource: {
@@ -522,6 +476,16 @@
     this.setCurrentTab()
   },
   methods: {
+    initForm () {
+      this.routerTableRef = ref()
+      this.formRouterTable = reactive({})
+      this.routerTableRules = reactive({
+        tungstenRouteTable: [{ required: true, message: this.$t('message.error.select') }]
+      })
+    },
+    checkTungstenZone (record) {
+      return record?.isolationuri === 'tf://tf' && record?.type !== 'Shared'
+    },
     setCurrentTab () {
       this.currentTab = this.$route.query.tab ? this.$route.query.tab : 'details'
     },
@@ -614,14 +578,12 @@
       this.showAddNetworkModal = false
       this.showUpdateIpModal = false
       this.showSecondaryIpModal = false
-      this.showAddRouterTable = false
-      this.showRemoveRouterTable = false
+      this.showRouterTable = false
       this.addNetworkData.network = ''
       this.addNetworkData.ip = ''
       this.editIpAddressValue = ''
       this.newSecondaryIp = ''
       this.routerTableParams = {}
-      this.routerTableSelected = null
     },
     onChangeIPAddress (record) {
       this.editNicResource = record.nic
@@ -843,46 +805,42 @@
         this.fetchSecondaryIPs(this.selectedNicId)
       })
     },
-    onShowAddRouterTable (record) {
-      this.showAddRouterTable = true
+    onShowRouterTable (record, type) {
+      this.showRouterTable = true
       this.routerTableParams.tungstenvminterfaceuuid = record.id
       this.routerTables.loading = true
       this.routerTables.opts = []
+      this.routerTableType = type
+      if (this.routerTableType === 'DEL') {
+        this.routerTableTitle = this.$t('label.action.remove.router.table.from.interface')
+      } else {
+        this.routerTableTitle = this.$t('label.add.router.table.to.instance')
+      }
 
       const params = {}
-      params.zoneid = this.resource.zoneid
+      params.zoneid = this.dataResource.zoneid
       params.tungstenvminterfaceuuid = record.id
-      params.isattachedtointerface = false
+      params.isattachedtointerface = type === 'DEL'
       api('listTungstenFabricInterfaceRouteTable', params).then(json => {
         this.routerTables.opts = json?.listtungstenfabricinterfaceroutetableresponse?.interfaceroutetable || []
-        this.routerTableSelected = this.routerTables.opts[0]?.uuid || null
+        this.formRouterTable.tungstenRouteTable = this.routerTables.opts[0]?.uuid || null
       }).finally(() => {
         this.routerTables.loading = false
       })
     },
-    onShowRemoveRouterTable (record) {
-      this.showRemoveRouterTable = true
-      this.routerTableParams.tungstenvminterfaceuuid = record.id
-      this.routerTables.loading = true
-      this.routerTables.opts = []
-
-      const params = {}
-      params.zoneid = this.resource.zoneid
-      params.tungstenvminterfaceuuid = record.id
-      params.isattachedtointerface = true
-      api('listTungstenFabricInterfaceRouteTable', params).then(json => {
-        this.routerTables.opts = json?.listtungstenfabricinterfaceroutetableresponse?.interfaceroutetable || []
-        this.routerTableSelected = this.routerTables.opts[0]?.uuid || null
-      }).finally(() => {
-        this.routerTables.loading = false
-      })
-    },
-    submitAddRouterTable () {
+    submitRouterTable () {
+      if (this.routerTableType === 'DEL') {
+        this.removeRouterTable()
+      } else {
+        this.addRouterTable()
+      }
+    },
+    addRouterTable () {
       if (this.routerTableLoading) return
-      this.formRouterTable.validateFieldsAndScroll((err, values) => {
-        if (err) return
-
-        this.routerTableParams.zoneid = this.resource.zoneid
+      this.routerTableRef.value.validate(() => {
+        const values = toRaw(this.formRouterTable)
+
+        this.routerTableParams.zoneid = this.dataResource.zoneid
         this.routerTableParams.tungsteninterfaceroutetableuuid = values.tungstenRouteTable
         this.routerTableLoading = true
 
@@ -912,14 +870,16 @@
           this.closeModals()
           this.routerTableLoading = false
         })
-      })
-    },
-    submitRemoveRouterTable () {
+      }).catch((error) => {
+        this.routerTableRef.value.scrollToField(error.errorFields[0].name)
+      })
+    },
+    removeRouterTable () {
       if (this.routerTableLoading) return
-      this.formRouterTable.validateFieldsAndScroll((err, values) => {
-        if (err) return
-
-        this.routerTableParams.zoneid = this.resource.zoneid
+      this.routerTableRef.value.validate(() => {
+        const values = toRaw(this.formRouterTable)
+
+        this.routerTableParams.zoneid = this.dataResource.zoneid
         this.routerTableParams.tungsteninterfaceroutetableuuid = values.tungstenRouteTable
         this.routerTableLoading = true
 
@@ -949,6 +909,8 @@
           this.closeModals()
           this.routerTableLoading = false
         })
+      }).catch((error) => {
+        this.routerTableRef.value.scrollToField(error.errorFields[0].name)
       })
     }
   }
