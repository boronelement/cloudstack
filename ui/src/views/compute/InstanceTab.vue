--- conflicted
+++ resolved
@@ -646,11 +646,7 @@
           successMethod: () => {
             this.loadingNic = false
             this.fetchSecondaryIPs(this.selectedNicId)
-<<<<<<< HEAD
-=======
             this.fetchPublicIps(this.editNetworkId)
-            this.parentFetchData()
->>>>>>> e824fdba
           },
           errorMessage: this.$t('message.error.remove.secondary.ipaddress'),
           errorMethod: () => {
