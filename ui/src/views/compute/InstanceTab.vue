// Licensed to the Apache Software Foundation (ASF) under one
// or more contributor license agreements.  See the NOTICE file
// distributed with this work for additional information
// regarding copyright ownership.  The ASF licenses this file
// to you under the Apache License, Version 2.0 (the
// "License"); you may not use this file except in compliance
// with the License.  You may obtain a copy of the License at
//
//   http://www.apache.org/licenses/LICENSE-2.0
//
// Unless required by applicable law or agreed to in writing,
// software distributed under the License is distributed on an
// "AS IS" BASIS, WITHOUT WARRANTIES OR CONDITIONS OF ANY
// KIND, either express or implied.  See the License for the
// specific language governing permissions and limitations
// under the License.

<template>
  <a-spin :spinning="loading">
    <a-tabs
      :activeKey="currentTab"
      :tabPosition="device === 'mobile' ? 'top' : 'left'"
      :animated="false"
      @change="handleChangeTab">
      <a-tab-pane :tab="$t('label.details')" key="details">
        <DetailsTab :resource="resource" :loading="loading" />
      </a-tab-pane>
      <a-tab-pane :tab="$t('label.iso')" key="cdrom" v-if="vm.isoid">
        <a-icon type="usb" />
        <router-link :to="{ path: '/iso/' + vm.isoid }">{{ vm.isoname }}</router-link> <br/>
        <a-icon type="barcode"/> {{ vm.isoid }}
      </a-tab-pane>
      <a-tab-pane :tab="$t('label.volumes')" key="volumes" v-if="'listVolumes' in $store.getters.apis">
        <a-table
          class="table"
          size="small"
          :columns="volumeColumns"
          :dataSource="volumes"
          :rowKey="item => item.id"
          :pagination="false"
        >
          <template slot="name" slot-scope="text, item">
            <a-icon type="hdd" />
            <router-link :to="{ path: '/volume/' + item.id }">
              {{ text }}
            </router-link>
            <a-tag v-if="item.provisioningtype">
              {{ item.provisioningtype }}
            </a-tag>
          </template>
          <template slot="state" slot-scope="text">
            <status :text="text ? text : ''" />{{ text }}
          </template>
          <template slot="size" slot-scope="text, item">
            {{ parseFloat(item.size / (1024.0 * 1024.0 * 1024.0)).toFixed(2) }} GB
          </template>
        </a-table>
      </a-tab-pane>
      <a-tab-pane :tab="$t('label.nics')" key="nics" v-if="'listNics' in $store.getters.apis">
        <a-button
          type="dashed"
          style="width: 100%; margin-bottom: 10px"
          @click="showAddModal"
          :loading="loadingNic"
          :disabled="!('addNicToVirtualMachine' in $store.getters.apis)">
          <a-icon type="plus"></a-icon> {{ $t('label.network.addvm') }}
        </a-button>
        <NicsTable :resource="vm" :loading="loading">
          <span slot="actions" slot-scope="record">
            <a-popconfirm
              :title="$t('label.set.default.nic')"
              @confirm="setAsDefault(record.nic)"
              :okText="$t('label.yes')"
              :cancelText="$t('label.no')"
              v-if="!record.nic.isdefault"
            >
              <tooltip-button
                tooltipPlacement="bottom"
                :tooltip="$t('label.set.default.nic')"
                :disabled="!('updateDefaultNicForVirtualMachine' in $store.getters.apis)"
                icon="check-square" />
            </a-popconfirm>
            <tooltip-button
              v-if="record.nic.type !== 'L2'"
              tooltipPlacement="bottom"
              :tooltip="$t('label.change.ip.addess')"
              icon="swap"
              :disabled="!('updateVmNicIp' in $store.getters.apis)"
              @click="onChangeIPAddress(record)" />
            <tooltip-button
              v-if="record.nic.type !== 'L2'"
              tooltipPlacement="bottom"
              :tooltip="$t('label.edit.secondary.ips')"
              icon="environment"
              :disabled="(!('addIpToNic' in $store.getters.apis) && !('addIpToNic' in $store.getters.apis))"
              @click="onAcquireSecondaryIPAddress(record)" />
            <a-popconfirm
              :title="$t('message.network.removenic')"
              @confirm="removeNIC(record.nic)"
              :okText="$t('label.yes')"
              :cancelText="$t('label.no')"
              v-if="!record.nic.isdefault"
            >
              <tooltip-button
                tooltipPlacement="bottom"
                :tooltip="$t('label.action.delete.nic')"
                :disabled="!('removeNicFromVirtualMachine' in $store.getters.apis)"
                type="danger"
                icon="delete" />
            </a-popconfirm>
          </span>
        </NicsTable>
      </a-tab-pane>
      <a-tab-pane :tab="$t('label.vm.snapshots')" key="vmsnapshots" v-if="'listVMSnapshot' in $store.getters.apis">
        <ListResourceTable
          apiName="listVMSnapshot"
          :resource="resource"
          :params="{virtualmachineid: this.resource.id}"
          :columns="['displayname', 'state', 'type', 'created']"
          :routerlinks="(record) => { return { displayname: '/vmsnapshot/' + record.id } }"/>
      </a-tab-pane>
      <a-tab-pane :tab="$t('label.backup')" key="backups" v-if="'listBackups' in $store.getters.apis">
        <ListResourceTable
          apiName="listBackups"
          :resource="resource"
          :params="{virtualmachineid: this.resource.id}"
          :columns="['id', 'status', 'type', 'created']"
          :routerlinks="(record) => { return { id: '/backup/' + record.id } }"
          :showSearch="false"/>
      </a-tab-pane>
      <a-tab-pane :tab="$t('label.securitygroups')" key="securitygroups" v-if="this.resource.securitygroup && this.resource.securitygroup.length > 0">
        <ListResourceTable
          :items="this.resource.securitygroup"
          :columns="['name', 'description']"
          :routerlinks="(record) => { return { name: '/securitygroups/' + record.id } }"
          :showSearch="false"/>
      </a-tab-pane>
      <a-tab-pane :tab="$t('label.settings')" key="settings">
        <DetailSettings :resource="resource" :loading="loading" />
      </a-tab-pane>
      <a-tab-pane :tab="$t('label.annotations')" key="comments" v-if="'listAnnotations' in $store.getters.apis">
        <AnnotationsTab
          :resource="vm"
          :items="annotations">
        </AnnotationsTab>
      </a-tab-pane>
    </a-tabs>

    <a-modal
      :visible="showAddNetworkModal"
      :title="$t('label.network.addvm')"
      :maskClosable="false"
      :closable="true"
      :footer="null"
      @cancel="closeModals"
      v-ctrl-enter="submitAddNetwork">
      {{ $t('message.network.addvm.desc') }}
      <a-form @submit="submitAddNetwork">
        <div class="modal-form">
          <p class="modal-form__label">{{ $t('label.network') }}:</p>
          <a-select
            :defaultValue="addNetworkData.network"
            @change="e => addNetworkData.network = e"
            autoFocus>
            <a-select-option
              v-for="network in addNetworkData.allNetworks"
              :key="network.id"
              :value="network.id">
              <resource-icon v-if="network.icon" :image="network.icon.base64image" size="1x" style="margin-right: 5px"/>
              <a-icon v-else type="apartment" style="margin-right: 5px" />
              {{ network.name }}
            </a-select-option>
          </a-select>
          <p class="modal-form__label">{{ $t('label.publicip') }}:</p>
          <a-input v-model="addNetworkData.ip"></a-input>
        </div>

        <div :span="24" class="action-button">
          <a-button @click="closeModals">{{ $t('label.cancel') }}</a-button>
          <a-button type="primary" ref="submit" @click="submitAddNetwork">{{ $t('label.ok') }}</a-button>
        </div>
      </a-form>
    </a-modal>

    <a-modal
      :visible="showUpdateIpModal"
      :title="$t('label.change.ipaddress')"
      :maskClosable="false"
      :closable="true"
      :footer="null"
      @cancel="closeModals"
      v-ctrl-enter="submitUpdateIP"
    >
      {{ $t('message.network.updateip') }}

      <a-form @submit="submitUpdateIP">
        <div class="modal-form">
          <p class="modal-form__label">{{ $t('label.publicip') }}:</p>
          <a-select
            showSearch
            v-if="editNicResource.type==='Shared'"
            v-model="editIpAddressValue"
            :loading="listIps.loading"
            :autoFocus="editNicResource.type==='Shared'">
            <a-select-option v-for="ip in listIps.opts" :key="ip.ipaddress">
              {{ ip.ipaddress }}
            </a-select-option>
          </a-select>
          <a-input
            v-else
            v-model="editIpAddressValue"
            :autoFocus="editNicResource.type!=='Shared'"></a-input>
        </div>

        <div :span="24" class="action-button">
          <a-button @click="closeModals">{{ $t('label.cancel') }}</a-button>
          <a-button type="primary" ref="submit" @click="submitUpdateIP">{{ $t('label.ok') }}</a-button>
        </div>
      </a-form>
    </a-modal>

    <a-modal
      :visible="showSecondaryIpModal"
      :title="$t('label.acquire.new.secondary.ip')"
      :maskClosable="false"
      :footer="null"
      :closable="false"
      class="wide-modal"
      @cancel="closeModals"
      v-ctrl-enter="submitSecondaryIP"
    >
      <p>
        {{ $t('message.network.secondaryip') }}
      </p>
      <a-divider />
      <div class="modal-form">
        <p class="modal-form__label">{{ $t('label.publicip') }}:</p>
        <a-select
          showSearch
          v-if="editNicResource.type==='Shared'"
          v-model="newSecondaryIp"
          :loading="listIps.loading"
          :autoFocus="editNicResource.type==='Shared'">
          <a-select-option v-for="ip in listIps.opts" :key="ip.ipaddress">
            {{ ip.ipaddress }}
          </a-select-option>
        </a-select>
        <a-input
          v-else
          :placeholder="$t('label.new.secondaryip.description')"
          v-model="newSecondaryIp"
          :autoFocus="editNicResource.type!=='Shared'"></a-input>
      </div>

      <div style="margin-top: 10px; display: flex; justify-content:flex-end;">
        <a-button @click="submitSecondaryIP" ref="submit" type="primary" style="margin-right: 10px;">{{ $t('label.add.secondary.ip') }}</a-button>
        <a-button @click="closeModals">{{ $t('label.close') }}</a-button>
      </div>

      <a-divider />
      <a-list itemLayout="vertical">
        <a-list-item v-for="(ip, index) in secondaryIPs" :key="index">
          <a-popconfirm
            :title="`${$t('label.action.release.ip')}?`"
            @confirm="removeSecondaryIP(ip.id)"
            :okText="$t('label.yes')"
            :cancelText="$t('label.no')"
          >
            <tooltip-button
              tooltipPlacement="top"
              :tooltip="$t('label.action.release.ip')"
              type="danger"
              icon="delete" />
            {{ ip.ipaddress }}
          </a-popconfirm>
        </a-list-item>
      </a-list>
    </a-modal>

  </a-spin>
</template>

<script>

import { api } from '@/api'
import { mixinDevice } from '@/utils/mixin.js'
import ResourceLayout from '@/layouts/ResourceLayout'
import Status from '@/components/widgets/Status'
import DetailsTab from '@/components/view/DetailsTab'
import DetailSettings from '@/components/view/DetailSettings'
import NicsTable from '@/views/network/NicsTable'
import ListResourceTable from '@/components/view/ListResourceTable'
import TooltipButton from '@/components/widgets/TooltipButton'
<<<<<<< HEAD
import ResourceIcon from '@/components/view/ResourceIcon'
=======
import AnnotationsTab from '@/components/view/AnnotationsTab'
>>>>>>> 413d10dd

export default {
  name: 'InstanceTab',
  components: {
    ResourceLayout,
    DetailsTab,
    DetailSettings,
    NicsTable,
    Status,
    ListResourceTable,
    TooltipButton,
<<<<<<< HEAD
    ResourceIcon
=======
    AnnotationsTab
>>>>>>> 413d10dd
  },
  mixins: [mixinDevice],
  props: {
    resource: {
      type: Object,
      required: true
    },
    loading: {
      type: Boolean,
      default: false
    }
  },
  inject: ['parentFetchData'],
  data () {
    return {
      vm: {},
      volumes: [],
      totalStorage: 0,
      currentTab: 'details',
      showAddNetworkModal: false,
      showUpdateIpModal: false,
      showSecondaryIpModal: false,
      addNetworkData: {
        allNetworks: [],
        network: '',
        ip: ''
      },
      loadingNic: false,
      editIpAddressNic: '',
      editIpAddressValue: '',
      editNetworkId: '',
      secondaryIPs: [],
      selectedNicId: '',
      newSecondaryIp: '',
      volumeColumns: [
        {
          title: this.$t('label.name'),
          dataIndex: 'name',
          scopedSlots: { customRender: 'name' }
        },
        {
          title: this.$t('label.state'),
          dataIndex: 'state',
          scopedSlots: { customRender: 'state' }
        },
        {
          title: this.$t('label.type'),
          dataIndex: 'type'
        },
        {
          title: this.$t('label.size'),
          dataIndex: 'size',
          scopedSlots: { customRender: 'size' }
        }
      ],
      editNicResource: {},
      listIps: {
        loading: false,
        opts: []
      },
      annotations: []
    }
  },
  created () {
    this.vm = this.resource
    this.fetchData()
  },
  watch: {
    resource: function (newItem, oldItem) {
      this.vm = newItem
      this.fetchData()
    },
    $route: function (newItem, oldItem) {
      this.setCurrentTab()
    }
  },
  mounted () {
    this.setCurrentTab()
  },
  methods: {
    setCurrentTab () {
      this.currentTab = this.$route.query.tab ? this.$route.query.tab : 'details'
    },
    handleChangeTab (e) {
      this.currentTab = e
      const query = Object.assign({}, this.$route.query)
      query.tab = e
      history.replaceState(
        {},
        null,
        '#' + this.$route.path + '?' + Object.keys(query).map(key => {
          return (
            encodeURIComponent(key) + '=' + encodeURIComponent(query[key])
          )
        }).join('&')
      )
    },
    fetchData () {
      this.volumes = []
      this.annotations = []
      if (!this.vm || !this.vm.id) {
        return
      }
      api('listVolumes', { listall: true, virtualmachineid: this.vm.id }).then(json => {
        this.volumes = json.listvolumesresponse.volume
        if (this.volumes) {
          this.volumes.sort((a, b) => { return a.deviceid - b.deviceid })
        }
        this.$set(this.resource, 'volumes', this.volumes)
      })
      api('listAnnotations', { entityid: this.resource.id, entitytype: 'VM', annotationfilter: 'all' }).then(json => {
        if (json.listannotationsresponse && json.listannotationsresponse.annotation) {
          this.annotations = json.listannotationsresponse.annotation
        }
      })
    },
    listNetworks () {
      api('listNetworks', {
        listAll: 'true',
        showicon: true,
        zoneid: this.vm.zoneid
      }).then(response => {
        this.addNetworkData.allNetworks = response.listnetworksresponse.network.filter(network => !this.vm.nic.map(nic => nic.networkid).includes(network.id))
        this.addNetworkData.network = this.addNetworkData.allNetworks[0].id
      })
    },
    fetchSecondaryIPs (nicId) {
      this.showSecondaryIpModal = true
      this.selectedNicId = nicId
      api('listNics', {
        nicId: nicId,
        keyword: '',
        virtualmachineid: this.vm.id
      }).then(response => {
        this.secondaryIPs = response.listnicsresponse.nic[0].secondaryip
      })
    },
    fetchPublicIps (networkid) {
      this.listIps.loading = true
      this.listIps.opts = []
      api('listPublicIpAddresses', {
        networkid: networkid,
        allocatedonly: false,
        forvirtualnetwork: false
      }).then(json => {
        const listPublicIps = json.listpublicipaddressesresponse.publicipaddress || []
        listPublicIps.forEach(item => {
          if (item.state === 'Free') {
            this.listIps.opts.push({
              ipaddress: item.ipaddress
            })
          }
        })
        this.listIps.opts.sort(function (a, b) {
          const currentIp = a.ipaddress.replaceAll('.', '')
          const nextIp = b.ipaddress.replaceAll('.', '')
          if (parseInt(currentIp) < parseInt(nextIp)) { return -1 }
          if (parseInt(currentIp) > parseInt(nextIp)) { return 1 }
          return 0
        })
      }).finally(() => {
        this.listIps.loading = false
      })
    },
    showAddModal () {
      this.showAddNetworkModal = true
      this.listNetworks()
    },
    closeModals () {
      this.showAddNetworkModal = false
      this.showUpdateIpModal = false
      this.showSecondaryIpModal = false
      this.addNetworkData.network = ''
      this.addNetworkData.ip = ''
      this.editIpAddressValue = ''
      this.newSecondaryIp = ''
    },
    onChangeIPAddress (record) {
      this.editNicResource = record.nic
      this.editIpAddressNic = record.nic.id
      this.showUpdateIpModal = true
      if (record.nic.type === 'Shared') {
        this.fetchPublicIps(record.nic.networkid)
      }
    },
    onAcquireSecondaryIPAddress (record) {
      if (record.nic.type === 'Shared') {
        this.fetchPublicIps(record.nic.networkid)
      } else {
        this.listIps.opts = []
      }

      this.editNicResource = record.nic
      this.editNetworkId = record.nic.networkid
      this.fetchSecondaryIPs(record.nic.id)
    },
    submitAddNetwork () {
      if (this.loadingNic) return
      const params = {}
      params.virtualmachineid = this.vm.id
      params.networkid = this.addNetworkData.network
      if (this.addNetworkData.ip) {
        params.ipaddress = this.addNetworkData.ip
      }
      this.showAddNetworkModal = false
      this.loadingNic = true
      api('addNicToVirtualMachine', params).then(response => {
        this.$pollJob({
          jobId: response.addnictovirtualmachineresponse.jobid,
          successMessage: this.$t('message.success.add.network'),
          successMethod: () => {
            this.loadingNic = false
            this.closeModals()
          },
          errorMessage: this.$t('message.add.network.failed'),
          errorMethod: () => {
            this.loadingNic = false
            this.closeModals()
          },
          loadingMessage: this.$t('message.add.network.processing'),
          catchMessage: this.$t('error.fetching.async.job.result'),
          catchMethod: () => {
            this.loadingNic = false
            this.closeModals()
            this.parentFetchData()
          }
        })
      }).catch(error => {
        this.$notifyError(error)
        this.loadingNic = false
      })
    },
    setAsDefault (item) {
      this.loadingNic = true
      api('updateDefaultNicForVirtualMachine', {
        virtualmachineid: this.vm.id,
        nicid: item.id
      }).then(response => {
        this.$pollJob({
          jobId: response.updatedefaultnicforvirtualmachineresponse.jobid,
          successMessage: `${this.$t('label.success.set')} ${item.networkname} ${this.$t('label.as.default')}. ${this.$t('message.set.default.nic.manual')}.`,
          successMethod: () => {
            this.loadingNic = false
          },
          errorMessage: `${this.$t('label.error.setting')} ${item.networkname} ${this.$t('label.as.default')}`,
          errorMethod: () => {
            this.loadingNic = false
          },
          loadingMessage: `${this.$t('label.setting')} ${item.networkname} ${this.$t('label.as.default')}...`,
          catchMessage: this.$t('error.fetching.async.job.result'),
          catchMethod: () => {
            this.loadingNic = false
            this.parentFetchData()
          }
        })
      }).catch(error => {
        this.$notifyError(error)
        this.loadingNic = false
      })
    },
    submitUpdateIP () {
      if (this.loadingNic) return
      this.loadingNic = true
      this.showUpdateIpModal = false
      api('updateVmNicIp', {
        nicId: this.editIpAddressNic,
        ipaddress: this.editIpAddressValue
      }).then(response => {
        this.$pollJob({
          jobId: response.updatevmnicipresponse.jobid,
          successMessage: this.$t('message.success.update.ipaddress'),
          successMethod: () => {
            this.loadingNic = false
            this.closeModals()
          },
          errorMessage: this.$t('label.error'),
          errorMethod: () => {
            this.loadingNic = false
            this.closeModals()
          },
          loadingMessage: this.$t('message.update.ipaddress.processing'),
          catchMessage: this.$t('error.fetching.async.job.result'),
          catchMethod: () => {
            this.loadingNic = false
            this.closeModals()
            this.parentFetchData()
          }
        })
      })
        .catch(error => {
          this.$notifyError(error)
          this.loadingNic = false
        })
    },
    removeNIC (item) {
      this.loadingNic = true

      api('removeNicFromVirtualMachine', {
        nicid: item.id,
        virtualmachineid: this.vm.id
      }).then(response => {
        this.$pollJob({
          jobId: response.removenicfromvirtualmachineresponse.jobid,
          successMessage: this.$t('message.success.remove.nic'),
          successMethod: () => {
            this.loadingNic = false
          },
          errorMessage: this.$t('message.error.remove.nic'),
          errorMethod: () => {
            this.loadingNic = false
          },
          loadingMessage: this.$t('message.remove.nic.processing'),
          catchMessage: this.$t('error.fetching.async.job.result'),
          catchMethod: () => {
            this.loadingNic = false
            this.parentFetchData()
          }
        })
      })
        .catch(error => {
          this.$notifyError(error)
          this.loadingNic = false
        })
    },
    submitSecondaryIP () {
      if (this.loadingNic) return
      this.loadingNic = true

      const params = {}
      params.nicid = this.selectedNicId
      if (this.newSecondaryIp) {
        params.ipaddress = this.newSecondaryIp
      }

      api('addIpToNic', params).then(response => {
        this.$pollJob({
          jobId: response.addiptovmnicresponse.jobid,
          successMessage: this.$t('message.success.add.secondary.ipaddress'),
          successMethod: () => {
            this.loadingNic = false
            this.fetchSecondaryIPs(this.selectedNicId)
          },
          errorMessage: this.$t('message.error.add.secondary.ipaddress'),
          errorMethod: () => {
            this.loadingNic = false
            this.fetchSecondaryIPs(this.selectedNicId)
          },
          loadingMessage: this.$t('message.add.secondary.ipaddress.processing'),
          catchMessage: this.$t('error.fetching.async.job.result'),
          catchMethod: () => {
            this.loadingNic = false
            this.fetchSecondaryIPs(this.selectedNicId)
            this.parentFetchData()
          }
        })
      }).catch(error => {
        this.$notifyError(error)
        this.loadingNic = false
      }).finally(() => {
        this.newSecondaryIp = null
        this.fetchPublicIps(this.editNetworkId)
      })
    },
    removeSecondaryIP (id) {
      this.loadingNic = true

      api('removeIpFromNic', { id }).then(response => {
        this.$pollJob({
          jobId: response.removeipfromnicresponse.jobid,
          successMessage: this.$t('message.success.remove.secondary.ipaddress'),
          successMethod: () => {
            this.loadingNic = false
            this.fetchSecondaryIPs(this.selectedNicId)
            this.fetchPublicIps(this.editNetworkId)
          },
          errorMessage: this.$t('message.error.remove.secondary.ipaddress'),
          errorMethod: () => {
            this.loadingNic = false
            this.fetchSecondaryIPs(this.selectedNicId)
          },
          loadingMessage: this.$t('message.remove.secondary.ipaddress.processing'),
          catchMessage: this.$t('error.fetching.async.job.result'),
          catchMethod: () => {
            this.loadingNic = false
            this.fetchSecondaryIPs(this.selectedNicId)
            this.parentFetchData()
          }
        })
      }).catch(error => {
        this.$notifyError(error)
        this.loadingNic = false
        this.fetchSecondaryIPs(this.selectedNicId)
      })
    }
  }
}
</script>

<style lang="scss" scoped>
  .page-header-wrapper-grid-content-main {
    width: 100%;
    height: 100%;
    min-height: 100%;
    transition: 0.3s;
    .vm-detail {
      .svg-inline--fa {
        margin-left: -1px;
        margin-right: 8px;
      }
      span {
        margin-left: 10px;
      }
      margin-bottom: 8px;
    }
  }

  .list {
    margin-top: 20px;

    &__item {
      display: flex;
      flex-direction: column;
      align-items: flex-start;

      @media (min-width: 760px) {
        flex-direction: row;
        align-items: center;
      }
    }
  }

  .modal-form {
    display: flex;
    flex-direction: column;

    &__label {
      margin-top: 20px;
      margin-bottom: 5px;
      font-weight: bold;

      &--no-margin {
        margin-top: 0;
      }
    }
  }

  .actions {
    display: flex;
    flex-wrap: wrap;

    button {
      padding: 5px;
      height: auto;
      margin-bottom: 10px;
      align-self: flex-start;

      &:not(:last-child) {
        margin-right: 10px;
      }
    }

  }

  .label {
    font-weight: bold;
  }

  .attribute {
    margin-bottom: 10px;
  }

  .ant-tag {
    padding: 4px 10px;
    height: auto;
  }

  .title {
    display: flex;
    flex-wrap: wrap;
    justify-content: space-between;
    align-items: center;

    a {
      margin-right: 30px;
      margin-bottom: 10px;
    }

    .ant-tag {
      margin-bottom: 10px;
    }

    &__details {
      display: flex;
    }

    .tags {
      margin-left: 10px;
    }

  }

  .ant-list-item-meta-title {
    margin-bottom: -10px;
  }

  .divider-small {
    margin-top: 20px;
    margin-bottom: 20px;
  }

  .list-item {

    &:not(:first-child) {
      padding-top: 25px;
    }

  }
</style>

<style scoped>
.wide-modal {
  min-width: 50vw;
}

/deep/ .ant-list-item {
  padding-top: 12px;
  padding-bottom: 12px;
}
</style><|MERGE_RESOLUTION|>--- conflicted
+++ resolved
@@ -291,11 +291,8 @@
 import NicsTable from '@/views/network/NicsTable'
 import ListResourceTable from '@/components/view/ListResourceTable'
 import TooltipButton from '@/components/widgets/TooltipButton'
-<<<<<<< HEAD
 import ResourceIcon from '@/components/view/ResourceIcon'
-=======
 import AnnotationsTab from '@/components/view/AnnotationsTab'
->>>>>>> 413d10dd
 
 export default {
   name: 'InstanceTab',
@@ -307,11 +304,8 @@
     Status,
     ListResourceTable,
     TooltipButton,
-<<<<<<< HEAD
-    ResourceIcon
-=======
+    ResourceIcon,
     AnnotationsTab
->>>>>>> 413d10dd
   },
   mixins: [mixinDevice],
   props: {
