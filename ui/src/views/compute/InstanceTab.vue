--- conflicted
+++ resolved
@@ -239,26 +239,14 @@
         {{ $t('message.network.secondaryip') }}
       </p>
       <a-divider />
-<<<<<<< HEAD
-
-      <a-form @submit="submitSecondaryIP">
-        <a-input
-          :placeholder="$t('label.new.secondaryip.description')"
-          v-model="newSecondaryIp"
-          autoFocus></a-input>
-        <div style="margin-top: 10px; display: flex; justify-content:flex-end;">
-          <a-button @click="submitSecondaryIP" type="primary" style="margin-right: 10px;">{{ $t('label.add.secondary.ip') }}</a-button>
-          <a-button @click="closeModals">{{ $t('label.close') }}</a-button>
-        </div>
-      </a-form>
-=======
       <div class="modal-form">
         <p class="modal-form__label">{{ $t('label.publicip') }}:</p>
         <a-select
           showSearch
           v-if="editNicResource.type==='Shared'"
           v-model="newSecondaryIp"
-          :loading="listIps.loading">
+          :loading="listIps.loading"
+          :autoFocus="editNicResource.type==='Shared'">
           <a-select-option v-for="ip in listIps.opts" :key="ip.ipaddress">
             {{ ip.ipaddress }}
           </a-select-option>
@@ -266,14 +254,14 @@
         <a-input
           v-else
           :placeholder="$t('label.new.secondaryip.description')"
-          v-model="newSecondaryIp"></a-input>
+          v-model="newSecondaryIp"
+          :autoFocus="editNicResource.type!=='Shared'"></a-input>
       </div>
 
       <div style="margin-top: 10px; display: flex; justify-content:flex-end;">
         <a-button @click="submitSecondaryIP" type="primary" style="margin-right: 10px;">{{ $t('label.add.secondary.ip') }}</a-button>
         <a-button @click="closeModals">{{ $t('label.close') }}</a-button>
       </div>
->>>>>>> be781804
 
       <a-divider />
       <a-list itemLayout="vertical">
