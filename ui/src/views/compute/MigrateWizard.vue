--- conflicted
+++ resolved
@@ -40,36 +40,25 @@
           class="host-item__suitability-icon"
           twoToneColor="#f5222d"
           v-else />
-<<<<<<< HEAD
-      </template>
-      <template #memused="{ record }">
-        {{ byteToGigabyte(record.memoryused) }} GB
-      </template>
-      <template #memoryallocatedpercentage="{ record }">
-        {{ record.memoryallocatedpercentage }}
-      </template>
-      <template #select="{ record }">
-=======
-      </div>
-      <div slot="memused" slot-scope="record">
+      </div>
+      <div #memused="{ record }">
         <span v-if="record.memoryused">
           {{ record.memoryused | byteToGigabyte }} GB
         </span>
       </div>
-      <div slot="memoryallocatedpercentage" slot-scope="record">
+      <div #memoryallocatedpercentage="{ record }">
         {{ record.memoryallocatedpercentage }}
       </div>
-      <div slot="cluster" slot-scope="record">
+      <div #cluster="{ record }">
         {{ record.clustername }}
       </div>
-      <div slot="pod" slot-scope="record">
+      <div #pod="{ record }">
         {{ record.podname }}
       </div>
-      <div slot="requiresstoragemigration" slot-scope="record">
+      <div #requiresstoragemigration="{ record }">
         {{ record.requiresStorageMotion ? $t('label.yes') : $t('label.no') }}
       </div>
-      <template slot="select" slot-scope="record">
->>>>>>> 2bbc7817
+      <template #select="record">
         <a-radio
           class="host-item__radio"
           @click="selectedHost = record"
@@ -145,15 +134,15 @@
         },
         {
           title: this.$t('label.cluster'),
-          scopedSlots: { customRender: 'cluster' }
+          slots: { customRender: 'cluster' }
         },
         {
           title: this.$t('label.pod'),
-          scopedSlots: { customRender: 'pod' }
+          slots: { customRender: 'pod' }
         },
         {
           title: this.$t('label.storage.migration.required'),
-          scopedSlots: { customRender: 'requiresstoragemigration' }
+          slots: { customRender: 'requiresstoragemigration' }
         },
         {
           title: this.$t('label.select'),
