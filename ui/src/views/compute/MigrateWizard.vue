// Licensed to the Apache Software Foundation (ASF) under one
// or more contributor license agreements.  See the NOTICE file
// distributed with this work for additional information
// regarding copyright ownership.  The ASF licenses this file
// to you under the Apache License, Version 2.0 (the
// "License"); you may not use this file except in compliance
// with the License.  You may obtain a copy of the License at
//
//   http://www.apache.org/licenses/LICENSE-2.0
//
// Unless required by applicable law or agreed to in writing,
// software distributed under the License is distributed on an
// "AS IS" BASIS, WITHOUT WARRANTIES OR CONDITIONS OF ANY
// KIND, either express or implied.  See the License for the
// specific language governing permissions and limitations
// under the License.

<template>
  <div class="form">
    <a-input-search
      :placeholder="$t('label.search')"
      v-model="searchQuery"
      style="margin-bottom: 10px;"
      @search="fetchData"
      autoFocus />
    <a-table
      size="small"
      style="overflow-y: auto"
      :loading="loading"
      :columns="columns"
      :dataSource="hosts"
      :pagination="false"
      :rowKey="record => record.id">
      <div slot="suitability" slot-scope="record">
        <a-icon
          class="host-item__suitability-icon"
          type="check-circle"
          theme="twoTone"
          twoToneColor="#52c41a"
          v-if="record.suitableformigration" />
        <a-icon
          class="host-item__suitability-icon"
          type="close-circle"
          theme="twoTone"
          twoToneColor="#f5222d"
          v-else />
      </div>
      <div slot="memused" slot-scope="record">
        <span v-if="record.memoryused | byteToGigabyte">
          {{ record.memoryused | byteToGigabyte }} GB
        </span>
      </div>
      <div slot="memoryallocatedpercentage" slot-scope="record">
        {{ record.memoryallocatedpercentage }}
      </div>
      <div slot="cluster" slot-scope="record">
        {{ record.clustername }}
      </div>
      <div slot="pod" slot-scope="record">
        {{ record.podname }}
      </div>
      <div slot="requiresstoragemigration" slot-scope="record">
        {{ record.requiresStorageMotion ? $t('label.yes') : $t('label.no') }}
      </div>
      <template slot="select" slot-scope="record">
        <a-radio
          class="host-item__radio"
          @click="selectedHost = record"
          :checked="record.id === selectedHost.id"
          :disabled="!record.suitableformigration"></a-radio>
      </template>
    </a-table>
    <a-pagination
      class="pagination"
      size="small"
      :current="page"
      :pageSize="pageSize"
      :total="totalCount"
      :showTotal="total => `${$t('label.total')} ${total} ${$t('label.items')}`"
      :pageSizeOptions="['10', '20', '40', '80', '100']"
      @change="handleChangePage"
      @showSizeChange="handleChangePageSize"
      showSizeChanger>
      <template slot="buildOptionText" slot-scope="props">
        <span>{{ props.value }} / {{ $t('label.page') }}</span>
      </template>
    </a-pagination>

    <div style="margin-top: 20px; display: flex; justify-content:flex-end;">
      <a-button type="primary" :disabled="!selectedHost.id" @click="submitForm">
        {{ $t('label.ok') }}
      </a-button>
    </div>
  </div>

</template>

<script>
import { api } from '@/api'

export default {
  name: 'VMMigrateWizard',
  props: {
    resource: {
      type: Object,
      required: true
    }
  },
  data () {
    return {
      loading: true,
      hosts: [],
      selectedHost: {},
      searchQuery: '',
      totalCount: 0,
      page: 1,
      pageSize: 10,
      columns: [
        {
          title: this.$t('label.name'),
          dataIndex: 'name'
        },
        {
          title: this.$t('label.suitability'),
          scopedSlots: { customRender: 'suitability' }
        },
        {
          title: this.$t('label.cpuused'),
          dataIndex: 'cpuused'
        },
        {
          title: this.$t('label.memoryallocated'),
          scopedSlots: { customRender: 'memoryallocatedpercentage' }
        },
        {
          title: this.$t('label.memused'),
          scopedSlots: { customRender: 'memused' }
        },
        {
          title: this.$t('label.cluster'),
          scopedSlots: { customRender: 'cluster' }
        },
        {
          title: this.$t('label.pod'),
          scopedSlots: { customRender: 'pod' }
        },
        {
          title: this.$t('label.storage.migration.required'),
          scopedSlots: { customRender: 'requiresstoragemigration' }
        },
        {
          title: this.$t('label.select'),
          scopedSlots: { customRender: 'select' }
        }
      ]
    }
  },
  created () {
    this.fetchData()
  },
  methods: {
    fetchData () {
      this.loading = true
      api('findHostsForMigration', {
        virtualmachineid: this.resource.id,
        keyword: this.searchQuery,
        page: this.page,
        pagesize: this.pageSize
      }).then(response => {
        this.hosts = response.findhostsformigrationresponse.host || []
        this.hosts.sort((a, b) => {
          return b.suitableformigration - a.suitableformigration
        })
        for (const key in this.hosts) {
          if (this.hosts[key].suitableformigration && !this.hosts[key].requiresstoragemigration) {
            this.hosts.unshift({ id: -1, name: this.$t('label.migrate.auto.select'), suitableformigration: true, requiresstoragemigration: false })
            break
          }
        }
        this.totalCount = response.findhostsformigrationresponse.count
      }).catch(error => {
        this.$message.error(`${this.$t('message.load.host.failed')}: ${error}`)
      }).finally(() => {
        this.loading = false
      })
    },
    submitForm () {
      this.loading = true
      var isUserVm = true
      if (this.$route.meta.name !== 'vm') {
        isUserVm = false
      }
      var migrateApi = isUserVm
        ? this.selectedHost.requiresStorageMotion ? 'migrateVirtualMachineWithVolume' : 'migrateVirtualMachine'
        : 'migrateSystemVm'
<<<<<<< HEAD
      var migrateParams = this.selectedHost.id === -1 ? { autoselect: true, virtualmachineid: this.resource.id }
        : { hostid: this.selectedHost.id, virtualmachineid: this.resource.id }
      api(migrateApi, migrateParams).then(response => {
        var migrateResponse = isUserVm
          ? this.selectedHost.requiresStorageMotion ? response.migratevirtualmachinewithvolumeresponse : response.migratevirtualmachineresponse
          : response.migratesystemvmresponse
        this.$store.dispatch('AddAsyncJob', {
=======
      api(migrateApi, {
        hostid: this.selectedHost.id,
        virtualmachineid: this.resource.id
      }).then(response => {
        const jobid = this.selectedHost.requiresStorageMotion ? response.migratevirtualmachinewithvolumeresponse.jobid : response.migratevirtualmachineresponse.jobid
        this.$pollJob({
          jobId: jobid,
>>>>>>> 1f743e91
          title: `${this.$t('label.migrating')} ${this.resource.name}`,
          description: this.resource.name,
          successMessage: `${this.$t('message.success.migrating')} ${this.resource.name}`,
          successMethod: () => {
            this.$emit('close-action')
          },
          errorMessage: this.$t('message.migrating.failed'),
          errorMethod: () => {
            this.$emit('close-action')
          },
          loadingMessage: `${this.$t('message.migrating.processing')} ${this.resource.name}`,
          catchMessage: this.$t('error.fetching.async.job.result'),
          catchMethod: () => {
            this.$emit('close-action')
          }
        })
        this.$emit('close-action')
      }).catch(error => {
        this.$notification.error({
          message: this.$t('message.request.failed'),
          description: (error.response && error.response.headers && error.response.headers['x-description']) || error.message,
          duration: 0
        })
      }).finally(() => {
        this.loading = false
      })
    },
    handleChangePage (page, pageSize) {
      this.page = page
      this.pageSize = pageSize
      this.fetchData()
    },
    handleChangePageSize (currentPage, pageSize) {
      this.page = currentPage
      this.pageSize = pageSize
      this.fetchData()
    }
  },
  filters: {
    byteToGigabyte: value => {
      return (value / Math.pow(10, 9)).toFixed(2)
    }
  }
}
</script>

<style scoped lang="scss">

  .form {
    width: 95vw;
    @media (min-width: 900px) {
      width: 850px;
    }
  }

  .host-item {
    padding-right: 20px;
    padding-bottom: 0;
    padding-left: 20px;

    &--selected {
      background-color: #e6f7ff;
    }

    &__row {
      display: flex;
      flex-direction: column;
      width: 100%;

      @media (min-width: 760px) {
        flex-direction: row;
      }
    }

    &__value {
      display: flex;
      flex-direction: column;
      align-items: flex-start;
      flex: 1;
      margin-bottom: 10px;

      &--small {

        @media (min-width: 760px) {
          flex: none;
          margin-right: 40px;
          margin-left: 40px;
        }
      }
    }

    &__title {
      font-weight: bold;
    }

    &__suitability-icon {
      margin-top: 5px;
    }

    &__radio {
      display: flex;
      align-items: center;
    }

  }

  .pagination {
    margin-top: 20px;
  }
</style><|MERGE_RESOLUTION|>--- conflicted
+++ resolved
@@ -193,23 +193,12 @@
       var migrateApi = isUserVm
         ? this.selectedHost.requiresStorageMotion ? 'migrateVirtualMachineWithVolume' : 'migrateVirtualMachine'
         : 'migrateSystemVm'
-<<<<<<< HEAD
       var migrateParams = this.selectedHost.id === -1 ? { autoselect: true, virtualmachineid: this.resource.id }
         : { hostid: this.selectedHost.id, virtualmachineid: this.resource.id }
       api(migrateApi, migrateParams).then(response => {
-        var migrateResponse = isUserVm
-          ? this.selectedHost.requiresStorageMotion ? response.migratevirtualmachinewithvolumeresponse : response.migratevirtualmachineresponse
-          : response.migratesystemvmresponse
-        this.$store.dispatch('AddAsyncJob', {
-=======
-      api(migrateApi, {
-        hostid: this.selectedHost.id,
-        virtualmachineid: this.resource.id
-      }).then(response => {
         const jobid = this.selectedHost.requiresStorageMotion ? response.migratevirtualmachinewithvolumeresponse.jobid : response.migratevirtualmachineresponse.jobid
         this.$pollJob({
           jobId: jobid,
->>>>>>> 1f743e91
           title: `${this.$t('label.migrating')} ${this.resource.name}`,
           description: this.resource.name,
           successMessage: `${this.$t('message.success.migrating')} ${this.resource.name}`,
