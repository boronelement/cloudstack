--- conflicted
+++ resolved
@@ -198,17 +198,10 @@
                       @handle-search-filter="($event) => handleSearchFilter('serviceOfferings', $event)"
                     ></compute-offering-selection>
                     <compute-selection
-<<<<<<< HEAD
-                      v-if="serviceOffering && serviceOffering.iscustomized"
+                      v-if="serviceOffering && (serviceOffering.iscustomized || serviceOffering.iscustomizediops)"
                       cpuNumberInputDecorator="cpunumber"
                       cpuSpeedInputDecorator="cpuspeed"
                       memoryInputDecorator="memory"
-=======
-                      v-if="serviceOffering && (serviceOffering.iscustomized || serviceOffering.iscustomizediops)"
-                      cpunumber-input-decorator="cpunumber"
-                      cpuspeed-input-decorator="cpuspeed"
-                      memory-input-decorator="memory"
->>>>>>> f7fdc8a9
                       :preFillContent="dataPreFill"
                       :computeOfferingId="instanceConfig.computeofferingid"
                       :isConstrained="'serviceofferingdetails' in serviceOffering"
