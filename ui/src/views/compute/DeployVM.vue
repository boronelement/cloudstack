--- conflicted
+++ resolved
@@ -113,11 +113,8 @@
                         <span>
                           {{ $t('label.override.rootdisk.size') }}
                           <a-switch
-<<<<<<< HEAD
                             v-model:checked="rootDiskSize"
-=======
                             :default-checked="showRootDiskSizeChanger && rootDiskSizeFixed > 0"
->>>>>>> 446337b4
                             :disabled="rootDiskSizeFixed > 0 || template.deployasis"
                             @change="val => { showRootDiskSizeChanger = val }"
                             style="margin-left: 10px;"/>
@@ -754,17 +751,13 @@
       showRootDiskSizeChanger: false,
       securitygroupids: [],
       rootDiskSizeFixed: 0,
-<<<<<<< HEAD
-      form: {},
       hasError: false
-=======
       error: false,
       diskSelected: {},
       diskIOpsMin: 0,
       diskIOpsMax: 0,
       minIOPs: 0,
       maxIOPs: 0
->>>>>>> 446337b4
     }
   },
   computed: {
@@ -1617,25 +1610,13 @@
                     duration: 0
                   })
                 }
-<<<<<<< HEAD
-                eventBus.emit('vm-refresh-data')
-              },
-              errorMethod: () => {
-                eventBus.emit('vm-refresh-data')
-=======
->>>>>>> 446337b4
               },
               loadingMessage: `${title} ${this.$t('label.in.progress')}`,
               catchMessage: this.$t('error.fetching.async.job.result'),
-              catchMethod: () => {
-<<<<<<< HEAD
-                eventBus.emit('vm-refresh-data')
-=======
                 eventBus.$emit('vm-refresh-data')
               },
               action: {
                 isFetchData: false
->>>>>>> 446337b4
               }
             })
           }
