--- conflicted
+++ resolved
@@ -1481,28 +1481,8 @@
       console.log('wizard submit')
       e.preventDefault()
       if (this.loading.deploy) return
-<<<<<<< HEAD
       this.formRef.value.validate().then(async () => {
         const values = toRaw(this.form)
-=======
-      this.form.validateFieldsAndScroll(options, async (err, values) => {
-        if (err) {
-          if (err.licensesaccepted) {
-            this.$notification.error({
-              type: 'error',
-              message: this.$t('message.license.agreements.not.accepted'),
-              description: this.$t('message.step.license.agreements.continue')
-            })
-            return
-          }
-
-          this.$notification.error({
-            message: this.$t('message.request.failed'),
-            description: this.$t('error.form.message')
-          })
-          return
-        }
->>>>>>> 30ae9eed
 
         if (!values.templateid && !values.isoid) {
           this.$notification.error({
@@ -1700,7 +1680,7 @@
                 const vm = result.jobresult.virtualmachine
                 const name = vm.displayname || vm.name || vm.id
                 if (vm.password) {
-                  this.$notification.error({
+                  this.$notification.success({
                     message: password + ` ${this.$t('label.for')} ` + name,
                     description: vm.password,
                     duration: 0
