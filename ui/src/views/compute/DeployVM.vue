--- conflicted
+++ resolved
@@ -547,13 +547,8 @@
                         :options="keyboardSelectOptions"
                       ></a-select>
                     </a-form-item>
-<<<<<<< HEAD
-                    <a-form-item :label="$t('label.start.vm')">
-                      <a-switch v-decorator="['startvm']" :checked="this.startvm" @change="checked => { this.startvm = checked }" />
-=======
                     <a-form-item :label="$t('label.action.start.instance')">
                       <a-switch v-decorator="['startvm', { initialValue: true }]" :checked="this.startvm" @change="checked => { this.startvm = checked }" />
->>>>>>> c1a02e16
                     </a-form-item>
                   </div>
                 </template>
