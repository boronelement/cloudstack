--- conflicted
+++ resolved
@@ -167,11 +167,7 @@
                       <template #label>
                         {{ $t('label.configuration') }}
                         <a-tooltip :title="$t('message.ovf.configurations')">
-<<<<<<< HEAD
-                          <info-circle-outlined style="color: rgba(0,0,0,.45)" />
-=======
-                          <a-icon type="info-circle" />
->>>>>>> 8680f7d9
+                          <info-circle-outlined />
                         </a-tooltip>
                       </template>
                       <a-select
@@ -305,11 +301,7 @@
                         <template #label>
                           {{ nic.elementName + ' - ' + nic.name }}
                           <a-tooltip :title="nic.networkDescription">
-<<<<<<< HEAD
-                            <info-circle-outlined style="color: rgba(0,0,0,.45)" />
-=======
-                            <a-icon type="info-circle" />
->>>>>>> 8680f7d9
+                            <info-circle-outlined />
                           </a-tooltip>
                         </template>
                         <a-select
@@ -401,11 +393,7 @@
                         <template #label style="text-transform: capitalize">
                           {{ property.label }}
                           <a-tooltip :title="property.description">
-<<<<<<< HEAD
-                            <info-circle-outlined style="color: rgba(0,0,0,.45)" />
-=======
-                            <a-icon type="info-circle" />
->>>>>>> 8680f7d9
+                            <info-circle-outlined />
                           </a-tooltip>
                         </template>
 
