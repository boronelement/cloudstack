--- conflicted
+++ resolved
@@ -1440,12 +1440,8 @@
         }
       }
       e.preventDefault()
-<<<<<<< HEAD
+      if (this.loading.deploy) return
       this.form.validateFieldsAndScroll(options, async (err, values) => {
-=======
-      if (this.loading.deploy) return
-      this.form.validateFields(async (err, values) => {
->>>>>>> 0382f2b0
         if (err) {
           if (err.licensesaccepted) {
             this.$notification.error({
@@ -1454,7 +1450,7 @@
             })
             return
           }
-          // console.log(err.zoneid.errors[0])
+
           this.$notification.error({
             message: this.$t('message.request.failed'),
             description: this.$t('error.form.message')
