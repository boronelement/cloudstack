// Licensed to the Apache Software Foundation (ASF) under one
// or more contributor license agreements.  See the NOTICE file
// distributed with this work for additional information
// regarding copyright ownership.  The ASF licenses this file
// to you under the Apache License, Version 2.0 (the
// "License"); you may not use this file except in compliance
// with the License.  You may obtain a copy of the License at
//
//   http://www.apache.org/licenses/LICENSE-2.0
//
// Unless required by applicable law or agreed to in writing,
// software distributed under the License is distributed on an
// "AS IS" BASIS, WITHOUT WARRANTIES OR CONDITIONS OF ANY
// KIND, either express or implied.  See the License for the
// specific language governing permissions and limitations
// under the License.

<template>
  <div>
    <a-row :gutter="12">
      <a-col :md="24" :lg="17">
        <a-card :bordered="true" :title="$t('label.newinstance')">
          <a-form
            v-ctrl-enter="handleSubmit"
            :ref="formRef"
            :model="form"
            :rules="rules"
            @finish="handleSubmit"
            layout="vertical"
          >
            <a-steps direction="vertical" size="small">
              <a-step :title="$t('label.select.deployment.infrastructure')" status="process">
                <template #description>
                  <div style="margin-top: 15px">
                    <span>{{ $t('message.select.a.zone') }}</span><br/>
                    <a-form-item :label="$t('label.zoneid')" name="zoneid" ref="zoneid">
                      <div v-if="zones.length <= 8">
                        <a-row type="flex" :gutter="5" justify="start">
                          <div v-for="(zoneItem, idx) in zones" :key="idx">
                            <a-radio-group
                              :key="idx"
                              v-model:value="form.zoneid"
                              @change="onSelectZoneId(zoneItem.id)">
                              <a-col :span="8">
                                <a-card-grid style="width:200px;" :title="zoneItem.name" :hoverable="false">
                                  <a-radio :value="zoneItem.id">
                                    <div>
                                      <img
                                        v-if="zoneItem && zoneItem.icon && zoneItem.icon.base64image"
                                        :src="getImg(zoneItem.icon.base64image)"
                                        style="marginTop: -30px; marginLeft: 60px"
                                        width="36px"
                                        height="36px" />
                                      <global-outlined v-else :style="{fontSize: '36px', marginLeft: '60px', marginTop: '-40px'}"/>
                                    </div>
                                  </a-radio>
                                  <a-card-meta title="" :description="zoneItem.name" style="text-align:center; paddingTop: 10px;" />
                                </a-card-grid>
                              </a-col>
                            </a-radio-group>
                          </div>
                        </a-row>
                      </div>
                      <a-select
                        v-else
                        v-model:value="form.zoneid"
                        showSearch
                        optionFilterProp="label"
                        :filterOption="(input, option) => {
                          return option.label.toLowerCase().indexOf(input.toLowerCase()) >= 0
                        }"
                        @change="onSelectZoneId"
                        :loading="loading.zones"
                        v-focus="true"
                      >
                        <a-select-option v-for="zone1 in zones" :key="zone1.id" :label="zone1.name">
                          <span>
                            <resource-icon v-if="zone1.icon && zone1.icon.base64image" :image="zone1.icon.base64image" size="1x" style="margin-right: 5px"/>
                            <global-outlined v-else style="margin-right: 5px" />
                            {{ zone1.name }}
                          </span>
                        </a-select-option>
                      </a-select>
                    </a-form-item>
                    <a-form-item
                      v-if="!isNormalAndDomainUser"
                      :label="$t('label.podid')"
                      name="podid"
                      ref="podid">
                      <a-select
                        v-model:value="form.podid"
                        showSearch
                        optionFilterProp="label"
                        :filterOption="filterOption"
                        :options="podSelectOptions"
                        :loading="loading.pods"
                        @change="onSelectPodId"
                      ></a-select>
                    </a-form-item>
                    <a-form-item
                      v-if="!isNormalAndDomainUser"
                      :label="$t('label.clusterid')"
                      name="clusterid"
                      ref="clusterid">
                      <a-select
                        v-model:value="form.clusterid"
                        showSearch
                        optionFilterProp="label"
                        :filterOption="filterOption"
                        :options="clusterSelectOptions"
                        :loading="loading.clusters"
                        @change="onSelectClusterId"
                      ></a-select>
                    </a-form-item>
                    <a-form-item
                      v-if="!isNormalAndDomainUser"
                      :label="$t('label.hostid')"
                      name="hostid"
                      ref="hostid">
                      <a-select
                        v-model:value="form.hostid"
                        showSearch
                        optionFilterProp="label"
                        :filterOption="filterOption"
                        :options="hostSelectOptions"
                        :loading="loading.hosts"
                      ></a-select>
                    </a-form-item>
                  </div>
                </template>
              </a-step>
              <a-step
                :title="$t('label.templateiso')"
                :status="zoneSelected ? 'process' : 'wait'">
                <template #description>
                  <div v-if="zoneSelected" style="margin-top: 15px">
                    <a-card
                      :tabList="tabList"
                      :activeTabKey="tabKey"
                      @tabChange="key => onTabChange(key, 'tabKey')">
                      <div v-if="tabKey === 'templateid'">
                        {{ $t('message.template.desc') }}
                        <template-iso-selection
                          input-decorator="templateid"
                          :items="options.templates"
                          :selected="tabKey"
                          :loading="loading.templates"
                          :preFillContent="dataPreFill"
                          @handle-search-filter="($event) => fetchAllTemplates($event)"
                          @update-template-iso="updateFieldValue" />
                         <div>
                          {{ $t('label.override.rootdisk.size') }}
                          <a-switch
                            v-model:checked="form.rootdisksizeitem"
                            :disabled="rootDiskSizeFixed > 0 || template.deployasis"
                            @change="val => { showRootDiskSizeChanger = val }"
                            style="margin-left: 10px;"/>
                          <div v-if="template.deployasis">  {{ $t('message.deployasis') }} </div>
                        </div>
                        <disk-size-selection
                          v-show="showRootDiskSizeChanger"
                          input-decorator="rootdisksize"
                          :preFillContent="dataPreFill"
                          :isCustomized="true"
                          :minDiskSize="dataPreFill.minrootdisksize"
                          @update-disk-size="updateFieldValue"
                          style="margin-top: 10px;"/>
                      </div>
                      <div v-else>
                        {{ $t('message.iso.desc') }}
                        <template-iso-selection
                          input-decorator="isoid"
                          :items="options.isos"
                          :selected="tabKey"
                          :loading="loading.isos"
                          :preFillContent="dataPreFill"
                          @handle-search-filter="($event) => fetchAllIsos($event)"
                          @update-template-iso="updateFieldValue" />
                        <a-form-item :label="$t('label.hypervisor')">
                          <a-select
                            v-model:value="form.hypervisor"
                            :options="hypervisorSelectOptions"
                            @change="value => hypervisor = value"
                            showSearch
                            optionFilterProp="label"
                            :filterOption="filterOption" />
                        </a-form-item>
                      </div>
                    </a-card>
                    <a-form-item class="form-item-hidden">
                      <a-input v-model:value="form.templateid" />
                    </a-form-item>
                    <a-form-item class="form-item-hidden">
                      <a-input v-model:value="form.isoid" />
                    </a-form-item>
                    <a-form-item class="form-item-hidden">
                      <a-input v-model:value="form.rootdisksize" />
                    </a-form-item>
                  </div>
                </template>
              </a-step>
              <a-step
                :title="$t('label.serviceofferingid')"
                :status="zoneSelected ? 'process' : 'wait'">
                <template #description>
                  <div v-if="zoneSelected">
                    <a-form-item v-if="zoneSelected && templateConfigurationExists" name="templateConfiguration" ref="templateConfiguration">
                      <template #label>
                        <tooltip-label :title="$t('label.configuration')" :tooltip="$t('message.ovf.configurations')"/>
                      </template>
                      <a-select
                        showSearch
                        optionFilterProp="label"
                        v-model:value="form.templateConfiguration"
                        defaultActiveFirstOption
                        :placeholder="$t('message.ovf.configurations')"
                        :filterOption="(input, option) => {
                          return option.label.toLowerCase().indexOf(input.toLowerCase()) >= 0
                        }"
                        @change="onSelectTemplateConfigurationId"
                      >
                        <a-select-option v-for="opt in templateConfigurations" :key="opt.id">
                          {{ opt.name || opt.description }}
                        </a-select-option>
                      </a-select>
                      <span v-if="selectedTemplateConfiguration && selectedTemplateConfiguration.description">{{ selectedTemplateConfiguration.description }}</span>
                    </a-form-item>
                    <compute-offering-selection
                      :compute-items="options.serviceOfferings"
                      :selected-template="template ? template : {}"
                      :row-count="rowCount.serviceOfferings"
                      :zoneId="zoneId"
                      :value="serviceOffering ? serviceOffering.id : ''"
                      :loading="loading.serviceOfferings"
                      :preFillContent="dataPreFill"
                      :minimum-cpunumber="templateConfigurationExists && selectedTemplateConfiguration && selectedTemplateConfiguration.cpunumber ? selectedTemplateConfiguration.cpunumber : 0"
                      :minimum-cpuspeed="templateConfigurationExists && selectedTemplateConfiguration && selectedTemplateConfiguration.cpuspeed ? selectedTemplateConfiguration.cpuspeed : 0"
                      :minimum-memory="templateConfigurationExists && selectedTemplateConfiguration && selectedTemplateConfiguration.memory ? selectedTemplateConfiguration.memory : 0"
                      @select-compute-item="($event) => updateComputeOffering($event)"
                      @handle-search-filter="($event) => handleSearchFilter('serviceOfferings', $event)"
                    ></compute-offering-selection>
                    <compute-selection
                      v-if="serviceOffering && (serviceOffering.iscustomized || serviceOffering.iscustomizediops)"
                      cpuNumberInputDecorator="cpunumber"
                      cpuSpeedInputDecorator="cpuspeed"
                      memoryInputDecorator="memory"
                      :preFillContent="dataPreFill"
                      :computeOfferingId="instanceConfig.computeofferingid"
                      :isConstrained="'serviceofferingdetails' in serviceOffering"
                      :minCpu="'serviceofferingdetails' in serviceOffering ? serviceOffering.serviceofferingdetails.mincpunumber*1 : 0"
                      :maxCpu="'serviceofferingdetails' in serviceOffering ? serviceOffering.serviceofferingdetails.maxcpunumber*1 : Number.MAX_SAFE_INTEGER"
                      :minMemory="'serviceofferingdetails' in serviceOffering ? serviceOffering.serviceofferingdetails.minmemory*1 : 0"
                      :maxMemory="'serviceofferingdetails' in serviceOffering ? serviceOffering.serviceofferingdetails.maxmemory*1 : Number.MAX_SAFE_INTEGER"
                      :isCustomized="serviceOffering.iscustomized"
                      :isCustomizedIOps="'iscustomizediops' in serviceOffering && serviceOffering.iscustomizediops"
                      @handler-error="handlerError"
                      @update-iops-value="updateIOPSValue"
                      @update-compute-cpunumber="updateFieldValue"
                      @update-compute-cpuspeed="updateFieldValue"
                      @update-compute-memory="updateFieldValue" />
                    <span v-if="serviceOffering && serviceOffering.iscustomized">
                      <a-form-item name="cpunumber" ref="cpunumber" class="form-item-hidden">
                        <a-input v-model:value="form.cpunumber"/>
                      </a-form-item>
                      <a-form-item
                        class="form-item-hidden"
                        v-if="(serviceOffering && !(serviceOffering.cpuspeed > 0))"
                        name="cpuspeed"
                        ref="cpuspeed">
                        <a-input v-model:value="form.cpuspeed"/>
                      </a-form-item>
                      <a-form-item class="form-item-hidden" name="memory" ref="memory">
                        <a-input v-model:value="form.memory"/>
                      </a-form-item>
                    </span>
                  </div>
                </template>
              </a-step>
              <a-step
                :title="$t('label.data.disk')"
                :status="zoneSelected ? 'process' : 'wait'"
                v-if="!template.deployasis && template.childtemplates && template.childtemplates.length > 0" >
                <template #description>
                  <div v-if="zoneSelected">
                    <multi-disk-selection
                      :items="template.childtemplates"
                      :diskOfferings="options.diskOfferings"
                      :zoneId="zoneId"
                      @select-multi-disk-offering="updateMultiDiskOffering($event)" />
                  </div>
                </template>
              </a-step>
              <a-step
                v-else
                :title="tabKey === 'templateid' ? $t('label.data.disk') : $t('label.disk.size')"
                :status="zoneSelected ? 'process' : 'wait'">
                <template #description>
                  <div v-if="zoneSelected">
                    <disk-offering-selection
                      :items="options.diskOfferings"
                      :row-count="rowCount.diskOfferings"
                      :zoneId="zoneId"
                      :value="diskOffering ? diskOffering.id : ''"
                      :loading="loading.diskOfferings"
                      :preFillContent="dataPreFill"
                      :isIsoSelected="tabKey==='isoid'"
                      @on-selected-disk-size="onSelectDiskSize"
                      @select-disk-offering-item="($event) => updateDiskOffering($event)"
                      @handle-search-filter="($event) => handleSearchFilter('diskOfferings', $event)"
                    ></disk-offering-selection>
                    <disk-size-selection
                      v-if="diskOffering && (diskOffering.iscustomized || diskOffering.iscustomizediops)"
                      input-decorator="size"
                      :preFillContent="dataPreFill"
                      :diskSelected="diskSelected"
                      :isCustomized="diskOffering.iscustomized"
                      @handler-error="handlerError"
                      @update-disk-size="updateFieldValue"
                      @update-iops-value="updateIOPSValue"/>
                    <a-form-item class="form-item-hidden">
                      <a-input v-model:value="form.size"/>
                    </a-form-item>
                  </div>
                </template>
              </a-step>
              <a-step
                :title="$t('label.networks')"
                :status="zoneSelected ? 'process' : 'wait'"
                v-if="zone && zone.networktype !== 'Basic'">
                <template #description>
                  <div v-if="zoneSelected">
                    <div v-if="vm.templateid && templateNics && templateNics.length > 0">
                      <a-form-item
                        v-for="(nic, nicIndex) in templateNics"
                        :key="nicIndex"
                        :v-bind="nic.name"
                        :name="'networkMap.nic-' + nic.InstanceID.toString()"
                        :ref="'networkMap.nic-' + nic.InstanceID.toString()">
                        <template #label>
                          <tooltip-label :title="nic.elementName + ' - ' + nic.name" :tooltip="nic.networkDescription"/>
                        </template>
                        <a-select
                          showSearch
                          optionFilterProp="label"
                          v-model:value="form['networkMap.nic-' + nic.InstanceID.toString()]"
                          :placeholder="nic.networkDescription"
                          :filterOption="(input, option) => {
                            return option.label.toLowerCase().indexOf(input.toLowerCase()) >= 0
                          }"
                        >
                          <a-select-option v-for="opt in options.networks" :key="opt.id">
                            <span v-if="opt.type!=='L2'">
                              {{ opt.name || opt.description }} ({{ `${$t('label.cidr')}: ${opt.cidr}` }})
                            </span>
                            <span v-else>{{ opt.name || opt.description }}</span>
                          </a-select-option>
                        </a-select>
                      </a-form-item>
                    </div>
                    <div v-show="!(vm.templateid && templateNics && templateNics.length > 0)" >
                      <network-selection
                        :items="options.networks"
                        :row-count="rowCount.networks"
                        :value="networkOfferingIds"
                        :loading="loading.networks"
                        :zoneId="zoneId"
                        :preFillContent="dataPreFill"
                        @select-network-item="($event) => updateNetworks($event)"
                        @handle-search-filter="($event) => handleSearchFilter('networks', $event)"
                      ></network-selection>
                      <network-configuration
                        v-if="networks.length > 0"
                        :items="networks"
                        :preFillContent="dataPreFill"
                        @update-network-config="($event) => updateNetworkConfig($event)"
                        @handler-error="($event) => hasError = $event"
                        @select-default-network-item="($event) => updateDefaultNetworks($event)"
                      ></network-configuration>
                    </div>
                  </div>
                </template>
              </a-step>
              <a-step
                v-if="showSecurityGroupSection"
                :title="$t('label.security.groups')"
                :status="zoneSelected ? 'process' : 'wait'">
                <template #description>
                  <security-group-selection
                    :zoneId="zoneId"
                    :value="securitygroupids"
                    :loading="loading.networks"
                    :preFillContent="dataPreFill"
                    @select-security-group-item="($event) => updateSecurityGroups($event)"></security-group-selection>
                </template>
              </a-step>
              <a-step
                v-if="isUserAllowedToListSshKeys"
                :title="this.$t('label.sshkeypairs')"
                :status="zoneSelected ? 'process' : 'wait'">
                <template #description>
                  <div v-if="zoneSelected">
                    <ssh-key-pair-selection
                      :items="options.sshKeyPairs"
                      :row-count="rowCount.sshKeyPairs"
                      :zoneId="zoneId"
                      :value="sshKeyPair ? sshKeyPair.name : ''"
                      :loading="loading.sshKeyPairs"
                      :preFillContent="dataPreFill"
                      @select-ssh-key-pair-item="($event) => updateSshKeyPairs($event)"
                      @handle-search-filter="($event) => handleSearchFilter('sshKeyPairs', $event)"
                    />
                  </div>
                </template>
              </a-step>
              <a-step
                :title="$t('label.ovf.properties')"
                :status="zoneSelected ? 'process' : 'wait'"
                v-if="vm.templateid && templateProperties && Object.keys(templateProperties).length > 0">
                <template #description>
                  <div v-for="(props, category) in templateProperties" :key="category">
                    <a-alert :message="'Category: ' + category + ' (' + props.length + ' properties)'" type="info" />
                    <div style="margin-left: 15px; margin-top: 10px">
                      <a-form-item
                        v-for="(property, propertyIndex) in props"
                        :key="propertyIndex"
                        :v-bind="property.key"
                        :name="'properties.' + escapePropertyKey(property.key)"
                        :ref="'properties.' + escapePropertyKey(property.key)">
                        <tooltip-label style="text-transform: capitalize" :title="property.label" :tooltip="property.description"/>

                        <span v-if="property.type && property.type==='boolean'">
                          <a-switch
                            v-model:cheked="form['properties.' + escapePropertyKey(property.key)]"
                            :placeholder="property.description"
                          />
                        </span>
                        <span v-else-if="property.type && (property.type==='int' || property.type==='real')">
                          <a-input-number
                            v-model:value="form['properties.'+ escapePropertyKey(property.key)]"
                            :placeholder="property.description"
                            :min="getPropertyQualifiers(property.qualifiers, 'number-select').min"
                            :max="getPropertyQualifiers(property.qualifiers, 'number-select').max" />
                        </span>
                        <span v-else-if="property.type && property.type==='string' && property.qualifiers && property.qualifiers.startsWith('ValueMap')">
                          <a-select
                            showSearch
                            optionFilterProp="label"
                            v-model:value="form['properties.' + escapePropertyKey(property.key)]"
                            :placeholder="property.description"
                            :filterOption="(input, option) => {
                              return option.label.toLowerCase().indexOf(input.toLowerCase()) >= 0
                            }"
                          >
                            <a-select-option v-for="opt in getPropertyQualifiers(property.qualifiers, 'select')" :key="opt">
                              {{ opt }}
                            </a-select-option>
                          </a-select>
                        </span>
                        <span v-else-if="property.type && property.type==='string' && property.password">
                          <a-input-password
                            v-model:value="form['properties.' + escapePropertyKey(property.key)]"
                            :placeholder="property.description" />
                        </span>
                        <span v-else>
                          <a-input
                            v-model:value="form['properties.' + escapePropertyKey(property.key)]"
                            :placeholder="property.description" />
                        </span>
                      </a-form-item>
                    </div>
                  </div>
                </template>
              </a-step>
              <a-step
                :title="$t('label.advanced.mode')"
                :status="zoneSelected ? 'process' : 'wait'">
                <template #description v-if="zoneSelected">
                  <span>
                    {{ $t('label.isadvanced') }}
                    <a-switch v-model:checked="showDetails" style="margin-left: 10px"/>
                  </span>
                  <div style="margin-top: 15px" v-show="showDetails">
                    <div
                      v-if="vm.templateid && ['KVM', 'VMware', 'XenServer'].includes(hypervisor) && !template.deployasis">
                      <a-form-item :label="$t('label.boottype')" name="boottype" ref="boottype">
                        <a-select
                          v-model:value="form.boottype"
                          @change="onBootTypeChange"
                          showSearch
                          optionFilterProp="label"
                          :filterOption="filterOption">
                          <a-select-option v-for="bootType in options.bootTypes" :key="bootType.id">
                            {{ bootType.description }}
                          </a-select-option>
                        </a-select>
                      </a-form-item>
                      <a-form-item :label="$t('label.bootmode')" name="bootmode" ref="bootmode">
                        <a-select
                          v-model:value="form.bootmode"
                          showSearch
                          optionFilterProp="label"
                          :filterOption="filterOption">
                          <a-select-option v-for="bootMode in options.bootModes" :key="bootMode.id">
                            {{ bootMode.description }}
                          </a-select-option>
                        </a-select>
                      </a-form-item>
                    </div>
                    <a-form-item
                      :label="$t('label.bootintosetup')"
                      v-if="zoneSelected && ((tabKey === 'isoid' && hypervisor === 'VMware') || (tabKey === 'templateid' && template && template.hypervisor === 'VMware'))"
                      name="bootintosetup"
                      ref="bootintosetup">
                      <a-switch v-model:checked="form.bootintosetup" />
                    </a-form-item>
                    <a-form-item :label="$t('label.dynamicscalingenabled')" name="dynamicscalingenabled" ref="dynamicscalingenabled">
                      <template #label>
                        <tooltip-label :title="$t('label.dynamicscalingenabled')" :tooltip="$t('label.dynamicscalingenabled.tooltip')"/>
                      </template>
                      <a-form-item name="dynamicscalingenabled" ref="dynamicscalingenabled">
                        <a-switch
                          v-model:checked="form.dynamicscalingenabled"
                          :checked="isDynamicallyScalable() && dynamicscalingenabled"
                          :disabled="!isDynamicallyScalable()"
                          @change="val => { dynamicscalingenabled = val }"/>
                      </a-form-item>
                    </a-form-item>
                    <a-form-item :label="$t('label.userdata')" name="userdata" ref="userdata">
                      <a-textarea
                        v-model:value="form.userdata">
                      </a-textarea>
                    </a-form-item>
                    <a-form-item :label="$t('label.affinity.groups')">
                      <affinity-group-selection
                        :items="options.affinityGroups"
                        :row-count="rowCount.affinityGroups"
                        :zoneId="zoneId"
                        :value="affinityGroupIds"
                        :loading="loading.affinityGroups"
                        :preFillContent="dataPreFill"
                        @select-affinity-group-item="($event) => updateAffinityGroups($event)"
                        @handle-search-filter="($event) => handleSearchFilter('affinityGroups', $event)"/>
                    </a-form-item>
                  </div>
                </template>
              </a-step>
              <a-step
                :title="$t('label.details')"
                :status="zoneSelected ? 'process' : 'wait'">
                <template #description v-if="zoneSelected">
                  <div style="margin-top: 15px">
                    {{ $t('message.vm.review.launch') }}
                    <a-form-item :label="$t('label.name.optional')" name="name" ref="name">
                      <a-input v-model:value="form.name" />
                    </a-form-item>
                    <a-form-item :label="$t('label.group.optional')" name="group" ref="group">
                      <a-auto-complete
                        v-model:value="form.group"
                        :filterOption="filterOption"
                        :options="options.instanceGroups" />
                    </a-form-item>
                    <a-form-item :label="$t('label.keyboard')" name="keyboard" ref="keyboard">
                      <a-select
                        v-model:value="form.keyboard"
                        :options="keyboardSelectOptions"
                        showSearch
                        optionFilterProp="label"
                        :filterOption="filterOption"
                      ></a-select>
                    </a-form-item>
                    <a-form-item :label="$t('label.action.start.instance')" name="startvm" ref="startvm">
                      <a-switch v-model:checked="form.startvm" />
                    </a-form-item>
                  </div>
                </template>
              </a-step>
              <a-step
                :title="$t('label.license.agreements')"
                :status="zoneSelected ? 'process' : 'wait'"
                v-if="vm.templateid && templateLicenses && templateLicenses.length > 0">
                <template #description>
                  <div style="margin-top: 10px">
                    {{ $t('message.read.accept.license.agreements') }}
                    <a-form-item
                      style="margin-top: 10px"
                      v-for="(license, licenseIndex) in templateLicenses"
                      :key="licenseIndex"
                      :v-bind="license.id">
                      <template #label>
                        <tooltip-label style="text-transform: capitalize" :title="$t('label.agreement' + ' ' + (licenseIndex+1) + ': ' + license.name)"/>
                      </template>
                      <a-textarea
                        v-model:value="license.text"
                        :auto-size="{ minRows: 3, maxRows: 8 }"
                        readOnly />
                      <a-checkbox
                        style="margin-top: 10px"
                        v-model:checked="form.licensesaccepted">
                        {{ $t('label.i.accept.all.license.agreements') }}
                      </a-checkbox>
                    </a-form-item>
                  </div>
                </template>
              </a-step>
            </a-steps>
            <div class="card-footer">
              <a-form-item name="stayonpage" ref="stayonpage">
                <a-switch
                  class="form-item-hidden"
                  v-model:checked="form.stayonpage" />
              </a-form-item>
              <!-- ToDo extract as component -->
              <a-button @click="() => $router.back()" :disabled="loading.deploy">
                {{ $t('label.cancel') }}
              </a-button>
              <a-dropdown-button style="margin-left: 10px" type="primary" ref="submit" @click="handleSubmit" :loading="loading.deploy">
                <rocket-outlined />
                {{ $t('label.launch.vm') }}
                <template #icon><down-outlined /></template>
                <template #overlay>
                  <a-menu type="primary" @click="handleSubmitAndStay" theme="dark">
                    <a-menu-item type="primary" key="1">
                      <rocket-outlined />
                      {{ $t('label.launch.vm.and.stay') }}
                    </a-menu-item>
                  </a-menu>
                </template>
              </a-dropdown-button>
            </div>
          </a-form>
        </a-card>
      </a-col>
      <a-col :md="24" :lg="7" v-if="!isMobile()">
        <a-affix :offsetTop="75" class="vm-info-card">
          <info-card :resource="vm" :title="$t('label.yourinstance')" @change-resource="(data) => resource = data" />
        </a-affix>
      </a-col>
    </a-row>
  </div>
</template>

<script>
import { ref, reactive, toRaw, nextTick } from 'vue'
import { api } from '@/api'
import _ from 'lodash'
import { mixin, mixinDevice } from '@/utils/mixin.js'
import store from '@/store'
import eventBus from '@/config/eventBus'

import InfoCard from '@/components/view/InfoCard'
import ResourceIcon from '@/components/view/ResourceIcon'
import ComputeOfferingSelection from '@views/compute/wizard/ComputeOfferingSelection'
import ComputeSelection from '@views/compute/wizard/ComputeSelection'
import DiskOfferingSelection from '@views/compute/wizard/DiskOfferingSelection'
import DiskSizeSelection from '@views/compute/wizard/DiskSizeSelection'
import MultiDiskSelection from '@views/compute/wizard/MultiDiskSelection'
import TemplateIsoSelection from '@views/compute/wizard/TemplateIsoSelection'
import AffinityGroupSelection from '@views/compute/wizard/AffinityGroupSelection'
import NetworkSelection from '@views/compute/wizard/NetworkSelection'
import NetworkConfiguration from '@views/compute/wizard/NetworkConfiguration'
import SshKeyPairSelection from '@views/compute/wizard/SshKeyPairSelection'
import SecurityGroupSelection from '@views/compute/wizard/SecurityGroupSelection'
import TooltipLabel from '@/components/widgets/TooltipLabel'

export default {
  name: 'Wizard',
  components: {
    SshKeyPairSelection,
    NetworkConfiguration,
    NetworkSelection,
    AffinityGroupSelection,
    TemplateIsoSelection,
    DiskSizeSelection,
    MultiDiskSelection,
    DiskOfferingSelection,
    InfoCard,
    ComputeOfferingSelection,
    ComputeSelection,
    SecurityGroupSelection,
    ResourceIcon,
    TooltipLabel
  },
  props: {
    visible: {
      type: Boolean
    },
    preFillContent: {
      type: Object,
      default: () => {}
    }
  },
  mixins: [mixin, mixinDevice],
  data () {
    return {
      zoneId: '',
      podId: null,
      clusterId: null,
      zoneSelected: false,
      startvm: true,
      dynamicscalingenabled: true,
      vm: {
        name: null,
        zoneid: null,
        zonename: null,
        hypervisor: null,
        templateid: null,
        templatename: null,
        keyboard: null,
        keypair: null,
        group: null,
        affinitygroupids: [],
        affinitygroup: [],
        serviceofferingid: null,
        serviceofferingname: null,
        ostypeid: null,
        ostypename: null,
        rootdisksize: null,
        disksize: null
      },
      options: {
        templates: [],
        isos: [],
        hypervisors: [],
        serviceOfferings: [],
        diskOfferings: [],
        zones: [],
        affinityGroups: [],
        networks: [],
        sshKeyPairs: [],
        pods: [],
        clusters: [],
        hosts: [],
        groups: [],
        keyboards: [],
        bootTypes: [],
        bootModes: [],
        dynamicScalingVmConfig: false
      },
      rowCount: {},
      loading: {
        deploy: false,
        templates: false,
        isos: false,
        hypervisors: false,
        serviceOfferings: false,
        diskOfferings: false,
        affinityGroups: false,
        networks: false,
        sshKeyPairs: false,
        zones: false,
        pods: false,
        clusters: false,
        hosts: false,
        groups: false
      },
      instanceConfig: {},
      template: {},
      templateConfigurations: [],
      templateNics: [],
      templateLicenses: [],
      templateProperties: {},
      selectedTemplateConfiguration: {},
      iso: {},
      hypervisor: '',
      serviceOffering: {},
      diskOffering: {},
      affinityGroups: [],
      networks: [],
      networksAdd: [],
      zone: {},
      sshKeyPair: {},
      templateFilter: [
        'featured',
        'community',
        'selfexecutable',
        'sharedexecutable'
      ],
      isoFilter: [
        'featured',
        'community',
        'selfexecutable',
        'sharedexecutable'
      ],
      initDataConfig: {},
      defaultnetworkid: '',
      networkConfig: [],
      dataNetworkCreated: [],
      tabList: [
        {
          key: 'templateid',
          tab: this.$t('label.templates')
        },
        {
          key: 'isoid',
          tab: this.$t('label.isos')
        }
      ],
      tabKey: 'templateid',
      dataPreFill: {},
      showDetails: false,
      showRootDiskSizeChanger: false,
      securitygroupids: [],
      rootDiskSizeFixed: 0,
      hasError: false,
      error: false,
      diskSelected: {},
      diskIOpsMin: 0,
      diskIOpsMax: 0,
      minIops: 0,
      maxIops: 0,
      zones: [],
      selectedZone: '',
      formModel: {}
    }
  },
  computed: {
    rootDiskSize () {
      return this.showRootDiskSizeChanger && this.rootDiskSizeFixed > 0
    },
    isNormalAndDomainUser () {
      return ['DomainAdmin', 'User'].includes(this.$store.getters.userInfo.roletype)
    },
    diskSize () {
      const rootDiskSize = _.get(this.instanceConfig, 'rootdisksize', 0)
      const customDiskSize = _.get(this.instanceConfig, 'size', 0)
      const diskOfferingDiskSize = _.get(this.diskOffering, 'disksize', 0)
      const dataDiskSize = diskOfferingDiskSize > 0 ? diskOfferingDiskSize : customDiskSize
      const size = []
      if (rootDiskSize > 0) {
        size.push(`${rootDiskSize} GB (Root)`)
      }
      if (dataDiskSize > 0) {
        size.push(`${dataDiskSize} GB (Data)`)
      }
      return size.join(' | ')
    },
    affinityGroupIds () {
      return _.map(this.affinityGroups, 'id')
    },
    params () {
      return {
        serviceOfferings: {
          list: 'listServiceOfferings',
          options: {
            zoneid: _.get(this.zone, 'id'),
            issystem: false,
            page: 1,
            pageSize: 10,
            keyword: undefined
          }
        },
        diskOfferings: {
          list: 'listDiskOfferings',
          options: {
            zoneid: _.get(this.zone, 'id'),
            page: 1,
            pageSize: 10,
            keyword: undefined
          }
        },
        zones: {
          list: 'listZones',
          isLoad: true,
          field: 'zoneid'
        },
        hypervisors: {
          list: 'listHypervisors',
          options: {
            zoneid: _.get(this.zone, 'id')
          },
          field: 'hypervisor'
        },
        affinityGroups: {
          list: 'listAffinityGroups',
          options: {
            page: 1,
            pageSize: 10,
            keyword: undefined,
            listall: false
          }
        },
        sshKeyPairs: {
          list: 'listSSHKeyPairs',
          options: {
            page: 1,
            pageSize: 10,
            keyword: undefined,
            listall: false
          }
        },
        networks: {
          list: 'listNetworks',
          options: {
            zoneid: _.get(this.zone, 'id'),
            canusefordeploy: true,
            projectid: store.getters.project ? store.getters.project.id : null,
            domainid: store.getters.project && store.getters.project.id ? null : store.getters.userInfo.domainid,
            account: store.getters.project && store.getters.project.id ? null : store.getters.userInfo.account,
            page: 1,
            pageSize: 10,
            keyword: undefined,
            showIcon: true
          }
        },
        pods: {
          list: 'listPods',
          isLoad: !this.isNormalAndDomainUser,
          options: {
            zoneid: _.get(this.zone, 'id')
          },
          field: 'podid'
        },
        clusters: {
          list: 'listClusters',
          isLoad: !this.isNormalAndDomainUser,
          options: {
            zoneid: _.get(this.zone, 'id'),
            podid: this.podId
          },
          field: 'clusterid'
        },
        hosts: {
          list: 'listHosts',
          isLoad: !this.isNormalAndDomainUser,
          options: {
            zoneid: _.get(this.zone, 'id'),
            podid: this.podId,
            clusterid: this.clusterId,
            state: 'Up',
            type: 'Routing'
          },
          field: 'hostid'
        },
        dynamicScalingVmConfig: {
          list: 'listConfigurations',
          options: {
            zoneid: _.get(this.zone, 'id'),
            name: 'enable.dynamic.scale.vm'
          }
        }
      }
    },
    networkOfferingIds () {
      return _.map(this.networks, 'id')
    },
    zoneSelectOptions () {
      return this.options.zones.map((zone) => {
        return {
          label: zone.name,
          value: zone.id
        }
      })
    },
    hypervisorSelectOptions () {
      return this.options.hypervisors.map((hypervisor) => {
        return {
          label: hypervisor.name,
          value: hypervisor.name
        }
      })
    },
    podSelectOptions () {
      const options = this.options.pods.map((pod) => {
        return {
          label: pod.name,
          value: pod.id
        }
      })
      options.unshift({
        label: this.$t('label.default'),
        value: undefined
      })
      return options
    },
    clusterSelectOptions () {
      const options = this.options.clusters.map((cluster) => {
        return {
          label: cluster.name,
          value: cluster.id
        }
      })
      options.unshift({
        label: this.$t('label.default'),
        value: undefined
      })
      return options
    },
    hostSelectOptions () {
      const options = this.options.hosts.map((host) => {
        return {
          label: host.name,
          value: host.id
        }
      })
      options.unshift({
        label: this.$t('label.default'),
        value: undefined
      })
      return options
    },
    keyboardSelectOptions () {
      const keyboardOpts = this.$config.keyboardOptions || {}
      return Object.keys(keyboardOpts).map((keyboard) => {
        return {
          label: this.$t(keyboardOpts[keyboard]),
          value: keyboard
        }
      })
    },
    templateConfigurationExists () {
      return this.vm.templateid && this.templateConfigurations && this.templateConfigurations.length > 0
    },
    networkId () {
      return this.$route.query.networkid || null
    },
    showSecurityGroupSection () {
      return (this.networks.length > 0 && this.zone.securitygroupsenabled) || (this.zone && this.zone.networktype === 'Basic')
    },
    isUserAllowedToListSshKeys () {
      return Boolean('listSSHKeyPairs' in this.$store.getters.apis)
    },
    dynamicScalingVmConfigValue () {
      return this.options.dynamicScalingVmConfig?.[0]?.value === 'true'
    },
    isCustomizedDiskIOPS () {
      return this.diskSelected?.iscustomizediops || false
    },
    isCustomizedIOPS () {
      return this.serviceOffering?.iscustomizediops || false
    }
  },
  watch: {
    '$route' (to, from) {
      if (to.name === 'deployVirtualMachine') {
        this.resetData()
      }
    },
    formModel: {
      deep: true,
      handler (instanceConfig) {
        this.instanceConfig = toRaw(instanceConfig)
        Object.keys(instanceConfig).forEach(field => {
          this.vm[field] = this.instanceConfig[field]
        })
        this.template = ''
        for (const key in this.options.templates) {
          var template = _.find(_.get(this.options.templates[key], 'template', []), (option) => option.id === instanceConfig.templateid)
          if (template) {
            this.template = template
            break
          }
        }

        this.iso = ''
        for (const key in this.options.isos) {
          var iso = _.find(_.get(this.options.isos[key], 'iso', []), (option) => option.id === instanceConfig.isoid)
          if (iso) {
            this.iso = iso
            break
          }
        }

        if (instanceConfig.hypervisor) {
          var hypervisorItem = _.find(this.options.hypervisors, (option) => option.name === instanceConfig.hypervisor)
          this.hypervisor = hypervisorItem ? hypervisorItem.name : null
        }

        this.serviceOffering = _.find(this.options.serviceOfferings, (option) => option.id === instanceConfig.computeofferingid)
        this.diskOffering = _.find(this.options.diskOfferings, (option) => option.id === instanceConfig.diskofferingid)
        this.zone = _.find(this.options.zones, (option) => option.id === instanceConfig.zoneid)
        this.affinityGroups = _.filter(this.options.affinityGroups, (option) => _.includes(instanceConfig.affinitygroupids, option.id))
        this.networks = _.filter(this.options.networks, (option) => _.includes(instanceConfig.networkids, option.id))
        this.sshKeyPair = _.find(this.options.sshKeyPairs, (option) => option.name === instanceConfig.keypair)

        if (this.zone) {
          this.vm.zoneid = this.zone.id
          this.vm.zonename = this.zone.name
        }

        const pod = _.find(this.options.pods, (option) => option.id === instanceConfig.podid)
        if (pod) {
          this.vm.podid = pod.id
          this.vm.podname = pod.name
        }

<<<<<<< HEAD
        const cluster = _.find(this.options.clusters, (option) => option.id === instanceConfig.clusterid)
        if (cluster) {
          this.vm.clusterid = cluster.id
          this.vm.clustername = cluster.name
        }
=======
      if (this.serviceOffering.rootdisksize) {
        this.vm.disksizetotalgb = this.serviceOffering.rootdisksize
      } else if (this.diskSize) {
        this.vm.disksizetotalgb = this.diskSize
      }
>>>>>>> 44f67308

        const host = _.find(this.options.hosts, (option) => option.id === instanceConfig.hostid)
        if (host) {
          this.vm.hostid = host.id
          this.vm.hostname = host.name
        }

        if (this.diskSize) {
          this.vm.disksizetotalgb = this.diskSize
        }

        if (this.networks) {
          this.vm.networks = this.networks
          this.vm.defaultnetworkid = this.defaultnetworkid
        }

        if (this.template) {
          this.vm.templateid = this.template.id
          this.vm.templatename = this.template.displaytext
          this.vm.ostypeid = this.template.ostypeid
          this.vm.ostypename = this.template.ostypename
        }

        if (this.iso) {
          this.vm.isoid = this.iso.id
          this.vm.templateid = this.iso.id
          this.vm.templatename = this.iso.displaytext
          this.vm.ostypeid = this.iso.ostypeid
          this.vm.ostypename = this.iso.ostypename
          if (this.hypervisor) {
            this.vm.hypervisor = this.hypervisor
          }
        }

        if (this.serviceOffering) {
          this.vm.serviceofferingid = this.serviceOffering.id
          this.vm.serviceofferingname = this.serviceOffering.displaytext
          if (this.serviceOffering.cpunumber) {
            this.vm.cpunumber = this.serviceOffering.cpunumber
          }
          if (this.serviceOffering.cpuspeed) {
            this.vm.cpuspeed = this.serviceOffering.cpuspeed
          }
          if (this.serviceOffering.memory) {
            this.vm.memory = this.serviceOffering.memory
          }
        }

        if (!this.template.deployasis && this.template.childtemplates && this.template.childtemplates.length > 0) {
          this.vm.diskofferingid = ''
          this.vm.diskofferingname = ''
          this.vm.diskofferingsize = ''
        } else if (this.diskOffering) {
          this.vm.diskofferingid = this.diskOffering.id
          this.vm.diskofferingname = this.diskOffering.displaytext
          this.vm.diskofferingsize = this.diskOffering.disksize
        }

        if (this.affinityGroups) {
          this.vm.affinitygroup = this.affinityGroups
        }
      }
    }
  },
  serviceOffering (oldValue, newValue) {
    if (oldValue && newValue && oldValue.id !== newValue.id) {
      this.dynamicscalingenabled = this.isDynamicallyScalable()
    }
  },
  template (oldValue, newValue) {
    if (oldValue && newValue && oldValue.id !== newValue.id) {
      this.dynamicscalingenabled = this.isDynamicallyScalable()
    }
  },
  created () {
    this.initForm()
    this.dataPreFill = this.preFillContent && Object.keys(this.preFillContent).length > 0 ? this.preFillContent : {}
    this.fetchData()
  },
  provide () {
    return {
      vmFetchTemplates: this.fetchAllTemplates,
      vmFetchIsos: this.fetchAllIsos,
      vmFetchNetworks: this.fetchNetwork
    }
  },
  methods: {
    initForm () {
      this.formRef = ref()
      this.form = reactive({})
      this.rules = reactive({
        zoneid: [{ required: true, message: `${this.$t('message.error.select')}` }],
        hypervisor: [{ required: true, message: `${this.$t('message.error.select')}` }]
      })

      if (this.zoneSelected) {
        this.form.startvm = true
      }

      if (this.zone && this.zone.networktype !== 'Basic') {
        if (this.zoneSelected && this.vm.templateid && this.templateNics && this.templateNics.length > 0) {
          this.templateNics.forEach((nic, nicIndex) => {
            this.form['networkMap.nic-' + nic.InstanceID.toString()] = this.options.networks && this.options.networks.length > 0
              ? this.options.networks[Math.min(nicIndex, this.options.networks.length - 1)].id
              : null
          })
        }

        if (this.vm.templateid && this.templateProperties && Object.keys(this.templateProperties).length > 0) {
          this.templateProperties.forEach((props, category) => {
            props.forEach((property, propertyIndex) => {
              if (property.type && property.type === 'boolean') {
                this.form['properties.' + this.escapePropertyKey(property.key)] = property.value === 'TRUE'
              } else if (property.type && (property.type === 'int' || property.type === 'real')) {
                this.form['properties.' + this.escapePropertyKey(property.key)] = property.value
              } else if (property.type && property.type === 'string' && property.qualifiers && property.qualifiers.startsWith('ValueMap')) {
                this.form['properties.' + this.escapePropertyKey(property.key)] = property.value && property.value.length > 0
                  ? property.value
                  : this.getPropertyQualifiers(property.qualifiers, 'select')[0]
              } else if (property.type && property.type === 'string' && property.password) {
                this.form['properties.' + this.escapePropertyKey(property.key)] = property.value
                this.rules['properties.' + this.escapePropertyKey(property.key)] = [{
                  validator: async (rule, value) => {
                    if (!property.qualifiers) {
                      return Promise.resolve()
                    }
                    var minlength = this.getPropertyQualifiers(property.qualifiers, 'number-select').min
                    var maxlength = this.getPropertyQualifiers(property.qualifiers, 'number-select').max
                    var errorMessage = ''
                    var isPasswordInvalidLength = function () {
                      return false
                    }
                    if (minlength) {
                      errorMessage = this.$t('message.validate.minlength').replace('{0}', minlength)
                      isPasswordInvalidLength = function () {
                        return !value || value.length < minlength
                      }
                    }
                    if (maxlength !== Number.MAX_SAFE_INTEGER) {
                      if (minlength) {
                        errorMessage = this.$t('message.validate.range.length').replace('{0}', minlength).replace('{1}', maxlength)
                        isPasswordInvalidLength = function () {
                          return !value || (maxlength < value.length || value.length < minlength)
                        }
                      } else {
                        errorMessage = this.$t('message.validate.maxlength').replace('{0}', maxlength)
                        isPasswordInvalidLength = function () {
                          return !value || value.length > maxlength
                        }
                      }
                    }
                    if (isPasswordInvalidLength()) {
                      return Promise.reject(errorMessage)
                    }
                    return Promise.resolve()
                  }
                }]
              } else {
                this.form['properties.' + this.escapePropertyKey(property.key)] = property.value
              }
            })
          })
        }

        if (this.vm.templateid && this.templateLicenses && this.templateLicenses.length > 0) {
          this.rules.licensesaccepted = [{
            validator: async (rule, value) => {
              if (!value) {
                return Promise.reject(this.$t('message.license.agreements.not.accepted'))
              }
              return Promise.resolve()
            }
          }]
        }
      }
    },
    getPropertyQualifiers (qualifiers, type) {
      var result = ''
      switch (type) {
        case 'select':
          result = []
          if (qualifiers && qualifiers.includes('ValueMap')) {
            result = qualifiers.replace('ValueMap', '').substr(1).slice(0, -1).split(',')
            for (var i = 0; i < result.length; i++) {
              result[i] = result[i].replace(/"/g, '')
            }
          }
          break
        case 'number-select':
          var min = 0
          var max = Number.MAX_SAFE_INTEGER
          if (qualifiers) {
            var match = qualifiers.match(/MinLen\((\d+)\)/)
            if (match) {
              min = parseInt(match[1])
            }
            match = qualifiers.match(/MaxLen\((\d+)\)/)
            if (match) {
              max = parseInt(match[1])
            }
          }
          result = { min: min, max: max }
          break
        default:
      }
      return result
    },
    fillValue (field) {
      this.form[field] = this.dataPreFill[field]
    },
    fetchData () {
      this.fetchZones()
      if (this.dataPreFill.zoneid) {
        this.fetchDataByZone(this.dataPreFill.zoneid)
      } else {
        _.each(this.params, (param, name) => {
          if (param.isLoad) {
            this.fetchOptions(param, name)
          }
        })
      }

      this.fetchBootTypes()
      this.fetchBootModes()
      this.fetchInstaceGroups()
      nextTick().then(() => {
        ['name', 'keyboard', 'boottype', 'bootmode', 'userdata'].forEach(this.fillValue)
        this.form.boottype = this.options.bootTypes && this.options.bootTypes.length > 0 ? this.options.bootTypes[0].id : undefined
        this.form.bootmode = this.options.bootModes && this.options.bootModes.length > 0 ? this.options.bootModes[0].id : undefined
        this.instanceConfig = toRaw(this.form)
      })
    },
    isDynamicallyScalable () {
      return this.serviceOffering && this.serviceOffering.dynamicscalingenabled && this.template && this.template.isdynamicallyscalable && this.dynamicScalingVmConfigValue
    },
    getImg (image) {
      return 'data:image/png;charset=utf-8;base64, ' + image
    },
    async fetchDataByZone (zoneId) {
      this.fillValue('zoneid')
      this.options.zones = await this.fetchZones()
      this.zoneId = zoneId
      this.zoneSelected = true
      this.tabKey = 'templateid'
      await _.each(this.params, (param, name) => {
        if (!('isLoad' in param) || param.isLoad) {
          this.fetchOptions(param, name, ['zones'])
        }
      })
      await this.fetchAllTemplates()
    },
    fetchBootTypes () {
      this.options.bootTypes = [
        { id: 'BIOS', description: 'BIOS' },
        { id: 'UEFI', description: 'UEFI' }
      ]
    },
    fetchBootModes (bootType) {
      const bootModes = [
        { id: 'LEGACY', description: 'LEGACY' }
      ]
      if (bootType === 'UEFI') {
        bootModes.unshift(
          { id: 'SECURE', description: 'SECURE' }
        )
      }
      this.options.bootModes = bootModes
    },
    fetchInstaceGroups () {
      this.options.instanceGroups = []
      api('listInstanceGroups', {
        account: this.$store.getters.userInfo.account,
        domainid: this.$store.getters.userInfo.domainid,
        listall: true
      }).then(response => {
        const groups = response.listinstancegroupsresponse.instancegroup || []
        groups.forEach(x => {
          this.options.instanceGroups.push({ label: x.name, value: x.name })
        })
      })
    },
    fetchNetwork () {
      const param = this.params.networks
      this.fetchOptions(param, 'networks')
    },
    resetData () {
      this.vm = {}
      this.zoneSelected = false
      this.formRef.value.resetFields()
      this.fetchData()
    },
    updateFieldValue (name, value) {
      if (name === 'templateid') {
        this.tabKey = 'templateid'
        this.form.templateid = value
        this.form.isoid = null
        this.resetFromTemplateConfiguration()
        let template = ''
        for (const key in this.options.templates) {
          var t = _.find(_.get(this.options.templates[key], 'template', []), (option) => option.id === value)
          if (t) {
            this.template = t
            this.templateConfigurations = []
            this.selectedTemplateConfiguration = {}
            this.templateNics = []
            this.templateLicenses = []
            this.templateProperties = {}
            this.updateTemplateParameters()
            template = t
            break
          }
        }
        if (template) {
          var size = template.size / (1024 * 1024 * 1024) || 0 // bytes to GB
          this.dataPreFill.minrootdisksize = Math.ceil(size)
        }
      } else if (name === 'isoid') {
        this.templateConfigurations = []
        this.selectedTemplateConfiguration = {}
        this.templateNics = []
        this.templateLicenses = []
        this.templateProperties = {}
        this.tabKey = 'isoid'
        this.resetFromTemplateConfiguration()
        this.form.isoid = value
        this.form.templateid = null
      } else if (['cpuspeed', 'cpunumber', 'memory'].includes(name)) {
        this.vm[name] = value
        this.form[name] = value
      } else {
        this.form[name] = value
      }
    },
    updateComputeOffering (id) {
      this.form.computeofferingid = id
      setTimeout(() => {
        this.updateTemplateConfigurationOfferingDetails(id)
      }, 500)
    },
    updateDiskOffering (id) {
      if (id === '0') {
        this.form.diskofferingid = undefined
        return
      }
      this.form.diskofferingid = id
    },
    updateMultiDiskOffering (value) {
      this.form.multidiskoffering = value
    },
    updateAffinityGroups (ids) {
      this.form.affinitygroupids = ids
    },
    updateNetworks (ids) {
      this.form.networkids = ids
    },
    updateDefaultNetworks (id) {
      this.defaultNetwork = id
      this.form.defaultnetworkid = id
    },
    updateNetworkConfig (networks) {
      this.networkConfig = networks
    },
    updateSshKeyPairs (name) {
      if (name === this.$t('label.noselect')) {
        this.form.keypair = undefined
        return
      }
      this.form.keypair = name
    },
    escapePropertyKey (key) {
      return key.split('.').join('\\002E')
    },
    updateSecurityGroups (securitygroupids) {
      this.securitygroupids = securitygroupids
    },
    getText (option) {
      return _.get(option, 'displaytext', _.get(option, 'name'))
    },
    handleSubmitAndStay () {
      this.form.stayonpage = true
      this.handleSubmit()
      this.form.stayonpage = false
    },
    handleSubmit (e) {
      console.log('wizard submit')
      e.preventDefault()
      if (this.loading.deploy) return
<<<<<<< HEAD
      this.formRef.value.validate().then(async () => {
        const values = toRaw(this.form)
=======
      this.form.validateFieldsAndScroll(options, async (err, values) => {
        if (err) {
          if (err.licensesaccepted) {
            this.$showNotification({
              type: 'error',
              message: this.$t('message.license.agreements.not.accepted'),
              description: this.$t('message.step.license.agreements.continue')
            })
            return
          }

          this.$showNotification({
            type: 'error',
            message: this.$t('message.request.failed'),
            description: this.$t('error.form.message')
          })
          return
        }
>>>>>>> 44f67308

        if (!values.templateid && !values.isoid) {
          this.$showNotification({
            type: 'error',
            message: this.$t('message.request.failed'),
            description: this.$t('message.template.iso')
          })
          return
        } else if (values.isoid && (!values.diskofferingid || values.diskofferingid === '0')) {
          this.$showNotification({
            type: 'error',
            message: this.$t('message.request.failed'),
            description: this.$t('message.step.3.continue')
          })
          return
        }
        if (!values.computeofferingid) {
          this.$showNotification({
            type: 'error',
            message: this.$t('message.request.failed'),
            description: this.$t('message.step.2.continue')
          })
          return
        }
        if (this.error) {
          this.$showNotification({
            type: 'error',
            message: this.$t('message.request.failed'),
            description: this.$t('error.form.message')
          })
          return
        }

        this.loading.deploy = true

        let networkIds = []

        let deployVmData = {}
        // step 1 : select zone
        deployVmData.zoneid = values.zoneid
        deployVmData.podid = values.podid
        deployVmData.clusterid = values.clusterid
        deployVmData.hostid = values.hostid
        deployVmData.keyboard = values.keyboard
        deployVmData.boottype = values.boottype
        deployVmData.bootmode = values.bootmode
        deployVmData.dynamicscalingenabled = values.dynamicscalingenabled
        if (values.userdata && values.userdata.length > 0) {
          deployVmData.userdata = encodeURIComponent(btoa(this.sanitizeReverse(values.userdata)))
        }
        // step 2: select template/iso
        if (this.tabKey === 'templateid') {
          deployVmData.templateid = values.templateid
        } else {
          deployVmData.templateid = values.isoid
        }
        if (this.showRootDiskSizeChanger && values.rootdisksize && values.rootdisksize > 0) {
          deployVmData.rootdisksize = values.rootdisksize
        } else if (this.rootDiskSizeFixed > 0) {
          deployVmData.rootdisksize = this.rootDiskSizeFixed
        }
        if (values.hypervisor && values.hypervisor.length > 0) {
          deployVmData.hypervisor = values.hypervisor
        }

        deployVmData.startvm = values.startvm

        // step 3: select service offering
        deployVmData.serviceofferingid = values.computeofferingid
        if (this.serviceOffering && this.serviceOffering.iscustomized) {
          if (values.cpunumber) {
            deployVmData['details[0].cpuNumber'] = values.cpunumber
          }
          if (values.cpuspeed) {
            deployVmData['details[0].cpuSpeed'] = values.cpuspeed
          }
          if (values.memory) {
            deployVmData['details[0].memory'] = values.memory
          }
        }
        if (this.selectedTemplateConfiguration) {
          deployVmData['details[0].configurationId'] = this.selectedTemplateConfiguration.id
        }
        if (this.isCustomizedIOPS) {
          deployVmData['details[0].minIops'] = this.minIops
          deployVmData['details[0].maxIops'] = this.maxIops
        }
        // step 4: select disk offering
        if (!this.template.deployasis && this.template.childtemplates && this.template.childtemplates.length > 0) {
          if (values.multidiskoffering) {
            let i = 0
            Object.entries(values.multidiskoffering).forEach(([disk, offering]) => {
              const diskKey = `datadiskofferinglist[${i}].datadisktemplateid`
              const offeringKey = `datadiskofferinglist[${i}].diskofferingid`
              deployVmData[diskKey] = disk
              deployVmData[offeringKey] = offering
              i++
            })
          }
        } else {
          deployVmData.diskofferingid = values.diskofferingid
          if (values.size) {
            deployVmData.size = values.size
          }
        }
        if (this.isCustomizedDiskIOPS) {
          deployVmData['details[0].minIopsDo'] = this.diskIOpsMin
          deployVmData['details[0].maxIopsDo'] = this.diskIOpsMax
        }
        // step 5: select an affinity group
        deployVmData.affinitygroupids = (values.affinitygroupids || []).join(',')
        // step 6: select network
        if (this.zone.networktype !== 'Basic') {
          if ('networkMap' in values) {
            const keys = Object.keys(values.networkMap)
            for (var j = 0; j < keys.length; ++j) {
              if (values.networkMap[keys[j]] && values.networkMap[keys[j]].length > 0) {
                deployVmData['nicnetworklist[' + j + '].nic'] = keys[j].replace('nic-', '')
                deployVmData['nicnetworklist[' + j + '].network'] = values.networkMap[keys[j]]
              }
            }
          } else {
            const arrNetwork = []
            networkIds = values.networkids
            if (networkIds.length > 0) {
              for (let i = 0; i < networkIds.length; i++) {
                if (networkIds[i] === this.defaultnetworkid) {
                  const ipToNetwork = {
                    networkid: this.defaultnetworkid
                  }
                  arrNetwork.unshift(ipToNetwork)
                } else {
                  const ipToNetwork = {
                    networkid: networkIds[i]
                  }
                  arrNetwork.push(ipToNetwork)
                }
              }
            } else {
              this.$showNotification({
                type: 'error',
                message: this.$t('message.request.failed'),
                description: this.$t('message.step.4.continue')
              })
              this.loading.deploy = false
              return
            }
            for (let j = 0; j < arrNetwork.length; j++) {
              deployVmData['iptonetworklist[' + j + '].networkid'] = arrNetwork[j].networkid
              if (this.networkConfig.length > 0) {
                const networkConfig = this.networkConfig.filter((item) => item.key === arrNetwork[j].networkid)
                if (networkConfig && networkConfig.length > 0) {
                  deployVmData['iptonetworklist[' + j + '].ip'] = networkConfig[0].ipAddress ? networkConfig[0].ipAddress : undefined
                  deployVmData['iptonetworklist[' + j + '].mac'] = networkConfig[0].macAddress ? networkConfig[0].macAddress : undefined
                }
              }
            }
          }
        }
        if (this.securitygroupids.length > 0) {
          deployVmData.securitygroupids = this.securitygroupids.join(',')
        }
        // step 7: select ssh key pair
        deployVmData.keypair = values.keypair
        if (values.name) {
          deployVmData.name = values.name
          deployVmData.displayname = values.name
        }
        if (values.group) {
          deployVmData.group = values.group
        }
        // step 8: enter setup
        if ('properties' in values) {
          const keys = Object.keys(values.properties)
          for (var i = 0; i < keys.length; ++i) {
            const propKey = keys[i].split('\\002E').join('.')
            deployVmData['properties[' + i + '].key'] = propKey
            deployVmData['properties[' + i + '].value'] = values.properties[keys[i]]
          }
        }
        if ('bootintosetup' in values) {
          deployVmData.bootintosetup = values.bootintosetup
        }

        const title = this.$t('label.launch.vm')
        const description = values.name || ''
        const password = this.$t('label.password')

        deployVmData = Object.fromEntries(
          Object.entries(deployVmData).filter(([key, value]) => value !== undefined))

        api('deployVirtualMachine', {}, 'POST', deployVmData).then(response => {
          const jobId = response.deployvirtualmachineresponse.jobid
          if (jobId) {
            this.$pollJob({
              jobId,
              title: title,
              description: description,
              successMethod: result => {
                const vm = result.jobresult.virtualmachine
                const name = vm.displayname || vm.name || vm.id
                if (vm.password) {
                  this.$showNotification({
                    type: 'success',
                    message: password + ` ${this.$t('label.for')} ` + name,
                    description: vm.password,
                    duration: 0
                  })
                }
                eventBus.emit('vm-refresh-data')
              },
              loadingMessage: `${title} ${this.$t('label.in.progress')}`,
              catchMessage: this.$t('error.fetching.async.job.result'),
              action: {
                isFetchData: false
              }
            })
          }
          // Sending a refresh in case it hasn't picked up the new VM
          new Promise(resolve => setTimeout(resolve, 3000)).then(() => {
            eventBus.emit('vm-refresh-data')
          })
          if (!values.stayonpage) {
            this.$router.back()
          }
        }).catch(error => {
          this.$notifyError(error)
          this.loading.deploy = false
        })
      }).catch(err => {
        this.formRef.value.scrollToField(err.errorFields[0].name)
        if (err) {
          if (err.licensesaccepted) {
            this.$notification.error({
              message: this.$t('message.license.agreements.not.accepted'),
              description: this.$t('message.step.license.agreements.continue')
            })
            return
          }

          this.$notification.error({
            message: this.$t('message.request.failed'),
            description: this.$t('error.form.message')
          })
        }
      })
    },
    fetchZones () {
      return new Promise((resolve) => {
        this.loading.zones = true
        const param = this.params.zones
        api(param.list, { listall: true, showicon: true }).then(json => {
          this.zones = json.listzonesresponse.zone || []
          resolve(this.zones)
        }).catch(function (error) {
          console.log(error.stack)
        }).finally(() => {
          this.loading.zones = false
        })
      })
    },
    fetchOptions (param, name, exclude) {
      if (exclude && exclude.length > 0) {
        if (exclude.includes(name)) {
          return
        }
      }
      this.loading[name] = true
      param.loading = true
      param.opts = []
      const options = param.options || {}
      if (!('listall' in options)) {
        options.listall = true
      }
      api(param.list, options).then((response) => {
        param.loading = false
        _.map(response, (responseItem, responseKey) => {
          if (Object.keys(responseItem).length === 0) {
            this.rowCount[name] = 0
            this.options[name] = []
            return
          }
          if (!responseKey.includes('response')) {
            return
          }
          _.map(responseItem, (response, key) => {
            if (key === 'count') {
              this.rowCount[name] = response
              return
            }
            param.opts = response
            this.options[name] = response

            if (name === 'hypervisors') {
              this.hypervisor = response[0] && response[0].name ? response[0].name : null
            }

            if (param.field) {
              this.fillValue(param.field)
            }
          })

          if (name === 'zones') {
            let zoneid = ''
            if (this.$route.query.zoneid) {
              zoneid = this.$route.query.zoneid
            } else if (this.options.zones.length === 1) {
              zoneid = this.options.zones[0].id
            }
            if (zoneid) {
              this.form.zoneid = zoneid
              this.onSelectZoneId(zoneid)
            }
          }
        })
      }).catch(function (error) {
        console.log(error.stack)
        param.loading = false
      }).finally(() => {
        this.loading[name] = false
      })
    },
    fetchTemplates (templateFilter, params) {
      const args = Object.assign({}, params)
      if (args.keyword || args.category !== templateFilter) {
        args.page = 1
        args.pageSize = args.pageSize || 10
      }
      args.zoneid = _.get(this.zone, 'id')
      args.templatefilter = templateFilter
      args.details = 'all'
      args.showicon = 'true'

      return new Promise((resolve, reject) => {
        api('listTemplates', args).then((response) => {
          resolve(response)
        }).catch((reason) => {
          // ToDo: Handle errors
          reject(reason)
        })
      })
    },
    fetchIsos (isoFilter, params) {
      const args = Object.assign({}, params)
      if (args.keyword || args.category !== isoFilter) {
        args.page = 1
        args.pageSize = args.pageSize || 10
      }
      args.zoneid = _.get(this.zone, 'id')
      args.isoFilter = isoFilter
      args.bootable = true
      args.showicon = 'true'

      return new Promise((resolve, reject) => {
        api('listIsos', args).then((response) => {
          resolve(response)
        }).catch((reason) => {
          // ToDo: Handle errors
          reject(reason)
        })
      })
    },
    fetchAllTemplates (params) {
      const promises = []
      const templates = {}
      this.loading.templates = true
      this.templateFilter.forEach((filter) => {
        templates[filter] = { count: 0, template: [] }
        promises.push(this.fetchTemplates(filter, params))
      })
      this.options.templates = templates
      Promise.all(promises).then((response) => {
        response.forEach((resItem, idx) => {
          templates[this.templateFilter[idx]] = _.isEmpty(resItem.listtemplatesresponse) ? { count: 0, template: [] } : resItem.listtemplatesresponse
          this.options.templates = { ...templates }
        })
      }).catch((reason) => {
        console.log(reason)
      }).finally(() => {
        this.loading.templates = false
      })
    },
    fetchAllIsos (params) {
      const promises = []
      const isos = {}
      this.loading.isos = true
      this.isoFilter.forEach((filter) => {
        isos[filter] = { count: 0, iso: [] }
        promises.push(this.fetchIsos(filter, params))
      })
      this.options.isos = isos
      Promise.all(promises).then((response) => {
        response.forEach((resItem, idx) => {
          isos[this.isoFilter[idx]] = _.isEmpty(resItem.listisosresponse) ? { count: 0, iso: [] } : resItem.listisosresponse
          this.options.isos = { ...isos }
        })
      }).catch((reason) => {
        console.log(reason)
      }).finally(() => {
        this.loading.isos = false
      })
    },
    filterOption (input, option) {
      return option.label.toUpperCase().indexOf(input.toUpperCase()) >= 0
    },
    onSelectZoneId (value) {
      this.dataPreFill = {}
      this.zoneId = value
      this.podId = null
      this.clusterId = null
      this.zone = _.find(this.options.zones, (option) => option.id === value)
      this.zoneSelected = true
      this.selectedZone = this.zoneId
      this.form.zoneid = this.zoneId
      this.form.clusterid = undefined
      this.form.podid = undefined
      this.form.hostid = undefined
      this.form.templateid = undefined
      this.form.isoid = undefined
      this.tabKey = 'templateid'
      _.each(this.params, (param, name) => {
        if (this.networkId && name === 'networks') {
          param.options = {
            id: this.networkId
          }
        }
        if (!('isLoad' in param) || param.isLoad) {
          this.fetchOptions(param, name, ['zones'])
        }
      })
      this.fetchAllTemplates()
      this.formModel = toRaw(this.form)
    },
    onSelectPodId (value) {
      this.podId = value

      this.fetchOptions(this.params.clusters, 'clusters')
      this.fetchOptions(this.params.hosts, 'hosts')
    },
    onSelectClusterId (value) {
      this.clusterId = value

      this.fetchOptions(this.params.hosts, 'hosts')
    },
    handleSearchFilter (name, options) {
      this.params[name].options = { ...this.params[name].options, ...options }
      this.fetchOptions(this.params[name], name)
    },
    onTabChange (key, type) {
      this[type] = key
      if (key === 'isoid') {
        this.fetchAllIsos()
      }
    },
    sanitizeReverse (value) {
      const reversedValue = value
        .replace(/&amp;/g, '&')
        .replace(/&lt;/g, '<')
        .replace(/&gt;/g, '>')

      return reversedValue
    },
    fetchTemplateNics (template) {
      var nics = []
      if (template && template.deployasisdetails && Object.keys(template.deployasisdetails).length > 0) {
        var keys = Object.keys(template.deployasisdetails)
        keys = keys.filter(key => key.startsWith('network-'))
        for (var key of keys) {
          var propertyMap = JSON.parse(template.deployasisdetails[key])
          nics.push(propertyMap)
        }
        nics.sort(function (a, b) {
          return a.InstanceID - b.InstanceID
        })
      }
      return nics
    },
    groupBy (array, key) {
      const result = {}
      array.forEach(item => {
        if (!result[item[key]]) {
          result[item[key]] = []
        }
        result[item[key]].push(item)
      })
      return result
    },
    fetchTemplateProperties (template) {
      var properties = []
      if (template && template.deployasisdetails && Object.keys(template.deployasisdetails).length > 0) {
        var keys = Object.keys(template.deployasisdetails)
        keys = keys.filter(key => key.startsWith('property-'))
        for (var key of keys) {
          var propertyMap = JSON.parse(template.deployasisdetails[key])
          properties.push(propertyMap)
        }
        properties.sort(function (a, b) {
          return a.index - b.index
        })
      }
      return this.groupBy(properties, 'category')
    },
    fetchTemplateConfigurations (template) {
      var configurations = []
      if (template && template.deployasisdetails && Object.keys(template.deployasisdetails).length > 0) {
        var keys = Object.keys(template.deployasisdetails)
        keys = keys.filter(key => key.startsWith('configuration-'))
        for (var key of keys) {
          var configuration = JSON.parse(template.deployasisdetails[key])
          configuration.name = configuration.label
          configuration.displaytext = configuration.label
          configuration.iscustomized = true
          configuration.cpunumber = 0
          configuration.cpuspeed = 0
          configuration.memory = 0
          for (var harwareItem of configuration.hardwareItems) {
            if (harwareItem.resourceType === 'Processor') {
              configuration.cpunumber = harwareItem.virtualQuantity
              configuration.cpuspeed = harwareItem.reservation
            } else if (harwareItem.resourceType === 'Memory') {
              configuration.memory = harwareItem.virtualQuantity
            }
          }
          configurations.push(configuration)
        }
        configurations.sort(function (a, b) {
          return a.index - b.index
        })
      }
      return configurations
    },
    fetchTemplateLicenses (template) {
      var licenses = []
      if (template && template.deployasisdetails && Object.keys(template.deployasisdetails).length > 0) {
        var keys = Object.keys(template.deployasisdetails)
        const prefix = /eula-\d-/
        keys = keys.filter(key => key.startsWith('eula-')).sort()
        for (var key of keys) {
          var license = {
            id: this.escapePropertyKey(key.replace(' ', '-')),
            name: key.replace(prefix, ''),
            text: template.deployasisdetails[key]
          }
          licenses.push(license)
        }
      }
      return licenses
    },
    deleteFrom (options, values) {
      for (const value of values) {
        delete options[value]
      }
    },
    resetFromTemplateConfiguration () {
      this.deleteFrom(this.params.serviceOfferings.options, ['cpuspeed', 'cpunumber', 'memory'])
      this.deleteFrom(this.dataPreFill, ['cpuspeed', 'cpunumber', 'memory'])
      this.handleSearchFilter('serviceOfferings', {
        page: 1,
        pageSize: 10
      })
    },
    handleTemplateConfiguration () {
      if (!this.selectedTemplateConfiguration) {
        return
      }
      const params = {
        cpunumber: this.selectedTemplateConfiguration.cpunumber,
        cpuspeed: this.selectedTemplateConfiguration.cpuspeed,
        memory: this.selectedTemplateConfiguration.memory,
        page: 1,
        pageSize: 10
      }
      this.dataPreFill.cpunumber = params.cpunumber
      this.dataPreFill.cpuspeed = params.cpuspeed
      this.dataPreFill.memory = params.memory
      this.handleSearchFilter('serviceOfferings', params)
    },
    updateTemplateParameters () {
      if (this.template) {
        this.templateNics = this.fetchTemplateNics(this.template)
        this.templateConfigurations = this.fetchTemplateConfigurations(this.template)
        this.templateLicenses = this.fetchTemplateLicenses(this.template)
        this.templateProperties = this.fetchTemplateProperties(this.template)
        this.selectedTemplateConfiguration = {}
        setTimeout(() => {
          if (this.templateConfigurationExists) {
            this.selectedTemplateConfiguration = this.templateConfigurations[0]
            this.handleTemplateConfiguration()
            if ('templateConfiguration' in this.form.fieldsStore.fieldsMeta) {
              this.updateFieldValue('templateConfiguration', this.selectedTemplateConfiguration.id)
            }
            this.updateComputeOffering(null) // reset as existing selection may be incompatible
          }
        }, 500)
      }
    },
    onSelectTemplateConfigurationId (value) {
      this.selectedTemplateConfiguration = _.find(this.templateConfigurations, (option) => option.id === value)
      this.handleTemplateConfiguration()
      this.updateComputeOffering(null)
    },
    updateTemplateConfigurationOfferingDetails (offeringId) {
      var offering = this.serviceOffering
      if (!offering || offering.id !== offeringId) {
        offering = _.find(this.options.serviceOfferings, (option) => option.id === offeringId)
      }
      if (offering && offering.iscustomized && this.templateConfigurationExists && this.selectedTemplateConfiguration) {
        if ('cpunumber' in this.form.fieldsStore.fieldsMeta) {
          this.updateFieldValue('cpunumber', this.selectedTemplateConfiguration.cpunumber)
        }
        if ((offering.cpuspeed == null || offering.cpuspeed === undefined) && 'cpuspeed' in this.form.fieldsStore.fieldsMeta) {
          this.updateFieldValue('cpuspeed', this.selectedTemplateConfiguration.cpuspeed)
        }
        if ('memory' in this.form.fieldsStore.fieldsMeta) {
          this.updateFieldValue('memory', this.selectedTemplateConfiguration.memory)
        }
      }
      if (offering && offering.rootdisksize > 0) {
        this.rootDiskSizeFixed = offering.rootdisksize
        this.showRootDiskSizeChanger = false
      }
      this.form.rootdisksizeitem = this.showRootDiskSizeChanger && this.rootDiskSizeFixed > 0
      this.formModel = toRaw(this.form)
    },
    handlerError (error) {
      this.error = error
    },
    onSelectDiskSize (rowSelected) {
      this.diskSelected = rowSelected
    },
    updateIOPSValue (input, value) {
      this[input] = value
    },
    onBootTypeChange (value) {
      this.fetchBootModes(value)
      this.updateFieldValue('bootmode', this.options.bootModes?.[0]?.id || undefined)
    }
  }
}
</script>

<style lang="less" scoped>
  .card-footer {
    text-align: right;
    margin-top: 2rem;

    button + button {
      margin-left: 8px;
    }
  }

  .ant-list-item-meta-avatar {
    font-size: 1rem;
  }

  .ant-collapse {
    margin: 2rem 0;
  }
</style>

<style lang="less">
  @import url('../../style/index');

  .ant-table-selection-column {
    // Fix for the table header if the row selection use radio buttons instead of checkboxes
    > div:empty {
      width: 16px;
    }
  }

  .ant-collapse-borderless > .ant-collapse-item {
    border: 1px solid @border-color-split;
    border-radius: @border-radius-base !important;
    margin: 0 0 1.2rem;
  }

  .vm-info-card {
    .ant-card-body {
      min-height: 250px;
      max-height: calc(100vh - 150px);
      overflow-y: auto;
      scroll-behavior: smooth;
    }

    .resource-detail-item__label {
      font-weight: normal;
    }

    .resource-detail-item__details, .resource-detail-item {
      a {
        color: rgba(0, 0, 0, 0.65);
        cursor: default;
        pointer-events: none;
      }
    }
  }

  .form-item-hidden {
    display: none;
  }
</style><|MERGE_RESOLUTION|>--- conflicted
+++ resolved
@@ -395,7 +395,7 @@
               </a-step>
               <a-step
                 v-if="isUserAllowedToListSshKeys"
-                :title="this.$t('label.sshkeypairs')"
+                :title="$t('label.sshkeypairs')"
                 :status="zoneSelected ? 'process' : 'wait'">
                 <template #description>
                   <div v-if="zoneSelected">
@@ -1083,19 +1083,11 @@
           this.vm.podname = pod.name
         }
 
-<<<<<<< HEAD
-        const cluster = _.find(this.options.clusters, (option) => option.id === instanceConfig.clusterid)
-        if (cluster) {
-          this.vm.clusterid = cluster.id
-          this.vm.clustername = cluster.name
-        }
-=======
-      if (this.serviceOffering.rootdisksize) {
-        this.vm.disksizetotalgb = this.serviceOffering.rootdisksize
-      } else if (this.diskSize) {
-        this.vm.disksizetotalgb = this.diskSize
-      }
->>>>>>> 44f67308
+        if (this.serviceOffering.rootdisksize) {
+          this.vm.disksizetotalgb = this.serviceOffering.rootdisksize
+        } else if (this.diskSize) {
+          this.vm.disksizetotalgb = this.diskSize
+        }
 
         const host = _.find(this.options.hosts, (option) => option.id === instanceConfig.hostid)
         if (host) {
@@ -1483,29 +1475,8 @@
       console.log('wizard submit')
       e.preventDefault()
       if (this.loading.deploy) return
-<<<<<<< HEAD
       this.formRef.value.validate().then(async () => {
         const values = toRaw(this.form)
-=======
-      this.form.validateFieldsAndScroll(options, async (err, values) => {
-        if (err) {
-          if (err.licensesaccepted) {
-            this.$showNotification({
-              type: 'error',
-              message: this.$t('message.license.agreements.not.accepted'),
-              description: this.$t('message.step.license.agreements.continue')
-            })
-            return
-          }
-
-          this.$showNotification({
-            type: 'error',
-            message: this.$t('message.request.failed'),
-            description: this.$t('error.form.message')
-          })
-          return
-        }
->>>>>>> 44f67308
 
         if (!values.templateid && !values.isoid) {
           this.$showNotification({
