--- conflicted
+++ resolved
@@ -1969,14 +1969,9 @@
         deployVmData.dynamicscalingenabled = values.dynamicscalingenabled
         deployVmData.iothreadsenabled = values.iothreadsenabled
         deployVmData.iodriverpolicy = values.iodriverpolicy
-<<<<<<< HEAD
         const isUserdataAllowed = !this.userdataDefaultOverridePolicy || (this.userdataDefaultOverridePolicy === 'ALLOWOVERRIDE' && this.doUserdataOverride) || (this.userdataDefaultOverridePolicy === 'APPEND' && this.doUserdataAppend)
         if (isUserdataAllowed && values.userdata && values.userdata.length > 0) {
-          deployVmData.userdata = encodeURIComponent(btoa(sanitizeReverse(values.userdata)))
-=======
-        if (values.userdata && values.userdata.length > 0) {
           deployVmData.userdata = this.$toBase64AndURIEncoded(values.userdata)
->>>>>>> f057f4b4
         }
         // step 2: select template/iso
         if (this.tabKey === 'templateid') {
