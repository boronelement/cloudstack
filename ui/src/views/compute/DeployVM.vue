--- conflicted
+++ resolved
@@ -27,6 +27,7 @@
             :rules="rules"
             @finish="handleSubmit"
             layout="vertical"
+            :scrollToFirstError="true"
           >
             <a-steps direction="vertical" size="small">
               <a-step :title="$t('label.select.deployment.infrastructure')" status="process">
@@ -1469,34 +1470,10 @@
     },
     handleSubmit (e) {
       console.log('wizard submit')
-      const options = {
-        scroll: {
-          offsetTop: 90
-        }
-      }
       e.preventDefault()
       if (this.loading.deploy) return
-<<<<<<< HEAD
       this.formRef.value.validate().then(async () => {
         const values = toRaw(this.form)
-=======
-      this.form.validateFieldsAndScroll(options, async (err, values) => {
-        if (err) {
-          if (err.licensesaccepted) {
-            this.$notification.error({
-              message: this.$t('message.license.agreements.not.accepted'),
-              description: this.$t('message.step.license.agreements.continue')
-            })
-            return
-          }
-
-          this.$notification.error({
-            message: this.$t('message.request.failed'),
-            description: this.$t('error.form.message')
-          })
-          return
-        }
->>>>>>> d8004871
 
         if (!values.templateid && !values.isoid) {
           this.$notification.error({
