// Licensed to the Apache Software Foundation (ASF) under one
// or more contributor license agreements.  See the NOTICE file
// distributed with this work for additional information
// regarding copyright ownership.  The ASF licenses this file
// to you under the Apache License, Version 2.0 (the
// "License"); you may not use this file except in compliance
// with the License.  You may obtain a copy of the License at
//
//   http://www.apache.org/licenses/LICENSE-2.0
//
// Unless required by applicable law or agreed to in writing,
// software distributed under the License is distributed on an
// "AS IS" BASIS, WITHOUT WARRANTIES OR CONDITIONS OF ANY
// KIND, either express or implied.  See the License for the
// specific language governing permissions and limitations
// under the License.

<template>
  <div>
    <a-row :gutter="12">
      <a-col :md="24" :lg="17">
        <a-card :bordered="true" :title="this.$t('label.newinstance')">
          <a-form
            v-ctrl-enter="handleSubmit"
            :form="form"
            @submit="handleSubmit"
            layout="vertical"
          >
            <a-steps direction="vertical" size="small">
              <a-step :title="this.$t('label.select.deployment.infrastructure')" status="process">
                <template slot="description">
                  <div style="margin-top: 15px">
                    <span>{{ $t('message.select.a.zone') }}</span><br/>
                    <a-form-item :label="this.$t('label.zoneid')">
                      <div v-if="zones.length <= 8">
                        <a-row type="flex" :gutter="5" justify="start">
                          <div v-for="(zoneItem, idx) in zones" :key="idx">
                            <a-radio-group
                              :key="idx"
                              v-decorator="['zoneid', {
                                initialValue: selectedZone,
                                rules: [{ required: true, message: `${$t('message.error.select')}` }]}]"
                              @change="onSelectZoneId(zoneItem.id)">
                              <a-col :span="8">
                                <a-card-grid style="width:200px;" :title="zoneItem.name" :hoverable="false">
                                  <a-radio :value="zoneItem.id">
                                    <div>
                                      <img
                                        v-if="zoneItem && zoneItem.icon && zoneItem.icon.base64image"
                                        :src="getImg(zoneItem.icon.base64image)"
                                        style="marginTop: -30px; marginLeft: 60px"
                                        width="36px"
                                        height="36px" />
                                      <a-icon v-else :style="{fontSize: '36px', marginLeft: '60px', marginTop: '-40px'}" type="global"/>
                                    </div>
                                  </a-radio>
                                  <a-card-meta title="" :description="zoneItem.name" style="text-align:center; paddingTop: 10px;" />
                                </a-card-grid>
                              </a-col>
                            </a-radio-group>
                          </div>
                        </a-row>
                      </div>
                      <a-select
                        v-else
                        v-decorator="['zoneid', {
                          initialValue: selectedZone,
                          rules: [{ required: true, message: `${$t('message.error.select')}` }]
                        }]"
                        showSearch
                        optionFilterProp="children"
                        :filterOption="(input, option) => {
                          return option.componentOptions.propsData.label.toLowerCase().indexOf(input.toLowerCase()) >= 0
                        }"
                        @change="onSelectZoneId"
                        :loading="loading.zones"
                        autoFocus
                      >
                        <a-select-option v-for="zone1 in zones" :key="zone1.id" :label="zone1.name">
                          <span>
                            <resource-icon v-if="zone1.icon && zone1.icon.base64image" :image="zone1.icon.base64image" size="1x" style="margin-right: 5px"/>
                            <a-icon v-else style="margin-right: 5px" type="global" />
                            {{ zone1.name }}
                          </span>
                        </a-select-option>
                      </a-select>
                    </a-form-item>
                    <a-form-item
                      v-if="!isNormalAndDomainUser"
                      :label="this.$t('label.podid')">
                      <a-select
                        v-decorator="['podid']"
                        showSearch
                        optionFilterProp="children"
                        :filterOption="filterOption"
                        :options="podSelectOptions"
                        :loading="loading.pods"
                        @change="onSelectPodId"
                      ></a-select>
                    </a-form-item>
                    <a-form-item
                      v-if="!isNormalAndDomainUser"
                      :label="this.$t('label.clusterid')">
                      <a-select
                        v-decorator="['clusterid']"
                        showSearch
                        optionFilterProp="children"
                        :filterOption="filterOption"
                        :options="clusterSelectOptions"
                        :loading="loading.clusters"
                        @change="onSelectClusterId"
                      ></a-select>
                    </a-form-item>
                    <a-form-item
                      v-if="!isNormalAndDomainUser"
                      :label="this.$t('label.hostid')">
                      <a-select
                        v-decorator="['hostid']"
                        showSearch
                        optionFilterProp="children"
                        :filterOption="filterOption"
                        :options="hostSelectOptions"
                        :loading="loading.hosts"
                      ></a-select>
                    </a-form-item>
                  </div>
                </template>
              </a-step>
              <a-step
                :title="this.$t('label.templateiso')"
                :status="zoneSelected ? 'process' : 'wait'">
                <template slot="description">
                  <div v-if="zoneSelected" style="margin-top: 15px">
                    <a-card
                      :tabList="tabList"
                      :activeTabKey="tabKey"
                      @tabChange="key => onTabChange(key, 'tabKey')">
                      <p v-if="tabKey === 'templateid'">
                        {{ $t('message.template.desc') }}
                        <template-iso-selection
                          input-decorator="templateid"
                          :items="options.templates"
                          :selected="tabKey"
                          :loading="loading.templates"
                          :preFillContent="dataPreFill"
                          @handle-search-filter="($event) => fetchAllTemplates($event)"
                          @update-template-iso="updateFieldValue" />
                        <span>
                          {{ $t('label.override.rootdisk.size') }}
                          <a-switch
                            :default-checked="this.showRootDiskSizeChanger && rootDiskSizeFixed > 0"
                            :checked="this.showRootDiskSizeChanger"
                            :disabled="rootDiskSizeFixed > 0 || template.deployasis || this.showOverrideDiskOfferingOption"
                            @change="val => { this.showRootDiskSizeChanger = val }"
                            style="margin-left: 10px;"/>
                          <div v-if="template.deployasis">  {{ this.$t('message.deployasis') }} </div>
                        </span>
                        <disk-size-selection
                          v-show="showRootDiskSizeChanger"
                          input-decorator="rootdisksize"
                          :preFillContent="dataPreFill"
                          :isCustomized="true"
                          :minDiskSize="dataPreFill.minrootdisksize"
                          @update-disk-size="updateFieldValue"
                          style="margin-top: 10px;"/>
                      </p>
                      <p v-else>
                        {{ $t('message.iso.desc') }}
                        <template-iso-selection
                          input-decorator="isoid"
                          :items="options.isos"
                          :selected="tabKey"
                          :loading="loading.isos"
                          :preFillContent="dataPreFill"
                          @handle-search-filter="($event) => fetchAllIsos($event)"
                          @update-template-iso="updateFieldValue" />
                        <a-form-item :label="this.$t('label.hypervisor')">
                          <a-select
                            v-decorator="['hypervisor', {
                              initialValue: hypervisorSelectOptions && hypervisorSelectOptions.length > 0
                                ? hypervisorSelectOptions[0].value
                                : null,
                              rules: [{ required: true, message: `${this.$t('message.error.select')}` }]
                            }]"
                            :options="hypervisorSelectOptions"
                            @change="value => this.hypervisor = value"
                            showSearch
                            optionFilterProp="children"
                            :filterOption="filterOption" />
                        </a-form-item>
                      </p>
                    </a-card>
                    <a-form-item class="form-item-hidden">
                      <a-input v-decorator="['templateid']"/>
                    </a-form-item>
                    <a-form-item class="form-item-hidden">
                      <a-input v-decorator="['isoid']"/>
                    </a-form-item>
                    <a-form-item class="form-item-hidden">
                      <a-input v-decorator="['rootdisksize']"/>
                    </a-form-item>
                  </div>
                </template>
              </a-step>
              <a-step
                :title="this.$t('label.serviceofferingid')"
                :status="zoneSelected ? 'process' : 'wait'">
                <template slot="description">
                  <div v-if="zoneSelected">
                    <a-form-item v-if="zoneSelected && templateConfigurationExists">
                      <tooltip-label slot="label" :title="$t('label.configuration')" :tooltip="$t('message.ovf.configurations')"/>
                      <a-select
                        showSearch
                        optionFilterProp="children"
                        v-decorator="[
                          'templateConfiguration'
                        ]"
                        defaultActiveFirstOption
                        :placeholder="$t('label.configuration')"
                        :filterOption="(input, option) => {
                          return option.componentOptions.children[0].text.toLowerCase().indexOf(input.toLowerCase()) >= 0
                        }"
                        @change="onSelectTemplateConfigurationId"
                      >
                        <a-select-option v-for="opt in templateConfigurations" :key="opt.id">
                          {{ opt.name || opt.description }}
                        </a-select-option>
                      </a-select>
                      <span v-if="selectedTemplateConfiguration && selectedTemplateConfiguration.description">{{ selectedTemplateConfiguration.description }}</span>
                    </a-form-item>
                    <compute-offering-selection
                      :compute-items="options.serviceOfferings"
                      :selected-template="template ? template : {}"
                      :row-count="rowCount.serviceOfferings"
                      :zoneId="zoneId"
                      :value="serviceOffering ? serviceOffering.id : ''"
                      :loading="loading.serviceOfferings"
                      :preFillContent="dataPreFill"
                      :minimum-cpunumber="templateConfigurationExists && selectedTemplateConfiguration && selectedTemplateConfiguration.cpunumber ? selectedTemplateConfiguration.cpunumber : 0"
                      :minimum-cpuspeed="templateConfigurationExists && selectedTemplateConfiguration && selectedTemplateConfiguration.cpuspeed ? selectedTemplateConfiguration.cpuspeed : 0"
                      :minimum-memory="templateConfigurationExists && selectedTemplateConfiguration && selectedTemplateConfiguration.memory ? selectedTemplateConfiguration.memory : 0"
                      @select-compute-item="($event) => updateComputeOffering($event)"
                      @handle-search-filter="($event) => handleSearchFilter('serviceOfferings', $event)"
                    ></compute-offering-selection>
                    <compute-selection
                      v-if="serviceOffering && (serviceOffering.iscustomized || serviceOffering.iscustomizediops)"
                      cpuNumberInputDecorator="cpunumber"
                      cpuSpeedInputDecorator="cpuspeed"
                      memoryInputDecorator="memory"
                      :preFillContent="dataPreFill"
                      :computeOfferingId="instanceConfig.computeofferingid"
                      :isConstrained="'serviceofferingdetails' in serviceOffering"
                      :minCpu="'serviceofferingdetails' in serviceOffering ? serviceOffering.serviceofferingdetails.mincpunumber*1 : 0"
                      :maxCpu="'serviceofferingdetails' in serviceOffering ? serviceOffering.serviceofferingdetails.maxcpunumber*1 : Number.MAX_SAFE_INTEGER"
                      :minMemory="'serviceofferingdetails' in serviceOffering ? serviceOffering.serviceofferingdetails.minmemory*1 : 0"
                      :maxMemory="'serviceofferingdetails' in serviceOffering ? serviceOffering.serviceofferingdetails.maxmemory*1 : Number.MAX_SAFE_INTEGER"
                      :isCustomized="serviceOffering.iscustomized"
                      :isCustomizedIOps="'iscustomizediops' in serviceOffering && serviceOffering.iscustomizediops"
                      @handler-error="handlerError"
                      @update-iops-value="updateIOPSValue"
                      @update-compute-cpunumber="updateFieldValue"
                      @update-compute-cpuspeed="updateFieldValue"
                      @update-compute-memory="updateFieldValue" />
                    <span v-if="serviceOffering && serviceOffering.iscustomized">
                      <a-form-item class="form-item-hidden">
                        <a-input v-decorator="['cpunumber']"/>
                      </a-form-item>
                      <a-form-item
                        class="form-item-hidden"
                        v-if="(serviceOffering && !(serviceOffering.cpuspeed > 0))">
                        <a-input v-decorator="['cpuspeed']"/>
                      </a-form-item>
                      <a-form-item class="form-item-hidden">
                        <a-input v-decorator="['memory']"/>
                      </a-form-item>
                    </span>
                    <span v-if="tabKey!=='isoid'">
                      {{ $t('label.override.root.diskoffering') }}
                      <a-switch
                        v-decorator="['this.showOverrideDiskOfferingOption']"
                        :checked="serviceOffering && !serviceOffering.diskofferingstrictness && this.showOverrideDiskOfferingOption"
                        :disabled="(serviceOffering && serviceOffering.diskofferingstrictness)"
                        @change="val => { updateOverrideRootDiskShowParam(val) }"
                        style="margin-left: 10px;"/>
                    </span>
                    <span v-if="tabKey!=='isoid' && serviceOffering && !serviceOffering.diskofferingstrictness">
                      <a-step
                        :status="zoneSelected ? 'process' : 'wait'"
                        v-if="!template.deployasis && template.childtemplates && template.childtemplates.length > 0" >
                        <template slot="description">
                          <div v-if="zoneSelected">
                            <multi-disk-selection
                              :items="template.childtemplates"
                              :diskOfferings="options.diskOfferings"
                              :zoneId="zoneId"
                              @select-multi-disk-offering="updateMultiDiskOffering($event)" />
                          </div>
                        </template>
                      </a-step>
                      <a-step
                        v-else
                        :status="zoneSelected ? 'process' : 'wait'">
                        <template slot="description">
                          <div v-if="zoneSelected">
                            <disk-offering-selection
                              v-if="showOverrideDiskOfferingOption"
                              :items="options.diskOfferings"
                              :row-count="rowCount.diskOfferings"
                              :zoneId="zoneId"
                              :value="overrideDiskOffering ? overrideDiskOffering.id : ''"
                              :loading="loading.diskOfferings"
                              :preFillContent="dataPreFill"
                              :isIsoSelected="tabKey==='isoid'"
                              :isRootDiskOffering="true"
                              @on-selected-root-disk-size="onSelectRootDiskSize"
                              @select-disk-offering-item="($event) => updateOverrideDiskOffering($event)"
                              @handle-search-filter="($event) => handleSearchFilter('diskOfferings', $event)"
                            ></disk-offering-selection>
                            <disk-size-selection
                              v-if="overrideDiskOffering && (overrideDiskOffering.iscustomized || overrideDiskOffering.iscustomizediops)"
                              input-decorator="rootdisksize"
                              :preFillContent="dataPreFill"
                              :minDiskSize="dataPreFill.minrootdisksize"
                              :rootDiskSelected="overrideDiskOffering"
                              :isCustomized="overrideDiskOffering.iscustomized"
                              @handler-error="handlerError"
                              @update-disk-size="updateFieldValue"
                              @update-root-disk-iops-value="updateIOPSValue"/>
                            <a-form-item class="form-item-hidden">
                              <a-input v-decorator="['rootdisksize']"/>
                            </a-form-item>
                          </div>
                        </template>
                      </a-step>
                    </span>
                  </div>
                </template>
              </a-step>
              <a-step
                :title="$t('label.data.disk')"
                :status="zoneSelected ? 'process' : 'wait'"
                v-if="!template.deployasis && template.childtemplates && template.childtemplates.length > 0" >
                <template slot="description">
                  <div v-if="zoneSelected">
                    <multi-disk-selection
                      :items="template.childtemplates"
                      :diskOfferings="options.diskOfferings"
                      :zoneId="zoneId"
                      @select-multi-disk-offering="updateMultiDiskOffering($event)" />
                  </div>
                </template>
              </a-step>
              <a-step
                v-else
                :title="tabKey == 'templateid' ? $t('label.data.disk') : $t('label.disk.size')"
                :status="zoneSelected ? 'process' : 'wait'">
                <template slot="description">
                  <div v-if="zoneSelected">
                    <disk-offering-selection
                      :items="options.diskOfferings"
                      :row-count="rowCount.diskOfferings"
                      :zoneId="zoneId"
                      :value="diskOffering ? diskOffering.id : ''"
                      :loading="loading.diskOfferings"
                      :preFillContent="dataPreFill"
                      :isIsoSelected="tabKey==='isoid'"
                      @on-selected-disk-size="onSelectDiskSize"
                      @select-disk-offering-item="($event) => updateDiskOffering($event)"
                      @handle-search-filter="($event) => handleSearchFilter('diskOfferings', $event)"
                    ></disk-offering-selection>
                    <disk-size-selection
                      v-if="diskOffering && (diskOffering.iscustomized || diskOffering.iscustomizediops)"
                      input-decorator="size"
                      :preFillContent="dataPreFill"
                      :diskSelected="diskSelected"
                      :isCustomized="diskOffering.iscustomized"
                      @handler-error="handlerError"
                      @update-disk-size="updateFieldValue"
                      @update-iops-value="updateIOPSValue"/>
                    <a-form-item class="form-item-hidden">
                      <a-input v-decorator="['size']"/>
                    </a-form-item>
                  </div>
                </template>
              </a-step>
              <a-step
                :title="this.$t('label.networks')"
                :status="zoneSelected ? 'process' : 'wait'"
                v-if="zone && zone.networktype !== 'Basic'">
                <template slot="description">
                  <div v-if="zoneSelected">
                    <div v-if="vm.templateid && templateNics && templateNics.length > 0">
                      <a-form-item
                        v-for="(nic, nicIndex) in templateNics"
                        :key="nicIndex"
                        :v-bind="nic.name" >
                        <tooltip-label slot="label" :title="nic.elementName + ' - ' + nic.name" :tooltip="nic.networkDescription"/>
                        <a-select
                          showSearch
                          optionFilterProp="children"
                          v-decorator="[
                            'networkMap.nic-' + nic.InstanceID.toString(),
                            { initialValue: options.networks && options.networks.length > 0 ? options.networks[Math.min(nicIndex, options.networks.length - 1)].id : null }
                          ]"
                          :placeholder="nic.networkDescription"
                          :filterOption="(input, option) => {
                            return option.componentOptions.children[0].children[0].text.toLowerCase().indexOf(input.toLowerCase()) >= 0
                          }"
                        >
                          <a-select-option v-for="opt in options.networks" :key="opt.id">
                            <span v-if="opt.type!=='L2'">
                              {{ opt.name || opt.description }} ({{ `${$t('label.cidr')}: ${opt.cidr}` }})
                            </span>
                            <span v-else>{{ opt.name || opt.description }}</span>
                          </a-select-option>
                        </a-select>
                      </a-form-item>
                    </div>
                    <div v-show="!(vm.templateid && templateNics && templateNics.length > 0)" >
                      <network-selection
                        :items="options.networks"
                        :row-count="rowCount.networks"
                        :value="networkOfferingIds"
                        :loading="loading.networks"
                        :zoneId="zoneId"
                        :preFillContent="dataPreFill"
                        @select-network-item="($event) => updateNetworks($event)"
                        @handle-search-filter="($event) => handleSearchFilter('networks', $event)"
                      ></network-selection>
                      <network-configuration
                        v-if="networks.length > 0"
                        :items="networks"
                        :preFillContent="dataPreFill"
                        @update-network-config="($event) => updateNetworkConfig($event)"
                        @select-default-network-item="($event) => updateDefaultNetworks($event)"
                      ></network-configuration>
                    </div>
                  </div>
                </template>
              </a-step>
              <a-step
                v-if="showSecurityGroupSection"
                :title="$t('label.security.groups')"
                :status="zoneSelected ? 'process' : 'wait'">
                <template slot="description">
                  <security-group-selection
                    :zoneId="zoneId"
                    :value="securitygroupids"
                    :loading="loading.networks"
                    :preFillContent="dataPreFill"
                    @select-security-group-item="($event) => updateSecurityGroups($event)"></security-group-selection>
                </template>
              </a-step>
              <a-step
                v-if="isUserAllowedToListSshKeys"
                :title="this.$t('label.sshkeypairs')"
                :status="zoneSelected ? 'process' : 'wait'">
                <template slot="description">
                  <div v-if="zoneSelected">
                    <ssh-key-pair-selection
                      :items="options.sshKeyPairs"
                      :row-count="rowCount.sshKeyPairs"
                      :zoneId="zoneId"
                      :value="keyPairs"
                      :loading="loading.sshKeyPairs"
                      :preFillContent="dataPreFill"
                      @select-ssh-key-pair-item="($event) => updateSshKeyPairs($event)"
                      @handle-search-filter="($event) => handleSearchFilter('sshKeyPairs', $event)"
                    />
                  </div>
                </template>
              </a-step>
              <a-step
                :title="$t('label.ovf.properties')"
                :status="zoneSelected ? 'process' : 'wait'"
                v-if="vm.templateid && templateProperties && Object.keys(templateProperties).length > 0">
                <template slot="description">
                  <div v-for="(props, category) in templateProperties" :key="category">
                    <a-alert :message="'Category: ' + category + ' (' + props.length + ' properties)'" type="info" />
                    <div style="margin-left: 15px; margin-top: 10px">
                      <a-form-item
                        v-for="(property, propertyIndex) in props"
                        :key="propertyIndex"
                        :v-bind="property.key" >
                        <tooltip-label slot="label" style="text-transform: capitalize" :title="property.label" :tooltip="property.description"/>

                        <span v-if="property.type && property.type==='boolean'">
                          <a-switch
                            v-decorator="['properties.' + escapePropertyKey(property.key), { initialValue: property.value==='TRUE'?true:false}]"
                            :defaultChecked="property.value==='TRUE'?true:false"
                            :placeholder="property.description"
                          />
                        </span>
                        <span v-else-if="property.type && (property.type==='int' || property.type==='real')">
                          <a-input-number
                            v-decorator="['properties.'+ escapePropertyKey(property.key) ]"
                            :defaultValue="property.value"
                            :placeholder="property.description"
                            :min="getPropertyQualifiers(property.qualifiers, 'number-select').min"
                            :max="getPropertyQualifiers(property.qualifiers, 'number-select').max" />
                        </span>
                        <span v-else-if="property.type && property.type==='string' && property.qualifiers && property.qualifiers.startsWith('ValueMap')">
                          <a-select
                            showSearch
                            optionFilterProp="children"
                            v-decorator="['properties.' + escapePropertyKey(property.key), { initialValue: property.value && property.value.length>0 ? property.value: getPropertyQualifiers(property.qualifiers, 'select')[0] }]"
                            :placeholder="property.description"
                            :filterOption="(input, option) => {
                              return option.componentOptions.children[0].text.toLowerCase().indexOf(input.toLowerCase()) >= 0
                            }"
                          >
                            <a-select-option v-for="opt in getPropertyQualifiers(property.qualifiers, 'select')" :key="opt">
                              {{ opt }}
                            </a-select-option>
                          </a-select>
                        </span>
                        <span v-else-if="property.type && property.type==='string' && property.password">
                          <a-input-password
                            v-decorator="['properties.' + escapePropertyKey(property.key), {
                              rules: [
                                {
                                  initialValue: property.value
                                },
                                {
                                  validator: (rule, value, callback) => {
                                    if (!property.qualifiers) {
                                      callback()
                                    }
                                    var minlength = getPropertyQualifiers(property.qualifiers, 'number-select').min
                                    var maxlength = getPropertyQualifiers(property.qualifiers, 'number-select').max
                                    var errorMessage = ''
                                    var isPasswordInvalidLength = function () {
                                      return false
                                    }
                                    if (minlength) {
                                      errorMessage = $t('message.validate.minlength').replace('{0}', minlength)
                                      isPasswordInvalidLength = function () {
                                        return !value || value.length < minlength
                                      }
                                    }
                                    if (maxlength !== Number.MAX_SAFE_INTEGER) {
                                      if (minlength) {
                                        errorMessage = $t('message.validate.range.length').replace('{0}', minlength).replace('{1}', maxlength)
                                        isPasswordInvalidLength = function () {
                                          return !value || (maxlength < value.length || value.length < minlength)
                                        }
                                      } else {
                                        errorMessage = $t('message.validate.maxlength').replace('{0}', maxlength)
                                        isPasswordInvalidLength = function () {
                                          return !value || value.length > maxlength
                                        }
                                      }
                                    }
                                    if (isPasswordInvalidLength()) {
                                      callback(errorMessage)
                                    }
                                    callback()
                                  }
                                }
                              ]
                            }]"
                            :placeholder="property.description" />
                        </span>
                        <span v-else>
                          <a-input
                            v-decorator="['properties.' + escapePropertyKey(property.key), { initialValue: property.value }]"
                            :placeholder="property.description" />
                        </span>
                      </a-form-item>
                    </div>
                  </div>
                </template>
              </a-step>
              <a-step
                :title="$t('label.advanced.mode')"
                :status="zoneSelected ? 'process' : 'wait'">
                <template slot="description" v-if="zoneSelected">
                  <span>
                    {{ $t('label.isadvanced') }}
                    <a-switch @change="val => { showDetails = val }" :checked="showDetails" style="margin-left: 10px"/>
                  </span>
                  <div style="margin-top: 15px" v-show="this.showDetails">
                    <div
                      v-if="vm.templateid && ['KVM', 'VMware', 'XenServer'].includes(hypervisor) && !template.deployasis">
                      <a-form-item :label="$t('label.boottype')">
                        <a-select
                          v-decorator="['boottype', { initialValue: options.bootTypes && options.bootTypes.length > 0 ? options.bootTypes[0].id : undefined }]"
                          @change="fetchBootModes"
                          showSearch
                          optionFilterProp="children"
                          :filterOption="filterOption" >
                          <a-select-option v-for="bootType in options.bootTypes" :key="bootType.id">
                            {{ bootType.description }}
                          </a-select-option>
                        </a-select>
                      </a-form-item>
                      <a-form-item :label="$t('label.bootmode')">
                        <a-select
                          v-decorator="['bootmode', { initialValue: options.bootModes && options.bootModes.length > 0 ? options.bootModes[0].id : undefined }]"
                          showSearch
                          optionFilterProp="children"
                          :filterOption="filterOption" >
                          <a-select-option v-for="bootMode in options.bootModes" :key="bootMode.id">
                            {{ bootMode.description }}
                          </a-select-option>
                        </a-select>
                      </a-form-item>
                    </div>
                    <a-form-item
                      :label="this.$t('label.bootintosetup')"
                      v-if="zoneSelected && ((tabKey === 'isoid' && hypervisor === 'VMware') || (tabKey === 'templateid' && template && template.hypervisor === 'VMware'))" >
                      <a-switch
                        v-decorator="['bootintosetup']">
                      </a-switch>
                    </a-form-item>
                    <a-form-item>
                      <tooltip-label slot="label" :title="$t('label.dynamicscalingenabled')" :tooltip="$t('label.dynamicscalingenabled.tooltip')"/>
                      <a-form-item>
                        <a-switch
                          v-decorator="['dynamicscalingenabled']"
                          :checked="isDynamicallyScalable() && dynamicscalingenabled"
                          :disabled="!isDynamicallyScalable()"
                          @change="val => { dynamicscalingenabled = val }"/>
                      </a-form-item>
                    </a-form-item>
                    <a-form-item :label="$t('label.userdata')">
                      <a-textarea
                        v-decorator="['userdata']">
                      </a-textarea>
                    </a-form-item>
                    <a-form-item :label="this.$t('label.affinity.groups')">
                      <affinity-group-selection
                        :items="options.affinityGroups"
                        :row-count="rowCount.affinityGroups"
                        :zoneId="zoneId"
                        :value="affinityGroupIds"
                        :loading="loading.affinityGroups"
                        :preFillContent="dataPreFill"
                        @select-affinity-group-item="($event) => updateAffinityGroups($event)"
                        @handle-search-filter="($event) => handleSearchFilter('affinityGroups', $event)"/>
                    </a-form-item>
                  </div>
                </template>
              </a-step>
              <a-step
                :title="this.$t('label.details')"
                :status="zoneSelected ? 'process' : 'wait'">
                <template slot="description" v-if="zoneSelected">
                  <div style="margin-top: 15px">
                    {{ $t('message.vm.review.launch') }}
                    <a-form-item :label="$t('label.name.optional')">
                      <a-input
                        v-decorator="['name']"
                      />
                    </a-form-item>
                    <a-form-item :label="$t('label.group.optional')">
                      <a-auto-complete
                        v-decorator="['group']"
                        :filterOption="filterOption"
                        :dataSource="options.instanceGroups" />
                    </a-form-item>
                    <a-form-item :label="$t('label.keyboard')">
                      <a-select
                        v-decorator="['keyboard']"
                        :options="keyboardSelectOptions"
                        showSearch
                        optionFilterProp="children"
                        :filterOption="filterOption"
                      ></a-select>
                    </a-form-item>
                    <a-form-item :label="$t('label.action.start.instance')">
                      <a-switch v-decorator="['startvm', { initialValue: true }]" :checked="this.startvm" @change="checked => { this.startvm = checked }" />
                    </a-form-item>
                  </div>
                </template>
              </a-step>
              <a-step
                :title="$t('label.license.agreements')"
                :status="zoneSelected ? 'process' : 'wait'"
                v-if="vm.templateid && templateLicenses && templateLicenses.length > 0">
                <template slot="description">
                  <div style="margin-top: 10px">
                    {{ $t('message.read.accept.license.agreements') }}
                    <a-form-item>
                      <div
                        style="margin-top: 10px"
                        v-for="(license, licenseIndex) in templateLicenses"
                        :key="licenseIndex"
                        :v-bind="license.id">
                        <tooltip-label slot="label" style="text-transform: capitalize" :title="$t('label.agreement' + ' ' + (licenseIndex+1) + ': ' + license.name)"/>
                        <a-textarea
                          :value="license.text"
                          :auto-size="{ minRows: 3, maxRows: 8 }"
                          readOnly />
                      </div>
                      <a-checkbox
                        style="margin-top: 10px"
                        v-decorator="['licensesaccepted', {
                          rules: [
                            {
                              validator: (rule, value, callback) => {
                                if (!value) {
                                  callback($t('message.license.agreements.not.accepted'))
                                }
                                callback()
                              }
                            }
                          ]
                        }]">
                        {{ $t('label.i.accept.all.license.agreements') }}
                      </a-checkbox>
                    </a-form-item>
                  </div>
                </template>
              </a-step>
            </a-steps>
            <div class="card-footer">
              <a-form-item>
                <a-switch
                  class="form-item-hidden"
                  v-decorator="['stayonpage']"
                ></a-switch>
              </a-form-item>
              <!-- ToDo extract as component -->
              <a-button @click="() => this.$router.back()" :disabled="loading.deploy">
                {{ this.$t('label.cancel') }}
              </a-button>
              <a-dropdown-button style="margin-left: 10px" type="primary" ref="submit" @click="handleSubmit" :loading="loading.deploy">
                <a-icon type="rocket" />
                {{ this.$t('label.launch.vm') }}
                <a-icon slot="icon" type="down" />
                <a-menu type="primary" slot="overlay" @click="handleSubmitAndStay" theme="dark">
                  <a-menu-item type="primary" key="1">
                    <a-icon type="rocket" />
                    {{ $t('label.launch.vm.and.stay') }}
                  </a-menu-item>
                </a-menu>
              </a-dropdown-button>
            </div>
          </a-form>
        </a-card>
      </a-col>
      <a-col :md="24" :lg="7" v-if="!isMobile()">
        <a-affix :offsetTop="75">
          <info-card class="vm-info-card" :resource="vm" :title="this.$t('label.yourinstance')" />
        </a-affix>
      </a-col>
    </a-row>
  </div>
</template>

<script>
import Vue from 'vue'
import { api } from '@/api'
import _ from 'lodash'
import { mixin, mixinDevice } from '@/utils/mixin.js'
import store from '@/store'
import eventBus from '@/config/eventBus'

import InfoCard from '@/components/view/InfoCard'
import ResourceIcon from '@/components/view/ResourceIcon'
import ComputeOfferingSelection from '@views/compute/wizard/ComputeOfferingSelection'
import ComputeSelection from '@views/compute/wizard/ComputeSelection'
import DiskOfferingSelection from '@views/compute/wizard/DiskOfferingSelection'
import DiskSizeSelection from '@views/compute/wizard/DiskSizeSelection'
import MultiDiskSelection from '@views/compute/wizard/MultiDiskSelection'
import TemplateIsoSelection from '@views/compute/wizard/TemplateIsoSelection'
import AffinityGroupSelection from '@views/compute/wizard/AffinityGroupSelection'
import NetworkSelection from '@views/compute/wizard/NetworkSelection'
import NetworkConfiguration from '@views/compute/wizard/NetworkConfiguration'
import SshKeyPairSelection from '@views/compute/wizard/SshKeyPairSelection'
import SecurityGroupSelection from '@views/compute/wizard/SecurityGroupSelection'
import TooltipLabel from '@/components/widgets/TooltipLabel'

export default {
  name: 'Wizard',
  components: {
    SshKeyPairSelection,
    NetworkConfiguration,
    NetworkSelection,
    AffinityGroupSelection,
    TemplateIsoSelection,
    DiskSizeSelection,
    MultiDiskSelection,
    DiskOfferingSelection,
    InfoCard,
    ComputeOfferingSelection,
    ComputeSelection,
    SecurityGroupSelection,
    ResourceIcon,
    TooltipLabel
  },
  props: {
    visible: {
      type: Boolean
    },
    preFillContent: {
      type: Object,
      default: () => {}
    }
  },
  mixins: [mixin, mixinDevice],
  data () {
    return {
      zoneId: '',
      podId: null,
      clusterId: null,
      zoneSelected: false,
      startvm: true,
      dynamicscalingenabled: true,
      vm: {
        name: null,
        zoneid: null,
        zonename: null,
        hypervisor: null,
        templateid: null,
        templatename: null,
        keyboard: null,
        keypairs: [],
        group: null,
        affinitygroupids: [],
        affinitygroup: [],
        serviceofferingid: null,
        serviceofferingname: null,
        ostypeid: null,
        ostypename: null,
        rootdisksize: null,
        disksize: null
      },
      options: {
        templates: {},
        isos: {},
        hypervisors: [],
        serviceOfferings: [],
        diskOfferings: [],
        zones: [],
        affinityGroups: [],
        networks: [],
        sshKeyPairs: [],
        pods: [],
        clusters: [],
        hosts: [],
        groups: [],
        keyboards: [],
        bootTypes: [],
        bootModes: [],
        dynamicScalingVmConfig: false
      },
      rowCount: {},
      loading: {
        deploy: false,
        templates: false,
        isos: false,
        hypervisors: false,
        serviceOfferings: false,
        diskOfferings: false,
        affinityGroups: false,
        networks: false,
        sshKeyPairs: false,
        zones: false,
        pods: false,
        clusters: false,
        hosts: false,
        groups: false
      },
      instanceConfig: {},
      template: {},
      templateConfigurations: [],
      templateNics: [],
      templateLicenses: [],
      templateProperties: {},
      selectedTemplateConfiguration: {},
      iso: {},
      hypervisor: '',
      serviceOffering: {},
      diskOffering: {},
      affinityGroups: [],
      networks: [],
      networksAdd: [],
      zone: {},
<<<<<<< HEAD
      sshKeyPairs: [],
=======
      sshKeyPair: {},
      overrideDiskOffering: {},
>>>>>>> 2c111715
      templateFilter: [
        'featured',
        'community',
        'selfexecutable',
        'sharedexecutable'
      ],
      isoFilter: [
        'featured',
        'community',
        'selfexecutable',
        'sharedexecutable'
      ],
      initDataConfig: {},
      defaultnetworkid: '',
      networkConfig: [],
      dataNetworkCreated: [],
      tabKey: 'templateid',
      dataPreFill: {},
      showDetails: false,
      showRootDiskSizeChanger: false,
      showOverrideDiskOfferingOption: false,
      securitygroupids: [],
      rootDiskSizeFixed: 0,
      error: false,
      diskSelected: {},
      rootDiskSelected: {},
      diskIOpsMin: 0,
      diskIOpsMax: 0,
      minIops: 0,
      maxIops: 0,
      zones: [],
      selectedZone: ''
    }
  },
  computed: {
    isNormalAndDomainUser () {
      return ['DomainAdmin', 'User'].includes(this.$store.getters.userInfo.roletype)
    },
    diskSize () {
      const rootDiskSize = _.get(this.instanceConfig, 'rootdisksize', 0)
      const customDiskSize = _.get(this.instanceConfig, 'size', 0)
      const diskOfferingDiskSize = _.get(this.diskOffering, 'disksize', 0)
      const dataDiskSize = diskOfferingDiskSize > 0 ? diskOfferingDiskSize : customDiskSize
      const size = []
      if (rootDiskSize > 0) {
        size.push(`${rootDiskSize} GB (Root)`)
      }
      if (dataDiskSize > 0) {
        size.push(`${dataDiskSize} GB (Data)`)
      }
      return size.join(' | ')
    },
    affinityGroupIds () {
      return _.map(this.affinityGroups, 'id')
    },
    keyPairs () {
      return _.map(this.sshKeyPairs, 'name')
    },
    params () {
      return {
        serviceOfferings: {
          list: 'listServiceOfferings',
          options: {
            zoneid: _.get(this.zone, 'id'),
            issystem: false,
            page: 1,
            pageSize: 10,
            keyword: undefined
          }
        },
        diskOfferings: {
          list: 'listDiskOfferings',
          options: {
            zoneid: _.get(this.zone, 'id'),
            page: 1,
            pageSize: 10,
            keyword: undefined
          }
        },
        zones: {
          list: 'listZones',
          isLoad: true,
          field: 'zoneid'
        },
        hypervisors: {
          list: 'listHypervisors',
          options: {
            zoneid: _.get(this.zone, 'id')
          },
          field: 'hypervisor'
        },
        affinityGroups: {
          list: 'listAffinityGroups',
          options: {
            page: 1,
            pageSize: 10,
            keyword: undefined,
            listall: false
          }
        },
        sshKeyPairs: {
          list: 'listSSHKeyPairs',
          options: {
            page: 1,
            pageSize: 10,
            keyword: undefined,
            listall: false
          }
        },
        networks: {
          list: 'listNetworks',
          options: {
            zoneid: _.get(this.zone, 'id'),
            canusefordeploy: true,
            projectid: store.getters.project ? store.getters.project.id : null,
            domainid: store.getters.project && store.getters.project.id ? null : store.getters.userInfo.domainid,
            account: store.getters.project && store.getters.project.id ? null : store.getters.userInfo.account,
            page: 1,
            pageSize: 10,
            keyword: undefined,
            showIcon: true
          }
        },
        pods: {
          list: 'listPods',
          isLoad: !this.isNormalAndDomainUser,
          options: {
            zoneid: _.get(this.zone, 'id')
          },
          field: 'podid'
        },
        clusters: {
          list: 'listClusters',
          isLoad: !this.isNormalAndDomainUser,
          options: {
            zoneid: _.get(this.zone, 'id'),
            podid: this.podId
          },
          field: 'clusterid'
        },
        hosts: {
          list: 'listHosts',
          isLoad: !this.isNormalAndDomainUser,
          options: {
            zoneid: _.get(this.zone, 'id'),
            podid: this.podId,
            clusterid: this.clusterId,
            state: 'Up',
            type: 'Routing'
          },
          field: 'hostid'
        },
        dynamicScalingVmConfig: {
          list: 'listConfigurations',
          options: {
            zoneid: _.get(this.zone, 'id'),
            name: 'enable.dynamic.scale.vm'
          }
        }
      }
    },
    networkOfferingIds () {
      return _.map(this.networks, 'id')
    },
    zoneSelectOptions () {
      return this.options.zones.map((zone) => {
        return {
          label: zone.name,
          value: zone.id
        }
      })
    },
    hypervisorSelectOptions () {
      return this.options.hypervisors.map((hypervisor) => {
        return {
          label: hypervisor.name,
          value: hypervisor.name
        }
      })
    },
    podSelectOptions () {
      const options = this.options.pods.map((pod) => {
        return {
          label: pod.name,
          value: pod.id
        }
      })
      options.unshift({
        label: this.$t('label.default'),
        value: undefined
      })
      return options
    },
    clusterSelectOptions () {
      const options = this.options.clusters.map((cluster) => {
        return {
          label: cluster.name,
          value: cluster.id
        }
      })
      options.unshift({
        label: this.$t('label.default'),
        value: undefined
      })
      return options
    },
    hostSelectOptions () {
      const options = this.options.hosts.map((host) => {
        return {
          label: host.name,
          value: host.id
        }
      })
      options.unshift({
        label: this.$t('label.default'),
        value: undefined
      })
      return options
    },
    keyboardSelectOptions () {
      const keyboardOpts = this.$config.keyboardOptions || {}
      return Object.keys(keyboardOpts).map((keyboard) => {
        return {
          label: this.$t(keyboardOpts[keyboard]),
          value: keyboard
        }
      })
    },
    templateConfigurationExists () {
      return this.vm.templateid && this.templateConfigurations && this.templateConfigurations.length > 0
    },
    templateId () {
      return this.$route.query.templateid || null
    },
    isoId () {
      return this.$route.query.isoid || null
    },
    networkId () {
      return this.$route.query.networkid || null
    },
    tabList () {
      let tabList = []
      if (this.templateId) {
        tabList = [{
          key: 'templateid',
          tab: this.$t('label.templates')
        }]
      } else if (this.isoId) {
        tabList = [{
          key: 'isoid',
          tab: this.$t('label.isos')
        }]
      } else {
        tabList = [{
          key: 'templateid',
          tab: this.$t('label.templates')
        },
        {
          key: 'isoid',
          tab: this.$t('label.isos')
        }]
      }

      return tabList
    },
    showSecurityGroupSection () {
      return (this.networks.length > 0 && this.zone.securitygroupsenabled) || (this.zone && this.zone.networktype === 'Basic')
    },
    isUserAllowedToListSshKeys () {
      return Boolean('listSSHKeyPairs' in this.$store.getters.apis)
    },
    dynamicScalingVmConfigValue () {
      return this.options.dynamicScalingVmConfig?.[0]?.value === 'true'
    },
    isCustomizedDiskIOPS () {
      return this.diskSelected?.iscustomizediops || false
    },
    isCustomizedIOPS () {
      return this.rootDiskSelected?.iscustomizediops || this.serviceOffering?.iscustomizediops || false
    }
  },
  watch: {
    '$route' (to, from) {
      if (to.name === 'deployVirtualMachine') {
        this.resetData()
      }
    },
    instanceConfig (instanceConfig) {
      this.template = ''
      for (const key in this.options.templates) {
        var template = _.find(_.get(this.options.templates[key], 'template', []), (option) => option.id === instanceConfig.templateid)
        if (template) {
          this.template = template
          break
        }
      }

      this.iso = ''
      for (const key in this.options.isos) {
        var iso = _.find(_.get(this.options.isos[key], 'iso', []), (option) => option.id === instanceConfig.isoid)
        if (iso) {
          this.iso = iso
          break
        }
      }

      if (instanceConfig.hypervisor) {
        var hypervisorItem = _.find(this.options.hypervisors, (option) => option.name === instanceConfig.hypervisor)
        this.hypervisor = hypervisorItem ? hypervisorItem.name : null
      }

      this.serviceOffering = _.find(this.options.serviceOfferings, (option) => option.id === instanceConfig.computeofferingid)
      if (this.serviceOffering?.diskofferingid) {
        if (iso) {
          this.diskOffering = _.find(this.options.diskOfferings, (option) => option.id === this.serviceOffering.diskofferingid)
        } else {
          instanceConfig.overridediskofferingid = this.serviceOffering.diskofferingid
        }
      }
      if (!iso && this.diskSelected) {
        this.diskOffering = _.find(this.options.diskOfferings, (option) => option.id === instanceConfig.diskofferingid)
      }
      if (this.rootDiskSelected?.id) {
        instanceConfig.overridediskofferingid = this.rootDiskSelected.id
      }
      console.log('overrided value ' + instanceConfig.overridediskofferingid)
      if (instanceConfig.overridediskofferingid) {
        this.overrideDiskOffering = _.find(this.options.diskOfferings, (option) => option.id === instanceConfig.overridediskofferingid)
      } else {
        this.overrideDiskOffering = null
      }
      this.zone = _.find(this.options.zones, (option) => option.id === instanceConfig.zoneid)
      this.affinityGroups = _.filter(this.options.affinityGroups, (option) => _.includes(instanceConfig.affinitygroupids, option.id))
      this.networks = _.filter(this.options.networks, (option) => _.includes(instanceConfig.networkids, option.id))
      this.sshKeyPairs = _.filter(this.options.sshKeyPairs, (option) => _.includes(instanceConfig.keypairs, option.name))

      if (this.zone) {
        this.vm.zoneid = this.zone.id
        this.vm.zonename = this.zone.name
      }

      const pod = _.find(this.options.pods, (option) => option.id === instanceConfig.podid)
      if (pod) {
        this.vm.podid = pod.id
        this.vm.podname = pod.name
      }

      const cluster = _.find(this.options.clusters, (option) => option.id === instanceConfig.clusterid)
      if (cluster) {
        this.vm.clusterid = cluster.id
        this.vm.clustername = cluster.name
      }

      const host = _.find(this.options.hosts, (option) => option.id === instanceConfig.hostid)
      if (host) {
        this.vm.hostid = host.id
        this.vm.hostname = host.name
      }

      if (this.serviceOffering?.rootdisksize) {
        this.vm.disksizetotalgb = this.serviceOffering.rootdisksize
      } else if (this.diskSize) {
        this.vm.disksizetotalgb = this.diskSize
      }

      if (this.networks) {
        this.vm.networks = this.networks
        this.vm.defaultnetworkid = this.defaultnetworkid
      }

      if (this.template) {
        this.vm.templateid = this.template.id
        this.vm.templatename = this.template.displaytext
        this.vm.ostypeid = this.template.ostypeid
        this.vm.ostypename = this.template.ostypename
      }

      if (this.iso) {
        this.vm.isoid = this.iso.id
        this.vm.templateid = this.iso.id
        this.vm.templatename = this.iso.displaytext
        this.vm.ostypeid = this.iso.ostypeid
        this.vm.ostypename = this.iso.ostypename
        if (this.hypervisor) {
          this.vm.hypervisor = this.hypervisor
        }
      }

      if (this.serviceOffering) {
        this.vm.serviceofferingid = this.serviceOffering.id
        this.vm.serviceofferingname = this.serviceOffering.displaytext
        if (this.serviceOffering.cpunumber) {
          this.vm.cpunumber = this.serviceOffering.cpunumber
        }
        if (this.serviceOffering.cpuspeed) {
          this.vm.cpuspeed = this.serviceOffering.cpuspeed
        }
        if (this.serviceOffering.memory) {
          this.vm.memory = this.serviceOffering.memory
        }
      }

      if (!this.template.deployasis && this.template.childtemplates && this.template.childtemplates.length > 0) {
        this.vm.diskofferingid = ''
        this.vm.diskofferingname = ''
        this.vm.diskofferingsize = ''
      } else if (this.diskOffering) {
        this.vm.diskofferingid = this.diskOffering.id
        this.vm.diskofferingname = this.diskOffering.displaytext
        this.vm.diskofferingsize = this.diskOffering.disksize
      }

      if (this.affinityGroups) {
        this.vm.affinitygroup = this.affinityGroups
      }
      if (this.sshKeyPairs) {
        console.log(this.sshKeyPairs)
        this.vm.keypairs = this.sshKeyPairs.map((sshKeyPair) => { return sshKeyPair.name })
      }
    }
  },
  serviceOffering (oldValue, newValue) {
    if (oldValue && newValue && oldValue.id !== newValue.id) {
      this.dynamicscalingenabled = this.isDynamicallyScalable()
    }
  },
  template (oldValue, newValue) {
    if (oldValue && newValue && oldValue.id !== newValue.id) {
      this.dynamicscalingenabled = this.isDynamicallyScalable()
    }
  },
  created () {
    this.form = this.$form.createForm(this, {
      onValuesChange: (props, fields) => {
        if (fields.isoid) {
          this.form.setFieldsValue({
            templateid: null,
            rootdisksize: 0
          })
        } else if (fields.templateid) {
          this.form.setFieldsValue({ isoid: null })
        }
        this.instanceConfig = { ...this.form.getFieldsValue(), ...fields }
        Object.keys(fields).forEach(field => {
          if (field in this.vm) {
            this.vm[field] = this.instanceConfig[field]
          }
        })
      }
    })
    this.form.getFieldDecorator('computeofferingid', { initialValue: undefined, preserve: true })
    this.form.getFieldDecorator('diskofferingid', { initialValue: undefined, preserve: true })
    this.form.getFieldDecorator('overridediskofferingid', { initialValue: undefined, preserve: true })
    this.form.getFieldDecorator('multidiskoffering', { initialValue: undefined, preserve: true })
    this.form.getFieldDecorator('affinitygroupids', { initialValue: [], preserve: true })
    this.form.getFieldDecorator('networkids', { initialValue: [], preserve: true })
    this.form.getFieldDecorator('defaultnetworkid', { initialValue: undefined, preserve: true })
    this.form.getFieldDecorator('keypairs', { initialValue: [], preserve: true })
    this.form.getFieldDecorator('cpunumber', { initialValue: undefined, preserve: true })
    this.form.getFieldDecorator('cpuSpeed', { initialValue: undefined, preserve: true })
    this.form.getFieldDecorator('memory', { initialValue: undefined, preserve: true })

    this.dataPreFill = this.preFillContent && Object.keys(this.preFillContent).length > 0 ? this.preFillContent : {}
    this.fetchData()
  },
  provide () {
    return {
      vmFetchTemplates: this.fetchAllTemplates,
      vmFetchIsos: this.fetchAllIsos,
      vmFetchNetworks: this.fetchNetwork
    }
  },
  methods: {
    getPropertyQualifiers (qualifiers, type) {
      var result = ''
      switch (type) {
        case 'select':
          result = []
          if (qualifiers && qualifiers.includes('ValueMap')) {
            result = qualifiers.replace('ValueMap', '').substr(1).slice(0, -1).split(',')
            for (var i = 0; i < result.length; i++) {
              result[i] = result[i].replace(/"/g, '')
            }
          }
          break
        case 'number-select':
          var min = 0
          var max = Number.MAX_SAFE_INTEGER
          if (qualifiers) {
            var match = qualifiers.match(/MinLen\((\d+)\)/)
            if (match) {
              min = parseInt(match[1])
            }
            match = qualifiers.match(/MaxLen\((\d+)\)/)
            if (match) {
              max = parseInt(match[1])
            }
          }
          result = { min: min, max: max }
          break
        default:
      }
      return result
    },
    fillValue (field) {
      this.form.getFieldDecorator([field], { initialValue: this.dataPreFill[field] })
      this.form.setFieldsValue({ [field]: this.dataPreFill[field] })
    },
    fetchZoneByQuery () {
      return new Promise(resolve => {
        let zones = []
        let apiName = ''
        const params = {}
        if (this.templateId) {
          apiName = 'listTemplates'
          params.listall = true
          params.templatefilter = 'all'
          params.id = this.templateId
        } else if (this.isoId) {
          params.listall = true
          params.isofilter = 'all'
          params.id = this.isoId
          apiName = 'listIsos'
        } else if (this.networkId) {
          params.listall = true
          params.id = this.networkId
          apiName = 'listNetworks'
        }

        api(apiName, params).then(json => {
          let objectName
          const responseName = [apiName.toLowerCase(), 'response'].join('')
          for (const key in json[responseName]) {
            if (key === 'count') {
              continue
            }
            objectName = key
            break
          }
          const data = json?.[responseName]?.[objectName] || []
          zones = data.map(item => item.zoneid)
          return resolve(zones)
        }).catch(() => {
          return resolve(zones)
        })
      })
    },
    async fetchData () {
      const zones = await this.fetchZoneByQuery()
      if (zones && zones.length === 1) {
        this.selectedZone = zones[0]
        this.dataPreFill.zoneid = zones[0]
      }
      if (this.dataPreFill.zoneid) {
        this.fetchDataByZone(this.dataPreFill.zoneid)
      } else {
        this.fetchZones(null, zones)
        _.each(this.params, (param, name) => {
          if (param.isLoad) {
            this.fetchOptions(param, name)
          }
        })
      }

      this.fetchBootTypes()
      this.fetchBootModes()
      this.fetchInstaceGroups()
      Vue.nextTick().then(() => {
        ['name', 'keyboard', 'boottype', 'bootmode', 'userdata'].forEach(this.fillValue)
        this.instanceConfig = this.form.getFieldsValue() // ToDo: maybe initialize with some other defaults
      })
    },
    isDynamicallyScalable () {
      return this.serviceOffering && this.serviceOffering.dynamicscalingenabled && this.template && this.template.isdynamicallyscalable && this.dynamicScalingVmConfigValue
    },
    getImg (image) {
      return 'data:image/png;charset=utf-8;base64, ' + image
    },
    updateOverrideRootDiskShowParam (val) {
      if (val) {
        this.showRootDiskSizeChanger = false
      } else {
        this.rootDiskSelected = null
      }
      this.showOverrideDiskOfferingOption = val
    },
    async fetchDataByZone (zoneId) {
      this.fillValue('zoneid')
      this.options.zones = await this.fetchZones(zoneId)
      this.onSelectZoneId(zoneId)
    },
    fetchBootTypes () {
      this.options.bootTypes = [
        { id: 'BIOS', description: 'BIOS' },
        { id: 'UEFI', description: 'UEFI' }
      ]
      this.$forceUpdate()
    },
    fetchBootModes (bootType) {
      const bootModes = [
        { id: 'LEGACY', description: 'LEGACY' }
      ]
      if (bootType === 'UEFI') {
        bootModes.unshift(
          { id: 'SECURE', description: 'SECURE' }
        )
      }
      this.options.bootModes = bootModes
      this.$forceUpdate()
    },
    fetchInstaceGroups () {
      this.options.instanceGroups = []
      api('listInstanceGroups', {
        account: this.$store.getters.userInfo.account,
        domainid: this.$store.getters.userInfo.domainid,
        listall: true
      }).then(response => {
        const groups = response.listinstancegroupsresponse.instancegroup || []
        groups.forEach(x => {
          this.options.instanceGroups.push(x.name)
        })
      })
    },
    fetchNetwork () {
      const param = this.params.networks
      this.fetchOptions(param, 'networks')
    },
    resetData () {
      this.vm = {
        name: null,
        zoneid: null,
        zonename: null,
        hypervisor: null,
        templateid: null,
        templatename: null,
        keyboard: null,
        keypair: null,
        group: null,
        affinitygroupids: [],
        affinitygroup: [],
        serviceofferingid: null,
        serviceofferingname: null,
        ostypeid: null,
        ostypename: null,
        rootdisksize: null,
        disksize: null
      }
      this.zoneSelected = false
      this.form.resetFields()
      this.fetchData()
    },
    updateFieldValue (name, value) {
      if (name === 'templateid') {
        this.tabKey = 'templateid'
        this.form.setFieldsValue({
          templateid: value,
          isoid: null
        })
        this.resetFromTemplateConfiguration()
        let template = ''
        for (const key in this.options.templates) {
          var t = _.find(_.get(this.options.templates[key], 'template', []), (option) => option.id === value)
          if (t) {
            this.template = t
            this.templateConfigurations = []
            this.selectedTemplateConfiguration = {}
            this.templateNics = []
            this.templateLicenses = []
            this.templateProperties = {}
            this.updateTemplateParameters()
            template = t
            break
          }
        }
        if (template) {
          var size = template.size / (1024 * 1024 * 1024) || 0 // bytes to GB
          this.dataPreFill.minrootdisksize = Math.ceil(size)
        }
      } else if (name === 'isoid') {
        this.templateConfigurations = []
        this.selectedTemplateConfiguration = {}
        this.templateNics = []
        this.templateLicenses = []
        this.templateProperties = {}
        this.tabKey = 'isoid'
        this.resetFromTemplateConfiguration()
        this.form.setFieldsValue({
          isoid: value,
          templateid: null
        })
      } else if (['cpuspeed', 'cpunumber', 'memory'].includes(name)) {
        this.vm[name] = value
        this.form.setFieldsValue({
          [name]: value
        })
      } else {
        this.form.setFieldsValue({
          [name]: value
        })
      }
    },
    updateComputeOffering (id) {
      this.form.setFieldsValue({
        computeofferingid: id
      })
      setTimeout(() => {
        this.updateTemplateConfigurationOfferingDetails(id)
      }, 500)
    },
    updateDiskOffering (id) {
      if (id === '0') {
        this.form.setFieldsValue({
          diskofferingid: undefined
        })
        return
      }
      this.form.setFieldsValue({
        diskofferingid: id
      })
    },
    updateOverrideDiskOffering (id) {
      if (id === '0') {
        this.form.setFieldsValue({
          overridediskofferingid: undefined
        })
        return
      }
      this.form.setFieldsValue({
        overridediskofferingid: id
      })
    },
    updateMultiDiskOffering (value) {
      this.form.setFieldsValue({
        multidiskoffering: value
      })
    },
    updateAffinityGroups (ids) {
      this.form.setFieldsValue({
        affinitygroupids: ids
      })
    },
    updateNetworks (ids) {
      this.form.setFieldsValue({
        networkids: ids
      })
    },
    updateDefaultNetworks (id) {
      this.defaultnetworkid = id
      this.form.setFieldsValue({
        defaultnetworkid: id
      })
    },
    updateNetworkConfig (networks) {
      this.networkConfig = networks
    },
    updateSshKeyPairs (names) {
      this.form.setFieldsValue({
        keypairs: names
      })
    },
    escapePropertyKey (key) {
      return key.split('.').join('\\002E')
    },
    updateSecurityGroups (securitygroupids) {
      this.securitygroupids = securitygroupids || []
    },
    getText (option) {
      return _.get(option, 'displaytext', _.get(option, 'name'))
    },
    handleSubmitAndStay (e) {
      this.form.setFieldsValue({
        stayonpage: true
      })
      this.handleSubmit(e.domEvent)
      this.form.setFieldsValue({
        stayonpage: false
      })
    },
    handleSubmit (e) {
      console.log('wizard submit')
      const options = {
        scroll: {
          offsetTop: 90
        }
      }
      e.preventDefault()
      if (this.loading.deploy) return
      this.form.validateFieldsAndScroll(options, async (err, values) => {
        if (err) {
          if (err.licensesaccepted) {
            this.$notification.error({
              type: 'error',
              message: this.$t('message.license.agreements.not.accepted'),
              description: this.$t('message.step.license.agreements.continue')
            })
            return
          }

          this.$notification.error({
            message: this.$t('message.request.failed'),
            description: this.$t('error.form.message')
          })
          return
        }

        if (!values.templateid && !values.isoid) {
          this.$notification.error({
            message: this.$t('message.request.failed'),
            description: this.$t('message.template.iso')
          })
          return
        } else if (values.isoid && (!values.diskofferingid || values.diskofferingid === '0')) {
          this.$notification.error({
            message: this.$t('message.request.failed'),
            description: this.$t('message.step.3.continue')
          })
          return
        }
        if (!values.computeofferingid) {
          this.$notification.error({
            message: this.$t('message.request.failed'),
            description: this.$t('message.step.2.continue')
          })
          return
        }
        if (this.error) {
          this.$notification.error({
            message: this.$t('message.request.failed'),
            description: this.$t('error.form.message')
          })
          return
        }

        this.loading.deploy = true

        let networkIds = []

        let deployVmData = {}
        // step 1 : select zone
        deployVmData.zoneid = values.zoneid
        deployVmData.podid = values.podid
        deployVmData.clusterid = values.clusterid
        deployVmData.hostid = values.hostid
        deployVmData.keyboard = values.keyboard
        deployVmData.boottype = values.boottype
        deployVmData.bootmode = values.bootmode
        deployVmData.dynamicscalingenabled = values.dynamicscalingenabled
        if (values.userdata && values.userdata.length > 0) {
          deployVmData.userdata = encodeURIComponent(btoa(this.sanitizeReverse(values.userdata)))
        }
        // step 2: select template/iso
        if (this.tabKey === 'templateid') {
          deployVmData.templateid = values.templateid
        } else {
          deployVmData.templateid = values.isoid
        }

        if (values.rootdisksize && values.rootdisksize > 0) {
          deployVmData.rootdisksize = values.rootdisksize
        } else if (this.rootDiskSizeFixed > 0) {
          deployVmData.rootdisksize = this.rootDiskSizeFixed
        }
        if (values.hypervisor && values.hypervisor.length > 0) {
          deployVmData.hypervisor = values.hypervisor
        }

        deployVmData.startvm = values.startvm

        // step 3: select service offering
        deployVmData.serviceofferingid = values.computeofferingid
        if (this.serviceOffering && this.serviceOffering.iscustomized) {
          if (values.cpunumber) {
            deployVmData['details[0].cpuNumber'] = values.cpunumber
          }
          if (values.cpuspeed) {
            deployVmData['details[0].cpuSpeed'] = values.cpuspeed
          }
          if (values.memory) {
            deployVmData['details[0].memory'] = values.memory
          }
        }
        if (this.selectedTemplateConfiguration) {
          deployVmData['details[0].configurationId'] = this.selectedTemplateConfiguration.id
        }
        if (!this.serviceOffering.diskofferingstrictness && values.overridediskofferingid) {
          deployVmData.overridediskofferingid = values.overridediskofferingid
        }
        if (this.isCustomizedIOPS) {
          deployVmData['details[0].minIops'] = this.minIops
          deployVmData['details[0].maxIops'] = this.maxIops
        }
        // step 4: select disk offering
        if (!this.template.deployasis && this.template.childtemplates && this.template.childtemplates.length > 0) {
          if (values.multidiskoffering) {
            let i = 0
            Object.entries(values.multidiskoffering).forEach(([disk, offering]) => {
              const diskKey = `datadiskofferinglist[${i}].datadisktemplateid`
              const offeringKey = `datadiskofferinglist[${i}].diskofferingid`
              deployVmData[diskKey] = disk
              deployVmData[offeringKey] = offering
              i++
            })
          }
        } else {
          deployVmData.diskofferingid = values.diskofferingid
          if (values.size) {
            deployVmData.size = values.size
          }
        }
        if (this.isCustomizedDiskIOPS) {
          deployVmData['details[0].minIopsDo'] = this.diskIOpsMin
          deployVmData['details[0].maxIopsDo'] = this.diskIOpsMax
        }
        // step 5: select an affinity group
        deployVmData.affinitygroupids = (values.affinitygroupids || []).join(',')
        // step 6: select network
        if (this.zone.networktype !== 'Basic') {
          if ('networkMap' in values) {
            const keys = Object.keys(values.networkMap)
            for (var j = 0; j < keys.length; ++j) {
              if (values.networkMap[keys[j]] && values.networkMap[keys[j]].length > 0) {
                deployVmData['nicnetworklist[' + j + '].nic'] = keys[j].replace('nic-', '')
                deployVmData['nicnetworklist[' + j + '].network'] = values.networkMap[keys[j]]
              }
            }
          } else {
            const arrNetwork = []
            networkIds = values.networkids
            if (networkIds.length > 0) {
              for (let i = 0; i < networkIds.length; i++) {
                if (networkIds[i] === this.defaultnetworkid) {
                  const ipToNetwork = {
                    networkid: this.defaultnetworkid
                  }
                  arrNetwork.unshift(ipToNetwork)
                } else {
                  const ipToNetwork = {
                    networkid: networkIds[i]
                  }
                  arrNetwork.push(ipToNetwork)
                }
              }
            } else {
              this.$notification.error({
                message: this.$t('message.request.failed'),
                description: this.$t('message.step.4.continue')
              })
              this.loading.deploy = false
              return
            }
            for (let j = 0; j < arrNetwork.length; j++) {
              deployVmData['iptonetworklist[' + j + '].networkid'] = arrNetwork[j].networkid
              if (this.networkConfig.length > 0) {
                const networkConfig = this.networkConfig.filter((item) => item.key === arrNetwork[j].networkid)
                if (networkConfig && networkConfig.length > 0) {
                  deployVmData['iptonetworklist[' + j + '].ip'] = networkConfig[0].ipAddress ? networkConfig[0].ipAddress : undefined
                  deployVmData['iptonetworklist[' + j + '].mac'] = networkConfig[0].macAddress ? networkConfig[0].macAddress : undefined
                }
              }
            }
          }
        }
        if (this.securitygroupids.length > 0) {
          deployVmData.securitygroupids = this.securitygroupids.join(',')
        }
        // step 7: select ssh key pair
        const KEYPAIRS = values.keypairs.map((keypair) => { return keypair.name })
        deployVmData.keypairs = KEYPAIRS.join(',')
        // deployVmData.keypairs = values.keypairs.map((keypair) => { return keypair.name })
        if (values.name) {
          deployVmData.name = values.name
          deployVmData.displayname = values.name
        }
        if (values.group) {
          deployVmData.group = values.group
        }
        // step 8: enter setup
        if ('properties' in values) {
          const keys = Object.keys(values.properties)
          for (var i = 0; i < keys.length; ++i) {
            const propKey = keys[i].split('\\002E').join('.')
            deployVmData['properties[' + i + '].key'] = propKey
            deployVmData['properties[' + i + '].value'] = values.properties[keys[i]]
          }
        }
        if ('bootintosetup' in values) {
          deployVmData.bootintosetup = values.bootintosetup
        }

        const title = this.$t('label.launch.vm')
        const description = values.name || ''
        const password = this.$t('label.password')

        deployVmData = Object.fromEntries(
          Object.entries(deployVmData).filter(([key, value]) => value !== undefined))

        api('deployVirtualMachine', {}, 'POST', deployVmData).then(response => {
          const jobId = response.deployvirtualmachineresponse.jobid
          if (jobId) {
            this.$pollJob({
              jobId,
              title,
              description,
              successMethod: result => {
                const vm = result.jobresult.virtualmachine
                const name = vm.displayname || vm.name || vm.id
                if (vm.password) {
                  this.$notification.success({
                    message: password + ` ${this.$t('label.for')} ` + name,
                    description: vm.password,
                    duration: 0
                  })
                }
                eventBus.$emit('vm-refresh-data')
              },
              loadingMessage: `${title} ${this.$t('label.in.progress')}`,
              catchMessage: this.$t('error.fetching.async.job.result'),
              catchMethod: () => {
                eventBus.$emit('vm-refresh-data')
              },
              action: {
                isFetchData: false
              }
            })
          }
          // Sending a refresh in case it hasn't picked up the new VM
          new Promise(resolve => setTimeout(resolve, 3000)).then(() => {
            eventBus.$emit('vm-refresh-data')
          })
          if (!values.stayonpage) {
            this.$router.back()
          }
        }).catch(error => {
          this.$notifyError(error)
        }).finally(() => {
          this.loading.deploy = false
        })
      })
    },
    fetchZones (zoneId, listZoneAllow) {
      this.zones = []
      return new Promise((resolve) => {
        this.loading.zones = true
        const param = this.params.zones
        const args = { listall: true, showicon: true }
        if (zoneId) args.id = zoneId
        api(param.list, args).then(json => {
          const zoneResponse = json.listzonesresponse.zone || []
          if (listZoneAllow && listZoneAllow.length > 0) {
            zoneResponse.map(zone => {
              if (listZoneAllow.includes(zone.id)) {
                this.zones.push(zone)
              }
            })
          } else {
            this.zones = zoneResponse
          }

          resolve(this.zones)
        }).catch(function (error) {
          console.log(error.stack)
        }).finally(() => {
          this.loading.zones = false
        })
      })
    },
    fetchOptions (param, name, exclude) {
      if (exclude && exclude.length > 0) {
        if (exclude.includes(name)) {
          return
        }
      }
      this.loading[name] = true
      param.loading = true
      param.opts = []
      const options = param.options || {}
      if (!('listall' in options)) {
        options.listall = true
      }
      api(param.list, options).then((response) => {
        param.loading = false
        _.map(response, (responseItem, responseKey) => {
          if (Object.keys(responseItem).length === 0) {
            this.rowCount[name] = 0
            this.options[name] = []
            this.$forceUpdate()
            return
          }
          if (!responseKey.includes('response')) {
            return
          }
          _.map(responseItem, (response, key) => {
            if (key === 'count') {
              this.rowCount[name] = response
              return
            }
            param.opts = response
            this.options[name] = response

            if (name === 'hypervisors') {
              this.hypervisor = response[0] && response[0].name ? response[0].name : null
            }

            this.$forceUpdate()
            if (param.field) {
              this.fillValue(param.field)
            }
          })

          if (name === 'zones') {
            let zoneid = ''
            if (this.$route.query.zoneid) {
              zoneid = this.$route.query.zoneid
            } else if (this.options.zones.length === 1) {
              zoneid = this.options.zones[0].id
            }
            if (zoneid) {
              this.form.getFieldDecorator(['zoneid'], { initialValue: zoneid })
              this.onSelectZoneId(zoneid)
            }
          }
        })
      }).catch(function (error) {
        console.log(error.stack)
        param.loading = false
      }).finally(() => {
        this.loading[name] = false
      })
    },
    fetchTemplates (templateFilter, params) {
      const args = Object.assign({}, params)
      if (args.keyword || args.category !== templateFilter) {
        args.page = 1
        args.pageSize = args.pageSize || 10
      }
      args.zoneid = _.get(this.zone, 'id')
      args.templatefilter = templateFilter
      args.details = 'all'
      args.showicon = 'true'
      args.id = this.templateId

      return new Promise((resolve, reject) => {
        api('listTemplates', args).then((response) => {
          resolve(response)
        }).catch((reason) => {
          // ToDo: Handle errors
          reject(reason)
        })
      })
    },
    fetchIsos (isoFilter, params) {
      const args = Object.assign({}, params)
      if (args.keyword || args.category !== isoFilter) {
        args.page = 1
        args.pageSize = args.pageSize || 10
      }
      args.zoneid = _.get(this.zone, 'id')
      args.isoFilter = isoFilter
      args.bootable = true
      args.showicon = 'true'
      args.id = this.isoId

      return new Promise((resolve, reject) => {
        api('listIsos', args).then((response) => {
          resolve(response)
        }).catch((reason) => {
          // ToDo: Handle errors
          reject(reason)
        })
      })
    },
    fetchAllTemplates (params) {
      const promises = []
      const templates = {}
      this.loading.templates = true
      this.templateFilter.forEach((filter) => {
        templates[filter] = { count: 0, template: [] }
        promises.push(this.fetchTemplates(filter, params))
      })
      this.options.templates = templates
      Promise.all(promises).then((response) => {
        response.forEach((resItem, idx) => {
          templates[this.templateFilter[idx]] = _.isEmpty(resItem.listtemplatesresponse) ? { count: 0, template: [] } : resItem.listtemplatesresponse
          this.options.templates = { ...templates }
          this.$forceUpdate()
        })
      }).catch((reason) => {
        console.log(reason)
      }).finally(() => {
        this.loading.templates = false
      })
    },
    fetchAllIsos (params) {
      const promises = []
      const isos = {}
      this.loading.isos = true
      this.isoFilter.forEach((filter) => {
        isos[filter] = { count: 0, iso: [] }
        promises.push(this.fetchIsos(filter, params))
      })
      this.options.isos = isos
      Promise.all(promises).then((response) => {
        response.forEach((resItem, idx) => {
          isos[this.isoFilter[idx]] = _.isEmpty(resItem.listisosresponse) ? { count: 0, iso: [] } : resItem.listisosresponse
          this.options.isos = { ...isos }
          this.$forceUpdate()
        })
      }).catch((reason) => {
        console.log(reason)
      }).finally(() => {
        this.loading.isos = false
      })
    },
    filterOption (input, option) {
      return (
        option.componentOptions.children[0].text.toUpperCase().indexOf(input.toUpperCase()) >= 0
      )
    },
    onSelectZoneId (value) {
      this.dataPreFill = {}
      this.zoneId = value
      this.podId = null
      this.clusterId = null
      this.zone = _.find(this.options.zones, (option) => option.id === value)
      this.zoneSelected = true
      this.selectedZone = this.zoneId
      this.form.setFieldsValue({
        zoneid: this.zoneId,
        clusterid: undefined,
        podid: undefined,
        hostid: undefined,
        templateid: undefined,
        isoid: undefined
      })
      this.tabKey = 'templateid'
      if (this.isoId) {
        this.tabKey = 'isoid'
      }
      _.each(this.params, (param, name) => {
        if (this.networkId && name === 'networks') {
          param.options = {
            id: this.networkId
          }
        }
        if (!('isLoad' in param) || param.isLoad) {
          this.fetchOptions(param, name, ['zones'])
        }
      })
      if (this.tabKey === 'templateid') {
        this.fetchAllTemplates()
      } else {
        this.fetchAllIsos()
      }
    },
    onSelectPodId (value) {
      this.podId = value

      this.fetchOptions(this.params.clusters, 'clusters')
      this.fetchOptions(this.params.hosts, 'hosts')
    },
    onSelectClusterId (value) {
      this.clusterId = value

      this.fetchOptions(this.params.hosts, 'hosts')
    },
    handleSearchFilter (name, options) {
      this.params[name].options = { ...this.params[name].options, ...options }
      this.fetchOptions(this.params[name], name)
    },
    onTabChange (key, type) {
      this[type] = key
      if (key === 'isoid') {
        this.fetchAllIsos()
      }
    },
    sanitizeReverse (value) {
      const reversedValue = value
        .replace(/&amp;/g, '&')
        .replace(/&lt;/g, '<')
        .replace(/&gt;/g, '>')

      return reversedValue
    },
    fetchTemplateNics (template) {
      var nics = []
      if (template && template.deployasisdetails && Object.keys(template.deployasisdetails).length > 0) {
        var keys = Object.keys(template.deployasisdetails)
        keys = keys.filter(key => key.startsWith('network-'))
        for (var key of keys) {
          var propertyMap = JSON.parse(template.deployasisdetails[key])
          nics.push(propertyMap)
        }
        nics.sort(function (a, b) {
          return a.InstanceID - b.InstanceID
        })
      }
      return nics
    },
    groupBy (array, key) {
      const result = {}
      array.forEach(item => {
        if (!result[item[key]]) {
          result[item[key]] = []
        }
        result[item[key]].push(item)
      })
      return result
    },
    fetchTemplateProperties (template) {
      var properties = []
      if (template && template.deployasisdetails && Object.keys(template.deployasisdetails).length > 0) {
        var keys = Object.keys(template.deployasisdetails)
        keys = keys.filter(key => key.startsWith('property-'))
        for (var key of keys) {
          var propertyMap = JSON.parse(template.deployasisdetails[key])
          properties.push(propertyMap)
        }
        properties.sort(function (a, b) {
          return a.index - b.index
        })
      }
      return this.groupBy(properties, 'category')
    },
    fetchTemplateConfigurations (template) {
      var configurations = []
      if (template && template.deployasisdetails && Object.keys(template.deployasisdetails).length > 0) {
        var keys = Object.keys(template.deployasisdetails)
        keys = keys.filter(key => key.startsWith('configuration-'))
        for (var key of keys) {
          var configuration = JSON.parse(template.deployasisdetails[key])
          configuration.name = configuration.label
          configuration.displaytext = configuration.label
          configuration.iscustomized = true
          configuration.cpunumber = 0
          configuration.cpuspeed = 0
          configuration.memory = 0
          for (var harwareItem of configuration.hardwareItems) {
            if (harwareItem.resourceType === 'Processor') {
              configuration.cpunumber = harwareItem.virtualQuantity
              configuration.cpuspeed = harwareItem.reservation
            } else if (harwareItem.resourceType === 'Memory') {
              configuration.memory = harwareItem.virtualQuantity
            }
          }
          configurations.push(configuration)
        }
        configurations.sort(function (a, b) {
          return a.index - b.index
        })
      }
      return configurations
    },
    fetchTemplateLicenses (template) {
      var licenses = []
      if (template && template.deployasisdetails && Object.keys(template.deployasisdetails).length > 0) {
        var keys = Object.keys(template.deployasisdetails)
        const prefix = /eula-\d-/
        keys = keys.filter(key => key.startsWith('eula-')).sort()
        for (var key of keys) {
          var license = {
            id: this.escapePropertyKey(key.replace(' ', '-')),
            name: key.replace(prefix, ''),
            text: template.deployasisdetails[key]
          }
          licenses.push(license)
        }
      }
      return licenses
    },
    deleteFrom (options, values) {
      for (const value of values) {
        delete options[value]
      }
    },
    resetFromTemplateConfiguration () {
      this.deleteFrom(this.params.serviceOfferings.options, ['cpuspeed', 'cpunumber', 'memory'])
      this.deleteFrom(this.dataPreFill, ['cpuspeed', 'cpunumber', 'memory'])
      this.handleSearchFilter('serviceOfferings', {
        page: 1,
        pageSize: 10
      })
    },
    handleTemplateConfiguration () {
      if (!this.selectedTemplateConfiguration) {
        return
      }
      const params = {
        cpunumber: this.selectedTemplateConfiguration.cpunumber,
        cpuspeed: this.selectedTemplateConfiguration.cpuspeed,
        memory: this.selectedTemplateConfiguration.memory,
        page: 1,
        pageSize: 10
      }
      this.dataPreFill.cpunumber = params.cpunumber
      this.dataPreFill.cpuspeed = params.cpuspeed
      this.dataPreFill.memory = params.memory
      this.handleSearchFilter('serviceOfferings', params)
    },
    updateTemplateParameters () {
      if (this.template) {
        this.templateNics = this.fetchTemplateNics(this.template)
        this.templateConfigurations = this.fetchTemplateConfigurations(this.template)
        this.templateLicenses = this.fetchTemplateLicenses(this.template)
        this.templateProperties = this.fetchTemplateProperties(this.template)
        this.selectedTemplateConfiguration = {}
        setTimeout(() => {
          if (this.templateConfigurationExists) {
            this.selectedTemplateConfiguration = this.templateConfigurations[0]
            this.handleTemplateConfiguration()
            if ('templateConfiguration' in this.form.fieldsStore.fieldsMeta) {
              this.updateFieldValue('templateConfiguration', this.selectedTemplateConfiguration.id)
            }
            this.updateComputeOffering(null) // reset as existing selection may be incompatible
          }
        }, 500)
      }
    },
    onSelectTemplateConfigurationId (value) {
      this.selectedTemplateConfiguration = _.find(this.templateConfigurations, (option) => option.id === value)
      this.handleTemplateConfiguration()
      this.updateComputeOffering(null)
    },
    updateTemplateConfigurationOfferingDetails (offeringId) {
      this.rootDiskSizeFixed = 0
      var offering = this.serviceOffering
      if (!offering || offering.id !== offeringId) {
        offering = _.find(this.options.serviceOfferings, (option) => option.id === offeringId)
      }
      if (offering && offering.iscustomized && this.templateConfigurationExists && this.selectedTemplateConfiguration) {
        if ('cpunumber' in this.form.fieldsStore.fieldsMeta) {
          this.updateFieldValue('cpunumber', this.selectedTemplateConfiguration.cpunumber)
        }
        if ((offering.cpuspeed == null || offering.cpuspeed === undefined) && 'cpuspeed' in this.form.fieldsStore.fieldsMeta) {
          this.updateFieldValue('cpuspeed', this.selectedTemplateConfiguration.cpuspeed)
        }
        if ('memory' in this.form.fieldsStore.fieldsMeta) {
          this.updateFieldValue('memory', this.selectedTemplateConfiguration.memory)
        }
      }
      if (offering && offering.rootdisksize > 0) {
        this.rootDiskSizeFixed = offering.rootdisksize
        this.showRootDiskSizeChanger = false
      }
    },
    handlerError (error) {
      this.error = error
    },
    onSelectDiskSize (rowSelected) {
      this.diskSelected = rowSelected
    },
    onSelectRootDiskSize (rowSelected) {
      this.rootDiskSelected = rowSelected
    },
    updateIOPSValue (input, value) {
      this[input] = value
    },
    onBootTypeChange (value) {
      this.fetchBootModes(value)
      this.updateFieldValue('bootmode', this.options.bootModes?.[0]?.id || undefined)
    }
  }
}
</script>

<style lang="less" scoped>
  .card-footer {
    text-align: right;
    margin-top: 2rem;

    button + button {
      margin-left: 8px;
    }
  }

  .ant-list-item-meta-avatar {
    font-size: 1rem;
  }

  .ant-collapse {
    margin: 2rem 0;
  }
</style>

<style lang="less">
  @import url('../../style/index');

  .ant-table-selection-column {
    // Fix for the table header if the row selection use radio buttons instead of checkboxes
    > div:empty {
      width: 16px;
    }
  }

  .ant-collapse-borderless > .ant-collapse-item {
    border: 1px solid @border-color-split;
    border-radius: @border-radius-base !important;
    margin: 0 0 1.2rem;
  }

  .vm-info-card {
    .ant-card-body {
      min-height: 250px;
      max-height: calc(100vh - 150px);
      overflow-y: auto;
      scroll-behavior: smooth;
    }

    .resource-detail-item__label {
      font-weight: normal;
    }

    .resource-detail-item__details, .resource-detail-item {
      a {
        color: rgba(0, 0, 0, 0.65);
        cursor: default;
        pointer-events: none;
      }
    }
  }

  .form-item-hidden {
    display: none;
  }
</style><|MERGE_RESOLUTION|>--- conflicted
+++ resolved
@@ -878,12 +878,9 @@
       networks: [],
       networksAdd: [],
       zone: {},
-<<<<<<< HEAD
       sshKeyPairs: [],
-=======
       sshKeyPair: {},
       overrideDiskOffering: {},
->>>>>>> 2c111715
       templateFilter: [
         'featured',
         'community',
