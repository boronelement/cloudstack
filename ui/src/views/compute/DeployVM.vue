// Licensed to the Apache Software Foundation (ASF) under one
// or more contributor license agreements.  See the NOTICE file
// distributed with this work for additional information
// regarding copyright ownership.  The ASF licenses this file
// to you under the Apache License, Version 2.0 (the
// "License"); you may not use this file except in compliance
// with the License.  You may obtain a copy of the License at
//
//   http://www.apache.org/licenses/LICENSE-2.0
//
// Unless required by applicable law or agreed to in writing,
// software distributed under the License is distributed on an
// "AS IS" BASIS, WITHOUT WARRANTIES OR CONDITIONS OF ANY
// KIND, either express or implied.  See the License for the
// specific language governing permissions and limitations
// under the License.

<template>
  <div>
    <a-row :gutter="12">
      <a-col :md="24" :lg="17">
        <a-card :bordered="true" :title="$t('label.newinstance')">
          <a-form
            v-ctrl-enter="handleSubmit"
            :ref="formRef"
            :model="form"
            :rules="rules"
            @finish="handleSubmit"
            layout="vertical"
          >
            <a-steps direction="vertical" size="small">
              <a-step :title="$t('label.select.deployment.infrastructure')" status="process">
                <template #description>
                  <div style="margin-top: 15px">
                    <span>{{ $t('message.select.a.zone') }}</span><br/>
<<<<<<< HEAD
                    <a-form-item :label="$t('label.zoneid')" name="zoneid" ref="zoneid">
                      <a-select
                        v-model:value="form.zoneid"
=======
                    <a-form-item :label="this.$t('label.zoneid')">
                      <div v-if="zones.length <= 8">
                        <a-row type="flex" :gutter="5" justify="start">
                          <div v-for="(zoneItem, idx) in zones" :key="idx">
                            <a-radio-group
                              :key="idx"
                              v-decorator="['zoneid', {
                                initialValue: selectedZone,
                                rules: [{ required: true, message: `${$t('message.error.select')}` }]}]"
                              @change="onSelectZoneId(zoneItem.id)">
                              <a-col :span="8">
                                <a-card-grid style="width:200px;" :title="zoneItem.name" :hoverable="false">
                                  <a-radio :value="zoneItem.id">
                                    <div>
                                      <img
                                        v-if="zoneItem && zoneItem.icon && zoneItem.icon.base64image"
                                        :src="getImg(zoneItem.icon.base64image)"
                                        style="marginTop: -30px; marginLeft: 60px"
                                        width="36px"
                                        height="36px" />
                                      <a-icon v-else :style="{fontSize: '36px', marginLeft: '60px', marginTop: '-40px'}" type="global"/>
                                    </div>
                                  </a-radio>
                                  <a-card-meta title="" :description="zoneItem.name" style="text-align:center; paddingTop: 10px;" />
                                </a-card-grid>
                              </a-col>
                            </a-radio-group>
                          </div>
                        </a-row>
                      </div>
                      <a-select
                        v-else
                        v-decorator="['zoneid', {
                          rules: [{ required: true, message: `${$t('message.error.select')}` }]
                        }]"
>>>>>>> 981dac7b
                        showSearch
                        optionFilterProp="label"
                        :filterOption="filterOption"
                        @change="onSelectZoneId"
                        :loading="loading.zones"
<<<<<<< HEAD
                        v-focus="true"
                      ></a-select>
=======
                        autoFocus
                      >
                        <a-select-option v-for="zone1 in zones" :key="zone1.id">
                          <resource-icon v-if="zone1.icon && zone1.icon.base64image" :image="zone1.icon.base64image" size="1x" style="margin-right: 5px"/>
                          <a-icon v-else style="margin-right: 5px" type="global" />
                          {{ zone1.name }}
                        </a-select-option>
                      </a-select>
>>>>>>> 981dac7b
                    </a-form-item>
                    <a-form-item
                      v-if="!isNormalAndDomainUser"
                      :label="$t('label.podid')"
                      name="podid"
                      ref="podid">
                      <a-select
                        v-model:value="form.podid"
                        showSearch
                        optionFilterProp="label"
                        :filterOption="filterOption"
                        :options="podSelectOptions"
                        :loading="loading.pods"
                        @change="onSelectPodId"
                      ></a-select>
                    </a-form-item>
                    <a-form-item
                      v-if="!isNormalAndDomainUser"
                      :label="$t('label.clusterid')"
                      name="clusterid"
                      ref="clusterid">
                      <a-select
                        v-model:value="form.clusterid"
                        showSearch
                        optionFilterProp="label"
                        :filterOption="filterOption"
                        :options="clusterSelectOptions"
                        :loading="loading.clusters"
                        @change="onSelectClusterId"
                      ></a-select>
                    </a-form-item>
                    <a-form-item
                      v-if="!isNormalAndDomainUser"
                      :label="$t('label.hostid')"
                      name="hostid"
                      ref="hostid">
                      <a-select
                        v-model:value="form.hostid"
                        showSearch
                        optionFilterProp="label"
                        :filterOption="filterOption"
                        :options="hostSelectOptions"
                        :loading="loading.hosts"
                      ></a-select>
                    </a-form-item>
                  </div>
                </template>
              </a-step>
              <a-step
                :title="$t('label.templateiso')"
                :status="zoneSelected ? 'process' : 'wait'">
                <template #description>
                  <div v-if="zoneSelected" style="margin-top: 15px">
                    <a-card
                      :tabList="tabList"
                      :activeTabKey="tabKey"
                      @tabChange="key => onTabChange(key, 'tabKey')">
                      <div v-if="tabKey === 'templateid'">
                        {{ $t('message.template.desc') }}
                        <template-iso-selection
                          input-decorator="templateid"
                          :items="options.templates"
                          :selected="tabKey"
                          :loading="loading.templates"
                          :preFillContent="dataPreFill"
                          @handle-search-filter="($event) => fetchAllTemplates($event)"
                          @update-template-iso="updateFieldValue" />
                         <div>
                          {{ $t('label.override.rootdisk.size') }}
                          <a-switch
                            v-model:checked="form.rootdisksizeitem"
                            :disabled="rootDiskSizeFixed > 0 || template.deployasis"
                            @change="val => { showRootDiskSizeChanger = val }"
                            style="margin-left: 10px;"/>
                          <div v-if="template.deployasis">  {{ $t('message.deployasis') }} </div>
                        </div>
                        <disk-size-selection
                          v-show="showRootDiskSizeChanger"
                          input-decorator="rootdisksize"
                          :preFillContent="dataPreFill"
                          :isCustomized="true"
                          :minDiskSize="dataPreFill.minrootdisksize"
                          @update-disk-size="updateFieldValue"
                          style="margin-top: 10px;"/>
                      </div>
                      <div v-else>
                        {{ $t('message.iso.desc') }}
                        <template-iso-selection
                          input-decorator="isoid"
                          :items="options.isos"
                          :selected="tabKey"
                          :loading="loading.isos"
                          :preFillContent="dataPreFill"
                          @handle-search-filter="($event) => fetchAllIsos($event)"
                          @update-template-iso="updateFieldValue" />
                        <a-form-item :label="$t('label.hypervisor')">
                          <a-select
                            v-model:value="form.hypervisor"
                            :options="hypervisorSelectOptions"
<<<<<<< HEAD
                            @change="value => hypervisor = value" />
=======
                            @change="value => this.hypervisor = value"
                            showSearch
                            optionFilterProp="children"
                            :filterOption="filterOption" />
>>>>>>> 981dac7b
                        </a-form-item>
                      </div>
                    </a-card>
                    <a-form-item class="form-item-hidden">
                      <a-input v-model:value="form.templateid" />
                    </a-form-item>
                    <a-form-item class="form-item-hidden">
                      <a-input v-model:value="form.isoid" />
                    </a-form-item>
                    <a-form-item class="form-item-hidden">
                      <a-input v-model:value="form.rootdisksize" />
                    </a-form-item>
                  </div>
                </template>
              </a-step>
              <a-step
                :title="$t('label.serviceofferingid')"
                :status="zoneSelected ? 'process' : 'wait'">
                <template #description>
                  <div v-if="zoneSelected">
                    <a-form-item v-if="zoneSelected && templateConfigurationExists" name="templateConfiguration" ref="templateConfiguration">
                      <template #label>
                        <tooltip-label :title="$t('label.configuration')" :tooltip="$t('message.ovf.configurations')"/>
                      </template>
                      <a-select
                        showSearch
                        optionFilterProp="label"
                        v-model:value="form.templateConfiguration"
                        defaultActiveFirstOption
                        :placeholder="$t('message.ovf.configurations')"
                        :filterOption="(input, option) => {
                          return option.label.toLowerCase().indexOf(input.toLowerCase()) >= 0
                        }"
                        @change="onSelectTemplateConfigurationId"
                      >
                        <a-select-option v-for="opt in templateConfigurations" :key="opt.id">
                          {{ opt.name || opt.description }}
                        </a-select-option>
                      </a-select>
                      <span v-if="selectedTemplateConfiguration && selectedTemplateConfiguration.description">{{ selectedTemplateConfiguration.description }}</span>
                    </a-form-item>
                    <compute-offering-selection
                      :compute-items="options.serviceOfferings"
                      :selected-template="template ? template : {}"
                      :row-count="rowCount.serviceOfferings"
                      :zoneId="zoneId"
                      :value="serviceOffering ? serviceOffering.id : ''"
                      :loading="loading.serviceOfferings"
                      :preFillContent="dataPreFill"
                      :minimum-cpunumber="templateConfigurationExists && selectedTemplateConfiguration && selectedTemplateConfiguration.cpunumber ? selectedTemplateConfiguration.cpunumber : 0"
                      :minimum-cpuspeed="templateConfigurationExists && selectedTemplateConfiguration && selectedTemplateConfiguration.cpuspeed ? selectedTemplateConfiguration.cpuspeed : 0"
                      :minimum-memory="templateConfigurationExists && selectedTemplateConfiguration && selectedTemplateConfiguration.memory ? selectedTemplateConfiguration.memory : 0"
                      @select-compute-item="($event) => updateComputeOffering($event)"
                      @handle-search-filter="($event) => handleSearchFilter('serviceOfferings', $event)"
                    ></compute-offering-selection>
                    <compute-selection
                      v-if="serviceOffering && (serviceOffering.iscustomized || serviceOffering.iscustomizediops)"
                      cpuNumberInputDecorator="cpunumber"
                      cpuSpeedInputDecorator="cpuspeed"
                      memoryInputDecorator="memory"
                      :preFillContent="dataPreFill"
                      :computeOfferingId="instanceConfig.computeofferingid"
                      :isConstrained="'serviceofferingdetails' in serviceOffering"
                      :minCpu="'serviceofferingdetails' in serviceOffering ? serviceOffering.serviceofferingdetails.mincpunumber*1 : 0"
                      :maxCpu="'serviceofferingdetails' in serviceOffering ? serviceOffering.serviceofferingdetails.maxcpunumber*1 : Number.MAX_SAFE_INTEGER"
                      :minMemory="'serviceofferingdetails' in serviceOffering ? serviceOffering.serviceofferingdetails.minmemory*1 : 0"
                      :maxMemory="'serviceofferingdetails' in serviceOffering ? serviceOffering.serviceofferingdetails.maxmemory*1 : Number.MAX_SAFE_INTEGER"
                      :isCustomized="serviceOffering.iscustomized"
                      :isCustomizedIOps="'iscustomizediops' in serviceOffering && serviceOffering.iscustomizediops"
                      @handler-error="handlerError"
                      @update-iops-value="updateIOPSValue"
                      @update-compute-cpunumber="updateFieldValue"
                      @update-compute-cpuspeed="updateFieldValue"
                      @update-compute-memory="updateFieldValue" />
                    <span v-if="serviceOffering && serviceOffering.iscustomized">
                      <a-form-item name="cpunumber" ref="cpunumber" class="form-item-hidden">
                        <a-input v-model:value="form.cpunumber"/>
                      </a-form-item>
                      <a-form-item
                        class="form-item-hidden"
                        v-if="(serviceOffering && !(serviceOffering.cpuspeed > 0))"
                        name="cpuspeed"
                        ref="cpuspeed">
                        <a-input v-model:value="form.cpuspeed"/>
                      </a-form-item>
                      <a-form-item class="form-item-hidden" name="memory" ref="memory">
                        <a-input v-model:value="form.memory"/>
                      </a-form-item>
                    </span>
                  </div>
                </template>
              </a-step>
              <a-step
                :title="$t('label.data.disk')"
                :status="zoneSelected ? 'process' : 'wait'"
                v-if="!template.deployasis && template.childtemplates && template.childtemplates.length > 0" >
                <template #description>
                  <div v-if="zoneSelected">
                    <multi-disk-selection
                      :items="template.childtemplates"
                      :diskOfferings="options.diskOfferings"
                      :zoneId="zoneId"
                      @select-multi-disk-offering="updateMultiDiskOffering($event)" />
                  </div>
                </template>
              </a-step>
              <a-step
                v-else
                :title="tabKey === 'templateid' ? $t('label.data.disk') : $t('label.disk.size')"
                :status="zoneSelected ? 'process' : 'wait'">
                <template #description>
                  <div v-if="zoneSelected">
                    <disk-offering-selection
                      :items="options.diskOfferings"
                      :row-count="rowCount.diskOfferings"
                      :zoneId="zoneId"
                      :value="diskOffering ? diskOffering.id : ''"
                      :loading="loading.diskOfferings"
                      :preFillContent="dataPreFill"
                      :isIsoSelected="tabKey==='isoid'"
                      @on-selected-disk-size="onSelectDiskSize"
                      @select-disk-offering-item="($event) => updateDiskOffering($event)"
                      @handle-search-filter="($event) => handleSearchFilter('diskOfferings', $event)"
                    ></disk-offering-selection>
                    <disk-size-selection
                      v-if="diskOffering && (diskOffering.iscustomized || diskOffering.iscustomizediops)"
                      input-decorator="size"
                      :preFillContent="dataPreFill"
                      :diskSelected="diskSelected"
                      :isCustomized="diskOffering.iscustomized"
                      @handler-error="handlerError"
                      @update-disk-size="updateFieldValue"
                      @update-iops-value="updateIOPSValue"/>
                    <a-form-item class="form-item-hidden">
                      <a-input v-model:value="form.size"/>
                    </a-form-item>
                  </div>
                </template>
              </a-step>
              <a-step
                :title="$t('label.networks')"
                :status="zoneSelected ? 'process' : 'wait'"
                v-if="zone && zone.networktype !== 'Basic'">
                <template #description>
                  <div v-if="zoneSelected">
                    <div v-if="vm.templateid && templateNics && templateNics.length > 0">
                      <a-form-item
                        v-for="(nic, nicIndex) in templateNics"
                        :key="nicIndex"
                        :v-bind="nic.name"
                        :name="'networkMap.nic-' + nic.InstanceID.toString()"
                        :ref="'networkMap.nic-' + nic.InstanceID.toString()">
                        <template #label>
                          <tooltip-label :title="nic.elementName + ' - ' + nic.name" :tooltip="nic.networkDescription"/>
                        </template>
                        <a-select
                          showSearch
                          optionFilterProp="label"
                          v-model:value="form['networkMap.nic-' + nic.InstanceID.toString()]"
                          :placeholder="nic.networkDescription"
                          :filterOption="(input, option) => {
                            return option.label.toLowerCase().indexOf(input.toLowerCase()) >= 0
                          }"
                        >
                          <a-select-option v-for="opt in options.networks" :key="opt.id">
                            <span v-if="opt.type!=='L2'">
                              {{ opt.name || opt.description }} ({{ `${$t('label.cidr')}: ${opt.cidr}` }})
                            </span>
                            <span v-else>{{ opt.name || opt.description }}</span>
                          </a-select-option>
                        </a-select>
                      </a-form-item>
                    </div>
                    <div v-show="!(vm.templateid && templateNics && templateNics.length > 0)" >
                      <network-selection
                        :items="options.networks"
                        :row-count="rowCount.networks"
                        :value="networkOfferingIds"
                        :loading="loading.networks"
                        :zoneId="zoneId"
                        :preFillContent="dataPreFill"
                        @select-network-item="($event) => updateNetworks($event)"
                        @handle-search-filter="($event) => handleSearchFilter('networks', $event)"
                      ></network-selection>
                      <network-configuration
                        v-if="networks.length > 0"
                        :items="networks"
                        :preFillContent="dataPreFill"
                        @update-network-config="($event) => updateNetworkConfig($event)"
                        @handler-error="($event) => hasError = $event"
                        @select-default-network-item="($event) => updateDefaultNetworks($event)"
                      ></network-configuration>
                    </div>
                  </div>
                </template>
              </a-step>
              <a-step
                v-if="showSecurityGroupSection"
                :title="$t('label.security.groups')"
                :status="zoneSelected ? 'process' : 'wait'">
                <template #description>
                  <security-group-selection
                    :zoneId="zoneId"
                    :value="securitygroupids"
                    :loading="loading.networks"
                    :preFillContent="dataPreFill"
                    @select-security-group-item="($event) => updateSecurityGroups($event)"></security-group-selection>
                </template>
              </a-step>
              <a-step
                :title="$t('label.sshkeypairs')"
                :status="zoneSelected ? 'process' : 'wait'">
                <template #description>
                  <div v-if="zoneSelected">
                    <ssh-key-pair-selection
                      :items="options.sshKeyPairs"
                      :row-count="rowCount.sshKeyPairs"
                      :zoneId="zoneId"
                      :value="sshKeyPair ? sshKeyPair.name : ''"
                      :loading="loading.sshKeyPairs"
                      :preFillContent="dataPreFill"
                      @select-ssh-key-pair-item="($event) => updateSshKeyPairs($event)"
                      @handle-search-filter="($event) => handleSearchFilter('sshKeyPairs', $event)"
                    />
                  </div>
                </template>
              </a-step>
              <a-step
                :title="$t('label.ovf.properties')"
                :status="zoneSelected ? 'process' : 'wait'"
                v-if="vm.templateid && templateProperties && Object.keys(templateProperties).length > 0">
                <template #description>
                  <div v-for="(props, category) in templateProperties" :key="category">
                    <a-alert :message="'Category: ' + category + ' (' + props.length + ' properties)'" type="info" />
                    <div style="margin-left: 15px; margin-top: 10px">
                      <a-form-item
                        v-for="(property, propertyIndex) in props"
                        :key="propertyIndex"
                        :v-bind="property.key"
                        :name="'properties.' + escapePropertyKey(property.key)"
                        :ref="'properties.' + escapePropertyKey(property.key)">
                        <tooltip-label style="text-transform: capitalize" :title="property.label" :tooltip="property.description"/>

                        <span v-if="property.type && property.type==='boolean'">
                          <a-switch
                            v-model:cheked="form['properties.' + escapePropertyKey(property.key)]"
                            :placeholder="property.description"
                          />
                        </span>
                        <span v-else-if="property.type && (property.type==='int' || property.type==='real')">
                          <a-input-number
                            v-model:value="form['properties.'+ escapePropertyKey(property.key)]"
                            :placeholder="property.description"
                            :min="getPropertyQualifiers(property.qualifiers, 'number-select').min"
                            :max="getPropertyQualifiers(property.qualifiers, 'number-select').max" />
                        </span>
                        <span v-else-if="property.type && property.type==='string' && property.qualifiers && property.qualifiers.startsWith('ValueMap')">
                          <a-select
                            showSearch
                            optionFilterProp="label"
                            v-model:value="form['properties.' + escapePropertyKey(property.key)]"
                            :placeholder="property.description"
                            :filterOption="(input, option) => {
                              return option.label.toLowerCase().indexOf(input.toLowerCase()) >= 0
                            }"
                          >
                            <a-select-option v-for="opt in getPropertyQualifiers(property.qualifiers, 'select')" :key="opt">
                              {{ opt }}
                            </a-select-option>
                          </a-select>
                        </span>
                        <span v-else-if="property.type && property.type==='string' && property.password">
                          <a-input-password
                            v-model:value="form['properties.' + escapePropertyKey(property.key)]"
                            :placeholder="property.description" />
                        </span>
                        <span v-else>
                          <a-input
                            v-model:value="form['properties.' + escapePropertyKey(property.key)]"
                            :placeholder="property.description" />
                        </span>
                      </a-form-item>
                    </div>
                  </div>
                </template>
              </a-step>
              <a-step
                :title="$t('label.advanced.mode')"
                :status="zoneSelected ? 'process' : 'wait'">
                <template #description v-if="zoneSelected">
                  <span>
                    {{ $t('label.isadvanced') }}
                    <a-switch v-model:checked="showDetails" style="margin-left: 10px"/>
                  </span>
                  <div style="margin-top: 15px" v-show="showDetails">
                    <div
                      v-if="vm.templateid && ['KVM', 'VMware', 'XenServer'].includes(hypervisor) && !template.deployasis">
                      <a-form-item :label="$t('label.boottype')" name="boottype" ref="boottype">
                        <a-select
<<<<<<< HEAD
                          v-model:value="form.boottype"
                          @change="onBootTypeChange">
=======
                          v-decorator="['boottype', { initialValue: options.bootTypes && options.bootTypes.length > 0 ? options.bootTypes[0].id : undefined }]"
                          @change="fetchBootModes"
                          showSearch
                          optionFilterProp="children"
                          :filterOption="filterOption" >
>>>>>>> 981dac7b
                          <a-select-option v-for="bootType in options.bootTypes" :key="bootType.id">
                            {{ bootType.description }}
                          </a-select-option>
                        </a-select>
                      </a-form-item>
<<<<<<< HEAD
                      <a-form-item :label="$t('label.bootmode')" name="bootmode" ref="bootmode">
                        <a-select v-model:value="form.bootmode">
=======
                      <a-form-item :label="$t('label.bootmode')">
                        <a-select
                          v-decorator="['bootmode', { initialValue: options.bootModes && options.bootModes.length > 0 ? options.bootModes[0].id : undefined }]"
                          showSearch
                          optionFilterProp="children"
                          :filterOption="filterOption" >
>>>>>>> 981dac7b
                          <a-select-option v-for="bootMode in options.bootModes" :key="bootMode.id">
                            {{ bootMode.description }}
                          </a-select-option>
                        </a-select>
                      </a-form-item>
                    </div>
                    <a-form-item
                      :label="$t('label.bootintosetup')"
                      v-if="zoneSelected && ((tabKey === 'isoid' && hypervisor === 'VMware') || (tabKey === 'templateid' && template && template.hypervisor === 'VMware'))"
                      name="bootintosetup"
                      ref="bootintosetup">
                      <a-switch v-model:checked="form.bootintosetup" />
                    </a-form-item>
                    <a-form-item :label="$t('label.dynamicscalingenabled')" name="dynamicscalingenabled" ref="dynamicscalingenabled">
                      <template #label>
                        <tooltip-label :title="$t('label.dynamicscalingenabled')" :tooltip="$t('label.dynamicscalingenabled.tooltip')"/>
                      </template>
                      <a-form-item>
                        <a-switch
                          v-model:checked="form.dynamicscalingenabled"
                          :checked="isDynamicallyScalable() && dynamicscalingenabled"
                          :disabled="!isDynamicallyScalable()"
                          @change="val => { dynamicscalingenabled = val }"/>
                      </a-form-item>
                    </a-form-item>
                    <a-form-item :label="$t('label.userdata')" name="userdata" ref="userdata">
                      <a-textarea
                        v-model:value="form.userdata">
                      </a-textarea>
                    </a-form-item>
                    <a-form-item :label="$t('label.affinity.groups')">
                      <affinity-group-selection
                        :items="options.affinityGroups"
                        :row-count="rowCount.affinityGroups"
                        :zoneId="zoneId"
                        :value="affinityGroupIds"
                        :loading="loading.affinityGroups"
                        :preFillContent="dataPreFill"
                        @select-affinity-group-item="($event) => updateAffinityGroups($event)"
                        @handle-search-filter="($event) => handleSearchFilter('affinityGroups', $event)"/>
                    </a-form-item>
                  </div>
                </template>
              </a-step>
              <a-step
                :title="$t('label.details')"
                :status="zoneSelected ? 'process' : 'wait'">
                <template #description v-if="zoneSelected">
                  <div style="margin-top: 15px">
                    {{ $t('message.vm.review.launch') }}
                    <a-form-item :label="$t('label.name.optional')" name="name" ref="name">
                      <a-input v-model:value="form.name" />
                    </a-form-item>
                    <a-form-item :label="$t('label.group.optional')" name="group" ref="group">
                      <a-auto-complete
                        v-model:value="form.group"
                        :filterOption="filterOption"
                        :options="options.instanceGroups" />
                    </a-form-item>
                    <a-form-item :label="$t('label.keyboard')" name="keyboard" ref="keyboard">
                      <a-select
                        v-model:value="form.keyboard"
                        :options="keyboardSelectOptions"
                        showSearch
                        optionFilterProp="children"
                        :filterOption="filterOption"
                      ></a-select>
                    </a-form-item>
                    <a-form-item :label="$t('label.action.start.instance')" name="startvm" ref="startvm">
                      <a-switch v-model:checked="form.startvm" />
                    </a-form-item>
                  </div>
                </template>
              </a-step>
              <a-step
                :title="$t('label.license.agreements')"
                :status="zoneSelected ? 'process' : 'wait'"
                v-if="vm.templateid && templateLicenses && templateLicenses.length > 0">
                <template #description>
                  <div style="margin-top: 10px">
                    {{ $t('message.read.accept.license.agreements') }}
                    <a-form-item
                      style="margin-top: 10px"
                      v-for="(license, licenseIndex) in templateLicenses"
                      :key="licenseIndex"
                      :v-bind="license.id">
                      <template #label>
                        <tooltip-label style="text-transform: capitalize" :title="$t('label.agreement' + ' ' + (licenseIndex+1) + ': ' + license.name)"/>
                      </template>
                      <a-textarea
                        v-model:value="license.text"
                        :auto-size="{ minRows: 3, maxRows: 8 }"
                        readOnly />
                      <a-checkbox
                        style="margin-top: 10px"
                        v-model:checked="form.licensesaccepted">
                        {{ $t('label.i.accept.all.license.agreements') }}
                      </a-checkbox>
                    </a-form-item>
                  </div>
                </template>
              </a-step>
            </a-steps>
            <div class="card-footer">
              <a-form-item name="stayonpage" ref="stayonpage">
                <a-switch
                  class="form-item-hidden"
                  v-model:checked="form.stayonpage" />
              </a-form-item>
              <!-- ToDo extract as component -->
              <a-button @click="() => $router.back()" :disabled="loading.deploy">
                {{ $t('label.cancel') }}
              </a-button>
              <a-dropdown-button style="margin-left: 10px" type="primary" ref="submit" @click="handleSubmit" :loading="loading.deploy">
                <rocket-outlined />
                {{ $t('label.launch.vm') }}
                <template #icon><down-outlined /></template>
                <template #overlay>
                  <a-menu type="primary" @click="handleSubmitAndStay" theme="dark">
                    <a-menu-item type="primary" key="1">
                      <rocket-outlined />
                      {{ $t('label.launch.vm.and.stay') }}
                    </a-menu-item>
                  </a-menu>
                </template>
              </a-dropdown-button>
            </div>
          </a-form>
        </a-card>
      </a-col>
      <a-col :md="24" :lg="7" v-if="!isMobile()">
        <a-affix :offsetTop="75" class="vm-info-card">
          <info-card :resource="vm" :title="$t('label.yourinstance')" @change-resource="(data) => resource = data" />
        </a-affix>
      </a-col>
    </a-row>
  </div>
</template>

<script>
import { ref, reactive, toRaw, nextTick } from 'vue'
import { api } from '@/api'
import _ from 'lodash'
import { mixin, mixinDevice } from '@/utils/mixin.js'
import store from '@/store'
import eventBus from '@/config/eventBus'

import InfoCard from '@/components/view/InfoCard'
import ResourceIcon from '@/components/view/ResourceIcon'
import ComputeOfferingSelection from '@views/compute/wizard/ComputeOfferingSelection'
import ComputeSelection from '@views/compute/wizard/ComputeSelection'
import DiskOfferingSelection from '@views/compute/wizard/DiskOfferingSelection'
import DiskSizeSelection from '@views/compute/wizard/DiskSizeSelection'
import MultiDiskSelection from '@views/compute/wizard/MultiDiskSelection'
import TemplateIsoSelection from '@views/compute/wizard/TemplateIsoSelection'
import AffinityGroupSelection from '@views/compute/wizard/AffinityGroupSelection'
import NetworkSelection from '@views/compute/wizard/NetworkSelection'
import NetworkConfiguration from '@views/compute/wizard/NetworkConfiguration'
import SshKeyPairSelection from '@views/compute/wizard/SshKeyPairSelection'
import SecurityGroupSelection from '@views/compute/wizard/SecurityGroupSelection'
import TooltipLabel from '@/components/widgets/TooltipLabel'

export default {
  name: 'Wizard',
  components: {
    SshKeyPairSelection,
    NetworkConfiguration,
    NetworkSelection,
    AffinityGroupSelection,
    TemplateIsoSelection,
    DiskSizeSelection,
    MultiDiskSelection,
    DiskOfferingSelection,
    InfoCard,
    ComputeOfferingSelection,
    ComputeSelection,
    SecurityGroupSelection,
    ResourceIcon,
    TooltipLabel
  },
  props: {
    visible: {
      type: Boolean
    },
    preFillContent: {
      type: Object,
      default: () => {}
    }
  },
  mixins: [mixin, mixinDevice],
  data () {
    return {
      zoneId: '',
      podId: null,
      clusterId: null,
      zoneSelected: false,
      startvm: true,
      dynamicscalingenabled: true,
      vm: {
        name: null,
        zoneid: null,
        zonename: null,
        hypervisor: null,
        templateid: null,
        templatename: null,
        keyboard: null,
        keypair: null,
        group: null,
        affinitygroupids: [],
        affinitygroup: [],
        serviceofferingid: null,
        serviceofferingname: null,
        ostypeid: null,
        ostypename: null,
        rootdisksize: null,
        disksize: null
      },
      options: {
        templates: [],
        isos: [],
        hypervisors: [],
        serviceOfferings: [],
        diskOfferings: [],
        zones: [],
        affinityGroups: [],
        networks: [],
        sshKeyPairs: [],
        pods: [],
        clusters: [],
        hosts: [],
        groups: [],
        keyboards: [],
        bootTypes: [],
        bootModes: [],
        dynamicScalingVmConfig: false
      },
      rowCount: {},
      loading: {
        deploy: false,
        templates: false,
        isos: false,
        hypervisors: false,
        serviceOfferings: false,
        diskOfferings: false,
        affinityGroups: false,
        networks: false,
        sshKeyPairs: false,
        zones: false,
        pods: false,
        clusters: false,
        hosts: false,
        groups: false
      },
      instanceConfig: {},
      template: {},
      templateConfigurations: [],
      templateNics: [],
      templateLicenses: [],
      templateProperties: {},
      selectedTemplateConfiguration: {},
      iso: {},
      hypervisor: '',
      serviceOffering: {},
      diskOffering: {},
      affinityGroups: [],
      networks: [],
      networksAdd: [],
      zone: {},
      sshKeyPair: {},
      templateFilter: [
        'featured',
        'community',
        'selfexecutable',
        'sharedexecutable'
      ],
      isoFilter: [
        'featured',
        'community',
        'selfexecutable',
        'sharedexecutable'
      ],
      initDataConfig: {},
      defaultnetworkid: '',
      networkConfig: [],
      dataNetworkCreated: [],
      tabList: [
        {
          key: 'templateid',
          tab: this.$t('label.templates')
        },
        {
          key: 'isoid',
          tab: this.$t('label.isos')
        }
      ],
      tabKey: 'templateid',
      dataPreFill: {},
      showDetails: false,
      showRootDiskSizeChanger: false,
      securitygroupids: [],
      rootDiskSizeFixed: 0,
      hasError: false,
      error: false,
      diskSelected: {},
      diskIOpsMin: 0,
      diskIOpsMax: 0,
      minIops: 0,
      maxIops: 0,
<<<<<<< HEAD
      formModel: {}
=======
      zones: [],
      selectedZone: ''
>>>>>>> 981dac7b
    }
  },
  computed: {
    rootDiskSize () {
      return this.showRootDiskSizeChanger && this.rootDiskSizeFixed > 0
    },
    isNormalAndDomainUser () {
      return ['DomainAdmin', 'User'].includes(this.$store.getters.userInfo.roletype)
    },
    diskSize () {
      const rootDiskSize = _.get(this.instanceConfig, 'rootdisksize', 0)
      const customDiskSize = _.get(this.instanceConfig, 'size', 0)
      const diskOfferingDiskSize = _.get(this.diskOffering, 'disksize', 0)
      const dataDiskSize = diskOfferingDiskSize > 0 ? diskOfferingDiskSize : customDiskSize
      const size = []
      if (rootDiskSize > 0) {
        size.push(`${rootDiskSize} GB (Root)`)
      }
      if (dataDiskSize > 0) {
        size.push(`${dataDiskSize} GB (Data)`)
      }
      return size.join(' | ')
    },
    affinityGroupIds () {
      return _.map(this.affinityGroups, 'id')
    },
    params () {
      return {
        serviceOfferings: {
          list: 'listServiceOfferings',
          options: {
            zoneid: _.get(this.zone, 'id'),
            issystem: false,
            page: 1,
            pageSize: 10,
            keyword: undefined
          }
        },
        diskOfferings: {
          list: 'listDiskOfferings',
          options: {
            zoneid: _.get(this.zone, 'id'),
            page: 1,
            pageSize: 10,
            keyword: undefined
          }
        },
        zones: {
          list: 'listZones',
          isLoad: true,
          field: 'zoneid'
        },
        hypervisors: {
          list: 'listHypervisors',
          options: {
            zoneid: _.get(this.zone, 'id')
          },
          field: 'hypervisor'
        },
        affinityGroups: {
          list: 'listAffinityGroups',
          options: {
            page: 1,
            pageSize: 10,
            keyword: undefined,
            listall: false
          }
        },
        sshKeyPairs: {
          list: 'listSSHKeyPairs',
          options: {
            page: 1,
            pageSize: 10,
            keyword: undefined,
            listall: false
          }
        },
        networks: {
          list: 'listNetworks',
          options: {
            zoneid: _.get(this.zone, 'id'),
            canusefordeploy: true,
            projectid: store.getters.project ? store.getters.project.id : null,
            domainid: store.getters.project && store.getters.project.id ? null : store.getters.userInfo.domainid,
            account: store.getters.project && store.getters.project.id ? null : store.getters.userInfo.account,
            page: 1,
            pageSize: 10,
            keyword: undefined,
            showIcon: true
          }
        },
        pods: {
          list: 'listPods',
          isLoad: !this.isNormalAndDomainUser,
          options: {
            zoneid: _.get(this.zone, 'id')
          },
          field: 'podid'
        },
        clusters: {
          list: 'listClusters',
          isLoad: !this.isNormalAndDomainUser,
          options: {
            zoneid: _.get(this.zone, 'id'),
            podid: this.podId
          },
          field: 'clusterid'
        },
        hosts: {
          list: 'listHosts',
          isLoad: !this.isNormalAndDomainUser,
          options: {
            zoneid: _.get(this.zone, 'id'),
            podid: this.podId,
            clusterid: this.clusterId,
            state: 'Up',
            type: 'Routing'
          },
          field: 'hostid'
        },
        dynamicScalingVmConfig: {
          list: 'listConfigurations',
          options: {
            zoneid: _.get(this.zone, 'id'),
            name: 'enable.dynamic.scale.vm'
          }
        }
      }
    },
    networkOfferingIds () {
      return _.map(this.networks, 'id')
    },
    zoneSelectOptions () {
      return this.options.zones.map((zone) => {
        return {
          label: zone.name,
          value: zone.id
        }
      })
    },
    hypervisorSelectOptions () {
      return this.options.hypervisors.map((hypervisor) => {
        return {
          label: hypervisor.name,
          value: hypervisor.name
        }
      })
    },
    podSelectOptions () {
      const options = this.options.pods.map((pod) => {
        return {
          label: pod.name,
          value: pod.id
        }
      })
      options.unshift({
        label: this.$t('label.default'),
        value: undefined
      })
      return options
    },
    clusterSelectOptions () {
      const options = this.options.clusters.map((cluster) => {
        return {
          label: cluster.name,
          value: cluster.id
        }
      })
      options.unshift({
        label: this.$t('label.default'),
        value: undefined
      })
      return options
    },
    hostSelectOptions () {
      const options = this.options.hosts.map((host) => {
        return {
          label: host.name,
          value: host.id
        }
      })
      options.unshift({
        label: this.$t('label.default'),
        value: undefined
      })
      return options
    },
    keyboardSelectOptions () {
      const keyboardOpts = this.$config.keyboardOptions || {}
      return Object.keys(keyboardOpts).map((keyboard) => {
        return {
          label: this.$t(keyboardOpts[keyboard]),
          value: keyboard
        }
      })
    },
    templateConfigurationExists () {
      return this.vm.templateid && this.templateConfigurations && this.templateConfigurations.length > 0
    },
    networkId () {
      return this.$route.query.networkid || null
    },
    showSecurityGroupSection () {
      return (this.networks.length > 0 && this.zone.securitygroupsenabled) || (this.zone && this.zone.networktype === 'Basic')
    },
    dynamicScalingVmConfigValue () {
      return this.options.dynamicScalingVmConfig?.[0]?.value === 'true'
    },
    isCustomizedDiskIOPS () {
      return this.diskSelected?.iscustomizediops || false
    },
    isCustomizedIOPS () {
      return this.serviceOffering?.iscustomizediops || false
    }
  },
  watch: {
    '$route' (to, from) {
      if (to.name === 'deployVirtualMachine') {
        this.resetData()
      }
    },
    formModel: {
      deep: true,
      handler (instanceConfig) {
        this.instanceConfig = toRaw(instanceConfig)
        Object.keys(instanceConfig).forEach(field => {
          this.vm[field] = this.instanceConfig[field]
        })
        this.template = ''
        for (const key in this.options.templates) {
          var template = _.find(_.get(this.options.templates[key], 'template', []), (option) => option.id === instanceConfig.templateid)
          if (template) {
            this.template = template
            break
          }
        }

        this.iso = ''
        for (const key in this.options.isos) {
          var iso = _.find(_.get(this.options.isos[key], 'iso', []), (option) => option.id === instanceConfig.isoid)
          if (iso) {
            this.iso = iso
            break
          }
        }

        if (instanceConfig.hypervisor) {
          var hypervisorItem = _.find(this.options.hypervisors, (option) => option.name === instanceConfig.hypervisor)
          this.hypervisor = hypervisorItem ? hypervisorItem.name : null
        }

        this.serviceOffering = _.find(this.options.serviceOfferings, (option) => option.id === instanceConfig.computeofferingid)
        this.diskOffering = _.find(this.options.diskOfferings, (option) => option.id === instanceConfig.diskofferingid)
        this.zone = _.find(this.options.zones, (option) => option.id === instanceConfig.zoneid)
        this.affinityGroups = _.filter(this.options.affinityGroups, (option) => _.includes(instanceConfig.affinitygroupids, option.id))
        this.networks = _.filter(this.options.networks, (option) => _.includes(instanceConfig.networkids, option.id))
        this.sshKeyPair = _.find(this.options.sshKeyPairs, (option) => option.name === instanceConfig.keypair)

        if (this.zone) {
          this.vm.zoneid = this.zone.id
          this.vm.zonename = this.zone.name
        }

        const pod = _.find(this.options.pods, (option) => option.id === instanceConfig.podid)
        if (pod) {
          this.vm.podid = pod.id
          this.vm.podname = pod.name
        }

        const cluster = _.find(this.options.clusters, (option) => option.id === instanceConfig.clusterid)
        if (cluster) {
          this.vm.clusterid = cluster.id
          this.vm.clustername = cluster.name
        }

        if (this.networks) {
          this.vm.networks = this.networks
          this.vm.defaultnetworkid = this.defaultnetworkid
        }

        if (this.diskSize) {
          this.vm.disksizetotalgb = this.diskSize
        }

<<<<<<< HEAD
        if (this.networks) {
          this.vm.networks = this.networks
=======
      if (this.iso) {
        this.vm.isoid = this.iso.id
        this.vm.templateid = this.iso.id
        this.vm.templatename = this.iso.displaytext
        this.vm.ostypeid = this.iso.ostypeid
        this.vm.ostypename = this.iso.ostypename
        if (this.hypervisor) {
          this.vm.hypervisor = this.hypervisor
>>>>>>> 981dac7b
        }

        if (this.template) {
          this.vm.templateid = this.template.id
          this.vm.templatename = this.template.displaytext
          this.vm.ostypeid = this.template.ostypeid
          this.vm.ostypename = this.template.ostypename
        }

        if (this.iso) {
          this.vm.templateid = this.iso.id
          this.vm.templatename = this.iso.displaytext
          this.vm.ostypeid = this.iso.ostypeid
          this.vm.ostypename = this.iso.ostypename
          if (this.hypervisor) {
            this.vm.hypervisor = this.hypervisor
          }
        }

        if (this.serviceOffering) {
          this.vm.serviceofferingid = this.serviceOffering.id
          this.vm.serviceofferingname = this.serviceOffering.displaytext
          if (this.serviceOffering.cpunumber) {
            this.vm.cpunumber = this.serviceOffering.cpunumber
          }
          if (this.serviceOffering.cpuspeed) {
            this.vm.cpuspeed = this.serviceOffering.cpuspeed
          }
          if (this.serviceOffering.memory) {
            this.vm.memory = this.serviceOffering.memory
          }
        }

        if (!this.template.deployasis && this.template.childtemplates && this.template.childtemplates.length > 0) {
          this.vm.diskofferingid = ''
          this.vm.diskofferingname = ''
          this.vm.diskofferingsize = ''
        } else if (this.diskOffering) {
          this.vm.diskofferingid = this.diskOffering.id
          this.vm.diskofferingname = this.diskOffering.displaytext
          this.vm.diskofferingsize = this.diskOffering.disksize
        }

        if (this.affinityGroups) {
          this.vm.affinitygroup = this.affinityGroups
        }
      }
    }
  },
  serviceOffering (oldValue, newValue) {
    if (oldValue && newValue && oldValue.id !== newValue.id) {
      this.dynamicscalingenabled = this.isDynamicallyScalable()
    }
  },
  template (oldValue, newValue) {
    if (oldValue && newValue && oldValue.id !== newValue.id) {
      this.dynamicscalingenabled = this.isDynamicallyScalable()
    }
  },
  created () {
    this.initForm()
    this.dataPreFill = this.preFillContent && Object.keys(this.preFillContent).length > 0 ? this.preFillContent : {}
    this.fetchData()
  },
  provide () {
    return {
      vmFetchTemplates: this.fetchAllTemplates,
      vmFetchIsos: this.fetchAllIsos,
      vmFetchNetworks: this.fetchNetwork
    }
  },
  methods: {
    initForm () {
      this.formRef = ref()
      this.form = reactive({})
      this.rules = reactive({})

      this.rules.zoneid = [{ required: true, message: `${this.$t('message.error.select')}` }]
      if (this.zoneSelected) {
        if (this.tabKey === !'templateid') {
          this.rules.hypervisor = [{ required: true, message: `${this.$t('message.error.select')}` }]
        }
        this.form.startvm = true
      }

      if (this.zone && this.zone.networktype !== 'Basic') {
        if (this.zoneSelected && this.vm.templateid && this.templateNics && this.templateNics.length > 0) {
          this.templateNics.forEach((nic, nicIndex) => {
            this.form['networkMap.nic-' + nic.InstanceID.toString()] = this.options.networks && this.options.networks.length > 0
              ? this.options.networks[Math.min(nicIndex, this.options.networks.length - 1)].id
              : null
          })
        }

        if (this.vm.templateid && this.templateProperties && Object.keys(this.templateProperties).length > 0) {
          this.templateProperties.forEach((props, category) => {
            props.forEach((property, propertyIndex) => {
              if (property.type && property.type === 'boolean') {
                this.form['properties.' + this.escapePropertyKey(property.key)] = property.value === 'TRUE'
              } else if (property.type && (property.type === 'int' || property.type === 'real')) {
                this.form['properties.' + this.escapePropertyKey(property.key)] = property.value
              } else if (property.type && property.type === 'string' && property.qualifiers && property.qualifiers.startsWith('ValueMap')) {
                this.form['properties.' + this.escapePropertyKey(property.key)] = property.value && property.value.length > 0
                  ? property.value
                  : this.getPropertyQualifiers(property.qualifiers, 'select')[0]
              } else if (property.type && property.type === 'string' && property.password) {
                this.form['properties.' + this.escapePropertyKey(property.key)] = property.value
                this.rules['properties.' + this.escapePropertyKey(property.key)] = [{
                  validator: async (rule, value) => {
                    if (!property.qualifiers) {
                      return Promise.resolve()
                    }
                    var minlength = this.getPropertyQualifiers(property.qualifiers, 'number-select').min
                    var maxlength = this.getPropertyQualifiers(property.qualifiers, 'number-select').max
                    var errorMessage = ''
                    var isPasswordInvalidLength = function () {
                      return false
                    }
                    if (minlength) {
                      errorMessage = this.$t('message.validate.minlength').replace('{0}', minlength)
                      isPasswordInvalidLength = function () {
                        return !value || value.length < minlength
                      }
                    }
                    if (maxlength !== Number.MAX_SAFE_INTEGER) {
                      if (minlength) {
                        errorMessage = this.$t('message.validate.range.length').replace('{0}', minlength).replace('{1}', maxlength)
                        isPasswordInvalidLength = function () {
                          return !value || (maxlength < value.length || value.length < minlength)
                        }
                      } else {
                        errorMessage = this.$t('message.validate.maxlength').replace('{0}', maxlength)
                        isPasswordInvalidLength = function () {
                          return !value || value.length > maxlength
                        }
                      }
                    }
                    if (isPasswordInvalidLength()) {
                      return Promise.reject(errorMessage)
                    }
                    return Promise.resolve()
                  }
                }]
              } else {
                this.form['properties.' + this.escapePropertyKey(property.key)] = property.value
              }
            })
          })
        }

        if (this.vm.templateid && this.templateLicenses && this.templateLicenses.length > 0) {
          this.rules.licensesaccepted = [{
            validator: async (rule, value) => {
              if (!value) {
                return Promise.reject(this.$t('message.license.agreements.not.accepted'))
              }
              return Promise.resolve()
            }
          }]
        }
      }
    },
    getPropertyQualifiers (qualifiers, type) {
      var result = ''
      switch (type) {
        case 'select':
          result = []
          if (qualifiers && qualifiers.includes('ValueMap')) {
            result = qualifiers.replace('ValueMap', '').substr(1).slice(0, -1).split(',')
            for (var i = 0; i < result.length; i++) {
              result[i] = result[i].replace(/"/g, '')
            }
          }
          break
        case 'number-select':
          var min = 0
          var max = Number.MAX_SAFE_INTEGER
          if (qualifiers) {
            var match = qualifiers.match(/MinLen\((\d+)\)/)
            if (match) {
              min = parseInt(match[1])
            }
            match = qualifiers.match(/MaxLen\((\d+)\)/)
            if (match) {
              max = parseInt(match[1])
            }
          }
          result = { min: min, max: max }
          break
        default:
      }
      return result
    },
    fillValue (field) {
      this.form[field] = this.dataPreFill[field]
    },
    fetchData () {
      this.fetchZones()
      if (this.dataPreFill.zoneid) {
        this.fetchDataByZone(this.dataPreFill.zoneid)
      } else {
        _.each(this.params, (param, name) => {
          if (param.isLoad) {
            this.fetchOptions(param, name)
          }
        })
      }

      this.fetchBootTypes()
      this.fetchBootModes()
      this.fetchInstaceGroups()
      nextTick().then(() => {
        ['name', 'keyboard', 'boottype', 'bootmode', 'userdata'].forEach(this.fillValue)
        this.form.boottype = this.options.bootTypes && this.options.bootTypes.length > 0 ? this.options.bootTypes[0].id : undefined
        this.form.bootmode = this.options.bootModes && this.options.bootModes.length > 0 ? this.options.bootModes[0].id : undefined
        this.instanceConfig = toRaw(this.form)
      })
    },
    isDynamicallyScalable () {
      return this.serviceOffering && this.serviceOffering.dynamicscalingenabled && this.template && this.template.isdynamicallyscalable && this.dynamicScalingVmConfigValue
    },
    getImg (image) {
      return 'data:image/png;charset=utf-8;base64, ' + image
    },
    async fetchDataByZone (zoneId) {
      this.fillValue('zoneid')
      this.options.zones = await this.fetchZones()
      this.zoneId = zoneId
      this.zoneSelected = true
      this.tabKey = 'templateid'
      await _.each(this.params, (param, name) => {
        if (!('isLoad' in param) || param.isLoad) {
          this.fetchOptions(param, name, ['zones'])
        }
      })
      await this.fetchAllTemplates()
    },
    fetchBootTypes () {
      this.options.bootTypes = [
        { id: 'BIOS', description: 'BIOS' },
        { id: 'UEFI', description: 'UEFI' }
      ]
    },
    fetchBootModes (bootType) {
      const bootModes = [
        { id: 'LEGACY', description: 'LEGACY' }
      ]
      if (bootType === 'UEFI') {
        bootModes.unshift(
          { id: 'SECURE', description: 'SECURE' }
        )
      }
      this.options.bootModes = bootModes
    },
    fetchInstaceGroups () {
      this.options.instanceGroups = []
      api('listInstanceGroups', {
        account: this.$store.getters.userInfo.account,
        domainid: this.$store.getters.userInfo.domainid,
        listall: true
      }).then(response => {
        const groups = response.listinstancegroupsresponse.instancegroup || []
        groups.forEach(x => {
          this.options.instanceGroups.push({ label: x.name, value: x.name })
        })
      })
    },
    fetchNetwork () {
      const param = this.params.networks
      this.fetchOptions(param, 'networks')
    },
    resetData () {
      this.vm = {}
      this.zoneSelected = false
      this.formRef.value.resetFields()
      this.fetchData()
    },
    updateFieldValue (name, value) {
      if (name === 'templateid') {
        this.tabKey = 'templateid'
        this.form.templateid = value
        this.form.isoid = null
        this.resetFromTemplateConfiguration()
        let template = ''
        for (const key in this.options.templates) {
          var t = _.find(_.get(this.options.templates[key], 'template', []), (option) => option.id === value)
          if (t) {
            this.template = t
            this.templateConfigurations = []
            this.selectedTemplateConfiguration = {}
            this.templateNics = []
            this.templateLicenses = []
            this.templateProperties = {}
            this.updateTemplateParameters()
            template = t
            break
          }
        }
        if (template) {
          var size = template.size / (1024 * 1024 * 1024) || 0 // bytes to GB
          this.dataPreFill.minrootdisksize = Math.ceil(size)
        }
      } else if (name === 'isoid') {
        this.templateConfigurations = []
        this.selectedTemplateConfiguration = {}
        this.templateNics = []
        this.templateLicenses = []
        this.templateProperties = {}
        this.tabKey = 'isoid'
        this.resetFromTemplateConfiguration()
        this.form.isoid = value
        this.form.templateid = null
      } else if (['cpuspeed', 'cpunumber', 'memory'].includes(name)) {
        this.vm[name] = value
        this.form[name] = value
      } else {
        this.form[name] = value
      }
    },
    updateComputeOffering (id) {
      this.form.computeofferingid = id
      setTimeout(() => {
        this.updateTemplateConfigurationOfferingDetails(id)
      }, 500)
    },
    updateDiskOffering (id) {
      if (id === '0') {
        this.form.diskofferingid = undefined
        return
      }
      this.form.diskofferingid = id
    },
    updateMultiDiskOffering (value) {
      this.form.multidiskoffering = value
    },
    updateAffinityGroups (ids) {
      this.form.affinitygroupids = ids
    },
    updateNetworks (ids) {
      this.form.networkids = ids
    },
    updateDefaultNetworks (id) {
      this.defaultNetwork = id
      this.form.defaultnetworkid = id
    },
    updateNetworkConfig (networks) {
      this.networkConfig = networks
    },
    updateSshKeyPairs (name) {
      if (name === this.$t('label.noselect')) {
        this.form.keypair = undefined
        return
      }
      this.form.keypair = name
    },
    escapePropertyKey (key) {
      return key.split('.').join('\\002E')
    },
    updateSecurityGroups (securitygroupids) {
      this.securitygroupids = securitygroupids
    },
    getText (option) {
      return _.get(option, 'displaytext', _.get(option, 'name'))
    },
    handleSubmitAndStay () {
      this.form.stayonpage = true
      this.handleSubmit()
      this.form.stayonpage = false
    },
    handleSubmit (e) {
      console.log('wizard submit')
      e.preventDefault()
      if (this.loading.deploy) return
      this.formRef.value.validate().then(async () => {
        const values = toRaw(this.form)

        if (!values.templateid && !values.isoid) {
          this.$notification.error({
            message: this.$t('message.request.failed'),
            description: this.$t('message.template.iso')
          })
          return
        } else if (values.isoid && (!values.diskofferingid || values.diskofferingid === '0')) {
          this.$notification.error({
            message: this.$t('message.request.failed'),
            description: this.$t('message.step.3.continue')
          })
          return
        }
        if (!values.computeofferingid) {
          this.$notification.error({
            message: this.$t('message.request.failed'),
            description: this.$t('message.step.2.continue')
          })
          return
        }
        if (this.error) {
          this.$notification.error({
            message: this.$t('message.request.failed'),
            description: this.$t('error.form.message')
          })
          return
        }

        this.loading.deploy = true

        let networkIds = []

        let deployVmData = {}
        // step 1 : select zone
        deployVmData.zoneid = values.zoneid
        deployVmData.podid = values.podid
        deployVmData.clusterid = values.clusterid
        deployVmData.hostid = values.hostid
        deployVmData.keyboard = values.keyboard
        deployVmData.boottype = values.boottype
        deployVmData.bootmode = values.bootmode
        deployVmData.dynamicscalingenabled = values.dynamicscalingenabled
        if (values.userdata && values.userdata.length > 0) {
          deployVmData.userdata = encodeURIComponent(btoa(this.sanitizeReverse(values.userdata)))
        }
        // step 2: select template/iso
        if (this.tabKey === 'templateid') {
          deployVmData.templateid = values.templateid
        } else {
          deployVmData.templateid = values.isoid
        }
        if (this.showRootDiskSizeChanger && values.rootdisksize && values.rootdisksize > 0) {
          deployVmData.rootdisksize = values.rootdisksize
        } else if (this.rootDiskSizeFixed > 0) {
          deployVmData.rootdisksize = this.rootDiskSizeFixed
        }
        if (values.hypervisor && values.hypervisor.length > 0) {
          deployVmData.hypervisor = values.hypervisor
        }

        deployVmData.startvm = values.startvm

        // step 3: select service offering
        deployVmData.serviceofferingid = values.computeofferingid
        if (this.serviceOffering && this.serviceOffering.iscustomized) {
          if (values.cpunumber) {
            deployVmData['details[0].cpuNumber'] = values.cpunumber
          }
          if (values.cpuspeed) {
            deployVmData['details[0].cpuSpeed'] = values.cpuspeed
          }
          if (values.memory) {
            deployVmData['details[0].memory'] = values.memory
          }
        }
        if (this.selectedTemplateConfiguration) {
          deployVmData['details[0].configurationId'] = this.selectedTemplateConfiguration.id
        }
        if (this.isCustomizedIOPS) {
          deployVmData['details[0].minIops'] = this.minIops
          deployVmData['details[0].maxIops'] = this.maxIops
        }
        // step 4: select disk offering
        if (!this.template.deployasis && this.template.childtemplates && this.template.childtemplates.length > 0) {
          if (values.multidiskoffering) {
            let i = 0
            Object.entries(values.multidiskoffering).forEach(([disk, offering]) => {
              const diskKey = `datadiskofferinglist[${i}].datadisktemplateid`
              const offeringKey = `datadiskofferinglist[${i}].diskofferingid`
              deployVmData[diskKey] = disk
              deployVmData[offeringKey] = offering
              i++
            })
          }
        } else {
          deployVmData.diskofferingid = values.diskofferingid
          if (values.size) {
            deployVmData.size = values.size
          }
        }
        if (this.isCustomizedDiskIOPS) {
          deployVmData['details[0].minIopsDo'] = this.diskIOpsMin
          deployVmData['details[0].maxIopsDo'] = this.diskIOpsMax
        }
        // step 5: select an affinity group
        deployVmData.affinitygroupids = (values.affinitygroupids || []).join(',')
        // step 6: select network
        if (this.zone.networktype !== 'Basic') {
          if ('networkMap' in values) {
            const keys = Object.keys(values.networkMap)
            for (var j = 0; j < keys.length; ++j) {
              if (values.networkMap[keys[j]] && values.networkMap[keys[j]].length > 0) {
                deployVmData['nicnetworklist[' + j + '].nic'] = keys[j].replace('nic-', '')
                deployVmData['nicnetworklist[' + j + '].network'] = values.networkMap[keys[j]]
              }
            }
          } else {
            const arrNetwork = []
            networkIds = values.networkids
            if (networkIds.length > 0) {
              for (let i = 0; i < networkIds.length; i++) {
                if (networkIds[i] === this.defaultnetworkid) {
                  const ipToNetwork = {
                    networkid: this.defaultnetworkid
                  }
                  arrNetwork.unshift(ipToNetwork)
                } else {
                  const ipToNetwork = {
                    networkid: networkIds[i]
                  }
                  arrNetwork.push(ipToNetwork)
                }
              }
            } else {
              this.$notification.error({
                message: this.$t('message.request.failed'),
                description: this.$t('message.step.4.continue')
              })
              this.loading.deploy = false
              return
            }
            for (let j = 0; j < arrNetwork.length; j++) {
              deployVmData['iptonetworklist[' + j + '].networkid'] = arrNetwork[j].networkid
              if (this.networkConfig.length > 0) {
                const networkConfig = this.networkConfig.filter((item) => item.key === arrNetwork[j].networkid)
                if (networkConfig && networkConfig.length > 0) {
                  deployVmData['iptonetworklist[' + j + '].ip'] = networkConfig[0].ipAddress ? networkConfig[0].ipAddress : undefined
                  deployVmData['iptonetworklist[' + j + '].mac'] = networkConfig[0].macAddress ? networkConfig[0].macAddress : undefined
                }
              }
            }
          }
          if (this.securitygroupids.length > 0) {
            deployVmData.securitygroupids = this.securitygroupids.join(',')
          }
        }
        // step 7: select ssh key pair
        deployVmData.keypair = values.keypair
        if (values.name) {
          deployVmData.name = values.name
          deployVmData.displayname = values.name
        }
        if (values.group) {
          deployVmData.group = values.group
        }
        // step 8: enter setup
        if ('properties' in values) {
          const keys = Object.keys(values.properties)
          for (var i = 0; i < keys.length; ++i) {
            const propKey = keys[i].split('\\002E').join('.')
            deployVmData['properties[' + i + '].key'] = propKey
            deployVmData['properties[' + i + '].value'] = values.properties[keys[i]]
          }
        }
        if ('bootintosetup' in values) {
          deployVmData.bootintosetup = values.bootintosetup
        }

        const title = this.$t('label.launch.vm')
        const description = values.name || ''
        const password = this.$t('label.password')

        deployVmData = Object.fromEntries(
          Object.entries(deployVmData).filter(([key, value]) => value !== undefined))

        api('deployVirtualMachine', {}, 'POST', deployVmData).then(response => {
          const jobId = response.deployvirtualmachineresponse.jobid
          if (jobId) {
            this.$pollJob({
              jobId,
              title: title,
              description: description,
              successMethod: result => {
                const vm = result.jobresult.virtualmachine
                const name = vm.displayname || vm.name || vm.id
                if (vm.password) {
                  this.$notification.success({
                    message: password + ` ${this.$t('label.for')} ` + name,
                    description: vm.password,
                    duration: 0
                  })
                }
                eventBus.emit('vm-refresh-data')
              },
              loadingMessage: `${title} ${this.$t('label.in.progress')}`,
              catchMessage: this.$t('error.fetching.async.job.result'),
              action: {
                isFetchData: false
              }
            })
          }
          // Sending a refresh in case it hasn't picked up the new VM
          new Promise(resolve => setTimeout(resolve, 3000)).then(() => {
            eventBus.emit('vm-refresh-data')
          })
          if (!values.stayonpage) {
            this.$router.back()
          }
        }).catch(error => {
          this.$notifyError(error)
          this.loading.deploy = false
        })
      }).catch(err => {
        if (err) {
          if (err.licensesaccepted) {
            this.$notification.error({
              message: this.$t('message.license.agreements.not.accepted'),
              description: this.$t('message.step.license.agreements.continue')
            })
            return
          }

          this.$notification.error({
            message: this.$t('message.request.failed'),
            description: this.$t('error.form.message')
          })
        }
      })
    },
    fetchZones () {
      return new Promise((resolve) => {
        this.loading.zones = true
        const param = this.params.zones
        api(param.list, { listall: true, showicon: true }).then(json => {
          this.zones = json.listzonesresponse.zone || []
          resolve(this.zones)
        }).catch(function (error) {
          console.log(error.stack)
        }).finally(() => {
          this.loading.zones = false
        })
      })
    },
    fetchOptions (param, name, exclude) {
      if (exclude && exclude.length > 0) {
        if (exclude.includes(name)) {
          return
        }
      }
      this.loading[name] = true
      param.loading = true
      param.opts = []
      const options = param.options || {}
      if (!('listall' in options)) {
        options.listall = true
      }
      api(param.list, options).then((response) => {
        param.loading = false
        _.map(response, (responseItem, responseKey) => {
          if (Object.keys(responseItem).length === 0) {
            this.rowCount[name] = 0
            this.options[name] = []
            return
          }
          if (!responseKey.includes('response')) {
            return
          }
          _.map(responseItem, (response, key) => {
            if (key === 'count') {
              this.rowCount[name] = response
              return
            }
            param.opts = response
            this.options[name] = response

            if (name === 'hypervisors') {
              this.hypervisor = response[0] && response[0].name ? response[0].name : null
            }

            if (param.field) {
              this.fillValue(param.field)
            }
          })

          if (name === 'zones') {
            let zoneid = ''
            if (this.$route.query.zoneid) {
              zoneid = this.$route.query.zoneid
            } else if (this.options.zones.length === 1) {
              zoneid = this.options.zones[0].id
            }
            if (zoneid) {
              this.form.zoneid = zoneid
              this.onSelectZoneId(zoneid)
            }
          }
        })
      }).catch(function (error) {
        console.log(error.stack)
        param.loading = false
      }).finally(() => {
        this.loading[name] = false
      })
    },
    fetchTemplates (templateFilter, params) {
      const args = Object.assign({}, params)
      if (args.keyword || args.category !== templateFilter) {
        args.page = 1
        args.pageSize = args.pageSize || 10
      }
      args.zoneid = _.get(this.zone, 'id')
      args.templatefilter = templateFilter
      args.details = 'all'
      args.showicon = 'true'

      return new Promise((resolve, reject) => {
        api('listTemplates', args).then((response) => {
          resolve(response)
        }).catch((reason) => {
          // ToDo: Handle errors
          reject(reason)
        })
      })
    },
    fetchIsos (isoFilter, params) {
      const args = Object.assign({}, params)
      if (args.keyword || args.category !== isoFilter) {
        args.page = 1
        args.pageSize = args.pageSize || 10
      }
      args.zoneid = _.get(this.zone, 'id')
      args.isoFilter = isoFilter
      args.bootable = true
      args.showicon = 'true'

      return new Promise((resolve, reject) => {
        api('listIsos', args).then((response) => {
          resolve(response)
        }).catch((reason) => {
          // ToDo: Handle errors
          reject(reason)
        })
      })
    },
    fetchAllTemplates (params) {
      const promises = []
      const templates = {}
      this.loading.templates = true
      this.templateFilter.forEach((filter) => {
        templates[filter] = { count: 0, template: [] }
        promises.push(this.fetchTemplates(filter, params))
      })
      this.options.templates = templates
      Promise.all(promises).then((response) => {
        response.forEach((resItem, idx) => {
          templates[this.templateFilter[idx]] = _.isEmpty(resItem.listtemplatesresponse) ? { count: 0, template: [] } : resItem.listtemplatesresponse
          this.options.templates = { ...templates }
        })
      }).catch((reason) => {
        console.log(reason)
      }).finally(() => {
        this.loading.templates = false
      })
    },
    fetchAllIsos (params) {
      const promises = []
      const isos = {}
      this.loading.isos = true
      this.isoFilter.forEach((filter) => {
        isos[filter] = { count: 0, iso: [] }
        promises.push(this.fetchIsos(filter, params))
      })
      this.options.isos = isos
      Promise.all(promises).then((response) => {
        response.forEach((resItem, idx) => {
          isos[this.isoFilter[idx]] = _.isEmpty(resItem.listisosresponse) ? { count: 0, iso: [] } : resItem.listisosresponse
          this.options.isos = { ...isos }
        })
      }).catch((reason) => {
        console.log(reason)
      }).finally(() => {
        this.loading.isos = false
      })
    },
    filterOption (input, option) {
      return option.label.toUpperCase().indexOf(input.toUpperCase()) >= 0
    },
    onSelectZoneId (value) {
      this.dataPreFill = {}
      this.zoneId = value
      this.podId = null
      this.clusterId = null
      this.zone = _.find(this.options.zones, (option) => option.id === value)
      this.zoneSelected = true
<<<<<<< HEAD
      this.form.clusterid = undefined
      this.form.podid = undefined
      this.form.hostid = undefined
      this.form.templateid = undefined
      this.form.isoid = undefined
=======
      this.selectedZone = this.zoneId
      this.form.setFieldsValue({
        zoneid: this.zoneId,
        clusterid: undefined,
        podid: undefined,
        hostid: undefined,
        templateid: undefined,
        isoid: undefined
      })
>>>>>>> 981dac7b
      this.tabKey = 'templateid'
      _.each(this.params, (param, name) => {
        if (this.networkId && name === 'networks') {
          param.options = {
            id: this.networkId
          }
        }
        if (!('isLoad' in param) || param.isLoad) {
          this.fetchOptions(param, name, ['zones'])
        }
      })
      this.fetchAllTemplates()
      this.formModel = toRaw(this.form)
    },
    onSelectPodId (value) {
      this.podId = value

      this.fetchOptions(this.params.clusters, 'clusters')
      this.fetchOptions(this.params.hosts, 'hosts')
    },
    onSelectClusterId (value) {
      this.clusterId = value

      this.fetchOptions(this.params.hosts, 'hosts')
    },
    handleSearchFilter (name, options) {
      this.params[name].options = { ...this.params[name].options, ...options }
      this.fetchOptions(this.params[name], name)
    },
    onTabChange (key, type) {
      this[type] = key
      if (key === 'isoid') {
        this.fetchAllIsos()
      }
    },
    sanitizeReverse (value) {
      const reversedValue = value
        .replace(/&amp;/g, '&')
        .replace(/&lt;/g, '<')
        .replace(/&gt;/g, '>')

      return reversedValue
    },
    fetchTemplateNics (template) {
      var nics = []
      if (template && template.deployasisdetails && Object.keys(template.deployasisdetails).length > 0) {
        var keys = Object.keys(template.deployasisdetails)
        keys = keys.filter(key => key.startsWith('network-'))
        for (var key of keys) {
          var propertyMap = JSON.parse(template.deployasisdetails[key])
          nics.push(propertyMap)
        }
        nics.sort(function (a, b) {
          return a.InstanceID - b.InstanceID
        })
      }
      return nics
    },
    groupBy (array, key) {
      const result = {}
      array.forEach(item => {
        if (!result[item[key]]) {
          result[item[key]] = []
        }
        result[item[key]].push(item)
      })
      return result
    },
    fetchTemplateProperties (template) {
      var properties = []
      if (template && template.deployasisdetails && Object.keys(template.deployasisdetails).length > 0) {
        var keys = Object.keys(template.deployasisdetails)
        keys = keys.filter(key => key.startsWith('property-'))
        for (var key of keys) {
          var propertyMap = JSON.parse(template.deployasisdetails[key])
          properties.push(propertyMap)
        }
        properties.sort(function (a, b) {
          return a.index - b.index
        })
      }
      return this.groupBy(properties, 'category')
    },
    fetchTemplateConfigurations (template) {
      var configurations = []
      if (template && template.deployasisdetails && Object.keys(template.deployasisdetails).length > 0) {
        var keys = Object.keys(template.deployasisdetails)
        keys = keys.filter(key => key.startsWith('configuration-'))
        for (var key of keys) {
          var configuration = JSON.parse(template.deployasisdetails[key])
          configuration.name = configuration.label
          configuration.displaytext = configuration.label
          configuration.iscustomized = true
          configuration.cpunumber = 0
          configuration.cpuspeed = 0
          configuration.memory = 0
          for (var harwareItem of configuration.hardwareItems) {
            if (harwareItem.resourceType === 'Processor') {
              configuration.cpunumber = harwareItem.virtualQuantity
              configuration.cpuspeed = harwareItem.reservation
            } else if (harwareItem.resourceType === 'Memory') {
              configuration.memory = harwareItem.virtualQuantity
            }
          }
          configurations.push(configuration)
        }
        configurations.sort(function (a, b) {
          return a.index - b.index
        })
      }
      return configurations
    },
    fetchTemplateLicenses (template) {
      var licenses = []
      if (template && template.deployasisdetails && Object.keys(template.deployasisdetails).length > 0) {
        var keys = Object.keys(template.deployasisdetails)
        const prefix = /eula-\d-/
        keys = keys.filter(key => key.startsWith('eula-')).sort()
        for (var key of keys) {
          var license = {
            id: this.escapePropertyKey(key.replace(' ', '-')),
            name: key.replace(prefix, ''),
            text: template.deployasisdetails[key]
          }
          licenses.push(license)
        }
      }
      return licenses
    },
    deleteFrom (options, values) {
      for (const value of values) {
        delete options[value]
      }
    },
    resetFromTemplateConfiguration () {
      this.deleteFrom(this.params.serviceOfferings.options, ['cpuspeed', 'cpunumber', 'memory'])
      this.deleteFrom(this.dataPreFill, ['cpuspeed', 'cpunumber', 'memory'])
      this.handleSearchFilter('serviceOfferings', {
        page: 1,
        pageSize: 10
      })
    },
    handleTemplateConfiguration () {
      if (!this.selectedTemplateConfiguration) {
        return
      }
      const params = {
        cpunumber: this.selectedTemplateConfiguration.cpunumber,
        cpuspeed: this.selectedTemplateConfiguration.cpuspeed,
        memory: this.selectedTemplateConfiguration.memory,
        page: 1,
        pageSize: 10
      }
      this.dataPreFill.cpunumber = params.cpunumber
      this.dataPreFill.cpuspeed = params.cpuspeed
      this.dataPreFill.memory = params.memory
      this.handleSearchFilter('serviceOfferings', params)
    },
    updateTemplateParameters () {
      if (this.template) {
        this.templateNics = this.fetchTemplateNics(this.template)
        this.templateConfigurations = this.fetchTemplateConfigurations(this.template)
        this.templateLicenses = this.fetchTemplateLicenses(this.template)
        this.templateProperties = this.fetchTemplateProperties(this.template)
        this.selectedTemplateConfiguration = {}
        setTimeout(() => {
          if (this.templateConfigurationExists) {
            this.selectedTemplateConfiguration = this.templateConfigurations[0]
            this.handleTemplateConfiguration()
            if ('templateConfiguration' in this.form.fieldsStore.fieldsMeta) {
              this.updateFieldValue('templateConfiguration', this.selectedTemplateConfiguration.id)
            }
            this.updateComputeOffering(null) // reset as existing selection may be incompatible
          }
        }, 500)
      }
    },
    onSelectTemplateConfigurationId (value) {
      this.selectedTemplateConfiguration = _.find(this.templateConfigurations, (option) => option.id === value)
      this.handleTemplateConfiguration()
      this.updateComputeOffering(null)
    },
    updateTemplateConfigurationOfferingDetails (offeringId) {
      var offering = this.serviceOffering
      if (!offering || offering.id !== offeringId) {
        offering = _.find(this.options.serviceOfferings, (option) => option.id === offeringId)
      }
      if (offering && offering.iscustomized && this.templateConfigurationExists && this.selectedTemplateConfiguration) {
        if ('cpunumber' in this.form.fieldsStore.fieldsMeta) {
          this.updateFieldValue('cpunumber', this.selectedTemplateConfiguration.cpunumber)
        }
        if ((offering.cpuspeed == null || offering.cpuspeed === undefined) && 'cpuspeed' in this.form.fieldsStore.fieldsMeta) {
          this.updateFieldValue('cpuspeed', this.selectedTemplateConfiguration.cpuspeed)
        }
        if ('memory' in this.form.fieldsStore.fieldsMeta) {
          this.updateFieldValue('memory', this.selectedTemplateConfiguration.memory)
        }
      }
      if (offering && offering.rootdisksize > 0) {
        this.rootDiskSizeFixed = offering.rootdisksize
        this.showRootDiskSizeChanger = false
      }
      this.form.rootdisksizeitem = this.showRootDiskSizeChanger && this.rootDiskSizeFixed > 0
      this.formModel = toRaw(this.form)
    },
    handlerError (error) {
      this.error = error
    },
    onSelectDiskSize (rowSelected) {
      this.diskSelected = rowSelected
    },
    updateIOPSValue (input, value) {
      this[input] = value
    },
    onBootTypeChange (value) {
      this.fetchBootModes(value)
      this.updateFieldValue('bootmode', this.options.bootModes?.[0]?.id || undefined)
    }
  }
}
</script>

<style lang="less" scoped>
  .card-footer {
    text-align: right;
    margin-top: 2rem;

    button + button {
      margin-left: 8px;
    }
  }

  .ant-list-item-meta-avatar {
    font-size: 1rem;
  }

  .ant-collapse {
    margin: 2rem 0;
  }
</style>

<style lang="less">
  @import url('../../style/index');

  .ant-table-selection-column {
    // Fix for the table header if the row selection use radio buttons instead of checkboxes
    > div:empty {
      width: 16px;
    }
  }

  .ant-collapse-borderless > .ant-collapse-item {
    border: 1px solid @border-color-split;
    border-radius: @border-radius-base !important;
    margin: 0 0 1.2rem;
  }

  .vm-info-card {
    .ant-card-body {
      min-height: 250px;
      max-height: calc(100vh - 150px);
      overflow-y: auto;
      scroll-behavior: smooth;
    }

    .resource-detail-item__label {
      font-weight: normal;
    }

    .resource-detail-item__details, .resource-detail-item {
      a {
        color: rgba(0, 0, 0, 0.65);
        cursor: default;
        pointer-events: none;
      }
    }
  }

  .form-item-hidden {
    display: none;
  }
</style><|MERGE_RESOLUTION|>--- conflicted
+++ resolved
@@ -33,20 +33,13 @@
                 <template #description>
                   <div style="margin-top: 15px">
                     <span>{{ $t('message.select.a.zone') }}</span><br/>
-<<<<<<< HEAD
                     <a-form-item :label="$t('label.zoneid')" name="zoneid" ref="zoneid">
-                      <a-select
-                        v-model:value="form.zoneid"
-=======
-                    <a-form-item :label="this.$t('label.zoneid')">
                       <div v-if="zones.length <= 8">
                         <a-row type="flex" :gutter="5" justify="start">
                           <div v-for="(zoneItem, idx) in zones" :key="idx">
                             <a-radio-group
                               :key="idx"
-                              v-decorator="['zoneid', {
-                                initialValue: selectedZone,
-                                rules: [{ required: true, message: `${$t('message.error.select')}` }]}]"
+                              v-model:value="form.zoneid"
                               @change="onSelectZoneId(zoneItem.id)">
                               <a-col :span="8">
                                 <a-card-grid style="width:200px;" :title="zoneItem.name" :hoverable="false">
@@ -58,7 +51,7 @@
                                         style="marginTop: -30px; marginLeft: 60px"
                                         width="36px"
                                         height="36px" />
-                                      <a-icon v-else :style="{fontSize: '36px', marginLeft: '60px', marginTop: '-40px'}" type="global"/>
+                                      <global-outlined v-else :style="{fontSize: '36px', marginLeft: '60px', marginTop: '-40px'}"/>
                                     </div>
                                   </a-radio>
                                   <a-card-meta title="" :description="zoneItem.name" style="text-align:center; paddingTop: 10px;" />
@@ -70,28 +63,20 @@
                       </div>
                       <a-select
                         v-else
-                        v-decorator="['zoneid', {
-                          rules: [{ required: true, message: `${$t('message.error.select')}` }]
-                        }]"
->>>>>>> 981dac7b
+                        v-model:value="form.zoneid"
                         showSearch
                         optionFilterProp="label"
                         :filterOption="filterOption"
                         @change="onSelectZoneId"
                         :loading="loading.zones"
-<<<<<<< HEAD
                         v-focus="true"
-                      ></a-select>
-=======
-                        autoFocus
                       >
                         <a-select-option v-for="zone1 in zones" :key="zone1.id">
                           <resource-icon v-if="zone1.icon && zone1.icon.base64image" :image="zone1.icon.base64image" size="1x" style="margin-right: 5px"/>
-                          <a-icon v-else style="margin-right: 5px" type="global" />
+                          <global-outlined v-else style="margin-right: 5px" />
                           {{ zone1.name }}
                         </a-select-option>
                       </a-select>
->>>>>>> 981dac7b
                     </a-form-item>
                     <a-form-item
                       v-if="!isNormalAndDomainUser"
@@ -191,14 +176,10 @@
                           <a-select
                             v-model:value="form.hypervisor"
                             :options="hypervisorSelectOptions"
-<<<<<<< HEAD
-                            @change="value => hypervisor = value" />
-=======
-                            @change="value => this.hypervisor = value"
+                            @change="value => hypervisor = value"
                             showSearch
-                            optionFilterProp="children"
+                            optionFilterProp="label"
                             :filterOption="filterOption" />
->>>>>>> 981dac7b
                         </a-form-item>
                       </div>
                     </a-card>
@@ -498,32 +479,22 @@
                       v-if="vm.templateid && ['KVM', 'VMware', 'XenServer'].includes(hypervisor) && !template.deployasis">
                       <a-form-item :label="$t('label.boottype')" name="boottype" ref="boottype">
                         <a-select
-<<<<<<< HEAD
                           v-model:value="form.boottype"
-                          @change="onBootTypeChange">
-=======
-                          v-decorator="['boottype', { initialValue: options.bootTypes && options.bootTypes.length > 0 ? options.bootTypes[0].id : undefined }]"
-                          @change="fetchBootModes"
+                          @change="onBootTypeChange"
                           showSearch
-                          optionFilterProp="children"
-                          :filterOption="filterOption" >
->>>>>>> 981dac7b
+                          optionFilterProp="label"
+                          :filterOption="filterOption">
                           <a-select-option v-for="bootType in options.bootTypes" :key="bootType.id">
                             {{ bootType.description }}
                           </a-select-option>
                         </a-select>
                       </a-form-item>
-<<<<<<< HEAD
                       <a-form-item :label="$t('label.bootmode')" name="bootmode" ref="bootmode">
-                        <a-select v-model:value="form.bootmode">
-=======
-                      <a-form-item :label="$t('label.bootmode')">
                         <a-select
-                          v-decorator="['bootmode', { initialValue: options.bootModes && options.bootModes.length > 0 ? options.bootModes[0].id : undefined }]"
+                          v-model:value="form.bootmode"
                           showSearch
-                          optionFilterProp="children"
-                          :filterOption="filterOption" >
->>>>>>> 981dac7b
+                          optionFilterProp="label"
+                          :filterOption="filterOption">
                           <a-select-option v-for="bootMode in options.bootModes" :key="bootMode.id">
                             {{ bootMode.description }}
                           </a-select-option>
@@ -588,7 +559,7 @@
                         v-model:value="form.keyboard"
                         :options="keyboardSelectOptions"
                         showSearch
-                        optionFilterProp="children"
+                        optionFilterProp="label"
                         :filterOption="filterOption"
                       ></a-select>
                     </a-form-item>
@@ -832,12 +803,9 @@
       diskIOpsMax: 0,
       minIops: 0,
       maxIops: 0,
-<<<<<<< HEAD
+      zones: [],
+      selectedZone: '',
       formModel: {}
-=======
-      zones: [],
-      selectedZone: ''
->>>>>>> 981dac7b
     }
   },
   computed: {
@@ -1122,10 +1090,6 @@
           this.vm.disksizetotalgb = this.diskSize
         }
 
-<<<<<<< HEAD
-        if (this.networks) {
-          this.vm.networks = this.networks
-=======
       if (this.iso) {
         this.vm.isoid = this.iso.id
         this.vm.templateid = this.iso.id
@@ -1134,7 +1098,6 @@
         this.vm.ostypename = this.iso.ostypename
         if (this.hypervisor) {
           this.vm.hypervisor = this.hypervisor
->>>>>>> 981dac7b
         }
 
         if (this.template) {
@@ -1906,7 +1869,7 @@
       })
     },
     filterOption (input, option) {
-      return option.label.toUpperCase().indexOf(input.toUpperCase()) >= 0
+      return option.children[0].children.toUpperCase().indexOf(input.toUpperCase()) >= 0
     },
     onSelectZoneId (value) {
       this.dataPreFill = {}
@@ -1915,23 +1878,13 @@
       this.clusterId = null
       this.zone = _.find(this.options.zones, (option) => option.id === value)
       this.zoneSelected = true
-<<<<<<< HEAD
+      this.selectedZone = this.zoneId
+      this.form.zoneid = this.zoneId
       this.form.clusterid = undefined
       this.form.podid = undefined
       this.form.hostid = undefined
       this.form.templateid = undefined
       this.form.isoid = undefined
-=======
-      this.selectedZone = this.zoneId
-      this.form.setFieldsValue({
-        zoneid: this.zoneId,
-        clusterid: undefined,
-        podid: undefined,
-        hostid: undefined,
-        templateid: undefined,
-        isoid: undefined
-      })
->>>>>>> 981dac7b
       this.tabKey = 'templateid'
       _.each(this.params, (param, name) => {
         if (this.networkId && name === 'networks') {
