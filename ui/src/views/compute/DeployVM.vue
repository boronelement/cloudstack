--- conflicted
+++ resolved
@@ -151,16 +151,9 @@
                          <div>
                           {{ $t('label.override.rootdisk.size') }}
                           <a-switch
-<<<<<<< HEAD
                             v-model:checked="form.rootdisksizeitem"
-                            :disabled="rootDiskSizeFixed > 0 || template.deployasis"
+                            :disabled="rootDiskSizeFixed > 0 || template.deployasis || showOverrideDiskOfferingOption"
                             @change="val => { showRootDiskSizeChanger = val }"
-=======
-                            :default-checked="this.showRootDiskSizeChanger && rootDiskSizeFixed > 0"
-                            :checked="this.showRootDiskSizeChanger"
-                            :disabled="rootDiskSizeFixed > 0 || template.deployasis || this.showOverrideDiskOfferingOption"
-                            @change="val => { this.showRootDiskSizeChanger = val }"
->>>>>>> 2c111715
                             style="margin-left: 10px;"/>
                           <div v-if="template.deployasis">  {{ $t('message.deployasis') }} </div>
                         </div>
@@ -283,8 +276,8 @@
                     <span v-if="tabKey!=='isoid'">
                       {{ $t('label.override.root.diskoffering') }}
                       <a-switch
-                        v-decorator="['this.showOverrideDiskOfferingOption']"
-                        :checked="serviceOffering && !serviceOffering.diskofferingstrictness && this.showOverrideDiskOfferingOption"
+                        v-model:checked="showOverrideDiskOfferingOption"
+                        :checked="serviceOffering && !serviceOffering.diskofferingstrictness && showOverrideDiskOfferingOption"
                         :disabled="(serviceOffering && serviceOffering.diskofferingstrictness)"
                         @change="val => { updateOverrideRootDiskShowParam(val) }"
                         style="margin-left: 10px;"/>
@@ -293,7 +286,7 @@
                       <a-step
                         :status="zoneSelected ? 'process' : 'wait'"
                         v-if="!template.deployasis && template.childtemplates && template.childtemplates.length > 0" >
-                        <template slot="description">
+                        <template #description>
                           <div v-if="zoneSelected">
                             <multi-disk-selection
                               :items="template.childtemplates"
@@ -306,7 +299,7 @@
                       <a-step
                         v-else
                         :status="zoneSelected ? 'process' : 'wait'">
-                        <template slot="description">
+                        <template #description>
                           <div v-if="zoneSelected">
                             <disk-offering-selection
                               v-if="showOverrideDiskOfferingOption"
@@ -333,7 +326,7 @@
                               @update-disk-size="updateFieldValue"
                               @update-root-disk-iops-value="updateIOPSValue"/>
                             <a-form-item class="form-item-hidden">
-                              <a-input v-decorator="['rootdisksize']"/>
+                              <a-input v-model:value="form.rootdisksize"/>
                             </a-form-item>
                           </div>
                         </template>
@@ -1150,44 +1143,36 @@
           }
         }
 
-<<<<<<< HEAD
         if (instanceConfig.hypervisor) {
           var hypervisorItem = _.find(this.options.hypervisors, (option) => option.name === instanceConfig.hypervisor)
           this.hypervisor = hypervisorItem ? hypervisorItem.name : null
         }
-=======
-      if (instanceConfig.hypervisor) {
-        var hypervisorItem = _.find(this.options.hypervisors, (option) => option.name === instanceConfig.hypervisor)
-        this.hypervisor = hypervisorItem ? hypervisorItem.name : null
-      }
-
-      this.serviceOffering = _.find(this.options.serviceOfferings, (option) => option.id === instanceConfig.computeofferingid)
-      if (this.serviceOffering?.diskofferingid) {
-        if (iso) {
-          this.diskOffering = _.find(this.options.diskOfferings, (option) => option.id === this.serviceOffering.diskofferingid)
+
+        this.serviceOffering = _.find(this.options.serviceOfferings, (option) => option.id === instanceConfig.computeofferingid)
+        if (this.serviceOffering?.diskofferingid) {
+          if (iso) {
+            this.diskOffering = _.find(this.options.diskOfferings, (option) => option.id === this.serviceOffering.diskofferingid)
+          } else {
+            instanceConfig.overridediskofferingid = this.serviceOffering.diskofferingid
+          }
+        }
+        if (!iso && this.diskSelected) {
+          this.diskOffering = _.find(this.options.diskOfferings, (option) => option.id === instanceConfig.diskofferingid)
+        }
+        if (this.rootDiskSelected?.id) {
+          instanceConfig.overridediskofferingid = this.rootDiskSelected.id
+        }
+        console.log('overrided value ' + instanceConfig.overridediskofferingid)
+        if (instanceConfig.overridediskofferingid) {
+          this.overrideDiskOffering = _.find(this.options.diskOfferings, (option) => option.id === instanceConfig.overridediskofferingid)
         } else {
-          instanceConfig.overridediskofferingid = this.serviceOffering.diskofferingid
-        }
-      }
-      if (!iso && this.diskSelected) {
-        this.diskOffering = _.find(this.options.diskOfferings, (option) => option.id === instanceConfig.diskofferingid)
-      }
-      if (this.rootDiskSelected?.id) {
-        instanceConfig.overridediskofferingid = this.rootDiskSelected.id
-      }
-      console.log('overrided value ' + instanceConfig.overridediskofferingid)
-      if (instanceConfig.overridediskofferingid) {
-        this.overrideDiskOffering = _.find(this.options.diskOfferings, (option) => option.id === instanceConfig.overridediskofferingid)
-      } else {
-        this.overrideDiskOffering = null
-      }
-      this.zone = _.find(this.options.zones, (option) => option.id === instanceConfig.zoneid)
-      this.affinityGroups = _.filter(this.options.affinityGroups, (option) => _.includes(instanceConfig.affinitygroupids, option.id))
-      this.networks = _.filter(this.options.networks, (option) => _.includes(instanceConfig.networkids, option.id))
-      this.sshKeyPair = _.find(this.options.sshKeyPairs, (option) => option.name === instanceConfig.keypair)
->>>>>>> 2c111715
-
-        this.serviceOffering = _.find(this.options.serviceOfferings, (option) => option.id === instanceConfig.computeofferingid)
+          this.overrideDiskOffering = null
+        }
+        this.zone = _.find(this.options.zones, (option) => option.id === instanceConfig.zoneid)
+        this.affinityGroups = _.filter(this.options.affinityGroups, (option) => _.includes(instanceConfig.affinitygroupids, option.id))
+        this.networks = _.filter(this.options.networks, (option) => _.includes(instanceConfig.networkids, option.id))
+        this.sshKeyPair = _.find(this.options.sshKeyPairs, (option) => option.name === instanceConfig.keypair)
+
         this.diskOffering = _.find(this.options.diskOfferings, (option) => option.id === instanceConfig.diskofferingid)
         this.zone = _.find(this.options.zones, (option) => option.id === instanceConfig.zoneid)
         this.affinityGroups = _.filter(this.options.affinityGroups, (option) => _.includes(instanceConfig.affinitygroupids, option.id))
@@ -1291,40 +1276,7 @@
     }
   },
   created () {
-<<<<<<< HEAD
     this.initForm()
-=======
-    this.form = this.$form.createForm(this, {
-      onValuesChange: (props, fields) => {
-        if (fields.isoid) {
-          this.form.setFieldsValue({
-            templateid: null,
-            rootdisksize: 0
-          })
-        } else if (fields.templateid) {
-          this.form.setFieldsValue({ isoid: null })
-        }
-        this.instanceConfig = { ...this.form.getFieldsValue(), ...fields }
-        Object.keys(fields).forEach(field => {
-          if (field in this.vm) {
-            this.vm[field] = this.instanceConfig[field]
-          }
-        })
-      }
-    })
-    this.form.getFieldDecorator('computeofferingid', { initialValue: undefined, preserve: true })
-    this.form.getFieldDecorator('diskofferingid', { initialValue: undefined, preserve: true })
-    this.form.getFieldDecorator('overridediskofferingid', { initialValue: undefined, preserve: true })
-    this.form.getFieldDecorator('multidiskoffering', { initialValue: undefined, preserve: true })
-    this.form.getFieldDecorator('affinitygroupids', { initialValue: [], preserve: true })
-    this.form.getFieldDecorator('networkids', { initialValue: [], preserve: true })
-    this.form.getFieldDecorator('defaultnetworkid', { initialValue: undefined, preserve: true })
-    this.form.getFieldDecorator('keypair', { initialValue: undefined, preserve: true })
-    this.form.getFieldDecorator('cpunumber', { initialValue: undefined, preserve: true })
-    this.form.getFieldDecorator('cpuSpeed', { initialValue: undefined, preserve: true })
-    this.form.getFieldDecorator('memory', { initialValue: undefined, preserve: true })
-
->>>>>>> 2c111715
     this.dataPreFill = this.preFillContent && Object.keys(this.preFillContent).length > 0 ? this.preFillContent : {}
     this.fetchData()
   },
