--- conflicted
+++ resolved
@@ -21,16 +21,11 @@
       <a-col :md="24" :lg="17">
         <a-card :bordered="true" :title="$t('label.newinstance')">
           <a-form
-<<<<<<< HEAD
+            v-ctrl-enter="handleSubmit"
             :ref="formRef"
             :model="form"
             :rules="rules"
             @finish="handleSubmit"
-=======
-            v-ctrl-enter="handleSubmit"
-            :form="form"
-            @submit="handleSubmit"
->>>>>>> 2bbc7817
             layout="vertical"
           >
             <a-steps direction="vertical" size="small">
@@ -169,17 +164,8 @@
                 :status="zoneSelected ? 'process' : 'wait'">
                 <template #description>
                   <div v-if="zoneSelected">
-                    <a-form-item v-if="zoneSelected && templateConfigurationExists">
-<<<<<<< HEAD
-                      <template #label>
-                        {{ $t('label.configuration') }}
-                        <a-tooltip :title="$t('message.ovf.configurations')">
-                          <info-circle-outlined />
-                        </a-tooltip>
-                      </template>
-=======
+                    <a-form-item v-if="zoneSelected && templateConfigurationExists" name="templateConfiguration" ref="templateConfiguration">
                       <tooltip-label slot="label" :title="$t('label.configuration')" :tooltip="$t('message.ovf.configurations')"/>
->>>>>>> 2bbc7817
                       <a-select
                         showSearch
                         optionFilterProp="label"
@@ -305,20 +291,10 @@
                       <a-form-item
                         v-for="(nic, nicIndex) in templateNics"
                         :key="nicIndex"
-<<<<<<< HEAD
                         :v-bind="nic.name"
                         :name="'networkMap.nic-' + nic.InstanceID.toString()"
-                        :ref="'networkMap.nic-' + nic.InstanceID.toString()">
-                        <template #label>
-                          {{ nic.elementName + ' - ' + nic.name }}
-                          <a-tooltip :title="nic.networkDescription">
-                            <info-circle-outlined />
-                          </a-tooltip>
-                        </template>
-=======
-                        :v-bind="nic.name" >
+                        :ref="'networkMap.nic-' + nic.InstanceID.toString()">>
                         <tooltip-label slot="label" :title="nic.elementName + ' - ' + nic.name" :tooltip="nic.networkDescription"/>
->>>>>>> 2bbc7817
                         <a-select
                           showSearch
                           optionFilterProp="label"
@@ -402,20 +378,10 @@
                       <a-form-item
                         v-for="(property, propertyIndex) in props"
                         :key="propertyIndex"
-<<<<<<< HEAD
                         :v-bind="property.key"
                         :name="'properties.' + escapePropertyKey(property.key)"
                         :ref="'properties.' + escapePropertyKey(property.key)">
-                        <template #label style="text-transform: capitalize">
-                          {{ property.label }}
-                          <a-tooltip :title="property.description">
-                            <info-circle-outlined />
-                          </a-tooltip>
-                        </template>
-=======
-                        :v-bind="property.key" >
                         <tooltip-label slot="label" style="text-transform: capitalize" :title="property.label" :tooltip="property.description"/>
->>>>>>> 2bbc7817
 
                         <span v-if="property.type && property.type==='boolean'">
                           <a-switch
@@ -466,29 +432,15 @@
                 <template #description v-if="zoneSelected">
                   <span>
                     {{ $t('label.isadvanced') }}
-<<<<<<< HEAD
                     <a-switch v-model:checked="showDetails" style="margin-left: 10px"/>
-=======
-                    <a-switch @change="val => { showDetails = val }" :checked="showDetails" style="margin-left: 10px"/>
->>>>>>> 2bbc7817
                   </span>
                   <div style="margin-top: 15px" v-show="showDetails">
                     <div
-<<<<<<< HEAD
-                      v-if="vm.templateid && ['KVM', 'VMware'].includes(hypervisor) && !template.deployasis">
+                      v-if="vm.templateid && ['KVM', 'VMware', 'XenServer'].includes(hypervisor) && !template.deployasis">
                       <a-form-item :label="$t('label.boottype')" name="boottype" ref="boottype">
-                        <a-select
-                          :autoFocus="vm.templateid && ['KVM', 'VMware'].includes(hypervisor) && !template.deployasis"
-                          v-model:value="form.boottype"
-                          @change="fetchBootModes"
-                        >
-=======
-                      v-if="vm.templateid && ['KVM', 'VMware', 'XenServer'].includes(hypervisor) && !template.deployasis">
-                      <a-form-item :label="$t('label.boottype')">
                         <a-select
                           v-decorator="['boottype', { initialValue: options.bootTypes && options.bootTypes.length > 0 ? options.bootTypes[0].id : undefined }]"
                           @change="onBootTypeChange">
->>>>>>> 2bbc7817
                           <a-select-option v-for="bootType in options.bootTypes" :key="bootType.id">
                             {{ bootType.description }}
                           </a-select-option>
@@ -496,11 +448,7 @@
                       </a-form-item>
                       <a-form-item :label="$t('label.bootmode')" name="bootmode" ref="bootmode">
                         <a-select
-<<<<<<< HEAD
-                          v-model:value="form.bootmode">
-=======
                           v-decorator="['bootmode', { initialValue: options.bootModes && options.bootModes.length > 0 ? options.bootModes[0].id : undefined }]">
->>>>>>> 2bbc7817
                           <a-select-option v-for="bootMode in options.bootModes" :key="bootMode.id">
                             {{ bootMode.description }}
                           </a-select-option>
@@ -514,21 +462,17 @@
                       ref="bootintosetup">
                       <a-switch v-model:checked="form.bootintosetup" />
                     </a-form-item>
-<<<<<<< HEAD
-                    <a-form-item :label="$t('label.userdata')" name="userdata" ref="userdata">
-=======
-                    <a-form-item>
+                    <a-form-item :label="$t('label.dynamicscalingenabled')" name="dynamicscalingenabled" ref="dynamicscalingenabled">
                       <tooltip-label slot="label" :title="$t('label.dynamicscalingenabled')" :tooltip="$t('label.dynamicscalingenabled.tooltip')"/>
                       <a-form-item>
                         <a-switch
-                          v-decorator="['dynamicscalingenabled']"
+                          v-model:checked="form.dynamicscalingenabled"
                           :checked="isDynamicallyScalable() && dynamicscalingenabled"
                           :disabled="!isDynamicallyScalable()"
                           @change="val => { dynamicscalingenabled = val }"/>
                       </a-form-item>
                     </a-form-item>
-                    <a-form-item :label="$t('label.userdata')">
->>>>>>> 2bbc7817
+                    <a-form-item :label="$t('label.userdata')" name="userdata" ref="userdata">
                       <a-textarea
                         v-model:value="form.userdata">
                       </a-textarea>
@@ -581,24 +525,6 @@
                 <template #description>
                   <div style="margin-top: 10px">
                     {{ $t('message.read.accept.license.agreements') }}
-<<<<<<< HEAD
-                    <a-form-item
-                      style="margin-top: 10px"
-                      v-for="(license, licenseIndex) in templateLicenses"
-                      :key="licenseIndex"
-                      :v-bind="license.id">
-                      <template #label>
-                        <span style="text-transform: capitalize">
-                          {{ 'Agreement ' + (licenseIndex+1) + ': ' + license.name }}
-                        </span>
-                      </template>
-                      <a-textarea
-                        :value="license.text"
-                        :auto-size="{ minRows: 3, maxRows: 8 }"
-                        readOnly />
-                    </a-form-item>
-                    <a-form-item name="licensesaccepted" ref="licensesaccepted">
-=======
                     <a-form-item>
                       <div
                         style="margin-top: 10px"
@@ -611,7 +537,6 @@
                           :auto-size="{ minRows: 3, maxRows: 8 }"
                           readOnly />
                       </div>
->>>>>>> 2bbc7817
                       <a-checkbox
                         style="margin-top: 10px"
                         v-model:checked="form.licensesaccepted">
@@ -632,8 +557,7 @@
               <a-button @click="() => $router.back()" :disabled="loading.deploy">
                 {{ $t('label.cancel') }}
               </a-button>
-<<<<<<< HEAD
-              <a-dropdown-button style="margin-left: 10px" type="primary" @click="handleSubmit" :loading="loading.deploy">
+              <a-dropdown-button style="margin-left: 10px" type="primary" ref="submit" @click="handleSubmit" :loading="loading.deploy">
                 <rocket-outlined />
                 {{ $t('label.launch.vm') }}
                 <template #icon><down-outlined /></template>
@@ -645,18 +569,6 @@
                     </a-menu-item>
                   </a-menu>
                 </template>
-=======
-              <a-dropdown-button style="margin-left: 10px" type="primary" ref="submit" @click="handleSubmit" :loading="loading.deploy">
-                <a-icon type="rocket" />
-                {{ this.$t('label.launch.vm') }}
-                <a-icon slot="icon" type="down" />
-                <a-menu type="primary" slot="overlay" @click="handleSubmitAndStay" theme="dark">
-                  <a-menu-item type="primary" key="1">
-                    <a-icon type="rocket" />
-                    {{ $t('label.launch.vm.and.stay') }}
-                  </a-menu-item>
-                </a-menu>
->>>>>>> 2bbc7817
               </a-dropdown-button>
             </div>
           </a-form>
@@ -836,14 +748,8 @@
       diskSelected: {},
       diskIOpsMin: 0,
       diskIOpsMax: 0,
-<<<<<<< HEAD
-      minIOPs: 0,
-      maxIOPs: 0,
-      formModel: {}
-=======
       minIops: 0,
       maxIops: 0
->>>>>>> 2bbc7817
     }
   },
   computed: {
@@ -1118,18 +1024,10 @@
           this.vm.clustername = cluster.name
         }
 
-<<<<<<< HEAD
-        const host = _.find(this.options.hosts, (option) => option.id === instanceConfig.hostid)
-        if (host) {
-          this.vm.hostid = host.id
-          this.vm.hostname = host.name
-        }
-=======
       if (this.networks) {
         this.vm.networks = this.networks
         this.vm.defaultnetworkid = this.defaultnetworkid
       }
->>>>>>> 2bbc7817
 
         if (this.diskSize) {
           this.vm.disksizetotalgb = this.diskSize
@@ -1197,39 +1095,7 @@
     }
   },
   created () {
-<<<<<<< HEAD
     this.initForm()
-=======
-    this.form = this.$form.createForm(this, {
-      onValuesChange: (props, fields) => {
-        if (fields.isoid) {
-          this.form.setFieldsValue({
-            templateid: null,
-            rootdisksize: 0
-          })
-        } else if (fields.templateid) {
-          this.form.setFieldsValue({ isoid: null })
-        }
-        this.instanceConfig = { ...this.form.getFieldsValue(), ...fields }
-        Object.keys(fields).forEach(field => {
-          if (field in this.vm) {
-            this.vm[field] = this.instanceConfig[field]
-          }
-        })
-      }
-    })
-    this.form.getFieldDecorator('computeofferingid', { initialValue: undefined, preserve: true })
-    this.form.getFieldDecorator('diskofferingid', { initialValue: undefined, preserve: true })
-    this.form.getFieldDecorator('multidiskoffering', { initialValue: undefined, preserve: true })
-    this.form.getFieldDecorator('affinitygroupids', { initialValue: [], preserve: true })
-    this.form.getFieldDecorator('networkids', { initialValue: [], preserve: true })
-    this.form.getFieldDecorator('defaultnetworkid', { initialValue: undefined, preserve: true })
-    this.form.getFieldDecorator('keypair', { initialValue: undefined, preserve: true })
-    this.form.getFieldDecorator('cpunumber', { initialValue: undefined, preserve: true })
-    this.form.getFieldDecorator('cpuSpeed', { initialValue: undefined, preserve: true })
-    this.form.getFieldDecorator('memory', { initialValue: undefined, preserve: true })
-
->>>>>>> 2bbc7817
     this.dataPreFill = this.preFillContent && Object.keys(this.preFillContent).length > 0 ? this.preFillContent : {}
     this.fetchData()
   },
@@ -1401,26 +1267,10 @@
       await this.fetchAllTemplates()
     },
     fetchBootTypes () {
-<<<<<<< HEAD
-      const bootTypes = []
-
-      bootTypes.push({
-        id: 'BIOS',
-        description: 'BIOS'
-      })
-      bootTypes.push({
-        id: 'UEFI',
-        description: 'UEFI'
-      })
-
-      this.options.bootTypes = bootTypes
-=======
       this.options.bootTypes = [
         { id: 'BIOS', description: 'BIOS' },
         { id: 'UEFI', description: 'UEFI' }
       ]
-      this.$forceUpdate()
->>>>>>> 2bbc7817
     },
     fetchBootModes (bootType) {
       const bootModes = [
@@ -1521,10 +1371,8 @@
       this.form.networkids = ids
     },
     updateDefaultNetworks (id) {
-      this.defaultnetworkid = id
-      this.form.setFieldsValue({
-        defaultnetworkid: id
-      })
+      this.defaultNetwork = id
+      this.form.defaultnetworkid = id
     },
     updateNetworkConfig (networks) {
       this.networkConfig = networks
@@ -1550,38 +1398,12 @@
       this.handleSubmit()
       this.form.stayonpage = false
     },
-    handleSubmit () {
+    handleSubmit (e) {
       console.log('wizard submit')
-<<<<<<< HEAD
-      if (this.hasError) {
-        this.$notification.error({
-          message: this.$t('message.request.failed'),
-          description: this.$t('error.form.message')
-        })
-        return
-      }
+      e.preventDefault()
+      if (this.loading.deploy) return
       this.formRef.value.validate().then(async () => {
         const values = toRaw(this.form)
-=======
-      e.preventDefault()
-      if (this.loading.deploy) return
-      this.form.validateFields(async (err, values) => {
-        if (err) {
-          if (err.licensesaccepted) {
-            this.$notification.error({
-              message: this.$t('message.license.agreements.not.accepted'),
-              description: this.$t('message.step.license.agreements.continue')
-            })
-            return
-          }
-
-          this.$notification.error({
-            message: this.$t('message.request.failed'),
-            description: this.$t('error.form.message')
-          })
-          return
-        }
->>>>>>> 2bbc7817
 
         if (!values.templateid && !values.isoid) {
           this.$notification.error({
@@ -1782,7 +1604,7 @@
                     duration: 0
                   })
                 }
-                eventBus.$emit('vm-refresh-data')
+                eventBus.emit('vm-refresh-data')
               },
               loadingMessage: `${title} ${this.$t('label.in.progress')}`,
               catchMessage: this.$t('error.fetching.async.job.result'),
