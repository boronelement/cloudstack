--- conflicted
+++ resolved
@@ -1089,21 +1089,13 @@
           this.vm.clustername = cluster.name
         }
 
-<<<<<<< HEAD
         const host = _.find(this.options.hosts, (option) => option.id === instanceConfig.hostid)
         if (host) {
           this.vm.hostid = host.id
           this.vm.hostname = host.name
         }
-=======
-      if (this.serviceOffering?.rootdisksize) {
-        this.vm.disksizetotalgb = this.serviceOffering.rootdisksize
-      } else if (this.diskSize) {
-        this.vm.disksizetotalgb = this.diskSize
-      }
->>>>>>> e1b56be6
-
-        if (this.serviceOffering.rootdisksize) {
+
+        if (this.serviceOffering?.rootdisksize) {
           this.vm.disksizetotalgb = this.serviceOffering.rootdisksize
         } else if (this.diskSize) {
           this.vm.disksizetotalgb = this.diskSize
