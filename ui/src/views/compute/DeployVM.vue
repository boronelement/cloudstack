--- conflicted
+++ resolved
@@ -34,7 +34,7 @@
                   <div style="margin-top: 15px">
                     <span>{{ $t('message.select.a.zone') }}</span><br/>
                     <a-form-item :label="$t('label.zoneid')" name="zoneid" ref="zoneid">
-                      <div v-if="zones.length <= 9">
+                      <div v-if="zones.length <= 8">
                         <a-row type="flex" :gutter="[16, 18]" justify="start">
                           <div v-for="(zoneItem, idx) in zones" :key="idx">
                             <a-radio-group
@@ -42,20 +42,6 @@
                               :size="large"
                               v-model:value="form.zoneid"
                               @change="onSelectZoneId(zoneItem.id)">
-<<<<<<< HEAD
-                              <a-col :span="8">
-                                <a-card style="width:200px;" :hoverable="false">
-                                  <a-radio :value="zoneItem.id" />
-                                  <div :style="{fontSize: '36px', marginLeft: '60px', marginTop: '-30px', marginBottom: '10px'}">
-                                      <resource-icon
-                                        v-if="zoneItem && zoneItem.icon && zoneItem.icon.base64image"
-                                        :image="zoneItem.icon.base64image"
-                                        size="36" />
-                                      <global-outlined v-else/>
-                                    </div>
-                                  <a-card-meta title="" :description="zoneItem.name" style="text-align:center; paddingTop: 10px;" />
-                                </a-card>
-=======
                               <a-col :span="6">
                                 <a-radio-button
                                   :value="zoneItem.id"
@@ -70,7 +56,6 @@
                                     {{ zoneItem.name }}
                                     </span>
                                 </a-radio-button>
->>>>>>> feb95095
                               </a-col>
                             </a-radio-group>
                           </div>
@@ -2741,7 +2726,7 @@
 
   .zone-radio-button {
     width:100%;
-    min-width: 225px;
+    min-width: 345px;
     height: 60px;
     display: flex;
     padding-left: 20px;
