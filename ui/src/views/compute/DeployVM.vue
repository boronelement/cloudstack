--- conflicted
+++ resolved
@@ -483,17 +483,11 @@
                       v-if="vm.templateid && ['KVM', 'VMware', 'XenServer'].includes(hypervisor) && !template.deployasis">
                       <a-form-item :label="$t('label.boottype')">
                         <a-select
-<<<<<<< HEAD
-                          :autoFocus="vm.templateid && ['KVM', 'VMware'].includes(hypervisor) && !template.deployasis"
-                          v-decorator="['boottype']"
+                          v-decorator="['boottype', { initialValue: options.bootTypes && options.bootTypes.length > 0 ? options.bootTypes[0].id : undefined }]"
                           @change="fetchBootModes"
                           showSearch
                           optionFilterProp="children"
                           :filterOption="filterOption" >
-=======
-                          v-decorator="['boottype', { initialValue: options.bootTypes && options.bootTypes.length > 0 ? options.bootTypes[0].id : undefined }]"
-                          @change="onBootTypeChange">
->>>>>>> b13930f9
                           <a-select-option v-for="bootType in options.bootTypes" :key="bootType.id">
                             {{ bootType.description }}
                           </a-select-option>
@@ -501,14 +495,10 @@
                       </a-form-item>
                       <a-form-item :label="$t('label.bootmode')">
                         <a-select
-<<<<<<< HEAD
-                          v-decorator="['bootmode']"
+                          v-decorator="['bootmode', { initialValue: options.bootModes && options.bootModes.length > 0 ? options.bootModes[0].id : undefined }]"
                           showSearch
                           optionFilterProp="children"
                           :filterOption="filterOption" >
-=======
-                          v-decorator="['bootmode', { initialValue: options.bootModes && options.bootModes.length > 0 ? options.bootModes[0].id : undefined }]">
->>>>>>> b13930f9
                           <a-select-option v-for="bootMode in options.bootModes" :key="bootMode.id">
                             {{ bootMode.description }}
                           </a-select-option>
