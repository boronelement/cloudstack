// Licensed to the Apache Software Foundation (ASF) under one
// or more contributor license agreements.  See the NOTICE file
// distributed with this work for additional information
// regarding copyright ownership.  The ASF licenses this file
// to you under the Apache License, Version 2.0 (the
// "License"); you may not use this file except in compliance
// with the License.  You may obtain a copy of the License at
//
//   http://www.apache.org/licenses/LICENSE-2.0
//
// Unless required by applicable law or agreed to in writing,
// software distributed under the License is distributed on an
// "AS IS" BASIS, WITHOUT WARRANTIES OR CONDITIONS OF ANY
// KIND, either express or implied.  See the License for the
// specific language governing permissions and limitations
// under the License.

<template>
  <div>
    <a-row :gutter="12">
      <a-col :md="24" :lg="17">
        <a-card :bordered="true" :title="this.$t('label.newinstance')">
          <a-form
            v-ctrl-enter="handleSubmit"
            :form="form"
            @submit="handleSubmit"
            layout="vertical"
          >
            <a-steps direction="vertical" size="small">
              <a-step :title="this.$t('label.select.deployment.infrastructure')" status="process">
                <template slot="description">
                  <div style="margin-top: 15px">
                    <span>{{ $t('message.select.a.zone') }}</span><br/>
                    <a-form-item :label="this.$t('label.zoneid')">
                      <a-select
                        v-decorator="['zoneid', {
                          rules: [{ required: true, message: `${this.$t('message.error.select')}` }]
                        }]"
                        showSearch
                        optionFilterProp="children"
                        :filterOption="filterOption"
                        :options="zoneSelectOptions"
                        @change="onSelectZoneId"
                        :loading="loading.zones"
                        autoFocus
                      ></a-select>
                    </a-form-item>
                    <a-form-item
                      v-if="!isNormalAndDomainUser"
                      :label="this.$t('label.podid')">
                      <a-select
                        v-decorator="['podid']"
                        showSearch
                        optionFilterProp="children"
                        :filterOption="filterOption"
                        :options="podSelectOptions"
                        :loading="loading.pods"
                        @change="onSelectPodId"
                      ></a-select>
                    </a-form-item>
                    <a-form-item
                      v-if="!isNormalAndDomainUser"
                      :label="this.$t('label.clusterid')">
                      <a-select
                        v-decorator="['clusterid']"
                        showSearch
                        optionFilterProp="children"
                        :filterOption="filterOption"
                        :options="clusterSelectOptions"
                        :loading="loading.clusters"
                        @change="onSelectClusterId"
                      ></a-select>
                    </a-form-item>
                    <a-form-item
                      v-if="!isNormalAndDomainUser"
                      :label="this.$t('label.hostid')">
                      <a-select
                        v-decorator="['hostid']"
                        showSearch
                        optionFilterProp="children"
                        :filterOption="filterOption"
                        :options="hostSelectOptions"
                        :loading="loading.hosts"
                      ></a-select>
                    </a-form-item>
                  </div>
                </template>
              </a-step>
              <a-step
                :title="this.$t('label.templateiso')"
                :status="zoneSelected ? 'process' : 'wait'">
                <template slot="description">
                  <div v-if="zoneSelected" style="margin-top: 15px">
                    <a-card
                      :tabList="tabList"
                      :activeTabKey="tabKey"
                      @tabChange="key => onTabChange(key, 'tabKey')">
                      <p v-if="tabKey === 'templateid'">
                        {{ $t('message.template.desc') }}
                        <template-iso-selection
                          input-decorator="templateid"
                          :items="options.templates"
                          :selected="tabKey"
                          :loading="loading.templates"
                          :preFillContent="dataPreFill"
                          @handle-search-filter="($event) => fetchAllTemplates($event)"
                          @update-template-iso="updateFieldValue" />
                        <span>
                          {{ $t('label.override.rootdisk.size') }}
                          <a-switch
                            :default-checked="showRootDiskSizeChanger && rootDiskSizeFixed > 0"
                            :disabled="rootDiskSizeFixed > 0 || template.deployasis"
                            @change="val => { this.showRootDiskSizeChanger = val }"
                            style="margin-left: 10px;"/>
                          <div v-if="template.deployasis">  {{ this.$t('message.deployasis') }} </div>
                        </span>
                        <disk-size-selection
                          v-show="showRootDiskSizeChanger"
                          input-decorator="rootdisksize"
                          :preFillContent="dataPreFill"
                          :isCustomized="true"
                          :minDiskSize="dataPreFill.minrootdisksize"
                          @update-disk-size="updateFieldValue"
                          style="margin-top: 10px;"/>
                      </p>
                      <p v-else>
                        {{ $t('message.iso.desc') }}
                        <template-iso-selection
                          input-decorator="isoid"
                          :items="options.isos"
                          :selected="tabKey"
                          :loading="loading.isos"
                          :preFillContent="dataPreFill"
                          @handle-search-filter="($event) => fetchAllIsos($event)"
                          @update-template-iso="updateFieldValue" />
                        <a-form-item :label="this.$t('label.hypervisor')">
                          <a-select
                            v-decorator="['hypervisor', {
                              initialValue: hypervisorSelectOptions && hypervisorSelectOptions.length > 0
                                ? hypervisorSelectOptions[0].value
                                : null,
                              rules: [{ required: true, message: `${this.$t('message.error.select')}` }]
                            }]"
                            :options="hypervisorSelectOptions"
                            @change="value => this.hypervisor = value" />
                        </a-form-item>
                      </p>
                    </a-card>
                    <a-form-item class="form-item-hidden">
                      <a-input v-decorator="['templateid']"/>
                    </a-form-item>
                    <a-form-item class="form-item-hidden">
                      <a-input v-decorator="['isoid']"/>
                    </a-form-item>
                    <a-form-item class="form-item-hidden">
                      <a-input v-decorator="['rootdisksize']"/>
                    </a-form-item>
                  </div>
                </template>
              </a-step>
              <a-step
                :title="this.$t('label.serviceofferingid')"
                :status="zoneSelected ? 'process' : 'wait'">
                <template slot="description">
                  <div v-if="zoneSelected">
                    <a-form-item v-if="zoneSelected && templateConfigurationExists">
                      <tooltip-label slot="label" :title="$t('label.configuration')" :tooltip="$t('message.ovf.configurations')"/>
                      <a-select
                        showSearch
                        optionFilterProp="children"
                        v-decorator="[
                          'templateConfiguration'
                        ]"
                        defaultActiveFirstOption
                        :placeholder="$t('label.configuration')"
                        :filterOption="(input, option) => {
                          return option.componentOptions.children[0].text.toLowerCase().indexOf(input.toLowerCase()) >= 0
                        }"
                        @change="onSelectTemplateConfigurationId"
                      >
                        <a-select-option v-for="opt in templateConfigurations" :key="opt.id">
                          {{ opt.name || opt.description }}
                        </a-select-option>
                      </a-select>
                      <span v-if="selectedTemplateConfiguration && selectedTemplateConfiguration.description">{{ selectedTemplateConfiguration.description }}</span>
                    </a-form-item>
                    <compute-offering-selection
                      :compute-items="options.serviceOfferings"
                      :selected-template="template ? template : {}"
                      :row-count="rowCount.serviceOfferings"
                      :zoneId="zoneId"
                      :value="serviceOffering ? serviceOffering.id : ''"
                      :loading="loading.serviceOfferings"
                      :preFillContent="dataPreFill"
                      :minimum-cpunumber="templateConfigurationExists && selectedTemplateConfiguration && selectedTemplateConfiguration.cpunumber ? selectedTemplateConfiguration.cpunumber : 0"
                      :minimum-cpuspeed="templateConfigurationExists && selectedTemplateConfiguration && selectedTemplateConfiguration.cpuspeed ? selectedTemplateConfiguration.cpuspeed : 0"
                      :minimum-memory="templateConfigurationExists && selectedTemplateConfiguration && selectedTemplateConfiguration.memory ? selectedTemplateConfiguration.memory : 0"
                      @select-compute-item="($event) => updateComputeOffering($event)"
                      @handle-search-filter="($event) => handleSearchFilter('serviceOfferings', $event)"
                    ></compute-offering-selection>
                    <compute-selection
                      v-if="serviceOffering && (serviceOffering.iscustomized || serviceOffering.iscustomizediops)"
                      cpunumber-input-decorator="cpunumber"
                      cpuspeed-input-decorator="cpuspeed"
                      memory-input-decorator="memory"
                      :preFillContent="dataPreFill"
                      :computeOfferingId="instanceConfig.computeofferingid"
                      :isConstrained="'serviceofferingdetails' in serviceOffering"
                      :minCpu="'serviceofferingdetails' in serviceOffering ? serviceOffering.serviceofferingdetails.mincpunumber*1 : 0"
                      :maxCpu="'serviceofferingdetails' in serviceOffering ? serviceOffering.serviceofferingdetails.maxcpunumber*1 : Number.MAX_SAFE_INTEGER"
                      :minMemory="'serviceofferingdetails' in serviceOffering ? serviceOffering.serviceofferingdetails.minmemory*1 : 0"
                      :maxMemory="'serviceofferingdetails' in serviceOffering ? serviceOffering.serviceofferingdetails.maxmemory*1 : Number.MAX_SAFE_INTEGER"
                      :isCustomized="serviceOffering.iscustomized"
                      :isCustomizedIOps="'iscustomizediops' in serviceOffering && serviceOffering.iscustomizediops"
                      @handler-error="handlerError"
                      @update-iops-value="updateIOPSValue"
                      @update-compute-cpunumber="updateFieldValue"
                      @update-compute-cpuspeed="updateFieldValue"
                      @update-compute-memory="updateFieldValue" />
                    <span v-if="serviceOffering && serviceOffering.iscustomized">
                      <a-form-item class="form-item-hidden">
                        <a-input v-decorator="['cpunumber']"/>
                      </a-form-item>
                      <a-form-item
                        class="form-item-hidden"
                        v-if="(serviceOffering && !(serviceOffering.cpuspeed > 0))">
                        <a-input v-decorator="['cpuspeed']"/>
                      </a-form-item>
                      <a-form-item class="form-item-hidden">
                        <a-input v-decorator="['memory']"/>
                      </a-form-item>
                    </span>
                  </div>
                </template>
              </a-step>
              <a-step
                :title="$t('label.data.disk')"
                :status="zoneSelected ? 'process' : 'wait'"
                v-if="!template.deployasis && template.childtemplates && template.childtemplates.length > 0" >
                <template slot="description">
                  <div v-if="zoneSelected">
                    <multi-disk-selection
                      :items="template.childtemplates"
                      :diskOfferings="options.diskOfferings"
                      :zoneId="zoneId"
                      @select-multi-disk-offering="updateMultiDiskOffering($event)" />
                  </div>
                </template>
              </a-step>
              <a-step
                v-else
                :title="tabKey == 'templateid' ? $t('label.data.disk') : $t('label.disk.size')"
                :status="zoneSelected ? 'process' : 'wait'">
                <template slot="description">
                  <div v-if="zoneSelected">
                    <disk-offering-selection
                      :items="options.diskOfferings"
                      :row-count="rowCount.diskOfferings"
                      :zoneId="zoneId"
                      :value="diskOffering ? diskOffering.id : ''"
                      :loading="loading.diskOfferings"
                      :preFillContent="dataPreFill"
                      :isIsoSelected="tabKey==='isoid'"
                      @on-selected-disk-size="onSelectDiskSize"
                      @select-disk-offering-item="($event) => updateDiskOffering($event)"
                      @handle-search-filter="($event) => handleSearchFilter('diskOfferings', $event)"
                    ></disk-offering-selection>
                    <disk-size-selection
                      v-if="diskOffering && (diskOffering.iscustomized || diskOffering.iscustomizediops)"
                      input-decorator="size"
                      :preFillContent="dataPreFill"
                      :diskSelected="diskSelected"
                      :isCustomized="diskOffering.iscustomized"
                      @handler-error="handlerError"
                      @update-disk-size="updateFieldValue"
                      @update-iops-value="updateIOPSValue"/>
                    <a-form-item class="form-item-hidden">
                      <a-input v-decorator="['size']"/>
                    </a-form-item>
                  </div>
                </template>
              </a-step>
              <a-step
                :title="this.$t('label.networks')"
                :status="zoneSelected ? 'process' : 'wait'"
                v-if="zone && zone.networktype !== 'Basic'">
                <template slot="description">
                  <div v-if="zoneSelected">
                    <div v-if="vm.templateid && templateNics && templateNics.length > 0">
                      <a-form-item
                        v-for="(nic, nicIndex) in templateNics"
                        :key="nicIndex"
                        :v-bind="nic.name" >
                        <tooltip-label slot="label" :title="nic.elementName + ' - ' + nic.name" :tooltip="nic.networkDescription"/>
                        <a-select
                          showSearch
                          optionFilterProp="children"
                          v-decorator="[
                            'networkMap.nic-' + nic.InstanceID.toString(),
                            { initialValue: options.networks && options.networks.length > 0 ? options.networks[Math.min(nicIndex, options.networks.length - 1)].id : null }
                          ]"
                          :placeholder="nic.networkDescription"
                          :filterOption="(input, option) => {
                            return option.componentOptions.children[0].children[0].text.toLowerCase().indexOf(input.toLowerCase()) >= 0
                          }"
                        >
                          <a-select-option v-for="opt in options.networks" :key="opt.id">
                            <span v-if="opt.type!=='L2'">
                              {{ opt.name || opt.description }} ({{ `${$t('label.cidr')}: ${opt.cidr}` }})
                            </span>
                            <span v-else>{{ opt.name || opt.description }}</span>
                          </a-select-option>
                        </a-select>
                      </a-form-item>
                    </div>
                    <div v-show="!(vm.templateid && templateNics && templateNics.length > 0)" >
                      <network-selection
                        :items="options.networks"
                        :row-count="rowCount.networks"
                        :value="networkOfferingIds"
                        :loading="loading.networks"
                        :zoneId="zoneId"
                        :preFillContent="dataPreFill"
                        @select-network-item="($event) => updateNetworks($event)"
                        @handle-search-filter="($event) => handleSearchFilter('networks', $event)"
                      ></network-selection>
                      <network-configuration
                        v-if="networks.length > 0"
                        :items="networks"
                        :preFillContent="dataPreFill"
                        @update-network-config="($event) => updateNetworkConfig($event)"
                        @select-default-network-item="($event) => updateDefaultNetworks($event)"
                      ></network-configuration>
                    </div>
                  </div>
                </template>
              </a-step>
              <a-step
                v-if="showSecurityGroupSection"
                :title="$t('label.security.groups')"
                :status="zoneSelected ? 'process' : 'wait'">
                <template slot="description">
                  <security-group-selection
                    :zoneId="zoneId"
                    :value="securitygroupids"
                    :loading="loading.networks"
                    :preFillContent="dataPreFill"
                    @select-security-group-item="($event) => updateSecurityGroups($event)"></security-group-selection>
                </template>
              </a-step>
              <a-step
                :title="this.$t('label.sshkeypairs')"
                :status="zoneSelected ? 'process' : 'wait'">
                <template slot="description">
                  <div v-if="zoneSelected">
                    <ssh-key-pair-selection
                      :items="options.sshKeyPairs"
                      :row-count="rowCount.sshKeyPairs"
                      :zoneId="zoneId"
                      :value="sshKeyPair ? sshKeyPair.name : ''"
                      :loading="loading.sshKeyPairs"
                      :preFillContent="dataPreFill"
                      @select-ssh-key-pair-item="($event) => updateSshKeyPairs($event)"
                      @handle-search-filter="($event) => handleSearchFilter('sshKeyPairs', $event)"
                    />
                  </div>
                </template>
              </a-step>
              <a-step
                :title="$t('label.ovf.properties')"
                :status="zoneSelected ? 'process' : 'wait'"
                v-if="vm.templateid && templateProperties && Object.keys(templateProperties).length > 0">
                <template slot="description">
                  <div v-for="(props, category) in templateProperties" :key="category">
                    <a-alert :message="'Category: ' + category + ' (' + props.length + ' properties)'" type="info" />
                    <div style="margin-left: 15px; margin-top: 10px">
                      <a-form-item
                        v-for="(property, propertyIndex) in props"
                        :key="propertyIndex"
                        :v-bind="property.key" >
                        <tooltip-label slot="label" style="text-transform: capitalize" :title="property.label" :tooltip="property.description"/>

                        <span v-if="property.type && property.type==='boolean'">
                          <a-switch
                            v-decorator="['properties.' + escapePropertyKey(property.key), { initialValue: property.value==='TRUE'?true:false}]"
                            :defaultChecked="property.value==='TRUE'?true:false"
                            :placeholder="property.description"
                          />
                        </span>
                        <span v-else-if="property.type && (property.type==='int' || property.type==='real')">
                          <a-input-number
                            v-decorator="['properties.'+ escapePropertyKey(property.key) ]"
                            :defaultValue="property.value"
                            :placeholder="property.description"
                            :min="getPropertyQualifiers(property.qualifiers, 'number-select').min"
                            :max="getPropertyQualifiers(property.qualifiers, 'number-select').max" />
                        </span>
                        <span v-else-if="property.type && property.type==='string' && property.qualifiers && property.qualifiers.startsWith('ValueMap')">
                          <a-select
                            showSearch
                            optionFilterProp="children"
                            v-decorator="['properties.' + escapePropertyKey(property.key), { initialValue: property.value && property.value.length>0 ? property.value: getPropertyQualifiers(property.qualifiers, 'select')[0] }]"
                            :placeholder="property.description"
                            :filterOption="(input, option) => {
                              return option.componentOptions.children[0].text.toLowerCase().indexOf(input.toLowerCase()) >= 0
                            }"
                          >
                            <a-select-option v-for="opt in getPropertyQualifiers(property.qualifiers, 'select')" :key="opt">
                              {{ opt }}
                            </a-select-option>
                          </a-select>
                        </span>
                        <span v-else-if="property.type && property.type==='string' && property.password">
                          <a-input-password
                            v-decorator="['properties.' + escapePropertyKey(property.key), {
                              rules: [
                                {
                                  initialValue: property.value
                                },
                                {
                                  validator: (rule, value, callback) => {
                                    if (!property.qualifiers) {
                                      callback()
                                    }
                                    var minlength = getPropertyQualifiers(property.qualifiers, 'number-select').min
                                    var maxlength = getPropertyQualifiers(property.qualifiers, 'number-select').max
                                    var errorMessage = ''
                                    var isPasswordInvalidLength = function () {
                                      return false
                                    }
                                    if (minlength) {
                                      errorMessage = $t('message.validate.minlength').replace('{0}', minlength)
                                      isPasswordInvalidLength = function () {
                                        return !value || value.length < minlength
                                      }
                                    }
                                    if (maxlength !== Number.MAX_SAFE_INTEGER) {
                                      if (minlength) {
                                        errorMessage = $t('message.validate.range.length').replace('{0}', minlength).replace('{1}', maxlength)
                                        isPasswordInvalidLength = function () {
                                          return !value || (maxlength < value.length || value.length < minlength)
                                        }
                                      } else {
                                        errorMessage = $t('message.validate.maxlength').replace('{0}', maxlength)
                                        isPasswordInvalidLength = function () {
                                          return !value || value.length > maxlength
                                        }
                                      }
                                    }
                                    if (isPasswordInvalidLength()) {
                                      callback(errorMessage)
                                    }
                                    callback()
                                  }
                                }
                              ]
                            }]"
                            :placeholder="property.description" />
                        </span>
                        <span v-else>
                          <a-input
                            v-decorator="['properties.' + escapePropertyKey(property.key), { initialValue: property.value }]"
                            :placeholder="property.description" />
                        </span>
                      </a-form-item>
                    </div>
                  </div>
                </template>
              </a-step>
              <a-step
                :title="$t('label.advanced.mode')"
                :status="zoneSelected ? 'process' : 'wait'">
                <template slot="description" v-if="zoneSelected">
                  <span>
                    {{ $t('label.isadvanced') }}
                    <a-switch @change="val => { this.showDetails = val }" :checked="this.showDetails" style="margin-left: 10px"/>
                  </span>
                  <div style="margin-top: 15px" v-show="this.showDetails">
                    <div
                      v-if="vm.templateid && ['KVM', 'VMware'].includes(hypervisor) && !template.deployasis">
                      <a-form-item :label="$t('label.boottype')">
                        <a-select
                          :autoFocus="vm.templateid && ['KVM', 'VMware'].includes(hypervisor) && !template.deployasis"
                          v-decorator="['boottype']"
                          @change="fetchBootModes"
                        >
                          <a-select-option v-for="bootType in options.bootTypes" :key="bootType.id">
                            {{ bootType.description }}
                          </a-select-option>
                        </a-select>
                      </a-form-item>
                      <a-form-item :label="$t('label.bootmode')">
                        <a-select
                          v-decorator="['bootmode']">
                          <a-select-option v-for="bootMode in options.bootModes" :key="bootMode.id">
                            {{ bootMode.description }}
                          </a-select-option>
                        </a-select>
                      </a-form-item>
                    </div>
                    <a-form-item
                      :label="this.$t('label.bootintosetup')"
                      v-if="zoneSelected && ((tabKey === 'isoid' && hypervisor === 'VMware') || (tabKey === 'templateid' && template && template.hypervisor === 'VMware'))" >
                      <a-switch
                        v-decorator="['bootintosetup']">
                      </a-switch>
                    </a-form-item>
                    <a-form-item>
                      <tooltip-label slot="label" :title="$t('label.dynamicscalingenabled')" :tooltip="$t('label.dynamicscalingenabled.tooltip')"/>
                      <a-form-item>
                        <a-switch
                          v-decorator="['dynamicscalingenabled']"
                          :checked="isDynamicallyScalable() && dynamicscalingenabled"
                          :disabled="!isDynamicallyScalable()"
                          @change="val => { dynamicscalingenabled = val }"/>
                      </a-form-item>
                    </a-form-item>
                    <a-form-item :label="$t('label.userdata')">
                      <a-textarea
                        v-decorator="['userdata']">
                      </a-textarea>
                    </a-form-item>
                    <a-form-item :label="this.$t('label.affinity.groups')">
                      <affinity-group-selection
                        :items="options.affinityGroups"
                        :row-count="rowCount.affinityGroups"
                        :zoneId="zoneId"
                        :value="affinityGroupIds"
                        :loading="loading.affinityGroups"
                        :preFillContent="dataPreFill"
                        @select-affinity-group-item="($event) => updateAffinityGroups($event)"
                        @handle-search-filter="($event) => handleSearchFilter('affinityGroups', $event)"/>
                    </a-form-item>
                  </div>
                </template>
              </a-step>
              <a-step
                :title="this.$t('label.details')"
                :status="zoneSelected ? 'process' : 'wait'">
                <template slot="description" v-if="zoneSelected">
                  <div style="margin-top: 15px">
                    {{ $t('message.vm.review.launch') }}
                    <a-form-item :label="$t('label.name.optional')">
                      <a-input
                        v-decorator="['name']"
                      />
                    </a-form-item>
                    <a-form-item :label="$t('label.group.optional')">
                      <a-auto-complete
                        v-decorator="['group']"
                        :filterOption="filterOption"
                        :dataSource="options.instanceGroups" />
                    </a-form-item>
                    <a-form-item :label="$t('label.keyboard')">
                      <a-select
                        v-decorator="['keyboard']"
                        :options="keyboardSelectOptions"
                      ></a-select>
                    </a-form-item>
                    <a-form-item :label="$t('label.action.start.instance')">
                      <a-switch v-decorator="['startvm', { initialValue: true }]" :checked="this.startvm" @change="checked => { this.startvm = checked }" />
                    </a-form-item>
                  </div>
                </template>
              </a-step>
              <a-step
                :title="$t('label.license.agreements')"
                :status="zoneSelected ? 'process' : 'wait'"
                v-if="vm.templateid && templateLicenses && templateLicenses.length > 0">
                <template slot="description">
                  <div style="margin-top: 10px">
                    {{ $t('message.read.accept.license.agreements') }}
                    <a-form-item>
                      <div
                        style="margin-top: 10px"
                        v-for="(license, licenseIndex) in templateLicenses"
                        :key="licenseIndex"
                        :v-bind="license.id">
                        <tooltip-label slot="label" style="text-transform: capitalize" :title="$t('label.agreement' + ' ' + (licenseIndex+1) + ': ' + license.name)"/>
                        <a-textarea
                          :value="license.text"
                          :auto-size="{ minRows: 3, maxRows: 8 }"
                          readOnly />
                      </div>
                      <a-checkbox
                        style="margin-top: 10px"
                        v-decorator="['licensesaccepted', {
                          rules: [
                            {
                              validator: (rule, value, callback) => {
                                if (!value) {
                                  callback($t('message.license.agreements.not.accepted'))
                                }
                                callback()
                              }
                            }
                          ]
                        }]">
                        {{ $t('label.i.accept.all.license.agreements') }}
                      </a-checkbox>
                    </a-form-item>
                  </div>
                </template>
              </a-step>
            </a-steps>
            <div class="card-footer">
              <a-form-item>
                <a-switch
                  class="form-item-hidden"
                  v-decorator="['stayonpage']"
                ></a-switch>
              </a-form-item>
              <!-- ToDo extract as component -->
              <a-button @click="() => this.$router.back()" :disabled="loading.deploy">
                {{ this.$t('label.cancel') }}
              </a-button>
<<<<<<< HEAD
              <a-button type="primary" ref="submit" @click="handleSubmit" :loading="loading.deploy">
=======
              <a-dropdown-button style="margin-left: 10px" type="primary" @click="handleSubmit" :loading="loading.deploy">
>>>>>>> f7fdc8a9
                <a-icon type="rocket" />
                {{ this.$t('label.launch.vm') }}
                <a-icon slot="icon" type="down" />
                <a-menu type="primary" slot="overlay" @click="handleSubmitAndStay" theme="dark">
                  <a-menu-item type="primary" key="1">
                    <a-icon type="rocket" />
                    {{ $t('label.launch.vm.and.stay') }}
                  </a-menu-item>
                </a-menu>
              </a-dropdown-button>
            </div>
          </a-form>
        </a-card>
      </a-col>
      <a-col :md="24" :lg="7" v-if="!isMobile()">
        <a-affix :offsetTop="75">
          <info-card class="vm-info-card" :resource="vm" :title="this.$t('label.yourinstance')" />
        </a-affix>
      </a-col>
    </a-row>
  </div>
</template>

<script>
import Vue from 'vue'
import { api } from '@/api'
import _ from 'lodash'
import { mixin, mixinDevice } from '@/utils/mixin.js'
import store from '@/store'
import eventBus from '@/config/eventBus'

import InfoCard from '@/components/view/InfoCard'
import ComputeOfferingSelection from '@views/compute/wizard/ComputeOfferingSelection'
import ComputeSelection from '@views/compute/wizard/ComputeSelection'
import DiskOfferingSelection from '@views/compute/wizard/DiskOfferingSelection'
import DiskSizeSelection from '@views/compute/wizard/DiskSizeSelection'
import MultiDiskSelection from '@views/compute/wizard/MultiDiskSelection'
import TemplateIsoSelection from '@views/compute/wizard/TemplateIsoSelection'
import AffinityGroupSelection from '@views/compute/wizard/AffinityGroupSelection'
import NetworkSelection from '@views/compute/wizard/NetworkSelection'
import NetworkConfiguration from '@views/compute/wizard/NetworkConfiguration'
import SshKeyPairSelection from '@views/compute/wizard/SshKeyPairSelection'
import SecurityGroupSelection from '@views/compute/wizard/SecurityGroupSelection'
import TooltipLabel from '@/components/widgets/TooltipLabel'

export default {
  name: 'Wizard',
  components: {
    SshKeyPairSelection,
    NetworkConfiguration,
    NetworkSelection,
    AffinityGroupSelection,
    TemplateIsoSelection,
    DiskSizeSelection,
    MultiDiskSelection,
    DiskOfferingSelection,
    InfoCard,
    ComputeOfferingSelection,
    ComputeSelection,
    SecurityGroupSelection,
    TooltipLabel
  },
  props: {
    visible: {
      type: Boolean
    },
    preFillContent: {
      type: Object,
      default: () => {}
    }
  },
  mixins: [mixin, mixinDevice],
  data () {
    return {
      zoneId: '',
      podId: null,
      clusterId: null,
      zoneSelected: false,
      startvm: true,
      dynamicscalingenabled: true,
      vm: {
        name: null,
        zoneid: null,
        zonename: null,
        hypervisor: null,
        templateid: null,
        templatename: null,
        keyboard: null,
        keypair: null,
        group: null,
        affinitygroupids: [],
        affinitygroup: [],
        serviceofferingid: null,
        serviceofferingname: null,
        ostypeid: null,
        ostypename: null,
        rootdisksize: null,
        disksize: null
      },
      options: {
        templates: [],
        isos: [],
        hypervisors: [],
        serviceOfferings: [],
        diskOfferings: [],
        zones: [],
        affinityGroups: [],
        networks: [],
        sshKeyPairs: [],
        pods: [],
        clusters: [],
        hosts: [],
        groups: [],
        keyboards: [],
        bootTypes: [],
        bootModes: [],
        dynamicScalingVmConfig: false
      },
      rowCount: {},
      loading: {
        deploy: false,
        templates: false,
        isos: false,
        hypervisors: false,
        serviceOfferings: false,
        diskOfferings: false,
        affinityGroups: false,
        networks: false,
        sshKeyPairs: false,
        zones: false,
        pods: false,
        clusters: false,
        hosts: false,
        groups: false
      },
      instanceConfig: {},
      template: {},
      templateConfigurations: [],
      templateNics: [],
      templateLicenses: [],
      templateProperties: {},
      selectedTemplateConfiguration: {},
      iso: {},
      hypervisor: '',
      serviceOffering: {},
      diskOffering: {},
      affinityGroups: [],
      networks: [],
      networksAdd: [],
      zone: {},
      sshKeyPair: {},
      templateFilter: [
        'featured',
        'community',
        'selfexecutable',
        'sharedexecutable'
      ],
      isoFilter: [
        'featured',
        'community',
        'selfexecutable',
        'sharedexecutable'
      ],
      initDataConfig: {},
      defaultnetworkid: '',
      networkConfig: [],
      dataNetworkCreated: [],
      tabList: [
        {
          key: 'templateid',
          tab: this.$t('label.templates')
        },
        {
          key: 'isoid',
          tab: this.$t('label.isos')
        }
      ],
      tabKey: 'templateid',
      dataPreFill: {},
      showDetails: false,
      showRootDiskSizeChanger: false,
      securitygroupids: [],
      rootDiskSizeFixed: 0,
      error: false,
      diskSelected: {},
      diskIOpsMin: 0,
      diskIOpsMax: 0,
      minIOPs: 0,
      maxIOPs: 0
    }
  },
  computed: {
    isNormalAndDomainUser () {
      return ['DomainAdmin', 'User'].includes(this.$store.getters.userInfo.roletype)
    },
    diskSize () {
      const rootDiskSize = _.get(this.instanceConfig, 'rootdisksize', 0)
      const customDiskSize = _.get(this.instanceConfig, 'size', 0)
      const diskOfferingDiskSize = _.get(this.diskOffering, 'disksize', 0)
      const dataDiskSize = diskOfferingDiskSize > 0 ? diskOfferingDiskSize : customDiskSize
      const size = []
      if (rootDiskSize > 0) {
        size.push(`${rootDiskSize} GB (Root)`)
      }
      if (dataDiskSize > 0) {
        size.push(`${dataDiskSize} GB (Data)`)
      }
      return size.join(' | ')
    },
    affinityGroupIds () {
      return _.map(this.affinityGroups, 'id')
    },
    params () {
      return {
        serviceOfferings: {
          list: 'listServiceOfferings',
          options: {
            zoneid: _.get(this.zone, 'id'),
            issystem: false,
            page: 1,
            pageSize: 10,
            keyword: undefined
          }
        },
        diskOfferings: {
          list: 'listDiskOfferings',
          options: {
            zoneid: _.get(this.zone, 'id'),
            page: 1,
            pageSize: 10,
            keyword: undefined
          }
        },
        zones: {
          list: 'listZones',
          isLoad: true,
          field: 'zoneid'
        },
        hypervisors: {
          list: 'listHypervisors',
          options: {
            zoneid: _.get(this.zone, 'id')
          },
          field: 'hypervisor'
        },
        affinityGroups: {
          list: 'listAffinityGroups',
          options: {
            page: 1,
            pageSize: 10,
            keyword: undefined,
            listall: false
          }
        },
        sshKeyPairs: {
          list: 'listSSHKeyPairs',
          options: {
            page: 1,
            pageSize: 10,
            keyword: undefined,
            listall: false
          }
        },
        networks: {
          list: 'listNetworks',
          options: {
            zoneid: _.get(this.zone, 'id'),
            canusefordeploy: true,
            projectid: store.getters.project ? store.getters.project.id : null,
            domainid: store.getters.project && store.getters.project.id ? null : store.getters.userInfo.domainid,
            account: store.getters.project && store.getters.project.id ? null : store.getters.userInfo.account,
            page: 1,
            pageSize: 10,
            keyword: undefined
          }
        },
        pods: {
          list: 'listPods',
          isLoad: !this.isNormalAndDomainUser,
          options: {
            zoneid: _.get(this.zone, 'id')
          },
          field: 'podid'
        },
        clusters: {
          list: 'listClusters',
          isLoad: !this.isNormalAndDomainUser,
          options: {
            zoneid: _.get(this.zone, 'id'),
            podid: this.podId
          },
          field: 'clusterid'
        },
        hosts: {
          list: 'listHosts',
          isLoad: !this.isNormalAndDomainUser,
          options: {
            zoneid: _.get(this.zone, 'id'),
            podid: this.podId,
            clusterid: this.clusterId,
            state: 'Up',
            type: 'Routing'
          },
          field: 'hostid'
        },
        dynamicScalingVmConfig: {
          list: 'listConfigurations',
          options: {
            zoneid: _.get(this.zone, 'id'),
            name: 'enable.dynamic.scale.vm'
          }
        }
      }
    },
    networkOfferingIds () {
      return _.map(this.networks, 'id')
    },
    zoneSelectOptions () {
      return this.options.zones.map((zone) => {
        return {
          label: zone.name,
          value: zone.id
        }
      })
    },
    hypervisorSelectOptions () {
      return this.options.hypervisors.map((hypervisor) => {
        return {
          label: hypervisor.name,
          value: hypervisor.name
        }
      })
    },
    podSelectOptions () {
      const options = this.options.pods.map((pod) => {
        return {
          label: pod.name,
          value: pod.id
        }
      })
      options.unshift({
        label: this.$t('label.default'),
        value: undefined
      })
      return options
    },
    clusterSelectOptions () {
      const options = this.options.clusters.map((cluster) => {
        return {
          label: cluster.name,
          value: cluster.id
        }
      })
      options.unshift({
        label: this.$t('label.default'),
        value: undefined
      })
      return options
    },
    hostSelectOptions () {
      const options = this.options.hosts.map((host) => {
        return {
          label: host.name,
          value: host.id
        }
      })
      options.unshift({
        label: this.$t('label.default'),
        value: undefined
      })
      return options
    },
    keyboardSelectOptions () {
      const keyboardOpts = this.$config.keyboardOptions || {}
      return Object.keys(keyboardOpts).map((keyboard) => {
        return {
          label: this.$t(keyboardOpts[keyboard]),
          value: keyboard
        }
      })
    },
    templateConfigurationExists () {
      return this.vm.templateid && this.templateConfigurations && this.templateConfigurations.length > 0
    },
    networkId () {
      return this.$route.query.networkid || null
    },
    showSecurityGroupSection () {
      return (this.networks.length > 0 && this.zone.securitygroupsenabled) || (this.zone && this.zone.networktype === 'Basic')
    },
    dynamicScalingVmConfigValue () {
      return this.options.dynamicScalingVmConfig?.[0]?.value === 'true'
    },
    isCustomizedDiskIOPS () {
      return this.diskSelected?.iscustomizediops || false
    },
    isCustomizedIOPS () {
      return this.serviceOffering?.iscustomizediops || false
    }
  },
  watch: {
    '$route' (to, from) {
      if (to.name === 'deployVirtualMachine') {
        this.resetData()
      }
    },
    instanceConfig (instanceConfig) {
      this.template = ''
      for (const key in this.options.templates) {
        var template = _.find(_.get(this.options.templates[key], 'template', []), (option) => option.id === instanceConfig.templateid)
        if (template) {
          this.template = template
          break
        }
      }

      this.iso = ''
      for (const key in this.options.isos) {
        var iso = _.find(_.get(this.options.isos[key], 'iso', []), (option) => option.id === instanceConfig.isoid)
        if (iso) {
          this.iso = iso
          break
        }
      }

      if (instanceConfig.hypervisor) {
        var hypervisorItem = _.find(this.options.hypervisors, (option) => option.name === instanceConfig.hypervisor)
        this.hypervisor = hypervisorItem ? hypervisorItem.name : null
      }

      this.serviceOffering = _.find(this.options.serviceOfferings, (option) => option.id === instanceConfig.computeofferingid)
      this.diskOffering = _.find(this.options.diskOfferings, (option) => option.id === instanceConfig.diskofferingid)
      this.zone = _.find(this.options.zones, (option) => option.id === instanceConfig.zoneid)
      this.affinityGroups = _.filter(this.options.affinityGroups, (option) => _.includes(instanceConfig.affinitygroupids, option.id))
      this.networks = _.filter(this.options.networks, (option) => _.includes(instanceConfig.networkids, option.id))
      this.sshKeyPair = _.find(this.options.sshKeyPairs, (option) => option.name === instanceConfig.keypair)

      if (this.zone) {
        this.vm.zoneid = this.zone.id
        this.vm.zonename = this.zone.name
      }

      const pod = _.find(this.options.pods, (option) => option.id === instanceConfig.podid)
      if (pod) {
        this.vm.podid = pod.id
        this.vm.podname = pod.name
      }

      const cluster = _.find(this.options.clusters, (option) => option.id === instanceConfig.clusterid)
      if (cluster) {
        this.vm.clusterid = cluster.id
        this.vm.clustername = cluster.name
      }

      const host = _.find(this.options.hosts, (option) => option.id === instanceConfig.hostid)
      if (host) {
        this.vm.hostid = host.id
        this.vm.hostname = host.name
      }

      if (this.diskSize) {
        this.vm.disksizetotalgb = this.diskSize
      }

      if (this.networks) {
        this.vm.networks = this.networks
        this.vm.defaultnetworkid = this.defaultnetworkid
      }

      if (this.template) {
        this.vm.templateid = this.template.id
        this.vm.templatename = this.template.displaytext
        this.vm.ostypeid = this.template.ostypeid
        this.vm.ostypename = this.template.ostypename
      }

      if (this.iso) {
        this.vm.templateid = this.iso.id
        this.vm.templatename = this.iso.displaytext
        this.vm.ostypeid = this.iso.ostypeid
        this.vm.ostypename = this.iso.ostypename
        if (this.hypervisor) {
          this.vm.hypervisor = this.hypervisor
        }
      }

      if (this.serviceOffering) {
        this.vm.serviceofferingid = this.serviceOffering.id
        this.vm.serviceofferingname = this.serviceOffering.displaytext
        if (this.serviceOffering.cpunumber) {
          this.vm.cpunumber = this.serviceOffering.cpunumber
        }
        if (this.serviceOffering.cpuspeed) {
          this.vm.cpuspeed = this.serviceOffering.cpuspeed
        }
        if (this.serviceOffering.memory) {
          this.vm.memory = this.serviceOffering.memory
        }
      }

      if (!this.template.deployasis && this.template.childtemplates && this.template.childtemplates.length > 0) {
        this.vm.diskofferingid = ''
        this.vm.diskofferingname = ''
        this.vm.diskofferingsize = ''
      } else if (this.diskOffering) {
        this.vm.diskofferingid = this.diskOffering.id
        this.vm.diskofferingname = this.diskOffering.displaytext
        this.vm.diskofferingsize = this.diskOffering.disksize
      }

      if (this.affinityGroups) {
        this.vm.affinitygroup = this.affinityGroups
      }
    }
  },
  serviceOffering (oldValue, newValue) {
    if (oldValue && newValue && oldValue.id !== newValue.id) {
      this.dynamicscalingenabled = this.isDynamicallyScalable()
    }
  },
  template (oldValue, newValue) {
    if (oldValue && newValue && oldValue.id !== newValue.id) {
      this.dynamicscalingenabled = this.isDynamicallyScalable()
    }
  },
  created () {
    this.form = this.$form.createForm(this, {
      onValuesChange: (props, fields) => {
        if (fields.isoid) {
          this.form.setFieldsValue({
            templateid: null,
            rootdisksize: 0
          })
        } else if (fields.templateid) {
          this.form.setFieldsValue({ isoid: null })
        }
        this.instanceConfig = { ...this.form.getFieldsValue(), ...fields }
        Object.keys(fields).forEach(field => {
          if (field in this.vm) {
            this.vm[field] = this.instanceConfig[field]
          }
        })
      }
    })
    this.form.getFieldDecorator('computeofferingid', { initialValue: undefined, preserve: true })
    this.form.getFieldDecorator('diskofferingid', { initialValue: undefined, preserve: true })
    this.form.getFieldDecorator('multidiskoffering', { initialValue: undefined, preserve: true })
    this.form.getFieldDecorator('affinitygroupids', { initialValue: [], preserve: true })
    this.form.getFieldDecorator('networkids', { initialValue: [], preserve: true })
    this.form.getFieldDecorator('defaultnetworkid', { initialValue: undefined, preserve: true })
    this.form.getFieldDecorator('keypair', { initialValue: undefined, preserve: true })
    this.form.getFieldDecorator('cpunumber', { initialValue: undefined, preserve: true })
    this.form.getFieldDecorator('cpuSpeed', { initialValue: undefined, preserve: true })
    this.form.getFieldDecorator('memory', { initialValue: undefined, preserve: true })

    this.dataPreFill = this.preFillContent && Object.keys(this.preFillContent).length > 0 ? this.preFillContent : {}
    this.fetchData()
  },
  provide () {
    return {
      vmFetchTemplates: this.fetchAllTemplates,
      vmFetchIsos: this.fetchAllIsos,
      vmFetchNetworks: this.fetchNetwork
    }
  },
  methods: {
    getPropertyQualifiers (qualifiers, type) {
      var result = ''
      switch (type) {
        case 'select':
          result = []
          if (qualifiers && qualifiers.includes('ValueMap')) {
            result = qualifiers.replace('ValueMap', '').substr(1).slice(0, -1).split(',')
            for (var i = 0; i < result.length; i++) {
              result[i] = result[i].replace(/"/g, '')
            }
          }
          break
        case 'number-select':
          var min = 0
          var max = Number.MAX_SAFE_INTEGER
          if (qualifiers) {
            var match = qualifiers.match(/MinLen\((\d+)\)/)
            if (match) {
              min = parseInt(match[1])
            }
            match = qualifiers.match(/MaxLen\((\d+)\)/)
            if (match) {
              max = parseInt(match[1])
            }
          }
          result = { min: min, max: max }
          break
        default:
      }
      return result
    },
    fillValue (field) {
      this.form.getFieldDecorator([field], { initialValue: this.dataPreFill[field] })
    },
    fetchData () {
      if (this.dataPreFill.zoneid) {
        this.fetchDataByZone(this.dataPreFill.zoneid)
      } else {
        _.each(this.params, (param, name) => {
          if (param.isLoad) {
            this.fetchOptions(param, name)
          }
        })
      }

      this.fetchBootTypes()
      this.fetchBootModes()
      this.fetchInstaceGroups()
      Vue.nextTick().then(() => {
        ['name', 'keyboard', 'boottype', 'bootmode', 'userdata'].forEach(this.fillValue)
        this.instanceConfig = this.form.getFieldsValue() // ToDo: maybe initialize with some other defaults
      })
    },
    isDynamicallyScalable () {
      return this.serviceOffering && this.serviceOffering.dynamicscalingenabled && this.template && this.template.isdynamicallyscalable && this.dynamicScalingVmConfigValue
    },
    async fetchDataByZone (zoneId) {
      this.fillValue('zoneid')
      this.options.zones = await this.fetchZones()
      this.zoneId = zoneId
      this.zoneSelected = true
      this.tabKey = 'templateid'
      await _.each(this.params, (param, name) => {
        if (!('isLoad' in param) || param.isLoad) {
          this.fetchOptions(param, name, ['zones'])
        }
      })
      await this.fetchAllTemplates()
    },
    fetchBootTypes () {
      const bootTypes = []

      bootTypes.push({
        id: 'BIOS',
        description: 'BIOS'
      })
      bootTypes.push({
        id: 'UEFI',
        description: 'UEFI'
      })

      this.options.bootTypes = bootTypes
      this.$forceUpdate()
    },
    fetchBootModes (bootType) {
      const bootModes = []

      if (bootType === 'UEFI') {
        bootModes.push({
          id: 'LEGACY',
          description: 'LEGACY'
        })
        bootModes.push({
          id: 'SECURE',
          description: 'SECURE'
        })
      } else {
        bootModes.push({
          id: 'LEGACY',
          description: 'LEGACY'
        })
      }

      this.options.bootModes = bootModes
      this.$forceUpdate()
    },
    fetchInstaceGroups () {
      this.options.instanceGroups = []
      api('listInstanceGroups', {
        account: this.$store.getters.userInfo.account,
        domainid: this.$store.getters.userInfo.domainid,
        listall: true
      }).then(response => {
        const groups = response.listinstancegroupsresponse.instancegroup || []
        groups.forEach(x => {
          this.options.instanceGroups.push(x.name)
        })
      })
    },
    fetchNetwork () {
      const param = this.params.networks
      this.fetchOptions(param, 'networks')
    },
    resetData () {
      this.vm = {}
      this.zoneSelected = false
      this.form.resetFields()
      this.fetchData()
    },
    updateFieldValue (name, value) {
      if (name === 'templateid') {
        this.tabKey = 'templateid'
        this.form.setFieldsValue({
          templateid: value,
          isoid: null
        })
        this.resetFromTemplateConfiguration()
        let template = ''
        for (const key in this.options.templates) {
          var t = _.find(_.get(this.options.templates[key], 'template', []), (option) => option.id === value)
          if (t) {
            this.template = t
            this.templateConfigurations = []
            this.selectedTemplateConfiguration = {}
            this.templateNics = []
            this.templateLicenses = []
            this.templateProperties = {}
            this.updateTemplateParameters()
            template = t
            break
          }
        }
        if (template) {
          var size = template.size / (1024 * 1024 * 1024) || 0 // bytes to GB
          this.dataPreFill.minrootdisksize = Math.ceil(size)
        }
      } else if (name === 'isoid') {
        this.templateConfigurations = []
        this.selectedTemplateConfiguration = {}
        this.templateNics = []
        this.templateLicenses = []
        this.templateProperties = {}
        this.tabKey = 'isoid'
        this.resetFromTemplateConfiguration()
        this.form.setFieldsValue({
          isoid: value,
          templateid: null
        })
      } else if (['cpuspeed', 'cpunumber', 'memory'].includes(name)) {
        this.vm[name] = value
        this.form.setFieldsValue({
          [name]: value
        })
      } else {
        this.form.setFieldsValue({
          [name]: value
        })
      }
    },
    updateComputeOffering (id) {
      this.form.setFieldsValue({
        computeofferingid: id
      })
      setTimeout(() => {
        this.updateTemplateConfigurationOfferingDetails(id)
      }, 500)
    },
    updateDiskOffering (id) {
      if (id === '0') {
        this.form.setFieldsValue({
          diskofferingid: undefined
        })
        return
      }
      this.form.setFieldsValue({
        diskofferingid: id
      })
    },
    updateMultiDiskOffering (value) {
      this.form.setFieldsValue({
        multidiskoffering: value
      })
    },
    updateAffinityGroups (ids) {
      this.form.setFieldsValue({
        affinitygroupids: ids
      })
    },
    updateNetworks (ids) {
      this.form.setFieldsValue({
        networkids: ids
      })
    },
    updateDefaultNetworks (id) {
      this.defaultnetworkid = id
      this.form.setFieldsValue({
        defaultnetworkid: id
      })
    },
    updateNetworkConfig (networks) {
      this.networkConfig = networks
    },
    updateSshKeyPairs (name) {
      if (name === this.$t('label.noselect')) {
        this.form.setFieldsValue({
          keypair: undefined
        })
        return
      }
      this.form.setFieldsValue({
        keypair: name
      })
    },
    escapePropertyKey (key) {
      return key.split('.').join('\\002E')
    },
    updateSecurityGroups (securitygroupids) {
      this.securitygroupids = securitygroupids
    },
    getText (option) {
      return _.get(option, 'displaytext', _.get(option, 'name'))
    },
    handleSubmitAndStay (e) {
      this.form.setFieldsValue({
        stayonpage: true
      })
      this.handleSubmit(e.domEvent)
      this.form.setFieldsValue({
        stayonpage: false
      })
    },
    handleSubmit (e) {
      console.log('wizard submit')
      e.preventDefault()
      if (this.loading.deploy) return
      this.form.validateFields(async (err, values) => {
        if (err) {
          if (err.licensesaccepted) {
            this.$notification.error({
              message: this.$t('message.license.agreements.not.accepted'),
              description: this.$t('message.step.license.agreements.continue')
            })
            return
          }

          this.$notification.error({
            message: this.$t('message.request.failed'),
            description: this.$t('error.form.message')
          })
          return
        }

        if (!values.templateid && !values.isoid) {
          this.$notification.error({
            message: this.$t('message.request.failed'),
            description: this.$t('message.template.iso')
          })
          return
        } else if (values.isoid && (!values.diskofferingid || values.diskofferingid === '0')) {
          this.$notification.error({
            message: this.$t('message.request.failed'),
            description: this.$t('message.step.3.continue')
          })
          return
        }
        if (!values.computeofferingid) {
          this.$notification.error({
            message: this.$t('message.request.failed'),
            description: this.$t('message.step.2.continue')
          })
          return
        }
        if (this.error) {
          this.$notification.error({
            message: this.$t('message.request.failed'),
            description: this.$t('error.form.message')
          })
          return
        }

        this.loading.deploy = true

        let networkIds = []

        const deployVmData = {}
        // step 1 : select zone
        deployVmData.zoneid = values.zoneid
        deployVmData.podid = values.podid
        deployVmData.clusterid = values.clusterid
        deployVmData.hostid = values.hostid
        deployVmData.keyboard = values.keyboard
        deployVmData.boottype = values.boottype
        deployVmData.bootmode = values.bootmode
        deployVmData.dynamicscalingenabled = values.dynamicscalingenabled
        if (values.userdata && values.userdata.length > 0) {
          deployVmData.userdata = encodeURIComponent(btoa(this.sanitizeReverse(values.userdata)))
        }
        // step 2: select template/iso
        if (this.tabKey === 'templateid') {
          deployVmData.templateid = values.templateid
        } else {
          deployVmData.templateid = values.isoid
        }
        if (this.showRootDiskSizeChanger && values.rootdisksize && values.rootdisksize > 0) {
          deployVmData.rootdisksize = values.rootdisksize
        } else if (this.rootDiskSizeFixed > 0) {
          deployVmData.rootdisksize = this.rootDiskSizeFixed
        }
        if (values.hypervisor && values.hypervisor.length > 0) {
          deployVmData.hypervisor = values.hypervisor
        }

        deployVmData.startvm = values.startvm

        // step 3: select service offering
        deployVmData.serviceofferingid = values.computeofferingid
        if (this.serviceOffering && this.serviceOffering.iscustomized) {
          if (values.cpunumber) {
            deployVmData['details[0].cpuNumber'] = values.cpunumber
          }
          if (values.cpuspeed) {
            deployVmData['details[0].cpuSpeed'] = values.cpuspeed
          }
          if (values.memory) {
            deployVmData['details[0].memory'] = values.memory
          }
        }
        if (this.selectedTemplateConfiguration) {
          deployVmData['details[0].configurationId'] = this.selectedTemplateConfiguration.id
        }
        if (this.isCustomizedIOPS) {
          deployVmData['details[0].minIops'] = this.minIOPs
          deployVmData['details[0].maxIops'] = this.maxIOPs
        }
        // step 4: select disk offering
        if (!this.template.deployasis && this.template.childtemplates && this.template.childtemplates.length > 0) {
          if (values.multidiskoffering) {
            let i = 0
            Object.entries(values.multidiskoffering).forEach(([disk, offering]) => {
              const diskKey = `datadiskofferinglist[${i}].datadisktemplateid`
              const offeringKey = `datadiskofferinglist[${i}].diskofferingid`
              deployVmData[diskKey] = disk
              deployVmData[offeringKey] = offering
              i++
            })
          }
        } else {
          deployVmData.diskofferingid = values.diskofferingid
          if (values.size) {
            deployVmData.size = values.size
          }
        }
        if (this.isCustomizedDiskIOPS) {
          deployVmData['details[0].minIopsDo'] = this.diskIOpsMin
          deployVmData['details[0].maxIopsDo'] = this.diskIOpsMax
        }
        // step 5: select an affinity group
        deployVmData.affinitygroupids = (values.affinitygroupids || []).join(',')
        // step 6: select network
        if (this.zone.networktype !== 'Basic') {
          if ('networkMap' in values) {
            const keys = Object.keys(values.networkMap)
            for (var j = 0; j < keys.length; ++j) {
              if (values.networkMap[keys[j]] && values.networkMap[keys[j]].length > 0) {
                deployVmData['nicnetworklist[' + j + '].nic'] = keys[j].replace('nic-', '')
                deployVmData['nicnetworklist[' + j + '].network'] = values.networkMap[keys[j]]
              }
            }
          } else {
            const arrNetwork = []
            networkIds = values.networkids
            if (networkIds.length > 0) {
              for (let i = 0; i < networkIds.length; i++) {
                if (networkIds[i] === this.defaultnetworkid) {
                  const ipToNetwork = {
                    networkid: this.defaultnetworkid
                  }
                  arrNetwork.unshift(ipToNetwork)
                } else {
                  const ipToNetwork = {
                    networkid: networkIds[i]
                  }
                  arrNetwork.push(ipToNetwork)
                }
              }
            } else {
              this.$notification.error({
                message: this.$t('message.request.failed'),
                description: this.$t('message.step.4.continue')
              })
              this.loading.deploy = false
              return
            }
            for (let j = 0; j < arrNetwork.length; j++) {
              deployVmData['iptonetworklist[' + j + '].networkid'] = arrNetwork[j].networkid
              if (this.networkConfig.length > 0) {
                const networkConfig = this.networkConfig.filter((item) => item.key === arrNetwork[j].networkid)
                if (networkConfig && networkConfig.length > 0) {
                  deployVmData['iptonetworklist[' + j + '].ip'] = networkConfig[0].ipAddress ? networkConfig[0].ipAddress : undefined
                  deployVmData['iptonetworklist[' + j + '].mac'] = networkConfig[0].macAddress ? networkConfig[0].macAddress : undefined
                }
              }
            }
          }
          if (this.securitygroupids.length > 0) {
            deployVmData.securitygroupids = this.securitygroupids.join(',')
          }
        }
        // step 7: select ssh key pair
        deployVmData.keypair = values.keypair
        if (values.name) {
          deployVmData.name = values.name
          deployVmData.displayname = values.name
        }
        if (values.group) {
          deployVmData.group = values.group
        }
        // step 8: enter setup
        if ('properties' in values) {
          const keys = Object.keys(values.properties)
          for (var i = 0; i < keys.length; ++i) {
            const propKey = keys[i].split('\\002E').join('.')
            deployVmData['properties[' + i + '].key'] = propKey
            deployVmData['properties[' + i + '].value'] = values.properties[keys[i]]
          }
        }
        if ('bootintosetup' in values) {
          deployVmData.bootintosetup = values.bootintosetup
        }

        const title = this.$t('label.launch.vm')
        const description = values.name || ''
        const password = this.$t('label.password')

        api('deployVirtualMachine', deployVmData).then(response => {
          const jobId = response.deployvirtualmachineresponse.jobid
          if (jobId) {
            this.$pollJob({
              jobId,
              successMethod: result => {
                const vm = result.jobresult.virtualmachine
                const name = vm.displayname || vm.name || vm.id
                if (vm.password) {
                  this.$notification.success({
                    message: password + ` ${this.$t('label.for')} ` + name,
                    description: vm.password,
                    duration: 0
                  })
                }
                eventBus.$emit('vm-refresh-data')
              },
              errorMethod: () => {
                eventBus.$emit('vm-refresh-data')
              },
              loadingMessage: `${title} ${this.$t('label.in.progress')}`,
              catchMessage: this.$t('error.fetching.async.job.result'),
              catchMethod: () => {
                eventBus.$emit('vm-refresh-data')
              }
            })
            this.$store.dispatch('AddAsyncJob', {
              title: title,
              jobid: jobId,
              description: description,
              status: 'progress'
            })
          }
          // Sending a refresh in case it hasn't picked up the new VM
          new Promise(resolve => setTimeout(resolve, 3000)).then(() => {
            eventBus.$emit('vm-refresh-data')
          })
          if (!values.stayonpage) {
            this.$router.back()
          }
        }).catch(error => {
          this.$notifyError(error)
        }).finally(() => {
          this.loading.deploy = false
        })
      })
    },
    fetchZones () {
      return new Promise((resolve) => {
        this.loading.zones = true
        const param = this.params.zones
        api(param.list, { listall: true }).then(json => {
          const zones = json.listzonesresponse.zone || []
          resolve(zones)
        }).catch(function (error) {
          console.log(error.stack)
        }).finally(() => {
          this.loading.zones = false
        })
      })
    },
    fetchOptions (param, name, exclude) {
      if (exclude && exclude.length > 0) {
        if (exclude.includes(name)) {
          return
        }
      }
      this.loading[name] = true
      param.loading = true
      param.opts = []
      const options = param.options || {}
      if (!('listall' in options)) {
        options.listall = true
      }
      api(param.list, options).then((response) => {
        param.loading = false
        _.map(response, (responseItem, responseKey) => {
          if (Object.keys(responseItem).length === 0) {
            this.rowCount[name] = 0
            this.options[name] = []
            this.$forceUpdate()
            return
          }
          if (!responseKey.includes('response')) {
            return
          }
          _.map(responseItem, (response, key) => {
            if (key === 'count') {
              this.rowCount[name] = response
              return
            }
            param.opts = response
            this.options[name] = response

            if (name === 'hypervisors') {
              this.hypervisor = response[0] && response[0].name ? response[0].name : null
            }

            this.$forceUpdate()
            if (param.field) {
              this.fillValue(param.field)
            }
          })

          if (name === 'zones') {
            let zoneid = ''
            if (this.$route.query.zoneid) {
              zoneid = this.$route.query.zoneid
            } else if (this.options.zones.length === 1) {
              zoneid = this.options.zones[0].id
            }
            if (zoneid) {
              this.form.getFieldDecorator(['zoneid'], { initialValue: zoneid })
              this.onSelectZoneId(zoneid)
            }
          }
        })
      }).catch(function (error) {
        console.log(error.stack)
        param.loading = false
      }).finally(() => {
        this.loading[name] = false
      })
    },
    fetchTemplates (templateFilter, params) {
      const args = Object.assign({}, params)
      if (args.keyword || args.category !== templateFilter) {
        args.page = 1
        args.pageSize = args.pageSize || 10
      }
      args.zoneid = _.get(this.zone, 'id')
      args.templatefilter = templateFilter
      args.details = 'all'

      return new Promise((resolve, reject) => {
        api('listTemplates', args).then((response) => {
          resolve(response)
        }).catch((reason) => {
          // ToDo: Handle errors
          reject(reason)
        })
      })
    },
    fetchIsos (isoFilter, params) {
      const args = Object.assign({}, params)
      if (args.keyword || args.category !== isoFilter) {
        args.page = 1
        args.pageSize = args.pageSize || 10
      }
      args.zoneid = _.get(this.zone, 'id')
      args.isoFilter = isoFilter
      args.bootable = true

      return new Promise((resolve, reject) => {
        api('listIsos', args).then((response) => {
          resolve(response)
        }).catch((reason) => {
          // ToDo: Handle errors
          reject(reason)
        })
      })
    },
    fetchAllTemplates (params) {
      const promises = []
      const templates = {}
      this.loading.templates = true
      this.templateFilter.forEach((filter) => {
        templates[filter] = { count: 0, template: [] }
        promises.push(this.fetchTemplates(filter, params))
      })
      this.options.templates = templates
      Promise.all(promises).then((response) => {
        response.forEach((resItem, idx) => {
          templates[this.templateFilter[idx]] = _.isEmpty(resItem.listtemplatesresponse) ? { count: 0, template: [] } : resItem.listtemplatesresponse
          this.options.templates = { ...templates }
          this.$forceUpdate()
        })
      }).catch((reason) => {
        console.log(reason)
      }).finally(() => {
        this.loading.templates = false
      })
    },
    fetchAllIsos (params) {
      const promises = []
      const isos = {}
      this.loading.isos = true
      this.isoFilter.forEach((filter) => {
        isos[filter] = { count: 0, iso: [] }
        promises.push(this.fetchIsos(filter, params))
      })
      this.options.isos = isos
      Promise.all(promises).then((response) => {
        response.forEach((resItem, idx) => {
          isos[this.isoFilter[idx]] = _.isEmpty(resItem.listisosresponse) ? { count: 0, iso: [] } : resItem.listisosresponse
          this.options.isos = { ...isos }
          this.$forceUpdate()
        })
      }).catch((reason) => {
        console.log(reason)
      }).finally(() => {
        this.loading.isos = false
      })
    },
    filterOption (input, option) {
      return (
        option.componentOptions.children[0].text.toUpperCase().indexOf(input.toUpperCase()) >= 0
      )
    },
    onSelectZoneId (value) {
      this.dataPreFill = {}
      this.zoneId = value
      this.podId = null
      this.clusterId = null
      this.zone = _.find(this.options.zones, (option) => option.id === value)
      this.zoneSelected = true
      this.form.setFieldsValue({
        clusterid: undefined,
        podid: undefined,
        hostid: undefined,
        templateid: undefined,
        isoid: undefined
      })
      this.tabKey = 'templateid'
      _.each(this.params, (param, name) => {
        if (this.networkId && name === 'networks') {
          param.options = {
            id: this.networkId
          }
        }
        if (!('isLoad' in param) || param.isLoad) {
          this.fetchOptions(param, name, ['zones'])
        }
      })
      this.fetchAllTemplates()
    },
    onSelectPodId (value) {
      this.podId = value

      this.fetchOptions(this.params.clusters, 'clusters')
      this.fetchOptions(this.params.hosts, 'hosts')
    },
    onSelectClusterId (value) {
      this.clusterId = value

      this.fetchOptions(this.params.hosts, 'hosts')
    },
    handleSearchFilter (name, options) {
      this.params[name].options = { ...this.params[name].options, ...options }
      this.fetchOptions(this.params[name], name)
    },
    onTabChange (key, type) {
      this[type] = key
      if (key === 'isoid') {
        this.fetchAllIsos()
      }
    },
    sanitizeReverse (value) {
      const reversedValue = value
        .replace(/&amp;/g, '&')
        .replace(/&lt;/g, '<')
        .replace(/&gt;/g, '>')

      return reversedValue
    },
    fetchTemplateNics (template) {
      var nics = []
      if (template && template.deployasisdetails && Object.keys(template.deployasisdetails).length > 0) {
        var keys = Object.keys(template.deployasisdetails)
        keys = keys.filter(key => key.startsWith('network-'))
        for (var key of keys) {
          var propertyMap = JSON.parse(template.deployasisdetails[key])
          nics.push(propertyMap)
        }
        nics.sort(function (a, b) {
          return a.InstanceID - b.InstanceID
        })
      }
      return nics
    },
    groupBy (array, key) {
      const result = {}
      array.forEach(item => {
        if (!result[item[key]]) {
          result[item[key]] = []
        }
        result[item[key]].push(item)
      })
      return result
    },
    fetchTemplateProperties (template) {
      var properties = []
      if (template && template.deployasisdetails && Object.keys(template.deployasisdetails).length > 0) {
        var keys = Object.keys(template.deployasisdetails)
        keys = keys.filter(key => key.startsWith('property-'))
        for (var key of keys) {
          var propertyMap = JSON.parse(template.deployasisdetails[key])
          properties.push(propertyMap)
        }
        properties.sort(function (a, b) {
          return a.index - b.index
        })
      }
      return this.groupBy(properties, 'category')
    },
    fetchTemplateConfigurations (template) {
      var configurations = []
      if (template && template.deployasisdetails && Object.keys(template.deployasisdetails).length > 0) {
        var keys = Object.keys(template.deployasisdetails)
        keys = keys.filter(key => key.startsWith('configuration-'))
        for (var key of keys) {
          var configuration = JSON.parse(template.deployasisdetails[key])
          configuration.name = configuration.label
          configuration.displaytext = configuration.label
          configuration.iscustomized = true
          configuration.cpunumber = 0
          configuration.cpuspeed = 0
          configuration.memory = 0
          for (var harwareItem of configuration.hardwareItems) {
            if (harwareItem.resourceType === 'Processor') {
              configuration.cpunumber = harwareItem.virtualQuantity
              configuration.cpuspeed = harwareItem.reservation
            } else if (harwareItem.resourceType === 'Memory') {
              configuration.memory = harwareItem.virtualQuantity
            }
          }
          configurations.push(configuration)
        }
        configurations.sort(function (a, b) {
          return a.index - b.index
        })
      }
      return configurations
    },
    fetchTemplateLicenses (template) {
      var licenses = []
      if (template && template.deployasisdetails && Object.keys(template.deployasisdetails).length > 0) {
        var keys = Object.keys(template.deployasisdetails)
        const prefix = /eula-\d-/
        keys = keys.filter(key => key.startsWith('eula-')).sort()
        for (var key of keys) {
          var license = {
            id: this.escapePropertyKey(key.replace(' ', '-')),
            name: key.replace(prefix, ''),
            text: template.deployasisdetails[key]
          }
          licenses.push(license)
        }
      }
      return licenses
    },
    deleteFrom (options, values) {
      for (const value of values) {
        delete options[value]
      }
    },
    resetFromTemplateConfiguration () {
      this.deleteFrom(this.params.serviceOfferings.options, ['cpuspeed', 'cpunumber', 'memory'])
      this.deleteFrom(this.dataPreFill, ['cpuspeed', 'cpunumber', 'memory'])
      this.handleSearchFilter('serviceOfferings', {
        page: 1,
        pageSize: 10
      })
    },
    handleTemplateConfiguration () {
      if (!this.selectedTemplateConfiguration) {
        return
      }
      const params = {
        cpunumber: this.selectedTemplateConfiguration.cpunumber,
        cpuspeed: this.selectedTemplateConfiguration.cpuspeed,
        memory: this.selectedTemplateConfiguration.memory,
        page: 1,
        pageSize: 10
      }
      this.dataPreFill.cpunumber = params.cpunumber
      this.dataPreFill.cpuspeed = params.cpuspeed
      this.dataPreFill.memory = params.memory
      this.handleSearchFilter('serviceOfferings', params)
    },
    updateTemplateParameters () {
      if (this.template) {
        this.templateNics = this.fetchTemplateNics(this.template)
        this.templateConfigurations = this.fetchTemplateConfigurations(this.template)
        this.templateLicenses = this.fetchTemplateLicenses(this.template)
        this.templateProperties = this.fetchTemplateProperties(this.template)
        this.selectedTemplateConfiguration = {}
        setTimeout(() => {
          if (this.templateConfigurationExists) {
            this.selectedTemplateConfiguration = this.templateConfigurations[0]
            this.handleTemplateConfiguration()
            if ('templateConfiguration' in this.form.fieldsStore.fieldsMeta) {
              this.updateFieldValue('templateConfiguration', this.selectedTemplateConfiguration.id)
            }
            this.updateComputeOffering(null) // reset as existing selection may be incompatible
          }
        }, 500)
      }
    },
    onSelectTemplateConfigurationId (value) {
      this.selectedTemplateConfiguration = _.find(this.templateConfigurations, (option) => option.id === value)
      this.handleTemplateConfiguration()
      this.updateComputeOffering(null)
    },
    updateTemplateConfigurationOfferingDetails (offeringId) {
      var offering = this.serviceOffering
      if (!offering || offering.id !== offeringId) {
        offering = _.find(this.options.serviceOfferings, (option) => option.id === offeringId)
      }
      if (offering && offering.iscustomized && this.templateConfigurationExists && this.selectedTemplateConfiguration) {
        if ('cpunumber' in this.form.fieldsStore.fieldsMeta) {
          this.updateFieldValue('cpunumber', this.selectedTemplateConfiguration.cpunumber)
        }
        if ((offering.cpuspeed == null || offering.cpuspeed === undefined) && 'cpuspeed' in this.form.fieldsStore.fieldsMeta) {
          this.updateFieldValue('cpuspeed', this.selectedTemplateConfiguration.cpuspeed)
        }
        if ('memory' in this.form.fieldsStore.fieldsMeta) {
          this.updateFieldValue('memory', this.selectedTemplateConfiguration.memory)
        }
      }
      if (offering && offering.rootdisksize > 0) {
        this.rootDiskSizeFixed = offering.rootdisksize
        this.showRootDiskSizeChanger = false
      }
    },
    handlerError (error) {
      this.error = error
    },
    onSelectDiskSize (rowSelected) {
      this.diskSelected = rowSelected
    },
    updateIOPSValue (input, value) {
      this[input] = value
    }
  }
}
</script>

<style lang="less" scoped>
  .card-footer {
    text-align: right;
    margin-top: 2rem;

    button + button {
      margin-left: 8px;
    }
  }

  .ant-list-item-meta-avatar {
    font-size: 1rem;
  }

  .ant-collapse {
    margin: 2rem 0;
  }
</style>

<style lang="less">
  @import url('../../style/index');

  .ant-table-selection-column {
    // Fix for the table header if the row selection use radio buttons instead of checkboxes
    > div:empty {
      width: 16px;
    }
  }

  .ant-collapse-borderless > .ant-collapse-item {
    border: 1px solid @border-color-split;
    border-radius: @border-radius-base !important;
    margin: 0 0 1.2rem;
  }

  .vm-info-card {
    .ant-card-body {
      min-height: 250px;
      max-height: calc(100vh - 150px);
      overflow-y: auto;
      scroll-behavior: smooth;
    }

    .resource-detail-item__label {
      font-weight: normal;
    }

    .resource-detail-item__details, .resource-detail-item {
      a {
        color: rgba(0, 0, 0, 0.65);
        cursor: default;
        pointer-events: none;
      }
    }
  }

  .form-item-hidden {
    display: none;
  }
</style><|MERGE_RESOLUTION|>--- conflicted
+++ resolved
@@ -614,11 +614,7 @@
               <a-button @click="() => this.$router.back()" :disabled="loading.deploy">
                 {{ this.$t('label.cancel') }}
               </a-button>
-<<<<<<< HEAD
-              <a-button type="primary" ref="submit" @click="handleSubmit" :loading="loading.deploy">
-=======
               <a-dropdown-button style="margin-left: 10px" type="primary" @click="handleSubmit" :loading="loading.deploy">
->>>>>>> f7fdc8a9
                 <a-icon type="rocket" />
                 {{ this.$t('label.launch.vm') }}
                 <a-icon slot="icon" type="down" />
