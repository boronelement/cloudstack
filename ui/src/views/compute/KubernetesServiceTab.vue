// Licensed to the Apache Software Foundation (ASF) under one
// or more contributor license agreements.  See the NOTICE file
// distributed with this work for additional information
// regarding copyright ownership.  The ASF licenses this file
// to you under the Apache License, Version 2.0 (the
// "License"); you may not use this file except in compliance
// with the License.  You may obtain a copy of the License at
//
//   http://www.apache.org/licenses/LICENSE-2.0
//
// Unless required by applicable law or agreed to in writing,
// software distributed under the License is distributed on an
// "AS IS" BASIS, WITHOUT WARRANTIES OR CONDITIONS OF ANY
// KIND, either express or implied.  See the License for the
// specific language governing permissions and limitations
// under the License.

<template>
  <a-spin :spinning="networkLoading">
    <a-tabs
      :activeKey="currentTab"
      :tabPosition="device === 'mobile' ? 'top' : 'left'"
      :animated="false"
      @change="handleChangeTab">
      <a-tab-pane :tab="$t('label.details')" key="details">
        <DetailsTab :resource="resource" :loading="loading" />
      </a-tab-pane>
      <a-tab-pane v-if="resource.clustertype === 'CloudManaged'" :tab="$t('label.access')" key="access">
        <a-card :title="$t('label.kubeconfig.cluster')" :loading="versionLoading">
          <div v-if="clusterConfig !== ''">
            <a-textarea :value="clusterConfig" :rows="5" readonly />
            <div :span="24" class="action-button">
              <a-button @click="downloadKubernetesClusterConfig" type="primary">{{ $t('label.download.kubernetes.cluster.config') }}</a-button>
            </div>
          </div>
          <div v-else>
            <p>{{ $t('message.kubeconfig.cluster.not.available') }}</p>
          </div>
        </a-card>
        <a-card :title="$t('label.using.cli')" :loading="versionLoading">
          <a-timeline>
            <a-timeline-item>
              <p v-html="$t('label.download.kubeconfig.cluster')">
              </p>
            </a-timeline-item>
            <a-timeline-item>
              <p v-html="$t('label.download.kubectl')"></p>
              <p>
                {{ $t('label.linux') }}: <a :href="kubectlLinuxLink">{{ kubectlLinuxLink }}</a><br>
                {{ $t('label.macos') }}: <a :href="kubectlMacLink">{{ kubectlMacLink }}</a><br>
                {{ $t('label.windows') }}: <a :href="kubectlWindowsLink">{{ kubectlWindowsLink }}</a>
              </p>
            </a-timeline-item>
            <a-timeline-item>
              <p v-html="$t('label.use.kubectl.access.cluster')"></p>
              <p>
                <code><b>kubectl --kubeconfig /custom/path/kube.conf {COMMAND}</b></code><br><br>
                <em>{{ $t('label.list.pods') }}</em><br>
                <code>kubectl --kubeconfig /custom/path/kube.conf get pods --all-namespaces</code><br>
                <em>{{ $t('label.list.nodes') }}</em><br>
                <code>kubectl --kubeconfig /custom/path/kube.conf get nodes --all-namespaces</code><br>
                <em>{{ $t('label.list.services') }}</em><br>
                <code>kubectl --kubeconfig /custom/path/kube.conf get services --all-namespaces</code>
              </p>
            </a-timeline-item>
          </a-timeline>
        </a-card>
        <a-card :title="$t('label.kubernetes.dashboard')">
          <a-timeline>
            <a-timeline-item>
              <p>
                {{ $t('label.run.proxy.locally') }}<br><br>
                <code><b>kubectl --kubeconfig /custom/path/kube.conf proxy</b></code>
              </p>
            </a-timeline-item>
            <a-timeline-item>
              <p>
                {{ $t('label.open.url') }}<br><br>
                <a href="http://localhost:8001/api/v1/namespaces/kubernetes-dashboard/services/https:kubernetes-dashboard:/proxy/"><code>http://localhost:8001/api/v1/namespaces/kubernetes-dashboard/services/https:kubernetes-dashboard:/proxy/</code></a>
              </p>
            </a-timeline-item>
            <a-timeline-item>
              <p v-html="$t('label.kubernetes.dashboard.create.token')"></p>
              <p v-html="$t('label.kubernetes.dashboard.create.token.desc')"></p>
              <a-textarea :value="'kubectl --kubeconfig /custom/path/kube.conf apply -f - <<EOF\napiVersion: v1\nkind: ServiceAccount\nmetadata:\n  name: kubernetes-dashboard-admin-user\n  namespace: kubernetes-dashboard\n---\napiVersion: rbac.authorization.k8s.io/v1\nkind: ClusterRoleBinding\nmetadata:\n  name: kubernetes-dashboard-admin-user\nroleRef:\n  apiGroup: rbac.authorization.k8s.io\n  kind: ClusterRole\n  name: cluster-admin\nsubjects:\n- kind: ServiceAccount\n  name: kubernetes-dashboard-admin-user\n  namespace: kubernetes-dashboard\n---\napiVersion: v1\nkind: Secret\ntype: kubernetes.io/service-account-token\nmetadata:\n  name: kubernetes-dashboard-token\n  namespace: kubernetes-dashboard\n  annotations:\n    kubernetes.io/service-account.name: kubernetes-dashboard-admin-user\nEOF'" :rows="10" readonly />
            </a-timeline-item>
            <a-timeline-item>
              <p>
                {{ $t('label.token.for.dashboard.login') }}<br><br>
                <code><b>kubectl --kubeconfig /custom/path/kube.conf describe secret $(kubectl --kubeconfig /custom/path/kube.conf get secrets -n kubernetes-dashboard | grep kubernetes-dashboard-token | awk '{print $1}') -n kubernetes-dashboard</b></code>
              </p>
            </a-timeline-item>
          </a-timeline>
          <p>{{ $t('label.more.access.dashboard.ui') }}, <a href="https://kubernetes.io/docs/tasks/access-application-cluster/web-ui-dashboard/#accessing-the-dashboard-ui">https://kubernetes.io/docs/tasks/access-application-cluster/web-ui-dashboard/#accessing-the-dashboard-ui</a></p>
        </a-card>
        <a-card :title="$t('label.access.kubernetes.nodes')">
          <p v-html="$t('label.kubernetes.access.details')"></p>
        </a-card>
      </a-tab-pane>
      <a-tab-pane :tab="$t('label.instances')" key="instances">
        <a-table
          class="table"
          size="small"
          :columns="vmColumns"
          :dataSource="virtualmachines"
          :rowKey="item => item.id"
          :pagination="false"
        >
          <template #bodyCell="{ column, text, record, index }">
            <template v-if="column.key === 'name'" :name="text">
              <router-link :to="{ path: '/vm/' + record.id }">{{ record.name }}</router-link>
            </template>
            <template v-if="column.key === 'state'">
              <status :text="text ? text : ''" displayText />
            </template>
            <template v-if="column.key === 'port'" :name="text" :record="record">
              <div v-if="network.type === 'Shared' || network.ip4routing">
                {{ cksSshPortSharedNetwork }}
              </div>
<<<<<<< HEAD
              <div v-else>
                {{ cksSshStartingPort + index }}
              </div>
=======
              <div v-else-if="record.isexternalnode || (!record.isexternalnode && !record.isetcdnode)">
                {{ cksSshStartingPort + index }}
              </div>
              <div v-else>
                {{ parseInt(etcdSshPort) + parseInt(getEtcdIndex(record.name)) }}
              </div>
            </template>
            <template v-if="column.key === 'kubernetesnodeversion'">
              <span> {{ text ? text : '' }} </span>
>>>>>>> f8fd8e03
            </template>
            <template v-if="column.key === 'actions'">
              <a-tooltip placement="bottom" >
                <template #title>
                  {{ $t('label.action.delete.node') }}
                </template>
                <a-popconfirm
                  :title="$t('message.action.delete.node')"
                  @confirm="deleteNode(record)"
                  :okText="$t('label.yes')"
                  :cancelText="$t('label.no')"
                  :disabled="!['Created', 'Running'].includes(resource.state) || resource.autoscalingenabled"
                >
                  <a-button
                    type="danger"
                    shape="circle"
                    :disabled="!['Created', 'Running'].includes(resource.state) || resource.autoscalingenabled">
                    <template #icon><delete-outlined /></template>
                  </a-button>
                </a-popconfirm>
              </a-tooltip>
            </template>
          </template>
        </a-table>
      </a-tab-pane>
      <a-tab-pane :tab="$t('label.firewall')" key="firewall" v-if="publicIpAddress">
        <FirewallRules :resource="publicIpAddress" :loading="networkLoading" />
      </a-tab-pane>
      <a-tab-pane :tab="$t('label.portforwarding')" key="portforwarding" v-if="publicIpAddress">
        <PortForwarding :resource="publicIpAddress" :loading="networkLoading" />
      </a-tab-pane>
      <a-tab-pane :tab="$t('label.loadbalancing')" key="loadbalancing" v-if="publicIpAddress">
        <LoadBalancing :resource="publicIpAddress" :loading="networkLoading" />
      </a-tab-pane>
      <a-tab-pane :tab="$t('label.events')" key="events" v-if="'listEvents' in $store.getters.apis">
        <events-tab :resource="resource" resourceType="KubernetesCluster" :loading="loading" />
      </a-tab-pane>
      <a-tab-pane :tab="$t('label.annotations')" key="comments" v-if="'listAnnotations' in $store.getters.apis">
        <AnnotationsTab
          :resource="resource"
          :items="annotations">
        </AnnotationsTab>
      </a-tab-pane>
    </a-tabs>
  </a-spin>
</template>

<script>
import { api } from '@/api'
import { isAdmin } from '@/role'
import { mixinDevice } from '@/utils/mixin.js'
import DetailsTab from '@/components/view/DetailsTab'
import FirewallRules from '@/views/network/FirewallRules'
import PortForwarding from '@/views/network/PortForwarding'
import LoadBalancing from '@/views/network/LoadBalancing'
import Status from '@/components/widgets/Status'
import AnnotationsTab from '@/components/view/AnnotationsTab'
import EventsTab from '@/components/view/EventsTab'

export default {
  name: 'KubernetesServiceTab',
  components: {
    DetailsTab,
    FirewallRules,
    PortForwarding,
    LoadBalancing,
    Status,
    AnnotationsTab,
    EventsTab
  },
  mixins: [mixinDevice],
  inject: ['parentFetchData'],
  props: {
    resource: {
      type: Object,
      required: true
    },
    loading: {
      type: Boolean,
      default: false
    }
  },
  data () {
    return {
      clusterConfigLoading: false,
      clusterConfig: '',
      versionLoading: false,
      kubernetesVersion: {},
      kubectlLinuxLink: 'https://storage.googleapis.com/kubernetes-release/release/v1.16.0/bin/linux/amd64/kubectl',
      kubectlMacLink: 'https://storage.googleapis.com/kubernetes-release/release/v1.16.0/bin/darwin/amd64/kubectl',
      kubectlWindowsLink: 'https://storage.googleapis.com/kubernetes-release/release/v1.16.0/bin/windows/amd64/kubectl.exe',
      instanceLoading: false,
      virtualmachines: [],
      vmColumns: [],
      networkLoading: false,
      network: null,
      publicIpAddress: null,
      currentTab: 'details',
      cksSshStartingPort: 2222,
<<<<<<< HEAD
=======
      etcdSshPort: 50000,
>>>>>>> f8fd8e03
      cksSshPortSharedNetwork: 22,
      annotations: []
    }
  },
  created () {
    this.vmColumns = [
      {
        key: 'name',
        title: this.$t('label.name'),
        dataIndex: 'name'
      },
      {
        key: 'state',
        title: this.$t('label.state'),
        dataIndex: 'state'
      },
      {
        title: this.$t('label.instancename'),
        dataIndex: 'instancename'
      },
      {
        title: this.$t('label.ipaddress'),
        dataIndex: 'ipaddress'
      },
      {
        key: 'port',
        title: this.$t('label.ssh.port'),
        dataIndex: 'port'
      },
      {
        key: 'kubernetesnodeversion',
        title: this.$t('label.node.version'),
        dataIndex: 'kubernetesnodeversion'
      },
      {
        title: this.$t('label.zonename'),
        dataIndex: 'zonename'
      }
    ]
    if (!isAdmin()) {
      this.vmColumns = this.vmColumns.filter(x => x.dataIndex !== 'instancename')
    }
    if (this.resource.clustertype === 'ExternalManaged') {
      this.vmColumns = this.vmColumns.filter(x => x.dataIndex !== 'port')
    }
    this.handleFetchData()
    const self = this
    window.addEventListener('popstate', function () {
      self.setCurrentTab()
    })
  },
  watch: {
    resource: {
      deep: true,
      handler (newData, oldData) {
        if (newData && newData !== oldData) {
          this.handleFetchData()
          if (this.resource.ipaddress) {
            this.vmColumns = this.vmColumns.filter(x => x.dataIndex !== 'ipaddress')
          } else {
            this.vmColumns = this.vmColumns.filter(x => x.dataIndex !== 'port')
          }
        }
      }
    },
    '$route.fullPath': function () {
      this.setCurrentTab()
    }
  },
  mounted () {
    if (this.$store.getters.apis.scaleKubernetesCluster.params.filter(x => x.name === 'nodeids').length > 0 && this.resource.clustertype === 'CloudManaged') {
      this.vmColumns.push({
        key: 'actions',
        title: this.$t('label.actions'),
        dataIndex: 'actions'
      })
    }
    this.fetchEtcdSshPort()
    this.handleFetchData()
    this.setCurrentTab()
  },
  methods: {
    setCurrentTab () {
      this.currentTab = this.$route.query.tab ? this.$route.query.tab : 'details'
    },
    handleChangeTab (e) {
      this.currentTab = e
      const query = Object.assign({}, this.$route.query)
      query.tab = e
      history.pushState(
        {},
        null,
        '#' + this.$route.path + '?' + Object.keys(query).map(key => {
          return (
            encodeURIComponent(key) + '=' + encodeURIComponent(query[key])
          )
        }).join('&')
      )
    },
    isValidValueForKey (obj, key) {
      return key in obj && obj[key] != null
    },
    arrayHasItems (array) {
      return array !== null && array !== undefined && Array.isArray(array) && array.length > 0
    },
    isObjectEmpty (obj) {
      return !(obj !== null && obj !== undefined && Object.keys(obj).length > 0 && obj.constructor === Object)
    },
    handleFetchData () {
      this.fetchKubernetesClusterConfig()
      this.fetchKubernetesVersion()
      this.fetchInstances()
      this.fetchPublicIpAddress()
      this.fetchComments()
    },
    fetchComments () {
      this.clusterConfigLoading = true
      api('listAnnotations', { entityid: this.resource.id, entitytype: 'KUBERNETES_CLUSTER', annotationfilter: 'all' }).then(json => {
        if (json.listannotationsresponse?.annotation) {
          this.annotations = json.listannotationsresponse.annotation
        }
      }).catch(error => {
        this.$notifyError(error)
      }).finally(() => {
        this.clusterConfigLoading = false
      })
    },
    fetchKubernetesClusterConfig () {
      this.clusterConfigLoading = true
      this.clusterConfig = ''
      if (!this.isObjectEmpty(this.resource)) {
        var params = {}
        params.id = this.resource.id
        api('getKubernetesClusterConfig', params).then(json => {
          const config = json.getkubernetesclusterconfigresponse.clusterconfig
          if (!this.isObjectEmpty(config) &&
            this.isValidValueForKey(config, 'configdata') &&
            config.configdata !== '') {
            this.clusterConfig = config.configdata
          } else {
            this.$notification.error({
              message: this.$t('message.request.failed'),
              description: this.$t('message.error.retrieve.kubeconfig')
            })
          }
        }).finally(() => {
          this.clusterConfigLoading = false
          if (!this.isObjectEmpty(this.kubernetesVersion) && this.isValidValueForKey(this.kubernetesVersion, 'semanticversion')) {
            this.kubectlLinuxLink = 'https://storage.googleapis.com/kubernetes-release/release/v' + this.kubernetesVersion.semanticversion + '/bin/linux/amd64/kubectl'
            this.kubectlMacLink = 'https://storage.googleapis.com/kubernetes-release/release/v' + this.kubernetesVersion.semanticversion + '/bin/darwin/amd64/kubectl'
            this.kubectlWindowsLink = 'https://storage.googleapis.com/kubernetes-release/release/v' + this.kubernetesVersion.semanticversion + '/bin/windows/amd64/kubectl.exe'
          }
        })
      }
    },
    fetchKubernetesVersion () {
      this.versionLoading = true
      if (!this.isObjectEmpty(this.resource) && this.isValidValueForKey(this.resource, 'kubernetesversionid') &&
        this.resource.kubernetesversionid !== '') {
        var params = {}
        params.id = this.resource.kubernetesversionid
        api('listKubernetesSupportedVersions', params).then(json => {
          const versionObjs = json.listkubernetessupportedversionsresponse.kubernetessupportedversion
          if (this.arrayHasItems(versionObjs)) {
            this.kubernetesVersion = versionObjs[0]
          }
        }).catch(error => {
          this.$notifyError(error)
        }).finally(() => {
          this.versionLoading = false
          if (!this.isObjectEmpty(this.kubernetesVersion) && this.isValidValueForKey(this.kubernetesVersion, 'semanticversion')) {
            this.kubectlLinuxLink = 'https://storage.googleapis.com/kubernetes-release/release/v' + this.kubernetesVersion.semanticversion + '/bin/linux/amd64/kubectl'
            this.kubectlMacLink = 'https://storage.googleapis.com/kubernetes-release/release/v' + this.kubernetesVersion.semanticversion + '/bin/darwin/amd64/kubectl'
            this.kubectlWindowsLink = 'https://storage.googleapis.com/kubernetes-release/release/v' + this.kubernetesVersion.semanticversion + '/bin/windows/amd64/kubectl.exe'
          }
        })
      }
    },
    fetchInstances () {
      this.instanceLoading = true
      var defaultNodes = this.resource.virtualmachines.filter(x => !x.isexternalnode && !x.isetcdnode)
      var externalNodes = this.resource.virtualmachines.filter(x => x.isexternalnode)
      var etcdNodes = this.resource.virtualmachines.filter(x => x.isetcdnode)
      this.virtualmachines = defaultNodes.concat(externalNodes).concat(etcdNodes)
      this.virtualmachines.map(x => { x.ipaddress = x.nic[0].ipaddress })
      this.instanceLoading = false
    },
    fetchNetwork () {
      this.networkLoading = true
      return new Promise((resolve, reject) => {
        api('listNetworks', {
          listAll: true,
          id: this.resource.networkid
        }).then(json => {
          const networks = json.listnetworksresponse.network
          if (this.arrayHasItems(networks)) {
            this.network = networks[0]
          }
          resolve(this.network)
        })
        this.networkLoading = false
      })
    },
    async fetchPublicIpAddress () {
      await this.fetchNetwork()
      if (this.network && (this.network.type === 'Shared' || this.network.ip4routing)) {
        this.publicIpAddress = null
        return
      }
      this.networkLoading = true
      var params = {
        listAll: true,
        forvirtualnetwork: true
      }
      if (!this.isObjectEmpty(this.resource)) {
        if (this.isValidValueForKey(this.resource, 'projectid') &&
          this.resource.projectid !== '') {
          params.projectid = this.resource.projectid
        }
        if (this.isValidValueForKey(this.resource, 'networkid')) {
          params.associatednetworkid = this.resource.networkid
        }
      }
      api('listPublicIpAddresses', params).then(json => {
        let ips = json.listpublicipaddressesresponse.publicipaddress
        if (this.arrayHasItems(ips)) {
          ips = ips.filter(x => x.issourcenat)
          this.publicIpAddress = ips.length > 0 ? ips[0] : null
        }
      }).catch(error => {
        this.$notifyError(error)
      }).finally(() => {
        this.networkLoading = false
      })
    },
    fetchEtcdSshPort () {
      const params = {}
      params.name = 'cloud.kubernetes.etcd.node.start.port'
      var apiName = 'listConfigurations'
      api(apiName, params).then(json => {
        const configResponse = json.listconfigurationsresponse.configuration
        this.etcdSshPort = configResponse[0]?.value
      })
    },
    downloadKubernetesClusterConfig () {
      var blob = new Blob([this.clusterConfig], { type: 'text/plain' })
      var filename = 'kube.conf'
      if (window.navigator.msSaveOrOpenBlob) {
        window.navigator.msSaveBlob(blob, filename)
      } else {
        var elem = window.document.createElement('a')
        elem.href = window.URL.createObjectURL(blob)
        elem.download = filename
        document.body.appendChild(elem)
        elem.click()
        document.body.removeChild(elem)
      }
    },
    deleteNode (node) {
      const params = {
        id: this.resource.id,
        nodeids: node.id
      }
      api('scaleKubernetesCluster', params).then(json => {
        const jobId = json.scalekubernetesclusterresponse.jobid
        console.log(jobId)
        this.$store.dispatch('AddAsyncJob', {
          title: this.$t('label.action.delete.node'),
          jobid: jobId,
          description: node.name,
          status: 'progress'
        })
        this.$pollJob({
          jobId,
          loadingMessage: `${this.$t('message.deleting.node')} ${node.name}`,
          catchMessage: this.$t('error.fetching.async.job.result'),
          successMessage: `${this.$t('message.success.delete.node')} ${node.name}`,
          successMethod: () => {
            this.parentFetchData()
          }
        })
      }).catch(error => {
        this.$notifyError(error)
      }).finally(() => {
        this.parentFetchData()
      })
    },
    getEtcdIndex (name) {
      const lastIndex = name.lastIndexOf('-')
      if (lastIndex > 0) {
        return name.charAt(lastIndex - 1)
      } else {
        return null
      }
    }
  }
}
</script>

<style lang="scss" scoped>
  .list {

    &__item,
    &__row {
      display: flex;
      flex-wrap: wrap;
      width: 100%;
    }

    &__item {
      margin-bottom: -20px;
    }

    &__col {
      flex: 1;
      margin-right: 20px;
      margin-bottom: 20px;
    }

    &__label {
      font-weight: bold;
    }

  }

  .pagination {
    margin-top: 20px;
  }

  .table {
    margin-top: 20px;
    overflow-y: auto;
  }
</style><|MERGE_RESOLUTION|>--- conflicted
+++ resolved
@@ -117,11 +117,6 @@
               <div v-if="network.type === 'Shared' || network.ip4routing">
                 {{ cksSshPortSharedNetwork }}
               </div>
-<<<<<<< HEAD
-              <div v-else>
-                {{ cksSshStartingPort + index }}
-              </div>
-=======
               <div v-else-if="record.isexternalnode || (!record.isexternalnode && !record.isetcdnode)">
                 {{ cksSshStartingPort + index }}
               </div>
@@ -131,7 +126,6 @@
             </template>
             <template v-if="column.key === 'kubernetesnodeversion'">
               <span> {{ text ? text : '' }} </span>
->>>>>>> f8fd8e03
             </template>
             <template v-if="column.key === 'actions'">
               <a-tooltip placement="bottom" >
@@ -231,10 +225,7 @@
       publicIpAddress: null,
       currentTab: 'details',
       cksSshStartingPort: 2222,
-<<<<<<< HEAD
-=======
       etcdSshPort: 50000,
->>>>>>> f8fd8e03
       cksSshPortSharedNetwork: 22,
       annotations: []
     }
