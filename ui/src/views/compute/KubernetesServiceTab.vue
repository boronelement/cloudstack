--- conflicted
+++ resolved
@@ -114,20 +114,18 @@
               <status :text="text ? text : ''" displayText />
             </template>
             <template v-if="column.key === 'port'" :name="text" :record="record">
-<<<<<<< HEAD
-              <span v-if="record.isexternalnode || (!record.isexternalnode && !record.isetcdnode)"> {{ cksSshStartingPort + index }} </span>
-              <span v-else> {{ parseInt(etcdSshPort) + parseInt(getEtcdIndex(record.name)) }} </span>
+              <div v-if="network.type === 'Shared' || network.ip4routing">
+                {{ cksSshPortSharedNetwork }}
+              </div>
+              <div v-else-if="record.isexternalnode || (!record.isexternalnode && !record.isetcdnode)">
+                {{ cksSshStartingPort + index }}
+              </div>
+              <div v-else>
+                {{ parseInt(etcdSshPort) + parseInt(getEtcdIndex(record.name)) }}
+              </div>
             </template>
             <template v-if="column.key === 'kubernetesnodeversion'">
               <span> {{ text ? text : '' }} </span>
-=======
-              <div v-if="network.type === 'Shared' || network.ip4routing">
-                {{ cksSshPortSharedNetwork }}
-              </div>
-              <div v-else>
-                {{ cksSshStartingPort + index }}
-              </div>
->>>>>>> 046870ef
             </template>
             <template v-if="column.key === 'actions'">
               <a-tooltip placement="bottom" >
@@ -227,11 +225,8 @@
       publicIpAddress: null,
       currentTab: 'details',
       cksSshStartingPort: 2222,
-<<<<<<< HEAD
       etcdSshPort: 50000,
-=======
       cksSshPortSharedNetwork: 22,
->>>>>>> 046870ef
       annotations: []
     }
   },
