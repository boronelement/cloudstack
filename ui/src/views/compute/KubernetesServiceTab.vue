--- conflicted
+++ resolved
@@ -101,7 +101,6 @@
           :rowKey="item => item.id"
           :pagination="false"
         >
-<<<<<<< HEAD
           <template #bodyCell="{ column, text, record, index }">
             <template v-if="column.key === 'name'" :name="text">
               <router-link :to="{ path: '/vm/' + record.id }">{{ record.name }}</router-link>
@@ -133,38 +132,6 @@
                 </a-popconfirm>
               </a-tooltip>
             </template>
-=======
-          <template #name="{ text, record }" :name="text">
-            <router-link :to="{ path: '/vm/' + record.id }">{{ record.name }}</router-link>
-          </template>
-          <template #state="{ text }">
-            <status :text="text ? text : ''" displayText />
-          </template>
-          <template #port="{ text, record, index }" :name="text" :record="record">
-            {{ cksSshStartingPort + index }}
-          </template>
-          <template #action="{record}">
-            <a-tooltip placement="bottom" >
-              <template #title>
-                {{ $t('label.action.delete.node') }}
-              </template>
-              <a-popconfirm
-                :title="$t('message.action.delete.node')"
-                @confirm="deleteNode(record)"
-                :okText="$t('label.yes')"
-                :cancelText="$t('label.no')"
-                :disabled="!['Created', 'Running'].includes(resource.state) || resource.autoscalingenabled"
-              >
-                <a-button
-                  danger
-                  type="primary"
-                  shape="circle"
-                  :disabled="!['Created', 'Running'].includes(resource.state) || resource.autoscalingenabled">
-                  <template #icon><delete-outlined /></template>
-                </a-button>
-              </a-popconfirm>
-            </a-tooltip>
->>>>>>> da58a20c
           </template>
         </a-table>
       </a-tab-pane>
