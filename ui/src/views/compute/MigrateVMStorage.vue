// Licensed to the Apache Software Foundation (ASF) under one
// or more contributor license agreements.  See the NOTICE file
// distributed with this work for additional information
// regarding copyright ownership.  The ASF licenses this file
// to you under the Apache License, Version 2.0 (the
// "License"); you may not use this file except in compliance
// with the License.  You may obtain a copy of the License at
//
//   http://www.apache.org/licenses/LICENSE-2.0
//
// Unless required by applicable law or agreed to in writing,
// software distributed under the License is distributed on an
// "AS IS" BASIS, WITHOUT WARRANTIES OR CONDITIONS OF ANY
// KIND, either express or implied.  See the License for the
// specific language governing permissions and limitations
// under the License.

<template>
  <div class="form-layout" v-ctrl-enter="handleSubmit">
    <a-spin :spinning="loading">
      <a-form
        :ref="formRef"
        :model="form"
        :rules="rules"
        @finish="handleSubmit"
        layout="vertical">
        <a-form-item name="storageid" ref="storageid">
          <template #label>
            <tooltip-label :title="$t('label.storageid')" :tooltip="apiParams.storageid ? apiParams.storageid.description : ''"/>
          </template>
          <a-select
            :loading="loading"
<<<<<<< HEAD
            v-model:value="form.storageid"
            :placeholder="apiParams.storageid ? apiParams.storageid.description : ''">
=======
            v-decorator="['storageid', {
              rules: [{ required: true, message: `${this.$t('message.error.required.input')}` }]
            }]"
            showSearch
            optionFilterProp="children"
            :filterOption="(input, option) => {
              return option.componentOptions.children[0].text.toLowerCase().indexOf(input.toLowerCase()) >= 0
            }" >
>>>>>>> 981dac7b
            <a-select-option v-for="storagePool in storagePools" :key="storagePool.id">
              {{ storagePool.name || storagePool.id }}
            </a-select-option>
          </a-select>
        </a-form-item>

        <div :span="24" class="action-button">
          <a-button @click="closeAction">{{ $t('label.cancel') }}</a-button>
          <a-button :loading="loading" type="primary" ref="submit" @click="handleSubmit">{{ $t('label.ok') }}</a-button>
        </div>
      </a-form>
    </a-spin>
  </div>
</template>

<script>
import { api } from '@/api'
import { ref, reactive, toRaw } from 'vue'
import TooltipLabel from '@/components/widgets/TooltipLabel'

export default {
  name: 'MigrateVMStorage',
  components: {
    TooltipLabel
  },
  props: {
    resource: {
      type: Object,
      required: true
    }
  },
  data () {
    return {
      loading: false,
      storagePools: []
    }
  },
  beforeCreate () {
    this.apiParams = {}
    if (this.$route.meta.name === 'vm') {
      this.apiConfig = this.$store.getters.apis.migrateVirtualMachineWithVolume || {}
      this.apiConfig.params.forEach(param => {
        this.apiParams[param.name] = param
      })
      this.apiConfig = this.$store.getters.apis.migrateVirtualMachine || {}
      this.apiConfig.params.forEach(param => {
        if (!(param.name in this.apiParams)) {
          this.apiParams[param.name] = param
        }
      })
    } else {
      this.apiConfig = this.$store.getters.apis.migrateSystemVm || {}
      this.apiConfig.params.forEach(param => {
        if (!(param.name in this.apiParams)) {
          this.apiParams[param.name] = param
        }
      })
    }
  },
  created () {
    this.initForm()
    this.fetchData()
  },
  methods: {
    initForm () {
      this.formRef = ref()
      this.form = reactive({})
      this.rules = reactive({ storageid: [{ required: true, message: this.$t('message.error.required.input') }] })
    },
    fetchData () {
      this.loading = true
      api('listStoragePools', {
        zoneid: this.resource.zoneid
      }).then(response => {
        if (this.arrayHasItems(response.liststoragepoolsresponse.storagepool)) {
          this.storagePools = response.liststoragepoolsresponse.storagepool
        }
      }).finally(() => {
        this.loading = false
      })
    },
    isValidValueForKey (obj, key) {
      return key in obj && obj[key] != null
    },
    arrayHasItems (array) {
      return array !== null && array !== undefined && Array.isArray(array) && array.length > 0
    },
    isObjectEmpty (obj) {
      return !(obj !== null && obj !== undefined && Object.keys(obj).length > 0 && obj.constructor === Object)
    },
    handleSubmit (e) {
      e.preventDefault()
      if (this.loading) return
      this.formRef.value.validate().then(() => {
        const values = toRaw(this.form)
        this.loading = true
        var isUserVm = true
        if (this.$route.meta.name !== 'vm') {
          isUserVm = false
        }
        var migrateApi = isUserVm ? 'migrateVirtualMachine' : 'migrateSystemVm'
        if (isUserVm && this.apiParams.hostid && this.apiParams.hostid.required === false) {
          migrateApi = 'migrateVirtualMachineWithVolume'
          var rootVolume = null
          api('listVolumes', {
            listAll: true,
            virtualmachineid: this.resource.id
          }).then(response => {
            var volumes = response.listvolumesresponse.volume
            if (volumes && volumes.length > 0) {
              volumes = volumes.filter(item => item.type === 'ROOT')
              if (volumes && volumes.length > 0) {
                rootVolume = volumes[0]
              }
              if (rootVolume == null) {
                this.$message.error('Failed to find ROOT volume for the VM ' + this.resource.id)
                this.closeAction()
              }
              this.migrateVm(migrateApi, values.storageid, rootVolume.id)
            }
          })
          return
        }
        this.migrateVm(migrateApi, values.storageid, null)
      })
    },
    migrateVm (migrateApi, storageId, rootVolumeId) {
      var params = {
        virtualmachineid: this.resource.id,
        storageid: storageId
      }
      if (rootVolumeId !== null) {
        params = {
          virtualmachineid: this.resource.id,
          'migrateto[0].volume': rootVolumeId,
          'migrateto[0].pool': storageId
        }
      }
      api(migrateApi, params).then(response => {
        var jobId = ''
        if (migrateApi === 'migrateVirtualMachineWithVolume') {
          jobId = response.migratevirtualmachinewithvolumeresponse.jobid
        } else if (migrateApi === 'migrateSystemVm') {
          jobId = response.migratesystemvmresponse.jobid
        } else {
          jobId = response.migratevirtualmachine.jobid
        }
        this.$pollJob({
          title: `${this.$t('label.migrating')} ${this.resource.name}`,
          description: this.resource.name,
          jobId: jobId,
          successMessage: `${this.$t('message.success.migrating')} ${this.resource.name}`,
          successMethod: () => {
            this.$parent.$parent.close()
          },
          errorMessage: this.$t('message.migrating.failed'),
          errorMethod: () => {
            this.$parent.$parent.close()
          },
          loadingMessage: `${this.$t('message.migrating.processing')} ${this.resource.name}`,
          catchMessage: this.$t('error.fetching.async.job.result'),
          catchMethod: () => {
            this.$parent.$parent.close()
          }
        })
        this.$parent.$parent.close()
      }).catch(error => {
        console.error(error)
        this.$message.error(`${this.$t('message.migrating.vm.to.storage.failed')} ${storageId}`)
      })
    },
    closeAction () {
      this.$emit('close-action')
    }
  }
}
</script>

<style scoped lang="less">
  .form-layout {
    width: 60vw;

    @media (min-width: 500px) {
      width: 450px;
    }
  }

  .action-button {
    text-align: right;

    button {
      margin-right: 5px;
    }
  }
</style><|MERGE_RESOLUTION|>--- conflicted
+++ resolved
@@ -30,19 +30,13 @@
           </template>
           <a-select
             :loading="loading"
-<<<<<<< HEAD
             v-model:value="form.storageid"
-            :placeholder="apiParams.storageid ? apiParams.storageid.description : ''">
-=======
-            v-decorator="['storageid', {
-              rules: [{ required: true, message: `${this.$t('message.error.required.input')}` }]
-            }]"
+            :placeholder="apiParams.storageid ? apiParams.storageid.description : ''"
             showSearch
-            optionFilterProp="children"
+            optionFilterProp="label"
             :filterOption="(input, option) => {
-              return option.componentOptions.children[0].text.toLowerCase().indexOf(input.toLowerCase()) >= 0
-            }" >
->>>>>>> 981dac7b
+              return option.children[0].children.toLowerCase().indexOf(input.toLowerCase()) >= 0
+            }">
             <a-select-option v-for="storagePool in storagePools" :key="storagePool.id">
               {{ storagePool.name || storagePool.id }}
             </a-select-option>
