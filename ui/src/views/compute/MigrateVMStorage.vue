// Licensed to the Apache Software Foundation (ASF) under one
// or more contributor license agreements.  See the NOTICE file
// distributed with this work for additional information
// regarding copyright ownership.  The ASF licenses this file
// to you under the Apache License, Version 2.0 (the
// "License"); you may not use this file except in compliance
// with the License.  You may obtain a copy of the License at
//
//   http://www.apache.org/licenses/LICENSE-2.0
//
// Unless required by applicable law or agreed to in writing,
// software distributed under the License is distributed on an
// "AS IS" BASIS, WITHOUT WARRANTIES OR CONDITIONS OF ANY
// KIND, either express or implied.  See the License for the
// specific language governing permissions and limitations
// under the License.

<template>
  <div class="form-layout" v-ctrl-enter="handleSubmit">
    <a-spin :spinning="loading">
      <a-form
        :ref="formRef"
        :model="form"
        :rules="rules"
        @finish="handleSubmit"
        layout="vertical">
        <a-form-item name="storageid" ref="storageid">
          <template #label>
            <tooltip-label :title="$t('label.storageid')" :tooltip="apiParams.storageid ? apiParams.storageid.description : ''"/>
          </template>
          <a-select
            :loading="loading"
            v-model:value="form.storageid"
            :placeholder="apiParams.storageid ? apiParams.storageid.description : ''"
            showSearch
            optionFilterProp="label"
            :filterOption="(input, option) => {
              return option.children[0].children.toLowerCase().indexOf(input.toLowerCase()) >= 0
            }">
            <a-select-option v-for="storagePool in storagePools" :key="storagePool.id">
              {{ storagePool.name || storagePool.id }}
            </a-select-option>
          </a-select>
        </a-form-item>

        <div :span="24" class="action-button">
          <a-button @click="closeAction">{{ $t('label.cancel') }}</a-button>
          <a-button :loading="loading" type="primary" ref="submit" @click="handleSubmit">{{ $t('label.ok') }}</a-button>
        </div>
      </a-form>
    </a-spin>
  </div>
</template>

<script>
import { api } from '@/api'
import { ref, reactive, toRaw } from 'vue'
import TooltipLabel from '@/components/widgets/TooltipLabel'

export default {
  name: 'MigrateVMStorage',
  components: {
    TooltipLabel
  },
  props: {
    resource: {
      type: Object,
      required: true
    }
  },
  data () {
    return {
      loading: false,
      storagePools: []
    }
  },
  beforeCreate () {
    this.apiParams = {}
    if (this.$route.meta.name === 'vm') {
      this.apiConfig = this.$store.getters.apis.migrateVirtualMachineWithVolume || {}
      this.apiConfig.params.forEach(param => {
        this.apiParams[param.name] = param
      })
      this.apiConfig = this.$store.getters.apis.migrateVirtualMachine || {}
      this.apiConfig.params.forEach(param => {
        if (!(param.name in this.apiParams)) {
          this.apiParams[param.name] = param
        }
      })
    } else {
      this.apiConfig = this.$store.getters.apis.migrateSystemVm || {}
      this.apiConfig.params.forEach(param => {
        if (!(param.name in this.apiParams)) {
          this.apiParams[param.name] = param
        }
      })
    }
  },
  created () {
    this.initForm()
    this.fetchData()
  },
  methods: {
    initForm () {
      this.formRef = ref()
      this.form = reactive({})
      this.rules = reactive({ storageid: [{ required: true, message: this.$t('message.error.required.input') }] })
    },
    fetchData () {
      this.loading = true
      api('listStoragePools', {
        zoneid: this.resource.zoneid
      }).then(response => {
        if (this.arrayHasItems(response.liststoragepoolsresponse.storagepool)) {
          this.storagePools = response.liststoragepoolsresponse.storagepool
        }
      }).finally(() => {
        this.loading = false
      })
    },
    isValidValueForKey (obj, key) {
      return key in obj && obj[key] != null
    },
    arrayHasItems (array) {
      return array !== null && array !== undefined && Array.isArray(array) && array.length > 0
    },
    isObjectEmpty (obj) {
      return !(obj !== null && obj !== undefined && Object.keys(obj).length > 0 && obj.constructor === Object)
    },
    handleSubmit (e) {
      e.preventDefault()
<<<<<<< HEAD
      if (this.loading) return
      this.formRef.value.validate().then(() => {
        const values = toRaw(this.form)
=======
      this.form.validateFieldsAndScroll((err, values) => {
        if (err) {
          return
        }
>>>>>>> d8004871
        this.loading = true
        var isUserVm = true
        if (this.$route.meta.name !== 'vm') {
          isUserVm = false
        }
        var migrateApi = isUserVm ? 'migrateVirtualMachine' : 'migrateSystemVm'
        if (isUserVm && this.apiParams.hostid && this.apiParams.hostid.required === false) {
          migrateApi = 'migrateVirtualMachineWithVolume'
          var rootVolume = null
          api('listVolumes', {
            listAll: true,
            virtualmachineid: this.resource.id
          }).then(response => {
            var volumes = response.listvolumesresponse.volume
            if (volumes && volumes.length > 0) {
              volumes = volumes.filter(item => item.type === 'ROOT')
              if (volumes && volumes.length > 0) {
                rootVolume = volumes[0]
              }
              if (rootVolume == null) {
                this.$message.error('Failed to find ROOT volume for the VM ' + this.resource.id)
                this.closeAction()
              }
              this.migrateVm(migrateApi, values.storageid, rootVolume.id)
            }
          })
          return
        }
        this.migrateVm(migrateApi, values.storageid, null)
      })
    },
    migrateVm (migrateApi, storageId, rootVolumeId) {
      var params = {
        virtualmachineid: this.resource.id,
        storageid: storageId
      }
      if (rootVolumeId !== null) {
        params = {
          virtualmachineid: this.resource.id,
          'migrateto[0].volume': rootVolumeId,
          'migrateto[0].pool': storageId
        }
      }
      api(migrateApi, params).then(response => {
        var jobId = ''
        if (migrateApi === 'migrateVirtualMachineWithVolume') {
          jobId = response.migratevirtualmachinewithvolumeresponse.jobid
        } else if (migrateApi === 'migrateSystemVm') {
          jobId = response.migratesystemvmresponse.jobid
        } else {
          jobId = response.migratevirtualmachineresponse.jobid
        }
        this.$pollJob({
          title: `${this.$t('label.migrating')} ${this.resource.name}`,
          description: this.resource.name,
          jobId: jobId,
          successMessage: `${this.$t('message.success.migrating')} ${this.resource.name}`,
          successMethod: () => {
            this.$emit('close-action')
          },
          errorMessage: this.$t('message.migrating.failed'),
          errorMethod: () => {
            this.$emit('close-action')
          },
          loadingMessage: `${this.$t('message.migrating.processing')} ${this.resource.name}`,
          catchMessage: this.$t('error.fetching.async.job.result'),
          catchMethod: () => {
            this.$emit('close-action')
          }
        })
        this.$emit('close-action')
      }).catch(error => {
        console.error(error)
        this.$message.error(`${this.$t('message.migrating.vm.to.storage.failed')} ${storageId}`)
      })
    },
    closeAction () {
      this.$emit('close-action')
    }
  }
}
</script>

<style scoped lang="less">
  .form-layout {
    width: 60vw;

    @media (min-width: 500px) {
      width: 450px;
    }
  }

  .action-button {
    text-align: right;

    button {
      margin-right: 5px;
    }
  }
</style><|MERGE_RESOLUTION|>--- conflicted
+++ resolved
@@ -23,7 +23,8 @@
         :model="form"
         :rules="rules"
         @finish="handleSubmit"
-        layout="vertical">
+        layout="vertical"
+        :scrollToFirstError="true">
         <a-form-item name="storageid" ref="storageid">
           <template #label>
             <tooltip-label :title="$t('label.storageid')" :tooltip="apiParams.storageid ? apiParams.storageid.description : ''"/>
@@ -129,16 +130,9 @@
     },
     handleSubmit (e) {
       e.preventDefault()
-<<<<<<< HEAD
       if (this.loading) return
       this.formRef.value.validate().then(() => {
         const values = toRaw(this.form)
-=======
-      this.form.validateFieldsAndScroll((err, values) => {
-        if (err) {
-          return
-        }
->>>>>>> d8004871
         this.loading = true
         var isUserVm = true
         if (this.$route.meta.name !== 'vm') {
@@ -189,7 +183,7 @@
         } else if (migrateApi === 'migrateSystemVm') {
           jobId = response.migratesystemvmresponse.jobid
         } else {
-          jobId = response.migratevirtualmachineresponse.jobid
+          jobId = response.migratevirtualmachine.jobid
         }
         this.$pollJob({
           title: `${this.$t('label.migrating')} ${this.resource.name}`,
