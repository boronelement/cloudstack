--- conflicted
+++ resolved
@@ -24,7 +24,8 @@
       :model="form"
       :rules="rules"
       v-ctrl-enter="handleSubmit"
-      @finish="handleSubmit">
+      @finish="handleSubmit"
+      :scrollToFirstError="true">
       <a-alert style="margin-bottom: 5px" type="warning" show-icon>
         <template #message>
           <span v-html="$t('message.restart.vm.to.update.settings')" />
@@ -219,17 +220,9 @@
         this.$notifyError(error)
       }).finally(() => { this.groups.loading = false })
     },
-<<<<<<< HEAD
     handleSubmit () {
       this.formRef.value.validate().then(() => {
         const values = toRaw(this.form)
-=======
-    handleSubmit (e) {
-      e.preventDefault()
-      this.form.validateFieldsAndScroll((err, values) => {
-        if (err) return
-
->>>>>>> d8004871
         const params = {}
         params.id = this.resource.id
         params.name = values.name
