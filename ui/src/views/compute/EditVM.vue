// Licensed to the Apache Software Foundation (ASF) under one
// or more contributor license agreements.  See the NOTICE file
// distributed with this work for additional information
// regarding copyright ownership.  The ASF licenses this file
// to you under the Apache License, Version 2.0 (the
// "License"); you may not use this file except in compliance
// with the License.  You may obtain a copy of the License at
//
//   http://www.apache.org/licenses/LICENSE-2.0
//
// Unless required by applicable law or agreed to in writing,
// software distributed under the License is distributed on an
// "AS IS" BASIS, WITHOUT WARRANTIES OR CONDITIONS OF ANY
// KIND, either express or implied.  See the License for the
// specific language governing permissions and limitations
// under the License.

<template>
  <a-spin :spinning="loading">
    <a-form
      class="form-layout"
      layout="vertical"
      :ref="formRef"
      :model="form"
      :rules="rules"
      @finish="handleSubmit">
      <a-form-item>
        <template #label>
          {{ $t('label.name') }}
          <a-tooltip :title="apiParams.name.description">
<<<<<<< HEAD
            <info-circle-outlined style="color: rgba(0,0,0,.45)" />
=======
            <a-icon type="info-circle" />
>>>>>>> 8680f7d9
          </a-tooltip>
        </template>
        <a-input
          v-model:value="form.name"
          autoFocus />
      </a-form-item>
      <a-form-item>
        <template #label>
          {{ $t('label.displayname') }}
          <a-tooltip :title="apiParams.displayname.description">
<<<<<<< HEAD
             <info-circle-outlined style="color: rgba(0,0,0,.45)" />
=======
            <a-icon type="info-circle" />
>>>>>>> 8680f7d9
          </a-tooltip>
        </template>
        <a-input v-model:value="form.displayname" />
      </a-form-item>
      <a-form-item>
        <template #label>
          {{ $t('label.ostypeid') }}
          <a-tooltip :title="apiParams.ostypeid.description">
<<<<<<< HEAD
             <info-circle-outlined style="color: rgba(0,0,0,.45)" />
=======
            <a-icon type="info-circle" />
>>>>>>> 8680f7d9
          </a-tooltip>
        </template>
        <a-select
          showSearch
          optionFilterProp="label"
          :filterOption="(input, option) => {
            return option.children[0].children.toLowerCase().indexOf(input.toLowerCase()) >= 0
          }"
          :loading="osTypes.loading"
          v-model:value="form.ostypeid">
          <a-select-option v-for="(ostype) in osTypes.opts" :key="ostype.id">
            {{ ostype.description }}
          </a-select-option>
        </a-select>
      </a-form-item>
      <a-form-item>
        <template #label>
          {{ $t('label.isdynamicallyscalable') }}
          <a-tooltip :title="apiParams.isdynamicallyscalable.description">
<<<<<<< HEAD
             <info-circle-outlined style="color: rgba(0,0,0,.45)" />
=======
            <a-icon type="info-circle" />
>>>>>>> 8680f7d9
          </a-tooltip>
        </template>
        <a-switch v-model:checked="form.isdynamicallyscalable" />
      </a-form-item>
      <a-form-item>
        <template #label>
          {{ $t('label.haenable') }}
          <a-tooltip :title="apiParams.haenable.description">
<<<<<<< HEAD
             <info-circle-outlined style="color: rgba(0,0,0,.45)" />
=======
            <a-icon type="info-circle" />
>>>>>>> 8680f7d9
          </a-tooltip>
        </template>
        <a-switch v-model:checked="form.haenable" />
      </a-form-item>
      <a-form-item>
        <template #label>
          {{ $t('label.group') }}
          <a-tooltip :title="apiParams.group.description">
<<<<<<< HEAD
             <info-circle-outlined style="color: rgba(0,0,0,.45)" />
=======
            <a-icon type="info-circle" />
>>>>>>> 8680f7d9
          </a-tooltip>
        </template>
        <a-auto-complete
          v-model:value="form.group"
          :filterOption="(input, option) => {
            return option.children[0].children.toLowerCase().indexOf(input.toLowerCase()) >= 0
          }"
          :options="groups.opts" />
      </a-form-item>

      <div :span="24" class="action-button">
        <a-button :loading="loading" @click="onCloseAction">{{ this.$t('label.cancel') }}</a-button>
        <a-button :loading="loading" type="primary" html-type="submit">{{ this.$t('label.ok') }}</a-button>
      </div>
    </a-form>
  </a-spin>
</template>

<script>
import { ref, reactive, toRaw } from 'vue'
import { api } from '@/api'

export default {
  name: 'EditVM',
  props: {
    action: {
      type: Object,
      required: true
    },
    resource: {
      type: Object,
      required: true
    }
  },
  data () {
    return {
      loading: false,
      osTypes: {
        loading: false,
        opts: []
      },
      groups: {
        loading: false,
        opts: []
      }
    }
  },
  beforeCreate () {
    this.apiParams = this.$getApiParams('updateVirtualMachine')
  },
  created () {
    this.initForm()
    this.fetchData()
  },
  methods: {
    initForm () {
      this.formRef = ref()
      this.form = reactive({
        name: this.resource.name,
        displayname: this.resource.displayname,
        ostypeid: this.resource.ostypeid,
        isdynamicallyscalable: this.resource.isdynamicallyscalable,
        group: this.resource.group
      })
      this.rules = reactive({})
    },
    fetchData () {
      this.fetchOsTypes()
      this.fetchInstaceGroups()
    },
    fetchOsTypes () {
      this.osTypes.loading = true
      this.osTypes.opts = []
      api('listOsTypes', { listAll: true }).then(json => {
        this.osTypes.opts = json.listostypesresponse.ostype || []
      }).catch(error => {
        this.$notifyError(error)
      }).finally(() => { this.osTypes.loading = false })
    },
    fetchInstaceGroups () {
      this.groups.loading = true
      this.groups.opts = []
      api('listInstanceGroups', {
        account: this.$store.getters.userInfo.account,
        domainid: this.$store.getters.userInfo.domainid,
        listall: true
      }).then(json => {
        const groups = json.listinstancegroupsresponse.instancegroup || []
        groups.forEach(x => {
          this.groups.opts.push(x.name)
        })
      }).catch(error => {
        this.$notifyError(error)
      }).finally(() => { this.groups.loading = false })
    },
    handleSubmit () {
      this.formRef.value.validate().then(() => {
        const values = toRaw(this.form)
        const params = {}
        params.id = this.resource.id
        params.name = values.name
        params.displayname = values.displayname
        params.ostypeid = values.ostypeid
        params.isdynamicallyscalable = values.isdynamicallyscalable || false
        params.haenable = values.haenable || false
        params.group = values.group

        this.loading = true

        api('updateVirtualMachine', params).then(json => {
          this.$message.success({
            content: `${this.$t('label.action.edit.instance')} - ${values.name}`,
            duration: 2
          })
          this.$emit('refresh-data')
          this.onCloseAction()
        }).catch(error => {
          this.$notifyError(error)
        }).finally(() => { this.loading = false })
      })
    },
    onCloseAction () {
      this.$emit('close-action')
    }
  }
}
</script>

<style scoped lang="less">
.form-layout {
  width: 80vw;

  @media (min-width: 600px) {
    width: 450px;
  }

  .action-button {
    text-align: right;
    margin-top: 20px;

    button {
      margin-right: 5px;
    }
  }
}
</style><|MERGE_RESOLUTION|>--- conflicted
+++ resolved
@@ -28,11 +28,7 @@
         <template #label>
           {{ $t('label.name') }}
           <a-tooltip :title="apiParams.name.description">
-<<<<<<< HEAD
-            <info-circle-outlined style="color: rgba(0,0,0,.45)" />
-=======
-            <a-icon type="info-circle" />
->>>>>>> 8680f7d9
+            <info-circle-outlined />
           </a-tooltip>
         </template>
         <a-input
@@ -43,11 +39,7 @@
         <template #label>
           {{ $t('label.displayname') }}
           <a-tooltip :title="apiParams.displayname.description">
-<<<<<<< HEAD
-             <info-circle-outlined style="color: rgba(0,0,0,.45)" />
-=======
-            <a-icon type="info-circle" />
->>>>>>> 8680f7d9
+             <info-circle-outlined />
           </a-tooltip>
         </template>
         <a-input v-model:value="form.displayname" />
@@ -56,11 +48,7 @@
         <template #label>
           {{ $t('label.ostypeid') }}
           <a-tooltip :title="apiParams.ostypeid.description">
-<<<<<<< HEAD
-             <info-circle-outlined style="color: rgba(0,0,0,.45)" />
-=======
-            <a-icon type="info-circle" />
->>>>>>> 8680f7d9
+             <info-circle-outlined />
           </a-tooltip>
         </template>
         <a-select
@@ -80,11 +68,7 @@
         <template #label>
           {{ $t('label.isdynamicallyscalable') }}
           <a-tooltip :title="apiParams.isdynamicallyscalable.description">
-<<<<<<< HEAD
-             <info-circle-outlined style="color: rgba(0,0,0,.45)" />
-=======
-            <a-icon type="info-circle" />
->>>>>>> 8680f7d9
+             <info-circle-outlined />
           </a-tooltip>
         </template>
         <a-switch v-model:checked="form.isdynamicallyscalable" />
@@ -93,11 +77,7 @@
         <template #label>
           {{ $t('label.haenable') }}
           <a-tooltip :title="apiParams.haenable.description">
-<<<<<<< HEAD
-             <info-circle-outlined style="color: rgba(0,0,0,.45)" />
-=======
-            <a-icon type="info-circle" />
->>>>>>> 8680f7d9
+             <info-circle-outlined />
           </a-tooltip>
         </template>
         <a-switch v-model:checked="form.haenable" />
@@ -106,11 +86,7 @@
         <template #label>
           {{ $t('label.group') }}
           <a-tooltip :title="apiParams.group.description">
-<<<<<<< HEAD
-             <info-circle-outlined style="color: rgba(0,0,0,.45)" />
-=======
-            <a-icon type="info-circle" />
->>>>>>> 8680f7d9
+             <info-circle-outlined />
           </a-tooltip>
         </template>
         <a-auto-complete
