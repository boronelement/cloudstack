// Licensed to the Apache Software Foundation (ASF) under one
// or more contributor license agreements.  See the NOTICE file
// distributed with this work for additional information
// regarding copyright ownership.  The ASF licenses this file
// to you under the Apache License, Version 2.0 (the
// "License"); you may not use this file except in compliance
// with the License.  You may obtain a copy of the License at
//
//   http://www.apache.org/licenses/LICENSE-2.0
//
// Unless required by applicable law or agreed to in writing,
// software distributed under the License is distributed on an
// "AS IS" BASIS, WITHOUT WARRANTIES OR CONDITIONS OF ANY
// KIND, either express or implied.  See the License for the
// specific language governing permissions and limitations
// under the License.

<template>
  <a-modal
    v-if="showAction"
    style="top: 20px;"
    centered
    :confirmLoading="loading"
    :title="$t('label.quota.configuration')"
    :closable="true"
    :maskClosable="false"
    :visible="showAction"
    :footer="null"
    @cancel="onClose"
    v-ctrl-enter="submitTariff"
  >
    <a-form
      :form="form"
      layout="vertical"
      @submit="submitTariff">
      <a-form-item :label="$t('label.quota.value')">
        <a-input
          autoFocus
          v-decorator="['value', {
            rules: [{
              required: true,
              message: `${$t('message.error.required.input')}`
            }]
          }]"></a-input>
      </a-form-item>
      <a-form-item :label="$t('label.quota.tariff.effectivedate')">
        <a-date-picker
          :disabledDate="disabledDate"
          style="width: 100%"
          v-decorator="['startdate', {
            rules: [{
              type: 'object',
              required: true,
              message: `${$t('message.error.date')}`
            }]
          }]"></a-date-picker>
      </a-form-item>

      <div :span="24" class="action-button">
        <a-button @click="onClose">{{ $t('label.cancel') }}</a-button>
        <a-button type="primary" @click="submitTariff">{{ $t('label.ok') }}</a-button>
      </div>
    </a-form>
  </a-modal>
</template>

<script>
import { api } from '@/api'
import moment from 'moment'

export default {
  name: 'EditTariffValueWizard',
  props: {
    showAction: {
      type: Boolean,
      default: () => false
    },
    resource: {
      type: Object,
      required: true
    }
  },
  data () {
    return {
      loading: false,
      pattern: 'YYYY-MM-DD'
    }
  },
  inject: ['parentEditTariffAction', 'parentFetchData'],
  beforeCreate () {
    this.form = this.$form.createForm(this)
  },
  mounted () {
    this.form.getFieldDecorator('value', {
      initialValue: this.resource.tariffValue
    })
  },
  methods: {
    onClose () {
      this.parentEditTariffAction(false)
    },
    submitTariff (e) {
      e.preventDefault()
<<<<<<< HEAD
      this.form.validateFieldsAndScroll((error, values) => {
=======
      if (this.loading) return
      this.form.validateFields((error, values) => {
>>>>>>> 0382f2b0
        if (error) return

        const params = {}
        params.usageType = this.resource.usageType
        params.value = values.value
        params.startdate = values.startdate.format(this.pattern)

        this.loading = true

        api('quotaTariffUpdate', {}, 'POST', params).then(json => {
          const tariffResponse = json.quotatariffupdateresponse.quotatariff || {}
          if (Object.keys(tariffResponse).length > 0) {
            const effectiveDate = moment(tariffResponse.effectiveDate).format(this.pattern)
            const query = this.$route.query
            if (query.startdate !== effectiveDate) {
              this.$router.replace({ path: 'quotatariff', query: { startdate: effectiveDate } })
            }
            this.parentFetchData()
          }

          this.onClose()
        }).catch(error => {
          this.$notification.error({
            message: this.$t('message.request.failed'),
            description: (error.response && error.response.headers && error.response.headers['x-description']) || error.message
          })
        }).finally(() => {
          this.loading = false
        })
      })
    },
    disabledDate (current) {
      return current && current < moment().endOf('day')
    }
  }
}
</script>

<style scoped>
</style><|MERGE_RESOLUTION|>--- conflicted
+++ resolved
@@ -101,12 +101,8 @@
     },
     submitTariff (e) {
       e.preventDefault()
-<<<<<<< HEAD
-      this.form.validateFieldsAndScroll((error, values) => {
-=======
       if (this.loading) return
       this.form.validateFields((error, values) => {
->>>>>>> 0382f2b0
         if (error) return
 
         const params = {}
