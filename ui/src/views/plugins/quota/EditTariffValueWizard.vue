--- conflicted
+++ resolved
@@ -98,14 +98,9 @@
     },
     submitTariff (e) {
       e.preventDefault()
-<<<<<<< HEAD
+      if (this.loading) return
       this.formRef.value.validate().then(() => {
         const values = toRaw(this.form)
-=======
-      if (this.loading) return
-      this.form.validateFields((error, values) => {
-        if (error) return
->>>>>>> 2bbc7817
 
         const params = {}
         params.usageType = this.resource.usageType
