// Licensed to the Apache Software Foundation (ASF) under one
// or more contributor license agreements.  See the NOTICE file
// distributed with this work for additional information
// regarding copyright ownership.  The ASF licenses this file
// to you under the Apache License, Version 2.0 (the
// "License"); you may not use this file except in compliance
// with the License.  You may obtain a copy of the License at
//
//   http://www.apache.org/licenses/LICENSE-2.0
//
// Unless required by applicable law or agreed to in writing,
// software distributed under the License is distributed on an
// "AS IS" BASIS, WITHOUT WARRANTIES OR CONDITIONS OF ANY
// KIND, either express or implied.  See the License for the
// specific language governing permissions and limitations
// under the License.

<template>
  <a-spin :spinning="loading">
    <div class="form-layout" v-ctrl-enter="handleSubmit">
      <div class="form">
        <a-form
          :ref="formRef"
          :model="form"
          :rules="rules"
          layout="vertical">
          <a-form-item :label="$t('label.podid')" v-if="pods && pods.length > 0" name="podid" ref="podid">
            <template #label>
              <tooltip-label :title="$t('label.podid')" :tooltip="apiParams.podid.description"/>
            </template>
            <a-select
              v-focus="true"
              v-model:value="form.podid"
              showSearch
              optionFilterProp="label"
              :filterOption="(input, option) => {
                return option.children[0].children.toLowerCase().indexOf(input.toLowerCase()) >= 0
              }" >
              <a-select-option v-for="pod in pods" :key="pod.id" :value="pod.id">{{ pod.name }}</a-select-option>
            </a-select>
          </a-form-item>
          <a-form-item name="gateway" ref="gateway">
            <template #label>
              <tooltip-label :title="$t('label.gateway')" :tooltip="apiParams.gateway.description"/>
            </template>
            <a-input
              v-focus="true"
              v-model:value="form.gateway"
              :placeholder="apiParams.gateway.description"/>
          </a-form-item>
          <a-form-item name="netmask" ref="netmask">
            <template #label>
              <tooltip-label :title="$t('label.netmask')" :tooltip="apiParams.netmask.description"/>
            </template>
            <a-input
              v-model:value="form.netmask"
              :placeholder="apiParams.netmask.description"/>
          </a-form-item>
          <a-row :gutter="12">
            <a-col :md="12" :lg="12">
              <a-form-item name="startip" ref="startip">
                <template #label>
                  <tooltip-label :title="$t('label.startipv4')" :tooltip="apiParams.startip.description"/>
                </template>
                <a-input
                  v-model:value="form.startip"
                  :placeholder="apiParams.startip.description"/>
              </a-form-item>
            </a-col>
            <a-col :md="12" :lg="12">
              <a-form-item name="endip" ref="endip">
                <template #label>
                  <tooltip-label :title="$t('label.endipv4')" :tooltip="apiParams.endip.description"/>
                </template>
                <a-input
                  v-model:value="form.endip"
                  :placeholder="apiParams.endip.description"/>
              </a-form-item>
            </a-col>
          </a-row>
          <a-form-item name="ip6cidr" ref="ip6cidr">
            <template #label>
              <tooltip-label :title="$t('label.ip6cidr')" :tooltip="apiParams.ip6cidr.description"/>
            </template>
            <a-input
              v-model:value="form.ip6cidr"
              :placeholder="apiParams.ip6cidr.description"/>
          </a-form-item>
          <a-form-item name="ip6gateway" ref="ip6gateway">
            <template #label>
              <tooltip-label :title="$t('label.ip6gateway')" :tooltip="apiParams.ip6gateway.description"/>
            </template>
            <a-input
              v-model:value="form.ip6gateway"
              :placeholder="apiParams.ip6gateway.description"/>
          </a-form-item>
          <a-row :gutter="12">
            <a-col :md="12" :lg="12">
              <a-form-item name="startipv6" ref="startipv6">
                <template #label>
                  <tooltip-label :title="$t('label.startipv6')" :tooltip="apiParams.startipv6.description"/>
                </template>
                <a-input
                  v-model:value="form.startipv6"
                  :placeholder="apiParams.startipv6.description"/>
              </a-form-item>
            </a-col>
            <a-col :md="12" :lg="12">
              <a-form-item name="endipv6" ref="endipv6">
                <template #label>
                  <tooltip-label :title="$t('label.endipv6')" :tooltip="apiParams.endipv6.description"/>
                </template>
                <a-input
                  v-model:value="form.endipv6"
                  :placeholder="apiParams.endip.description"/>
              </a-form-item>
            </a-col>
          </a-row>
          <div :span="24" class="action-button">
            <a-button
              :loading="loading"
              @click="closeAction">
              {{ $t('label.cancel') }}
            </a-button>
            <a-button
              :loading="loading"
              type="primary"
              ref="submit"
              @click="handleSubmit">
              {{ $t('label.ok') }}
            </a-button>
          </div>
        </a-form>
      </div>
    </div>
  </a-spin>
</template>

<script>
import { ref, reactive, toRaw } from 'vue'
import { api } from '@/api'
import TooltipLabel from '@/components/widgets/TooltipLabel'

export default {
  name: 'CreateVlanIpRange',
  components: {
    TooltipLabel
  },
  props: {
    resource: {
      type: Object,
      required: true
    }
  },
  data () {
    return {
      loading: false,
      zone: {},
      pods: [],
      ipV4Regex: /^(25[0-5]|2[0-4]\d|[01]?\d\d?)\.(25[0-5]|2[0-4]\d|[01]?\d\d?)\.(25[0-5]|2[0-4]\d|[01]?\d\d?)\.(25[0-5]|2[0-4]\d|[01]?\d\d?)$/i,
      ipV6Regex: /^((([0-9A-Fa-f]{1,4}:){7}[0-9A-Fa-f]{1,4})|(([0-9A-Fa-f]{1,4}:){6}:[0-9A-Fa-f]{1,4})|(([0-9A-Fa-f]{1,4}:){5}:([0-9A-Fa-f]{1,4}:)?[0-9A-Fa-f]{1,4})|(([0-9A-Fa-f]{1,4}:){4}:([0-9A-Fa-f]{1,4}:){0,2}[0-9A-Fa-f]{1,4})|(([0-9A-Fa-f]{1,4}:){3}:([0-9A-Fa-f]{1,4}:){0,3}[0-9A-Fa-f]{1,4})|(([0-9A-Fa-f]{1,4}:){2}:([0-9A-Fa-f]{1,4}:){0,4}[0-9A-Fa-f]{1,4})|(([0-9A-Fa-f]{1,4}:){6}((\b((25[0-5])|(1\d{2})|(2[0-4]\d)|(\d{1,2}))\b)\.){3}(\b((25[0-5])|(1\d{2})|(2[0-4]\d)|(\d{1,2}))\b))|(([0-9A-Fa-f]{1,4}:){0,5}:((\b((25[0-5])|(1\d{2})|(2[0-4]\d)|(\d{1,2}))\b)\.){3}(\b((25[0-5])|(1\d{2})|(2[0-4]\d)|(\d{1,2}))\b))|(::([0-9A-Fa-f]{1,4}:){0,5}((\b((25[0-5])|(1\d{2})|(2[0-4]\d)|(\d{1,2}))\b)\.){3}(\b((25[0-5])|(1\d{2})|(2[0-4]\d)|(\d{1,2}))\b))|([0-9A-Fa-f]{1,4}::([0-9A-Fa-f]{1,4}:){0,5}[0-9A-Fa-f]{1,4})|(::([0-9A-Fa-f]{1,4}:){0,6}[0-9A-Fa-f]{1,4})|(([0-9A-Fa-f]{1,4}:){1,7}:))$/i
    }
  },
  created () {
    this.initForm()
    this.apiParams = this.$getApiParams('createVlanIpRange')
  },
  methods: {
    initForm () {
      this.formRef = ref()
      this.form = reactive({})
      this.rules = reactive({
        podid: [{ required: true, message: this.$t('label.required') }],
        gateway: [{ required: true, message: this.$t('message.error.gateway') }],
        netmask: [{ required: true, message: this.$t('message.error.netmask') }],
        startip: [
          { required: true, message: this.$t('message.error.startip') },
          {
            validator: this.checkIpFormat,
            ipV4: true,
            message: this.$t('message.error.ipv4.address')
          }
        ],
        endip: [
          { required: true, message: this.$t('message.error.endip') },
          {
            validator: this.checkIpFormat,
            ipV4: true,
            message: this.$t('message.error.ipv4.address')
          }
        ],
        startipv6: [
          {
            validator: this.checkIpFormat,
            ipV6: true,
            message: this.$t('message.error.ipV6.address')
          }
        ],
        endipv6: [
          {
            validator: this.checkIpFormat,
            ipV6: true,
            message: this.$t('message.error.ipV6.address')
          }
        ]
      })
    },
    async fetchData () {
      await this.fetchZone()
      if (this.zone.networktype === 'Basic') {
        this.fetchPods()
      }
    },
    fetchZone () {
      return new Promise((resolve, reject) => {
        this.loading = true
        api('listZones', { id: this.resource.zoneid }).then(json => {
          this.zone = json.listzonesresponse.zone[0] || {}
          resolve(this.zone)
        }).catch(error => {
          this.$notifyError(error)
          reject(error)
        }).finally(() => {
          this.loading = false
        })
      })
    },
    fetchPods () {
      this.loading = true
      api('listPods', {
        zoneid: this.resource.zoneid
      }).then(response => {
        this.pods = response.listpodsresponse.pod ? response.listpodsresponse.pod : []
        this.form.podid = this.pods && this.pods.length > 0 ? this.pods[0].id : ''
      }).catch(error => {
        this.$notifyError(error)
      }).finally(() => {
        this.loading = false
      })
    },
    handleSubmit (e) {
      e.preventDefault()

      if (this.loading) return
<<<<<<< HEAD
      this.formRef.value.validate().then(() => {
        const values = toRaw(this.form)
=======
      this.form.validateFieldsAndScroll((err, values) => {
        if (err) {
          return
        }

>>>>>>> d8004871
        const params = {}
        params.forVirtualNetwork = false
        params.networkid = this.resource.id
        if (values.podid) {
          params.podid = values.podid
        }
        params.gateway = values.gateway
        params.netmask = values.netmask
        params.startip = values.startip
        params.endip = values.endip
        params.ip6cidr = values.ip6cidr
        params.ip6gateway = values.ip6gateway
        params.startipv6 = values.startipv6
        params.endipv6 = values.endipv6

        this.loading = true

        api('createVlanIpRange', params)
          .then(() => {
            this.$notification.success({
              message: this.$t('message.success.add.iprange')
            })
            this.closeAction()
            this.$emit('refresh-data')
          }).catch(error => {
            this.$notification.error({
              message: `${this.$t('label.error')} ${error.response.status}`,
              description: error.response.data.createvlaniprangeresponse
                ? error.response.data.createvlaniprangeresponse.errortext : error.response.data.errorresponse.errortext,
              duration: 0
            })
          }).finally(() => {
            this.loading = false
          })
      })
    },
    closeAction () {
      this.$emit('close-action')
    },
    async checkIpFormat (rule, value) {
      if (!value || value === '') {
        return Promise.resolve()
      } else if (rule.ipV4 && !this.ipV4Regex.test(value)) {
        return Promise.reject(rule.message)
      } else if (rule.ipV6 && !this.ipV6Regex.test(value)) {
        return Promise.reject(rule.message)
      } else {
        return Promise.resolve()
      }
    }
  }
}
</script>

<style lang="less" scoped>
.form-layout {
  width: 60vw;

  @media (min-width: 500px) {
    width: 450px;
  }
}
</style><|MERGE_RESOLUTION|>--- conflicted
+++ resolved
@@ -23,7 +23,8 @@
           :ref="formRef"
           :model="form"
           :rules="rules"
-          layout="vertical">
+          layout="vertical"
+          :scrollToFirstError="true">
           <a-form-item :label="$t('label.podid')" v-if="pods && pods.length > 0" name="podid" ref="podid">
             <template #label>
               <tooltip-label :title="$t('label.podid')" :tooltip="apiParams.podid.description"/>
@@ -242,16 +243,8 @@
       e.preventDefault()
 
       if (this.loading) return
-<<<<<<< HEAD
       this.formRef.value.validate().then(() => {
         const values = toRaw(this.form)
-=======
-      this.form.validateFieldsAndScroll((err, values) => {
-        if (err) {
-          return
-        }
-
->>>>>>> d8004871
         const params = {}
         params.forVirtualNetwork = false
         params.networkid = this.resource.id
