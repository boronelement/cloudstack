// Licensed to the Apache Software Foundation (ASF) under one
// or more contributor license agreements.  See the NOTICE file
// distributed with this work for additional information
// regarding copyright ownership.  The ASF licenses this file
// to you under the Apache License, Version 2.0 (the
// "License"); you may not use this file except in compliance
// with the License.  You may obtain a copy of the License at
//
//   http://www.apache.org/licenses/LICENSE-2.0
//
// Unless required by applicable law or agreed to in writing,
// software distributed under the License is distributed on an
// "AS IS" BASIS, WITHOUT WARRANTIES OR CONDITIONS OF ANY
// KIND, either express or implied.  See the License for the
// specific language governing permissions and limitations
// under the License.

<template>
  <a-spin :spinning="loading">
    <div class="form-layout" v-ctrl-enter="handleSubmit">
      <div class="form">
        <a-form
          :ref="formRef"
          :model="form"
          :rules="rules"
          layout="vertical">
<<<<<<< HEAD
          <a-form-item :label="$t('label.podid')" v-if="pods && pods.length > 0" name="podid" ref="podid">
            <a-select autoFocus v-model:value="form.podid">
              <a-select-option v-for="pod in pods" :key="pod.id" :value="pod.id">{{ pod.name }}</a-select-option>
            </a-select>
          </a-form-item>
          <a-form-item name="gateway" ref="gateway">
            <template #label>
              {{ $t('label.gateway') }}
              <a-tooltip :title="apiParams.gateway.description">
                <info-circle-outlined style="color: rgba(0,0,0,.45)" />
              </a-tooltip>
            </template>
=======
          <a-form-item v-if="pods && pods.length > 0">
            <tooltip-label slot="label" :title="$t('label.podid')" :tooltip="apiParams.podid.description"/>
            <a-select
              autoFocus
              v-decorator="['podid', {
                initialValue: this.pods && this.pods.length > 0 ? this.pods[0].id : '',
                rules: [{ required: true, message: `${$t('label.required')}` }]
              }]"
            >
              <a-select-option v-for="pod in pods" :key="pod.id" :value="pod.id">{{ pod.name }}</a-select-option>
            </a-select>
          </a-form-item>
          <a-form-item>
            <tooltip-label slot="label" :title="$t('label.gateway')" :tooltip="apiParams.gateway.description"/>
>>>>>>> 2bbc7817
            <a-input
              autoFocus
              v-model:value="form.gateway"
              :placeholder="apiParams.gateway.description"/>
          </a-form-item>
<<<<<<< HEAD
          <a-form-item name="netmask" ref="netmask">
            <template #label>
              {{ $t('label.netmask') }}
              <a-tooltip :title="apiParams.netmask.description">
                <info-circle-outlined style="color: rgba(0,0,0,.45)" />
              </a-tooltip>
            </template>
=======
          <a-form-item>
            <tooltip-label slot="label" :title="$t('label.netmask')" :tooltip="apiParams.netmask.description"/>
>>>>>>> 2bbc7817
            <a-input
              v-model:value="form.netmask"
              :placeholder="apiParams.netmask.description"/>
          </a-form-item>
          <a-row :gutter="12">
            <a-col :md="12" lg="12">
<<<<<<< HEAD
              <a-form-item name="startip" ref="startip">
                <template #label>
                  {{ $t('label.startipv4') }}
                  <a-tooltip :title="apiParams.startip.description">
                    <info-circle-outlined style="color: rgba(0,0,0,.45)" />
                  </a-tooltip>
                </template>
=======
              <a-form-item>
                <tooltip-label slot="label" :title="$t('label.startipv4')" :tooltip="apiParams.startip.description"/>
>>>>>>> 2bbc7817
                <a-input
                  v-model:value="form.startip"
                  :placeholder="apiParams.startip.description"/>
              </a-form-item>
            </a-col>
            <a-col :md="12" :lg="12">
<<<<<<< HEAD
              <a-form-item name="endip" ref="endip">
                <template #label>
                  {{ $t('label.endipv4') }}
                  <a-tooltip :title="apiParams.endip.description">
                    <info-circle-outlined style="color: rgba(0,0,0,.45)" />
                  </a-tooltip>
                </template>
=======
              <a-form-item>
                <tooltip-label slot="label" :title="$t('label.endipv4')" :tooltip="apiParams.endip.description"/>
>>>>>>> 2bbc7817
                <a-input
                  v-model:value="form.endip"
                  :placeholder="apiParams.endip.description"/>
              </a-form-item>
            </a-col>
          </a-row>
<<<<<<< HEAD
          <a-form-item name="ip6cidr" ref="ip6cidr">
            <template #label>
              {{ $t('label.ip6cidr') }}
              <a-tooltip :title="apiParams.ip6cidr.description">
                <info-circle-outlined style="color: rgba(0,0,0,.45)" />
              </a-tooltip>
            </template>
=======
          <a-form-item>
            <tooltip-label slot="label" :title="$t('label.ip6cidr')" :tooltip="apiParams.ip6cidr.description"/>
>>>>>>> 2bbc7817
            <a-input
              v-model:value="form.ip6cidr"
              :placeholder="apiParams.ip6cidr.description"/>
          </a-form-item>
<<<<<<< HEAD
          <a-form-item name="ip6gateway" ref="ip6gateway">
            <template #label>
              {{ $t('label.ip6gateway') }}
              <a-tooltip :title="apiParams.ip6gateway.description">
                <info-circle-outlined style="color: rgba(0,0,0,.45)" />
              </a-tooltip>
            </template>
=======
          <a-form-item>
            <tooltip-label slot="label" :title="$t('label.ip6gateway')" :tooltip="apiParams.ip6gateway.description"/>
>>>>>>> 2bbc7817
            <a-input
              v-model:value="form.ip6gateway"
              :placeholder="apiParams.ip6gateway.description"/>
          </a-form-item>
          <a-row :gutter="12">
            <a-col :md="12" :lg="12">
<<<<<<< HEAD
              <a-form-item name="startipv6" ref="startipv6">
                <template #label>
                  {{ $t('label.startipv6') }}
                  <a-tooltip :title="apiParams.startipv6.description">
                    <info-circle-outlined style="color: rgba(0,0,0,.45)" />
                  </a-tooltip>
                </template>
=======
              <a-form-item>
                <tooltip-label slot="label" :title="$t('label.startipv6')" :tooltip="apiParams.startipv6.description"/>
>>>>>>> 2bbc7817
                <a-input
                  v-model:value="form.startipv6"
                  :placeholder="apiParams.startipv6.description"/>
              </a-form-item>
            </a-col>
            <a-col :md="12" :lg="12">
<<<<<<< HEAD
              <a-form-item name="endipv6" ref="endipv6">
                <template #label>
                  {{ $t('label.endipv6') }}
                  <a-tooltip :title="apiParams.endipv6.description">
                    <info-circle-outlined style="color: rgba(0,0,0,.45)" />
                  </a-tooltip>
                </template>
=======
              <a-form-item>
                <tooltip-label slot="label" :title="$t('label.endipv6')" :tooltip="apiParams.endipv6.description"/>
>>>>>>> 2bbc7817
                <a-input
                  v-model:value="form.endipv6"
                  :placeholder="apiParams.endip.description"/>
              </a-form-item>
            </a-col>
          </a-row>
          <div :span="24" class="action-button">
            <a-button
              :loading="loading"
              @click="closeAction">
              {{ $t('label.cancel') }}
            </a-button>
            <a-button
              :loading="loading"
              type="primary"
              ref="submit"
              @click="handleSubmit">
              {{ $t('label.ok') }}
            </a-button>
          </div>
        </a-form>
      </div>
    </div>
  </a-spin>
</template>

<script>
import { ref, reactive, toRaw } from 'vue'
import { api } from '@/api'
import TooltipLabel from '@/components/widgets/TooltipLabel'

export default {
  name: 'CreateVlanIpRange',
  components: {
    TooltipLabel
  },
  props: {
    resource: {
      type: Object,
      required: true
    }
  },
  data () {
    return {
      loading: false,
      zone: {},
      pods: [],
      ipV4Regex: /^(25[0-5]|2[0-4]\d|[01]?\d\d?)\.(25[0-5]|2[0-4]\d|[01]?\d\d?)\.(25[0-5]|2[0-4]\d|[01]?\d\d?)\.(25[0-5]|2[0-4]\d|[01]?\d\d?)$/i,
      ipV6Regex: /^((([0-9A-Fa-f]{1,4}:){7}[0-9A-Fa-f]{1,4})|(([0-9A-Fa-f]{1,4}:){6}:[0-9A-Fa-f]{1,4})|(([0-9A-Fa-f]{1,4}:){5}:([0-9A-Fa-f]{1,4}:)?[0-9A-Fa-f]{1,4})|(([0-9A-Fa-f]{1,4}:){4}:([0-9A-Fa-f]{1,4}:){0,2}[0-9A-Fa-f]{1,4})|(([0-9A-Fa-f]{1,4}:){3}:([0-9A-Fa-f]{1,4}:){0,3}[0-9A-Fa-f]{1,4})|(([0-9A-Fa-f]{1,4}:){2}:([0-9A-Fa-f]{1,4}:){0,4}[0-9A-Fa-f]{1,4})|(([0-9A-Fa-f]{1,4}:){6}((\b((25[0-5])|(1\d{2})|(2[0-4]\d)|(\d{1,2}))\b)\.){3}(\b((25[0-5])|(1\d{2})|(2[0-4]\d)|(\d{1,2}))\b))|(([0-9A-Fa-f]{1,4}:){0,5}:((\b((25[0-5])|(1\d{2})|(2[0-4]\d)|(\d{1,2}))\b)\.){3}(\b((25[0-5])|(1\d{2})|(2[0-4]\d)|(\d{1,2}))\b))|(::([0-9A-Fa-f]{1,4}:){0,5}((\b((25[0-5])|(1\d{2})|(2[0-4]\d)|(\d{1,2}))\b)\.){3}(\b((25[0-5])|(1\d{2})|(2[0-4]\d)|(\d{1,2}))\b))|([0-9A-Fa-f]{1,4}::([0-9A-Fa-f]{1,4}:){0,5}[0-9A-Fa-f]{1,4})|(::([0-9A-Fa-f]{1,4}:){0,6}[0-9A-Fa-f]{1,4})|(([0-9A-Fa-f]{1,4}:){1,7}:))$/i
    }
  },
  created () {
    this.initForm()
    this.apiParams = this.$getApiParams('createVlanIpRange')
  },
  methods: {
    initForm () {
      this.formRef = ref()
      this.form = reactive({})
      this.rules = reactive({
        podid: [{ required: true, message: this.$t('label.required') }],
        gateway: [{ required: true, message: this.$t('message.error.gateway') }],
        netmask: [{ required: true, message: this.$t('message.error.netmask') }],
        startip: [
          { required: true, message: this.$t('message.error.startip') },
          {
            validator: this.checkIpFormat,
            ipV4: true,
            message: this.$t('message.error.ipv4.address')
          }
        ],
        endip: [
          { required: true, message: this.$t('message.error.endip') },
          {
            validator: this.checkIpFormat,
            ipV4: true,
            message: this.$t('message.error.ipv4.address')
          }
        ],
        startipv6: [
          {
            validator: this.checkIpFormat,
            ipV6: true,
            message: this.$t('message.error.ipV6.address')
          }
        ],
        endipv6: [
          {
            validator: this.checkIpFormat,
            ipV6: true,
            message: this.$t('message.error.ipV6.address')
          }
        ]
      })
    },
    async fetchData () {
      await this.fetchZone()
      if (this.zone.networktype === 'Basic') {
        this.fetchPods()
      }
    },
    fetchZone () {
      return new Promise((resolve, reject) => {
        this.loading = true
        api('listZones', { id: this.resource.zoneid }).then(json => {
          this.zone = json.listzonesresponse.zone[0] || {}
          resolve(this.zone)
        }).catch(error => {
          this.$notifyError(error)
          reject(error)
        }).finally(() => {
          this.loading = false
        })
      })
    },
    fetchPods () {
      this.loading = true
      api('listPods', {
        zoneid: this.resource.zoneid
      }).then(response => {
        this.pods = response.listpodsresponse.pod ? response.listpodsresponse.pod : []
        this.form.podid = this.pods && this.pods.length > 0 ? this.pods[0].id : ''
      }).catch(error => {
        this.$notifyError(error)
      }).finally(() => {
        this.loading = false
      })
    },
<<<<<<< HEAD
    handleSubmit () {
      this.formRef.value.validate().then(() => {
        const values = toRaw(this.form)
=======
    handleSubmit (e) {
      e.preventDefault()

      if (this.loading) return
      this.form.validateFields((err, values) => {
        if (err) {
          return
        }

>>>>>>> 2bbc7817
        const params = {}
        params.forVirtualNetwork = false
        params.networkid = this.resource.id
        if (values.podid) {
          params.podid = values.podid
        }
        params.gateway = values.gateway
        params.netmask = values.netmask
        params.startip = values.startip
        params.endip = values.endip
        params.ip6cidr = values.ip6cidr
        params.ip6gateway = values.ip6gateway
        params.startipv6 = values.startipv6
        params.endipv6 = values.endipv6

        this.loading = true

        api('createVlanIpRange', params)
          .then(() => {
            this.$notification.success({
              message: this.$t('message.success.add.iprange')
            })
            this.closeAction()
            this.$emit('refresh-data')
          }).catch(error => {
            this.$notification.error({
              message: `${this.$t('label.error')} ${error.response.status}`,
              description: error.response.data.createvlaniprangeresponse
                ? error.response.data.createvlaniprangeresponse.errortext : error.response.data.errorresponse.errortext,
              duration: 0
            })
          }).finally(() => {
            this.loading = false
          })
      })
    },
    closeAction () {
      this.$emit('close-action')
    },
    async checkIpFormat (rule, value) {
      if (!value || value === '') {
        return Promise.resolve()
      } else if (rule.ipV4 && !this.ipV4Regex.test(value)) {
        return Promise.reject(rule.message)
      } else if (rule.ipV6 && !this.ipV6Regex.test(value)) {
        return Promise.reject(rule.message)
      } else {
        return Promise.resolve()
      }
    }
  }
}
</script>

<style lang="less" scoped>
.form-layout {
  width: 60vw;

  @media (min-width: 500px) {
    width: 450px;
  }
}
</style><|MERGE_RESOLUTION|>--- conflicted
+++ resolved
@@ -24,158 +24,81 @@
           :model="form"
           :rules="rules"
           layout="vertical">
-<<<<<<< HEAD
           <a-form-item :label="$t('label.podid')" v-if="pods && pods.length > 0" name="podid" ref="podid">
+            <tooltip-label slot="label" :title="$t('label.podid')" :tooltip="apiParams.podid.description"/>
             <a-select autoFocus v-model:value="form.podid">
               <a-select-option v-for="pod in pods" :key="pod.id" :value="pod.id">{{ pod.name }}</a-select-option>
             </a-select>
           </a-form-item>
           <a-form-item name="gateway" ref="gateway">
-            <template #label>
-              {{ $t('label.gateway') }}
-              <a-tooltip :title="apiParams.gateway.description">
-                <info-circle-outlined style="color: rgba(0,0,0,.45)" />
-              </a-tooltip>
-            </template>
-=======
-          <a-form-item v-if="pods && pods.length > 0">
-            <tooltip-label slot="label" :title="$t('label.podid')" :tooltip="apiParams.podid.description"/>
-            <a-select
-              autoFocus
-              v-decorator="['podid', {
-                initialValue: this.pods && this.pods.length > 0 ? this.pods[0].id : '',
-                rules: [{ required: true, message: `${$t('label.required')}` }]
-              }]"
-            >
-              <a-select-option v-for="pod in pods" :key="pod.id" :value="pod.id">{{ pod.name }}</a-select-option>
-            </a-select>
-          </a-form-item>
-          <a-form-item>
             <tooltip-label slot="label" :title="$t('label.gateway')" :tooltip="apiParams.gateway.description"/>
->>>>>>> 2bbc7817
             <a-input
               autoFocus
               v-model:value="form.gateway"
               :placeholder="apiParams.gateway.description"/>
           </a-form-item>
-<<<<<<< HEAD
           <a-form-item name="netmask" ref="netmask">
             <template #label>
-              {{ $t('label.netmask') }}
-              <a-tooltip :title="apiParams.netmask.description">
-                <info-circle-outlined style="color: rgba(0,0,0,.45)" />
-              </a-tooltip>
+              <tooltip-label slot="label" :title="$t('label.netmask')" :tooltip="apiParams.netmask.description"/>
             </template>
-=======
-          <a-form-item>
-            <tooltip-label slot="label" :title="$t('label.netmask')" :tooltip="apiParams.netmask.description"/>
->>>>>>> 2bbc7817
             <a-input
               v-model:value="form.netmask"
               :placeholder="apiParams.netmask.description"/>
           </a-form-item>
           <a-row :gutter="12">
             <a-col :md="12" lg="12">
-<<<<<<< HEAD
               <a-form-item name="startip" ref="startip">
                 <template #label>
-                  {{ $t('label.startipv4') }}
-                  <a-tooltip :title="apiParams.startip.description">
-                    <info-circle-outlined style="color: rgba(0,0,0,.45)" />
-                  </a-tooltip>
-                </template>
-=======
-              <a-form-item>
-                <tooltip-label slot="label" :title="$t('label.startipv4')" :tooltip="apiParams.startip.description"/>
->>>>>>> 2bbc7817
+                  <tooltip-label slot="label" :title="$t('label.startipv4')" :tooltip="apiParams.startip.description"/>
+                </template>
                 <a-input
                   v-model:value="form.startip"
                   :placeholder="apiParams.startip.description"/>
               </a-form-item>
             </a-col>
             <a-col :md="12" :lg="12">
-<<<<<<< HEAD
               <a-form-item name="endip" ref="endip">
                 <template #label>
-                  {{ $t('label.endipv4') }}
-                  <a-tooltip :title="apiParams.endip.description">
-                    <info-circle-outlined style="color: rgba(0,0,0,.45)" />
-                  </a-tooltip>
-                </template>
-=======
-              <a-form-item>
-                <tooltip-label slot="label" :title="$t('label.endipv4')" :tooltip="apiParams.endip.description"/>
->>>>>>> 2bbc7817
+                  <tooltip-label slot="label" :title="$t('label.endipv4')" :tooltip="apiParams.endip.description"/>
+                </template>
                 <a-input
                   v-model:value="form.endip"
                   :placeholder="apiParams.endip.description"/>
               </a-form-item>
             </a-col>
           </a-row>
-<<<<<<< HEAD
           <a-form-item name="ip6cidr" ref="ip6cidr">
             <template #label>
-              {{ $t('label.ip6cidr') }}
-              <a-tooltip :title="apiParams.ip6cidr.description">
-                <info-circle-outlined style="color: rgba(0,0,0,.45)" />
-              </a-tooltip>
+              <tooltip-label slot="label" :title="$t('label.ip6cidr')" :tooltip="apiParams.ip6cidr.description"/>
             </template>
-=======
-          <a-form-item>
-            <tooltip-label slot="label" :title="$t('label.ip6cidr')" :tooltip="apiParams.ip6cidr.description"/>
->>>>>>> 2bbc7817
             <a-input
               v-model:value="form.ip6cidr"
               :placeholder="apiParams.ip6cidr.description"/>
           </a-form-item>
-<<<<<<< HEAD
           <a-form-item name="ip6gateway" ref="ip6gateway">
             <template #label>
-              {{ $t('label.ip6gateway') }}
-              <a-tooltip :title="apiParams.ip6gateway.description">
-                <info-circle-outlined style="color: rgba(0,0,0,.45)" />
-              </a-tooltip>
+              <tooltip-label slot="label" :title="$t('label.ip6gateway')" :tooltip="apiParams.ip6gateway.description"/>
             </template>
-=======
-          <a-form-item>
-            <tooltip-label slot="label" :title="$t('label.ip6gateway')" :tooltip="apiParams.ip6gateway.description"/>
->>>>>>> 2bbc7817
             <a-input
               v-model:value="form.ip6gateway"
               :placeholder="apiParams.ip6gateway.description"/>
           </a-form-item>
           <a-row :gutter="12">
             <a-col :md="12" :lg="12">
-<<<<<<< HEAD
               <a-form-item name="startipv6" ref="startipv6">
                 <template #label>
-                  {{ $t('label.startipv6') }}
-                  <a-tooltip :title="apiParams.startipv6.description">
-                    <info-circle-outlined style="color: rgba(0,0,0,.45)" />
-                  </a-tooltip>
-                </template>
-=======
-              <a-form-item>
-                <tooltip-label slot="label" :title="$t('label.startipv6')" :tooltip="apiParams.startipv6.description"/>
->>>>>>> 2bbc7817
+                  <tooltip-label slot="label" :title="$t('label.startipv6')" :tooltip="apiParams.startipv6.description"/>
+                </template>
                 <a-input
                   v-model:value="form.startipv6"
                   :placeholder="apiParams.startipv6.description"/>
               </a-form-item>
             </a-col>
             <a-col :md="12" :lg="12">
-<<<<<<< HEAD
               <a-form-item name="endipv6" ref="endipv6">
                 <template #label>
-                  {{ $t('label.endipv6') }}
-                  <a-tooltip :title="apiParams.endipv6.description">
-                    <info-circle-outlined style="color: rgba(0,0,0,.45)" />
-                  </a-tooltip>
-                </template>
-=======
-              <a-form-item>
-                <tooltip-label slot="label" :title="$t('label.endipv6')" :tooltip="apiParams.endipv6.description"/>
->>>>>>> 2bbc7817
+                  <tooltip-label slot="label" :title="$t('label.endipv6')" :tooltip="apiParams.endipv6.description"/>
+                </template>
                 <a-input
                   v-model:value="form.endipv6"
                   :placeholder="apiParams.endip.description"/>
@@ -304,21 +227,12 @@
         this.loading = false
       })
     },
-<<<<<<< HEAD
-    handleSubmit () {
+    handleSubmit (e) {
+      e.preventDefault()
+
+      if (this.loading) return
       this.formRef.value.validate().then(() => {
         const values = toRaw(this.form)
-=======
-    handleSubmit (e) {
-      e.preventDefault()
-
-      if (this.loading) return
-      this.form.validateFields((err, values) => {
-        if (err) {
-          return
-        }
-
->>>>>>> 2bbc7817
         const params = {}
         params.forVirtualNetwork = false
         params.networkid = this.resource.id
