--- conflicted
+++ resolved
@@ -24,7 +24,8 @@
           :model="form"
           :rules="rules"
           layout="vertical"
-          @finish="handleSubmit">
+          @finish="handleSubmit"
+          :scrollToFirstError="true">
           <a-form-item name="name" ref="name">
             <template #label>
               <tooltip-label :title="$t('label.name')" :tooltip="apiParams.name.description"/>
@@ -389,15 +390,8 @@
     },
     handleSubmit (e) {
       if (this.actionLoading) return
-<<<<<<< HEAD
       this.formRef.value.validate().then(() => {
         const values = toRaw(this.form)
-=======
-      this.form.validateFieldsAndScroll((error, values) => {
-        if (error) {
-          return
-        }
->>>>>>> d8004871
         this.actionLoading = true
         var params = {
           zoneId: this.selectedZone.id,
