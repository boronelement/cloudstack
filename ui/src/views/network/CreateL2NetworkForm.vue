// Licensed to the Apache Software Foundation (ASF) under one
// or more contributor license agreements.  See the NOTICE file
// distributed with this work for additional information
// regarding copyright ownership.  The ASF licenses this file
// to you under the Apache License, Version 2.0 (the
// "License"); you may not use this file except in compliance
// with the License.  You may obtain a copy of the License at
//
//   http://www.apache.org/licenses/LICENSE-2.0
//
// Unless required by applicable law or agreed to in writing,
// software distributed under the License is distributed on an
// "AS IS" BASIS, WITHOUT WARRANTIES OR CONDITIONS OF ANY
// KIND, either express or implied.  See the License for the
// specific language governing permissions and limitations
// under the License.

<template>
  <a-spin :spinning="loading">
    <div class="form-layout" v-ctrl-enter="handleSubmit">
      <div class="form">
        <a-form
<<<<<<< HEAD
          :ref="formRef"
          :model="form"
          :rules="rules"
          layout="vertical">
          <a-form-item name="name" ref="name">
            <template #label>
              {{ $t('label.name') }}
              <a-tooltip :title="apiParams.name.description">
                <info-circle-outlined style="color: rgba(0,0,0,.45)" />
              </a-tooltip>
            </template>
=======
          :form="form"
          layout="vertical"
          @submit="handleSubmit">
          <a-form-item>
            <tooltip-label slot="label" :title="$t('label.name')" :tooltip="apiParams.name.description"/>
>>>>>>> 2bbc7817
            <a-input
              v-model:value="form.name"
              :placeholder="$t('label.name')"
              autoFocus/>
          </a-form-item>
<<<<<<< HEAD
          <a-form-item name="displaytext" ref="displaytext">
            <template #label>
              {{ $t('label.displaytext') }}
              <a-tooltip :title="apiParams.displaytext.description">
                <info-circle-outlined style="color: rgba(0,0,0,.45)" />
              </a-tooltip>
            </template>
=======
          <a-form-item>
            <tooltip-label slot="label" :title="$t('label.displaytext')" :tooltip="apiParams.displaytext.description"/>
>>>>>>> 2bbc7817
            <a-input
              v-model:value="form.displaytext"
              :placeholder="$t('label.displaytext')"/>
          </a-form-item>
<<<<<<< HEAD
          <a-form-item name="zoneid" ref="zoneid">
            <template #label>
              {{ $t('label.zoneid') }}
              <a-tooltip :title="apiParams.zoneid.description">
                <info-circle-outlined style="color: rgba(0,0,0,.45)" />
              </a-tooltip>
            </template>
=======
          <a-form-item>
            <tooltip-label slot="label" :title="$t('label.zoneid')" :tooltip="apiParams.zoneid.description"/>
>>>>>>> 2bbc7817
            <a-select
              v-model:value="form.zoneid"
              showSearch
              optionFilterProp="label"
              :filterOption="(input, option) => {
                return option.children[0].children.toLowerCase().indexOf(input.toLowerCase()) >= 0
              }"
              :loading="zoneLoading"
              :placeholder="$t('label.zoneid')"
              @change="val => { handleZoneChange(zones[val]) }">
              <a-select-option v-for="(opt, optIndex) in zones" :key="optIndex">
                {{ opt.name || opt.description }}
              </a-select-option>
            </a-select>
          </a-form-item>
<<<<<<< HEAD
          <a-form-item v-if="isAdminOrDomainAdmin()" name="domainid" ref="domainid">
            <template #label>
              {{ $t('label.domain') }}
              <a-tooltip :title="apiParams.domainid.description">
                <info-circle-outlined style="color: rgba(0,0,0,.45)" />
              </a-tooltip>
            </template>
=======
          <a-form-item v-if="this.isAdminOrDomainAdmin()">
            <tooltip-label slot="label" :title="$t('label.domainid')" :tooltip="apiParams.domainid.description"/>
>>>>>>> 2bbc7817
            <a-select
              v-model:value="form.domainid"
              showSearch
              optionFilterProp="label"
              :filterOption="(input, option) => {
                return option.children[0].children.toLowerCase().indexOf(input.toLowerCase()) >= 0
              }"
              :loading="domainLoading"
              :placeholder="$t('label.domainid')"
              @change="val => { handleDomainChange(domains[val]) }">
              <a-select-option v-for="(opt, optIndex) in domains" :key="optIndex">
                {{ opt.path || opt.name || opt.description }}
              </a-select-option>
            </a-select>
          </a-form-item>
<<<<<<< HEAD
          <a-form-item name="networkofferingid" ref="networkofferingid">
            <template #label>
              {{ $t('label.networkofferingid') }}
              <a-tooltip :title="apiParams.networkofferingid.description">
                <info-circle-outlined style="color: rgba(0,0,0,.45)" />
              </a-tooltip>
            </template>
=======
          <a-form-item>
            <tooltip-label slot="label" :title="$t('label.networkofferingid')" :tooltip="apiParams.networkofferingid.description"/>
>>>>>>> 2bbc7817
            <a-select
              v-model:value="form.networkofferingid"
              showSearch
              optionFilterProp="label"
              :filterOption="(input, option) => {
                return option.children[0].children.toLowerCase().indexOf(input.toLowerCase()) >= 0
              }"
              :loading="networkOfferingLoading"
              :placeholder="$t('label.networkofferingid')"
              @change="val => { handleNetworkOfferingChange(networkOfferings[val]) }">
              <a-select-option v-for="(opt, optIndex) in networkOfferings" :key="optIndex">
                {{ opt.displaytext || opt.name || opt.description }}
              </a-select-option>
            </a-select>
          </a-form-item>
<<<<<<< HEAD
          <a-form-item
            v-if="!isObjectEmpty(selectedNetworkOffering) && selectedNetworkOffering.specifyvlan"
            name="vlanid"
            ref="vlanid">
            <template #label>
              {{ $t('label.vlan') }}
              <a-tooltip :title="apiParams.vlan.description" v-if="'vlan' in apiParams">
                <info-circle-outlined style="color: rgba(0,0,0,.45)" />
              </a-tooltip>
            </template>
=======
          <a-form-item v-if="!this.isObjectEmpty(this.selectedNetworkOffering) && this.selectedNetworkOffering.specifyvlan">
            <tooltip-label slot="label" :title="$t('label.vlan')" :tooltip="apiParams.vlan ? apiParams.vlan.description : null"/>
>>>>>>> 2bbc7817
            <a-input
              v-model:value="form.vlanid"
              :placeholder="$t('label.vlanid')"/>
          </a-form-item>
<<<<<<< HEAD
          <a-form-item
            v-if="!isObjectEmpty(selectedNetworkOffering) && selectedNetworkOffering.specifyvlan"
            name="bypassvlanoverlapcheck"
            ref="bypassvlanoverlapcheck">
            <template #label>
              {{ $t('label.bypassvlanoverlapcheck') }}
              <a-tooltip :title="apiParams.bypassvlanoverlapcheck.description" v-if="'bypassvlanoverlapcheck' in apiParams">
                <info-circle-outlined style="color: rgba(0,0,0,.45)" />
              </a-tooltip>
            </template>
            <a-switch v-model:checked="form.bypassvlanoverlapcheck" />
          </a-form-item>
          <a-form-item
            v-if="!isObjectEmpty(selectedNetworkOffering) && selectedNetworkOffering.specifyvlan"
            name="isolatedpvlantype"
            ref="isolatedpvlantype">
            <template #label>
              {{ $t('label.isolatedpvlantype') }}
              <a-tooltip :title="apiParams.isolatedpvlantype.description">
                <info-circle-outlined style="color: rgba(0,0,0,.45)" />
              </a-tooltip>
            </template>
=======
          <a-form-item v-if="!this.isObjectEmpty(this.selectedNetworkOffering) && this.selectedNetworkOffering.specifyvlan">
            <tooltip-label slot="label" :title="$t('label.bypassvlanoverlapcheck')" :tooltip="apiParams.bypassvlanoverlapcheck ? apiParams.bypassvlanoverlapcheck.description : null"/>
            <a-switch v-decorator="['bypassvlanoverlapcheck']" />
          </a-form-item>
          <a-form-item v-if="!this.isObjectEmpty(this.selectedNetworkOffering) && this.selectedNetworkOffering.specifyvlan">
            <tooltip-label slot="label" :title="$t('label.isolatedpvlantype')" :tooltip="apiParams.isolatedpvlantype.description"/>
>>>>>>> 2bbc7817
            <a-radio-group
              v-model:value="form.isolatedpvlantype"
              buttonStyle="solid"
              @change="selected => { isolatePvlanType = selected.target.value }">
              <a-radio-button value="none">
                {{ $t('label.none') }}
              </a-radio-button>
              <a-radio-button value="community">
                {{ $t('label.community') }}
              </a-radio-button>
              <a-radio-button value="isolated">
                {{ $t('label.secondary.isolated.vlan.type.isolated') }}
              </a-radio-button>
              <a-radio-button value="promiscuous">
                {{ $t('label.secondary.isolated.vlan.type.promiscuous') }}
              </a-radio-button>
            </a-radio-group>
          </a-form-item>
<<<<<<< HEAD
          <a-form-item
            v-if="form.isolatedpvlantype=='community' || form.isolatedpvlantype=='isolated'"
             name="isolatedpvlanid"
             ref="isolatedpvlanid">
            <template #label>
              {{ $t('label.isolatedpvlanid') }}
              <a-tooltip :title="apiParams.isolatedpvlan.description">
                <info-circle-outlined style="color: rgba(0,0,0,.45)" />
              </a-tooltip>
            </template>
=======
          <a-form-item v-if="this.isolatePvlanType=='community' || this.isolatePvlanType=='isolated'">
            <tooltip-label slot="label" :title="$t('label.isolatedpvlanid')" :tooltip="apiParams.isolatedpvlan.description"/>
>>>>>>> 2bbc7817
            <a-input
              v-model:value="form.isolatedpvlan"
              :placeholder="$t('label.isolatedpvlanid')"/>
          </a-form-item>
<<<<<<< HEAD
          <a-form-item v-if="accountVisible" name="account" ref="name">
            <template #label>
              {{ $t('label.account') }}
              <a-tooltip :title="apiParams.account.description">
                <info-circle-outlined style="color: rgba(0,0,0,.45)" />
              </a-tooltip>
            </template>
=======
          <a-form-item v-if="this.accountVisible">
            <tooltip-label slot="label" :title="$t('label.account')" :tooltip="apiParams.account.description"/>
>>>>>>> 2bbc7817
            <a-input
              v-model:value="form.account"
              :placeholder="$t('label.account')"/>
          </a-form-item>
          <div :span="24" class="action-button">
            <a-button
              :loading="actionLoading"
              @click="closeAction">
              {{ $t('label.cancel') }}
            </a-button>
            <a-button
              :loading="actionLoading"
              type="primary"
              htmlType="submit"
              @click="handleSubmit">
              {{ $t('label.ok') }}
            </a-button>
          </div>
        </a-form>
      </div>
    </div>
  </a-spin>
</template>

<script>
import { ref, reactive, toRaw } from 'vue'
import { api } from '@/api'
import TooltipLabel from '@/components/widgets/TooltipLabel'

export default {
  name: 'CreateL2NetworkForm',
  components: {
    TooltipLabel
  },
  props: {
    loading: {
      type: Boolean,
      default: false
    },
    vpc: {
      type: Object,
      default: null
    },
    resource: {
      type: Object,
      default: () => { return {} }
    }
  },
  data () {
    return {
      actionLoading: false,
      domains: [],
      domainLoading: false,
      selectedDomain: {},
      zones: [],
      zoneLoading: false,
      selectedZone: {},
      networkOfferings: [],
      networkOfferingLoading: false,
      selectedNetworkOffering: {},
      accountVisible: this.isAdminOrDomainAdmin(),
      isolatePvlanType: 'none'
    }
  },
  watch: {
    resource (newItem, oldItem) {
      this.fetchData()
    }
  },
  beforeCreate () {
    this.apiParams = this.$getApiParams('createNetwork')
  },
  created () {
    this.domains = [
      {
        id: '-1',
        name: ' '
      }
    ]
    this.initForm()
    this.fetchData()
  },
  methods: {
    initForm () {
      this.formRef = ref()
      this.form = reactive({
        isolatedpvlantype: 'none'
      })
      this.rules = reactive({
        name: [{ required: true, message: this.$t('message.error.name') }],
        displaytext: [{ required: true, message: this.$t('message.error.display.text') }],
        zoneid: [{ required: true, message: this.$t('message.error.select') }],
        networkofferingid: [{ required: true, message: this.$t('message.error.select') }],
        vlanid: [{ required: true, message: this.$t('message.please.enter.value') }]
      })
    },
    fetchData () {
      this.fetchDomainData()
      this.fetchZoneData()
    },
    isAdmin () {
      return ['Admin'].includes(this.$store.getters.userInfo.roletype)
    },
    isAdminOrDomainAdmin () {
      return ['Admin', 'DomainAdmin'].includes(this.$store.getters.userInfo.roletype)
    },
    isObjectEmpty (obj) {
      return !(obj !== null && obj !== undefined && Object.keys(obj).length > 0 && obj.constructor === Object)
    },
    arrayHasItems (array) {
      return array !== null && array !== undefined && Array.isArray(array) && array.length > 0
    },
    isValidValueForKey (obj, key) {
      return key in obj && obj[key] != null
    },
    isValidTextValueForKey (obj, key) {
      return this.isValidValueForKey(obj, key) && obj[key].length > 0
    },
    fetchZoneData () {
      this.zones = []
      const params = {}
      if (this.resource.zoneid && this.$route.name === 'deployVirtualMachine') {
        params.id = this.resource.zoneid
      }
      params.listAll = true
      this.zoneLoading = true
      api('listZones', params).then(json => {
        for (const i in json.listzonesresponse.zone) {
          const zone = json.listzonesresponse.zone[i]
          if (zone.networktype === 'Advanced') {
            this.zones.push(zone)
          }
        }
        this.zoneLoading = false
        if (this.arrayHasItems(this.zones)) {
          this.form.zoneid = 0
          this.handleZoneChange(this.zones[0])
        }
      })
    },
    handleZoneChange (zone) {
      this.selectedZone = zone
      this.updateVPCCheckAndFetchNetworkOfferingData()
    },
    fetchDomainData () {
      const params = {}
      params.listAll = true
      params.details = 'min'
      this.domainLoading = true
      api('listDomains', params).then(json => {
        const listDomains = json.listdomainsresponse.domain
        this.domains = this.domains.concat(listDomains)
      }).finally(() => {
        this.domainLoading = false
        this.form.domainid = 0
        this.handleDomainChange(this.domains[0])
      })
    },
    handleDomainChange (domain) {
      this.selectedDomain = domain
      this.accountVisible = domain.id !== '-1'
      if (this.isAdminOrDomainAdmin()) {
        this.updateVPCCheckAndFetchNetworkOfferingData()
      }
    },
    updateVPCCheckAndFetchNetworkOfferingData () {
      if (this.vpc !== null) { // from VPC section
        this.fetchNetworkOfferingData(true)
      } else { // from guest network section
        var params = {}
        this.networkOfferingLoading = true
        api('listVPCs', params).then(json => {
          const listVPCs = json.listvpcsresponse.vpc
          var vpcAvailable = this.arrayHasItems(listVPCs)
          if (vpcAvailable === false) {
            this.fetchNetworkOfferingData(false)
          } else {
            this.fetchNetworkOfferingData()
          }
        })
      }
    },
    fetchNetworkOfferingData (forVpc) {
      this.networkOfferingLoading = true
      var params = {
        zoneid: this.selectedZone.id,
        guestiptype: 'L2',
        state: 'Enabled'
      }
      if (this.isAdminOrDomainAdmin() && this.selectedDomain.id !== '-1') { // domain is visible only for admins
        params.domainid = this.selectedDomain.id
      }
      if (!this.isAdmin()) { // normal user is not aware of the VLANs in the system, so normal user is not allowed to create network with network offerings whose specifyvlan = true
        params.specifyvlan = false
      }
      if (forVpc !== null) {
        params.forvpc = forVpc
      }
      api('listNetworkOfferings', params).then(json => {
        this.networkOfferings = json.listnetworkofferingsresponse.networkoffering
      }).catch(error => {
        this.$notifyError(error)
      }).finally(() => {
        this.networkOfferingLoading = false
        if (this.arrayHasItems(this.networkOfferings)) {
          this.form.networkofferingid = 0
          this.handleNetworkOfferingChange(this.networkOfferings[0])
        }
      })
    },
    handleNetworkOfferingChange (networkOffering) {
      this.selectedNetworkOffering = networkOffering
    },
<<<<<<< HEAD
    handleSubmit () {
      this.formRef.value.validate().then(() => {
        const values = toRaw(this.form)
=======
    handleSubmit (e) {
      if (this.actionLoading) return
      this.form.validateFields((error, values) => {
        if (error) {
          return
        }
>>>>>>> 2bbc7817
        this.actionLoading = true
        var params = {
          zoneId: this.selectedZone.id,
          name: values.name,
          displayText: values.displaytext,
          networkOfferingId: this.selectedNetworkOffering.id
        }
        if (this.isValidTextValueForKey(values, 'vlanid')) {
          params.vlan = values.vlanid
        }
        if (this.isValidValueForKey(values, 'bypassvlanoverlapcheck')) {
          params.bypassvlanoverlapcheck = values.bypassvlanoverlapcheck
        }
        if ('domainid' in values && values.domainid > 0) {
          params.domainid = this.selectedDomain.id
          if (this.isValidTextValueForKey(values, 'account')) {
            params.account = values.account
          }
        }
        if (this.isValidValueForKey(values, 'isolatedpvlantype') && values.isolatedpvlantype !== 'none') {
          params.isolatedpvlantype = values.isolatedpvlantype
          if (this.isValidValueForKey(values, 'isolatedpvlan')) {
            params.isolatedpvlan = values.isolatedpvlan
          }
        }
        api('createNetwork', params).then(json => {
          this.$notification.success({
            message: 'Network',
            description: this.$t('message.success.create.l2.network')
          })
          this.$emit('refresh-data')
          this.closeAction()
        }).catch(error => {
          this.$notifyError(error)
        }).finally(() => {
          this.actionLoading = false
        })
      })
    },
    showInput () {
      this.inputVisible = true
      this.$nextTick(function () {
        this.$refs.input.focus()
      })
    },
    resetForm () {
      this.formRef.value.resetFields()
      this.tags = []
    },
    closeAction () {
      this.$emit('close-action')
    }
  }
}
</script>

<style lang="less" scoped>
.form-layout {
  width: 80vw;
  @media (min-width: 700px) {
    width: 600px;
  }

  .ant-tag {
    margin-bottom: 10px;
  }

  :deep(.custom-time-select) .ant-time-picker {
    width: 100%;
  }

  :deep(.ant-divider-horizontal) {
    margin-top: 0;
  }
}

.form {
  margin: 10px 0;
}

.tagsTitle {
  font-weight: 500;
  color: rgba(0, 0, 0, 0.85);
  margin-bottom: 12px;
}
</style><|MERGE_RESOLUTION|>--- conflicted
+++ resolved
@@ -20,58 +20,26 @@
     <div class="form-layout" v-ctrl-enter="handleSubmit">
       <div class="form">
         <a-form
-<<<<<<< HEAD
           :ref="formRef"
           :model="form"
           :rules="rules"
-          layout="vertical">
+          layout="vertical"
+          @finish="handleSubmit">
           <a-form-item name="name" ref="name">
-            <template #label>
-              {{ $t('label.name') }}
-              <a-tooltip :title="apiParams.name.description">
-                <info-circle-outlined style="color: rgba(0,0,0,.45)" />
-              </a-tooltip>
-            </template>
-=======
-          :form="form"
-          layout="vertical"
-          @submit="handleSubmit">
-          <a-form-item>
             <tooltip-label slot="label" :title="$t('label.name')" :tooltip="apiParams.name.description"/>
->>>>>>> 2bbc7817
             <a-input
               v-model:value="form.name"
               :placeholder="$t('label.name')"
               autoFocus/>
           </a-form-item>
-<<<<<<< HEAD
           <a-form-item name="displaytext" ref="displaytext">
-            <template #label>
-              {{ $t('label.displaytext') }}
-              <a-tooltip :title="apiParams.displaytext.description">
-                <info-circle-outlined style="color: rgba(0,0,0,.45)" />
-              </a-tooltip>
-            </template>
-=======
-          <a-form-item>
             <tooltip-label slot="label" :title="$t('label.displaytext')" :tooltip="apiParams.displaytext.description"/>
->>>>>>> 2bbc7817
             <a-input
               v-model:value="form.displaytext"
               :placeholder="$t('label.displaytext')"/>
           </a-form-item>
-<<<<<<< HEAD
           <a-form-item name="zoneid" ref="zoneid">
-            <template #label>
-              {{ $t('label.zoneid') }}
-              <a-tooltip :title="apiParams.zoneid.description">
-                <info-circle-outlined style="color: rgba(0,0,0,.45)" />
-              </a-tooltip>
-            </template>
-=======
-          <a-form-item>
             <tooltip-label slot="label" :title="$t('label.zoneid')" :tooltip="apiParams.zoneid.description"/>
->>>>>>> 2bbc7817
             <a-select
               v-model:value="form.zoneid"
               showSearch
@@ -87,18 +55,8 @@
               </a-select-option>
             </a-select>
           </a-form-item>
-<<<<<<< HEAD
           <a-form-item v-if="isAdminOrDomainAdmin()" name="domainid" ref="domainid">
-            <template #label>
-              {{ $t('label.domain') }}
-              <a-tooltip :title="apiParams.domainid.description">
-                <info-circle-outlined style="color: rgba(0,0,0,.45)" />
-              </a-tooltip>
-            </template>
-=======
-          <a-form-item v-if="this.isAdminOrDomainAdmin()">
             <tooltip-label slot="label" :title="$t('label.domainid')" :tooltip="apiParams.domainid.description"/>
->>>>>>> 2bbc7817
             <a-select
               v-model:value="form.domainid"
               showSearch
@@ -114,18 +72,8 @@
               </a-select-option>
             </a-select>
           </a-form-item>
-<<<<<<< HEAD
           <a-form-item name="networkofferingid" ref="networkofferingid">
-            <template #label>
-              {{ $t('label.networkofferingid') }}
-              <a-tooltip :title="apiParams.networkofferingid.description">
-                <info-circle-outlined style="color: rgba(0,0,0,.45)" />
-              </a-tooltip>
-            </template>
-=======
-          <a-form-item>
             <tooltip-label slot="label" :title="$t('label.networkofferingid')" :tooltip="apiParams.networkofferingid.description"/>
->>>>>>> 2bbc7817
             <a-select
               v-model:value="form.networkofferingid"
               showSearch
@@ -141,56 +89,27 @@
               </a-select-option>
             </a-select>
           </a-form-item>
-<<<<<<< HEAD
           <a-form-item
             v-if="!isObjectEmpty(selectedNetworkOffering) && selectedNetworkOffering.specifyvlan"
             name="vlanid"
             ref="vlanid">
-            <template #label>
-              {{ $t('label.vlan') }}
-              <a-tooltip :title="apiParams.vlan.description" v-if="'vlan' in apiParams">
-                <info-circle-outlined style="color: rgba(0,0,0,.45)" />
-              </a-tooltip>
-            </template>
-=======
-          <a-form-item v-if="!this.isObjectEmpty(this.selectedNetworkOffering) && this.selectedNetworkOffering.specifyvlan">
             <tooltip-label slot="label" :title="$t('label.vlan')" :tooltip="apiParams.vlan ? apiParams.vlan.description : null"/>
->>>>>>> 2bbc7817
             <a-input
               v-model:value="form.vlanid"
               :placeholder="$t('label.vlanid')"/>
           </a-form-item>
-<<<<<<< HEAD
           <a-form-item
             v-if="!isObjectEmpty(selectedNetworkOffering) && selectedNetworkOffering.specifyvlan"
             name="bypassvlanoverlapcheck"
             ref="bypassvlanoverlapcheck">
-            <template #label>
-              {{ $t('label.bypassvlanoverlapcheck') }}
-              <a-tooltip :title="apiParams.bypassvlanoverlapcheck.description" v-if="'bypassvlanoverlapcheck' in apiParams">
-                <info-circle-outlined style="color: rgba(0,0,0,.45)" />
-              </a-tooltip>
-            </template>
+            <tooltip-label slot="label" :title="$t('label.bypassvlanoverlapcheck')" :tooltip="apiParams.bypassvlanoverlapcheck ? apiParams.bypassvlanoverlapcheck.description : null"/>
             <a-switch v-model:checked="form.bypassvlanoverlapcheck" />
           </a-form-item>
           <a-form-item
             v-if="!isObjectEmpty(selectedNetworkOffering) && selectedNetworkOffering.specifyvlan"
             name="isolatedpvlantype"
             ref="isolatedpvlantype">
-            <template #label>
-              {{ $t('label.isolatedpvlantype') }}
-              <a-tooltip :title="apiParams.isolatedpvlantype.description">
-                <info-circle-outlined style="color: rgba(0,0,0,.45)" />
-              </a-tooltip>
-            </template>
-=======
-          <a-form-item v-if="!this.isObjectEmpty(this.selectedNetworkOffering) && this.selectedNetworkOffering.specifyvlan">
-            <tooltip-label slot="label" :title="$t('label.bypassvlanoverlapcheck')" :tooltip="apiParams.bypassvlanoverlapcheck ? apiParams.bypassvlanoverlapcheck.description : null"/>
-            <a-switch v-decorator="['bypassvlanoverlapcheck']" />
-          </a-form-item>
-          <a-form-item v-if="!this.isObjectEmpty(this.selectedNetworkOffering) && this.selectedNetworkOffering.specifyvlan">
             <tooltip-label slot="label" :title="$t('label.isolatedpvlantype')" :tooltip="apiParams.isolatedpvlantype.description"/>
->>>>>>> 2bbc7817
             <a-radio-group
               v-model:value="form.isolatedpvlantype"
               buttonStyle="solid"
@@ -209,37 +128,17 @@
               </a-radio-button>
             </a-radio-group>
           </a-form-item>
-<<<<<<< HEAD
           <a-form-item
             v-if="form.isolatedpvlantype=='community' || form.isolatedpvlantype=='isolated'"
              name="isolatedpvlanid"
              ref="isolatedpvlanid">
-            <template #label>
-              {{ $t('label.isolatedpvlanid') }}
-              <a-tooltip :title="apiParams.isolatedpvlan.description">
-                <info-circle-outlined style="color: rgba(0,0,0,.45)" />
-              </a-tooltip>
-            </template>
-=======
-          <a-form-item v-if="this.isolatePvlanType=='community' || this.isolatePvlanType=='isolated'">
             <tooltip-label slot="label" :title="$t('label.isolatedpvlanid')" :tooltip="apiParams.isolatedpvlan.description"/>
->>>>>>> 2bbc7817
             <a-input
               v-model:value="form.isolatedpvlan"
               :placeholder="$t('label.isolatedpvlanid')"/>
           </a-form-item>
-<<<<<<< HEAD
           <a-form-item v-if="accountVisible" name="account" ref="name">
-            <template #label>
-              {{ $t('label.account') }}
-              <a-tooltip :title="apiParams.account.description">
-                <info-circle-outlined style="color: rgba(0,0,0,.45)" />
-              </a-tooltip>
-            </template>
-=======
-          <a-form-item v-if="this.accountVisible">
             <tooltip-label slot="label" :title="$t('label.account')" :tooltip="apiParams.account.description"/>
->>>>>>> 2bbc7817
             <a-input
               v-model:value="form.account"
               :placeholder="$t('label.account')"/>
@@ -453,18 +352,10 @@
     handleNetworkOfferingChange (networkOffering) {
       this.selectedNetworkOffering = networkOffering
     },
-<<<<<<< HEAD
-    handleSubmit () {
+    handleSubmit (e) {
+      if (this.actionLoading) return
       this.formRef.value.validate().then(() => {
         const values = toRaw(this.form)
-=======
-    handleSubmit (e) {
-      if (this.actionLoading) return
-      this.form.validateFields((error, values) => {
-        if (error) {
-          return
-        }
->>>>>>> 2bbc7817
         this.actionLoading = true
         var params = {
           zoneId: this.selectedZone.id,
