// Licensed to the Apache Software Foundation (ASF) under one
// or more contributor license agreements.  See the NOTICE file
// distributed with this work for additional information
// regarding copyright ownership.  The ASF licenses this file
// to you under the Apache License, Version 2.0 (the
// "License"); you may not use this file except in compliance
// with the License.  You may obtain a copy of the License at
//
//   http://www.apache.org/licenses/LICENSE-2.0
//
// Unless required by applicable law or agreed to in writing,
// software distributed under the License is distributed on an
// "AS IS" BASIS, WITHOUT WARRANTIES OR CONDITIONS OF ANY
// KIND, either express or implied.  See the License for the
// specific language governing permissions and limitations
// under the License.

<template>
  <a-spin :spinning="loading">
    <div class="form-layout" v-ctrl-enter="handleSubmit">
      <div class="form">
        <a-form
          :form="form"
          layout="vertical"
          @submit="handleSubmit">
          <a-form-item>
            <tooltip-label slot="label" :title="$t('label.name')" :tooltip="apiParams.name.description"/>
            <a-input
              v-decorator="['name', {
                rules: [{ required: true, message: $t('message.error.name') }]
              }]"
              :placeholder="this.$t('label.name')"
              autoFocus/>
          </a-form-item>
          <a-form-item>
            <tooltip-label slot="label" :title="$t('label.displaytext')" :tooltip="apiParams.displaytext.description"/>
            <a-input
              v-decorator="['displaytext', {
                rules: [{ required: true, message: $t('message.error.display.text') }]
              }]"
              :placeholder="this.$t('label.displaytext')"/>
          </a-form-item>
          <a-form-item>
            <tooltip-label slot="label" :title="$t('label.zoneid')" :tooltip="apiParams.zoneid.description"/>
            <a-select
              v-decorator="['zoneid', {
                rules: [
                  {
                    required: true,
                    message: `${this.$t('message.error.select')}`
                  }
                ]
              }]"
              showSearch
              optionFilterProp="children"
              :filterOption="(input, option) => {
                return option.componentOptions.children[0].text.toLowerCase().indexOf(input.toLowerCase()) >= 0
              }"
              :loading="zoneLoading"
              :placeholder="this.$t('label.zoneid')"
              @change="val => { this.handleZoneChange(this.zones[val]) }">
              <a-select-option v-for="(opt, optIndex) in this.zones" :key="optIndex">
                <resource-icon v-if="opt.icon" :image="opt.icon.base64image" size="1x" style="margin-right: 5px"/>
                <a-icon v-else type="global" style="margin-right: 5px" />
                {{ opt.name || opt.description }}
              </a-select-option>
            </a-select>
          </a-form-item>
          <a-form-item v-if="this.isAdminOrDomainAdmin()">
            <tooltip-label slot="label" :title="$t('label.domainid')" :tooltip="apiParams.domainid.description"/>
            <a-select
              v-decorator="['domainid', {}]"
              showSearch
              optionFilterProp="children"
              :filterOption="(input, option) => {
                return option.componentOptions.children[0].text.toLowerCase().indexOf(input.toLowerCase()) >= 0
              }"
              :loading="domainLoading"
              :placeholder="this.$t('label.domainid')"
              @change="val => { this.handleDomainChange(this.domains[val]) }">
              <a-select-option v-for="(opt, optIndex) in this.domains" :key="optIndex">
                <resource-icon v-if="opt && opt.icon" :image="opt.icon.base64image" size="1x" style="margin-right: 5px"/>
                <a-icon v-else-if="optIndex !== 0" type="block" style="margin-right: 5px" />
                {{ opt.path || opt.name || opt.description }}
              </a-select-option>
            </a-select>
          </a-form-item>
          <a-form-item>
            <tooltip-label slot="label" :title="$t('label.networkofferingid')" :tooltip="apiParams.networkofferingid.description"/>
            <a-select
              v-decorator="['networkofferingid', {
                rules: [
                  {
                    required: true,
                    message: `${this.$t('message.error.select')}`
                  }
                ]
              }]"
              showSearch
              optionFilterProp="children"
              :filterOption="(input, option) => {
                return option.componentOptions.children[0].text.toLowerCase().indexOf(input.toLowerCase()) >= 0
              }"
              :loading="networkOfferingLoading"
              :placeholder="this.$t('label.networkofferingid')"
              @change="val => { this.handleNetworkOfferingChange(this.networkOfferings[val]) }">
              <a-select-option v-for="(opt, optIndex) in this.networkOfferings" :key="optIndex">
                {{ opt.displaytext || opt.name || opt.description }}
              </a-select-option>
            </a-select>
          </a-form-item>
          <a-form-item v-if="!this.isObjectEmpty(this.selectedNetworkOffering) && this.selectedNetworkOffering.specifyvlan">
            <tooltip-label slot="label" :title="$t('label.vlan')" :tooltip="apiParams.vlan ? apiParams.vlan.description : null"/>
            <a-input
              v-decorator="['vlanid', {
                rules: [{ required: true, message: $t('message.please.enter.value') }]
              }]"
              :placeholder="this.$t('label.vlanid')"/>
          </a-form-item>
          <a-form-item v-if="!this.isObjectEmpty(this.selectedNetworkOffering) && this.selectedNetworkOffering.specifyvlan">
            <tooltip-label slot="label" :title="$t('label.bypassvlanoverlapcheck')" :tooltip="apiParams.bypassvlanoverlapcheck ? apiParams.bypassvlanoverlapcheck.description : null"/>
            <a-switch v-decorator="['bypassvlanoverlapcheck']" />
          </a-form-item>
          <a-form-item v-if="!this.isObjectEmpty(this.selectedNetworkOffering) && this.selectedNetworkOffering.specifyvlan">
            <tooltip-label slot="label" :title="$t('label.isolatedpvlantype')" :tooltip="apiParams.isolatedpvlantype.description"/>
            <a-radio-group
              v-decorator="['isolatedpvlantype', {
                initialValue: this.isolatePvlanType
              }]"
              buttonStyle="solid"
              @change="selected => { this.isolatePvlanType = selected.target.value }">
              <a-radio-button value="none">
                {{ $t('label.none') }}
              </a-radio-button>
              <a-radio-button value="community">
                {{ $t('label.community') }}
              </a-radio-button>
              <a-radio-button value="isolated">
                {{ $t('label.secondary.isolated.vlan.type.isolated') }}
              </a-radio-button>
              <a-radio-button value="promiscuous">
                {{ $t('label.secondary.isolated.vlan.type.promiscuous') }}
              </a-radio-button>
            </a-radio-group>
          </a-form-item>
          <a-form-item v-if="this.isolatePvlanType=='community' || this.isolatePvlanType=='isolated'">
            <tooltip-label slot="label" :title="$t('label.isolatedpvlanid')" :tooltip="apiParams.isolatedpvlan.description"/>
            <a-input
              v-decorator="['isolatedpvlan', {}]"
              :placeholder="this.$t('label.isolatedpvlanid')"/>
          </a-form-item>
          <a-form-item v-if="this.accountVisible">
            <tooltip-label slot="label" :title="$t('label.account')" :tooltip="apiParams.account.description"/>
            <a-input
              v-decorator="['account']"
              :placeholder="this.$t('label.account')"/>
          </a-form-item>
          <div :span="24" class="action-button">
            <a-button
              :loading="actionLoading"
              @click="closeAction">
              {{ this.$t('label.cancel') }}
            </a-button>
            <a-button
              :loading="actionLoading"
              type="primary"
              @click="handleSubmit">
              {{ this.$t('label.ok') }}
            </a-button>
          </div>
        </a-form>
      </div>
    </div>
  </a-spin>
</template>

<script>
import { api } from '@/api'
<<<<<<< HEAD
import ResourceIcon from '@/components/view/ResourceIcon'
=======
import TooltipLabel from '@/components/widgets/TooltipLabel'
>>>>>>> 846efdbf

export default {
  name: 'CreateL2NetworkForm',
  components: {
    TooltipLabel
  },
  props: {
    loading: {
      type: Boolean,
      default: false
    },
    vpc: {
      type: Object,
      default: null
    },
    resource: {
      type: Object,
      default: () => { return {} }
    }
  },
  components: {
    ResourceIcon
  },
  data () {
    return {
      actionLoading: false,
      domains: [],
      domainLoading: false,
      selectedDomain: {},
      zones: [],
      zoneLoading: false,
      selectedZone: {},
      networkOfferings: [],
      networkOfferingLoading: false,
      selectedNetworkOffering: {},
      accountVisible: this.isAdminOrDomainAdmin(),
      isolatePvlanType: 'none'
    }
  },
  watch: {
    resource (newItem, oldItem) {
      this.fetchData()
    }
  },
  beforeCreate () {
    this.form = this.$form.createForm(this)
    this.apiParams = this.$getApiParams('createNetwork')
  },
  created () {
    this.domains = [
      {
        id: '-1',
        name: ' '
      }
    ]
    this.fetchData()
  },
  methods: {
    fetchData () {
      this.fetchDomainData()
      this.fetchZoneData()
    },
    isAdmin () {
      return ['Admin'].includes(this.$store.getters.userInfo.roletype)
    },
    isAdminOrDomainAdmin () {
      return ['Admin', 'DomainAdmin'].includes(this.$store.getters.userInfo.roletype)
    },
    isObjectEmpty (obj) {
      return !(obj !== null && obj !== undefined && Object.keys(obj).length > 0 && obj.constructor === Object)
    },
    arrayHasItems (array) {
      return array !== null && array !== undefined && Array.isArray(array) && array.length > 0
    },
    isValidValueForKey (obj, key) {
      return key in obj && obj[key] != null
    },
    isValidTextValueForKey (obj, key) {
      return this.isValidValueForKey(obj, key) && obj[key].length > 0
    },
    fetchZoneData () {
      this.zones = []
      const params = {}
      if (this.resource.zoneid && this.$route.name === 'deployVirtualMachine') {
        params.id = this.resource.zoneid
      }
      params.listAll = true
      params.showicon = true
      this.zoneLoading = true
      api('listZones', params).then(json => {
        for (const i in json.listzonesresponse.zone) {
          const zone = json.listzonesresponse.zone[i]
          if (zone.networktype === 'Advanced') {
            this.zones.push(zone)
          }
        }
        this.zoneLoading = false
        if (this.arrayHasItems(this.zones)) {
          this.form.setFieldsValue({
            zoneid: 0
          })
          this.handleZoneChange(this.zones[0])
        }
      })
    },
    handleZoneChange (zone) {
      this.selectedZone = zone
      this.updateVPCCheckAndFetchNetworkOfferingData()
    },
    fetchDomainData () {
      const params = {}
      params.listAll = true
      params.showicon = true
      params.details = 'min'
      this.domainLoading = true
      api('listDomains', params).then(json => {
        const listDomains = json.listdomainsresponse.domain
        this.domains = this.domains.concat(listDomains)
      }).finally(() => {
        this.domainLoading = false
        this.form.setFieldsValue({
          domainid: 0
        })
        this.handleDomainChange(this.domains[0])
      })
    },
    handleDomainChange (domain) {
      this.selectedDomain = domain
      this.accountVisible = domain.id !== '-1'
      if (this.isAdminOrDomainAdmin()) {
        this.updateVPCCheckAndFetchNetworkOfferingData()
      }
    },
    updateVPCCheckAndFetchNetworkOfferingData () {
      if (this.vpc !== null) { // from VPC section
        this.fetchNetworkOfferingData(true)
      } else { // from guest network section
        var params = {}
        this.networkOfferingLoading = true
        api('listVPCs', params).then(json => {
          const listVPCs = json.listvpcsresponse.vpc
          var vpcAvailable = this.arrayHasItems(listVPCs)
          if (vpcAvailable === false) {
            this.fetchNetworkOfferingData(false)
          } else {
            this.fetchNetworkOfferingData()
          }
        })
      }
    },
    fetchNetworkOfferingData (forVpc) {
      this.networkOfferingLoading = true
      var params = {
        zoneid: this.selectedZone.id,
        guestiptype: 'L2',
        state: 'Enabled'
      }
      if (this.isAdminOrDomainAdmin() && this.selectedDomain.id !== '-1') { // domain is visible only for admins
        params.domainid = this.selectedDomain.id
      }
      if (!this.isAdmin()) { // normal user is not aware of the VLANs in the system, so normal user is not allowed to create network with network offerings whose specifyvlan = true
        params.specifyvlan = false
      }
      if (forVpc !== null) {
        params.forvpc = forVpc
      }
      api('listNetworkOfferings', params).then(json => {
        this.networkOfferings = json.listnetworkofferingsresponse.networkoffering
      }).catch(error => {
        this.$notifyError(error)
      }).finally(() => {
        this.networkOfferingLoading = false
        if (this.arrayHasItems(this.networkOfferings)) {
          this.form.setFieldsValue({
            networkofferingid: 0
          })
          this.handleNetworkOfferingChange(this.networkOfferings[0])
        }
      })
    },
    handleNetworkOfferingChange (networkOffering) {
      this.selectedNetworkOffering = networkOffering
    },
    handleSubmit (e) {
      if (this.actionLoading) return
      this.form.validateFields((error, values) => {
        if (error) {
          return
        }
        this.actionLoading = true
        var params = {
          zoneId: this.selectedZone.id,
          name: values.name,
          displayText: values.displaytext,
          networkOfferingId: this.selectedNetworkOffering.id
        }
        if (this.isValidTextValueForKey(values, 'vlanid')) {
          params.vlan = values.vlanid
        }
        if (this.isValidValueForKey(values, 'bypassvlanoverlapcheck')) {
          params.bypassvlanoverlapcheck = values.bypassvlanoverlapcheck
        }
        if ('domainid' in values && values.domainid > 0) {
          params.domainid = this.selectedDomain.id
          if (this.isValidTextValueForKey(values, 'account')) {
            params.account = values.account
          }
        }
        if (this.isValidValueForKey(values, 'isolatedpvlantype') && values.isolatedpvlantype !== 'none') {
          params.isolatedpvlantype = values.isolatedpvlantype
          if (this.isValidValueForKey(values, 'isolatedpvlan')) {
            params.isolatedpvlan = values.isolatedpvlan
          }
        }
        api('createNetwork', params).then(json => {
          this.$notification.success({
            message: 'Network',
            description: this.$t('message.success.create.l2.network')
          })
          this.$emit('refresh-data')
          this.closeAction()
        }).catch(error => {
          this.$notifyError(error)
        }).finally(() => {
          this.actionLoading = false
        })
      })
    },
    showInput () {
      this.inputVisible = true
      this.$nextTick(function () {
        this.$refs.input.focus()
      })
    },
    resetForm () {
      this.form.setFieldsValue({
      })
      this.tags = []
    },
    closeAction () {
      this.$emit('close-action')
    }
  }
}
</script>

<style lang="less" scoped>
.form-layout {
  .ant-tag {
    margin-bottom: 10px;
  }

  /deep/.custom-time-select .ant-time-picker {
    width: 100%;
  }

  /deep/.ant-divider-horizontal {
    margin-top: 0;
  }
}

.form {
  margin: 10px 0;
}

.tagsTitle {
  font-weight: 500;
  color: rgba(0, 0, 0, 0.85);
  margin-bottom: 12px;
}
</style><|MERGE_RESOLUTION|>--- conflicted
+++ resolved
@@ -176,16 +176,14 @@
 
 <script>
 import { api } from '@/api'
-<<<<<<< HEAD
 import ResourceIcon from '@/components/view/ResourceIcon'
-=======
 import TooltipLabel from '@/components/widgets/TooltipLabel'
->>>>>>> 846efdbf
 
 export default {
   name: 'CreateL2NetworkForm',
   components: {
-    TooltipLabel
+    TooltipLabel,
+    ResourceIcon
   },
   props: {
     loading: {
@@ -200,9 +198,6 @@
       type: Object,
       default: () => { return {} }
     }
-  },
-  components: {
-    ResourceIcon
   },
   data () {
     return {
