// Licensed to the Apache Software Foundation (ASF) under one
// or more contributor license agreements.  See the NOTICE file
// distributed with this work for additional information
// regarding copyright ownership.  The ASF licenses this file
// to you under the Apache License, Version 2.0 (the
// "License"); you may not use this file except in compliance
// with the License.  You may obtain a copy of the License at
//
//   http://www.apache.org/licenses/LICENSE-2.0
//
// Unless required by applicable law or agreed to in writing,
// software distributed under the License is distributed on an
// "AS IS" BASIS, WITHOUT WARRANTIES OR CONDITIONS OF ANY
// KIND, either express or implied.  See the License for the
// specific language governing permissions and limitations
// under the License.
<template>
  <div class="form-layout" v-ctrl-enter="handleSubmit">
    <a-spin :spinning="loading">
      <a-form
        :ref="formRef"
        :model="form"
        :rules="rules"
        layout="vertical">
        <a-form-item name="name" ref="name">
          <template #label>
            <tooltip-label :title="$t('label.name')" :tooltip="apiParams.name.description"/>
          </template>
          <a-input
            v-model:value="form.name"
            :placeholder="apiParams.name.description"
            v-focus="true"/>
        </a-form-item>
        <a-form-item name="displaytext" ref="displaytext">
          <template #label>
            <tooltip-label :title="$t('label.displaytext')" :tooltip="apiParams.displaytext.description"/>
          </template>
          <a-input
            v-model:value="form.displaytext"
            :placeholder="apiParams.displaytext.description"/>
        </a-form-item>
        <a-form-item name="zoneid" ref="zoneid">
          <template #label>
            <tooltip-label :title="$t('label.zoneid')" :tooltip="apiParams.zoneid.description"/>
          </template>
          <a-select
            :loading="loadingZone"
            v-model:value="form.zoneid"
            @change="val => changeZone(val)"
            showSearch
            optionFilterProp="label"
            :filterOption="(input, option) => {
              return option.label.toLowerCase().indexOf(input.toLowerCase()) >= 0
            }" >
            <a-select-option v-for="zone in zones" :key="zone.id" :label="zone.name">
              <span>
                <resource-icon v-if="zone.icon" :image="zone.icon.base64image" size="1x" style="margin-right: 5px"/>
                <global-outlined v-else style="margin-right: 5px" />
                {{ zone.name }}
              </span>
            </a-select-option>
          </a-select>
        </a-form-item>
        <a-form-item name="cidr" ref="cidr">
          <template #label>
            <tooltip-label :title="$t('label.cidr')" :tooltip="apiParams.cidr.description"/>
          </template>
          <a-input
            v-model:value="form.cidr"
            :placeholder="apiParams.cidr.description"/>
        </a-form-item>
        <a-form-item name="networkdomain" ref="networkdomain">
          <template #label>
            <tooltip-label :title="$t('label.networkdomain')" :tooltip="apiParams.networkdomain.description"/>
          </template>
          <a-input
            v-model:value="form.networkdomain"
            :placeholder="apiParams.networkdomain.description"/>
        </a-form-item>
        <a-form-item name="vpcofferingid" ref="vpcofferingid">
          <template #label>
            <tooltip-label :title="$t('label.vpcofferingid')" :tooltip="apiParams.vpcofferingid.description"/>
          </template>
          <a-select
            :loading="loadingOffering"
            v-model:value="form.vpcofferingid"
            showSearch
            optionFilterProp="label"
            :filterOption="(input, option) => {
              return option.children[0].children.toLowerCase().indexOf(input.toLowerCase()) >= 0
            }" >
            <a-select-option :value="offering.id" v-for="offering in vpcOfferings" :key="offering.id">
              {{ offering.name }}
            </a-select-option>
          </a-select>
        </a-form-item>
        <a-form-item name="start" ref="start">
          <template #label>
            <tooltip-label :title="$t('label.start')" :tooltip="apiParams.start.description"/>
          </template>
          <a-switch v-model:checked="form.start" />
        </a-form-item>
      </a-form>
      <div :span="24" class="action-button">
        <a-button @click="closeAction">{{ $t('label.cancel') }}</a-button>
        <a-button :loading="loading" ref="submit" type="primary" @click="handleSubmit">{{ $t('label.ok') }}</a-button>
      </div>
    </a-spin>
  </div>
</template>
<script>
import { ref, reactive, toRaw } from 'vue'
import { api } from '@/api'
import ResourceIcon from '@/components/view/ResourceIcon'
import TooltipLabel from '@/components/widgets/TooltipLabel'

export default {
  name: 'CreateVpc',
  components: {
    ResourceIcon,
    TooltipLabel
  },
  data () {
    return {
      loading: false,
      loadingZone: false,
      loadingOffering: false,
      zones: [],
      vpcOfferings: []
    }
  },
  beforeCreate () {
    this.apiParams = this.$getApiParams('createVPC')
  },
  created () {
    this.initForm()
    this.fetchData()
  },
  methods: {
    initForm () {
      this.formRef = ref()
      this.form = reactive({
        start: true
      })
      this.rules = reactive({
        name: [{ required: true, message: this.$t('message.error.required.input') }],
        displaytext: [{ required: true, message: this.$t('message.error.required.input') }],
        zoneid: [{ required: true, message: this.$t('label.required') }],
        cidr: [{ required: true, message: this.$t('message.error.required.input') }],
        vpcofferingid: [{ required: true, message: this.$t('label.required') }]
      })
    },
    fetchData () {
      this.fetchZones()
    },
    fetchZones () {
      this.loadingZone = true
      api('listZones', { listAll: true, showicon: true }).then((response) => {
        const listZones = response.listzonesresponse.zone || []
        this.zones = listZones.filter(zone => !zone.securitygroupsenabled)
        this.form.zoneid = ''
        if (this.zones.length > 0) {
          this.form.zoneid = this.zones[0].id
          this.changeZone(this.form.zoneid)
        }
      }).finally(() => {
        this.loadingZone = false
      })
    },
    changeZone (value) {
      this.form.zoneid = value
      if (this.form.zoneid === '') {
        this.form.vpcofferingid = ''
        return
      }
      this.fetchOfferings()
    },
    fetchOfferings () {
      this.loadingOffering = true
      api('listVPCOfferings', { zoneid: this.form.zoneid, state: 'Enabled' }).then((reponse) => {
        this.vpcOfferings = reponse.listvpcofferingsresponse.vpcoffering
        this.form.vpcofferingid = this.vpcOfferings[0].id || ''
      }).finally(() => {
        this.loadingOffering = false
      })
    },
    closeAction () {
      this.$emit('close-action')
    },
    handleSubmit (e) {
      e.preventDefault()
      if (this.loading) return
<<<<<<< HEAD
      this.formRef.value.validate().then(() => {
        const values = toRaw(this.form)
=======
      this.form.validateFieldsAndScroll((err, values) => {
        if (err) {
          return
        }
>>>>>>> d8004871
        const params = {}
        for (const key in values) {
          const input = values[key]
          if (input === '' || input === null || input === undefined) {
            continue
          }
          params[key] = input
        }
        this.loading = true
        const title = this.$t('label.add.vpc')
        const description = this.$t('message.success.add.vpc.network')
        api('createVPC', params).then(json => {
          const jobId = json.createvpcresponse.jobid
          if (jobId) {
            this.$pollJob({
              jobId,
              title: title,
              description: description,
              loadingMessage: `${title} ${this.$t('label.in.progress')}`,
              catchMessage: this.$t('error.fetching.async.job.result')
            })
          }
          this.closeAction()
        }).catch(error => {
          this.$notifyError(error)
        }).finally(() => {
          this.loading = false
        })
      })
    }
  }
}
</script>
<style lang="scss" scoped>
.form-layout {
  width: 80vw;
  @media (min-width: 700px) {
    width: 600px;
  }
}

.form {
  margin: 10px 0;
}
</style><|MERGE_RESOLUTION|>--- conflicted
+++ resolved
@@ -21,7 +21,8 @@
         :ref="formRef"
         :model="form"
         :rules="rules"
-        layout="vertical">
+        layout="vertical"
+        :scrollToFirstError="true">
         <a-form-item name="name" ref="name">
           <template #label>
             <tooltip-label :title="$t('label.name')" :tooltip="apiParams.name.description"/>
@@ -190,15 +191,8 @@
     handleSubmit (e) {
       e.preventDefault()
       if (this.loading) return
-<<<<<<< HEAD
       this.formRef.value.validate().then(() => {
         const values = toRaw(this.form)
-=======
-      this.form.validateFieldsAndScroll((err, values) => {
-        if (err) {
-          return
-        }
->>>>>>> d8004871
         const params = {}
         for (const key in values) {
           const input = values[key]
