--- conflicted
+++ resolved
@@ -96,7 +96,6 @@
             </a-select-option>
           </a-select>
         </a-form-item>
-<<<<<<< HEAD
         <a-form-item
           ref="publicmtu"
           name="publicmtu">
@@ -110,7 +109,6 @@
             @change="updateMtu()"/>
             <div style="color: red" v-if="errorPublicMtu" v-html="errorPublicMtu"></div>
         </a-form-item>
-=======
         <a-row :gutter="12" v-if="selectedVpcOfferingSupportsDns">
           <a-col :md="12" :lg="12">
             <a-form-item v-if="'dns1' in apiParams" name="dns1" ref="dns1">
@@ -155,7 +153,6 @@
             </a-form-item>
           </a-col>
         </a-row>
->>>>>>> bbc12605
         <a-form-item name="start" ref="start">
           <template #label>
             <tooltip-label :title="$t('label.start')" :tooltip="apiParams.start.description"/>
@@ -189,13 +186,10 @@
       loadingOffering: false,
       zones: [],
       vpcOfferings: [],
-<<<<<<< HEAD
       publicMtuMax: 1500,
       minMTU: 68,
-      errorPublicMtu: ''
-=======
+      errorPublicMtu: '',
       selectedVpcOffering: {}
->>>>>>> bbc12605
     }
   },
   beforeCreate () {
