--- conflicted
+++ resolved
@@ -88,20 +88,10 @@
             showSearch
             optionFilterProp="label"
             :filterOption="(input, option) => {
-<<<<<<< HEAD
               return option.label.toLowerCase().indexOf(input.toLowerCase()) >= 0
-            }" >
-            <a-select-option
-              :value="offering.id"
-              v-for="offering in vpcOfferings"
-              :key="offering.id"
-              :label="offering.name">
-=======
-              return option.children[0].children.toLowerCase().indexOf(input.toLowerCase()) >= 0
             }"
             @change="handleVpcOfferingChange" >
-            <a-select-option :value="offering.id" v-for="offering in vpcOfferings" :key="offering.id">
->>>>>>> 78b68fd7
+            <a-select-option :value="offering.id" v-for="offering in vpcOfferings" :key="offering.id" :label="offering.name">
               {{ offering.name }}
             </a-select-option>
           </a-select>
