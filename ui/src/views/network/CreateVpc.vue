--- conflicted
+++ resolved
@@ -402,7 +402,6 @@
           }
           params[key] = input
         }
-<<<<<<< HEAD
         if (this.selectedVpcOffering.networkmode === 'ROUTED') {
           if ((values.cidr === undefined || values.cidr === '') && (values.cidrsize === undefined || values.cidrsize === '')) {
             this.$notification.error({
@@ -419,10 +418,9 @@
             })
             return
           }
-=======
+        }
         if ('asnumber' in values && this.isASNumberRequired()) {
           params.asnumber = values.asnumber
->>>>>>> b0691dea
         }
         this.loading = true
         const title = this.$t('label.add.vpc')
