--- conflicted
+++ resolved
@@ -23,7 +23,8 @@
       :rules="rules"
       layout="vertical"
       @finish="handleSubmit"
-      v-ctrl-enter="handleSubmit">
+      v-ctrl-enter="handleSubmit"
+      :scrollToFirstError="true">
       <a-form-item ref="name" name="name">
         <template #label>
           <tooltip-label :title="$t('label.name')" :tooltip="apiParams.name.description"/>
@@ -290,21 +291,8 @@
     handleSubmit (e) {
       e.preventDefault()
       if (this.isSubmitted) return
-<<<<<<< HEAD
       this.formRef.value.validate().then(() => {
         const values = toRaw(this.form)
-=======
-      const options = {
-        scroll: {
-          offsetTop: 10
-        }
-      }
-      this.form.validateFieldsAndScroll(options, (err, values) => {
-        if (err) {
-          return
-        }
-        this.isSubmitted = true
->>>>>>> d8004871
         let ikepolicy = values.ikeEncryption + '-' + values.ikeHash + ';'
         ikepolicy += (values.ikeDh !== this.ikeDhGroupInitialValue) ? values.ikeDh : (values.ikeDh.split('(')[1]).split(')')[0]
         let esppolicy = values.espEncryption + '-' + values.espHash
