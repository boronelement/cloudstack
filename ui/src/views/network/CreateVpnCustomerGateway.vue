--- conflicted
+++ resolved
@@ -57,10 +57,6 @@
           v-model:value="form.ipsecpsk"
           :placeholder="apiParams.ipsecpsk.description" />
       </a-form-item>
-<<<<<<< HEAD
-      <a-form-item ref="ikeEncryption" name="ikeEncryption" :label="$t('label.ikeencryption')">
-        <a-select v-model:value="form.ikeEncryption">
-=======
       <a-form-item :label="$t('label.ikeencryption')">
         <a-select
           v-decorator="[
@@ -74,16 +70,11 @@
           :filterOption="(input, option) => {
             return option.componentOptions.children[0].text.toLowerCase().indexOf(input.toLowerCase()) >= 0
           }" >
->>>>>>> 981dac7b
           <a-select-option :value="algo" v-for="(algo, idx) in encryptionAlgo" :key="idx">
             {{ algo }}
           </a-select-option>
         </a-select>
       </a-form-item>
-<<<<<<< HEAD
-      <a-form-item ref="ikeHash" name="ikeHash" :label="$t('label.ikehash')">
-        <a-select v-model:value="form.ikeHash">
-=======
       <a-form-item :label="$t('label.ikehash')">
         <a-select
           v-decorator="[
@@ -97,7 +88,6 @@
           :filterOption="(input, option) => {
             return option.componentOptions.children[0].text.toLowerCase().indexOf(input.toLowerCase()) >= 0
           }" >
->>>>>>> 981dac7b
           <a-select-option :value="h" v-for="(h, idx) in hash" :key="idx">
             {{ h }}
           </a-select-option>
@@ -111,9 +101,6 @@
           v-model:value="form.ipsecpsk"
           :placeholder="apiParams.ipsecpsk.description" />
         <a-select
-<<<<<<< HEAD
-          v-model:value="form.ikeversion">
-=======
           v-decorator="[
             'ikeversion',
             {
@@ -126,16 +113,11 @@
           :filterOption="(input, option) => {
             return option.componentOptions.children[0].text.toLowerCase().indexOf(input.toLowerCase()) >= 0
           }" >
->>>>>>> 981dac7b
           <a-select-option :value="vers" v-for="(vers, idx) in ikeVersions" :key="idx">
             {{ vers }}
           </a-select-option>
         </a-select>
       </a-form-item>
-<<<<<<< HEAD
-      <a-form-item ref="ikeDh" name="ikeDh" :label="$t('label.ikedh')">
-        <a-select v-model:value="form.ikeDh">
-=======
       <a-form-item
         :label="$t('label.ikedh')">
         <a-select
@@ -150,7 +132,6 @@
           :filterOption="(input, option) => {
             return option.componentOptions.children[0].text.toLowerCase().indexOf(input.toLowerCase()) >= 0
           }" >
->>>>>>> 981dac7b
           <a-select-option :value="DHGroups[group]" v-for="(group, idx) in Object.keys(DHGroups)" :key="idx">
             <div v-if="group !== ''">
               {{ group+"("+DHGroups[group]+")" }}
@@ -158,10 +139,6 @@
           </a-select-option>
         </a-select>
       </a-form-item>
-<<<<<<< HEAD
-      <a-form-item ref="espEncryption" name="espEncryption" :label="$t('label.espencryption')">
-        <a-select v-model:value="form.espEncryption">
-=======
       <a-form-item
         :label="$t('label.espencryption')">
         <a-select
@@ -176,16 +153,11 @@
           :filterOption="(input, option) => {
             return option.componentOptions.children[0].text.toLowerCase().indexOf(input.toLowerCase()) >= 0
           }" >
->>>>>>> 981dac7b
           <a-select-option :value="algo" v-for="(algo, idx) in encryptionAlgo" :key="idx">
             {{ algo }}
           </a-select-option>
         </a-select>
       </a-form-item>
-<<<<<<< HEAD
-      <a-form-item ref="espHash" name="espHash" :label="$t('label.esphash')">
-        <a-select v-model:value="form.espHash">
-=======
       <a-form-item
         :label="$t('label.esphash')">
         <a-select
@@ -200,16 +172,11 @@
           :filterOption="(input, option) => {
             return option.componentOptions.children[0].text.toLowerCase().indexOf(input.toLowerCase()) >= 0
           }" >
->>>>>>> 981dac7b
           <a-select-option :value="h" v-for="(h, idx) in hash" :key="idx">
             {{ h }}
           </a-select-option>
         </a-select>
       </a-form-item>
-<<<<<<< HEAD
-      <a-form-item ref="perfectForwardSecrecy" name="perfectForwardSecrecy" :label="$t('label.perfectforwardsecrecy')">
-        <a-select v-model:value="form.perfectForwardSecrecy">
-=======
       <a-form-item
         :label="$t('label.perfectforwardsecrecy')">
         <a-select
@@ -224,7 +191,6 @@
           :filterOption="(input, option) => {
             return option.componentOptions.children[0].text.toLowerCase().indexOf(input.toLowerCase()) >= 0
           }" >
->>>>>>> 981dac7b
           <a-select-option :value="DHGroups[group]" v-for="(group, idx) in Object.keys(DHGroups)" :key="idx">
             <div v-if="group === ''">
               {{ DHGroups[group] }}
