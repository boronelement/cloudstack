// Licensed to the Apache Software Foundation (ASF) under one
// or more contributor license agreements.  See the NOTICE file
// distributed with this work for additional information
// regarding copyright ownership.  The ASF licenses this file
// to you under the Apache License, Version 2.0 (the
// "License"); you may not use this file except in compliance
// with the License.  You may obtain a copy of the License at
//
//   http://www.apache.org/licenses/LICENSE-2.0
//
// Unless required by applicable law or agreed to in writing,
// software distributed under the License is distributed on an
// "AS IS" BASIS, WITHOUT WARRANTIES OR CONDITIONS OF ANY
// KIND, either express or implied.  See the License for the
// specific language governing permissions and limitations
// under the License.
<template>
  <div>
    <a-form class="form-layout" :form="form" layout="vertical" v-ctrl-enter="handleSubmit">
      <a-form-item>
        <span slot="label">
          {{ $t('label.name') }}
          <a-tooltip :title="apiParams.name.description">
            <a-icon type="info-circle" style="color: rgba(0,0,0,.45)" />
          </a-tooltip>
        </span>
        <a-input
          v-decorator="[
            'name',
            {
              rules: [{ required: true, message: `${$t('label.required')}` }],
            }
          ]"
          :placeholder="$t('label.vpncustomergatewayname')"
          autoFocus />
      </a-form-item>
      <a-form-item>
        <span slot="label">
          {{ $t('label.gateway') }}
          <a-tooltip :title="apiParams.gateway.description">
            <a-icon type="info-circle" style="color: rgba(0,0,0,.45)" />
          </a-tooltip>
        </span>
        <a-input
          v-decorator="[
            'gateway',
            {
              rules: [{ required: true, message: `${$t('label.required')}`}],
            }
          ]"
          :placeholder="$t('label.vpncustomergateway')" />
      </a-form-item>
      <a-form-item>
        <span slot="label">
          {{ $t('label.cidrlist') }}
          <a-tooltip :title="apiParams.cidrlist.description">
            <a-icon type="info-circle" style="color: rgba(0,0,0,.45)" />
          </a-tooltip>
        </span>
        <a-input
          v-decorator="[
            'cidrlist',
            {
              rules: [{ required: true, message: `${$t('label.required')}`}],
            }
          ]"
          :placeholder="$t('label.vpncustomergateway.cidrlist')" />
      </a-form-item>
      <a-form-item>
        <span slot="label">
          {{ $t('label.ipsecpsk') }}
          <a-tooltip :title="apiParams.ipsecpsk.description">
            <a-icon type="info-circle" style="color: rgba(0,0,0,.45)" />
          </a-tooltip>
        </span>
        <a-input
          v-decorator="[
            'ipsecpsk',
            {
              rules: [{ required: true, message: `${$t('label.required')}`}],
            }
          ]"
          :placeholder="$t('label.vpncustomergateway.secretkey')" />
      </a-form-item>
      <a-form-item :label="$t('label.ikeencryption')">
        <a-select
          v-decorator="[
            'ikeEncryption',
            {
              initialValue: 'aes128',
            },
          ]">
          <a-select-option :value="algo" v-for="(algo, idx) in encryptionAlgo" :key="idx">
            {{ algo }}
          </a-select-option>
        </a-select>
      </a-form-item>
      <a-form-item :label="$t('label.ikehash')">
        <a-select
          v-decorator="[
            'ikeHash',
            {
              initialValue: 'sha1',
            },
          ]">
          <a-select-option :value="h" v-for="(h, idx) in hash" :key="idx">
            {{ h }}
          </a-select-option>
        </a-select>
      </a-form-item>
      <a-form-item>
        <span slot="label">
          {{ $t('label.ikeversion') }}
          <a-tooltip :title="apiParams.ikeversion.description">
            <a-icon type="info-circle" style="color: rgba(0,0,0,.45)" />
          </a-tooltip>
        </span>
        <a-select
          v-decorator="[
            'ikeversion',
            {
              initialValue: 'ike',
            },
          ]"
          @change="val => { ikeversion = val }">
          <a-select-option :value="vers" v-for="(vers, idx) in ikeVersions" :key="idx">
            {{ vers }}
          </a-select-option>
        </a-select>
      </a-form-item>
      <a-form-item
        :label="$t('label.ikedh')">
        <a-select
          v-decorator="[
            'ikeDh',
            {
              initialValue: 'Group 5(modp1536)',
            },
          ]">
          <a-select-option :value="DHGroups[group]" v-for="(group, idx) in Object.keys(DHGroups)" :key="idx">
            <div v-if="group !== ''">
              {{ group+"("+DHGroups[group]+")" }}
            </div>
          </a-select-option>
        </a-select>
      </a-form-item>
      <a-form-item
        :label="$t('label.espencryption')">
        <a-select
          v-decorator="[
            'espEncryption',
            {
              initialValue: 'aes128',
            },
          ]">
          <a-select-option :value="algo" v-for="(algo, idx) in encryptionAlgo" :key="idx">
            {{ algo }}
          </a-select-option>
        </a-select>
      </a-form-item>
      <a-form-item
        :label="$t('label.esphash')">
        <a-select
          v-decorator="[
            'espHash',
            {
              initialValue: 'sha1',
            },
          ]">
          <a-select-option :value="h" v-for="(h, idx) in hash" :key="idx">
            {{ h }}
          </a-select-option>
        </a-select>
      </a-form-item>
      <a-form-item
        :label="$t('label.perfectforwardsecrecy')">
        <a-select
          v-decorator="[
            'perfectForwardSecrecy',
            {
              initialValue: 'None',
            },
          ]">
          <a-select-option :value="DHGroups[group]" v-for="(group, idx) in Object.keys(DHGroups)" :key="idx">
            <div v-if="group === ''">
              {{ DHGroups[group] }}
            </div>
            <div v-else>
              {{ group+"("+DHGroups[group]+")" }}
            </div>
          </a-select-option>
        </a-select>
      </a-form-item>
      <a-form-item>
        <span slot="label">
          {{ $t('label.ikelifetime') }}
          <a-tooltip :title="apiParams.ikelifetime.description">
            <a-icon type="info-circle" style="color: rgba(0,0,0,.45)" />
          </a-tooltip>
        </span>
        <a-input
          v-decorator="[
            'ikelifetime',
            {
              initialValue: '86400',
            },
          ]"
          :placeholder="$t('label.vpncustomergateway.ikelifetime')"/>
      </a-form-item>
      <a-form-item>
        <span slot="label">
          {{ $t('label.esplifetime') }}
          <a-tooltip :title="apiParams.esplifetime.description">
            <a-icon type="info-circle" style="color: rgba(0,0,0,.45)" />
          </a-tooltip>
        </span>
        <a-input
          v-decorator="[
            'esplifetime',
            {
              initialValue: '3600',
            },
          ]"
          :placeholder="$t('label.vpncustomergateway.esplifetime')"/>
      </a-form-item>
      <a-form-item>
        <span slot="label">
          {{ $t('label.dpd') }}
          <a-tooltip :title="apiParams.dpd.description">
            <a-icon type="info-circle" style="color: rgba(0,0,0,.45)" />
          </a-tooltip>
        </span>
        <a-switch
          v-decorator="[
            'dpd',
            {
              initialValue: 'false',
            },
          ]"/>
      </a-form-item>
      <a-form-item v-if="ikeversion !== 'ikev1'">
        <span slot="label">
          {{ $t('label.splitconnections') }}
          <a-tooltip :title="apiParams.splitconnections.description">
            <a-icon type="info-circle" style="color: rgba(0,0,0,.45)" />
          </a-tooltip>
        </span>
        <a-switch
          v-decorator="[
            'splitconnections',
            {
              initialValue: 'false',
            },
          ]"/>
      </a-form-item>
      <a-form-item>
        <span slot="label">
          {{ $t('label.forceencap') }}
          <a-tooltip :title="apiParams.forceencap.description">
            <a-icon type="info-circle" style="color: rgba(0,0,0,.45)" />
          </a-tooltip>
        </span>
        <a-switch
          v-decorator="[
            'forceencap',
            {
              initialValue: 'false',
            },
          ]"/>
      </a-form-item>
      <div class="action-button">
        <a-button @click="closeModal">
          {{ $t('label.cancel') }}
        </a-button>
        <a-button type="primary" @click="handleSubmit">
          {{ $t('label.ok') }}
        </a-button>
      </div>
    </a-form>
  </div>
</template>
<script>
import { api } from '@/api'
export default {
  name: 'CreateVpnCustomerGateway',
  props: {
    resource: {
      type: Object,
      required: true
    }
  },
  inject: ['parentFetchData', 'parentToggleLoading'],
  data () {
    return {
      encryptionAlgo: [
        'aes128',
        'aes192',
        'aes256',
        '3des'
      ],
      hash: [
        'sha1',
        'sha256',
        'sha384',
        'sha512',
        'md5'
      ],
      ikeVersions: [
        'ike',
        'ikev1',
        'ikev2'
      ],
      DHGroups: {
        '': 'None',
        'Group 2': 'modp1024',
        'Group 5': 'modp1536',
        'Group 14': 'modp2048',
        'Group 15': 'modp3072',
        'Group 16': 'modp4096',
        'Group 17': 'modp6144',
        'Group 18': 'modp8192'
      },
      ikeDhGroupInitialValue: 'Group 5(modp1536)',
<<<<<<< HEAD
      isSubmitted: false
=======
      ikeversion: 'ike'
>>>>>>> 2ececbf9
    }
  },
  beforeCreate () {
    this.form = this.$form.createForm(this)
    this.apiParams = {}
    var apiConfig = this.$store.getters.apis.createVpnCustomerGateway || {}
    apiConfig.params.forEach(param => {
      this.apiParams[param.name] = param
    })
  },
  methods: {
    closeModal () {
      this.$parent.$parent.close()
    },
    handleSubmit (e) {
      e.preventDefault()
      if (this.isSubmitted) return
      this.form.validateFields((err, values) => {
        if (err) {
          return
        }
        this.isSubmitted = true
        let ikepolicy = values.ikeEncryption + '-' + values.ikeHash + ';'
        ikepolicy += (values.ikeDh !== this.ikeDhGroupInitialValue) ? values.ikeDh : (values.ikeDh.split('(')[1]).split(')')[0]
        let esppolicy = values.espEncryption + '-' + values.espHash
        if (values.perfectForwardSecrecy !== 'None') {
          esppolicy += ';' + (values.perfectForwardSecrecy)
        }
        api('createVpnCustomerGateway', {
          name: values.name,
          gateway: values.gateway,
          cidrlist: values.cidrlist,
          ipsecpsk: values.ipsecpsk,
          ikelifetime: values.ikelifetime,
          esplifetime: values.esplifetime,
          dpd: values.dpd,
          forceencap: values.forceencap,
          ikepolicy: ikepolicy,
          esppolicy: esppolicy,
          splitconnections: values.splitconnections,
          ikeversion: values.ikeversion
        }).then(response => {
          this.$store.dispatch('AddAsyncJob', {
            title: this.$t('message.add.vpn.customer.gateway'),
            jobid: response.createvpncustomergatewayresponse.jobid,
            description: values.name,
            status: 'progress'
          })
          this.$pollJob({
            jobId: response.createvpncustomergatewayresponse.jobid,
            successMessage: this.$t('message.success.add.vpn.customer.gateway'),
            successMethod: () => {
              this.closeModal()
              this.parentFetchData()
              this.isSubmitted = false
            },
            errorMessage: `${this.$t('message.create.vpn.customer.gateway.failed')} ` + response,
            errorMethod: () => {
              this.closeModal()
              this.parentFetchData()
              this.isSubmitted = false
            },
            loadingMessage: this.$t('message.add.vpn.customer.gateway.processing'),
            catchMessage: this.$t('error.fetching.async.job.result'),
            catchMethod: () => {
              this.closeModal()
              this.isSubmitted = false
            }
          })
          this.closeModal()
          this.form.resetFields()
        }).catch(error => {
          console.error(error)
          this.$message.error(this.$t('message.success.add.vpn.customer.gateway'))
          this.isSubmitted = false
        })
      })
    }
  }
}
</script>
<style lang="scss" scoped>
.form-layout {
  width: 500px;
}
</style><|MERGE_RESOLUTION|>--- conflicted
+++ resolved
@@ -321,11 +321,8 @@
         'Group 18': 'modp8192'
       },
       ikeDhGroupInitialValue: 'Group 5(modp1536)',
-<<<<<<< HEAD
-      isSubmitted: false
-=======
+      isSubmitted: false,
       ikeversion: 'ike'
->>>>>>> 2ececbf9
     }
   },
   beforeCreate () {
