// Licensed to the Apache Software Foundation (ASF) under one
// or more contributor license agreements.  See the NOTICE file
// distributed with this work for additional information
// regarding copyright ownership.  The ASF licenses this file
// to you under the Apache License, Version 2.0 (the
// "License"); you may not use this file except in compliance
// with the License.  You may obtain a copy of the License at
//
//   http://www.apache.org/licenses/LICENSE-2.0
//
// Unless required by applicable law or agreed to in writing,
// software distributed under the License is distributed on an
// "AS IS" BASIS, WITHOUT WARRANTIES OR CONDITIONS OF ANY
// KIND, either express or implied.  See the License for the
// specific language governing permissions and limitations
// under the License.

<template>
  <a-spin :spinning="loading">
    <div class="form-layout" v-ctrl-enter="handleSubmit">
      <div class="form">
        <a-form
<<<<<<< HEAD
          :ref="formRef"
          :model="form"
          :rules="rules"
          layout="vertical">
          <a-form-item ref="name" name="name">
            <template #label>
              {{ $t('label.name') }}
              <a-tooltip :title="apiParams.name.description">
                <info-circle-outlined style="color: rgba(0,0,0,.45)" />
              </a-tooltip>
            </template>
=======
          :form="form"
          layout="vertical"
          @submit="handleSubmit">
          <a-form-item>
            <tooltip-label slot="label" :title="$t('label.name')" :tooltip="apiParams.name.description"/>
>>>>>>> 2bbc7817
            <a-input
             v-model:value="form.name"
              :placeholder="$t('label.name')"
              autoFocus/>
          </a-form-item>
<<<<<<< HEAD
          <a-form-item ref="displaytext" name="displaytext">
            <template #label>
              {{ $t('label.displaytext') }}
              <a-tooltip :title="apiParams.displaytext.description">
                <info-circle-outlined style="color: rgba(0,0,0,.45)" />
              </a-tooltip>
            </template>
=======
          <a-form-item>
            <tooltip-label slot="label" :title="$t('label.displaytext')" :tooltip="apiParams.displaytext.description"/>
>>>>>>> 2bbc7817
            <a-input
             v-model:value="form.displaytext"
              :placeholder="$t('label.display.text')"/>
          </a-form-item>
<<<<<<< HEAD
          <a-form-item ref="zoneid" name="zoneid">
            <template #label>
              {{ $t('label.zoneid') }}
              <a-tooltip :title="apiParams.zoneid.description">
                <info-circle-outlined style="color: rgba(0,0,0,.45)" />
              </a-tooltip>
            </template>
=======
          <a-form-item>
            <tooltip-label slot="label" :title="$t('label.zoneid')" :tooltip="apiParams.zoneid.description"/>
>>>>>>> 2bbc7817
            <a-select
             v-model:value="form.zoneid"
              showSearch
              optionFilterProp="label"
              :filterOption="(input, option) => {
                return option.children[0].children.toLowerCase().indexOf(input.toLowerCase()) >= 0
              }"
              :loading="zoneLoading"
              :placeholder="$t('label.zoneid')"
              @change="val => { handleZoneChange(zones[val]) }">
              <a-select-option v-for="(opt, optIndex) in zones" :key="optIndex">
                {{ opt.name || opt.description }}
              </a-select-option>
            </a-select>
          </a-form-item>
<<<<<<< HEAD
          <a-form-item ref="domainid" name="domainid" v-if="isAdminOrDomainAdmin()">
            <template #label>
              {{ $t('label.domain') }}
              <a-tooltip :title="apiParams.domainid.description">
                <info-circle-outlined style="color: rgba(0,0,0,.45)" />
              </a-tooltip>
            </template>
=======
          <a-form-item v-if="this.isAdminOrDomainAdmin()">
            <tooltip-label slot="label" :title="$t('label.domainid')" :tooltip="apiParams.domainid.description"/>
>>>>>>> 2bbc7817
            <a-select
             v-model:value="form.domainid"
              showSearch
              optionFilterProp="label"
              :filterOption="(input, option) => {
                return option.children[0].children.toLowerCase().indexOf(input.toLowerCase()) >= 0
              }"
              :loading="domainLoading"
              :placeholder="$t('label.domainid')"
              @change="val => { handleDomainChange(domains[val]) }">
              <a-select-option v-for="(opt, optIndex) in domains" :key="optIndex">
                {{ opt.path || opt.name || opt.description }}
              </a-select-option>
            </a-select>
          </a-form-item>
<<<<<<< HEAD
          <a-form-item ref="networkofferingid" name="networkofferingid">
            <template #label>
              {{ $t('label.networkofferingid') }}
              <a-tooltip :title="apiParams.networkofferingid.description">
                <info-circle-outlined style="color: rgba(0,0,0,.45)" />
              </a-tooltip>
            </template>
=======
          <a-form-item>
            <tooltip-label slot="label" :title="$t('label.networkofferingid')" :tooltip="apiParams.networkofferingid.description"/>
>>>>>>> 2bbc7817
            <a-select
             v-model:value="form.networkofferingid"
              showSearch
              optionFilterProp="label"
              :filterOption="(input, option) => {
                return option.children[0].children.toLowerCase().indexOf(input.toLowerCase()) >= 0
              }"
              :loading="networkOfferingLoading"
              :placeholder="$t('label.networkofferingid')"
              @change="val => { handleNetworkOfferingChange(networkOfferings[val]) }">
              <a-select-option v-for="(opt, optIndex) in networkOfferings" :key="optIndex">
                {{ opt.displaytext || opt.name || opt.description }}
              </a-select-option>
            </a-select>
          </a-form-item>
<<<<<<< HEAD
          <a-form-item
            ref="vlanid"
            name="vlanid"
            v-if="!isObjectEmpty(selectedNetworkOffering) && selectedNetworkOffering.specifyvlan">
            <template #label>
              {{ $t('label.vlan') }}
              <a-tooltip :title="apiParams.vlan.description">
                <info-circle-outlined style="color: rgba(0,0,0,.45)" />
              </a-tooltip>
            </template>
=======
          <a-form-item v-if="!this.isObjectEmpty(this.selectedNetworkOffering) && this.selectedNetworkOffering.specifyvlan">
            <tooltip-label slot="label" :title="$t('label.vlan')" :tooltip="apiParams.vlan.description"/>
>>>>>>> 2bbc7817
            <a-input
             v-model:value="form.vlanid"
              :placeholder="$t('label.vlanid')"/>
          </a-form-item>
<<<<<<< HEAD
          <a-form-item
            ref="vpcid"
            name="vpcid"
            v-if="!isObjectEmpty(selectedNetworkOffering) && selectedNetworkOffering.forvpc">
            <template #label>
              {{ $t('label.vpcid') }}
              <a-tooltip :title="apiParams.vpcid.description">
                <info-circle-outlined style="color: rgba(0,0,0,.45)" />
              </a-tooltip>
            </template>
=======
          <a-form-item v-if="!this.isObjectEmpty(this.selectedNetworkOffering) && this.selectedNetworkOffering.forvpc">
            <tooltip-label slot="label" :title="$t('label.vpcid')" :tooltip="apiParams.vpcid.description"/>
>>>>>>> 2bbc7817
            <a-select
             v-model:value="form.vpcid"
              showSearch
              optionFilterProp="label"
              :filterOption="(input, option) => {
                return option.children[0].children.toLowerCase().indexOf(input.toLowerCase()) >= 0
              }"
              :loading="vpcLoading"
              :placeholder="$t('label.vpcid')"
              @change="val => { selectedVpc = vpcs[val] }">
              <a-select-option v-for="(opt, optIndex) in vpcs" :key="optIndex">
                {{ opt.name || opt.description }}
              </a-select-option>
            </a-select>
          </a-form-item>
<<<<<<< HEAD
          <a-form-item
            ref="externalid"
            name="externalid">
            <template #label>
              {{ $t('label.externalid') }}
              <a-tooltip :title="apiParams.externalid.description">
                <info-circle-outlined style="color: rgba(0,0,0,.45)" />
              </a-tooltip>
            </template>
=======
          <a-form-item>
            <tooltip-label slot="label" :title="$t('label.externalid')" :tooltip="apiParams.externalid.description"/>
>>>>>>> 2bbc7817
            <a-input
             v-model:value="form.externalid"
              :placeholder="$t('label.externalid')"/>
          </a-form-item>
<<<<<<< HEAD
          <a-form-item
            ref="gateway"
            name="gateway">
            <template #label>
              {{ $t('label.gateway') }}
              <a-tooltip :title="apiParams.gateway.description">
                <info-circle-outlined style="color: rgba(0,0,0,.45)" />
              </a-tooltip>
            </template>
=======
          <a-form-item>
            <tooltip-label slot="label" :title="$t('label.gateway')" :tooltip="apiParams.gateway.description"/>
>>>>>>> 2bbc7817
            <a-input
             v-model:value="form.gateway"
              :placeholder="$t('label.gateway')"/>
          </a-form-item>
<<<<<<< HEAD
          <a-form-item
            ref="netmask"
            name="netmask">
            <template #label>
              {{ $t('label.netmask') }}
              <a-tooltip :title="apiParams.netmask.description">
                <info-circle-outlined style="color: rgba(0,0,0,.45)" />
              </a-tooltip>
            </template>
=======
          <a-form-item>
            <tooltip-label slot="label" :title="$t('label.netmask')" :tooltip="apiParams.netmask.description"/>
>>>>>>> 2bbc7817
            <a-input
             v-model:value="form.netmask"
              :placeholder="$t('label.netmask')"/>
          </a-form-item>
<<<<<<< HEAD
          <a-form-item
            ref="networkdomain"
            name="networkdomain"
            v-if="!isObjectEmpty(selectedNetworkOffering) && !selectedNetworkOffering.forvpc">
            <template #label>
              {{ $t('label.networkdomain') }}
              <a-tooltip :title="apiParams.networkdomain.description">
                <info-circle-outlined style="color: rgba(0,0,0,.45)" />
              </a-tooltip>
            </template>
=======
          <a-form-item v-if="!this.isObjectEmpty(this.selectedNetworkOffering) && !this.selectedNetworkOffering.forvpc">
            <tooltip-label slot="label" :title="$t('label.networkdomain')" :tooltip="apiParams.networkdomain.description"/>
>>>>>>> 2bbc7817
            <a-input
             v-model:value="form.networkdomain"
              :placeholder="$t('label.networkdomain')"/>
          </a-form-item>
<<<<<<< HEAD
          <a-form-item
            ref="account"
            name="account"
            v-if="accountVisible">
            <template #label>
              {{ $t('label.account') }}
              <a-tooltip :title="apiParams.account.description">
                <info-circle-outlined style="color: rgba(0,0,0,.45)" />
              </a-tooltip>
            </template>
=======
          <a-form-item v-if="this.accountVisible">
            <tooltip-label slot="label" :title="$t('label.account')" :tooltip="apiParams.account.description"/>
>>>>>>> 2bbc7817
            <a-input
             v-model:value="form.account"
              :placeholder="$t('label.account')"/>
          </a-form-item>
          <div :span="24" class="action-button">
            <a-button
              :loading="actionLoading"
              @click="closeAction">
              {{ $t('label.cancel') }}
            </a-button>
            <a-button
              :loading="actionLoading"
              ref="submit"
              type="primary"
              htmlType="submit"
              @click="handleSubmit">
              {{ $t('label.ok') }}
            </a-button>
          </div>
        </a-form>
      </div>
    </div>
  </a-spin>
</template>

<script>
import { ref, reactive, toRaw } from 'vue'
import { api } from '@/api'
import TooltipLabel from '@/components/widgets/TooltipLabel'

export default {
  name: 'CreateIsolatedNetworkForm',
  components: {
    TooltipLabel
  },
  props: {
    loading: {
      type: Boolean,
      default: false
    },
    vpc: {
      type: Object,
      default: null
    },
    resource: {
      type: Object,
      default: () => { return {} }
    }
  },
  data () {
    return {
      actionLoading: false,
      domains: [],
      domainLoading: false,
      selectedDomain: {},
      zones: [],
      zoneLoading: false,
      selectedZone: {},
      networkOfferings: [],
      networkOfferingLoading: false,
      selectedNetworkOffering: {},
      vpcs: [],
      vpcLoading: false,
      selectedVpc: {},
      accountVisible: this.isAdminOrDomainAdmin()
    }
  },
  watch: {
    resource (newItem, oldItem) {
      this.fetchData()
    }
  },
  beforeCreate () {
    this.apiParams = this.$getApiParams('createNetwork')
  },
  created () {
    this.domains = [
      {
        id: '-1',
        name: ' '
      }
    ]
    this.initForm()
    this.fetchData()
  },
  methods: {
    initForm () {
      this.formRef = ref()
      this.form = reactive({})
      this.rules = reactive({})

      this.rules.name = [{ required: true, message: this.$t('message.error.name') }]
      this.rules.displaytext = [{ required: true, message: this.$t('message.error.display.text') }]
      this.rules.zoneid = [{ type: 'number', required: true, message: this.$t('message.error.select') }]
      this.rules.networkofferingid = [{ type: 'number', required: true, message: this.$t('message.error.select') }]
      if (!this.isObjectEmpty(this.selectedNetworkOffering) && this.selectedNetworkOffering.specifyvlan) {
        this.rules.vlanid = [{ required: true, message: this.$t('message.please.enter.value') }]
      }
      if (!this.isObjectEmpty(this.selectedNetworkOffering) && this.selectedNetworkOffering.forvpc) {
        this.rules.vpcid = [{ required: true, message: this.$t('message.error.select') }]
      }
    },
    fetchData () {
      this.fetchDomainData()
      this.fetchZoneData()
    },
    isAdmin () {
      return ['Admin'].includes(this.$store.getters.userInfo.roletype)
    },
    isAdminOrDomainAdmin () {
      return ['Admin', 'DomainAdmin'].includes(this.$store.getters.userInfo.roletype)
    },
    isObjectEmpty (obj) {
      return !(obj !== null && obj !== undefined && Object.keys(obj).length > 0 && obj.constructor === Object)
    },
    arrayHasItems (array) {
      return array !== null && array !== undefined && Array.isArray(array) && array.length > 0
    },
    isValidTextValueForKey (obj, key) {
      return key in obj && obj[key] != null && obj[key].length > 0
    },
    fetchZoneData () {
      this.zones = []
      const params = {}
      if (this.resource.zoneid && this.$route.name === 'deployVirtualMachine') {
        params.id = this.resource.zoneid
      }
      params.listAll = true
      this.zoneLoading = true
      api('listZones', params).then(json => {
        for (const i in json.listzonesresponse.zone) {
          const zone = json.listzonesresponse.zone[i]
          if (zone.networktype === 'Advanced' && zone.securitygroupsenabled !== true) {
            this.zones.push(zone)
          }
        }
        this.zoneLoading = false
        if (this.arrayHasItems(this.zones)) {
          this.form.zoneid = 0
          this.handleZoneChange(this.zones[0])
        }
      })
    },
    handleZoneChange (zone) {
      this.selectedZone = zone
      this.updateVPCCheckAndFetchNetworkOfferingData()
    },
    fetchDomainData () {
      const params = {}
      params.listAll = true
      params.details = 'min'
      this.domainLoading = true
      api('listDomains', params).then(json => {
        const listDomains = json.listdomainsresponse.domain
        this.domains = this.domains.concat(listDomains)
      }).finally(() => {
        this.domainLoading = false
        this.form.domainid = 0
        this.handleDomainChange(this.domains[0])
      })
    },
    handleDomainChange (domain) {
      this.selectedDomain = domain
      this.accountVisible = domain.id !== '-1'
      if (this.isAdminOrDomainAdmin()) {
        this.updateVPCCheckAndFetchNetworkOfferingData()
      }
    },
    updateVPCCheckAndFetchNetworkOfferingData () {
      if (this.vpc !== null) { // from VPC section
        this.fetchNetworkOfferingData(true)
      } else { // from guest network section
        var params = {}
        this.networkOfferingLoading = true
        api('listVPCs', params).then(json => {
          const listVPCs = json.listvpcsresponse.vpc
          var vpcAvailable = this.arrayHasItems(listVPCs)
          if (vpcAvailable === false) {
            this.fetchNetworkOfferingData(false)
          } else {
            this.fetchNetworkOfferingData()
          }
        })
      }
    },
    fetchNetworkOfferingData (forVpc) {
      this.networkOfferingLoading = true
      var params = {
        zoneid: this.selectedZone.id,
        guestiptype: 'Isolated',
        supportedServices: 'SourceNat',
        state: 'Enabled'
      }
      if (this.isAdminOrDomainAdmin() && this.selectedDomain.id !== '-1') { // domain is visible only for admins
        params.domainid = this.selectedDomain.id
      }
      if (!this.isAdmin()) { // normal user is not aware of the VLANs in the system, so normal user is not allowed to create network with network offerings whose specifyvlan = true
        params.specifyvlan = false
      }
      if (forVpc !== null) {
        params.forvpc = forVpc
      }
      this.networkOfferings = []
      this.selectedNetworkOffering = {}
      api('listNetworkOfferings', params).then(json => {
        this.networkOfferings = json.listnetworkofferingsresponse.networkoffering
      }).catch(error => {
        this.$notifyError(error)
      }).finally(() => {
        this.networkOfferingLoading = false
        if (this.arrayHasItems(this.networkOfferings)) {
          this.form.networkofferingid = 0
          this.handleNetworkOfferingChange(this.networkOfferings[0])
        }
      })
    },
    handleNetworkOfferingChange (networkOffering) {
      this.selectedNetworkOffering = networkOffering
      if (networkOffering.forvpc) {
        this.fetchVpcData()
      }
    },
    fetchVpcData () {
      this.vpcLoading = true
      var params = {
        listAll: true,
        details: 'min'
      }
      if (this.vpc !== null) {
        params.id = this.vpc.id
      }
      api('listVPCs', params).then(json => {
        this.vpcs = json.listvpcsresponse.vpc
      }).finally(() => {
        this.vpcLoading = false
        if (this.arrayHasItems(this.vpcs)) {
          this.form.vpcid = 0
          this.selectedVpc = this.vpcs[0]
        }
      })
    },
<<<<<<< HEAD
    handleSubmit () {
      this.formRef.value.validate().then(() => {
        const values = toRaw(this.form)
=======
    handleSubmit (e) {
      if (this.actionLoading) return
      this.form.validateFields((error, values) => {
        if (error) {
          return
        }
>>>>>>> 2bbc7817
        this.actionLoading = true
        var params = {
          zoneId: this.selectedZone.id,
          name: values.name,
          displayText: values.displaytext,
          networkOfferingId: this.selectedNetworkOffering.id
        }
        if (this.isValidTextValueForKey(values, 'gateway')) {
          params.gateway = values.gateway
        }
        if (this.isValidTextValueForKey(values, 'netmask')) {
          params.netmask = values.netmask
        }
        if (this.isValidTextValueForKey(values, 'externalid')) {
          params.externalid = values.externalid
        }
        if (this.isValidTextValueForKey(values, 'vpcid')) {
          params.vpcid = this.selectedVpc.id
        }
        if (this.isValidTextValueForKey(values, 'vlanid')) {
          params.vlan = values.vlanid
        }
        if (this.isValidTextValueForKey(values, 'networkdomain')) {
          params.networkdomain = values.networkdomain
        }
        if ('domainid' in values && values.domainid > 0) {
          params.domainid = this.selectedDomain.id
          if (this.isValidTextValueForKey(values, 'account')) {
            params.account = values.account
          }
        }
        api('createNetwork', params).then(json => {
          this.$notification.success({
            message: 'Network',
            description: this.$t('message.success.create.isolated.network')
          })
          this.$emit('refresh-data')
          this.closeAction()
        }).catch(error => {
          this.$notifyError(error)
        }).finally(() => {
          this.actionLoading = false
        })
      })
    },
    showInput () {
      this.inputVisible = true
      this.$nextTick(function () {
        this.$refs.input.focus()
      })
    },
    resetForm () {
      this.formRef.value.resetFields()
      this.tags = []
    },
    closeAction () {
      this.$emit('close-action')
    }
  }
}
</script>

<style lang="less" scoped>
.form-layout {
  width: 80vw;
  @media (min-width: 700px) {
    width: 600px;
  }

  .ant-tag {
    margin-bottom: 10px;
  }

  :deep(.custom-time-select) .ant-time-picker {
    width: 100%;
  }

  :deep(.ant-divider-horizontal) {
    margin-top: 0;
  }
}

.form {
  margin: 10px 0;
}

.tagsTitle {
  font-weight: 500;
  color: rgba(0, 0, 0, 0.85);
  margin-bottom: 12px;
}
</style><|MERGE_RESOLUTION|>--- conflicted
+++ resolved
@@ -20,58 +20,26 @@
     <div class="form-layout" v-ctrl-enter="handleSubmit">
       <div class="form">
         <a-form
-<<<<<<< HEAD
           :ref="formRef"
           :model="form"
           :rules="rules"
-          layout="vertical">
+          layout="vertical"
+          @finish="handleSubmit">
           <a-form-item ref="name" name="name">
-            <template #label>
-              {{ $t('label.name') }}
-              <a-tooltip :title="apiParams.name.description">
-                <info-circle-outlined style="color: rgba(0,0,0,.45)" />
-              </a-tooltip>
-            </template>
-=======
-          :form="form"
-          layout="vertical"
-          @submit="handleSubmit">
-          <a-form-item>
             <tooltip-label slot="label" :title="$t('label.name')" :tooltip="apiParams.name.description"/>
->>>>>>> 2bbc7817
             <a-input
              v-model:value="form.name"
               :placeholder="$t('label.name')"
               autoFocus/>
           </a-form-item>
-<<<<<<< HEAD
           <a-form-item ref="displaytext" name="displaytext">
-            <template #label>
-              {{ $t('label.displaytext') }}
-              <a-tooltip :title="apiParams.displaytext.description">
-                <info-circle-outlined style="color: rgba(0,0,0,.45)" />
-              </a-tooltip>
-            </template>
-=======
-          <a-form-item>
             <tooltip-label slot="label" :title="$t('label.displaytext')" :tooltip="apiParams.displaytext.description"/>
->>>>>>> 2bbc7817
             <a-input
              v-model:value="form.displaytext"
               :placeholder="$t('label.display.text')"/>
           </a-form-item>
-<<<<<<< HEAD
           <a-form-item ref="zoneid" name="zoneid">
-            <template #label>
-              {{ $t('label.zoneid') }}
-              <a-tooltip :title="apiParams.zoneid.description">
-                <info-circle-outlined style="color: rgba(0,0,0,.45)" />
-              </a-tooltip>
-            </template>
-=======
-          <a-form-item>
             <tooltip-label slot="label" :title="$t('label.zoneid')" :tooltip="apiParams.zoneid.description"/>
->>>>>>> 2bbc7817
             <a-select
              v-model:value="form.zoneid"
               showSearch
@@ -87,18 +55,8 @@
               </a-select-option>
             </a-select>
           </a-form-item>
-<<<<<<< HEAD
           <a-form-item ref="domainid" name="domainid" v-if="isAdminOrDomainAdmin()">
-            <template #label>
-              {{ $t('label.domain') }}
-              <a-tooltip :title="apiParams.domainid.description">
-                <info-circle-outlined style="color: rgba(0,0,0,.45)" />
-              </a-tooltip>
-            </template>
-=======
-          <a-form-item v-if="this.isAdminOrDomainAdmin()">
             <tooltip-label slot="label" :title="$t('label.domainid')" :tooltip="apiParams.domainid.description"/>
->>>>>>> 2bbc7817
             <a-select
              v-model:value="form.domainid"
               showSearch
@@ -114,18 +72,8 @@
               </a-select-option>
             </a-select>
           </a-form-item>
-<<<<<<< HEAD
           <a-form-item ref="networkofferingid" name="networkofferingid">
-            <template #label>
-              {{ $t('label.networkofferingid') }}
-              <a-tooltip :title="apiParams.networkofferingid.description">
-                <info-circle-outlined style="color: rgba(0,0,0,.45)" />
-              </a-tooltip>
-            </template>
-=======
-          <a-form-item>
             <tooltip-label slot="label" :title="$t('label.networkofferingid')" :tooltip="apiParams.networkofferingid.description"/>
->>>>>>> 2bbc7817
             <a-select
              v-model:value="form.networkofferingid"
               showSearch
@@ -141,40 +89,20 @@
               </a-select-option>
             </a-select>
           </a-form-item>
-<<<<<<< HEAD
           <a-form-item
             ref="vlanid"
             name="vlanid"
             v-if="!isObjectEmpty(selectedNetworkOffering) && selectedNetworkOffering.specifyvlan">
-            <template #label>
-              {{ $t('label.vlan') }}
-              <a-tooltip :title="apiParams.vlan.description">
-                <info-circle-outlined style="color: rgba(0,0,0,.45)" />
-              </a-tooltip>
-            </template>
-=======
-          <a-form-item v-if="!this.isObjectEmpty(this.selectedNetworkOffering) && this.selectedNetworkOffering.specifyvlan">
             <tooltip-label slot="label" :title="$t('label.vlan')" :tooltip="apiParams.vlan.description"/>
->>>>>>> 2bbc7817
             <a-input
              v-model:value="form.vlanid"
               :placeholder="$t('label.vlanid')"/>
           </a-form-item>
-<<<<<<< HEAD
           <a-form-item
             ref="vpcid"
             name="vpcid"
             v-if="!isObjectEmpty(selectedNetworkOffering) && selectedNetworkOffering.forvpc">
-            <template #label>
-              {{ $t('label.vpcid') }}
-              <a-tooltip :title="apiParams.vpcid.description">
-                <info-circle-outlined style="color: rgba(0,0,0,.45)" />
-              </a-tooltip>
-            </template>
-=======
-          <a-form-item v-if="!this.isObjectEmpty(this.selectedNetworkOffering) && this.selectedNetworkOffering.forvpc">
             <tooltip-label slot="label" :title="$t('label.vpcid')" :tooltip="apiParams.vpcid.description"/>
->>>>>>> 2bbc7817
             <a-select
              v-model:value="form.vpcid"
               showSearch
@@ -190,94 +118,44 @@
               </a-select-option>
             </a-select>
           </a-form-item>
-<<<<<<< HEAD
           <a-form-item
             ref="externalid"
             name="externalid">
-            <template #label>
-              {{ $t('label.externalid') }}
-              <a-tooltip :title="apiParams.externalid.description">
-                <info-circle-outlined style="color: rgba(0,0,0,.45)" />
-              </a-tooltip>
-            </template>
-=======
-          <a-form-item>
             <tooltip-label slot="label" :title="$t('label.externalid')" :tooltip="apiParams.externalid.description"/>
->>>>>>> 2bbc7817
             <a-input
              v-model:value="form.externalid"
               :placeholder="$t('label.externalid')"/>
           </a-form-item>
-<<<<<<< HEAD
           <a-form-item
             ref="gateway"
             name="gateway">
-            <template #label>
-              {{ $t('label.gateway') }}
-              <a-tooltip :title="apiParams.gateway.description">
-                <info-circle-outlined style="color: rgba(0,0,0,.45)" />
-              </a-tooltip>
-            </template>
-=======
-          <a-form-item>
             <tooltip-label slot="label" :title="$t('label.gateway')" :tooltip="apiParams.gateway.description"/>
->>>>>>> 2bbc7817
             <a-input
              v-model:value="form.gateway"
               :placeholder="$t('label.gateway')"/>
           </a-form-item>
-<<<<<<< HEAD
           <a-form-item
             ref="netmask"
             name="netmask">
-            <template #label>
-              {{ $t('label.netmask') }}
-              <a-tooltip :title="apiParams.netmask.description">
-                <info-circle-outlined style="color: rgba(0,0,0,.45)" />
-              </a-tooltip>
-            </template>
-=======
-          <a-form-item>
             <tooltip-label slot="label" :title="$t('label.netmask')" :tooltip="apiParams.netmask.description"/>
->>>>>>> 2bbc7817
             <a-input
              v-model:value="form.netmask"
               :placeholder="$t('label.netmask')"/>
           </a-form-item>
-<<<<<<< HEAD
           <a-form-item
             ref="networkdomain"
             name="networkdomain"
             v-if="!isObjectEmpty(selectedNetworkOffering) && !selectedNetworkOffering.forvpc">
-            <template #label>
-              {{ $t('label.networkdomain') }}
-              <a-tooltip :title="apiParams.networkdomain.description">
-                <info-circle-outlined style="color: rgba(0,0,0,.45)" />
-              </a-tooltip>
-            </template>
-=======
-          <a-form-item v-if="!this.isObjectEmpty(this.selectedNetworkOffering) && !this.selectedNetworkOffering.forvpc">
             <tooltip-label slot="label" :title="$t('label.networkdomain')" :tooltip="apiParams.networkdomain.description"/>
->>>>>>> 2bbc7817
             <a-input
              v-model:value="form.networkdomain"
               :placeholder="$t('label.networkdomain')"/>
           </a-form-item>
-<<<<<<< HEAD
           <a-form-item
             ref="account"
             name="account"
             v-if="accountVisible">
-            <template #label>
-              {{ $t('label.account') }}
-              <a-tooltip :title="apiParams.account.description">
-                <info-circle-outlined style="color: rgba(0,0,0,.45)" />
-              </a-tooltip>
-            </template>
-=======
-          <a-form-item v-if="this.accountVisible">
             <tooltip-label slot="label" :title="$t('label.account')" :tooltip="apiParams.account.description"/>
->>>>>>> 2bbc7817
             <a-input
              v-model:value="form.account"
               :placeholder="$t('label.account')"/>
@@ -519,18 +397,10 @@
         }
       })
     },
-<<<<<<< HEAD
     handleSubmit () {
+      if (this.actionLoading) return
       this.formRef.value.validate().then(() => {
         const values = toRaw(this.form)
-=======
-    handleSubmit (e) {
-      if (this.actionLoading) return
-      this.form.validateFields((error, values) => {
-        if (error) {
-          return
-        }
->>>>>>> 2bbc7817
         this.actionLoading = true
         var params = {
           zoneId: this.selectedZone.id,
