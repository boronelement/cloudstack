--- conflicted
+++ resolved
@@ -66,15 +66,10 @@
               </a-select-option>
             </a-select>
           </a-form-item>
-<<<<<<< HEAD
           <a-form-item ref="domainid" name="domainid" v-if="isAdminOrDomainAdmin()">
             <template #label>
               <tooltip-label :title="$t('label.domainid')" :tooltip="apiParams.domainid.description"/>
             </template>
-=======
-          <a-form-item v-if="isAdminOrDomainAdmin()">
-            <tooltip-label slot="label" :title="$t('label.domainid')" :tooltip="apiParams.domainid.description"/>
->>>>>>> 51d4e547
             <a-select
              v-model:value="form.domainid"
               showSearch
