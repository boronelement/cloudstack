--- conflicted
+++ resolved
@@ -149,10 +149,6 @@
           @cancel="modals.gateway = false">
           <a-spin :spinning="modals.gatewayLoading" v-ctrl-enter="handleGatewayFormSubmit">
             <p>{{ $t('message.add.new.gateway.to.vpc') }}</p>
-<<<<<<< HEAD
-            <a-form @submit.prevent="handleGatewayFormSubmit" :form="gatewayForm">
-              <a-form-item :label="$t('label.physicalnetworkid')" v-if="this.isAdmin()">
-=======
             <a-form
               layout="vertical"
               @finish="handleGatewayFormSubmit"
@@ -161,7 +157,6 @@
               :rules="rules"
              >
               <a-form-item :label="$t('label.physicalnetworkid')" ref="physicalnetwork" name="physicalnetwork">
->>>>>>> 5f07ddac
                 <a-select
                   v-model:value="form.physicalnetwork"
                   v-focus="true"
@@ -175,17 +170,10 @@
                   </a-select-option>
                 </a-select>
               </a-form-item>
-<<<<<<< HEAD
-              <a-form-item :label="$t('label.vlan')" v-if="this.isAdmin()">
-                <a-input
-                  :placeholder="placeholders.vlan"
-                  v-decorator="['vlan']"
-=======
-              <a-form-item :label="$t('label.vlan')" :required="true" ref="vlan" name="vlan">
+              <a-form-item :label="$t('label.vlan')" ref="vlan" name="vlan" v-if="this.isAdmin()">
                 <a-input
                   :placeholder="placeholders.vlan"
                   v-model:value="form.vlan"
->>>>>>> 5f07ddac
                 ></a-input>
               </a-form-item>
               <a-form-item
@@ -197,10 +185,8 @@
                   v-model:checked="form.bypassvlanoverlapcheck"
                 ></a-checkbox>
               </a-form-item>
-<<<<<<< HEAD
-              <a-form-item :label="$t('label.associatednetwork')">
+              <a-form-item :label="$t('label.associatednetwork')" ref="associatednetwork" name="associatednetwork">
                 <a-select
-                  v-decorator="['associatednetwork']"
                   showSearch
                   optionFilterProp="children"
                   :filterOption="(input, option) => {
@@ -215,10 +201,7 @@
                   </a-select-option>
                 </a-select>
               </a-form-item>
-              <a-form-item :label="$t('label.publicip')" :required="true">
-=======
               <a-form-item :label="$t('label.publicip')" :required="true" ref="ipaddress" name="ipaddress">
->>>>>>> 5f07ddac
                 <a-input
                   :placeholder="placeholders.ipaddress"
                   v-model:value="form.name"
@@ -501,15 +484,6 @@
       annotations: []
     }
   },
-<<<<<<< HEAD
-  beforeCreate () {
-    this.gatewayForm = this.$form.createForm(this)
-    this.vpnConnectionForm = this.$form.createForm(this)
-    this.networkAclForm = this.$form.createForm(this)
-    this.apiParams = this.$getApiParams('createPrivateGateway')
-  },
-=======
->>>>>>> 5f07ddac
   watch: {
     loading (newData) {
       if (!newData && this.resource.id) {
@@ -530,15 +504,13 @@
     })
   },
   methods: {
-<<<<<<< HEAD
-    isAdmin () {
-      return ['Admin'].includes(this.$store.getters.userInfo.roletype)
-=======
     initForm () {
       this.formRef = ref()
       this.form = reactive({})
       this.rules = reactive({})
->>>>>>> 5f07ddac
+    },
+    isAdmin () {
+      return ['Admin'].includes(this.$store.getters.userInfo.roletype)
     },
     setCurrentTab () {
       this.currentTab = this.$route?.query?.tab || 'details'
