// Licensed to the Apache Software Foundation (ASF) under one
// or more contributor license agreements.  See the NOTICE file
// distributed with this work for additional information
// regarding copyright ownership.  The ASF licenses this file
// to you under the Apache License, Version 2.0 (the
// "License"); you may not use this file except in compliance
// with the License.  You may obtain a copy of the License at
//
//   http://www.apache.org/licenses/LICENSE-2.0
//
// Unless required by applicable law or agreed to in writing,
// software distributed under the License is distributed on an
// "AS IS" BASIS, WITHOUT WARRANTIES OR CONDITIONS OF ANY
// KIND, either express or implied.  See the License for the
// specific language governing permissions and limitations
// under the License.

<template>
  <a-spin :spinning="fetchLoading">
    <a-tabs
      :activeKey="currentTab"
      :tabPosition="device === 'mobile' ? 'top' : 'left'"
      :animated="false"
      @change="handleChangeTab">
      <a-tab-pane :tab="$t('label.details')" key="details">
        <DetailsTab :resource="resource" :loading="loading" />
      </a-tab-pane>
      <a-tab-pane :tab="$t('label.networks')" key="tier">
        <VpcTiersTab :resource="resource" :loading="loading" />
      </a-tab-pane>
      <a-tab-pane :tab="$t('label.public.ips')" key="ip" v-if="'listPublicIpAddresses' in $store.getters.apis">
        <IpAddressesTab :resource="resource" :loading="loading" />
      </a-tab-pane>
      <a-tab-pane :tab="$t('label.network.acl.lists')" key="acl" v-if="'listNetworkACLLists' in $store.getters.apis">
        <a-button
          type="dashed"
          style="width: 100%"
          :disabled="!('createNetworkACLList' in $store.getters.apis)"
          @click="() => handleOpenModals('networkAcl')">
          <template #icon><plus-circle-outlined /></template>
          {{ $t('label.add.network.acl.list') }}
        </a-button>
        <a-table
          class="table"
          size="small"
          :columns="networkAclsColumns"
          :dataSource="networkAcls"
          :rowKey="item => item.id"
          :pagination="false"
        >
          <template #name="{ text, record }">
            <router-link :to="{ path: '/acllist/' + record.id }">
              {{ text }}
            </router-link>
          </template>
        </a-table>
        <a-pagination
          class="row-element pagination"
          size="small"
          :current="page"
          :pageSize="pageSize"
          :total="itemCounts.networkAcls"
          :showTotal="total => `${$t('label.total')} ${total} ${$t('label.items')}`"
          :pageSizeOptions="['10', '20', '40', '80', '100']"
          @change="changePage"
          @showSizeChange="changePageSize"
          showSizeChanger>
          <template #buildOptionText="props">
            <span>{{ props.value }} / {{ $t('label.page') }}</span>
          </template>
        </a-pagination>
        <a-modal
          :visible="modals.networkAcl"
          :title="$t('label.add.acl.list')"
          :footer="null"
          :maskClosable="false"
          :closable="true"
          @cancel="modals.networkAcl = fetchAclList">
          <a-form
            layout="vertical"
            :ref="formRef"
            :model="form"
            :rules="rules"
            @finish="handleNetworkAclFormSubmit"
            v-ctrl-enter="handleNetworkAclFormSubmit">
            <a-form-item :label="$t('label.add.list.name')" ref="name" name="name">
              <a-input
                v-model:value="form.name"
                v-focus="true"></a-input>
            </a-form-item>
            <a-form-item :label="$t('label.description')"  ref="description" name="description">
              <a-input v-model:value="form.description" />
            </a-form-item>

            <div :span="24" class="action-button">
              <a-button @click="modals.networkAcl = false">{{ $t('label.cancel') }}</a-button>
              <a-button type="primary" @click="handleNetworkAclFormSubmit">{{ $t('label.ok') }}</a-button>
            </div>
          </a-form>
        </a-modal>
      </a-tab-pane>
      <a-tab-pane :tab="$t('label.private.gateway')" key="pgw" v-if="'listPrivateGateways' in $store.getters.apis">
        <a-button
          type="dashed"
          style="width: 100%"
          :disabled="!('createPrivateGateway' in $store.getters.apis)"
          @click="() => handleOpenModals('privateGateways')">
          <template #icon><plus-circle-outlined /></template>
          {{ $t('label.add.private.gateway') }}
        </a-button>
        <a-table
          class="table"
          size="small"
          :columns="privateGatewaysColumns"
          :dataSource="privateGateways"
          :rowKey="item => item.id"
          :pagination="false"
        >
          <template #ipaddress="{ text, record }">
            <router-link :to="{ path: '/privategw/' + record.id }">{{ text }}</router-link>
          </template>
          <template #state="{ record }">
            <status :text="record.state" displayText></status>
          </template>
        </a-table>
        <a-pagination
          class="row-element pagination"
          size="small"
          :current="page"
          :pageSize="pageSize"
          :total="itemCounts.privateGateways"
          :showTotal="total => `${$t('label.total')} ${total} ${$t('label.items')}`"
          :pageSizeOptions="['10', '20', '40', '80', '100']"
          @change="changePage"
          @showSizeChange="changePageSize"
          showSizeChanger>
          <template #buildOptionText="props">
            <span>{{ props.value }} / {{ $t('label.page') }}</span>
          </template>
        </a-pagination>

        <a-modal
          :visible="modals.gateway"
          :title="$t('label.add.new.gateway')"
          :maskClosable="false"
          :closable="true"
          :footer="null"
          @cancel="modals.gateway = false">
          <a-spin :spinning="modals.gatewayLoading" v-ctrl-enter="handleGatewayFormSubmit">
            <p>{{ $t('message.add.new.gateway.to.vpc') }}</p>
            <a-form
              layout="vertical"
              @finish="handleGatewayFormSubmit"
              :ref="formRef"
              :model="form"
              :rules="rules">
              <a-form-item :label="$t('label.physicalnetworkid')" ref="physicalnetwork" name="physicalnetwork">
                <a-select
                  v-model:value="form.physicalnetwork"
                  v-focus="true"
                  showSearch
                  optionFilterProp="label"
                  :filterOption="(input, option) => {
                    return option.children[0].children.toLowerCase().indexOf(input.toLowerCase()) >= 0
                  }" >
                  <a-select-option v-for="item in physicalnetworks" :key="item.id" :value="item.id">
                    {{ item.name }}
                  </a-select-option>
                </a-select>
              </a-form-item>
              <a-form-item :label="$t('label.vlan')" :required="true" ref="vlan" name="vlan">
                <a-input
                  :placeholder="placeholders.vlan"
                  v-model:value="form.vlan"
                ></a-input>
              </a-form-item>
              <a-form-item
                ref="bypassvlanoverlapcheck"
                name="bypassvlanoverlapcheck"
                :label="$t('label.bypassvlanoverlapcheck')"
                v-if="$store.getters.apis.createPrivateGateway && $store.getters.apis.createPrivateGateway.params.filter(x => x.name === 'bypassvlanoverlapcheck').length > 0" >
                <a-checkbox
                  v-model:checked="form.bypassvlanoverlapcheck"
                ></a-checkbox>
              </a-form-item>
              <a-form-item :label="$t('label.publicip')" :required="true" ref="ipaddress" name="ipaddress">
                <a-input
                  :placeholder="placeholders.ipaddress"
                  v-model:value="form.name"
                ></a-input>
              </a-form-item>
              <a-form-item :label="$t('label.gateway')" :required="true" ref="gateway" name="gateway">
                <a-input
                  :placeholder="placeholders.gateway"
                  v-model:value="form.gateway"
                ></a-input>
              </a-form-item>
              <a-form-item :label="$t('label.netmask')" :required="true" ref="netmask" name="netmask">
                <a-input
                  :placeholder="placeholders.netmask"
                  v-model:value="form.netmask"
                ></a-input>
              </a-form-item>
              <a-form-item :label="$t('label.sourcenat')" ref="nat" name="nat">
                <a-checkbox v-model:checked="form.nat"></a-checkbox>
              </a-form-item>
              <a-form-item :label="$t('label.aclid')" ref="acl" name="acl">
                <a-select
                  v-model:value="form.acl"
                  showSearch
                  optionFilterProp="label"
                  :filterOption="(input, option) => {
                    return option.label.toLowerCase().indexOf(input.toLowerCase()) >= 0
                  }" >
                  <a-select-option v-for="item in networkAcls" :key="item.id" :value="item.id" :label="`${item.name} ${item.description}`">
                    <span><strong>{{ item.name }}</strong> ({{ item.description }})</span>
                  </a-select-option>
                </a-select>
              </a-form-item>

              <div :span="24" class="action-button">
                <a-button @click="modals.gateway = false">{{ $t('label.cancel') }}</a-button>
                <a-button type="primary" @click="handleGatewayFormSubmit">{{ $t('label.ok') }}</a-button>
              </div>
            </a-form>
          </a-spin>
        </a-modal>
      </a-tab-pane>
      <a-tab-pane :tab="$t('label.vpn.gateway')" key="vpngw" v-if="'listVpnGateways' in $store.getters.apis">
        <a-button
          v-if="vpnGateways.length === 0"
          type="dashed"
          style="width: 100%"
          :disabled="!('createVpnGateway' in $store.getters.apis)"
          @click="handleCreateVpnGateway">
          <template #icon><plus-circle-outlined /></template>
          {{ $t('label.create.site.vpn.gateway') }}
        </a-button>
        <a-list class="list">
          <a-list-item v-for="item in vpnGateways" :key="item.id">
            <div class="list__item">
              <div class="list__col">
                <div class="list__label">{{ $t('label.ip') }}</div>
                <div>
                  <router-link :to="{ path: '/s2svpn/' + item.id }">
                    {{ item.publicip }}
                  </router-link>
                </div>
              </div>
            </div>
          </a-list-item>
        </a-list>
      </a-tab-pane>
      <a-tab-pane :tab="$t('label.vpn.connection')" key="vpnc" v-if="'listVpnConnections' in $store.getters.apis">
        <a-button
          type="dashed"
          style="width: 100%"
          :disabled="!('createVpnConnection' in $store.getters.apis)"
          @click="handleOpenModals('vpnConnection')">
          <template #icon><plus-circle-outlined /></template>
          {{ $t('label.create.site.vpn.connection') }}
        </a-button>
        <a-table
          class="table"
          size="small"
          :columns="vpnConnectionsColumns"
          :dataSource="vpnConnections"
          :pagination="false"
          :rowKey="record => record.id">
          <template #publicip="{text, record}">
            <router-link :to="{ path: '/s2svpnconn/' + record.id }">
              {{ text }}
            </router-link>
          </template>
          <template #state="{text}">
            <status :text="text ? text : ''" displayText />
          </template>
        </a-table>
        <a-pagination
          class="row-element pagination"
          size="small"
          :current="page"
          :pageSize="pageSize"
          :total="itemCounts.vpnConnections"
          :showTotal="total => `${$t('label.total')} ${total} ${$t('label.items')}`"
          :pageSizeOptions="['10', '20', '40', '80', '100']"
          @change="changePage"
          @showSizeChange="changePageSize"
          showSizeChanger>
          <template #buildOptionText="props">
            <span>{{ props.value }} / {{ $t('label.page') }}</span>
          </template>
        </a-pagination>
        <a-modal
          :visible="modals.vpnConnection"
          :title="$t('label.create.vpn.connection')"
          :maskClosable="false"
          :closable="true"
          :footer="null"
          @cancel="modals.vpnConnection = false">
          <a-spin :spinning="modals.vpnConnectionLoading" v-ctrl-enter="handleVpnConnectionFormSubmit">
            <a-form
              layout="vertical"
              @finish="handleVpnConnectionFormSubmit"
              :ref="formRef"
              :model="form"
              :rules="rules">
              <a-form-item :label="$t('label.vpncustomergatewayid')" ref="vpncustomergateway" name="vpncustomergateway">
                <a-select
                  v-model:value="form.vpncustomergateway"
                  v-focus="true"
                  showSearch
                  optionFilterProp="label"
                  :filterOption="(input, option) => {
                    return option.children[0].children.toLowerCase().indexOf(input.toLowerCase()) >= 0
                  }" >
                  <a-select-option v-for="item in vpncustomergateways" :key="item.id" :value="item.id">
                    {{ item.name }}
                  </a-select-option>
                </a-select>
              </a-form-item>
              <a-form-item :label="$t('label.passive')" ref="passive" name="passive">
                <a-checkbox v-model:checked="form.passive"></a-checkbox>
              </a-form-item>

              <div :span="24" class="action-button">
                <a-button @click="modals.vpnConnection = false">{{ $t('label.cancel') }}</a-button>
                <a-button type="primary" htmlType="submit" @click="handleVpnConnectionFormSubmit">{{ $t('label.ok') }}</a-button>
              </div>
            </a-form>
          </a-spin>
        </a-modal>
      </a-tab-pane>
      <a-tab-pane :tab="$t('label.virtual.routers')" key="vr" v-if="$store.getters.userInfo.roletype === 'Admin'">
        <RoutersTab :resource="resource" :loading="loading" />
      </a-tab-pane>
      <a-tab-pane :tab="$t('label.annotations')" key="comments" v-if="'listAnnotations' in $store.getters.apis">
        <AnnotationsTab
          :resource="resource"
          :items="annotations">
        </AnnotationsTab>
      </a-tab-pane>
    </a-tabs>
  </a-spin>
</template>

<script>
import { ref, reactive, toRaw } from 'vue'
import { api } from '@/api'
import { mixinDevice } from '@/utils/mixin.js'
import DetailsTab from '@/components/view/DetailsTab'
import Status from '@/components/widgets/Status'
import IpAddressesTab from './IpAddressesTab'
import RoutersTab from './RoutersTab'
import VpcTiersTab from './VpcTiersTab'
import AnnotationsTab from '@/components/view/AnnotationsTab'

export default {
  name: 'VpcTab',
  components: {
    DetailsTab,
    Status,
    IpAddressesTab,
    RoutersTab,
    VpcTiersTab,
    AnnotationsTab
  },
  mixins: [mixinDevice],
  props: {
    resource: {
      type: Object,
      required: true
    },
    loading: {
      type: Boolean,
      default: false
    }
  },
  data () {
    return {
      fetchLoading: false,
      privateGateways: [],
      vpnGateways: [],
      vpnConnections: [],
      networkAcls: [],
      modals: {
        gateway: false,
        gatewayLoading: false,
        vpnConnection: false,
        vpnConnectionLoading: false,
        networkAcl: false
      },
      placeholders: {
        vlan: null,
        ipaddress: null,
        gateway: null,
        netmask: null
      },
      physicalnetworks: [],
      vpncustomergateways: [],
      privateGatewaysColumns: [
        {
          title: this.$t('label.ip'),
          dataIndex: 'ipaddress',
          slots: { customRender: 'ipaddress' }
        },
        {
          title: this.$t('label.state'),
          dataIndex: 'state',
          slots: { customRender: 'state' }
        },
        {
          title: this.$t('label.gateway'),
          dataIndex: 'gateway'
        },
        {
          title: this.$t('label.netmask'),
          dataIndex: 'netmask'
        },
        {
          title: this.$t('label.vlan'),
          dataIndex: 'vlan'
        }
      ],
      vpnConnectionsColumns: [
        {
          title: this.$t('label.ip'),
          dataIndex: 'publicip',
          slots: { customRender: 'publicip' }
        },
        {
          title: this.$t('label.state'),
          dataIndex: 'state',
          slots: { customRender: 'state' }
        },
        {
          title: this.$t('label.gateway'),
          dataIndex: 'gateway'
        },
        {
          title: this.$t('label.ipsecpsk'),
          dataIndex: 'ipsecpsk'
        }
      ],
      networkAclsColumns: [
        {
          title: this.$t('label.name'),
          dataIndex: 'name',
          slots: { customRender: 'name' }
        },
        {
          title: this.$t('label.description'),
          dataIndex: 'description'
        }
      ],
      itemCounts: {
        privateGateways: 0,
        vpnConnections: 0,
        networkAcls: 0
      },
      page: 1,
      pageSize: 10,
      currentTab: 'details',
      annotations: []
    }
  },
  watch: {
    loading (newData, oldData) {
      if (!newData && this.resource.id) {
        this.handleFetchData()
      }
    },
    $route: function (newItem, oldItem) {
      this.setCurrentTab()
    }
  },
  created () {
    this.initForm()
    this.setCurrentTab()
    this.handleFetchData()
  },
  methods: {
    initForm () {
      this.formRef = ref()
      this.form = reactive({})
      this.rules = reactive({})
    },
    setCurrentTab () {
      this.currentTab = this.$route?.query?.tab || 'details'
    },
    handleChangeTab (e) {
      this.currentTab = e
      this.page = 1
      this.pageSize = 10
      this.handleFetchData()
      const query = Object.assign({}, this.$route.query)
      query.tab = e
      history.replaceState(
        {},
        null,
        '#' + this.$route.path + '?' + Object.keys(query).map(key => {
          return (
            encodeURIComponent(key) + '=' + encodeURIComponent(query[key])
          )
        }).join('&')
      )
    },
    handleFetchData () {
      switch (this.currentTab) {
        case 'pgw':
          this.fetchPrivateGateways()
          break
        case 'vpngw':
          this.fetchVpnGateways()
          break
        case 'vpnc':
          this.fetchVpnConnections()
          break
        case 'acl':
          this.fetchAclList()
          break
        case 'comments':
          this.fetchComments()
          break
      }
    },
    fetchComments () {
      this.fetchLoading = true
      api('listAnnotations', { entityid: this.resource.id, entitytype: 'VPC', annotationfilter: 'all' }).then(json => {
        if (json.listannotationsresponse && json.listannotationsresponse.annotation) {
          this.annotations = json.listannotationsresponse.annotation
        }
      }).catch(error => {
        this.$notifyError(error)
      }).finally(() => {
        this.fetchLoading = false
      })
    },
    fetchPrivateGateways () {
      this.fetchLoading = true
      api('listPrivateGateways', {
        vpcid: this.resource.id,
        listAll: true,
        page: this.page,
        pagesize: this.pageSize
      }).then(json => {
        this.privateGateways = json.listprivategatewaysresponse.privategateway
        this.itemCounts.privateGateways = json.listprivategatewaysresponse.count
      }).catch(error => {
        this.$notifyError(error)
      }).finally(() => {
        this.fetchLoading = false
      })
    },
    fetchVpnGateways () {
      this.fetchLoading = true
      api('listVpnGateways', {
        vpcid: this.resource.id,
        listAll: true
      }).then(json => {
        this.vpnGateways = json.listvpngatewaysresponse.vpngateway ? json.listvpngatewaysresponse.vpngateway : []
      }).catch(error => {
        this.$notifyError(error)
      }).finally(() => {
        this.fetchLoading = false
      })
    },
    fetchVpnConnections () {
      this.fetchLoading = true
      api('listVpnConnections', {
        vpcid: this.resource.id,
        listAll: true,
        page: this.page,
        pagesize: this.pageSize
      }).then(json => {
        this.vpnConnections = json.listvpnconnectionsresponse.vpnconnection
        this.itemCounts.vpnConnections = json.listvpnconnectionsresponse.count
      }).catch(error => {
        this.$notifyError(error)
      }).finally(() => {
        this.fetchLoading = false
      })
    },
    fetchAclList () {
      this.fetchLoading = true
      api('listNetworkACLLists', {
        vpcid: this.resource.id,
        listAll: true,
        page: this.page,
        pagesize: this.pageSize
      }).then(json => {
        this.networkAcls = json.listnetworkacllistsresponse.networkacllist
        this.itemCounts.networkAcls = json.listnetworkacllistsresponse.count
        if (this.modals.gateway === true) {
          this.form.acl = this.networkAcls[0].id
        }
      }).catch(error => {
        this.$notifyError(error)
      }).finally(() => {
        this.fetchLoading = false
      })
    },
    fetchPhysicalNetworks () {
      this.modals.gatewayLoading = true
      api('listPhysicalNetworks', { zoneid: this.resource.zoneid }).then(json => {
        this.physicalnetworks = json.listphysicalnetworksresponse.physicalnetwork
        if (this.modals.gateway === true) {
          this.form.physicalnetwork = this.physicalnetworks[0].id
        }
      }).catch(error => {
        this.$notifyError(error)
      }).finally(() => {
        this.modals.gatewayLoading = false
      })
    },
    fetchVpnCustomerGateways () {
      this.modals.vpnConnectionLoading = true
      api('listVpnCustomerGateways', { listAll: true }).then(json => {
        this.vpncustomergateways = json.listvpncustomergatewaysresponse.vpncustomergateway
        if (this.modals.vpnConnection === true) {
          this.form.vpncustomergateway = this.vpncustomergateways[0].id
        }
      }).catch(error => {
        this.$notifyError(error)
      }).finally(() => {
        this.modals.vpnConnectionLoading = false
      })
    },
    handleOpenModals (e) {
      this.initForm()

      switch (e) {
        case 'privateGateways':
          this.rules = {
            vlan: [{ required: true, message: this.$t('label.required') }],
            ipaddress: [{ required: true, message: this.$t('label.required') }],
            gateway: [{ required: true, message: this.$t('label.required') }],
            netmask: [{ required: true, message: this.$t('label.required') }]
          }
          this.modals.gateway = true
          this.fetchAclList()
          this.fetchPhysicalNetworks()
          break
        case 'vpnConnection':
          this.modals.vpnConnection = true
          this.fetchVpnCustomerGateways()
          this.fetchVpnGateways()
          break
        case 'networkAcl':
          this.rules = {
            name: [{ required: true, message: this.$t('label.required') }],
            description: [{ required: true, message: this.$t('label.required') }]
          }
          this.modals.networkAcl = true
          break
      }
    },
    handleGatewayFormSubmit () {
      if (this.modals.gatewayLoading) return
      this.modals.gatewayLoading = true

<<<<<<< HEAD
      this.formRef.value.validate().then(() => {
        const data = toRaw(this.form)
=======
      this.gatewayForm.validateFieldsAndScroll(errors => {
        if (errors) {
          this.modals.gatewayLoading = false
          return
        }
>>>>>>> d8004871

        const params = {
          sourcenatsupported: data.nat,
          physicalnetworkid: data.physicalnetwork,
          vpcid: this.resource.id,
          ipaddress: data.ipaddress,
          gateway: data.gateway,
          netmask: data.netmask,
          vlan: data.vlan,
          aclid: data.acl
        }
        if (data.bypassvlanoverlapcheck) {
          params.bypassvlanoverlapcheck = data.bypassvlanoverlapcheck
        }

        api('createPrivateGateway', params).then(response => {
          this.$pollJob({
            jobId: response.createprivategatewayresponse.jobid,
            title: this.$t('message.success.add.private.gateway'),
            description: this.resource.id,
            successMethod: () => {
              this.modals.gateway = false
              this.handleFetchData()
            },
            errorMessage: this.$t('message.add.private.gateway.failed'),
            errorMethod: () => {
              this.modals.gateway = false
              this.handleFetchData()
            },
            loadingMessage: this.$t('message.add.private.gateway.processing'),
            catchMessage: this.$t('error.fetching.async.job.result'),
            catchMethod: () => {
              this.modals.gateway = false
              this.handleFetchData()
            }
          })
        }).catch(error => {
          this.$notifyError(error)
        }).finally(() => {
          this.modals.gatewayLoading = false
          this.modals.gateway = false
          this.handleFetchData()
        })
      }).catch(() => { this.modals.gatewayLoading = false })
    },
    handleVpnConnectionFormSubmit () {
      if (this.fetchLoading) return
      this.fetchLoading = true
      this.modals.vpnConnection = false

<<<<<<< HEAD
      this.formRef.value.validate().then(() => {
        const values = toRaw(this.form)
=======
      this.vpnConnectionForm.validateFieldsAndScroll((errors, values) => {
        if (errors) {
          this.fetchLoading = false
          return
        }
>>>>>>> d8004871

        api('createVpnConnection', {
          s2svpngatewayid: this.vpnGateways[0].id,
          s2scustomergatewayid: values.vpncustomergateway,
          passive: values.passive ? values.passive : false
        }).then(response => {
          this.$pollJob({
            jobId: response.createvpnconnectionresponse.jobid,
            title: this.$t('label.vpn.connection'),
            description: this.vpnGateways[0].id,
            successMethod: () => {
              this.fetchVpnConnections()
              this.fetchLoading = false
            },
            errorMessage: this.$t('message.add.vpn.connection.failed'),
            errorMethod: () => {
              this.fetchVpnConnections()
              this.fetchLoading = false
            },
            loadingMessage: this.$t('message.add.vpn.connection.processing'),
            catchMessage: this.$t('error.fetching.async.job.result'),
            catchMethod: () => {
              this.fetchVpnConnections()
              this.fetchLoading = false
            }
          })
        }).catch(error => {
          this.$notifyError(error)
        }).finally(() => {
          this.fetchVpnConnections()
          this.fetchLoading = false
        })
      }).catch(() => { this.fetchLoading = false })
    },
    handleNetworkAclFormSubmit () {
      if (this.fetchLoading) return
      this.fetchLoading = true
      this.modals.networkAcl = false

<<<<<<< HEAD
      this.formRef.value.validate().then(() => {
        const values = toRaw(this.form)
=======
      this.networkAclForm.validateFieldsAndScroll((errors, values) => {
        if (errors) {
          this.fetchLoading = false
        }
>>>>>>> d8004871

        api('createNetworkACLList', {
          name: values.name,
          description: values.description,
          vpcid: this.resource.id
        }).then(response => {
          this.$pollJob({
            jobId: response.createnetworkacllistresponse.jobid,
            title: this.$t('message.success.add.network.acl'),
            description: values.name || values.description,
            successMethod: () => {
              this.fetchLoading = false
            },
            errorMessage: this.$t('message.add.network.acl.failed'),
            errorMethod: () => {
              this.fetchLoading = false
            },
            loadingMessage: this.$t('message.add.network.acl.processing'),
            catchMessage: this.$t('error.fetching.async.job.result'),
            catchMethod: () => {
              this.fetchLoading = false
            }
          })
        }).catch(error => {
          this.$notifyError(error)
        }).finally(() => {
          this.fetchLoading = false
          this.fetchAclList()
        })
      }).catch(() => { this.fetchLoading = false })
    },
    handleCreateVpnGateway () {
      this.fetchLoading = true
      api('createVpnGateway', {
        vpcid: this.resource.id
      }).then(response => {
        this.$pollJob({
          jobId: response.createvpngatewayresponse.jobid,
          title: this.$t('message.success.add.vpn.gateway'),
          description: this.resource.id,
          successMethod: () => {
            this.fetchLoading = false
          },
          errorMessage: this.$t('message.add.vpn.gateway.failed'),
          errorMethod: () => {
            this.fetchLoading = false
          },
          loadingMessage: this.$t('message.add.vpn.gateway.processing'),
          catchMessage: this.$t('error.fetching.async.job.result'),
          catchMethod: () => {
            this.fetchLoading = false
          }
        })
      }).catch(error => {
        this.$notifyError(error)
      }).finally(() => {
        this.fetchLoading = false
        this.handleFetchData()
      })
    },
    changePage (page, pageSize) {
      this.page = page
      this.pageSize = pageSize
      this.handleFetchData()
    },
    changePageSize (currentPage, pageSize) {
      this.page = currentPage
      this.pageSize = pageSize
      this.handleFetchData()
    }
  }
}
</script>

<style lang="scss" scoped>
.list {

  &__item,
  &__row {
    display: flex;
    flex-wrap: wrap;
    width: 100%;
  }

  &__item {
    margin-bottom: -20px;
  }

  &__col {
    flex: 1;
    margin-right: 20px;
    margin-bottom: 20px;
  }

  &__label {
    font-weight: bold;
  }

}

.pagination {
  margin-top: 20px;
}

.table {
  margin-top: 20px;
  overflow-y: auto;
}
</style><|MERGE_RESOLUTION|>--- conflicted
+++ resolved
@@ -82,7 +82,8 @@
             :model="form"
             :rules="rules"
             @finish="handleNetworkAclFormSubmit"
-            v-ctrl-enter="handleNetworkAclFormSubmit">
+            v-ctrl-enter="handleNetworkAclFormSubmit"
+            :scrollToFirstError="true">
             <a-form-item :label="$t('label.add.list.name')" ref="name" name="name">
               <a-input
                 v-model:value="form.name"
@@ -153,7 +154,8 @@
               @finish="handleGatewayFormSubmit"
               :ref="formRef"
               :model="form"
-              :rules="rules">
+              :rules="rules"
+              :scrollToFirstError="true">
               <a-form-item :label="$t('label.physicalnetworkid')" ref="physicalnetwork" name="physicalnetwork">
                 <a-select
                   v-model:value="form.physicalnetwork"
@@ -304,7 +306,8 @@
               @finish="handleVpnConnectionFormSubmit"
               :ref="formRef"
               :model="form"
-              :rules="rules">
+              :rules="rules"
+              :scrollToFirstError="true">
               <a-form-item :label="$t('label.vpncustomergatewayid')" ref="vpncustomergateway" name="vpncustomergateway">
                 <a-select
                   v-model:value="form.vpncustomergateway"
@@ -659,16 +662,8 @@
       if (this.modals.gatewayLoading) return
       this.modals.gatewayLoading = true
 
-<<<<<<< HEAD
       this.formRef.value.validate().then(() => {
         const data = toRaw(this.form)
-=======
-      this.gatewayForm.validateFieldsAndScroll(errors => {
-        if (errors) {
-          this.modals.gatewayLoading = false
-          return
-        }
->>>>>>> d8004871
 
         const params = {
           sourcenatsupported: data.nat,
@@ -719,16 +714,8 @@
       this.fetchLoading = true
       this.modals.vpnConnection = false
 
-<<<<<<< HEAD
       this.formRef.value.validate().then(() => {
         const values = toRaw(this.form)
-=======
-      this.vpnConnectionForm.validateFieldsAndScroll((errors, values) => {
-        if (errors) {
-          this.fetchLoading = false
-          return
-        }
->>>>>>> d8004871
 
         api('createVpnConnection', {
           s2svpngatewayid: this.vpnGateways[0].id,
@@ -768,15 +755,8 @@
       this.fetchLoading = true
       this.modals.networkAcl = false
 
-<<<<<<< HEAD
       this.formRef.value.validate().then(() => {
         const values = toRaw(this.form)
-=======
-      this.networkAclForm.validateFieldsAndScroll((errors, values) => {
-        if (errors) {
-          this.fetchLoading = false
-        }
->>>>>>> d8004871
 
         api('createNetworkACLList', {
           name: values.name,
