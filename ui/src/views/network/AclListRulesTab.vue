--- conflicted
+++ resolved
@@ -117,7 +117,13 @@
       <a-spin v-if="tagsLoading"></a-spin>
 
       <div v-else>
-        <a-form :ref="formRef" :model="form" :rules="tagRules" class="add-tags" v-ctrl-enter="handleAddTag">
+        <a-form
+          :ref="formRef"
+          :model="form"
+          :rules="tagRules"
+          class="add-tags"
+          v-ctrl-enter="handleAddTag"
+          :scrollToFirstError="true">
           <div class="add-tags__input">
             <p class="add-tags__label">{{ $t('label.key') }}</p>
             <a-form-item ref="key" name="key">
@@ -157,7 +163,13 @@
       :footer="null"
       :visible="ruleModalVisible"
       @cancel="ruleModalVisible = false">
-      <a-form :ref="formRef" :model="form" :rules="rules" @finish="handleRuleModalForm" v-ctrl-enter="handleRuleModalForm">
+      <a-form
+        :ref="formRef"
+        :model="form"
+        :rules="rules"
+        @finish="handleRuleModalForm"
+        v-ctrl-enter="handleRuleModalForm"
+        :scrollToFirstError="true">
         <a-form-item :label="$t('label.number')" ref="number" name="number">
           <a-input-number v-focus="true" style="width: 100%" v-model:value="form.number" />
         </a-form-item>
@@ -400,17 +412,8 @@
       if (this.tagsLoading) return
       this.tagsLoading = true
 
-<<<<<<< HEAD
       this.formRef.value.validate().then(() => {
         const values = toRaw(this.form)
-=======
-      e.preventDefault()
-      this.newTagsForm.validateFieldsAndScroll((err, values) => {
-        if (err) {
-          this.tagsLoading = false
-          return
-        }
->>>>>>> d8004871
 
         api('createTags', {
           'tags[0].key': values.key,
@@ -492,17 +495,9 @@
 
       return data
     },
-<<<<<<< HEAD
     handleEditRule () {
       this.formRef.value.validate().then(() => {
         const values = toRaw(this.form)
-=======
-    handleEditRule (e) {
-      e.preventDefault()
-      this.ruleForm.validateFieldsAndScroll((err, values) => {
-        if (err) return
-
->>>>>>> d8004871
         this.fetchLoading = true
         this.ruleModalVisible = false
 
@@ -588,15 +583,8 @@
       }, 200)
     },
     handleAddRule (e) {
-<<<<<<< HEAD
       this.formRef.value.validate().then(() => {
         const values = toRaw(this.form)
-=======
-      e.preventDefault()
-      this.ruleForm.validateFieldsAndScroll((err, values) => {
-        if (err) return
-
->>>>>>> d8004871
         this.fetchLoading = true
         this.ruleModalVisible = false
 
