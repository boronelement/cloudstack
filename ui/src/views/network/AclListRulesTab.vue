--- conflicted
+++ resolved
@@ -103,19 +103,15 @@
       </draggable>
     </div>
 
-<<<<<<< HEAD
-    <a-modal :title="$t('label.edit.tags')" :visible="tagsModalVisible" :footer="null" :maskClosable="false">
-=======
     <a-modal
       v-if="tagsModalVisible"
       :title="$t('label.edit.tags')"
-      v-model="tagsModalVisible"
+      :visible="tagsModalVisible"
       :footer="null"
       :closable="true"
       :maskClosable="false"
       @cancel="tagsModalVisible = false"
       v-ctrl-enter="handleAddTag">
->>>>>>> 2bbc7817
       <a-spin v-if="tagsLoading"></a-spin>
 
       <div v-else>
@@ -134,11 +130,7 @@
               <a-input v-model:value="newTagsForm.value" />
             </a-form-item>
           </div>
-<<<<<<< HEAD
-          <a-button type="primary" @click="handleAddTag">{{ $t('label.add') }}</a-button>
-=======
           <a-button ref="submit" type="primary" @click="handleAddTag">{{ $t('label.add') }}</a-button>
->>>>>>> 2bbc7817
         </a-form>
 
         <a-divider style="margin-top: 0;" />
@@ -155,25 +147,18 @@
       </div>
 
     </a-modal>
-<<<<<<< HEAD
-    <a-modal :title="ruleModalTitle" :maskClosable="false" :visible="ruleModalVisible" @ok="handleRuleModalForm">
-      <a-form :ref="ruleFormRef" :model="ruleForm" :rules="ruleFormRules" @submit="handleRuleModalForm">
-        <a-form-item :label="$t('label.number')" ref="number" name="number">
-          <a-input-number autoFocus style="width: 100%" v-model:value="form.number" />
-=======
     <a-modal
       v-if="ruleModalVisible"
       :title="ruleModalTitle"
       :closable="true"
       :maskClosable="false"
       :footer="null"
-      v-model="ruleModalVisible"
+      :visible="ruleModalVisible"
       @cancel="ruleModalVisible = false"
       v-ctrl-enter="handleRuleModalForm">
-      <a-form :form="ruleForm" @submit="handleRuleModalForm">
-        <a-form-item :label="$t('label.number')">
-          <a-input-number autoFocus style="width: 100%" v-decorator="['number']" />
->>>>>>> 2bbc7817
+      <a-form :ref="ruleFormRef" :model="ruleForm" :rules="ruleFormRules" @finish="handleRuleModalForm">
+        <a-form-item :label="$t('label.number')" ref="number" name="number">
+          <a-input-number autoFocus style="width: 100%" v-model:value="form.number" />
         </a-form-item>
         <a-form-item :label="$t('label.cidrlist')" ref="cidrlist" name="cidrlist">
           <a-input v-model:value="form.cidrlist" />
@@ -396,12 +381,8 @@
         this.tagsLoading = false
       })
     },
-<<<<<<< HEAD
     handleAddTag () {
-=======
-    handleAddTag (e) {
       if (this.tagsLoading) return
->>>>>>> 2bbc7817
       this.tagsLoading = true
 
       this.tagRef.value.validate().then(() => {
