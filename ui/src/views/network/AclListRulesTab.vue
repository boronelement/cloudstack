--- conflicted
+++ resolved
@@ -161,42 +161,29 @@
         <a-form-item :label="$t('label.cidrlist')" ref="cidrlist" name="cidrlist">
           <a-input v-model:value="form.cidrlist" />
         </a-form-item>
-<<<<<<< HEAD
         <a-form-item :label="$t('label.action')" ref="action" name="action">
-          <a-select v-model:value="form.action">
-=======
-        <a-form-item :label="$t('label.action')">
           <a-select
-            v-decorator="['action']"
+            v-model:value="form.action"
             showSearch
             optionFilterProp="children"
             :filterOption="(input, option) => {
               return option.componentOptions.children[0].text.toLowerCase().indexOf(input.toLowerCase()) >= 0
             }" >
->>>>>>> 981dac7b
             <a-select-option value="allow">{{ $t('label.allow') }}</a-select-option>
             <a-select-option value="deny">{{ $t('label.deny') }}</a-select-option>
           </a-select>
         </a-form-item>
-<<<<<<< HEAD
         <a-form-item :label="$t('label.protocol')" ref="protocol" name="protocol">
-          <a-select v-model:value="form.protocol">
-            <a-select-option value="tcp">{{ capitalise($t('label.tcp')) }}</a-select-option>
-            <a-select-option value="udp">{{ capitalise($t('label.udp')) }}</a-select-option>
-            <a-select-option value="icmp">{{ capitalise($t('label.icmp')) }}</a-select-option>
-=======
-        <a-form-item :label="$t('label.protocol')">
           <a-select
-            v-decorator="['protocol']"
+           v-model:value="form.protocol"
             showSearch
             optionFilterProp="children"
             :filterOption="(input, option) => {
               return option.componentOptions.children[0].text.toLowerCase().indexOf(input.toLowerCase()) >= 0
             }" >
-            <a-select-option value="tcp">{{ $t('label.tcp') | capitalise }}</a-select-option>
-            <a-select-option value="udp">{{ $t('label.udp') | capitalise }}</a-select-option>
-            <a-select-option value="icmp">{{ $t('label.icmp') | capitalise }}</a-select-option>
->>>>>>> 981dac7b
+            <a-select-option value="tcp">{{ capitalise($t('label.tcp')) }}</a-select-option>
+            <a-select-option value="udp">{{ capitalise($t('label.udp')) }}</a-select-option>
+            <a-select-option value="icmp">{{ capitalise($t('label.icmp')) }}</a-select-option>
             <a-select-option value="all">{{ $t('label.all') }}</a-select-option>
             <a-select-option value="protocolnumber">{{ $t('label.protocol.number') }}</a-select-option>
           </a-select>
@@ -228,19 +215,14 @@
           </a-form-item>
         </div>
 
-<<<<<<< HEAD
         <a-form-item :label="$t('label.traffictype')" ref="traffictype" name="traffictype">
-          <a-select v-model:value="form.traffictype">
-=======
-        <a-form-item :label="$t('label.traffictype')">
           <a-select
-            v-decorator="['traffictype']"
+            v-model:value="form.traffictype"
             showSearch
             optionFilterProp="children"
             :filterOption="(input, option) => {
               return option.componentOptions.children[0].text.toLowerCase().indexOf(input.toLowerCase()) >= 0
             }" >
->>>>>>> 981dac7b
             <a-select-option value="ingress">{{ $t('label.ingress') }}</a-select-option>
             <a-select-option value="egress">{{ $t('label.egress') }}</a-select-option>
           </a-select>
