--- conflicted
+++ resolved
@@ -51,7 +51,7 @@
       <a-spin v-if="tagsLoading"></a-spin>
 
       <div v-else v-ctrl-enter="handleAddTag">
-        <a-form :ref="formRef" :model="form" :rules="rules" class="add-tags">
+        <a-form :ref="formRef" :model="form" :rules="rules" class="add-tags" :scrollToFirstError="true">
           <div class="add-tags__input">
             <p class="add-tags__label">{{ $t('label.key') }}</p>
             <a-form-item name="key" ref="key">
@@ -266,17 +266,8 @@
       if (this.tagsLoading) return
       this.tagsLoading = true
 
-<<<<<<< HEAD
       this.formRef.value.validate().then(() => {
         const values = toRaw(this.form)
-=======
-      e.preventDefault()
-      this.newTagsForm.validateFieldsAndScroll((err, values) => {
-        if (err) {
-          this.tagsLoading = false
-          return
-        }
->>>>>>> d8004871
 
         api('createTags', {
           'tags[0].key': values.key,
