--- conflicted
+++ resolved
@@ -161,7 +161,8 @@
         :rules="rules"
         class="add-tags"
         @finish="handleAddTag"
-        v-ctrl-enter="handleAddTag">
+        v-ctrl-enter="handleAddTag"
+        :scrollToFirstError="true">
         <div class="add-tags__input">
           <p class="add-tags__label">{{ $t('label.key') }}</p>
           <a-form-item name="key" ref="key">
@@ -681,17 +682,9 @@
       this.tagsModalLoading = true
 
       e.preventDefault()
-<<<<<<< HEAD
       this.formRef.value.validate().then(() => {
         const values = toRaw(this.form)
         this.tagsModalLoading = false
-=======
-      this.newTagsForm.validateFieldsAndScroll((err, values) => {
-        if (err) {
-          this.tagsModalLoading = false
-          return
-        }
->>>>>>> d8004871
 
         api('createTags', {
           'tags[0].key': values.key,
