--- conflicted
+++ resolved
@@ -75,10 +75,11 @@
     <a-divider/>
     <a-button
       v-if="(('deletePortForwardingRule' in $store.getters.apis) && this.selectedItems.length > 0)"
-      type="danger"
-      icon="delete"
+      type="primary"
+      danger
       style="width: 100%; margin-bottom: 15px"
       @click="bulkActionConfirmation()">
+      <template #icon><delete-outlined /></template>
       {{ $t('label.action.bulk.delete.portforward.rules') }}
     </a-button>
     <a-table
@@ -151,13 +152,6 @@
       <a-form :form="newTagsForm" class="add-tags" @submit="handleAddTag">
         <div class="add-tags__input">
           <p class="add-tags__label">{{ $t('label.key') }}</p>
-<<<<<<< HEAD
-          <a-input autoFocus v-model:value="newTag.key"></a-input>
-        </div>
-        <div class="add-tags__input">
-          <p class="add-tags__label">{{ $t('label.value') }}</p>
-          <a-input v-model:value="newTag.value"></a-input>
-=======
           <a-form-item>
             <a-input
               autoFocus
@@ -169,7 +163,6 @@
           <a-form-item>
             <a-input v-decorator="['value', { rules: [{ required: true, message: this.$t('message.specifiy.tag.value')}] }]" />
           </a-form-item>
->>>>>>> 2bbc7817
         </div>
 
         <a-button type="primary" ref="submit" @click="handleAddTag">{{ $t('label.add') }}</a-button>
@@ -191,14 +184,8 @@
     <a-modal
       :title="$t('label.add.vm')"
       :maskClosable="false"
-<<<<<<< HEAD
-      :okText="$t('label.ok')"
-      :cancelText="$t('label.cancel')"
-      :visible="addVmModalVisible"
-=======
       :closable="true"
       v-model="addVmModalVisible"
->>>>>>> 2bbc7817
       class="vm-modal"
       width="60vw"
       :okButtonProps="{ props:
@@ -211,13 +198,8 @@
           v-if="'vpcid' in resource && !('associatednetworkid' in resource)">
           <strong>{{ $t('label.select.tier') }} </strong>
           <a-select
-<<<<<<< HEAD
             :autoFocu="'vpcid' in resource && !('associatednetworkid' in resource)"
             v-model:value="selectedTier"
-=======
-            :autoFocus="'vpcid' in resource && !('associatednetworkid' in resource)"
-            v-model="selectedTier"
->>>>>>> 2bbc7817
             @change="fetchVirtualMachines()"
             :placeholder="$t('label.select.tier')" >
             <a-select-option
@@ -552,7 +534,7 @@
       this.loading = true
       api('deletePortForwardingRule', { id: rule.id }).then(response => {
         const jobId = response.deleteportforwardingruleresponse.jobid
-        eventBus.$emit('update-job-details', jobId, null)
+        eventBus.emit('update-job-details', jobId, null)
         this.$pollJob({
           title: this.$t('label.portforwarding.rule'),
           description: rule.id,
@@ -560,14 +542,14 @@
           successMessage: this.$t('message.success.remove.port.forward'),
           successMethod: () => {
             if (this.selectedItems.length > 0) {
-              eventBus.$emit('update-resource-state', this.selectedItems, rule.id, 'success')
+              eventBus.emit('update-resource-state', this.selectedItems, rule.id, 'success')
             }
             this.fetchData()
           },
           errorMessage: this.$t('message.remove.port.forward.failed'),
           errorMethod: () => {
             if (this.selectedItems.length > 0) {
-              eventBus.$emit('update-resource-state', this.selectedItems, rule.id, 'failed')
+              eventBus.emit('update-resource-state', this.selectedItems, rule.id, 'failed')
             }
             this.fetchData()
           },
