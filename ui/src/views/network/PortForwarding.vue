--- conflicted
+++ resolved
@@ -72,21 +72,12 @@
 
     <a-divider/>
     <a-button
-<<<<<<< HEAD
-      :disabled="!(('deletePortForwardingRule' in $store.getters.apis) && this.selectedRowKeys.length > 0)"
-      type="dashed"
-      icon="plus"
-      style="width: 100%; margin-bottom: 15px"
-      @click="deleteRules">
-      {{ $t('label.delete.portforward.rules') }}
-=======
       v-if="(('deletePortForwardingRule' in $store.getters.apis) && this.selectedItems.length > 0)"
       type="danger"
       icon="plus"
       style="width: 100%; margin-bottom: 15px"
       @click="bulkDeleteRulesConfirmation()">
       {{ $t('label.action.bulk.delete.portforward.rules') }}
->>>>>>> e9aadc8c
     </a-button>
     <a-table
       size="small"
@@ -305,8 +296,6 @@
   data () {
     return {
       selectedRowKeys: [],
-<<<<<<< HEAD
-=======
       showGroupActionModal: false,
       showBulkActionCompletedModal: false,
       selectedItems: [],
@@ -318,7 +307,6 @@
         title: this.$t('label.action.bulk.delete.portforward.rules'),
         confirmMessage: this.$t('label.confirm.delete.portforward.rules')
       },
->>>>>>> e9aadc8c
       loading: true,
       portForwardRules: [],
       newRule: {
@@ -488,12 +476,9 @@
     setSelection (selection) {
       this.selectedRowKeys = selection
       this.$emit('selection-change', this.selectedRowKeys)
-<<<<<<< HEAD
-=======
       this.selectedItems = (this.portForwardRules.filter(function (item) {
         return selection.indexOf(item.id) !== -1
       }))
->>>>>>> e9aadc8c
     },
     resetSelection () {
       this.setSelection([])
@@ -501,14 +486,6 @@
     onSelectChange (selectedRowKeys, selectedRows) {
       this.setSelection(selectedRowKeys)
     },
-<<<<<<< HEAD
-    deleteRules (e) {
-      var that = this
-      var selectedRules = (this.portForwardRules.filter(function (rule) {
-        return that.selectedRowKeys.indexOf(rule.id) !== -1
-      }))
-      for (const rule of selectedRules) {
-=======
     bulkDeleteRulesConfirmation () {
       this.showConfirmationAction = true
       this.selectedColumns = this.columns.filter(column => {
@@ -548,7 +525,6 @@
         this.showGroupActionModal = true
       }
       for (const rule of this.selectedItems) {
->>>>>>> e9aadc8c
         this.deleteRule(rule)
       }
     },
