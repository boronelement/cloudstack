--- conflicted
+++ resolved
@@ -263,21 +263,17 @@
             <status :text="text ? text : ''" displayText></status>
           </template>
 
-<<<<<<< HEAD
-          <template #action="{record}" style="text-align: center">
-            <a-radio :value="record.id" @change="e => fetchNics(e)" />
+          <template #action="{record}">
+            <div style="text-align: center">
+              <a-radio-group
+                class="radio-group"
+                :key="record.id"
+                v-model="checked"
+                @change="($event) => checked = $event.target.value">
+                <a-radio :value="record.id" @change="e => fetchNics(e)" />
+              </a-radio-group>
+            </div>
           </template>
-=======
-          <div slot="action" slot-scope="text, record" style="text-align: center">
-            <a-radio-group
-              class="radio-group"
-              :key="record.id"
-              v-model="checked"
-              @change="($event) => checked = $event.target.value">
-              <a-radio :value="record.id" @change="e => fetchNics(e)" />
-            </a-radio-group>
-          </div>
->>>>>>> 0a88e710
         </a-table>
         <a-pagination
           class="pagination"
