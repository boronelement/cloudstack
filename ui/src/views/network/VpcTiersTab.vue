// Licensed to the Apache Software Foundation (ASF) under one
// or more contributor license agreements.  See the NOTICE file
// distributed with this work for additional information
// regarding copyright ownership.  The ASF licenses this file
// to you under the Apache License, Version 2.0 (the
// "License"); you may not use this file except in compliance
// with the License.  You may obtain a copy of the License at
//
//   http://www.apache.org/licenses/LICENSE-2.0
//
// Unless required by applicable law or agreed to in writing,
// software distributed under the License is distributed on an
// "AS IS" BASIS, WITHOUT WARRANTIES OR CONDITIONS OF ANY
// KIND, either express or implied.  See the License for the
// specific language governing permissions and limitations
// under the License.

<template>
  <a-spin :spinning="fetchLoading">
    <a-button
      type="dashed"
      style="width: 100%;margin-bottom: 20px;"
      :disabled="!('createNetwork' in $store.getters.apis)"
      @click="handleOpenModal">
      <template #icon><plus-outlined /></template>
      {{ $t('label.add.new.tier') }}
    </a-button>
    <a-list class="list">
      <a-list-item v-for="(network, idx) in networks" :key="idx" class="list__item">
        <div class="list__item-outer-container">
          <div class="list__item-container">
            <div class="list__col">
              <div class="list__label">
                {{ $t('label.name') }}
              </div>
              <div>
                <router-link :to="{ path: '/guestnetwork/' + network.id }">{{ network.name }} </router-link>
                <a-tag v-if="network.broadcasturi">{{ network.broadcasturi }}</a-tag>
              </div>
            </div>
            <div class="list__col">
              <div class="list__label">{{ $t('label.state') }}</div>
              <div><status :text="network.state" displayText></status></div>
            </div>
            <div class="list__col">
              <div class="list__label">
                {{ $t('label.cidr') }}
              </div>
              <div>{{ network.cidr }}</div>
            </div>
            <div class="list__col">
              <div class="list__label">
                {{ $t('label.aclid') }}
              </div>
              <div>
                <router-link :to="{ path: '/acllist/' + network.aclid }">
                  {{ network.aclname }}
                </router-link>
              </div>
            </div>
          </div>
          <a-collapse :bordered="false" style="margin-left: -18px">
            <template #expandIcon="{ props }">
              <caret-right-outlined :rotate="props.isActive ? 90 : 0" />
            </template>
            <a-collapse-panel :header="$t('label.instances')" key="vm" :style="customStyle">
              <a-button
                type="dashed"
                style="margin-bottom: 15px; width: 100%"
                :disabled="!('deployVirtualMachine' in $store.getters.apis)"
                @click="$router.push({ path: '/action/deployVirtualMachine?networkid=' + network.id + '&zoneid=' + network.zoneid })">
                <template #icon><plus-outlined /></template>
                {{ $t('label.vm.add') }}
              </a-button>
              <a-table
                class="table"
                size="small"
                :columns="vmCols"
                :dataSource="vms[network.id]"
                :rowKey="item => item.id"
                :pagination="false"
                :loading="fetchLoading">
                <template #name="{ item }">
                  <router-link
                    :to="{ path: '/vm/'+item.id}">{{ item.name }}
                  </router-link>
                </template>
                <template #state="{ item }">
                  <status :text="item.state" displayText></status>
                </template>
                <template #ip="{ item }">
                  <div v-for="nic in item.nic" :key="nic.id">
                    {{ nic.networkid === network.id ? nic.ipaddress : '' }}
                  </div>
                </template>
              </a-table>
              <a-divider/>
              <a-pagination
                class="row-element pagination"
                size="small"
                :current="page"
                :pageSize="pageSize"
                :total="itemCounts.vms[network.id]"
                :showTotal="total => `${$t('label.total')} ${total} ${$t('label.items')}`"
                :pageSizeOptions="['10', '20', '40', '80', '100']"
                @change="changePage"
                @showSizeChange="changePageSize"
                showSizeChanger>
                <template #buildOptionText="props">
                  <span>{{ props.value }} / {{ $t('label.page') }}</span>
                </template>
              </a-pagination>
            </a-collapse-panel>
            <a-collapse-panel :header="$t('label.internal.lb')" key="ilb" :style="customStyle" :disabled="!showIlb(network)" >
              <a-button
                type="dashed"
                style="margin-bottom: 15px; width: 100%"
                :disabled="!('createLoadBalancer' in $store.getters.apis)"
                @click="handleAddInternalLB(network.id)">
                <template #icon><plus-outlined /></template>
                {{ $t('label.add.internal.lb') }}
              </a-button>
              <a-table
                class="table"
                size="small"
                :columns="internalLbCols"
                :dataSource="internalLB[network.id]"
                :rowKey="item => item.id"
                :pagination="false"
                :loading="fetchLoading">
                <template #name="{ item }">
                  <router-link
                    :to="{ path: '/ilb/'+item.id}">{{ item.name }}
                  </router-link>
                </template>
              </a-table>
              <a-divider/>
              <a-pagination
                class="row-element pagination"
                size="small"
                :current="page"
                :pageSize="pageSize"
                :total="itemCounts.internalLB[network.id]"
                :showTotal="total => `${$t('label.total')} ${total} ${$t('label.items')}`"
                :pageSizeOptions="['10', '20', '40', '80', '100']"
                @change="changePage"
                @showSizeChange="changePageSize"
                showSizeChanger>
                <template #buildOptionText="props">
                  <span>{{ props.value }} / {{ $t('label.page') }}</span>
                </template>
              </a-pagination>
            </a-collapse-panel>
          </a-collapse>
        </div>
      </a-list-item>
    </a-list>

    <a-modal
      :visible="showCreateNetworkModal"
      :title="$t('label.add.new.tier')"
      :maskClosable="false"
      :closable="true"
      :footer="null"
      @cancel="showCreateNetworkModal = false"
      v-ctrl-enter="handleAddNetworkSubmit">
      <a-spin :spinning="modalLoading">
        <a-form
          @submit.prevent="handleAddNetworkSubmit"
          :ref="createNetworkRef"
          :model="createNetworkForm"
          :rules="createNetworkRules">
          <a-form-item ref="name" name="name" :colon="false">
            <template #label>
              <tooltip-label :title="$t('label.name')" :tooltip="$t('label.create.tier.name.description')"/>
            </template>
            <a-input
              :placeholder="$t('label.create.tier.name.description')"
              v-model:value="createNetworkForm.name"
              v-focus="true"></a-input>
          </a-form-item>
          <a-form-item ref="networkOffering" name="networkOffering" :colon="false">
            <template #label>
              <tooltip-label :title="$t('label.networkofferingid')" :tooltip="$t('label.create.tier.networkofferingid.description')"/>
            </template>
            <a-select
<<<<<<< HEAD
              v-model:value="createNetworkForm.networkOffering"
              @change="val => { this.handleNetworkOfferingChange(val) }">
=======
              v-decorator="['networkOffering',{rules: [{ required: true, message: `${$t('label.required')}` }]}]"
              @change="val => { this.handleNetworkOfferingChange(val) }"
              showSearch
              optionFilterProp="children"
              :filterOption="(input, option) => {
                return option.componentOptions.children[0].text.toLowerCase().indexOf(input.toLowerCase()) >= 0
              }" >
>>>>>>> 981dac7b
              <a-select-option v-for="item in networkOfferings" :key="item.id" :value="item.id">
                {{ item.displaytext || item.name || item.description }}
              </a-select-option>
            </a-select>
          </a-form-item>
          <a-form-item v-if="!isObjectEmpty(selectedNetworkOffering) && selectedNetworkOffering.specifyvlan">
            <template #label>
              <tooltip-label :title="$t('label.vlan')" :tooltip="$t('label.vlan')"/>
            </template>
            <a-input
              v-model:value="form.vlan"
              :placeholder="$t('label.vlan')"/>
          </a-form-item>
          <a-form-item ref="gateway" name="gateway" :colon="false">
            <template #label>
              <tooltip-label :title="$t('label.gateway')" :tooltip="$t('label.create.tier.gateway.description')"/>
            </template>
            <a-input
              :placeholder="$t('label.create.tier.gateway.description')"
              v-model:value="createNetworkForm.gateway"></a-input>
          </a-form-item>
          <a-form-item ref="netmask" name="netmask" :colon="false">
            <template #label>
              <tooltip-label :title="$t('label.netmask')" :tooltip="$t('label.create.tier.netmask.description')"/>
            </template>
            <a-input
              :placeholder="$t('label.create.tier.netmask.description')"
              v-model:value="createNetworkForm.netmask"></a-input>
          </a-form-item>
          <a-form-item ref="externalId" name="externalId" :colon="false">
            <template #label>
              <tooltip-label :title="$t('label.externalid')" :tooltip="$t('label.create.tier.externalid.description')"/>
            </template>
            <a-input
              :placeholder=" $t('label.create.tier.externalid.description')"
              v-model:value="createNetworkForm.externalId"/>
          </a-form-item>
          <a-form-item ref="acl" name="acl" :colon="false">
            <template #label>
              <tooltip-label :title="$t('label.aclid')" :tooltip="$t('label.create.tier.aclid.description')"/>
            </template>
            <a-select
              :placeholder="$t('label.create.tier.aclid.description')"
<<<<<<< HEAD
              v-model:value="createNetworkForm.acl"
              @change="val => { handleNetworkAclChange(val) }">
=======
              v-decorator="['acl',{rules: [{ required: true, message: `${$t('label.required')}` }]}]"
              @change="val => { this.handleNetworkAclChange(val) }"
              showSearch
              optionFilterProp="children"
              :filterOption="(input, option) => {
                return option.componentOptions.children[0].text.toLowerCase().indexOf(input.toLowerCase()) >= 0
              }" >
>>>>>>> 981dac7b
              <a-select-option v-for="item in networkAclList" :key="item.id" :value="item.id">
                <strong>{{ item.name }}</strong> ({{ item.description }})
              </a-select-option>
            </a-select>
          </a-form-item>
          <a-alert v-if="selectedNetworkAcl.name==='default_allow'" type="warning" show-icon>
            <template #message><div v-html="$t('message.network.acl.default.allow')"/></template>
          </a-alert>
          <a-alert v-else-if="selectedNetworkAcl.name==='default_deny'" type="warning" show-icon>
            <template #message><div v-html="$t('message.network.acl.default.deny')"/></template>
          </a-alert>
          <div :span="24" class="action-button">
            <a-button @click="showCreateNetworkModal = false">{{ $t('label.cancel') }}</a-button>
            <a-button type="primary" ref="submit" @click="handleAddNetworkSubmit">{{ $t('label.ok') }}</a-button>
          </div>
        </a-form>
      </a-spin>
    </a-modal>

    <a-modal
      :visible="showAddInternalLB"
      :title="$t('label.add.internal.lb')"
      :maskClosable="false"
      :closable="true"
      :footer="null"
      @cancel="showAddInternalLB = false"
      v-ctrl-enter="handleAddInternalLBSubmit">
      <a-spin :spinning="modalLoading">
        <a-form
          @submit.prevent="handleAddInternalLBSubmit"
          :ref="internalLbRef"
          :model="internalLbForm"
          :rules="internalLbRules">
          <a-form-item ref="name" name="name" :label="$t('label.name')">
            <a-input
              v-focus="true"
              :placeholder="$t('label.internallb.name.description')"
              v-model:value="internalLbForm.name"/>
          </a-form-item>
          <a-form-item ref="description" name="description" :label="$t('label.description')">
            <a-input
              :placeholder="$t('label.internallb.description')"
              v-model:value="internalLbForm.description"/>
          </a-form-item>
          <a-form-item ref="sourceIP" name="sourceIP" :label="$t('label.sourceipaddress')">
            <a-input
              :placeholder="$t('label.internallb.sourceip.description')"
              v-model:value="internalLbForm.sourceIP"/>
          </a-form-item>
          <a-form-item ref="sourcePort" name="sourcePort" :label="$t('label.sourceport')">
            <a-input v-model:value="internalLbForm.sourcePort"/>
          </a-form-item>
          <a-form-item ref="instancePort" name="instancePort" :label="$t('label.instanceport')">
            <a-input v-model:value="internalLbForm.instancePort"/>
          </a-form-item>
<<<<<<< HEAD
          <a-form-item ref="algorithm" name="algorithm" :label="$t('label.algorithm')">
            <a-select v-model:value="internalLbForm.algorithm">
=======
          <a-form-item :label="$t('label.algorithm')">
            <a-select
              v-decorator="[
                'algorithm',
                {
                  initialValue: 'Source',
                  rules: [{ required: true, message: `${$t('label.required')}`}]
                }]"
              showSearch
              optionFilterProp="children"
              :filterOption="(input, option) => {
                return option.componentOptions.children[0].text.toLowerCase().indexOf(input.toLowerCase()) >= 0
              }" >
>>>>>>> 981dac7b
              <a-select-option v-for="(key, idx) in Object.keys(algorithms)" :key="idx" :value="algorithms[key]">
                {{ key }}
              </a-select-option>
            </a-select>
          </a-form-item>

          <div :span="24" class="action-button">
            <a-button @click="showAddInternalLB = false">{{ $t('label.cancel') }}</a-button>
            <a-button type="primary" ref="submit" @click="handleAddInternalLBSubmit">{{ $t('label.ok') }}</a-button>
          </div>
        </a-form>
      </a-spin>
    </a-modal>
  </a-spin>
</template>

<script>
import { ref, reactive, toRaw } from 'vue'
import { api } from '@/api'
import Status from '@/components/widgets/Status'
import TooltipLabel from '@/components/widgets/TooltipLabel'

export default {
  name: 'VpcTiersTab',
  components: {
    Status,
    TooltipLabel
  },
  props: {
    resource: {
      type: Object,
      required: true
    },
    loading: {
      type: Boolean,
      default: false
    }
  },
  inject: ['parentFetchData'],
  data () {
    return {
      networks: [],
      networkid: '',
      fetchLoading: false,
      showCreateNetworkModal: false,
      showAddInternalLB: false,
      networkOfferings: [],
      networkAclList: [],
      selectedNetworkAcl: {},
      modalLoading: false,
      internalLB: {},
      LBPublicIPs: {},
      staticNats: {},
      vms: {},
      selectedNetworkOffering: {},
      algorithms: {
        Source: 'source',
        'Round-robin': 'roundrobin',
        'Least connections': 'leastconn'
      },
      internalLbCols: [
        {
          title: this.$t('label.name'),
          dataIndex: 'name',
          slots: { customRender: 'name' }
        },
        {
          title: this.$t('label.sourceipaddress'),
          dataIndex: 'sourceipaddress'
        },
        {
          title: this.$t('label.algorithm'),
          dataIndex: 'algorithm'
        },
        {
          title: this.$t('label.account'),
          dataIndex: 'account'
        }
      ],
      LBPublicIPCols: [
        {
          title: this.$t('label.ip'),
          dataIndex: 'ipaddress',
          slots: { customRender: 'ipaddress' }
        },
        {
          title: this.$t('label.state'),
          dataIndex: 'state'
        },
        {
          title: this.$t('label.networkid'),
          dataIndex: 'associatedNetworkName'
        },
        {
          title: this.$t('label.vm'),
          dataIndex: 'virtualmachinename'
        }
      ],
      StaticNatCols: [
        {
          title: this.$t('label.ips'),
          dataIndex: 'ipaddress',
          slots: { customRender: 'ipaddress' }
        },
        {
          title: this.$t('label.zoneid'),
          dataIndex: 'zonename'
        },
        {
          title: this.$t('label.networkid'),
          dataIndex: 'associatedNetworkName'
        },
        {
          title: this.$t('label.state'),
          dataIndex: 'state'
        }
      ],
      vmCols: [
        {
          title: this.$t('label.name'),
          dataIndex: 'name',
          slots: { customRender: 'name' }
        },
        {
          title: this.$t('label.state'),
          dataIndex: 'state',
          slots: { customRender: 'state' }
        },
        {
          title: this.$t('label.ip'),
          slots: { customRender: 'ip' }
        }
      ],
      customStyle: 'margin-bottom: 0; border: none',
      page: 1,
      pageSize: 10,
      itemCounts: {
        internalLB: {},
        publicIps: {},
        snats: {},
        vms: {}
      },
      lbProviderMap: {
        publicLb: {
          vpc: ['VpcVirtualRouter', 'Netscaler']
        }
      },
      publicLBExists: false
    }
  },
  created () {
    this.initForm()
    this.fetchData()
  },
  watch: {
    loading (newData, oldData) {
      if (!newData && this.resource.id) {
        this.fetchData()
      }
    }
  },
  methods: {
    isObjectEmpty (obj) {
      return !(obj !== null && obj !== undefined && Object.keys(obj).length > 0 && obj.constructor === Object)
    },
    initForm () {
      this.createNetworkRef = ref()
      this.internalLbRef = ref()
      this.createNetworkForm = reactive({})
      this.internalLbForm = reactive({ algorithm: 'Source' })
      this.createNetworkRules = reactive({
        name: [{ required: true, message: this.$t('label.required') }],
        networkOffering: [{ required: true, message: this.$t('label.required') }],
        gateway: [{ required: true, message: this.$t('label.required') }],
        netmask: [{ required: true, message: this.$t('label.required') }],
        acl: [{ required: true, message: this.$t('label.required') }],
        vlan: [{ required: true, message: this.$t('message.please.enter.value') }]
      })
      this.internalLbRules = reactive({
        name: [{ required: true, message: this.$t('message.error.internallb.name') }],
        sourcePort: [{ required: true, message: this.$t('message.error.internallb.source.port') }],
        instancePort: [{ required: true, message: this.$t('message.error.internallb.instance.port') }],
        algorithm: [{ required: true, message: this.$t('label.required') }]
      })
    },
    showIlb (network) {
      return network.service.filter(s => (s.name === 'Lb') && (s.capability.filter(c => c.name === 'LbSchemes' && c.value === 'Internal').length > 0)).length > 0 || false
    },
    fetchData () {
      this.networks = this.resource.network
      if (!this.networks || this.networks.length === 0) {
        return
      }
      for (const network of this.networks) {
        this.fetchLoadBalancers(network.id)
        this.fetchVMs(network.id)
      }
      this.publicLBNetworkExists()
    },
    fetchNetworkAclList () {
      this.fetchLoading = true
      this.modalLoading = true
      api('listNetworkACLLists', { vpcid: this.resource.id }).then(json => {
        this.networkAclList = json.listnetworkacllistsresponse.networkacllist || []
        this.handleNetworkAclChange(null)
      }).catch(error => {
        this.$notifyError(error)
      }).finally(() => {
        this.fetchLoading = false
        this.modalLoading = false
      })
    },
    getNetworkOffering (networkId) {
      return new Promise((resolve, reject) => {
        api('listNetworkOfferings', {
          id: networkId
        }).then(json => {
          var networkOffering = json.listnetworkofferingsresponse.networkoffering[0]
          resolve(networkOffering)
        }).catch(e => {
          reject(e)
        })
      })
    },
    publicLBNetworkExists () {
      api('listNetworks', {
        vpcid: this.resource.id,
        supportedservices: 'LB'
      }).then(async json => {
        var lbNetworks = json.listnetworksresponse.network || []
        if (lbNetworks.length > 0) {
          this.publicLBExists = true
          for (var idx = 0; idx < lbNetworks.length; idx++) {
            const lbNetworkOffering = await this.getNetworkOffering(lbNetworks[idx].networkofferingid)
            const index = lbNetworkOffering.service.map(svc => { return svc.name }).indexOf('Lb')
            if (index !== -1 &&
              this.lbProviderMap.publicLb.vpc.indexOf(lbNetworkOffering.service.map(svc => { return svc.provider[0].name })[index]) !== -1) {
              this.publicLBExists = true
              break
            }
          }
        }
      })
    },
    fetchNetworkOfferings () {
      this.fetchLoading = true
      this.modalLoading = true
      api('listNetworkOfferings', {
        forvpc: true,
        guestiptype: 'Isolated',
        supportedServices: 'SourceNat',
        state: 'Enabled'
      }).then(json => {
        this.networkOfferings = json.listnetworkofferingsresponse.networkoffering || []
        var filteredOfferings = []
        if (this.publicLBExists) {
          for (var index in this.networkOfferings) {
            const offering = this.networkOfferings[index]
            const idx = offering.service.map(svc => { return svc.name }).indexOf('Lb')
            if (idx === -1 || this.lbProviderMap.publicLb.vpc.indexOf(offering.service.map(svc => { return svc.provider[0].name })[idx]) === -1) {
              filteredOfferings.push(offering)
            }
          }
          this.networkOfferings = filteredOfferings
        }
        this.createNetworkForm.networkOffering = this.networkOfferings[0].id
      }).catch(error => {
        this.$notifyError(error)
      }).finally(() => {
        this.fetchLoading = false
        this.modalLoading = false
      })
    },
    fetchLoadBalancers (id) {
      this.fetchLoading = true
      api('listLoadBalancers', {
        networkid: id,
        page: this.page,
        pagesize: this.pageSize
      }).then(json => {
        this.internalLB[id] = json.listloadbalancersresponse.loadbalancer || []
        this.itemCounts.internalLB[id] = json.listloadbalancersresponse.count || 0
        this.$forceUpdate()
      }).finally(() => {
        this.fetchLoading = false
      })
    },
    fetchVMs (id) {
      this.fetchLoading = true
      api('listVirtualMachines', {
        listAll: true,
        vpcid: this.resource.id,
        networkid: id,
        page: this.page,
        pagesize: this.pageSize
      }).then(json => {
        this.vms[id] = json.listvirtualmachinesresponse.virtualmachine || []
        this.itemCounts.vms[id] = json.listvirtualmachinesresponse.count || 0
        this.$forceUpdate()
      }).finally(() => {
        this.fetchLoading = false
      })
    },
    handleNetworkOfferingChange (networkOfferingId) {
      this.selectedNetworkOffering = this.networkOfferings.filter(offering => offering.id === networkOfferingId)[0]
    },
    handleNetworkAclChange (aclId) {
      if (aclId) {
        this.selectedNetworkAcl = this.networkAclList.filter(acl => acl.id === aclId)[0]
      } else {
        this.selectedNetworkAcl = {}
      }
    },
    closeModal () {
      this.$emit('close-action')
    },
    handleOpenModal () {
      this.fetchNetworkAclList()
      this.fetchNetworkOfferings()
      this.showCreateNetworkModal = true
    },
    handleAddInternalLB (id) {
      this.showAddInternalLB = true
      this.networkid = id
    },
    handleAddNetworkSubmit () {
      if (this.modalLoading) return
      this.fetchLoading = true
      this.modalLoading = true

      this.createNetworkRef.value.validate().then(() => {
        const values = toRaw(this.form)

        this.showCreateNetworkModal = false
        var params = {
          vpcid: this.resource.id,
          domainid: this.resource.domainid,
          account: this.resource.account,
          networkOfferingId: values.networkOffering,
          name: values.name,
          displayText: values.name,
          gateway: values.gateway,
          netmask: values.netmask,
          zoneId: this.resource.zoneid,
          externalid: values.externalId,
          aclid: values.acl
        }

        if (values.vlan) {
          params.vlan = values.vlan
        }

        api('createNetwork', params).then(() => {
          this.$notification.success({
            message: this.$t('message.success.add.vpc.network')
          })
        }).catch(error => {
          this.$notifyError(error)
        }).finally(() => {
          this.parentFetchData()
          this.fetchData()
          this.fetchLoading = false
          this.modalLoading = false
        })
      }).catch(() => {
        this.fetchLoading = false
        this.modalLoading = false
      })
    },
    handleAddInternalLBSubmit () {
      if (this.modalLoading) return
      this.fetchLoading = true
      this.modalLoading = true
      this.internalLbRef.value.validate().then(() => {
        const values = toRaw(this.form)

        api('createLoadBalancer', {
          name: values.name,
          sourceport: values.sourcePort,
          instanceport: values.instancePort,
          algorithm: values.algorithm,
          networkid: this.networkid,
          sourceipaddressnetworkid: this.networkid,
          scheme: 'Internal'
        }).then(response => {
          this.$pollJob({
            jobId: response.createloadbalancerresponse.jobid,
            title: this.$t('message.create.internallb'),
            description: values.name,
            successMessage: this.$t('message.success.create.internallb'),
            successMethod: () => {
              this.fetchData()
              this.modalLoading = false
            },
            errorMessage: `${this.$t('message.create.internallb.failed')} ` + response,
            errorMethod: () => {
              this.fetchData()
              this.modalLoading = false
            },
            loadingMessage: this.$t('message.create.internallb.processing'),
            catchMessage: this.$t('error.fetching.async.job.result'),
            catchMethod: () => {
              this.fetchData()
              this.modalLoading = false
            }
          })
        }).catch(error => {
          console.error(error)
          this.$message.error(this.$t('message.create.internallb.failed'))
          this.modalLoading = false
        }).finally(() => {
          this.modalLoading = false
          this.fetchLoading = false
          this.showAddInternalLB = false
          this.fetchData()
        })
      }).catch(() => {
        this.fetchLoading = true
        this.modalLoading = false
      })
    },
    changePage (page, pageSize) {
      this.page = page
      this.pageSize = pageSize
      this.fetchData()
    },
    changePageSize (currentPage, pageSize) {
      this.page = currentPage
      this.pageSize = pageSize
      this.fetchData()
    }
  }
}
</script>

<style lang="scss" scoped>
.list {

  &__label {
    font-weight: bold;
  }

  &__col {
    flex: 1;

    @media (min-width: 480px) {
      &:not(:last-child) {
        margin-right: 20px;
      }
    }
  }

  &__item {
    margin-right: -8px;
    align-items: flex-start;

    &-outer-container {
      width: 100%;
    }

    &-container {
      display: flex;
      flex-direction: column;
      width: 100%;

      @media (min-width: 480px) {
        flex-direction: row;
        margin-bottom: 10px;
      }
    }
  }
}
</style><|MERGE_RESOLUTION|>--- conflicted
+++ resolved
@@ -184,10 +184,6 @@
               <tooltip-label :title="$t('label.networkofferingid')" :tooltip="$t('label.create.tier.networkofferingid.description')"/>
             </template>
             <a-select
-<<<<<<< HEAD
-              v-model:value="createNetworkForm.networkOffering"
-              @change="val => { this.handleNetworkOfferingChange(val) }">
-=======
               v-decorator="['networkOffering',{rules: [{ required: true, message: `${$t('label.required')}` }]}]"
               @change="val => { this.handleNetworkOfferingChange(val) }"
               showSearch
@@ -195,7 +191,6 @@
               :filterOption="(input, option) => {
                 return option.componentOptions.children[0].text.toLowerCase().indexOf(input.toLowerCase()) >= 0
               }" >
->>>>>>> 981dac7b
               <a-select-option v-for="item in networkOfferings" :key="item.id" :value="item.id">
                 {{ item.displaytext || item.name || item.description }}
               </a-select-option>
@@ -239,10 +234,6 @@
             </template>
             <a-select
               :placeholder="$t('label.create.tier.aclid.description')"
-<<<<<<< HEAD
-              v-model:value="createNetworkForm.acl"
-              @change="val => { handleNetworkAclChange(val) }">
-=======
               v-decorator="['acl',{rules: [{ required: true, message: `${$t('label.required')}` }]}]"
               @change="val => { this.handleNetworkAclChange(val) }"
               showSearch
@@ -250,7 +241,6 @@
               :filterOption="(input, option) => {
                 return option.componentOptions.children[0].text.toLowerCase().indexOf(input.toLowerCase()) >= 0
               }" >
->>>>>>> 981dac7b
               <a-select-option v-for="item in networkAclList" :key="item.id" :value="item.id">
                 <strong>{{ item.name }}</strong> ({{ item.description }})
               </a-select-option>
@@ -306,10 +296,6 @@
           <a-form-item ref="instancePort" name="instancePort" :label="$t('label.instanceport')">
             <a-input v-model:value="internalLbForm.instancePort"/>
           </a-form-item>
-<<<<<<< HEAD
-          <a-form-item ref="algorithm" name="algorithm" :label="$t('label.algorithm')">
-            <a-select v-model:value="internalLbForm.algorithm">
-=======
           <a-form-item :label="$t('label.algorithm')">
             <a-select
               v-decorator="[
@@ -323,7 +309,6 @@
               :filterOption="(input, option) => {
                 return option.componentOptions.children[0].text.toLowerCase().indexOf(input.toLowerCase()) >= 0
               }" >
->>>>>>> 981dac7b
               <a-select-option v-for="(key, idx) in Object.keys(algorithms)" :key="idx" :value="algorithms[key]">
                 {{ key }}
               </a-select-option>
