// Licensed to the Apache Software Foundation (ASF) under one
// or more contributor license agreements.  See the NOTICE file
// distributed with this work for additional information
// regarding copyright ownership.  The ASF licenses this file
// to you under the Apache License, Version 2.0 (the
// "License"); you may not use this file except in compliance
// with the License.  You may obtain a copy of the License at
//
//   http://www.apache.org/licenses/LICENSE-2.0
//
// Unless required by applicable law or agreed to in writing,
// software distributed under the License is distributed on an
// "AS IS" BASIS, WITHOUT WARRANTIES OR CONDITIONS OF ANY
// KIND, either express or implied.  See the License for the
// specific language governing permissions and limitations
// under the License.

<template>
  <a-spin :spinning="fetchLoading">
    <a-button
      type="dashed"
      style="width: 100%;margin-bottom: 20px;"
      :disabled="!('createNetwork' in $store.getters.apis)"
<<<<<<< HEAD
      @click="handleOpenModal">
      <template #icon><plus-outlined /></template>
      {{ $t('label.add.network') }}
    </a-button>
=======
      @click="handleOpenModal">{{ $t('label.add.new.tier') }}</a-button>
>>>>>>> 16e4de0c
    <a-list class="list">
      <a-list-item v-for="(network, idx) in networks" :key="idx" class="list__item">
        <div class="list__item-outer-container">
          <div class="list__item-container">
            <div class="list__col">
              <div class="list__label">
                {{ $t('label.name') }}
              </div>
              <div>
                <router-link :to="{ path: '/guestnetwork/' + network.id }">{{ network.name }} </router-link>
                <a-tag v-if="network.broadcasturi">{{ network.broadcasturi }}</a-tag>
              </div>
            </div>
            <div class="list__col">
              <div class="list__label">{{ $t('label.state') }}</div>
              <div><status :text="network.state" displayText></status></div>
            </div>
            <div class="list__col">
              <div class="list__label">
                {{ $t('label.cidr') }}
              </div>
              <div>{{ network.cidr }}</div>
            </div>
            <div class="list__col">
              <div class="list__label">
                {{ $t('label.aclid') }}
              </div>
              <div>
                <router-link :to="{ path: '/acllist/' + network.aclid }">
                  {{ network.aclname }}
                </router-link>
              </div>
            </div>
          </div>
          <a-collapse :bordered="false" style="margin-left: -18px">
            <template #expandIcon="{ props }">
              <caret-right-outlined :rotate="props.isActive ? 90 : 0" />
            </template>
            <a-collapse-panel :header="$t('label.instances')" key="vm" :style="customStyle">
              <a-button
                type="dashed"
                style="margin-bottom: 15px; width: 100%"
                :disabled="!('deployVirtualMachine' in $store.getters.apis)"
                @click="$router.push({ path: '/action/deployVirtualMachine?networkid=' + network.id + '&zoneid=' + network.zoneid })">
                <template #icon><plus-outlined /></template>
                {{ $t('label.vm.add') }}
              </a-button>
              <a-table
                class="table"
                size="small"
                :columns="vmCols"
                :dataSource="vms[network.id]"
                :rowKey="item => item.id"
                :pagination="false"
                :loading="fetchLoading">
                <template #name="{ item }">
                  <router-link
                    :to="{ path: '/vm/'+item.id}">{{ item.name }}
                  </router-link>
                </template>
                <template #state="{ item }">
                  <status :text="item.state" displayText></status>
                </template>
                <template #ip="{ item }">
                  <div v-for="nic in item.nic" :key="nic.id">
                    {{ nic.networkid === network.id ? nic.ipaddress : '' }}
                  </div>
                </template>
              </a-table>
              <a-divider/>
              <a-pagination
                class="row-element pagination"
                size="small"
                :current="page"
                :pageSize="pageSize"
                :total="itemCounts.vms[network.id]"
                :showTotal="total => `${$t('label.total')} ${total} ${$t('label.items')}`"
                :pageSizeOptions="['10', '20', '40', '80', '100']"
                @change="changePage"
                @showSizeChange="changePageSize"
                showSizeChanger>
                <template #buildOptionText="props">
                  <span>{{ props.value }} / {{ $t('label.page') }}</span>
                </template>
              </a-pagination>
            </a-collapse-panel>
            <a-collapse-panel :header="$t('label.internal.lb')" key="ilb" :style="customStyle" :disabled="!showIlb(network)" >
              <a-button
                type="dashed"
                style="margin-bottom: 15px; width: 100%"
                :disabled="!('createLoadBalancer' in $store.getters.apis)"
                @click="handleAddInternalLB(network.id)">
                <template #icon><plus-outlined /></template>
                {{ $t('label.add.internal.lb') }}
              </a-button>
              <a-table
                class="table"
                size="small"
                :columns="internalLbCols"
                :dataSource="internalLB[network.id]"
                :rowKey="item => item.id"
                :pagination="false"
                :loading="fetchLoading">
                <template #name="{ item }">
                  <router-link
                    :to="{ path: '/ilb/'+item.id}">{{ item.name }}
                  </router-link>
                </template>
              </a-table>
              <a-divider/>
              <a-pagination
                class="row-element pagination"
                size="small"
                :current="page"
                :pageSize="pageSize"
                :total="itemCounts.internalLB[network.id]"
                :showTotal="total => `${$t('label.total')} ${total} ${$t('label.items')}`"
                :pageSizeOptions="['10', '20', '40', '80', '100']"
                @change="changePage"
                @showSizeChange="changePageSize"
                showSizeChanger>
                <template #buildOptionText="props">
                  <span>{{ props.value }} / {{ $t('label.page') }}</span>
                </template>
              </a-pagination>
            </a-collapse-panel>
          </a-collapse>
        </div>
      </a-list-item>
    </a-list>

    <a-modal
      :visible="showCreateNetworkModal"
      :title="$t('label.add.new.tier')"
      :maskClosable="false"
      @ok="handleAddNetworkSubmit">
      <a-spin :spinning="modalLoading">
<<<<<<< HEAD
        <a-form
          @submit.prevent="handleAddNetworkSubmit"
          :ref="createNetworkRef"
          :model="createNetworkForm"
          :rules="createNetworkRules">
          <a-form-item ref="name" name="name" :label="$t('label.name')">
            <a-input
              :placeholder="$t('label.unique.name.tier')"
              v-model:value="createNetworkForm.name"
              autoFocus></a-input>
          </a-form-item>
          <a-form-item ref="networkOffering" name="networkOffering" :label="$t('label.networkofferingid')">
            <a-select v-model:value="createNetworkForm.networkOffering">
=======
        <a-form @submit.prevent="handleAddNetworkSubmit" :form="form">
          <a-form-item :colon="false">
            <span slot="label">
              {{ $t('label.name') }}
              <a-tooltip placement="right" :title="$t('label.create.tier.name.description')">
                <a-icon type="info-circle" />
              </a-tooltip>
            </span>
            <a-input
              :placeholder="$t('label.create.tier.name.description')"
              v-decorator="['name', {rules: [{ required: true, message: `${$t('label.required')}` }]}]"
              autoFocus />
          </a-form-item>
          <a-form-item :colon="false">
            <span slot="label">
              {{ $t('label.networkofferingid') }}
              <a-tooltip placement="right" :title="$t('label.create.tier.networkofferingid.description')">
                <a-icon type="info-circle" />
              </a-tooltip>
            </span>
            <a-select
              v-decorator="['networkOffering',{rules: [{ required: true, message: `${$t('label.required')}` }]}]">
>>>>>>> 16e4de0c
              <a-select-option v-for="item in networkOfferings" :key="item.id" :value="item.id">
                {{ item.displaytext || item.name || item.description }}
              </a-select-option>
            </a-select>
          </a-form-item>
<<<<<<< HEAD
          <a-form-item ref="gateway" name="gateway" :label="$t('label.gateway')">
            <a-input
              :placeholder="$t('label.create.network.gateway.description')"
              v-model:value="createNetworkForm.gateway"></a-input>
          </a-form-item>
          <a-form-item ref="netmask" name="netmask" :label="$t('label.netmask')">
            <a-input
              :placeholder="$t('label.create.network.netmask.description')"
              v-model:value="createNetworkForm.netmask"></a-input>
          </a-form-item>
          <a-form-item ref="externalId" name="externalId" :label="$t('label.externalid')">
            <a-input v-model:value="createNetworkForm.externalId"/>
          </a-form-item>
          <a-form-item ref="acl" name="acl" :label="$t('label.aclid')">
            <a-select
              v-model:value="createNetworkForm.acl"
              @change="val => { handleNetworkAclChange(val) }">
=======
          <a-form-item :colon="false">
            <span slot="label">
              {{ $t('label.gateway') }}
              <a-tooltip placement="right" :title="$t('label.create.tier.gateway.description')">
                <a-icon type="info-circle" />
              </a-tooltip>
            </span>
            <a-input
              :placeholder="$t('label.create.tier.gateway.description')"
              v-decorator="['gateway',{rules: [{ required: true, message: `${$t('label.required')}` }]}]"></a-input>
          </a-form-item>
          <a-form-item :colon="false">
            <span slot="label">
              {{ $t('label.netmask') }}
              <a-tooltip placement="right" :title="$t('label.create.tier.netmask.description')">
                <a-icon type="info-circle" />
              </a-tooltip>
            </span>
            <a-input
              :placeholder="$t('label.create.tier.netmask.description')"
              v-decorator="['netmask',{rules: [{ required: true, message: `${$t('label.required')}` }]}]"></a-input>
          </a-form-item>
          <a-form-item :colon="false">
            <span slot="label">
              {{ $t('label.externalid') }}
              <a-tooltip placement="right" :title="$t('label.create.tier.externalid.description')">
                <a-icon type="info-circle" />
              </a-tooltip>
            </span>
            <a-input
              :placeholder=" $t('label.create.tier.externalid.description')"
              v-decorator="['externalId']"></a-input>
          </a-form-item>
          <a-form-item :colon="false">
            <span slot="label">
              {{ $t('label.aclid') }}
              <a-tooltip placement="right" :title="$t('label.create.tier.aclid.description')">
                <a-icon type="info-circle" />
              </a-tooltip>
            </span>
            <a-select
              :placeholder="$t('label.create.tier.aclid.description')"
              v-decorator="['acl',{rules: [{ required: true, message: `${$t('label.required')}` }]}]"
              @change="val => { this.handleNetworkAclChange(val) }">
>>>>>>> 16e4de0c
              <a-select-option v-for="item in networkAclList" :key="item.id" :value="item.id">
                <strong>{{ item.name }}</strong> ({{ item.description }})
              </a-select-option>
            </a-select>
          </a-form-item>
          <a-alert v-if="selectedNetworkAcl.name==='default_allow'" type="warning" show-icon>
            <template #message><div v-html="$t('message.network.acl.default.allow')"/></template>
          </a-alert>
          <a-alert v-else-if="selectedNetworkAcl.name==='default_deny'" type="warning" show-icon>
            <template #message><div v-html="$t('message.network.acl.default.deny')"/></template>
          </a-alert>
        </a-form>
      </a-spin>
    </a-modal>

    <a-modal
      :visible="showAddInternalLB"
      :title="$t('label.add.internal.lb')"
      :maskClosable="false"
      @ok="handleAddInternalLBSubmit">
      <a-spin :spinning="modalLoading">
        <a-form
          @submit.prevent="handleAddInternalLBSubmit"
          :ref="internalLbRef"
          :form="internalLbForm"
          :rules="internalLbRules">
          <a-form-item ref="name" name="name" :label="$t('label.name')">
            <a-input
              autoFocus
              :placeholder="$t('label.internallb.name.description')"
              v-model:value="internalLbForm.name"/>
          </a-form-item>
          <a-form-item ref="description" name="description" :label="$t('label.description')">
            <a-input
              :placeholder="$t('label.internallb.description')"
              v-model:value="internalLbForm.description"/>
          </a-form-item>
          <a-form-item ref="sourceIP" name="sourceIP" :label="$t('label.sourceipaddress')">
            <a-input
              :placeholder="$t('label.internallb.sourceip.description')"
              v-model:value="internalLbForm.sourceIP"/>
          </a-form-item>
          <a-form-item ref="sourcePort" name="sourcePort" :label="$t('label.sourceport')">
            <a-input v-model:value="internalLbForm.sourcePort"/>
          </a-form-item>
          <a-form-item ref="instancePort" name="instancePort" :label="$t('label.instanceport')">
            <a-input v-model:value="internalLbForm.instancePort"/>
          </a-form-item>
          <a-form-item ref="algorithm" name="algorithm" :label="$t('label.algorithm')">
            <a-select v-model:value="internalLbForm.algorithm">
              <a-select-option v-for="(key, idx) in Object.keys(algorithms)" :key="idx" :value="algorithms[key]">
                {{ key }}
              </a-select-option>
            </a-select>
          </a-form-item>
        </a-form>
      </a-spin>
    </a-modal>
  </a-spin>
</template>

<script>
import { ref, reactive, toRaw } from 'vue'
import { api } from '@/api'
import Status from '@/components/widgets/Status'

export default {
  name: 'VpcTiersTab',
  components: {
    Status
  },
  props: {
    resource: {
      type: Object,
      required: true
    },
    loading: {
      type: Boolean,
      default: false
    }
  },
  inject: ['parentFetchData'],
  data () {
    return {
      networks: [],
      networkid: '',
      fetchLoading: false,
      showCreateNetworkModal: false,
      showAddInternalLB: false,
      networkOfferings: [],
      networkAclList: [],
      selectedNetworkAcl: {},
      modalLoading: false,
      internalLB: {},
      LBPublicIPs: {},
      staticNats: {},
      vms: {},
      algorithms: {
        Source: 'source',
        'Round-robin': 'roundrobin',
        'Least connections': 'leastconn'
      },
      internalLbCols: [
        {
          title: this.$t('label.name'),
          dataIndex: 'name',
          slots: { customRender: 'name' }
        },
        {
          title: this.$t('label.sourceipaddress'),
          dataIndex: 'sourceipaddress'
        },
        {
          title: this.$t('label.algorithm'),
          dataIndex: 'algorithm'
        },
        {
          title: this.$t('label.account'),
          dataIndex: 'account'
        }
      ],
      LBPublicIPCols: [
        {
          title: this.$t('label.ip'),
          dataIndex: 'ipaddress',
          slots: { customRender: 'ipaddress' }
        },
        {
          title: this.$t('label.state'),
          dataIndex: 'state'
        },
        {
          title: this.$t('label.networkid'),
          dataIndex: 'associatedNetworkName'
        },
        {
          title: this.$t('label.vm'),
          dataIndex: 'virtualmachinename'
        }
      ],
      StaticNatCols: [
        {
          title: this.$t('label.ips'),
          dataIndex: 'ipaddress',
          slots: { customRender: 'ipaddress' }
        },
        {
          title: this.$t('label.zoneid'),
          dataIndex: 'zonename'
        },
        {
          title: this.$t('label.networkid'),
          dataIndex: 'associatedNetworkName'
        },
        {
          title: this.$t('label.state'),
          dataIndex: 'state'
        }
      ],
      vmCols: [
        {
          title: this.$t('label.name'),
          dataIndex: 'name',
          slots: { customRender: 'name' }
        },
        {
          title: this.$t('label.state'),
          dataIndex: 'state',
          slots: { customRender: 'state' }
        },
        {
          title: this.$t('label.ip'),
          slots: { customRender: 'ip' }
        }
      ],
      customStyle: 'margin-bottom: 0; border: none',
      page: 1,
      pageSize: 10,
      itemCounts: {
        internalLB: {},
        publicIps: {},
        snats: {},
        vms: {}
      },
      lbProviderMap: {
        publicLb: {
          vpc: ['VpcVirtualRouter', 'Netscaler']
        }
      },
      publicLBExists: false
    }
  },
  created () {
    this.initForm()
    this.fetchData()
  },
  watch: {
    loading (newData, oldData) {
      if (!newData && this.resource.id) {
        this.fetchData()
      }
    }
  },
  methods: {
    initForm () {
      this.createNetworkRef = ref()
      this.internalLbRef = ref()
      this.createNetworkForm = reactive({})
      this.internalLbForm = reactive({ algorithm: 'Source' })
      this.createNetworkRules = reactive({
        name: [{ required: true, message: this.$t('label.required') }],
        networkOffering: [{ required: true, message: this.$t('label.required') }],
        gateway: [{ required: true, message: this.$t('label.required') }],
        netmask: [{ required: true, message: this.$t('label.required') }],
        acl: [{ required: true, message: this.$t('label.required') }]
      })
      this.internalLbRules = reactive({
        name: [{ required: true, message: this.$t('message.error.internallb.name') }],
        sourcePort: [{ required: true, message: this.$t('message.error.internallb.source.port') }],
        instancePort: [{ required: true, message: this.$t('message.error.internallb.instance.port') }],
        algorithm: [{ required: true, message: this.$t('label.required') }]
      })
    },
    showIlb (network) {
      return network.service.filter(s => (s.name === 'Lb') && (s.capability.filter(c => c.name === 'LbSchemes' && c.value === 'Internal').length > 0)).length > 0 || false
    },
    fetchData () {
      this.networks = this.resource.network
      if (!this.networks || this.networks.length === 0) {
        return
      }
      for (const network of this.networks) {
        this.fetchLoadBalancers(network.id)
        this.fetchVMs(network.id)
      }
      this.publicLBNetworkExists()
    },
    fetchNetworkAclList () {
      this.fetchLoading = true
      this.modalLoading = true
      api('listNetworkACLLists', { vpcid: this.resource.id }).then(json => {
        this.networkAclList = json.listnetworkacllistsresponse.networkacllist || []
        this.handleNetworkAclChange(null)
      }).catch(error => {
        this.$notifyError(error)
      }).finally(() => {
        this.fetchLoading = false
        this.modalLoading = false
      })
    },
    getNetworkOffering (networkId) {
      return new Promise((resolve, reject) => {
        api('listNetworkOfferings', {
          id: networkId
        }).then(json => {
          var networkOffering = json.listnetworkofferingsresponse.networkoffering[0]
          resolve(networkOffering)
        }).catch(e => {
          reject(e)
        })
      })
    },
    publicLBNetworkExists () {
      api('listNetworks', {
        vpcid: this.resource.id,
        supportedservices: 'LB'
      }).then(async json => {
        var lbNetworks = json.listnetworksresponse.network || []
        if (lbNetworks.length > 0) {
          this.publicLBExists = true
          for (var idx = 0; idx < lbNetworks.length; idx++) {
            const lbNetworkOffering = await this.getNetworkOffering(lbNetworks[idx].networkofferingid)
            const index = lbNetworkOffering.service.map(svc => { return svc.name }).indexOf('Lb')
            if (index !== -1 &&
              this.lbProviderMap.publicLb.vpc.indexOf(lbNetworkOffering.service.map(svc => { return svc.provider[0].name })[index]) !== -1) {
              this.publicLBExists = true
              break
            }
          }
        }
      })
    },
    fetchNetworkOfferings () {
      this.fetchLoading = true
      this.modalLoading = true
      api('listNetworkOfferings', {
        forvpc: true,
        guestiptype: 'Isolated',
        supportedServices: 'SourceNat',
        state: 'Enabled'
      }).then(json => {
        this.networkOfferings = json.listnetworkofferingsresponse.networkoffering || []
        var filteredOfferings = []
        if (this.publicLBExists) {
          for (var index in this.networkOfferings) {
            const offering = this.networkOfferings[index]
            const idx = offering.service.map(svc => { return svc.name }).indexOf('Lb')
            if (idx === -1 || this.lbProviderMap.publicLb.vpc.indexOf(offering.service.map(svc => { return svc.provider[0].name })[idx]) === -1) {
              filteredOfferings.push(offering)
            }
          }
          this.networkOfferings = filteredOfferings
        }
        this.createNetworkForm.networkOffering = this.networkOfferings[0].id
      }).catch(error => {
        this.$notifyError(error)
      }).finally(() => {
        this.fetchLoading = false
        this.modalLoading = false
      })
    },
    fetchLoadBalancers (id) {
      this.fetchLoading = true
      api('listLoadBalancers', {
        networkid: id,
        page: this.page,
        pagesize: this.pageSize
      }).then(json => {
        this.internalLB[id] = json.listloadbalancersresponse.loadbalancer || []
        this.itemCounts.internalLB[id] = json.listloadbalancersresponse.count || 0
        this.$forceUpdate()
      }).finally(() => {
        this.fetchLoading = false
      })
    },
    fetchVMs (id) {
      this.fetchLoading = true
      api('listVirtualMachines', {
        listAll: true,
        vpcid: this.resource.id,
        networkid: id,
        page: this.page,
        pagesize: this.pageSize
      }).then(json => {
        this.vms[id] = json.listvirtualmachinesresponse.virtualmachine || []
        this.itemCounts.vms[id] = json.listvirtualmachinesresponse.count || 0
        this.$forceUpdate()
      }).finally(() => {
        this.fetchLoading = false
      })
    },
    handleNetworkAclChange (aclId) {
      if (aclId) {
        this.selectedNetworkAcl = this.networkAclList.filter(acl => acl.id === aclId)[0]
      } else {
        this.selectedNetworkAcl = {}
      }
    },
    closeModal () {
      this.$emit('close-action')
    },
    handleOpenModal () {
      this.fetchNetworkAclList()
      this.fetchNetworkOfferings()
      this.showCreateNetworkModal = true
    },
    handleAddInternalLB (id) {
      this.showAddInternalLB = true
      this.networkid = id
    },
    handleAddNetworkSubmit () {
      this.fetchLoading = true

      this.createNetworkRef.value.validate().then(() => {
        const values = toRaw(this.form)

        this.showCreateNetworkModal = false
        api('createNetwork', {
          vpcid: this.resource.id,
          domainid: this.resource.domainid,
          account: this.resource.account,
          networkOfferingId: values.networkOffering,
          name: values.name,
          displayText: values.name,
          gateway: values.gateway,
          netmask: values.netmask,
          zoneId: this.resource.zoneid,
          externalid: values.externalId,
          aclid: values.acl
        }).then(() => {
          this.$notification.success({
            message: this.$t('message.success.add.vpc.network')
          })
        }).catch(error => {
          this.$notifyError(error)
        }).finally(() => {
          this.parentFetchData()
          this.fetchData()
          this.fetchLoading = false
        })
      }).catch(() => { this.fetchLoading = false })
    },
    handleAddInternalLBSubmit () {
      this.fetchLoading = true
      this.modalLoading = true
      this.internalLbRef.value.validate().then(() => {
        const values = toRaw(this.form)

        api('createLoadBalancer', {
          name: values.name,
          sourceport: values.sourcePort,
          instanceport: values.instancePort,
          algorithm: values.algorithm,
          networkid: this.networkid,
          sourceipaddressnetworkid: this.networkid,
          scheme: 'Internal'
        }).then(response => {
          this.$pollJob({
            jobId: response.createloadbalancerresponse.jobid,
            title: this.$t('message.create.internallb'),
            description: values.name,
            successMessage: this.$t('message.success.create.internallb'),
            successMethod: () => {
              this.fetchData()
            },
            errorMessage: `${this.$t('message.create.internallb.failed')} ` + response,
            errorMethod: () => {
              this.fetchData()
            },
            loadingMessage: this.$t('message.create.internallb.processing'),
            catchMessage: this.$t('error.fetching.async.job.result'),
            catchMethod: () => {
              this.fetchData()
            }
          })
        }).catch(error => {
          console.error(error)
          this.$message.error(this.$t('message.create.internallb.failed'))
        }).finally(() => {
          this.modalLoading = false
          this.fetchLoading = false
          this.showAddInternalLB = false
          this.fetchData()
        })
      }).catch(() => { this.fetchLoading = true })
    },
    changePage (page, pageSize) {
      this.page = page
      this.pageSize = pageSize
      this.fetchData()
    },
    changePageSize (currentPage, pageSize) {
      this.page = currentPage
      this.pageSize = pageSize
      this.fetchData()
    }
  }
}
</script>

<style lang="scss" scoped>
.list {

  &__label {
    font-weight: bold;
  }

  &__col {
    flex: 1;

    @media (min-width: 480px) {
      &:not(:last-child) {
        margin-right: 20px;
      }
    }
  }

  &__item {
    margin-right: -8px;
    align-items: flex-start;

    &-outer-container {
      width: 100%;
    }

    &-container {
      display: flex;
      flex-direction: column;
      width: 100%;

      @media (min-width: 480px) {
        flex-direction: row;
        margin-bottom: 10px;
      }
    }
  }
}
</style><|MERGE_RESOLUTION|>--- conflicted
+++ resolved
@@ -21,14 +21,10 @@
       type="dashed"
       style="width: 100%;margin-bottom: 20px;"
       :disabled="!('createNetwork' in $store.getters.apis)"
-<<<<<<< HEAD
       @click="handleOpenModal">
       <template #icon><plus-outlined /></template>
-      {{ $t('label.add.network') }}
+      {{ $t('label.add.new.tier') }}
     </a-button>
-=======
-      @click="handleOpenModal">{{ $t('label.add.new.tier') }}</a-button>
->>>>>>> 16e4de0c
     <a-list class="list">
       <a-list-item v-for="(network, idx) in networks" :key="idx" class="list__item">
         <div class="list__item-outer-container">
@@ -166,23 +162,12 @@
       :maskClosable="false"
       @ok="handleAddNetworkSubmit">
       <a-spin :spinning="modalLoading">
-<<<<<<< HEAD
         <a-form
           @submit.prevent="handleAddNetworkSubmit"
           :ref="createNetworkRef"
           :model="createNetworkForm"
           :rules="createNetworkRules">
-          <a-form-item ref="name" name="name" :label="$t('label.name')">
-            <a-input
-              :placeholder="$t('label.unique.name.tier')"
-              v-model:value="createNetworkForm.name"
-              autoFocus></a-input>
-          </a-form-item>
-          <a-form-item ref="networkOffering" name="networkOffering" :label="$t('label.networkofferingid')">
-            <a-select v-model:value="createNetworkForm.networkOffering">
-=======
-        <a-form @submit.prevent="handleAddNetworkSubmit" :form="form">
-          <a-form-item :colon="false">
+          <a-form-item ref="name" name="name" :colon="false">
             <span slot="label">
               {{ $t('label.name') }}
               <a-tooltip placement="right" :title="$t('label.create.tier.name.description')">
@@ -191,44 +176,23 @@
             </span>
             <a-input
               :placeholder="$t('label.create.tier.name.description')"
-              v-decorator="['name', {rules: [{ required: true, message: `${$t('label.required')}` }]}]"
-              autoFocus />
-          </a-form-item>
-          <a-form-item :colon="false">
+              v-model:value="createNetworkForm.name"
+              autoFocus></a-input>
+          </a-form-item>
+          <a-form-item ref="networkOffering" name="networkOffering" :colon="false">
             <span slot="label">
               {{ $t('label.networkofferingid') }}
               <a-tooltip placement="right" :title="$t('label.create.tier.networkofferingid.description')">
                 <a-icon type="info-circle" />
               </a-tooltip>
             </span>
-            <a-select
-              v-decorator="['networkOffering',{rules: [{ required: true, message: `${$t('label.required')}` }]}]">
->>>>>>> 16e4de0c
+            <a-select v-model:value="createNetworkForm.networkOffering">
               <a-select-option v-for="item in networkOfferings" :key="item.id" :value="item.id">
                 {{ item.displaytext || item.name || item.description }}
               </a-select-option>
             </a-select>
           </a-form-item>
-<<<<<<< HEAD
-          <a-form-item ref="gateway" name="gateway" :label="$t('label.gateway')">
-            <a-input
-              :placeholder="$t('label.create.network.gateway.description')"
-              v-model:value="createNetworkForm.gateway"></a-input>
-          </a-form-item>
-          <a-form-item ref="netmask" name="netmask" :label="$t('label.netmask')">
-            <a-input
-              :placeholder="$t('label.create.network.netmask.description')"
-              v-model:value="createNetworkForm.netmask"></a-input>
-          </a-form-item>
-          <a-form-item ref="externalId" name="externalId" :label="$t('label.externalid')">
-            <a-input v-model:value="createNetworkForm.externalId"/>
-          </a-form-item>
-          <a-form-item ref="acl" name="acl" :label="$t('label.aclid')">
-            <a-select
-              v-model:value="createNetworkForm.acl"
-              @change="val => { handleNetworkAclChange(val) }">
-=======
-          <a-form-item :colon="false">
+          <a-form-item ref="gateway" name="gateway" :colon="false">
             <span slot="label">
               {{ $t('label.gateway') }}
               <a-tooltip placement="right" :title="$t('label.create.tier.gateway.description')">
@@ -237,9 +201,9 @@
             </span>
             <a-input
               :placeholder="$t('label.create.tier.gateway.description')"
-              v-decorator="['gateway',{rules: [{ required: true, message: `${$t('label.required')}` }]}]"></a-input>
-          </a-form-item>
-          <a-form-item :colon="false">
+              v-model:value="createNetworkForm.gateway"></a-input>
+          </a-form-item>
+          <a-form-item ref="netmask" name="netmask" :colon="false">
             <span slot="label">
               {{ $t('label.netmask') }}
               <a-tooltip placement="right" :title="$t('label.create.tier.netmask.description')">
@@ -248,9 +212,9 @@
             </span>
             <a-input
               :placeholder="$t('label.create.tier.netmask.description')"
-              v-decorator="['netmask',{rules: [{ required: true, message: `${$t('label.required')}` }]}]"></a-input>
-          </a-form-item>
-          <a-form-item :colon="false">
+              v-model:value="createNetworkForm.netmask"></a-input>
+          </a-form-item>
+          <a-form-item ref="externalId" name="externalId" :colon="false">
             <span slot="label">
               {{ $t('label.externalid') }}
               <a-tooltip placement="right" :title="$t('label.create.tier.externalid.description')">
@@ -259,9 +223,9 @@
             </span>
             <a-input
               :placeholder=" $t('label.create.tier.externalid.description')"
-              v-decorator="['externalId']"></a-input>
-          </a-form-item>
-          <a-form-item :colon="false">
+              v-model:value="createNetworkForm.externalId"/>
+          </a-form-item>
+          <a-form-item ref="acl" name="acl" :colon="false">
             <span slot="label">
               {{ $t('label.aclid') }}
               <a-tooltip placement="right" :title="$t('label.create.tier.aclid.description')">
@@ -270,9 +234,8 @@
             </span>
             <a-select
               :placeholder="$t('label.create.tier.aclid.description')"
-              v-decorator="['acl',{rules: [{ required: true, message: `${$t('label.required')}` }]}]"
-              @change="val => { this.handleNetworkAclChange(val) }">
->>>>>>> 16e4de0c
+              v-model:value="createNetworkForm.acl"
+              @change="val => { handleNetworkAclChange(val) }">
               <a-select-option v-for="item in networkAclList" :key="item.id" :value="item.id">
                 <strong>{{ item.name }}</strong> ({{ item.description }})
               </a-select-option>
