// Licensed to the Apache Software Foundation (ASF) under one
// or more contributor license agreements.  See the NOTICE file
// distributed with this work for additional information
// regarding copyright ownership.  The ASF licenses this file
// to you under the Apache License, Version 2.0 (the
// "License"); you may not use this file except in compliance
// with the License.  You may obtain a copy of the License at
//
//   http://www.apache.org/licenses/LICENSE-2.0
//
// Unless required by applicable law or agreed to in writing,
// software distributed under the License is distributed on an
// "AS IS" BASIS, WITHOUT WARRANTIES OR CONDITIONS OF ANY
// KIND, either express or implied.  See the License for the
// specific language governing permissions and limitations
// under the License.

<template>
  <a-spin :spinning="fetchLoading">
    <a-button
      type="dashed"
      style="width: 100%;margin-bottom: 20px;"
      :disabled="!('createNetwork' in $store.getters.apis)"
      @click="handleOpenModal">
      <template #icon><plus-outlined /></template>
      {{ $t('label.add.new.tier') }}
    </a-button>
    <a-list class="list">
      <a-list-item v-for="(network, idx) in networks" :key="idx" class="list__item">
        <div class="list__item-outer-container">
          <div class="list__item-container">
            <div class="list__col">
              <div class="list__label">
                {{ $t('label.name') }}
              </div>
              <div>
                <router-link :to="{ path: '/guestnetwork/' + network.id }">{{ network.name }} </router-link>
                <a-tag v-if="network.broadcasturi">{{ network.broadcasturi }}</a-tag>
              </div>
            </div>
            <div class="list__col">
              <div class="list__label">{{ $t('label.state') }}</div>
              <div><status :text="network.state" displayText></status></div>
            </div>
            <div class="list__col">
              <div class="list__label">
                {{ $t('label.cidr') }}
              </div>
              <div>{{ network.cidr }}</div>
            </div>
            <div class="list__col">
              <div class="list__label">
                {{ $t('label.aclid') }}
              </div>
              <div>
                <router-link :to="{ path: '/acllist/' + network.aclid }">
                  {{ network.aclname }}
                </router-link>
              </div>
            </div>
          </div>
          <a-collapse :bordered="false" style="margin-left: -18px">
            <template #expandIcon="props">
              <caret-right-outlined :rotate="props.isActive ? 90 : 0" />
            </template>
            <a-collapse-panel :header="$t('label.instances')" key="vm" :style="customStyle">
              <a-button
                type="dashed"
                style="margin-bottom: 15px; width: 100%"
                :disabled="!('deployVirtualMachine' in $store.getters.apis)"
                @click="$router.push({ path: '/action/deployVirtualMachine', query: { networkid: network.id, zoneid: network.zoneid } })">
                <template #icon><plus-outlined /></template>
                {{ $t('label.vm.add') }}
              </a-button>
              <a-table
                class="table"
                size="small"
                :columns="vmCols"
                :dataSource="vms[network.id]"
                :rowKey="item => item.id"
                :pagination="false"
                :loading="fetchLoading">
                <template #bodyCell="{ column, record }">
                  <template v-if="column.key === 'name'">
                    <router-link :to="{ path: '/vm/' + record.id}">{{ record.name }}
                    </router-link>
                  </template>
                  <template v-if="column.key === 'state'">
                    <status :text="record.state" displayText></status>
                  </template>
                  <template v-if="column.key === 'ip'">
                    <div v-for="nic in record.nic" :key="nic.id">
                      {{ nic.networkid === network.id ? nic.ipaddress : '' }}
                    </div>
                  </template>
                </template>
              </a-table>
              <a-divider/>
              <a-pagination
                class="row-element pagination"
                size="small"
                :current="page"
                :pageSize="pageSize"
                :total="itemCounts.vms[network.id]"
                :showTotal="total => `${$t('label.total')} ${total} ${$t('label.items')}`"
                :pageSizeOptions="['10', '20', '40', '80', '100']"
                @change="changePage"
                @showSizeChange="changePageSize"
                showSizeChanger>
                <template #buildOptionText="props">
                  <span>{{ props.value }} / {{ $t('label.page') }}</span>
                </template>
              </a-pagination>
            </a-collapse-panel>
            <a-collapse-panel :header="$t('label.internal.lb')" key="ilb" :style="customStyle" :collapsible="displayCollapsible[network.id] ? null: 'disabled'" >
              <a-button
                type="dashed"
                style="margin-bottom: 15px; width: 100%"
                :disabled="!('createLoadBalancer' in $store.getters.apis)"
                @click="handleAddInternalLB(network.id)">
                <template #icon><plus-outlined /></template>
                {{ $t('label.add.internal.lb') }}
              </a-button>
              <a-table
                class="table"
                size="small"
                :columns="internalLbCols"
                :dataSource="internalLB[network.id]"
                :rowKey="item => item.id"
                :pagination="false"
                :loading="fetchLoading">
                <template #bodyCell="{ column, record }">
                  <template v-if="column.key === 'name'">
                    <router-link :to="{ path: '/ilb/'+ record.id}">{{ record.name }}
                    </router-link>
                  </template>
                </template>
              </a-table>
              <a-divider/>
              <a-pagination
                class="row-element pagination"
                size="small"
                :current="page"
                :pageSize="pageSize"
                :total="itemCounts.internalLB[network.id]"
                :showTotal="total => `${$t('label.total')} ${total} ${$t('label.items')}`"
                :pageSizeOptions="['10', '20', '40', '80', '100']"
                @change="changePage"
                @showSizeChange="changePageSize"
                showSizeChanger>
                <template #buildOptionText="props">
                  <span>{{ props.value }} / {{ $t('label.page') }}</span>
                </template>
              </a-pagination>
            </a-collapse-panel>
          </a-collapse>
        </div>
      </a-list-item>
    </a-list>

    <a-modal
      :visible="showCreateNetworkModal"
      :title="$t('label.add.new.tier')"
      :maskClosable="false"
      :closable="true"
      :footer="null"
      @cancel="showCreateNetworkModal = false">
      <a-spin :spinning="modalLoading" v-ctrl-enter="handleAddNetworkSubmit">
        <a-form
          layout="vertical"
          :ref="formRef"
          :model="form"
          :rules="rules"
          @finish="handleAddNetworkSubmit"
         >
          <a-form-item ref="name" name="name" :colon="false">
            <template #label>
              <tooltip-label :title="$t('label.name')" :tooltip="$t('label.create.tier.name.description')"/>
            </template>
            <a-input
              :placeholder="$t('label.create.tier.name.description')"
              v-model:value="form.name"
              v-focus="true"></a-input>
          </a-form-item>
          <a-form-item ref="networkOffering" name="networkOffering" :colon="false">
            <template #label>
              <tooltip-label :title="$t('label.networkofferingid')" :tooltip="$t('label.create.tier.networkofferingid.description')"/>
            </template>
            <a-select
              v-model:value="form.networkOffering"
              @change="val => { this.handleNetworkOfferingChange(val) }"
              showSearch
              optionFilterProp="label"
              :filterOption="(input, option) => {
                return option.label.toLowerCase().indexOf(input.toLowerCase()) >= 0
              }" >
              <a-select-option v-for="item in networkOfferings" :key="item.id" :value="item.id" :label="item.displaytext || item.name || item.description">
                {{ item.displaytext || item.name || item.description }}
              </a-select-option>
            </a-select>
          </a-form-item>
          <a-form-item
            v-if="setMTU"
            ref="privatemtu"
            name="privatemtu">
            <template #label>
              <tooltip-label :title="$t('label.privatemtu')" :tooltip="$t('label.privatemtu')"/>
            </template>
            <a-input-number
              style="width: 100%;"
              v-model:value="form.privatemtu"
              :placeholder="$t('label.privatemtu')"
              @change="updateMtu()"/>
              <div style="color: red" v-if="errorPrivateMtu" v-html="errorPrivateMtu.replace('%x', privateMtuMax)"></div>
          </a-form-item>
          <a-form-item v-if="!isObjectEmpty(selectedNetworkOffering) && selectedNetworkOffering.specifyvlan">
            <template #label>
              <tooltip-label :title="$t('label.vlan')" :tooltip="$t('label.vlan')"/>
            </template>
            <a-input
              v-model:value="form.vlan"
              :placeholder="$t('label.vlan')"/>
          </a-form-item>
          <a-form-item ref="asnumber" name="asnumber" v-if="!isObjectEmpty(selectedNetworkOffering) && selectedNetworkOffering.specifyasnumber">
            <template #label>
              <tooltip-label :title="$t('label.asnumber')" :tooltip="$t('label.asnumber')"/>
            </template>
            <a-select
             v-model:value="form.asnumber"
              showSearch
              optionFilterProp="label"
              :filterOption="(input, option) => {
                return option.label.toLowerCase().indexOf(input.toLowerCase()) >= 0
              }"
              :loading="asNumberLoading"
              :placeholder="$t('label.asnumber')"
              @change="val => { handleASNumberChange(val) }">
              <a-select-option v-for="(opt, optIndex) in asNumbersZone" :key="optIndex" :label="opt.asnumber">
                {{ opt.asnumber }}
              </a-select-option>
            </a-select>
          </a-form-item>
          <a-form-item ref="gateway" name="gateway" :colon="false">
            <template #label>
              <tooltip-label :title="$t('label.gateway')" :tooltip="$t('label.create.tier.gateway.description')"/>
            </template>
            <a-input
              :placeholder="$t('label.create.tier.gateway.description')"
              v-model:value="form.gateway"></a-input>
          </a-form-item>
          <a-form-item ref="netmask" name="netmask" :colon="false">
            <template #label>
              <tooltip-label :title="$t('label.netmask')" :tooltip="$t('label.create.tier.netmask.description')"/>
            </template>
            <a-input
              :placeholder="$t('label.create.tier.netmask.description')"
              v-model:value="form.netmask"></a-input>
          </a-form-item>
          <a-form-item ref="externalId" name="externalId" :colon="false">
            <template #label>
              <tooltip-label :title="$t('label.externalid')" :tooltip="$t('label.create.tier.externalid.description')"/>
            </template>
            <a-input
              :placeholder=" $t('label.create.tier.externalid.description')"
              v-model:value="form.externalId"/>
          </a-form-item>
          <a-form-item ref="acl" name="acl" :colon="false">
            <template #label>
              <tooltip-label :title="$t('label.aclid')" :tooltip="$t('label.create.tier.aclid.description')"/>
            </template>
            <a-select
              :placeholder="$t('label.create.tier.aclid.description')"
              v-model:value="form.acl"
              @change="val => { handleNetworkAclChange(val) }"
              showSearch
              optionFilterProp="label"
              :filterOption="(input, option) => {
                return option.label.toLowerCase().indexOf(input.toLowerCase()) >= 0
              }" >
              <a-select-option v-for="item in networkAclList" :key="item.id" :value="item.id" :label="`${item.name}(${item.description})`">
                <strong>{{ item.name }}</strong> ({{ item.description }})
              </a-select-option>
            </a-select>
          </a-form-item>
          <a-alert v-if="selectedNetworkAcl.name==='default_allow'" type="warning" show-icon>
            <template #message><div v-html="$t('message.network.acl.default.allow')"/></template>
          </a-alert>
          <a-alert v-else-if="selectedNetworkAcl.name==='default_deny'" type="warning" show-icon>
            <template #message><div v-html="$t('message.network.acl.default.deny')"/></template>
          </a-alert>
          <div :span="24" class="action-button">
            <a-button @click="showCreateNetworkModal = false">{{ $t('label.cancel') }}</a-button>
            <a-button type="primary" ref="submit" @click="handleAddNetworkSubmit">{{ $t('label.ok') }}</a-button>
          </div>
        </a-form>
      </a-spin>
    </a-modal>

    <a-modal
      :visible="showAddInternalLB"
      :title="$t('label.add.internal.lb')"
      :maskClosable="false"
      :closable="true"
      :footer="null"
      @cancel="showAddInternalLB = false">
      <a-spin :spinning="modalLoading" v-ctrl-enter="handleAddInternalLBSubmit">
        <a-form
          layout="vertical"
          :ref="formRef"
          :model="form"
          :rules="rules"
          @finish="handleAddInternalLBSubmit"
         >
          <a-form-item ref="name" name="name" :label="$t('label.name')">
            <a-input
              v-focus="true"
              :placeholder="$t('label.internallb.name.description')"
              v-model:value="form.name"/>
          </a-form-item>
          <a-form-item ref="description" name="description" :label="$t('label.description')">
            <a-input
              :placeholder="$t('label.internallb.description')"
              v-model:value="form.description"/>
          </a-form-item>
          <a-form-item ref="sourceIP" name="sourceIP" :label="$t('label.sourceipaddress')">
            <a-input
              :placeholder="$t('label.internallb.sourceip.description')"
              v-model:value="form.sourceIP"/>
          </a-form-item>
          <a-form-item ref="sourcePort" name="sourcePort" :label="$t('label.sourceport')">
            <a-input v-model:value="form.sourcePort"/>
          </a-form-item>
          <a-form-item ref="instancePort" name="instancePort" :label="$t('label.instanceport')">
            <a-input v-model:value="form.instancePort"/>
          </a-form-item>
          <a-form-item ref="algorithm" name="algorithm" :label="$t('label.algorithm')">
            <a-select
              v-model:value="form.algorithm"
              showSearch
              optionFilterProp="label"
              :filterOption="(input, option) => {
                return option.label.toLowerCase().indexOf(input.toLowerCase()) >= 0
              }" >
              <a-select-option v-for="(key, idx) in Object.keys(algorithms)" :key="idx" :value="algorithms[key]" :label="key">
                {{ key }}
              </a-select-option>
            </a-select>
          </a-form-item>

          <div :span="24" class="action-button">
            <a-button @click="showAddInternalLB = false">{{ $t('label.cancel') }}</a-button>
            <a-button type="primary" ref="submit" @click="handleAddInternalLBSubmit">{{ $t('label.ok') }}</a-button>
          </div>
        </a-form>
      </a-spin>
    </a-modal>
  </a-spin>
</template>

<script>
import { ref, reactive, toRaw } from 'vue'
import { api } from '@/api'
import { mixinForm } from '@/utils/mixin'
import Status from '@/components/widgets/Status'
import TooltipLabel from '@/components/widgets/TooltipLabel'

export default {
  name: 'VpcTiersTab',
  mixins: [mixinForm],
  components: {
    Status,
    TooltipLabel
  },
  props: {
    resource: {
      type: Object,
      required: true
    },
    loading: {
      type: Boolean,
      default: false
    }
  },
  inject: ['parentFetchData'],
  data () {
    return {
      networks: [],
      networkid: '',
      fetchLoading: false,
      showCreateNetworkModal: false,
      showAddInternalLB: false,
      networkOfferings: [],
      networkAclList: [],
      selectedNetworkAcl: {},
      modalLoading: false,
      internalLB: {},
      LBPublicIPs: {},
      staticNats: {},
      vms: {},
      selectedNetworkOffering: {},
      privateMtuMax: 1500,
      errorPrivateMtu: '',
      algorithms: {
        Source: 'source',
        'Round-robin': 'roundrobin',
        'Least connections': 'leastconn'
      },
      internalLbCols: [
        {
          key: 'name',
          title: this.$t('label.name'),
          dataIndex: 'name'
        },
        {
          title: this.$t('label.sourceipaddress'),
          dataIndex: 'sourceipaddress'
        },
        {
          title: this.$t('label.algorithm'),
          dataIndex: 'algorithm'
        },
        {
          title: this.$t('label.account'),
          dataIndex: 'account'
        }
      ],
      vmCols: [
        {
          key: 'name',
          title: this.$t('label.name'),
          dataIndex: 'name'
        },
        {
          key: 'state',
          title: this.$t('label.state'),
          dataIndex: 'state'
        },
        {
          key: 'ip',
          title: this.$t('label.ip')
        }
      ],
      customStyle: 'margin-bottom: 0; border: none',
      page: 1,
      pageSize: 10,
      itemCounts: {
        internalLB: {},
        publicIps: {},
        snats: {},
        vms: {}
      },
      lbProviderMap: {
        publicLb: {
          vpc: ['Netscaler']
        }
      },
      publicLBExists: false,
      setMTU: false,
      isNsxEnabled: false,
      isOfferingNatMode: false,
<<<<<<< HEAD
      isOfferingRoutedMode: false,
      displayCollapsible: []
=======
      displayCollapsible: [],
      selectedAsNumber: 0,
      asNumbersZone: []
>>>>>>> b0691dea
    }
  },
  created () {
    this.initForm()
    this.fetchData()
  },
  watch: {
    loading (newData, oldData) {
      if (!newData && this.resource.id) {
        this.fetchData()
      }
    }
  },
  methods: {
    isASNumberRequired () {
      return !this.isObjectEmpty(this.selectedNetworkOffering) && this.selectedNetworkOffering.specifyasnumber && this.selectedNetworkOffering.routingmode && this.selectedNetworkOffering.routingmode.toLowerCase() === 'dynamic'
    },
    handleASNumberChange (selectedIndex) {
      this.selectedAsNumber = this.asNumbersZone[selectedIndex].asnumber
      this.form.asnumber = this.selectedAsNumber
    },
    fetchZoneASNumbers () {
      const params = {}
      this.asNumberLoading = true
      params.zoneid = this.resource.zoneid
      params.isallocated = false
      api('listASNumbers', params).then(json => {
        this.asNumbersZone = json.listasnumbersresponse.asnumber
        this.asNumberLoading = false
      })
    },
    isObjectEmpty (obj) {
      return !(obj !== null && obj !== undefined && Object.keys(obj).length > 0 && obj.constructor === Object)
    },
    initForm () {
      this.formRef = ref()
      this.form = reactive({})
      this.rules = reactive({})
    },
    showIlb (network, networkOffering) {
      return ((networkOffering.supportsinternallb && network.service.filter(s => (s.name === 'Lb') && (s.capability.filter(c => c.name === 'LbSchemes' && c.value.split(',').includes('Internal')).length > 0)).length > 0)) || false
    },
    updateMtu () {
      if (this.form.privatemtu > this.privateMtuMax) {
        this.errorPrivateMtu = `${this.$t('message.error.mtu.private.max.exceed')}`
        this.form.privatemtu = this.privateMtuMax
      } else {
        this.errorPrivateMtu = ''
      }
    },
    fetchData () {
      this.networks = this.resource.network
      this.fetchMtuForZone()
      this.getVpcNetworkOffering()
      if (!this.networks || this.networks.length === 0) {
        return
      }
      for (const network of this.networks) {
        this.fetchLoadBalancers(network.id)
        this.fetchVMs(network.id)
        this.updateDisplayCollapsible(network.networkofferingid, network)
      }
      this.publicLBNetworkExists()
    },
    fetchMtuForZone () {
      api('listZones', {
        id: this.resource.zoneid
      }).then(json => {
        this.setMTU = json?.listzonesresponse?.zone?.[0]?.allowuserspecifyvrmtu || false
        this.privateMtuMax = json?.listzonesresponse?.zone?.[0]?.routerprivateinterfacemaxmtu || 1500
        this.isNsxEnabled = json?.listzonesresponse?.zone?.[0]?.isnsxenabled || false
      })
    },
    fetchNetworkAclList () {
      this.fetchLoading = true
      this.modalLoading = true
      api('listNetworkACLLists', { vpcid: this.resource.id }).then(json => {
        this.networkAclList = json.listnetworkacllistsresponse.networkacllist || []
        this.handleNetworkAclChange(null)
      }).catch(error => {
        this.$notifyError(error)
      }).finally(() => {
        this.fetchLoading = false
        this.modalLoading = false
      })
    },
    getNetworkOffering (networkId) {
      return new Promise((resolve, reject) => {
        api('listNetworkOfferings', {
          id: networkId
        }).then(json => {
          var networkOffering = json.listnetworkofferingsresponse.networkoffering[0]
          resolve(networkOffering)
        }).catch(e => {
          reject(e)
        })
      })
    },
    updateDisplayCollapsible (offeringId, network) {
      api('listNetworkOfferings', {
        id: offeringId
      }).then(json => {
        var networkOffering = json.listnetworkofferingsresponse.networkoffering[0]
        this.displayCollapsible[network.id] = this.showIlb(network, networkOffering)
      }).catch(e => {
        this.$notifyError(e)
      })
    },
    getVpcNetworkOffering () {
      return new Promise((resolve, reject) => {
        api('listVPCOfferings', {
          id: this.resource.vpcofferingid
        }).then(json => {
          const vpcOffering = json?.listvpcofferingsresponse?.vpcoffering[0]
          resolve(vpcOffering)
          this.isOfferingNatMode = vpcOffering?.networkmode === 'NATTED' || false
          this.isOfferingRoutedMode = vpcOffering?.networkmode === 'ROUTED' || false
        }).catch(e => {
          reject(e)
        })
      })
    },
    publicLBNetworkExists () {
      api('listNetworks', {
        vpcid: this.resource.id,
        supportedservices: 'LB'
      }).then(async json => {
        var lbNetworks = json.listnetworksresponse.network || []
        if (lbNetworks.length > 0) {
          this.publicLBExists = true
          for (var idx = 0; idx < lbNetworks.length; idx++) {
            const lbNetworkOffering = await this.getNetworkOffering(lbNetworks[idx].networkofferingid)
            const index = lbNetworkOffering.service.map(svc => { return svc.name }).indexOf('Lb')
            if (index !== -1 &&
              this.lbProviderMap.publicLb.vpc.indexOf(lbNetworkOffering.service.map(svc => { return svc.provider[0].name })[index]) !== -1) {
              this.publicLBExists = true
              break
            }
          }
        }
      })
    },
    fetchNetworkOfferings () {
      this.fetchLoading = true
      this.modalLoading = true
      const params = {
        forvpc: true,
        guestiptype: 'Isolated',
        state: 'Enabled'
      }
      if (!this.isNsxEnabled && !this.isOfferingRoutedMode) {
        params.supportedServices = 'SourceNat'
      }
      api('listNetworkOfferings', params).then(json => {
        this.networkOfferings = json.listnetworkofferingsresponse.networkoffering || []
        var filteredOfferings = []
        if (this.publicLBExists) {
          for (var index in this.networkOfferings) {
            const offering = this.networkOfferings[index]
            const idx = offering.service.map(svc => { return svc.name }).indexOf('Lb')
            if (idx === -1 || this.lbProviderMap.publicLb.vpc.indexOf(offering.service.map(svc => { return svc.provider[0].name })[idx]) === -1) {
              filteredOfferings.push(offering)
            }
          }
          this.networkOfferings = filteredOfferings
        }
        if (this.isNsxEnabled) {
          this.networkOfferings = this.networkOfferings.filter(offering => offering.networkmode === (this.isOfferingNatMode ? 'NATTED' : 'ROUTED'))
        }
        if (this.resource.asnumberid) {
          this.networkOfferings = this.networkOfferings.filter(offering => offering.routingmode === 'Dynamic')
        }
        this.fetchZoneASNumbers()
        this.form.networkOffering = this.networkOfferings[0].id
      }).catch(error => {
        this.$notifyError(error)
      }).finally(() => {
        this.fetchLoading = false
        this.modalLoading = false
      })
    },
    fetchLoadBalancers (id) {
      this.fetchLoading = true
      api('listLoadBalancers', {
        networkid: id,
        page: this.page,
        pagesize: this.pageSize,
        listAll: true
      }).then(json => {
        this.internalLB[id] = json.listloadbalancersresponse.loadbalancer || []
        this.itemCounts.internalLB[id] = json.listloadbalancersresponse.count || 0
      }).finally(() => {
        this.fetchLoading = false
      })
    },
    fetchVMs (id) {
      this.fetchLoading = true
      api('listVirtualMachines', {
        listAll: true,
        vpcid: this.resource.id,
        networkid: id,
        page: this.page,
        pagesize: this.pageSize
      }).then(json => {
        this.vms[id] = json.listvirtualmachinesresponse.virtualmachine || []
        this.itemCounts.vms[id] = json.listvirtualmachinesresponse.count || 0
      }).finally(() => {
        this.fetchLoading = false
      })
    },
    handleNetworkOfferingChange (networkOfferingId) {
      this.selectedNetworkOffering = this.networkOfferings.filter(offering => offering.id === networkOfferingId)[0]
    },
    handleNetworkAclChange (aclId) {
      if (aclId) {
        this.selectedNetworkAcl = this.networkAclList.filter(acl => acl.id === aclId)[0]
      } else {
        this.selectedNetworkAcl = {}
      }
    },
    closeModal () {
      this.$emit('close-action')
    },
    handleOpenModal () {
      this.initForm()
      this.fetchNetworkAclList()
      this.fetchNetworkOfferings()
      this.showCreateNetworkModal = true
      this.rules = {
        name: [{ required: true, message: this.$t('label.required') }],
        networkOffering: [{ required: true, message: this.$t('label.required') }],
        gateway: [{ required: true, message: this.$t('label.required') }],
        netmask: [{ required: true, message: this.$t('label.required') }],
        acl: [{ required: true, message: this.$t('label.required') }],
        vlan: [{ required: true, message: this.$t('message.please.enter.value') }]
      }
    },
    handleAddInternalLB (id) {
      this.initForm()
      this.showAddInternalLB = true
      this.networkid = id
      this.form.algorithm = 'Source'
      this.rules = {
        name: [{ required: true, message: this.$t('message.error.internallb.name') }],
        sourcePort: [{ required: true, message: this.$t('message.error.internallb.source.port') }],
        instancePort: [{ required: true, message: this.$t('message.error.internallb.instance.port') }],
        algorithm: [{ required: true, message: this.$t('label.required') }]
      }
    },
    handleAddNetworkSubmit () {
      if (this.modalLoading) return
      this.fetchLoading = true
      this.modalLoading = true

      this.formRef.value.validate().then(() => {
        const formRaw = toRaw(this.form)
        const values = this.handleRemoveFields(formRaw)

        this.showCreateNetworkModal = false
        var params = {
          vpcid: this.resource.id,
          domainid: this.resource.domainid,
          account: this.resource.account,
          networkOfferingId: values.networkOffering,
          name: values.name,
          displayText: values.name,
          gateway: values.gateway,
          netmask: values.netmask,
          zoneId: this.resource.zoneid,
          externalid: values.externalId,
          aclid: values.acl
        }

        if (values.vlan) {
          params.vlan = values.vlan
        }

        if (values.privatemtu) {
          params.privatemtu = values.privatemtu
        }

        if (values.asnumber && this.isASNumberRequired()) {
          params.asnumber = values.asnumber
        }

        api('createNetwork', params).then(() => {
          this.$notification.success({
            message: this.$t('message.success.add.vpc.network')
          })
        }).catch(error => {
          this.$notifyError(error)
        }).finally(() => {
          this.parentFetchData()
          this.fetchData()
          this.fetchLoading = false
          this.modalLoading = false
        })
      }).catch((error) => {
        this.formRef.value.scrollToField(error.errorFields[0].name)
        this.fetchLoading = false
        this.modalLoading = false
      })
    },
    handleAddInternalLBSubmit () {
      if (this.modalLoading) return
      this.fetchLoading = true
      this.modalLoading = true
      this.formRef.value.validate().then(() => {
        const formRaw = toRaw(this.form)
        const values = this.handleRemoveFields(formRaw)

        api('createLoadBalancer', {
          name: values.name,
          sourceipaddress: values.sourceIP,
          sourceport: values.sourcePort,
          instanceport: values.instancePort,
          algorithm: values.algorithm,
          networkid: this.networkid,
          sourceipaddressnetworkid: this.networkid,
          scheme: 'Internal'
        }).then(response => {
          this.$pollJob({
            jobId: response.createloadbalancerresponse.jobid,
            title: this.$t('message.create.internallb'),
            description: values.name,
            successMessage: this.$t('message.success.create.internallb'),
            successMethod: () => {
              this.fetchData()
              this.modalLoading = false
            },
            errorMessage: `${this.$t('message.create.internallb.failed')} ` + response,
            errorMethod: () => {
              this.fetchData()
              this.modalLoading = false
            },
            loadingMessage: this.$t('message.create.internallb.processing'),
            catchMessage: this.$t('error.fetching.async.job.result'),
            catchMethod: () => {
              this.fetchData()
              this.modalLoading = false
            }
          })
        }).catch(error => {
          console.error(error)
          this.$message.error(this.$t('message.create.internallb.failed'))
          this.modalLoading = false
        }).finally(() => {
          this.modalLoading = false
          this.fetchLoading = false
          this.showAddInternalLB = false
          this.fetchData()
        })
      }).catch((error) => {
        this.formRef.value.scrollToField(error.errorFields[0].name)
        this.fetchLoading = true
        this.modalLoading = false
      })
    },
    changePage (page, pageSize) {
      this.page = page
      this.pageSize = pageSize
      this.fetchData()
    },
    changePageSize (currentPage, pageSize) {
      this.page = currentPage
      this.pageSize = pageSize
      this.fetchData()
    }
  }
}
</script>

<style lang="scss" scoped>
.list {

  &__label {
    font-weight: bold;
  }

  &__col {
    flex: 1;

    @media (min-width: 480px) {
      &:not(:last-child) {
        margin-right: 20px;
      }
    }
  }

  &__item {
    margin-right: -8px;
    align-items: flex-start;

    &-outer-container {
      width: 100%;
    }

    &-container {
      display: flex;
      flex-direction: column;
      width: 100%;

      @media (min-width: 480px) {
        flex-direction: row;
        margin-bottom: 10px;
      }
    }
  }
}
</style><|MERGE_RESOLUTION|>--- conflicted
+++ resolved
@@ -458,14 +458,10 @@
       setMTU: false,
       isNsxEnabled: false,
       isOfferingNatMode: false,
-<<<<<<< HEAD
       isOfferingRoutedMode: false,
-      displayCollapsible: []
-=======
       displayCollapsible: [],
       selectedAsNumber: 0,
       asNumbersZone: []
->>>>>>> b0691dea
     }
   },
   created () {
