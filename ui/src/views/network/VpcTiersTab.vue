--- conflicted
+++ resolved
@@ -215,20 +215,16 @@
               </a-select-option>
             </a-select>
           </a-form-item>
-<<<<<<< HEAD
-
-          <div :span="24" class="action-button">
-            <a-button @click="showCreateNetworkModal = false">{{ $t('label.cancel') }}</a-button>
-            <a-button type="primary" @click="handleAddNetworkSubmit">{{ $t('label.ok') }}</a-button>
-          </div>
-=======
           <a-alert v-if="this.selectedNetworkAcl.name==='default_allow'" type="warning" show-icon>
             <span slot="message" v-html="$t('message.network.acl.default.allow')" />
           </a-alert>
           <a-alert v-else-if="this.selectedNetworkAcl.name==='default_deny'" type="warning" show-icon>
             <span slot="message" v-html="$t('message.network.acl.default.deny')" />
           </a-alert>
->>>>>>> 2ececbf9
+          <div :span="24" class="action-button">
+            <a-button @click="showCreateNetworkModal = false">{{ $t('label.cancel') }}</a-button>
+            <a-button type="primary" @click="handleAddNetworkSubmit">{{ $t('label.ok') }}</a-button>
+          </div>
         </a-form>
       </a-spin>
     </a-modal>
