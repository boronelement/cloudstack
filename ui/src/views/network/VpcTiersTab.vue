// Licensed to the Apache Software Foundation (ASF) under one
// or more contributor license agreements.  See the NOTICE file
// distributed with this work for additional information
// regarding copyright ownership.  The ASF licenses this file
// to you under the Apache License, Version 2.0 (the
// "License"); you may not use this file except in compliance
// with the License.  You may obtain a copy of the License at
//
//   http://www.apache.org/licenses/LICENSE-2.0
//
// Unless required by applicable law or agreed to in writing,
// software distributed under the License is distributed on an
// "AS IS" BASIS, WITHOUT WARRANTIES OR CONDITIONS OF ANY
// KIND, either express or implied.  See the License for the
// specific language governing permissions and limitations
// under the License.

<template>
  <a-spin :spinning="fetchLoading">
    <a-button
      type="dashed"
      style="width: 100%;margin-bottom: 20px;"
      :disabled="!('createNetwork' in $store.getters.apis)"
      @click="handleOpenModal">
      <template #icon><plus-outlined /></template>
      {{ $t('label.add.new.tier') }}
    </a-button>
    <a-list class="list">
      <a-list-item v-for="(network, idx) in networks" :key="idx" class="list__item">
        <div class="list__item-outer-container">
          <div class="list__item-container">
            <div class="list__col">
              <div class="list__label">
                {{ $t('label.name') }}
              </div>
              <div>
                <router-link :to="{ path: '/guestnetwork/' + network.id }">{{ network.name }} </router-link>
                <a-tag v-if="network.broadcasturi">{{ network.broadcasturi }}</a-tag>
              </div>
            </div>
            <div class="list__col">
              <div class="list__label">{{ $t('label.state') }}</div>
              <div><status :text="network.state" displayText></status></div>
            </div>
            <div class="list__col">
              <div class="list__label">
                {{ $t('label.cidr') }}
              </div>
              <div>{{ network.cidr }}</div>
            </div>
            <div class="list__col">
              <div class="list__label">
                {{ $t('label.aclid') }}
              </div>
              <div>
                <router-link :to="{ path: '/acllist/' + network.aclid }">
                  {{ network.aclname }}
                </router-link>
              </div>
            </div>
          </div>
          <a-collapse :bordered="false" style="margin-left: -18px">
            <template #expandIcon="{ props }">
              <caret-right-outlined :rotate="props.isActive ? 90 : 0" />
            </template>
            <a-collapse-panel :header="$t('label.instances')" key="vm" :style="customStyle">
              <a-button
                type="dashed"
                style="margin-bottom: 15px; width: 100%"
                :disabled="!('deployVirtualMachine' in $store.getters.apis)"
                @click="$router.push({ path: '/action/deployVirtualMachine?networkid=' + network.id + '&zoneid=' + network.zoneid })">
                <template #icon><plus-outlined /></template>
                {{ $t('label.vm.add') }}
              </a-button>
              <a-table
                class="table"
                size="small"
                :columns="vmCols"
                :dataSource="vms[network.id]"
                :rowKey="item => item.id"
                :pagination="false"
                :loading="fetchLoading">
                <template #name="{ item }">
                  <router-link
                    :to="{ path: '/vm/'+item.id}">{{ item.name }}
                  </router-link>
                </template>
                <template #state="{ item }">
                  <status :text="item.state" displayText></status>
                </template>
                <template #ip="{ item }">
                  <div v-for="nic in item.nic" :key="nic.id">
                    {{ nic.networkid === network.id ? nic.ipaddress : '' }}
                  </div>
                </template>
              </a-table>
              <a-divider/>
              <a-pagination
                class="row-element pagination"
                size="small"
                :current="page"
                :pageSize="pageSize"
                :total="itemCounts.vms[network.id]"
                :showTotal="total => `${$t('label.total')} ${total} ${$t('label.items')}`"
                :pageSizeOptions="['10', '20', '40', '80', '100']"
                @change="changePage"
                @showSizeChange="changePageSize"
                showSizeChanger>
                <template #buildOptionText="props">
                  <span>{{ props.value }} / {{ $t('label.page') }}</span>
                </template>
              </a-pagination>
            </a-collapse-panel>
            <a-collapse-panel :header="$t('label.internal.lb')" key="ilb" :style="customStyle" :disabled="!showIlb(network)" >
              <a-button
                type="dashed"
                style="margin-bottom: 15px; width: 100%"
                :disabled="!('createLoadBalancer' in $store.getters.apis)"
                @click="handleAddInternalLB(network.id)">
                <template #icon><plus-outlined /></template>
                {{ $t('label.add.internal.lb') }}
              </a-button>
              <a-table
                class="table"
                size="small"
                :columns="internalLbCols"
                :dataSource="internalLB[network.id]"
                :rowKey="item => item.id"
                :pagination="false"
                :loading="fetchLoading">
                <template #name="{ item }">
                  <router-link
                    :to="{ path: '/ilb/'+item.id}">{{ item.name }}
                  </router-link>
                </template>
              </a-table>
              <a-divider/>
              <a-pagination
                class="row-element pagination"
                size="small"
                :current="page"
                :pageSize="pageSize"
                :total="itemCounts.internalLB[network.id]"
                :showTotal="total => `${$t('label.total')} ${total} ${$t('label.items')}`"
                :pageSizeOptions="['10', '20', '40', '80', '100']"
                @change="changePage"
                @showSizeChange="changePageSize"
                showSizeChanger>
                <template #buildOptionText="props">
                  <span>{{ props.value }} / {{ $t('label.page') }}</span>
                </template>
              </a-pagination>
            </a-collapse-panel>
          </a-collapse>
        </div>
      </a-list-item>
    </a-list>

    <a-modal
      :visible="showCreateNetworkModal"
      :title="$t('label.add.new.tier')"
      :maskClosable="false"
      :closable="true"
      :footer="null"
      @cancel="showCreateNetworkModal = false"
      v-ctrl-enter="handleAddNetworkSubmit">
      <a-spin :spinning="modalLoading">
        <a-form
          @submit.prevent="handleAddNetworkSubmit"
          :ref="createNetworkRef"
          :model="createNetworkForm"
          :rules="createNetworkRules">
          <a-form-item ref="name" name="name" :colon="false">
            <template #label>
              {{ $t('label.name') }}
              <a-tooltip placement="right" :title="$t('label.create.tier.name.description')">
                <info-circle-outlined />
              </a-tooltip>
            </template>
            <a-input
              :placeholder="$t('label.create.tier.name.description')"
              v-model:value="createNetworkForm.name"
              autoFocus></a-input>
          </a-form-item>
          <a-form-item ref="networkOffering" name="networkOffering" :colon="false">
            <template #label>
              {{ $t('label.networkofferingid') }}
              <a-tooltip placement="right" :title="$t('label.create.tier.networkofferingid.description')">
                <info-circle-outlined />
              </a-tooltip>
<<<<<<< HEAD
            </template>
            <a-select v-model:value="createNetworkForm.networkOffering">
=======
            </span>
            <a-select
              v-decorator="['networkOffering',{rules: [{ required: true, message: `${$t('label.required')}` }]}]"
              @change="val => { this.handleNetworkOfferingChange(val) }">
>>>>>>> 2bbc7817
              <a-select-option v-for="item in networkOfferings" :key="item.id" :value="item.id">
                {{ item.displaytext || item.name || item.description }}
              </a-select-option>
            </a-select>
          </a-form-item>
<<<<<<< HEAD
          <a-form-item ref="gateway" name="gateway" :colon="false">
            <template #label>
=======
          <a-form-item v-if="!this.isObjectEmpty(this.selectedNetworkOffering) && this.selectedNetworkOffering.specifyvlan">
            <tooltip-label slot="label" :title="$t('label.vlan')" :tooltip="$t('label.vlan')"/>
            <a-input
              v-decorator="['vlan', {
                rules: [{ required: true, message: $t('message.please.enter.value') }]
              }]"
              :placeholder="this.$t('label.vlan')"/>
          </a-form-item>
          <a-form-item :colon="false">
            <span slot="label">
>>>>>>> 2bbc7817
              {{ $t('label.gateway') }}
              <a-tooltip placement="right" :title="$t('label.create.tier.gateway.description')">
                <info-circle-outlined />
              </a-tooltip>
            </template>
            <a-input
              :placeholder="$t('label.create.tier.gateway.description')"
              v-model:value="createNetworkForm.gateway"></a-input>
          </a-form-item>
          <a-form-item ref="netmask" name="netmask" :colon="false">
            <template #label>
              {{ $t('label.netmask') }}
              <a-tooltip placement="right" :title="$t('label.create.tier.netmask.description')">
                <info-circle-outlined />
              </a-tooltip>
            </template>
            <a-input
              :placeholder="$t('label.create.tier.netmask.description')"
              v-model:value="createNetworkForm.netmask"></a-input>
          </a-form-item>
          <a-form-item ref="externalId" name="externalId" :colon="false">
            <template #label>
              {{ $t('label.externalid') }}
              <a-tooltip placement="right" :title="$t('label.create.tier.externalid.description')">
                <info-circle-outlined />
              </a-tooltip>
            </template>
            <a-input
              :placeholder=" $t('label.create.tier.externalid.description')"
              v-model:value="createNetworkForm.externalId"/>
          </a-form-item>
          <a-form-item ref="acl" name="acl" :colon="false">
            <template #label>
              {{ $t('label.aclid') }}
              <a-tooltip placement="right" :title="$t('label.create.tier.aclid.description')">
                <info-circle-outlined />
              </a-tooltip>
            </template>
            <a-select
              :placeholder="$t('label.create.tier.aclid.description')"
              v-model:value="createNetworkForm.acl"
              @change="val => { handleNetworkAclChange(val) }">
              <a-select-option v-for="item in networkAclList" :key="item.id" :value="item.id">
                <strong>{{ item.name }}</strong> ({{ item.description }})
              </a-select-option>
            </a-select>
          </a-form-item>
          <a-alert v-if="selectedNetworkAcl.name==='default_allow'" type="warning" show-icon>
            <template #message><div v-html="$t('message.network.acl.default.allow')"/></template>
          </a-alert>
          <a-alert v-else-if="selectedNetworkAcl.name==='default_deny'" type="warning" show-icon>
            <template #message><div v-html="$t('message.network.acl.default.deny')"/></template>
          </a-alert>
          <div :span="24" class="action-button">
            <a-button @click="showCreateNetworkModal = false">{{ $t('label.cancel') }}</a-button>
            <a-button type="primary" ref="submit" @click="handleAddNetworkSubmit">{{ $t('label.ok') }}</a-button>
          </div>
        </a-form>
      </a-spin>
    </a-modal>

    <a-modal
      :visible="showAddInternalLB"
      :title="$t('label.add.internal.lb')"
      :maskClosable="false"
      :closable="true"
      :footer="null"
      @cancel="showAddInternalLB = false"
      v-ctrl-enter="handleAddInternalLBSubmit">
      <a-spin :spinning="modalLoading">
        <a-form
          @submit.prevent="handleAddInternalLBSubmit"
          :ref="internalLbRef"
          :form="internalLbForm"
          :rules="internalLbRules">
          <a-form-item ref="name" name="name" :label="$t('label.name')">
            <a-input
              autoFocus
              :placeholder="$t('label.internallb.name.description')"
              v-model:value="internalLbForm.name"/>
          </a-form-item>
          <a-form-item ref="description" name="description" :label="$t('label.description')">
            <a-input
              :placeholder="$t('label.internallb.description')"
              v-model:value="internalLbForm.description"/>
          </a-form-item>
          <a-form-item ref="sourceIP" name="sourceIP" :label="$t('label.sourceipaddress')">
            <a-input
              :placeholder="$t('label.internallb.sourceip.description')"
              v-model:value="internalLbForm.sourceIP"/>
          </a-form-item>
          <a-form-item ref="sourcePort" name="sourcePort" :label="$t('label.sourceport')">
            <a-input v-model:value="internalLbForm.sourcePort"/>
          </a-form-item>
          <a-form-item ref="instancePort" name="instancePort" :label="$t('label.instanceport')">
            <a-input v-model:value="internalLbForm.instancePort"/>
          </a-form-item>
          <a-form-item ref="algorithm" name="algorithm" :label="$t('label.algorithm')">
            <a-select v-model:value="internalLbForm.algorithm">
              <a-select-option v-for="(key, idx) in Object.keys(algorithms)" :key="idx" :value="algorithms[key]">
                {{ key }}
              </a-select-option>
            </a-select>
          </a-form-item>

          <div :span="24" class="action-button">
            <a-button @click="showAddInternalLB = false">{{ $t('label.cancel') }}</a-button>
            <a-button type="primary" ref="submit" @click="handleAddInternalLBSubmit">{{ $t('label.ok') }}</a-button>
          </div>
        </a-form>
      </a-spin>
    </a-modal>
  </a-spin>
</template>

<script>
import { ref, reactive, toRaw } from 'vue'
import { api } from '@/api'
import Status from '@/components/widgets/Status'
import TooltipLabel from '@/components/widgets/TooltipLabel'

export default {
  name: 'VpcTiersTab',
  components: {
    Status,
    TooltipLabel
  },
  props: {
    resource: {
      type: Object,
      required: true
    },
    loading: {
      type: Boolean,
      default: false
    }
  },
  inject: ['parentFetchData'],
  data () {
    return {
      networks: [],
      networkid: '',
      fetchLoading: false,
      showCreateNetworkModal: false,
      showAddInternalLB: false,
      networkOfferings: [],
      networkAclList: [],
      selectedNetworkAcl: {},
      modalLoading: false,
      internalLB: {},
      LBPublicIPs: {},
      staticNats: {},
      vms: {},
      selectedNetworkOffering: {},
      algorithms: {
        Source: 'source',
        'Round-robin': 'roundrobin',
        'Least connections': 'leastconn'
      },
      internalLbCols: [
        {
          title: this.$t('label.name'),
          dataIndex: 'name',
          slots: { customRender: 'name' }
        },
        {
          title: this.$t('label.sourceipaddress'),
          dataIndex: 'sourceipaddress'
        },
        {
          title: this.$t('label.algorithm'),
          dataIndex: 'algorithm'
        },
        {
          title: this.$t('label.account'),
          dataIndex: 'account'
        }
      ],
      LBPublicIPCols: [
        {
          title: this.$t('label.ip'),
          dataIndex: 'ipaddress',
          slots: { customRender: 'ipaddress' }
        },
        {
          title: this.$t('label.state'),
          dataIndex: 'state'
        },
        {
          title: this.$t('label.networkid'),
          dataIndex: 'associatedNetworkName'
        },
        {
          title: this.$t('label.vm'),
          dataIndex: 'virtualmachinename'
        }
      ],
      StaticNatCols: [
        {
          title: this.$t('label.ips'),
          dataIndex: 'ipaddress',
          slots: { customRender: 'ipaddress' }
        },
        {
          title: this.$t('label.zoneid'),
          dataIndex: 'zonename'
        },
        {
          title: this.$t('label.networkid'),
          dataIndex: 'associatedNetworkName'
        },
        {
          title: this.$t('label.state'),
          dataIndex: 'state'
        }
      ],
      vmCols: [
        {
          title: this.$t('label.name'),
          dataIndex: 'name',
          slots: { customRender: 'name' }
        },
        {
          title: this.$t('label.state'),
          dataIndex: 'state',
          slots: { customRender: 'state' }
        },
        {
          title: this.$t('label.ip'),
          slots: { customRender: 'ip' }
        }
      ],
      customStyle: 'margin-bottom: 0; border: none',
      page: 1,
      pageSize: 10,
      itemCounts: {
        internalLB: {},
        publicIps: {},
        snats: {},
        vms: {}
      },
      lbProviderMap: {
        publicLb: {
          vpc: ['VpcVirtualRouter', 'Netscaler']
        }
      },
      publicLBExists: false
    }
  },
  created () {
    this.initForm()
    this.fetchData()
  },
  watch: {
    loading (newData, oldData) {
      if (!newData && this.resource.id) {
        this.fetchData()
      }
    }
  },
  methods: {
<<<<<<< HEAD
    initForm () {
      this.createNetworkRef = ref()
      this.internalLbRef = ref()
      this.createNetworkForm = reactive({})
      this.internalLbForm = reactive({ algorithm: 'Source' })
      this.createNetworkRules = reactive({
        name: [{ required: true, message: this.$t('label.required') }],
        networkOffering: [{ required: true, message: this.$t('label.required') }],
        gateway: [{ required: true, message: this.$t('label.required') }],
        netmask: [{ required: true, message: this.$t('label.required') }],
        acl: [{ required: true, message: this.$t('label.required') }]
      })
      this.internalLbRules = reactive({
        name: [{ required: true, message: this.$t('message.error.internallb.name') }],
        sourcePort: [{ required: true, message: this.$t('message.error.internallb.source.port') }],
        instancePort: [{ required: true, message: this.$t('message.error.internallb.instance.port') }],
        algorithm: [{ required: true, message: this.$t('label.required') }]
      })
=======
    isObjectEmpty (obj) {
      return !(obj !== null && obj !== undefined && Object.keys(obj).length > 0 && obj.constructor === Object)
>>>>>>> 2bbc7817
    },
    showIlb (network) {
      return network.service.filter(s => (s.name === 'Lb') && (s.capability.filter(c => c.name === 'LbSchemes' && c.value === 'Internal').length > 0)).length > 0 || false
    },
    fetchData () {
      this.networks = this.resource.network
      if (!this.networks || this.networks.length === 0) {
        return
      }
      for (const network of this.networks) {
        this.fetchLoadBalancers(network.id)
        this.fetchVMs(network.id)
      }
      this.publicLBNetworkExists()
    },
    fetchNetworkAclList () {
      this.fetchLoading = true
      this.modalLoading = true
      api('listNetworkACLLists', { vpcid: this.resource.id }).then(json => {
        this.networkAclList = json.listnetworkacllistsresponse.networkacllist || []
        this.handleNetworkAclChange(null)
      }).catch(error => {
        this.$notifyError(error)
      }).finally(() => {
        this.fetchLoading = false
        this.modalLoading = false
      })
    },
    getNetworkOffering (networkId) {
      return new Promise((resolve, reject) => {
        api('listNetworkOfferings', {
          id: networkId
        }).then(json => {
          var networkOffering = json.listnetworkofferingsresponse.networkoffering[0]
          resolve(networkOffering)
        }).catch(e => {
          reject(e)
        })
      })
    },
    publicLBNetworkExists () {
      api('listNetworks', {
        vpcid: this.resource.id,
        supportedservices: 'LB'
      }).then(async json => {
        var lbNetworks = json.listnetworksresponse.network || []
        if (lbNetworks.length > 0) {
          this.publicLBExists = true
          for (var idx = 0; idx < lbNetworks.length; idx++) {
            const lbNetworkOffering = await this.getNetworkOffering(lbNetworks[idx].networkofferingid)
            const index = lbNetworkOffering.service.map(svc => { return svc.name }).indexOf('Lb')
            if (index !== -1 &&
              this.lbProviderMap.publicLb.vpc.indexOf(lbNetworkOffering.service.map(svc => { return svc.provider[0].name })[index]) !== -1) {
              this.publicLBExists = true
              break
            }
          }
        }
      })
    },
    fetchNetworkOfferings () {
      this.fetchLoading = true
      this.modalLoading = true
      api('listNetworkOfferings', {
        forvpc: true,
        guestiptype: 'Isolated',
        supportedServices: 'SourceNat',
        state: 'Enabled'
      }).then(json => {
        this.networkOfferings = json.listnetworkofferingsresponse.networkoffering || []
        var filteredOfferings = []
        if (this.publicLBExists) {
          for (var index in this.networkOfferings) {
            const offering = this.networkOfferings[index]
            const idx = offering.service.map(svc => { return svc.name }).indexOf('Lb')
            if (idx === -1 || this.lbProviderMap.publicLb.vpc.indexOf(offering.service.map(svc => { return svc.provider[0].name })[idx]) === -1) {
              filteredOfferings.push(offering)
            }
          }
          this.networkOfferings = filteredOfferings
        }
<<<<<<< HEAD
        this.createNetworkForm.networkOffering = this.networkOfferings[0].id
=======
        this.$nextTick(function () {
          this.form.setFieldsValue({
            networkOffering: this.networkOfferings[0].id
          })
        })
        this.selectedNetworkOffering = this.networkOfferings[0]
>>>>>>> 2bbc7817
      }).catch(error => {
        this.$notifyError(error)
      }).finally(() => {
        this.fetchLoading = false
        this.modalLoading = false
      })
    },
    fetchLoadBalancers (id) {
      this.fetchLoading = true
      api('listLoadBalancers', {
        networkid: id,
        page: this.page,
        pagesize: this.pageSize
      }).then(json => {
        this.internalLB[id] = json.listloadbalancersresponse.loadbalancer || []
        this.itemCounts.internalLB[id] = json.listloadbalancersresponse.count || 0
        this.$forceUpdate()
      }).finally(() => {
        this.fetchLoading = false
      })
    },
    fetchVMs (id) {
      this.fetchLoading = true
      api('listVirtualMachines', {
        listAll: true,
        vpcid: this.resource.id,
        networkid: id,
        page: this.page,
        pagesize: this.pageSize
      }).then(json => {
        this.vms[id] = json.listvirtualmachinesresponse.virtualmachine || []
        this.itemCounts.vms[id] = json.listvirtualmachinesresponse.count || 0
        this.$forceUpdate()
      }).finally(() => {
        this.fetchLoading = false
      })
    },
    handleNetworkOfferingChange (networkOfferingId) {
      this.selectedNetworkOffering = this.networkOfferings.filter(offering => offering.id === networkOfferingId)[0]
    },
    handleNetworkAclChange (aclId) {
      if (aclId) {
        this.selectedNetworkAcl = this.networkAclList.filter(acl => acl.id === aclId)[0]
      } else {
        this.selectedNetworkAcl = {}
      }
    },
    closeModal () {
      this.$emit('close-action')
    },
    handleOpenModal () {
      this.fetchNetworkAclList()
      this.fetchNetworkOfferings()
      this.showCreateNetworkModal = true
    },
    handleAddInternalLB (id) {
      this.showAddInternalLB = true
      this.networkid = id
    },
    handleAddNetworkSubmit () {
      if (this.modalLoading) return
      this.fetchLoading = true
      this.modalLoading = true

<<<<<<< HEAD
      this.createNetworkRef.value.validate().then(() => {
        const values = toRaw(this.form)
=======
      this.form.validateFields((errors, values) => {
        if (errors) {
          this.fetchLoading = false
          this.modalLoading = false
          return
        }
>>>>>>> 2bbc7817

        this.showCreateNetworkModal = false
        var params = {
          vpcid: this.resource.id,
          domainid: this.resource.domainid,
          account: this.resource.account,
          networkOfferingId: values.networkOffering,
          name: values.name,
          displayText: values.name,
          gateway: values.gateway,
          netmask: values.netmask,
          zoneId: this.resource.zoneid,
          externalid: values.externalId,
          aclid: values.acl
        }

        if (values.vlan) {
          params.vlan = values.vlan
        }

        api('createNetwork', params).then(() => {
          this.$notification.success({
            message: this.$t('message.success.add.vpc.network')
          })
        }).catch(error => {
          this.$notifyError(error)
        }).finally(() => {
          this.parentFetchData()
          this.fetchData()
          this.fetchLoading = false
          this.modalLoading = false
        })
      }).catch(() => { this.fetchLoading = false })
    },
    handleAddInternalLBSubmit () {
      if (this.modalLoading) return
      this.fetchLoading = true
      this.modalLoading = true
<<<<<<< HEAD
      this.internalLbRef.value.validate().then(() => {
        const values = toRaw(this.form)

=======
      this.form.validateFields((errors, values) => {
        if (errors) {
          this.fetchLoading = false
          this.modalLoading = false
          return
        }
>>>>>>> 2bbc7817
        api('createLoadBalancer', {
          name: values.name,
          sourceport: values.sourcePort,
          instanceport: values.instancePort,
          algorithm: values.algorithm,
          networkid: this.networkid,
          sourceipaddressnetworkid: this.networkid,
          scheme: 'Internal'
        }).then(response => {
          this.$pollJob({
            jobId: response.createloadbalancerresponse.jobid,
            title: this.$t('message.create.internallb'),
            description: values.name,
            successMessage: this.$t('message.success.create.internallb'),
            successMethod: () => {
              this.fetchData()
              this.modalLoading = false
            },
            errorMessage: `${this.$t('message.create.internallb.failed')} ` + response,
            errorMethod: () => {
              this.fetchData()
              this.modalLoading = false
            },
            loadingMessage: this.$t('message.create.internallb.processing'),
            catchMessage: this.$t('error.fetching.async.job.result'),
            catchMethod: () => {
              this.fetchData()
              this.modalLoading = false
            }
          })
        }).catch(error => {
          console.error(error)
          this.$message.error(this.$t('message.create.internallb.failed'))
          this.modalLoading = false
        }).finally(() => {
          this.modalLoading = false
          this.fetchLoading = false
          this.showAddInternalLB = false
          this.fetchData()
        })
      }).catch(() => { this.fetchLoading = true })
    },
    changePage (page, pageSize) {
      this.page = page
      this.pageSize = pageSize
      this.fetchData()
    },
    changePageSize (currentPage, pageSize) {
      this.page = currentPage
      this.pageSize = pageSize
      this.fetchData()
    }
  }
}
</script>

<style lang="scss" scoped>
.list {

  &__label {
    font-weight: bold;
  }

  &__col {
    flex: 1;

    @media (min-width: 480px) {
      &:not(:last-child) {
        margin-right: 20px;
      }
    }
  }

  &__item {
    margin-right: -8px;
    align-items: flex-start;

    &-outer-container {
      width: 100%;
    }

    &-container {
      display: flex;
      flex-direction: column;
      width: 100%;

      @media (min-width: 480px) {
        flex-direction: row;
        margin-bottom: 10px;
      }
    }
  }
}
</style><|MERGE_RESOLUTION|>--- conflicted
+++ resolved
@@ -188,35 +188,23 @@
               <a-tooltip placement="right" :title="$t('label.create.tier.networkofferingid.description')">
                 <info-circle-outlined />
               </a-tooltip>
-<<<<<<< HEAD
             </template>
-            <a-select v-model:value="createNetworkForm.networkOffering">
-=======
-            </span>
             <a-select
-              v-decorator="['networkOffering',{rules: [{ required: true, message: `${$t('label.required')}` }]}]"
+              v-model:value="createNetworkForm.networkOffering"
               @change="val => { this.handleNetworkOfferingChange(val) }">
->>>>>>> 2bbc7817
               <a-select-option v-for="item in networkOfferings" :key="item.id" :value="item.id">
                 {{ item.displaytext || item.name || item.description }}
               </a-select-option>
             </a-select>
           </a-form-item>
-<<<<<<< HEAD
+          <a-form-item v-if="!isObjectEmpty(selectedNetworkOffering) && selectedNetworkOffering.specifyvlan">
+            <tooltip-label slot="label" :title="$t('label.vlan')" :tooltip="$t('label.vlan')"/>
+            <a-input
+              v-model:value="form.vlan"
+              :placeholder="this.$t('label.vlan')"/>
+          </a-form-item>
           <a-form-item ref="gateway" name="gateway" :colon="false">
             <template #label>
-=======
-          <a-form-item v-if="!this.isObjectEmpty(this.selectedNetworkOffering) && this.selectedNetworkOffering.specifyvlan">
-            <tooltip-label slot="label" :title="$t('label.vlan')" :tooltip="$t('label.vlan')"/>
-            <a-input
-              v-decorator="['vlan', {
-                rules: [{ required: true, message: $t('message.please.enter.value') }]
-              }]"
-              :placeholder="this.$t('label.vlan')"/>
-          </a-form-item>
-          <a-form-item :colon="false">
-            <span slot="label">
->>>>>>> 2bbc7817
               {{ $t('label.gateway') }}
               <a-tooltip placement="right" :title="$t('label.create.tier.gateway.description')">
                 <info-circle-outlined />
@@ -478,7 +466,9 @@
     }
   },
   methods: {
-<<<<<<< HEAD
+    isObjectEmpty (obj) {
+      return !(obj !== null && obj !== undefined && Object.keys(obj).length > 0 && obj.constructor === Object)
+    },
     initForm () {
       this.createNetworkRef = ref()
       this.internalLbRef = ref()
@@ -489,7 +479,8 @@
         networkOffering: [{ required: true, message: this.$t('label.required') }],
         gateway: [{ required: true, message: this.$t('label.required') }],
         netmask: [{ required: true, message: this.$t('label.required') }],
-        acl: [{ required: true, message: this.$t('label.required') }]
+        acl: [{ required: true, message: this.$t('label.required') }],
+        vlan: [{ required: true, message: this.$t('message.please.enter.value') }]
       })
       this.internalLbRules = reactive({
         name: [{ required: true, message: this.$t('message.error.internallb.name') }],
@@ -497,10 +488,6 @@
         instancePort: [{ required: true, message: this.$t('message.error.internallb.instance.port') }],
         algorithm: [{ required: true, message: this.$t('label.required') }]
       })
-=======
-    isObjectEmpty (obj) {
-      return !(obj !== null && obj !== undefined && Object.keys(obj).length > 0 && obj.constructor === Object)
->>>>>>> 2bbc7817
     },
     showIlb (network) {
       return network.service.filter(s => (s.name === 'Lb') && (s.capability.filter(c => c.name === 'LbSchemes' && c.value === 'Internal').length > 0)).length > 0 || false
@@ -582,16 +569,7 @@
           }
           this.networkOfferings = filteredOfferings
         }
-<<<<<<< HEAD
         this.createNetworkForm.networkOffering = this.networkOfferings[0].id
-=======
-        this.$nextTick(function () {
-          this.form.setFieldsValue({
-            networkOffering: this.networkOfferings[0].id
-          })
-        })
-        this.selectedNetworkOffering = this.networkOfferings[0]
->>>>>>> 2bbc7817
       }).catch(error => {
         this.$notifyError(error)
       }).finally(() => {
@@ -656,17 +634,8 @@
       this.fetchLoading = true
       this.modalLoading = true
 
-<<<<<<< HEAD
       this.createNetworkRef.value.validate().then(() => {
         const values = toRaw(this.form)
-=======
-      this.form.validateFields((errors, values) => {
-        if (errors) {
-          this.fetchLoading = false
-          this.modalLoading = false
-          return
-        }
->>>>>>> 2bbc7817
 
         this.showCreateNetworkModal = false
         var params = {
@@ -699,24 +668,18 @@
           this.fetchLoading = false
           this.modalLoading = false
         })
-      }).catch(() => { this.fetchLoading = false })
+      }).catch(() => {
+        this.fetchLoading = false
+        this.modalLoading = false
+      })
     },
     handleAddInternalLBSubmit () {
       if (this.modalLoading) return
       this.fetchLoading = true
       this.modalLoading = true
-<<<<<<< HEAD
       this.internalLbRef.value.validate().then(() => {
         const values = toRaw(this.form)
 
-=======
-      this.form.validateFields((errors, values) => {
-        if (errors) {
-          this.fetchLoading = false
-          this.modalLoading = false
-          return
-        }
->>>>>>> 2bbc7817
         api('createLoadBalancer', {
           name: values.name,
           sourceport: values.sourcePort,
@@ -757,7 +720,10 @@
           this.showAddInternalLB = false
           this.fetchData()
         })
-      }).catch(() => { this.fetchLoading = true })
+      }).catch(() => {
+        this.fetchLoading = true
+        this.modalLoading = false
+      })
     },
     changePage (page, pageSize) {
       this.page = page
