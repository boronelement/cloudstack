// Licensed to the Apache Software Foundation (ASF) under one
// or more contributor license agreements.  See the NOTICE file
// distributed with this work for additional information
// regarding copyright ownership.  The ASF licenses this file
// to you under the Apache License, Version 2.0 (the
// "License"); you may not use this file except in compliance
// with the License.  You may obtain a copy of the License at
//
//   http://www.apache.org/licenses/LICENSE-2.0
//
// Unless required by applicable law or agreed to in writing,
// software distributed under the License is distributed on an
// "AS IS" BASIS, WITHOUT WARRANTIES OR CONDITIONS OF ANY
// KIND, either express or implied.  See the License for the
// specific language governing permissions and limitations
// under the License.

<template>
  <div v-ctrl-enter="handleSubmit">
    <div class="list" :loading="loading">
      <div class="list__header">
        <div class="list__header__col" v-if="tiersSelect">
          <a-select
            v-focus="true"
            @change="handleTierSelect"
            v-model:value="vpcTiers"
            :placeholder="$t('label.select.tier')"
            showSearch
            optionFilterProp="label"
            :filterOption="(input, option) => {
              return option.children[0].children.toLowerCase().indexOf(input.toLowerCase()) >= 0
            }" >
            <a-select-option v-for="network in networksList" :key="network.id" :value="network.id">
              {{ network.name }}
            </a-select-option>
          </a-select>
        </div>

        <div class="list__header__col list__header__col--full">
          <a-input-search
            :placeholder="$t('label.search')"
            v-model:value="searchQuery"
            @search="fetchData" />
        </div>
      </div>

<<<<<<< HEAD
      <a-table
        size="small"
        :loading="loading"
        :columns="columns"
        :dataSource="vmsList"
        :pagination="false"
        :rowKey="record => record.id || record.account">
        <template #name="{ record }">
          <div>
            {{ record.name }}
          </div>
          <a-select
            v-if="nicsList.length && selectedVm && selectedVm === record.id"
            class="nic-select"
            :defaultValue="selectedNic.ipaddress">
            <a-select-option
              @click="selectedNic = item"
              v-for="item in nicsList"
              :key="item.id">
              {{ item.ipaddress }}
            </a-select-option>
          </a-select>
        </template>
        <template #state="{ text }">
          <status :text="text ? text : ''" displayText />
        </template>
        <template #radio="{ text }">
          <a-radio
            class="list__radio"
            :value="text"
            :checked="selectedVm && selectedVm === text"
            @change="fetchNics"></a-radio>
        </template>
      </a-table>
      <a-pagination
        class="row-element pagination"
        size="small"
        :current="page"
        :pageSize="pageSize"
        :total="vmsList.length"
        :showTotal="total => `${$t('label.total')} ${total} ${$t('label.items')}`"
        :pageSizeOptions="['10', '20', '40', '80', '100']"
        @change="changePage"
        @showSizeChange="changePageSize"
        showSizeChanger>
        <template #buildOptionText="props">
          <span>{{ props.value }} / {{ $t('label.page') }}</span>
        </template>
      </a-pagination>
    </div>
=======
    <a-table
      size="small"
      :loading="loading"
      :columns="columns"
      :dataSource="vmsList"
      :pagination="false"
      :rowKey="record => record.id || record.account">
      <template slot="name" slot-scope="record">
        <div>
          {{ record.name }}
        </div>
        <a-select
          v-if="nicsList.length && selectedVm && selectedVm === record.id"
          class="nic-select"
          :defaultValue="selectedNic.ipaddress"
          showSearch
          optionFilterProp="children"
          :filterOption="(input, option) => {
            return option.componentOptions.children[0].text.toLowerCase().indexOf(input.toLowerCase()) >= 0
          }" >
          <a-select-option
            @click="selectedNic = item"
            v-for="item in nicsList"
            :key="item.id">
            {{ item.ipaddress }}
          </a-select-option>
        </a-select>
      </template>
      <template slot="state" slot-scope="text">
        <status :text="text ? text : ''" displayText />
      </template>
      <template slot="radio" slot-scope="text">
        <a-radio
          class="list__radio"
          :value="text"
          :checked="selectedVm && selectedVm === text"
          @change="fetchNics"></a-radio>
      </template>
    </a-table>
    <a-pagination
      class="row-element pagination"
      size="small"
      :current="page"
      :pageSize="pageSize"
      :total="vmCount"
      :showTotal="total => `${$t('label.total')} ${total} ${$t('label.items')}`"
      :pageSizeOptions="['10', '20', '40', '80', '100']"
      @change="changePage"
      @showSizeChange="changePageSize"
      showSizeChanger>
      <template slot="buildOptionText" slot-scope="props">
        <span>{{ props.value }} / {{ $t('label.page') }}</span>
      </template>
    </a-pagination>
>>>>>>> a6271b83

    <div class="list__footer">
      <a-button @click="handleClose">{{ $t('label.cancel') }}</a-button>
      <a-button @click="handleSubmit" type="primary" :disabled="!selectedVm || !selectedNic">{{ $t('label.ok') }}</a-button>
    </div>
  </div>

</template>

<script>
import { api } from '@/api'
import Status from '@/components/widgets/Status'

export default {
  props: {
    resource: {
      type: Object,
      required: true
    }
  },
  components: {
    Status
  },
  inject: ['parentFetchData'],
  data () {
    return {
      loading: false,
      vmsList: [],
      selectedVm: null,
      nicsList: [],
      searchQuery: null,
      selectedNic: null,
      columns: [
        {
          title: this.$t('label.name'),
          slots: { customRender: 'name' }
        },
        {
          title: this.$t('label.state'),
          dataIndex: 'state',
          slots: { customRender: 'state' }
        },
        {
          title: this.$t('label.displayname'),
          dataIndex: 'displayname'
        },
        {
          title: this.$t('label.account'),
          dataIndex: 'account'
        },
        {
          title: this.$t('label.zonenamelabel'),
          dataIndex: 'zonename'
        },
        {
          title: this.$t('label.select'),
          dataIndex: 'id',
          slots: { customRender: 'radio' }
        }
      ],
      tiersSelect: false,
      networksList: [],
      vpcTiers: [],
      selectedVpcTier: null,
      page: 1,
      pageSize: 10,
      vmCount: 0
    }
  },
  created () {
    this.fetchData()
  },
  methods: {
    fetchData () {
      if (this.resource.vpcid) {
        this.handleTiers()
        if (this.selectedVpcTier) this.fetchDataTiers(this.selectedVpcTier)
        return
      }

      this.loading = true
      api('listVirtualMachines', {
        page: this.page,
        pageSize: this.pageSize,
        listAll: true,
        networkid: this.resource.associatednetworkid,
        account: this.resource.account,
        domainid: this.resource.domainid,
        keyword: this.searchQuery
      }).then(response => {
        this.vmCount = response.listvirtualmachinesresponse.count
        this.vmsList = response.listvirtualmachinesresponse.virtualmachine || []
      }).catch(error => {
        this.$notifyError(error)
      }).finally(() => {
        this.loading = false
      })
    },
    fetchDataTiers (e) {
      this.loading = true
      api('listVirtualMachines', {
        page: this.page,
        pageSize: this.pageSize,
        listAll: true,
        networkid: e,
        account: this.resource.account,
        domainid: this.resource.domainid,
        vpcid: this.resource.vpcid,
        keyword: this.searchQuery
      }).then(response => {
        this.vmsList = response.listvirtualmachinesresponse.virtualmachine || []
      }).catch(error => {
        this.$notifyError(error)
      }).finally(() => {
        this.loading = false
      })
    },
    fetchNics (e) {
      this.selectedVm = e.target.value
      this.nicsList = []
      this.loading = true
      api('listNics', {
        virtualmachineid: this.selectedVm,
        networkid: this.resource.associatednetworkid || this.selectedVpcTier
      }).then(response => {
        this.nicsList = response.listnicsresponse.nic || []

        let secondaryIps = this.nicsList.map(item => item.secondaryip)

        if (secondaryIps[0]) {
          secondaryIps = secondaryIps[0]
          this.nicsList = [...this.nicsList, ...secondaryIps]
        }

        this.selectedNic = this.nicsList[0]
      }).catch(error => {
        this.$notifyError(error)
      }).finally(() => {
        this.loading = false
      })
    },
    fetchNetworks () {
      this.loading = true
      api('listNetworks', {
        vpcid: this.resource.vpcid,
        domainid: this.resource.domainid,
        account: this.resource.account,
        supportedservices: 'StaticNat'
      }).then(response => {
        this.networksList = response.listnetworksresponse.network
      }).catch(error => {
        this.$notifyError(error)
      }).finally(() => {
        this.loading = false
      })
    },
    handleSubmit () {
      this.loading = true
      api('enableStaticNat', {
        ipaddressid: this.resource.id,
        virtualmachineid: this.selectedVm,
        vmguestip: this.selectedNic.ipaddress,
        networkid: this.selectedVpcTier
      }).then(() => {
        this.parentFetchData()
        this.handleClose()
      }).catch(error => {
        this.$notifyError(error)
      }).finally(() => {
        this.loading = false
      })
    },
    handleClose () {
      this.$emit('close-action')
    },
    handleTiers () {
      this.tiersSelect = true
      this.fetchNetworks()
    },
    handleTierSelect (tier) {
      this.selectedVpcTier = tier
      this.fetchDataTiers(tier)
    },
    changePage (page, pageSize) {
      this.page = page
      this.pageSize = pageSize
      this.fetchData()
    },
    changePageSize (currentPage, pageSize) {
      this.page = currentPage
      this.pageSize = pageSize
      this.fetchData()
    }
  }
}
</script>

<style scoped lang="scss">

  .list {
    max-height: 95vh;
    width: 95vw;
    overflow-y: scroll;
    margin: -24px;

    @media (min-width: 1000px) {
      max-height: 70vh;
      width: 900px;
    }

    &__header,
    &__footer {
      padding: 20px;
    }

    &__header {
      display: flex;

      .ant-select {
        min-width: 200px;
      }

      &__col {

        &:not(:last-child) {
          margin-right: 20px;
        }

        &--full {
          flex: 1;
        }

      }

    }

    &__footer {
      display: flex;
      justify-content: flex-end;

      button {
        &:not(:last-child) {
          margin-right: 10px;
        }
      }
    }

    &__item {
      padding-right: 20px;
      padding-left: 20px;

      &--selected {
        background-color: #e6f7ff;
      }

    }

    &__title {
      font-weight: bold;
    }

    &__outer-container {
      width: 100%;
      display: flex;
      flex-direction: column;
    }

    &__container {
      display: flex;
      flex-direction: column;
      width: 100%;
      cursor: pointer;

      @media (min-width: 760px) {
        flex-direction: row;
        align-items: center;
      }

    }

    &__row {
      margin-bottom: 10px;

      @media (min-width: 760px) {
        margin-right: 20px;
        margin-bottom: 0;
      }
    }

    &__radio {
      display: flex;
      justify-content: flex-end;
    }

    &__content {
      padding: 0 20px;
    }
  }

  .nic-select {
    margin-top: 10px;
    margin-right: auto;
    min-width: 150px;
  }

  .pagination {
    margin-top: 20px;
    padding-right: 20px;
    padding-left: 20px;
  }

  .table {
    margin-top: 20px;
    overflow-y: auto;
  }

  :deep(.ant-table-small) {
    border: 0
  }
</style><|MERGE_RESOLUTION|>--- conflicted
+++ resolved
@@ -44,7 +44,6 @@
         </div>
       </div>
 
-<<<<<<< HEAD
       <a-table
         size="small"
         :loading="loading"
@@ -59,7 +58,12 @@
           <a-select
             v-if="nicsList.length && selectedVm && selectedVm === record.id"
             class="nic-select"
-            :defaultValue="selectedNic.ipaddress">
+            :defaultValue="selectedNic.ipaddress"
+            showSearch
+            optionFilterProp="label"
+            :filterOption="(input, option) => {
+              return option.children[0].children.toLowerCase().indexOf(input.toLowerCase()) >= 0
+            }">
             <a-select-option
               @click="selectedNic = item"
               v-for="item in nicsList"
@@ -84,7 +88,7 @@
         size="small"
         :current="page"
         :pageSize="pageSize"
-        :total="vmsList.length"
+        :total="vmCount"
         :showTotal="total => `${$t('label.total')} ${total} ${$t('label.items')}`"
         :pageSizeOptions="['10', '20', '40', '80', '100']"
         @change="changePage"
@@ -95,62 +99,6 @@
         </template>
       </a-pagination>
     </div>
-=======
-    <a-table
-      size="small"
-      :loading="loading"
-      :columns="columns"
-      :dataSource="vmsList"
-      :pagination="false"
-      :rowKey="record => record.id || record.account">
-      <template slot="name" slot-scope="record">
-        <div>
-          {{ record.name }}
-        </div>
-        <a-select
-          v-if="nicsList.length && selectedVm && selectedVm === record.id"
-          class="nic-select"
-          :defaultValue="selectedNic.ipaddress"
-          showSearch
-          optionFilterProp="children"
-          :filterOption="(input, option) => {
-            return option.componentOptions.children[0].text.toLowerCase().indexOf(input.toLowerCase()) >= 0
-          }" >
-          <a-select-option
-            @click="selectedNic = item"
-            v-for="item in nicsList"
-            :key="item.id">
-            {{ item.ipaddress }}
-          </a-select-option>
-        </a-select>
-      </template>
-      <template slot="state" slot-scope="text">
-        <status :text="text ? text : ''" displayText />
-      </template>
-      <template slot="radio" slot-scope="text">
-        <a-radio
-          class="list__radio"
-          :value="text"
-          :checked="selectedVm && selectedVm === text"
-          @change="fetchNics"></a-radio>
-      </template>
-    </a-table>
-    <a-pagination
-      class="row-element pagination"
-      size="small"
-      :current="page"
-      :pageSize="pageSize"
-      :total="vmCount"
-      :showTotal="total => `${$t('label.total')} ${total} ${$t('label.items')}`"
-      :pageSizeOptions="['10', '20', '40', '80', '100']"
-      @change="changePage"
-      @showSizeChange="changePageSize"
-      showSizeChanger>
-      <template slot="buildOptionText" slot-scope="props">
-        <span>{{ props.value }} / {{ $t('label.page') }}</span>
-      </template>
-    </a-pagination>
->>>>>>> a6271b83
 
     <div class="list__footer">
       <a-button @click="handleClose">{{ $t('label.cancel') }}</a-button>
