// Licensed to the Apache Software Foundation (ASF) under one
// or more contributor license agreements.  See the NOTICE file
// distributed with this work for additional information
// regarding copyright ownership.  The ASF licenses this file
// to you under the Apache License, Version 2.0 (the
// "License"); you may not use this file except in compliance
// with the License.  You may obtain a copy of the License at
//
//   http://www.apache.org/licenses/LICENSE-2.0
//
// Unless required by applicable law or agreed to in writing,
// software distributed under the License is distributed on an
// "AS IS" BASIS, WITHOUT WARRANTIES OR CONDITIONS OF ANY
// KIND, either express or implied.  See the License for the
// specific language governing permissions and limitations
// under the License.

<template>
  <div class="list" :loading="loading">
    <div class="list__header">
      <div class="list__header__col" v-if="tiersSelect">
        <a-select
          v-focus="true"
          @change="handleTierSelect"
<<<<<<< HEAD
          v-model:value="vpcTiers"
          :placeholder="$t('label.select.tier')">
=======
          v-model="vpcTiers"
          :placeholder="$t('label.select.tier')"
          showSearch
          optionFilterProp="children"
          :filterOption="(input, option) => {
            return option.componentOptions.children[0].text.toLowerCase().indexOf(input.toLowerCase()) >= 0
          }" >
>>>>>>> 981dac7b
          <a-select-option v-for="network in networksList" :key="network.id" :value="network.id">
            {{ network.name }}
          </a-select-option>
        </a-select>
      </div>

      <div class="list__header__col list__header__col--full">
        <a-input-search
          :placeholder="$t('label.search')"
          v-model:value="searchQuery"
          @search="fetchData" />
      </div>
    </div>

<<<<<<< HEAD
    <div class="list__content">
      <a-table
        size="small"
        :loading="loading"
        :columns="columns"
        :dataSource="vmsList"
        :pagination="false"
        :rowKey="record => record.id || record.account">
        <template #name="{ record }">
          <div>
            {{ record.name }}
          </div>
          <a-select
            v-if="nicsList.length && selectedVm && selectedVm === record.id"
            class="nic-select"
            :defaultValue="selectedNic.ipaddress">
            <a-select-option
              @click="selectedNic = item"
              v-for="item in nicsList"
              :key="item.id">
              {{ item.ipaddress }}
            </a-select-option>
          </a-select>
        </template>
        <template #state="{ text }">
          <status :text="text ? text : ''" displayText />
        </template>
        <template #radio="{ text }">
          <a-radio
            class="list__radio"
            :value="text"
            :checked="selectedVm && selectedVm === text"
            @change="fetchNics"></a-radio>
        </template>
      </a-table>
      <a-pagination
        class="row-element pagination"
        size="small"
        :current="page"
        :pageSize="pageSize"
        :total="vmsList.length"
        :showTotal="total => `${$t('label.total')} ${total} ${$t('label.items')}`"
        :pageSizeOptions="['10', '20', '40', '80', '100']"
        @change="changePage"
        @showSizeChange="changePageSize"
        showSizeChanger>
        <template #buildOptionText="props">
          <span>{{ props.value }} / {{ $t('label.page') }}</span>
        </template>
      </a-pagination>
    </div>
=======
    <a-table
      size="small"
      :loading="loading"
      :columns="columns"
      :dataSource="vmsList"
      :pagination="false"
      :rowKey="record => record.id || record.account">
      <template slot="name" slot-scope="record">
        <div>
          {{ record.name }}
        </div>
        <a-select
          v-if="nicsList.length && selectedVm && selectedVm === record.id"
          class="nic-select"
          :defaultValue="selectedNic.ipaddress"
          showSearch
          optionFilterProp="children"
          :filterOption="(input, option) => {
            return option.componentOptions.children[0].text.toLowerCase().indexOf(input.toLowerCase()) >= 0
          }" >
          <a-select-option
            @click="selectedNic = item"
            v-for="item in nicsList"
            :key="item.id">
            {{ item.ipaddress }}
          </a-select-option>
        </a-select>
      </template>
      <template slot="state" slot-scope="text">
        <status :text="text ? text : ''" displayText />
      </template>
      <template slot="radio" slot-scope="text">
        <a-radio
          class="list__radio"
          :value="text"
          :checked="selectedVm && selectedVm === text"
          @change="fetchNics"></a-radio>
      </template>
    </a-table>
    <a-pagination
      class="row-element pagination"
      size="small"
      :current="page"
      :pageSize="pageSize"
      :total="vmsList.length"
      :showTotal="total => `${$t('label.total')} ${total} ${$t('label.items')}`"
      :pageSizeOptions="['10', '20', '40', '80', '100']"
      @change="changePage"
      @showSizeChange="changePageSize"
      showSizeChanger>
      <template slot="buildOptionText" slot-scope="props">
        <span>{{ props.value }} / {{ $t('label.page') }}</span>
      </template>
    </a-pagination>
>>>>>>> 981dac7b

    <div class="list__footer">
      <a-button @click="handleClose">{{ $t('label.cancel') }}</a-button>
      <a-button @click="handleSubmit" type="primary" :disabled="!selectedVm || !selectedNic">{{ $t('label.ok') }}</a-button>
    </div>

  </div>
</template>

<script>
import { api } from '@/api'
import Status from '@/components/widgets/Status'

export default {
  props: {
    resource: {
      type: Object,
      required: true
    }
  },
  components: {
    Status
  },
  inject: ['parentFetchData'],
  data () {
    return {
      loading: false,
      vmsList: [],
      selectedVm: null,
      nicsList: [],
      searchQuery: null,
      selectedNic: null,
      columns: [
        {
          title: this.$t('label.name'),
          slots: { customRender: 'name' }
        },
        {
          title: this.$t('label.state'),
          dataIndex: 'state',
          slots: { customRender: 'state' }
        },
        {
          title: this.$t('label.displayname'),
          dataIndex: 'displayname'
        },
        {
          title: this.$t('label.account'),
          dataIndex: 'account'
        },
        {
          title: this.$t('label.zonenamelabel'),
          dataIndex: 'zonename'
        },
        {
          title: this.$t('label.select'),
          dataIndex: 'id',
          slots: { customRender: 'radio' }
        }
      ],
      tiersSelect: false,
      networksList: [],
      vpcTiers: [],
      selectedVpcTier: null,
      page: 1,
      pageSize: 10
    }
  },
  created () {
    this.fetchData()
  },
  methods: {
    fetchData () {
      if (this.resource.vpcid) {
        this.handleTiers()
        if (this.selectedVpcTier) this.fetchDataTiers(this.selectedVpcTier)
        return
      }

      this.loading = true
      api('listVirtualMachines', {
        page: this.page,
        pageSize: this.pageSize,
        listAll: true,
        networkid: this.resource.associatednetworkid,
        account: this.resource.account,
        domainid: this.resource.domainid,
        keyword: this.searchQuery
      }).then(response => {
        this.vmsList = response.listvirtualmachinesresponse.virtualmachine || []
      }).catch(error => {
        this.$notifyError(error)
      }).finally(() => {
        this.loading = false
      })
    },
    fetchDataTiers (e) {
      this.loading = true
      api('listVirtualMachines', {
        page: this.page,
        pageSize: this.pageSize,
        listAll: true,
        networkid: e,
        account: this.resource.account,
        domainid: this.resource.domainid,
        vpcid: this.resource.vpcid,
        keyword: this.searchQuery
      }).then(response => {
        this.vmsList = response.listvirtualmachinesresponse.virtualmachine || []
      }).catch(error => {
        this.$notifyError(error)
      }).finally(() => {
        this.loading = false
      })
    },
    fetchNics (e) {
      this.selectedVm = e.target.value
      this.nicsList = []
      this.loading = true
      api('listNics', {
        virtualmachineid: this.selectedVm,
        networkid: this.resource.associatednetworkid || this.selectedVpcTier
      }).then(response => {
        this.nicsList = response.listnicsresponse.nic || []

        let secondaryIps = this.nicsList.map(item => item.secondaryip)

        if (secondaryIps[0]) {
          secondaryIps = secondaryIps[0]
          this.nicsList = [...this.nicsList, ...secondaryIps]
        }

        this.selectedNic = this.nicsList[0]
      }).catch(error => {
        this.$notifyError(error)
      }).finally(() => {
        this.loading = false
      })
    },
    fetchNetworks () {
      this.loading = true
      api('listNetworks', {
        vpcid: this.resource.vpcid,
        domainid: this.resource.domainid,
        account: this.resource.account,
        supportedservices: 'StaticNat'
      }).then(response => {
        this.networksList = response.listnetworksresponse.network
      }).catch(error => {
        this.$notifyError(error)
      }).finally(() => {
        this.loading = false
      })
    },
    handleSubmit () {
      this.loading = true
      api('enableStaticNat', {
        ipaddressid: this.resource.id,
        virtualmachineid: this.selectedVm,
        vmguestip: this.selectedNic.ipaddress,
        networkid: this.selectedVpcTier
      }).then(() => {
        this.parentFetchData()
        this.handleClose()
      }).catch(error => {
        this.$notifyError(error)
      }).finally(() => {
        this.loading = false
      })
    },
    handleClose () {
      this.$parent.$parent.close()
    },
    handleTiers () {
      this.tiersSelect = true
      this.fetchNetworks()
    },
    handleTierSelect (tier) {
      this.selectedVpcTier = tier
      this.fetchDataTiers(tier)
    },
    changePage (page, pageSize) {
      this.page = page
      this.pageSize = pageSize
      this.fetchData()
    },
    changePageSize (currentPage, pageSize) {
      this.page = currentPage
      this.pageSize = pageSize
      this.fetchData()
    }
  }
}
</script>

<style scoped lang="scss">

  .list {
    max-height: 95vh;
    width: 95vw;
    overflow-y: scroll;
    margin: -24px;

    @media (min-width: 1000px) {
      max-height: 70vh;
      width: 900px;
    }

    &__header,
    &__footer {
      padding: 20px;
    }

    &__header {
      display: flex;

      .ant-select {
        min-width: 200px;
      }

      &__col {

        &:not(:last-child) {
          margin-right: 20px;
        }

        &--full {
          flex: 1;
        }

      }

    }

    &__footer {
      display: flex;
      justify-content: flex-end;

      button {
        &:not(:last-child) {
          margin-right: 10px;
        }
      }
    }

    &__item {
      padding-right: 20px;
      padding-left: 20px;

      &--selected {
        background-color: #e6f7ff;
      }

    }

    &__title {
      font-weight: bold;
    }

    &__outer-container {
      width: 100%;
      display: flex;
      flex-direction: column;
    }

    &__container {
      display: flex;
      flex-direction: column;
      width: 100%;
      cursor: pointer;

      @media (min-width: 760px) {
        flex-direction: row;
        align-items: center;
      }

    }

    &__row {
      margin-bottom: 10px;

      @media (min-width: 760px) {
        margin-right: 20px;
        margin-bottom: 0;
      }
    }

    &__radio {
      display: flex;
      justify-content: flex-end;
    }

    &__content {
      padding: 0 20px;
    }
  }

  .nic-select {
    margin-top: 10px;
    margin-right: auto;
    min-width: 150px;
  }

  .pagination {
    margin-top: 20px;
    padding-right: 20px;
    padding-left: 20px;
  }

  .table {
    margin-top: 20px;
    overflow-y: auto;
  }

  :deep(.ant-table-small) {
    border: 0
  }
</style><|MERGE_RESOLUTION|>--- conflicted
+++ resolved
@@ -22,10 +22,6 @@
         <a-select
           v-focus="true"
           @change="handleTierSelect"
-<<<<<<< HEAD
-          v-model:value="vpcTiers"
-          :placeholder="$t('label.select.tier')">
-=======
           v-model="vpcTiers"
           :placeholder="$t('label.select.tier')"
           showSearch
@@ -33,7 +29,6 @@
           :filterOption="(input, option) => {
             return option.componentOptions.children[0].text.toLowerCase().indexOf(input.toLowerCase()) >= 0
           }" >
->>>>>>> 981dac7b
           <a-select-option v-for="network in networksList" :key="network.id" :value="network.id">
             {{ network.name }}
           </a-select-option>
@@ -48,59 +43,6 @@
       </div>
     </div>
 
-<<<<<<< HEAD
-    <div class="list__content">
-      <a-table
-        size="small"
-        :loading="loading"
-        :columns="columns"
-        :dataSource="vmsList"
-        :pagination="false"
-        :rowKey="record => record.id || record.account">
-        <template #name="{ record }">
-          <div>
-            {{ record.name }}
-          </div>
-          <a-select
-            v-if="nicsList.length && selectedVm && selectedVm === record.id"
-            class="nic-select"
-            :defaultValue="selectedNic.ipaddress">
-            <a-select-option
-              @click="selectedNic = item"
-              v-for="item in nicsList"
-              :key="item.id">
-              {{ item.ipaddress }}
-            </a-select-option>
-          </a-select>
-        </template>
-        <template #state="{ text }">
-          <status :text="text ? text : ''" displayText />
-        </template>
-        <template #radio="{ text }">
-          <a-radio
-            class="list__radio"
-            :value="text"
-            :checked="selectedVm && selectedVm === text"
-            @change="fetchNics"></a-radio>
-        </template>
-      </a-table>
-      <a-pagination
-        class="row-element pagination"
-        size="small"
-        :current="page"
-        :pageSize="pageSize"
-        :total="vmsList.length"
-        :showTotal="total => `${$t('label.total')} ${total} ${$t('label.items')}`"
-        :pageSizeOptions="['10', '20', '40', '80', '100']"
-        @change="changePage"
-        @showSizeChange="changePageSize"
-        showSizeChanger>
-        <template #buildOptionText="props">
-          <span>{{ props.value }} / {{ $t('label.page') }}</span>
-        </template>
-      </a-pagination>
-    </div>
-=======
     <a-table
       size="small"
       :loading="loading"
@@ -155,7 +97,6 @@
         <span>{{ props.value }} / {{ $t('label.page') }}</span>
       </template>
     </a-pagination>
->>>>>>> 981dac7b
 
     <div class="list__footer">
       <a-button @click="handleClose">{{ $t('label.cancel') }}</a-button>
