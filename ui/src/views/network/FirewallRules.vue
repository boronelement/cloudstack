--- conflicted
+++ resolved
@@ -422,12 +422,9 @@
     closeModal () {
       this.selectedRule = null
       this.tagsModalVisible = false
-<<<<<<< HEAD
-=======
       this.newTag.key = null
       this.newTag.value = null
       this.showConfirmationAction = false
->>>>>>> f7fdc8a9
     },
     openTagsModal (id) {
       this.selectedRule = id
