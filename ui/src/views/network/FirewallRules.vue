--- conflicted
+++ resolved
@@ -55,21 +55,12 @@
 
     <a-divider/>
     <a-button
-<<<<<<< HEAD
-      :disabled="!(('deleteFirewallRule' in $store.getters.apis) && this.selectedRowKeys.length > 0)"
-      type="dashed"
-      icon="plus"
-      style="width: 100%; margin-bottom: 15px"
-      @click="deleteRules">
-      {{ $t('label.action.delete.firewall') + 's' }}
-=======
       v-if="(('deleteFirewallRule' in $store.getters.apis) && this.selectedItems.length > 0)"
       type="danger"
       icon="plus"
       style="width: 100%; margin-bottom: 15px"
       @click="bulkDeleteRulesConfirmation()">
       {{ $t('label.action.bulk.delete.firewall.rules') }}
->>>>>>> e9aadc8c
     </a-button>
     <a-table
       size="small"
@@ -189,8 +180,6 @@
   data () {
     return {
       selectedRowKeys: [],
-<<<<<<< HEAD
-=======
       showGroupActionModal: false,
       showBulkActionCompletedModal: false,
       selectedItems: [],
@@ -201,7 +190,6 @@
         title: this.$t('label.action.bulk.delete.firewall.rules'),
         confirmMessage: this.$t('label.confirm.delete.firewall.rules')
       },
->>>>>>> e9aadc8c
       loading: true,
       addTagLoading: false,
       firewallRules: [],
@@ -295,12 +283,9 @@
     setSelection (selection) {
       this.selectedRowKeys = selection
       this.$emit('selection-change', this.selectedRowKeys)
-<<<<<<< HEAD
-=======
       this.selectedItems = (this.firewallRules.filter(function (item) {
         return selection.indexOf(item.id) !== -1
       }))
->>>>>>> e9aadc8c
     },
     resetSelection () {
       this.setSelection([])
@@ -308,14 +293,6 @@
     onSelectChange (selectedRowKeys, selectedRows) {
       this.setSelection(selectedRowKeys)
     },
-<<<<<<< HEAD
-    deleteRules (e) {
-      var that = this
-      var selectedRules = (this.firewallRules.filter(function (rule) {
-        return that.selectedRowKeys.indexOf(rule.id) !== -1
-      }))
-      for (const rule of selectedRules) {
-=======
     bulkDeleteRulesConfirmation () {
       this.showConfirmationAction = true
       this.selectedColumns = this.columns.filter(column => {
@@ -353,7 +330,6 @@
         this.showGroupActionModal = true
       }
       for (const rule of this.selectedItems) {
->>>>>>> e9aadc8c
         this.deleteRule(rule)
       }
     },
