// Licensed to the Apache Software Foundation (ASF) under one
// or more contributor license agreements.  See the NOTICE file
// distributed with this work for additional information
// regarding copyright ownership.  The ASF licenses this file
// to you under the Apache License, Version 2.0 (the
// "License"); you may not use this file except in compliance
// with the License.  You may obtain a copy of the License at
//
//   http://www.apache.org/licenses/LICENSE-2.0
//
// Unless required by applicable law or agreed to in writing,
// software distributed under the License is distributed on an
// "AS IS" BASIS, WITHOUT WARRANTIES OR CONDITIONS OF ANY
// KIND, either express or implied.  See the License for the
// specific language governing permissions and limitations
// under the License.

<template>
  <div>
    <div>
      <div class="form" v-ctrl-enter="addRule">
        <div class="form__item">
          <div class="form__label">{{ $t('label.sourcecidr') }}</div>
          <a-input autoFocus v-model:value="newRule.cidrlist"></a-input>
        </div>
        <div class="form__item">
          <div class="form__label">{{ $t('label.protocol') }}</div>
          <a-select v-model:value="newRule.protocol" style="width: 100%;" @change="resetRulePorts">
            <a-select-option value="tcp">{{ $t('label.tcp') }}</a-select-option>
            <a-select-option value="udp">{{ $t('label.udp') }}</a-select-option>
            <a-select-option value="icmp">{{ $t('label.icmp') }}</a-select-option>
          </a-select>
        </div>
        <div v-show="newRule.protocol === 'tcp' || newRule.protocol === 'udp'" class="form__item">
          <div class="form__label">{{ $t('label.startport') }}</div>
          <a-input v-model:value="newRule.startport"></a-input>
        </div>
        <div v-show="newRule.protocol === 'tcp' || newRule.protocol === 'udp'" class="form__item">
          <div class="form__label">{{ $t('label.endport') }}</div>
          <a-input v-model:value="newRule.endport"></a-input>
        </div>
        <div v-show="newRule.protocol === 'icmp'" class="form__item">
          <div class="form__label">{{ $t('label.icmptype') }}</div>
          <a-input v-model:value="newRule.icmptype"></a-input>
        </div>
        <div v-show="newRule.protocol === 'icmp'" class="form__item">
          <div class="form__label">{{ $t('label.icmpcode') }}</div>
          <a-input v-model:value="newRule.icmpcode"></a-input>
        </div>
        <div class="form__item" style="margin-left: auto;">
          <a-button :disabled="!('createFirewallRule' in $store.getters.apis)" type="primary" ref="submit" @click="addRule">{{ $t('label.add') }}</a-button>
        </div>
      </div>
    </div>

    <a-divider/>
    <a-button
      v-if="(('deleteFirewallRule' in $store.getters.apis) && this.selectedItems.length > 0)"
      type="danger"
      icon="delete"
      style="width: 100%; margin-bottom: 15px"
      @click="bulkActionConfirmation()">
      {{ $t('label.action.bulk.delete.firewall.rules') }}
    </a-button>
    <a-table
      size="small"
      style="overflow-y: auto"
      :loading="loading"
      :columns="columns"
      :dataSource="firewallRules"
      :pagination="false"
      :rowSelection="{selectedRowKeys: selectedRowKeys, onChange: onSelectChange}"
      :rowKey="record => record.id">
      <template #protocol="{ record }">
        {{ getCapitalise(record.protocol) }}
      </template>
      <template #startport="{ record }">
        {{ record.icmptype || record.startport >= 0 ? record.icmptype || record.startport : $t('label.all') }}
      </template>
      <template #endport="{ record }">
        {{ record.icmpcode || record.endport >= 0 ? record.icmpcode || record.endport : $t('label.all') }}
      </template>
      <template #actions="{ record }">
        <div class="actions">
          <tooltip-button :tooltip="$t('label.edit.tags')" icon="tag-outlined" buttonClass="rule-action" @onClick="() => openTagsModal(record.id)" />
          <tooltip-button
            :tooltip="$t('label.delete')"
            type="primary"
            :danger="true"
            icon="delete-outlined"
            buttonClass="rule-action"
            :disabled="!('deleteFirewallRule' in $store.getters.apis)"
            @onClick="deleteRule(record)" />
        </div>
      </template>
    </a-table>
    <a-pagination
      class="pagination"
      size="small"
      :current="page"
      :pageSize="pageSize"
      :total="totalCount"
      :showTotal="total => `${$t('label.total')} ${total} ${$t('label.items')}`"
      :pageSizeOptions="['10', '20', '40', '80', '100']"
      @change="handleChangePage"
      @showSizeChange="handleChangePageSize"
      showSizeChanger>
      <template #buildOptionText="props">
        <span>{{ props.value }} / {{ $t('label.page') }}</span>
      </template>
    </a-pagination>

    <a-modal
      :title="$t('label.edit.tags')"
      :visible="tagsModalVisible"
      :footer="null"
      :closable="true"
      :afterClose="closeModal"
<<<<<<< HEAD
      :maskClosable="false">
      <div class="add-tags">
        <div class="add-tags__input">
          <p class="add-tags__label">{{ $t('label.key') }}</p>
          <a-input autoFocus v-model:value="newTag.key"></a-input>
        </div>
        <div class="add-tags__input">
          <p class="add-tags__label">{{ $t('label.value') }}</p>
          <a-input v-model:value="newTag.value"></a-input>
=======
      :maskClosable="false"
      @cancel="tagsModalVisible = false"
      v-ctrl-enter="handleAddTag">
      <a-form :form="newTagsForm" @submit="handleAddTag">
        <div class="add-tags">
          <div class="add-tags__input">
            <p class="add-tags__label">{{ $t('label.key') }}</p>
            <a-form-item>
              <a-input
                autoFocus
                v-decorator="['key', { rules: [{ required: true, message: this.$t('message.specifiy.tag.key')}] }]" />
            </a-form-item>
          </div>
          <div class="add-tags__input">
            <p class="add-tags__label">{{ $t('label.value') }}</p>
            <a-form-item>
              <a-input v-decorator="['value', { rules: [{ required: true, message: this.$t('message.specifiy.tag.value')}] }]" />
            </a-form-item>
          </div>
          <a-button
            html-type="submit"
            type="primary"
            :disabled="!('createTags' in $store.getters.apis)"
            @click="handleAddTag"
            :loading="addTagLoading">{{ $t('label.add') }}</a-button>
>>>>>>> 2bbc7817
        </div>
      </a-form>

      <a-divider />

      <div class="tags-container">
        <span class="tags" v-for="(tag) in tags" :key="tag.key">
          <a-tag :key="tag.key" :closable="'deleteTags' in $store.getters.apis" :afterClose="() => handleDeleteTag(tag)">
            {{ tag.key }} = {{ tag.value }}
          </a-tag>
        </span>
      </div>

      <a-button class="add-tags-done" @click="tagsModalVisible = false" type="primary">{{ $t('label.done') }}</a-button>
    </a-modal>

    <bulk-action-view
      v-if="showConfirmationAction || showGroupActionModal"
      :showConfirmationAction="showConfirmationAction"
      :showGroupActionModal="showGroupActionModal"
      :items="firewallRules"
      :selectedRowKeys="selectedRowKeys"
      :selectedItems="selectedItems"
      :columns="columns"
      :selectedColumns="selectedColumns"
      action="deleteFirewallRule"
      :loading="loading"
      :message="message"
      @group-action="deleteRules"
      @handle-cancel="handleCancel"
      @close-modal="closeModal" />
  </div>
</template>

<script>
import { api } from '@/api'
import Status from '@/components/widgets/Status'
import TooltipButton from '@/components/widgets/TooltipButton'
import BulkActionView from '@/components/view/BulkActionView'
import eventBus from '@/config/eventBus'

export default {
  components: {
    Status,
    TooltipButton,
    BulkActionView
  },
  props: {
    resource: {
      type: Object,
      required: true
    }
  },
  inject: ['parentFetchData', 'parentToggleLoading'],
  data () {
    return {
      selectedRowKeys: [],
      showGroupActionModal: false,
      selectedItems: [],
      selectedColumns: [],
      filterColumns: ['State', 'Action'],
      showConfirmationAction: false,
      message: {
        title: this.$t('label.action.bulk.delete.firewall.rules'),
        confirmMessage: this.$t('label.confirm.delete.firewall.rules')
      },
      loading: true,
      addTagLoading: false,
      firewallRules: [],
      newRule: {
        protocol: 'tcp',
        cidrlist: null,
        ipaddressid: this.resource.id,
        icmptype: null,
        icmpcode: null,
        startport: null,
        endport: null
      },
      tagsModalVisible: false,
      selectedRule: null,
      tags: [],
      totalCount: 0,
      page: 1,
      pageSize: 10,
      columns: [
        {
          title: this.$t('label.sourcecidr'),
          dataIndex: 'cidrlist'
        },
        {
          title: this.$t('label.protocol'),
          slots: { customRender: 'protocol' }
        },
        {
          title: `${this.$t('label.startport')}/${this.$t('label.icmptype')}`,
          slots: { customRender: 'startport' }
        },
        {
          title: `${this.$t('label.endport')}/${this.$t('label.icmpcode')}`,
          slots: { customRender: 'endport' }
        },
        {
          title: this.$t('label.state'),
          dataIndex: 'state'
        },
        {
          title: this.$t('label.action'),
          slots: { customRender: 'actions' }
        }
      ],
      newTagsForm: this.$form.createForm(this)
    }
  },
  computed: {
    hasSelected () {
      return this.selectedRowKeys.length > 0
    }
  },
  created () {
    this.fetchData()
  },
  watch: {
    resource: function (newItem, oldItem) {
      if (!newItem || !newItem.id) {
        return
      }
      this.fetchData()
    }
  },
  methods: {
    fetchData () {
      this.loading = true
      api('listFirewallRules', {
        listAll: true,
        ipaddressid: this.resource.id,
        page: this.page,
        pageSize: this.pageSize
      }).then(response => {
        this.firewallRules = response.listfirewallrulesresponse.firewallrule || []
        this.totalCount = response.listfirewallrulesresponse.count || 0
      }).catch(error => {
        this.$notifyError(error)
      }).finally(() => {
        this.loading = false
      })
    },
    setSelection (selection) {
      this.selectedRowKeys = selection
      this.$emit('selection-change', this.selectedRowKeys)
      this.selectedItems = (this.firewallRules.filter(function (item) {
        return selection.indexOf(item.id) !== -1
      }))
    },
    resetSelection () {
      this.setSelection([])
    },
    onSelectChange (selectedRowKeys, selectedRows) {
      this.setSelection(selectedRowKeys)
    },
    bulkActionConfirmation () {
      this.showConfirmationAction = true
      this.selectedColumns = this.columns.filter(column => {
        return !this.filterColumns.includes(column.title)
      })
      this.selectedItems = this.selectedItems.map(v => ({ ...v, status: 'InProgress' }))
    },
    handleCancel () {
      eventBus.$emit('update-bulk-job-status', this.selectedItems, false)
      this.showGroupActionModal = false
      this.selectedItems = []
      this.selectedColumns = []
      this.selectedRowKeys = []
      this.parentFetchData()
    },
    deleteRules (e) {
      this.showConfirmationAction = false
      this.selectedColumns.splice(0, 0, {
        dataIndex: 'status',
        title: this.$t('label.operation.status'),
        scopedSlots: { customRender: 'status' },
        filters: [
          { text: 'In Progress', value: 'InProgress' },
          { text: 'Success', value: 'success' },
          { text: 'Failed', value: 'failed' }
        ]
      })
      if (this.selectedRowKeys.length > 0) {
        this.showGroupActionModal = true
      }
      for (const rule of this.selectedItems) {
        this.deleteRule(rule)
      }
    },
    getCapitalise (val) {
      if (val === 'all') return this.$t('label.all')
      return val.toUpperCase()
    },
    deleteRule (rule) {
      this.loading = true
      api('deleteFirewallRule', { id: rule.id }).then(response => {
        const jobId = response.deletefirewallruleresponse.jobid
        eventBus.$emit('update-job-details', jobId, null)
        this.$pollJob({
          title: this.$t('label.action.delete.firewall'),
          description: rule.id,
          jobId: jobId,
          successMessage: this.$t('message.success.remove.firewall.rule'),
          successMethod: () => {
            if (this.selectedItems.length > 0) {
              eventBus.$emit('update-resource-state', this.selectedItems, rule.id, 'success')
            }
            this.fetchData()
          },
          errorMessage: this.$t('message.remove.firewall.rule.failed'),
          errorMethod: () => {
            if (this.selectedItems.length > 0) {
              eventBus.$emit('update-resource-state', this.selectedItems, rule.id, 'failed')
            }
            this.fetchData()
          },
          loadingMessage: this.$t('message.remove.firewall.rule.processing'),
          catchMessage: this.$t('error.fetching.async.job.result'),
          catchMethod: () => this.fetchData(),
          bulkAction: `${this.selectedItems.length > 0}` && this.showGroupActionModal
        })
      }).catch(error => {
        this.$notifyError(error)
        this.fetchData()
      })
    },
    addRule () {
      if (this.loading) return
      this.loading = true
      api('createFirewallRule', { ...this.newRule }).then(response => {
        this.$pollJob({
          jobId: response.createfirewallruleresponse.jobid,
          successMessage: this.$t('message.success.add.firewall.rule'),
          successMethod: () => {
            this.resetAllRules()
            this.fetchData()
          },
          errorMessage: this.$t('message.add.firewall.rule.failed'),
          errorMethod: () => {
            this.resetAllRules()
            this.fetchData()
          },
          loadingMessage: this.$t('message.add.firewall.rule.processing'),
          catchMessage: this.$t('error.fetching.async.job.result'),
          catchMethod: () => {
            this.resetAllRules()
            this.fetchData()
          }
        })
      }).catch(error => {
        this.$notifyError(error)
        this.resetAllRules()
        this.fetchData()
      })
    },
    resetAllRules () {
      this.newRule.protocol = 'tcp'
      this.newRule.cidrlist = null
      this.newRule.networkid = this.resource.id
      this.resetRulePorts()
    },
    resetRulePorts () {
      this.newRule.icmptype = null
      this.newRule.icmpcode = null
      this.newRule.startport = null
      this.newRule.endport = null
    },
    closeModal () {
      this.selectedRule = null
      this.tagsModalVisible = false
      this.newTag.key = null
      this.newTag.value = null
      this.showConfirmationAction = false
    },
    openTagsModal (id) {
      this.selectedRule = id
      this.tagsModalVisible = true
      this.newTagsForm.resetFields()

      api('listTags', {
        resourceId: id,
        resourceType: 'FirewallRule',
        listAll: true
      }).then(response => {
        this.tags = response.listtagsresponse.tag || []
      }).catch(error => {
        this.$notifyError(error)
        this.closeModal()
      })
    },
    handleAddTag (e) {
      e.preventDefault()
      if (this.addTagLoading) return
      this.addTagLoading = true

      this.newTagsForm.validateFields((err, values) => {
        if (err) {
          this.tagsLoading = false
          return
        }

        api('createTags', {
          'tags[0].key': values.key,
          'tags[0].value': values.value,
          resourceIds: this.selectedRule,
          resourceType: 'FirewallRule'
        }).then(response => {
          this.$pollJob({
            jobId: response.createtagsresponse.jobid,
            successMessage: this.$t('message.success.add.tag'),
            successMethod: () => {
              this.parentToggleLoading()
              this.openTagsModal(this.selectedRule)
            },
            errorMessage: this.$t('message.add.tag.failed'),
            errorMethod: () => {
              this.parentToggleLoading()
              this.closeModal()
            },
            loadingMessage: this.$t('message.add.tag.processing'),
            catchMessage: this.$t('error.fetching.async.job.result'),
            catchMethod: () => {
              this.parentFetchData()
              this.parentToggleLoading()
              this.closeModal()
            }
          })
        }).catch(error => {
          this.$notifyError(error)
        }).finally(() => {
          this.addTagLoading = false
        })
      })
    },
    handleDeleteTag (tag) {
      api('deleteTags', {
        'tags[0].key': tag.key,
        'tags[0].value': tag.value,
        resourceIds: this.selectedRule,
        resourceType: 'FirewallRule'
      }).then(response => {
        this.$pollJob({
          jobId: response.deletetagsresponse.jobid,
          successMessage: this.$t('message.success.delete.tag'),
          successMethod: () => {
            this.parentToggleLoading()
            this.openTagsModal(this.selectedRule)
          },
          errorMessage: this.$t('message.delete.tag.failed'),
          errorMethod: () => {
            this.parentToggleLoading()
            this.closeModal()
          },
          loadingMessage: this.$t('message.delete.tag.processing'),
          catchMessage: this.$t('error.fetching.async.job.result'),
          catchMethod: () => {
            this.parentFetchData()
            this.parentToggleLoading()
            this.closeModal()
          }
        })
      }).catch(error => {
        this.$notifyError(error)
      })
    },
    handleChangePage (page, pageSize) {
      this.page = page
      this.pageSize = pageSize
      this.fetchData()
    },
    handleChangePageSize (currentPage, pageSize) {
      this.page = currentPage
      this.pageSize = pageSize
      this.fetchData()
    },
    capitalise (val) {
      return val.toUpperCase()
    }
  }
}
</script>

<style scoped lang="scss">
  .rule {

    &-container {
      display: flex;
      width: 100%;
      flex-wrap: wrap;
      margin-right: -20px;
      margin-bottom: -10px;
    }

    &__item {
      padding-right: 20px;
      margin-bottom: 20px;

      @media (min-width: 760px) {
        flex: 1;
      }

    }

    &__title {
      font-weight: bold;
    }

  }

  .add-btn {
    width: 100%;
    padding-top: 15px;
    padding-bottom: 15px;
    height: auto;
  }

  .add-actions {
    display: flex;
    justify-content: flex-end;
    margin-right: -20px;
    margin-bottom: 20px;

    @media (min-width: 760px) {
      margin-top: 20px;
    }

    button {
      margin-right: 20px;
    }

  }

  .form {
    display: flex;
    align-items: flex-end;
    margin-right: -20px;
    flex-direction: column;
    margin-bottom: 20px;

    @media (min-width: 760px) {
      flex-direction: row;
    }

    &__item {
      display: flex;
      flex-direction: column;
      /*flex: 1;*/
      padding-right: 20px;
      margin-bottom: 20px;

      @media (min-width: 760px) {
        margin-bottom: 0;
      }

      input,
      .ant-select {
        margin-top: auto;
      }

    }

    &__label {
      font-weight: bold;
    }

  }

  .rule-action {

    &:not(:last-of-type) {
      margin-right: 10px;
    }

  }

  .tags {
    margin-bottom: 10px;
  }

  .add-tags {
    display: flex;
    align-items: flex-end;
    justify-content: space-between;

    &__input {
      margin-right: 10px;
    }

    &__label {
      margin-bottom: 5px;
      font-weight: bold;
    }

  }

  .tags-container {
    display: flex;
    flex-wrap: wrap;
    margin-bottom: 10px;
  }

  .add-tags-done {
    display: block;
    margin-left: auto;
  }
  .pagination {
    margin-top: 20px;
  }

</style><|MERGE_RESOLUTION|>--- conflicted
+++ resolved
@@ -56,10 +56,11 @@
     <a-divider/>
     <a-button
       v-if="(('deleteFirewallRule' in $store.getters.apis) && this.selectedItems.length > 0)"
-      type="danger"
-      icon="delete"
+      type="primary"
+      danger
       style="width: 100%; margin-bottom: 15px"
       @click="bulkActionConfirmation()">
+      <template #icon><delete-outlined /></template>
       {{ $t('label.action.bulk.delete.firewall.rules') }}
     </a-button>
     <a-table
@@ -116,17 +117,6 @@
       :footer="null"
       :closable="true"
       :afterClose="closeModal"
-<<<<<<< HEAD
-      :maskClosable="false">
-      <div class="add-tags">
-        <div class="add-tags__input">
-          <p class="add-tags__label">{{ $t('label.key') }}</p>
-          <a-input autoFocus v-model:value="newTag.key"></a-input>
-        </div>
-        <div class="add-tags__input">
-          <p class="add-tags__label">{{ $t('label.value') }}</p>
-          <a-input v-model:value="newTag.value"></a-input>
-=======
       :maskClosable="false"
       @cancel="tagsModalVisible = false"
       v-ctrl-enter="handleAddTag">
@@ -152,7 +142,6 @@
             :disabled="!('createTags' in $store.getters.apis)"
             @click="handleAddTag"
             :loading="addTagLoading">{{ $t('label.add') }}</a-button>
->>>>>>> 2bbc7817
         </div>
       </a-form>
 
@@ -354,7 +343,7 @@
       this.loading = true
       api('deleteFirewallRule', { id: rule.id }).then(response => {
         const jobId = response.deletefirewallruleresponse.jobid
-        eventBus.$emit('update-job-details', jobId, null)
+        eventBus.emit('update-job-details', jobId, null)
         this.$pollJob({
           title: this.$t('label.action.delete.firewall'),
           description: rule.id,
@@ -369,7 +358,7 @@
           errorMessage: this.$t('message.remove.firewall.rule.failed'),
           errorMethod: () => {
             if (this.selectedItems.length > 0) {
-              eventBus.$emit('update-resource-state', this.selectedItems, rule.id, 'failed')
+              eventBus.emit('update-resource-state', this.selectedItems, rule.id, 'failed')
             }
             this.fetchData()
           },
