// Licensed to the Apache Software Foundation (ASF) under one
// or more contributor license agreements.  See the NOTICE file
// distributed with this work for additional information
// regarding copyright ownership.  The ASF licenses this file
// to you under the Apache License, Version 2.0 (the
// "License"); you may not use this file except in compliance
// with the License.  You may obtain a copy of the License at
//
//   http://www.apache.org/licenses/LICENSE-2.0
//
// Unless required by applicable law or agreed to in writing,
// software distributed under the License is distributed on an
// "AS IS" BASIS, WITHOUT WARRANTIES OR CONDITIONS OF ANY
// KIND, either express or implied.  See the License for the
// specific language governing permissions and limitations
// under the License.

<template>
  <div>
    <div>
      <div class="form" v-ctrl-enter="addRule">
        <div class="form__item">
          <div class="form__label">{{ $t('label.sourcecidr') }}</div>
          <a-input v-focus="true" v-model:value="newRule.cidrlist"></a-input>
        </div>
        <div class="form__item">
          <div class="form__label">{{ $t('label.protocol') }}</div>
          <a-select
            v-model:value="newRule.protocol"
            style="width: 100%;"
            @change="resetRulePorts"
            showSearch
            optionFilterProp="label"
            :filterOption="(input, option) => {
              return option.children[0].children.toLowerCase().indexOf(input.toLowerCase()) >= 0
            }" >
            <a-select-option value="tcp">{{ $t('label.tcp') }}</a-select-option>
            <a-select-option value="udp">{{ $t('label.udp') }}</a-select-option>
            <a-select-option value="icmp">{{ $t('label.icmp') }}</a-select-option>
          </a-select>
        </div>
        <div v-show="newRule.protocol === 'tcp' || newRule.protocol === 'udp'" class="form__item">
          <div class="form__label">{{ $t('label.startport') }}</div>
          <a-input v-model:value="newRule.startport"></a-input>
        </div>
        <div v-show="newRule.protocol === 'tcp' || newRule.protocol === 'udp'" class="form__item">
          <div class="form__label">{{ $t('label.endport') }}</div>
          <a-input v-model:value="newRule.endport"></a-input>
        </div>
        <div v-show="newRule.protocol === 'icmp'" class="form__item">
          <div class="form__label">{{ $t('label.icmptype') }}</div>
          <a-input v-model:value="newRule.icmptype"></a-input>
        </div>
        <div v-show="newRule.protocol === 'icmp'" class="form__item">
          <div class="form__label">{{ $t('label.icmpcode') }}</div>
          <a-input v-model:value="newRule.icmpcode"></a-input>
        </div>
        <div class="form__item" style="margin-left: auto;">
          <a-button :disabled="!('createFirewallRule' in $store.getters.apis)" type="primary" ref="submit" @click="addRule">{{ $t('label.add') }}</a-button>
        </div>
      </div>
    </div>

    <a-divider/>
    <a-button
      v-if="(('deleteFirewallRule' in $store.getters.apis) && this.selectedItems.length > 0)"
      type="primary"
      danger
      style="width: 100%; margin-bottom: 15px"
      @click="bulkActionConfirmation()">
      <template #icon><delete-outlined /></template>
      {{ $t('label.action.bulk.delete.firewall.rules') }}
    </a-button>
    <a-table
      size="small"
      style="overflow-y: auto"
      :loading="loading"
      :columns="columns"
      :dataSource="firewallRules"
      :pagination="false"
      :rowSelection="{selectedRowKeys: selectedRowKeys, onChange: onSelectChange}"
      :rowKey="record => record.id">
      <template #protocol="{ record }">
        {{ getCapitalise(record.protocol) }}
      </template>
      <template #startport="{ record }">
        {{ record.icmptype || record.startport >= 0 ? record.icmptype || record.startport : $t('label.all') }}
      </template>
      <template #endport="{ record }">
        {{ record.icmpcode || record.endport >= 0 ? record.icmpcode || record.endport : $t('label.all') }}
      </template>
      <template #actions="{ record }">
        <div class="actions">
          <tooltip-button :tooltip="$t('label.edit.tags')" icon="tag-outlined" buttonClass="rule-action" @onClick="() => openTagsModal(record.id)" />
          <tooltip-button
            :tooltip="$t('label.delete')"
            type="primary"
            :danger="true"
            icon="delete-outlined"
            buttonClass="rule-action"
            :disabled="!('deleteFirewallRule' in $store.getters.apis)"
            @onClick="deleteRule(record)" />
        </div>
      </template>
    </a-table>
    <a-pagination
      class="pagination"
      size="small"
      :current="page"
      :pageSize="pageSize"
      :total="totalCount"
      :showTotal="total => `${$t('label.total')} ${total} ${$t('label.items')}`"
      :pageSizeOptions="['10', '20', '40', '80', '100']"
      @change="handleChangePage"
      @showSizeChange="handleChangePageSize"
      showSizeChanger>
      <template #buildOptionText="props">
        <span>{{ props.value }} / {{ $t('label.page') }}</span>
      </template>
    </a-pagination>

    <a-modal
      :title="$t('label.edit.tags')"
      :visible="tagsModalVisible"
      :footer="null"
      :closable="true"
      :afterClose="closeModal"
      :maskClosable="false"
      @cancel="tagsModalVisible = false">
      <a-form
        layout="vertical"
        :ref="formRef"
        :model="form"
        :rules="rules"
        @finish="handleAddTag"
        v-ctrl-enter="handleAddTag">
        <div class="add-tags">
          <div class="add-tags__input">
            <p class="add-tags__label">{{ $t('label.key') }}</p>
            <a-form-item name="key" ref="key">
              <a-input
                v-focus="true"
                v-model:value="form.key" />
            </a-form-item>
          </div>
          <div class="add-tags__input">
            <p class="add-tags__label">{{ $t('label.value') }}</p>
            <a-form-item name="value" ref="value">
              <a-input v-model:value="form.value" />
            </a-form-item>
          </div>
          <a-button
            style="margin-bottom: 5px;"
            ref="submit"
            type="primary"
            :disabled="!('createTags' in $store.getters.apis)"
            @click="handleAddTag"
            :loading="addTagLoading">{{ $t('label.add') }}</a-button>
        </div>
      </a-form>

      <a-divider />

      <div class="tags-container">
        <span class="tags" v-for="(tag) in tags" :key="tag.key">
          <a-tag :key="tag.key" :closable="'deleteTags' in $store.getters.apis" :afterClose="() => handleDeleteTag(tag)">
            {{ tag.key }} = {{ tag.value }}
          </a-tag>
        </span>
      </div>

      <a-button class="add-tags-done" @click="tagsModalVisible = false" type="primary">{{ $t('label.done') }}</a-button>
    </a-modal>

    <bulk-action-view
      v-if="showConfirmationAction || showGroupActionModal"
      :showConfirmationAction="showConfirmationAction"
      :showGroupActionModal="showGroupActionModal"
      :items="firewallRules"
      :selectedRowKeys="selectedRowKeys"
      :selectedItems="selectedItems"
      :columns="columns"
      :selectedColumns="selectedColumns"
      action="deleteFirewallRule"
      :loading="loading"
      :message="message"
      @group-action="deleteRules"
      @handle-cancel="handleCancel"
      @close-modal="closeModal" />
  </div>
</template>

<script>
import { reactive, ref, toRaw } from 'vue'
import { api } from '@/api'
import Status from '@/components/widgets/Status'
import TooltipButton from '@/components/widgets/TooltipButton'
import BulkActionView from '@/components/view/BulkActionView'
import eventBus from '@/config/eventBus'

export default {
  components: {
    Status,
    TooltipButton,
    BulkActionView
  },
  props: {
    resource: {
      type: Object,
      required: true
    }
  },
  inject: ['parentFetchData', 'parentToggleLoading'],
  data () {
    return {
      selectedRowKeys: [],
      showGroupActionModal: false,
      selectedItems: [],
      selectedColumns: [],
      filterColumns: ['State', 'Action'],
      showConfirmationAction: false,
      message: {
        title: this.$t('label.action.bulk.delete.firewall.rules'),
        confirmMessage: this.$t('label.confirm.delete.firewall.rules')
      },
      loading: true,
      addTagLoading: false,
      firewallRules: [],
      newRule: {
        protocol: 'tcp',
        cidrlist: null,
        ipaddressid: this.resource.id,
        icmptype: null,
        icmpcode: null,
        startport: null,
        endport: null
      },
      tagsModalVisible: false,
      selectedRule: null,
      tags: [],
      totalCount: 0,
      page: 1,
      pageSize: 10,
      columns: [
        {
          title: this.$t('label.sourcecidr'),
          dataIndex: 'cidrlist'
        },
        {
          title: this.$t('label.protocol'),
          slots: { customRender: 'protocol' }
        },
        {
          title: `${this.$t('label.startport')}/${this.$t('label.icmptype')}`,
          slots: { customRender: 'startport' }
        },
        {
          title: `${this.$t('label.endport')}/${this.$t('label.icmpcode')}`,
          slots: { customRender: 'endport' }
        },
        {
          title: this.$t('label.state'),
          dataIndex: 'state'
        },
        {
          title: this.$t('label.action'),
          slots: { customRender: 'actions' }
        }
      ]
    }
  },
  computed: {
    hasSelected () {
      return this.selectedRowKeys.length > 0
    }
  },
  created () {
    this.initForm()
    this.fetchData()
  },
  watch: {
    resource: {
      deep: true,
      handler (newItem) {
        if (!newItem || !newItem.id) {
          return
        }
        this.fetchData()
      }
    }
  },
  methods: {
    initForm () {
      this.formRef = ref()
      this.form = reactive({})
      this.rules = reactive({
        key: [{ required: true, message: this.$t('message.specifiy.tag.key') }],
        value: [{ required: true, message: this.$t('message.specifiy.tag.value') }]
      })
    },
    fetchData () {
      this.loading = true
      api('listFirewallRules', {
        listAll: true,
        ipaddressid: this.resource.id,
        page: this.page,
        pageSize: this.pageSize
      }).then(response => {
        this.firewallRules = response.listfirewallrulesresponse.firewallrule || []
        this.totalCount = response.listfirewallrulesresponse.count || 0
      }).catch(error => {
        this.$notifyError(error)
      }).finally(() => {
        this.loading = false
      })
    },
    setSelection (selection) {
      this.selectedRowKeys = selection
      this.$emit('selection-change', this.selectedRowKeys)
      this.selectedItems = (this.firewallRules.filter(function (item) {
        return selection.indexOf(item.id) !== -1
      }))
    },
    resetSelection () {
      this.setSelection([])
    },
    onSelectChange (selectedRowKeys, selectedRows) {
      this.setSelection(selectedRowKeys)
    },
    bulkActionConfirmation () {
      this.showConfirmationAction = true
      this.selectedColumns = this.columns.filter(column => {
        return !this.filterColumns.includes(column.title)
      })
      this.selectedItems = this.selectedItems.map(v => ({ ...v, status: 'InProgress' }))
    },
    handleCancel () {
      eventBus.emit('update-bulk-job-status', this.selectedItems, false)
      this.showGroupActionModal = false
      this.selectedItems = []
      this.selectedColumns = []
      this.selectedRowKeys = []
      this.parentFetchData()
    },
    deleteRules (e) {
      this.showConfirmationAction = false
      this.selectedColumns.splice(0, 0, {
        dataIndex: 'status',
        title: this.$t('label.operation.status'),
        scopedSlots: { customRender: 'status' },
        filters: [
          { text: 'In Progress', value: 'InProgress' },
          { text: 'Success', value: 'success' },
          { text: 'Failed', value: 'failed' }
        ]
      })
      if (this.selectedRowKeys.length > 0) {
        this.showGroupActionModal = true
      }
      for (const rule of this.selectedItems) {
        this.deleteRule(rule)
      }
    },
    getCapitalise (val) {
      if (val === 'all') return this.$t('label.all')
      return val.toUpperCase()
    },
    deleteRule (rule) {
      this.loading = true
      api('deleteFirewallRule', { id: rule.id }).then(response => {
        const jobId = response.deletefirewallruleresponse.jobid
        eventBus.emit('update-job-details', jobId, null)
        this.$pollJob({
          title: this.$t('label.action.delete.firewall'),
          description: rule.id,
          jobId: jobId,
          successMessage: this.$t('message.success.remove.firewall.rule'),
          successMethod: () => {
            if (this.selectedItems.length > 0) {
              eventBus.emit('update-resource-state', this.selectedItems, rule.id, 'success')
            }
            this.fetchData()
          },
          errorMessage: this.$t('message.remove.firewall.rule.failed'),
          errorMethod: () => {
            if (this.selectedItems.length > 0) {
              eventBus.emit('update-resource-state', this.selectedItems, rule.id, 'failed')
            }
            this.fetchData()
          },
          loadingMessage: this.$t('message.remove.firewall.rule.processing'),
          catchMessage: this.$t('error.fetching.async.job.result'),
          catchMethod: () => this.fetchData(),
          bulkAction: `${this.selectedItems.length > 0}` && this.showGroupActionModal
        })
      }).catch(error => {
        this.$notifyError(error)
        this.fetchData()
      })
    },
    addRule () {
      if (this.loading) return
      this.loading = true
      api('createFirewallRule', { ...this.newRule }).then(response => {
        this.$pollJob({
          jobId: response.createfirewallruleresponse.jobid,
          successMessage: this.$t('message.success.add.firewall.rule'),
          successMethod: () => {
            this.resetAllRules()
            this.fetchData()
          },
          errorMessage: this.$t('message.add.firewall.rule.failed'),
          errorMethod: () => {
            this.resetAllRules()
            this.fetchData()
          },
          loadingMessage: this.$t('message.add.firewall.rule.processing'),
          catchMessage: this.$t('error.fetching.async.job.result'),
          catchMethod: () => {
            this.resetAllRules()
            this.fetchData()
          }
        })
      }).catch(error => {
        this.$notifyError(error)
        this.resetAllRules()
        this.fetchData()
      })
    },
    resetAllRules () {
      this.newRule.protocol = 'tcp'
      this.newRule.cidrlist = null
      this.newRule.networkid = this.resource.id
      this.resetRulePorts()
    },
    resetRulePorts () {
      this.newRule.icmptype = null
      this.newRule.icmpcode = null
      this.newRule.startport = null
      this.newRule.endport = null
    },
    closeModal () {
      this.selectedRule = null
      this.tagsModalVisible = false
      this.form.key = null
      this.form.value = null
      this.showConfirmationAction = false
    },
    openTagsModal (id) {
      this.initForm()
      this.selectedRule = id
      this.tagsModalVisible = true

      api('listTags', {
        resourceId: id,
        resourceType: 'FirewallRule',
        listAll: true
      }).then(response => {
        this.tags = response.listtagsresponse.tag || []
      }).catch(error => {
        this.$notifyError(error)
        this.closeModal()
      })
    },
    handleAddTag (e) {
      e.preventDefault()
      if (this.addTagLoading) return

<<<<<<< HEAD
      this.formRef.value.validate().then(() => {
        const values = toRaw(this.form)
=======
      this.newTagsForm.validateFieldsAndScroll((err, values) => {
        if (err) {
          this.tagsLoading = false
          return
        }
>>>>>>> d8004871

        this.addTagLoading = true
        api('createTags', {
          'tags[0].key': values.key,
          'tags[0].value': values.value,
          resourceIds: this.selectedRule,
          resourceType: 'FirewallRule'
        }).then(response => {
          this.$pollJob({
            jobId: response.createtagsresponse.jobid,
            successMessage: this.$t('message.success.add.tag'),
            successMethod: () => {
              this.parentToggleLoading()
              this.openTagsModal(this.selectedRule)
            },
            errorMessage: this.$t('message.add.tag.failed'),
            errorMethod: () => {
              this.parentToggleLoading()
              this.closeModal()
            },
            loadingMessage: this.$t('message.add.tag.processing'),
            catchMessage: this.$t('error.fetching.async.job.result'),
            catchMethod: () => {
              this.parentFetchData()
              this.parentToggleLoading()
              this.closeModal()
            }
          })
        }).catch(error => {
          this.$notifyError(error)
        }).finally(() => {
          this.addTagLoading = false
        })
      })
    },
    handleDeleteTag (tag) {
      api('deleteTags', {
        'tags[0].key': tag.key,
        'tags[0].value': tag.value,
        resourceIds: this.selectedRule,
        resourceType: 'FirewallRule'
      }).then(response => {
        this.$pollJob({
          jobId: response.deletetagsresponse.jobid,
          successMessage: this.$t('message.success.delete.tag'),
          successMethod: () => {
            this.parentToggleLoading()
            this.openTagsModal(this.selectedRule)
          },
          errorMessage: this.$t('message.delete.tag.failed'),
          errorMethod: () => {
            this.parentToggleLoading()
            this.closeModal()
          },
          loadingMessage: this.$t('message.delete.tag.processing'),
          catchMessage: this.$t('error.fetching.async.job.result'),
          catchMethod: () => {
            this.parentFetchData()
            this.parentToggleLoading()
            this.closeModal()
          }
        })
      }).catch(error => {
        this.$notifyError(error)
      })
    },
    handleChangePage (page, pageSize) {
      this.page = page
      this.pageSize = pageSize
      this.fetchData()
    },
    handleChangePageSize (currentPage, pageSize) {
      this.page = currentPage
      this.pageSize = pageSize
      this.fetchData()
    },
    capitalise (val) {
      return val.toUpperCase()
    }
  }
}
</script>

<style scoped lang="scss">
  .rule {

    &-container {
      display: flex;
      width: 100%;
      flex-wrap: wrap;
      margin-right: -20px;
      margin-bottom: -10px;
    }

    &__item {
      padding-right: 20px;
      margin-bottom: 20px;

      @media (min-width: 760px) {
        flex: 1;
      }

    }

    &__title {
      font-weight: bold;
    }

  }

  .add-btn {
    width: 100%;
    padding-top: 15px;
    padding-bottom: 15px;
    height: auto;
  }

  .add-actions {
    display: flex;
    justify-content: flex-end;
    margin-right: -20px;
    margin-bottom: 20px;

    @media (min-width: 760px) {
      margin-top: 20px;
    }

    button {
      margin-right: 20px;
    }

  }

  .form {
    display: flex;
    align-items: flex-end;
    margin-right: -20px;
    flex-direction: column;
    margin-bottom: 20px;

    @media (min-width: 760px) {
      flex-direction: row;
    }

    &__item {
      display: flex;
      flex-direction: column;
      /*flex: 1;*/
      padding-right: 20px;
      margin-bottom: 20px;

      @media (min-width: 760px) {
        margin-bottom: 0;
      }

      input,
      .ant-select {
        margin-top: auto;
      }

    }

    &__label {
      font-weight: bold;
    }

  }

  .rule-action {

    &:not(:last-of-type) {
      margin-right: 10px;
    }

  }

  .tags {
    margin-bottom: 10px;
  }

  .add-tags {
    display: flex;
    align-items: flex-end;
    justify-content: space-between;

    &__input {
      margin-right: 10px;
    }

    &__label {
      margin-bottom: 5px;
      font-weight: bold;
    }

  }

  .tags-container {
    display: flex;
    flex-wrap: wrap;
    margin-bottom: 10px;
  }

  .add-tags-done {
    display: block;
    margin-left: auto;
  }
  .pagination {
    margin-top: 20px;
  }

</style><|MERGE_RESOLUTION|>--- conflicted
+++ resolved
@@ -133,7 +133,8 @@
         :model="form"
         :rules="rules"
         @finish="handleAddTag"
-        v-ctrl-enter="handleAddTag">
+        v-ctrl-enter="handleAddTag"
+        :scrollToFirstError="true">
         <div class="add-tags">
           <div class="add-tags__input">
             <p class="add-tags__label">{{ $t('label.key') }}</p>
@@ -466,16 +467,8 @@
       e.preventDefault()
       if (this.addTagLoading) return
 
-<<<<<<< HEAD
       this.formRef.value.validate().then(() => {
         const values = toRaw(this.form)
-=======
-      this.newTagsForm.validateFieldsAndScroll((err, values) => {
-        if (err) {
-          this.tagsLoading = false
-          return
-        }
->>>>>>> d8004871
 
         this.addTagLoading = true
         api('createTags', {
