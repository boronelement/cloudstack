--- conflicted
+++ resolved
@@ -74,13 +74,8 @@
       <template #algorithm="{ record }">
         {{ returnAlgorithmName(record.algorithm) }}
       </template>
-<<<<<<< HEAD
       <template #protocol="{record}">
-        {{ capitalise(record.protocol) }}
-=======
-      <template slot="protocol" slot-scope="record">
         {{ getCapitalise(record.protocol) }}
->>>>>>> 766fc803
       </template>
       <template #stickiness="{record}">
         <a-button @click="() => openStickinessModal(record.id)">
@@ -1178,10 +1173,6 @@
     onSearch (value) {
       this.searchQuery = value
       this.fetchVirtualMachines()
-    },
-    capitalise (val) {
-      if (val === 'all') return this.$t('label.all')
-      return val.toUpperCase()
     }
   }
 }
