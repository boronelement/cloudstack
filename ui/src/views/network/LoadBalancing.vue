// Licensed to the Apache Software Foundation (ASF) under one
// or more contributor license agreements.  See the NOTICE file
// distributed with this work for additional information
// regarding copyright ownership.  The ASF licenses this file
// to you under the Apache License, Version 2.0 (the
// "License"); you may not use this file except in compliance
// with the License.  You may obtain a copy of the License at
//
//   http://www.apache.org/licenses/LICENSE-2.0
//
// Unless required by applicable law or agreed to in writing,
// software distributed under the License is distributed on an
// "AS IS" BASIS, WITHOUT WARRANTIES OR CONDITIONS OF ANY
// KIND, either express or implied.  See the License for the
// specific language governing permissions and limitations
// under the License.

<template>
  <div>
    <div v-ctrl-enter="handleOpenAddVMModal">
      <div class="form">
        <div class="form__item" ref="newRuleName">
          <div class="form__label"><span class="form__required">*</span>{{ $t('label.name') }}</div>
          <a-input autoFocus v-model:value="newRule.name"></a-input>
          <span class="error-text">{{ $t('label.required') }}</span>
        </div>
        <div class="form__item" ref="newRulePublicPort">
          <div class="form__label"><span class="form__required">*</span>{{ $t('label.publicport') }}</div>
          <a-input v-model:value="newRule.publicport"></a-input>
          <span class="error-text">{{ $t('label.required') }}</span>
        </div>
        <div class="form__item" ref="newRulePrivatePort">
          <div class="form__label"><span class="form__required">*</span>{{ $t('label.privateport') }}</div>
          <a-input v-model:value="newRule.privateport"></a-input>
          <span class="error-text">{{ $t('label.required') }}</span>
        </div>
      </div>
      <div class="form">
        <div class="form__item">
          <div class="form__label">{{ $t('label.algorithm') }}</div>
          <a-select v-model:value="newRule.algorithm">
            <a-select-option value="roundrobin">{{ $t('label.lb.algorithm.roundrobin') }}</a-select-option>
            <a-select-option value="leastconn">{{ $t('label.lb.algorithm.leastconn') }}</a-select-option>
            <a-select-option value="source">{{ $t('label.lb.algorithm.source') }}</a-select-option>
          </a-select>
        </div>
        <div class="form__item">
          <div class="form__label">{{ $t('label.protocol') }}</div>
          <a-select v-model:value="newRule.protocol" style="min-width: 100px">
            <a-select-option value="tcp-proxy">{{ $t('label.tcp.proxy') }}</a-select-option>
            <a-select-option value="tcp">{{ $t('label.tcp') }}</a-select-option>
            <a-select-option value="udp">{{ $t('label.udp') }}</a-select-option>
          </a-select>
        </div>
        <div class="form__item">
          <div class="form__label" style="white-space: nowrap;">{{ $t('label.add.vms') }}</div>
          <a-button :disabled="!('createLoadBalancerRule' in $store.getters.apis)" type="primary" @click="handleOpenAddVMModal">
            {{ $t('label.add') }}
          </a-button>
        </div>
      </div>
    </div>

    <a-divider />
    <a-button
      v-if="(('deleteLoadBalancerRule' in $store.getters.apis) && this.selectedItems.length > 0)"
      type="danger"
      icon="delete"
      style="width: 100%; margin-bottom: 15px"
      @click="bulkActionConfirmation()">
      {{ $t('label.action.bulk.delete.load.balancer.rules') }}
    </a-button>
    <a-table
      size="small"
      class="list-view"
      :loading="loading"
      :columns="columns"
      :dataSource="lbRules"
      :pagination="false"
      :rowSelection="{selectedRowKeys: selectedRowKeys, onChange: onSelectChange}"
      :rowKey="record => record.id">
      <template #algorithm="{ record }">
        {{ returnAlgorithmName(record.algorithm) }}
      </template>
      <template #protocol="{record}">
        {{ getCapitalise(record.protocol) }}
      </template>
      <template #stickiness="{record}">
        <a-button @click="() => openStickinessModal(record.id)">
          {{ returnStickinessLabel(record.id) }}
        </a-button>
      </template>
      <template #add="record">
        <a-button type="primary" icon="plus-outlined" @click="() => { selectedRule = record; handleOpenAddVMModal() }">
          {{ $t('label.add') }}
        </a-button>
      </template>
      <template #expandedRowRender="{ record }">
        <div class="rule-instance-list">
          <div v-for="instance in record.ruleInstances" :key="instance.loadbalancerruleinstance.id">
            <div v-for="ip in instance.lbvmipaddresses" :key="ip" class="rule-instance-list__item">
              <div>
                <status :text="instance.loadbalancerruleinstance.state" />
                <desktop-outlined />
                <router-link :to="{ path: '/vm/' + instance.loadbalancerruleinstance.id }">
                  {{ instance.loadbalancerruleinstance.displayname }}
                </router-link>
              </div>
              <div>{{ ip }}</div>
              <tooltip-button
                :tooltip="$t('label.action.delete.load.balancer')"
                type="primary"
                :danger="true"
                icon="delete-outlined"
                @onClick="() => handleDeleteInstanceFromRule(instance, record, ip)" />
            </div>
          </div>
        </div>
      </template>
      <template #actions="record">
        <div class="actions">
          <tooltip-button :tooltip="$t('label.edit')" icon="edit-outlined" @onClick="() => openEditRuleModal(record)" />
          <tooltip-button :tooltip="$t('label.edit.tags')" :disabled="!('updateLoadBalancerRule' in $store.getters.apis)" icon="tag-outlined" @onClick="() => openTagsModal(record.id)" />
          <a-popconfirm
            :title="$t('label.delete') + '?'"
            @confirm="handleDeleteRule(record)"
            :okText="$t('label.yes')"
            :cancelText="$t('label.no')"
          >
            <tooltip-button
              :tooltip="$t('label.delete')"
              :disabled="!('deleteLoadBalancerRule' in $store.getters.apis)"
              type="primary"
              :danger="true"
              icon="delete-outlined" />
          </a-popconfirm>
        </div>
      </template>
    </a-table>
    <a-pagination
      class="pagination"
      size="small"
      :current="page"
      :pageSize="pageSize"
      :total="totalCount"
      :showTotal="total => `${$t('label.total')} ${total} ${$t('label.items')}`"
      :pageSizeOptions="['10', '20', '40', '80', '100']"
      @change="handleChangePage"
      @showSizeChange="handleChangePageSize"
      showSizeChanger>
      <template #buildOptionText="props">
        <span>{{ props.value }} / {{ $t('label.page') }}</span>
      </template>
    </a-pagination>

    <a-modal
      :title="$t('label.edit.tags')"
      :visible="tagsModalVisible"
      :footer="null"
      :closable="true"
      :afterClose="closeModal"
      :maskClosable="false"
      class="tags-modal"
      @cancel="tagsModalVisible = false"
      v-ctrl-enter="handleAddTag">
      <span v-show="tagsModalLoading" class="modal-loading">
        <loading-outlined />
      </span>

      <a-form :ref="tagRef" :model="newTagsForm" :rules="tagRules" class="add-tags" @finish="handleAddTag">
        <div class="add-tags__input">
          <p class="add-tags__label">{{ $t('label.key') }}</p>
          <a-form-item ref="key" name="key">
            <a-input
              autoFocus
              v-model:value="newTagsForm.key" />
          </a-form-item>
        </div>
        <div class="add-tags__input">
          <p class="add-tags__label">{{ $t('label.value') }}</p>
          <a-form-item ref="value" name="value">
            <a-input v-model:value="newTagsForm.value" />
          </a-form-item>
        </div>
        <a-button :disabled="!('createTags' in $store.getters.apis)" type="primary" html-type="submit">{{ $t('label.add') }}</a-button>
      </a-form>

      <a-divider />

      <div v-show="!tagsModalLoading" class="tags-container">
        <div class="tags" v-for="(tag, index) in tags" :key="index">
          <a-tag :key="index" :closable="'deleteTags' in $store.getters.apis" :afterClose="() => handleDeleteTag(tag)">
            {{ tag.key }} = {{ tag.value }}
          </a-tag>
        </div>
      </div>

      <a-button class="add-tags-done" @click="tagsModalVisible = false" type="primary">{{ $t('label.done') }}</a-button>
    </a-modal>

    <a-modal
      :title="$t('label.configure.sticky.policy')"
      :visible="stickinessModalVisible"
      :footer="null"
      :afterClose="closeModal"
      :maskClosable="false"
      :closable="true"
      :okButtonProps="{ props: {htmlType: 'submit'}}"
      @cancel="stickinessModalVisible = false"
      v-ctrl-enter="handleSubmitStickinessForm">

      <span v-show="stickinessModalLoading" class="modal-loading">
        <loading-outlined />
      </span>

      <a-form
        :ref="stickRef"
        :model="stickinessPolicyForm"
        :rules="stickRules"
        @finish="handleSubmitStickinessForm"
        class="custom-ant-form">
        <a-form-item name="methodname" ref="methodname" :label="$t('label.stickiness.method')">
          <a-select autoFocus v-model:value="stickinessPolicyForm.methodname" @change="handleStickinessMethodSelectChange">
            <a-select-option value="LbCookie">{{ $t('label.lb.cookie') }}</a-select-option>
            <a-select-option value="AppCookie">{{ $t('label.app.cookie') }}</a-select-option>
            <a-select-option value="SourceBased">{{ $t('label.source.based') }}</a-select-option>
            <a-select-option value="none">{{ $t('label.none') }}</a-select-option>
          </a-select>
        </a-form-item>
        <a-form-item
          name="name"
          ref="name"
          :label="$t('label.sticky.name')"
          v-show="stickinessPolicyMethod === 'LbCookie' || stickinessPolicyMethod ===
            'AppCookie' || stickinessPolicyMethod === 'SourceBased'">
          <a-input v-model:value="stickinessPolicyForm.name" />
        </a-form-item>
        <a-form-item
          name="cookieName"
          ref="cookieName"
          :label="$t('label.sticky.cookie-name')"
          v-show="stickinessPolicyMethod === 'LbCookie' || stickinessPolicyMethod ===
            'AppCookie'">
          <a-input v-model:value="stickinessPolicyForm.cookieName" />
        </a-form-item>
        <a-form-item
          name="mode"
          ref="mode"
          :label="$t('label.sticky.mode')"
          v-show="stickinessPolicyMethod === 'LbCookie' || stickinessPolicyMethod ===
            'AppCookie'">
          <a-input v-model:value="stickinessPolicyForm.mode" />
        </a-form-item>
        <a-form-item name="nocache" ref="nocache" :label="$t('label.sticky.nocache')" v-show="stickinessPolicyMethod === 'LbCookie'">
          <a-checkbox v-model:checked="stickinessPolicyForm.nocache"></a-checkbox>
        </a-form-item>
        <a-form-item name="indirect" ref="indirect" :label="$t('label.sticky.indirect')" v-show="stickinessPolicyMethod === 'LbCookie'">
          <a-checkbox v-model:checked="stickinessPolicyForm.indirect"></a-checkbox>
        </a-form-item>
        <a-form-item name="postonly" ref="postonly" :label="$t('label.sticky.postonly')" v-show="stickinessPolicyMethod === 'LbCookie'">
          <a-checkbox v-model:checked="stickinessPolicyForm.postonly"></a-checkbox>
        </a-form-item>
        <a-form-item name="domain" ref="domain" :label="$t('label.domain')" v-show="stickinessPolicyMethod === 'LbCookie'">
          <a-input v-model:value="stickinessPolicyForm.domain" />
        </a-form-item>
        <a-form-item name="length" ref="length" :label="$t('label.sticky.length')" v-show="stickinessPolicyMethod === 'AppCookie'">
          <a-input v-model:value="stickinessPolicyForm.length" type="number" />
        </a-form-item>
        <a-form-item name="holdtime" ref="holdtime" :label="$t('label.sticky.holdtime')" v-show="stickinessPolicyMethod === 'AppCookie'">
          <a-input v-model:value="stickinessPolicyForm.holdtime" type="number" />
        </a-form-item>
        <a-form-item name="requestLearn" ref="requestLearn" :label="$t('label.sticky.request-learn')" v-show="stickinessPolicyMethod === 'AppCookie'">
          <a-checkbox v-model:checked="stickinessPolicyForm.requestLearn"></a-checkbox>
        </a-form-item>
        <a-form-item name="prefix" ref="prefix" :label="$t('label.sticky.prefix')" v-show="stickinessPolicyMethod === 'AppCookie'">
          <a-checkbox v-model:checked="stickinessPolicyForm.prefix"></a-checkbox>
        </a-form-item>
        <a-form-item name="tablesize" ref="tablesize" :label="$t('label.sticky.tablesize')" v-show="stickinessPolicyMethod === 'SourceBased'">
          <a-input v-model:value="stickinessPolicyForm.tablesize" />
        </a-form-item>
        <a-form-item name="expire" ref="expire" :label="$t('label.sticky.expire')" v-show="stickinessPolicyMethod === 'SourceBased'">
          <a-input v-model:value="stickinessPolicyForm.expire" />
        </a-form-item>

        <div :span="24" class="action-button">
          <a-button @click="stickinessModalVisible = false">{{ $t('label.cancel') }}</a-button>
          <a-button type="primary" @submit="handleSubmitStickinessForm">{{ $t('label.ok') }}</a-button>
        </div>
      </a-form>
    </a-modal>

    <a-modal
      :title="$t('label.edit.rule')"
      :visible="editRuleModalVisible"
      :afterClose="closeModal"
      :maskClosable="false"
      :closable="true"
      :footer="null"
      @cancel="editRuleModalVisible = false"
      v-ctrl-enter="handleSubmitEditForm">
      <span v-show="editRuleModalLoading" class="modal-loading">
        <loading-outlined />
      </span>

      <div class="edit-rule" v-if="selectedRule">
        <div class="edit-rule__item">
          <p class="edit-rule__label">{{ $t('label.name') }}</p>
          <a-input autoFocus v-model:value="editRuleDetails.name" />
        </div>
        <div class="edit-rule__item">
          <p class="edit-rule__label">{{ $t('label.algorithm') }}</p>
          <a-select v-model:value="editRuleDetails.algorithm">
            <a-select-option value="roundrobin">{{ $t('label.lb.algorithm.roundrobin') }}</a-select-option>
            <a-select-option value="leastconn">{{ $t('label.lb.algorithm.leastconn') }}</a-select-option>
            <a-select-option value="source">{{ $t('label.lb.algorithm.source') }}</a-select-option>
          </a-select>
        </div>
        <div class="edit-rule__item">
          <p class="edit-rule__label">{{ $t('label.protocol') }}</p>
          <a-select v-model:value="editRuleDetails.protocol">
            <a-select-option value="tcp-proxy">{{ $t('label.tcp.proxy') }}</a-select-option>
            <a-select-option value="tcp">{{ $t('label.tcp') }}</a-select-option>
            <a-select-option value="udp">{{ $t('label.udp') }}</a-select-option>
          </a-select>
        </div>
        <div :span="24" class="action-button">
          <a-button @click="() => editRuleModalVisible = false">{{ $t('label.cancel') }}</a-button>
          <a-button type="primary" @click="handleSubmitEditForm">{{ $t('label.ok') }}</a-button>
        </div>
      </div>
    </a-modal>

    <a-modal
      :title="$t('label.add.vms')"
      :maskClosable="false"
<<<<<<< HEAD
      :okText="$t('label.ok')"
      :cancelText="$t('label.cancel')"
      :visible="addVmModalVisible"
=======
      :closable="true"
      v-model="addVmModalVisible"
>>>>>>> 2bbc7817
      class="vm-modal"
      width="60vw"
      :okButtonProps="{ props:
        {disabled: newRule.virtualmachineid === [] } }"
      @cancel="closeModal"
      v-ctrl-enter="handleAddNewRule"
    >
      <div>
        <span
          v-if="'vpcid' in resource && !('associatednetworkid' in resource)">
          <strong>{{ $t('label.select.tier') }} </strong>
          <a-select
            :autoFocus="'vpcid' in resource && !('associatednetworkid' in resource)"
            v-model:value="selectedTier"
            @change="fetchVirtualMachines()"
            :placeholder="$t('label.select.tier')" >
            <a-select-option
              v-for="tier in tiers.data"
              :loading="tiers.loading"
              :key="tier.id">
              {{ tier.displaytext }}
            </a-select-option>
          </a-select>
        </span>
        <a-input-search
          :autoFocus="!('vpcid' in resource && !('associatednetworkid' in resource))"
          class="input-search"
          :placeholder="$t('label.search')"
          v-model:value="searchQuery"
          allowClear
          @search="onSearch" />
        <a-table
          size="small"
          class="list-view"
          :loading="addVmModalLoading"
          :columns="vmColumns"
          :dataSource="vms"
          :pagination="false"
          :rowKey="record => record.id"
          :scroll="{ y: 300 }">
          <template #name="{text, record, index}">
            <span>
              {{ text }}
            </span>
            <loading-outlined v-if="addVmModalNicLoading" />
            <a-select
              style="display: block"
              v-else-if="!addVmModalNicLoading && newRule.virtualmachineid[index] === record.id"
              mode="multiple"
              v-model:value="newRule.vmguestip[index]"
            >
              <a-select-option v-for="(nic, nicIndex) in nics[index]" :key="nic" :value="nic">
                {{ nic }}{{ nicIndex === 0 ? ` (${$t('label.primary')})` : null }}
              </a-select-option>
            </a-select>
          </template>

          <template #state="{text}">
            <status :text="text ? text : ''" displayText></status>
          </template>

          <template #action="{text, record, index}" style="text-align: center" :text="text">
            <a-checkbox v-model:value="record.id" @change="e => fetchNics(e, index)" />
          </template>
        </a-table>
        <a-pagination
          class="pagination"
          size="small"
          :current="vmPage"
          :pageSize="vmPageSize"
          :total="vmCount"
          :showTotal="total => `${$t('label.total')} ${total} ${$t('label.items')}`"
          :pageSizeOptions="['10', '20', '40', '80', '100']"
          @change="handleChangePage"
          @showSizeChange="handleChangePageSize"
          showSizeChanger>
          <template #buildOptionText="props">
            <span>{{ props.value }} / {{ $t('label.page') }}</span>
          </template>
        </a-pagination>
      </div>

      <div :span="24" class="action-button">
        <a-button @click="closeModal">{{ $t('label.cancel') }}</a-button>
        <a-button type="primary" @click="handleAddNewRule">{{ $t('label.ok') }}</a-button>
      </div>
    </a-modal>

    <bulk-action-view
      v-if="showConfirmationAction || showGroupActionModal"
      :showConfirmationAction="showConfirmationAction"
      :showGroupActionModal="showGroupActionModal"
      :items="lbRules"
      :selectedRowKeys="selectedRowKeys"
      :selectedItems="selectedItems"
      :columns="columns"
      :selectedColumns="selectedColumns"
      :filterColumns="filterColumns"
      action="deleteLoadBalancerRule"
      :loading="loading"
      :message="message"
      @group-action="deleteRules"
      @handle-cancel="handleCancel"
      @close-modal="closeModal" />
  </div>
</template>

<script>
import { ref, reactive, toRaw, nextTick } from 'vue'
import { api } from '@/api'
import Status from '@/components/widgets/Status'
import TooltipButton from '@/components/widgets/TooltipButton'
import BulkActionView from '@/components/view/BulkActionView'
import eventBus from '@/config/eventBus'

export default {
  name: 'LoadBalancing',
  components: {
    Status,
    TooltipButton,
    BulkActionView
  },
  props: {
    resource: {
      type: Object,
      required: true
    }
  },
  inject: ['parentFetchData', 'parentToggleLoading'],
  data () {
    return {
      selectedRowKeys: [],
      showGroupActionModal: false,
      selectedItems: [],
      selectedColumns: [],
      filterColumns: ['State', 'Action', 'Add VMs', 'Stickiness'],
      showConfirmationAction: false,
      message: {
        title: this.$t('label.action.bulk.delete.load.balancer.rules'),
        confirmMessage: this.$t('label.confirm.delete.loadbalancer.rules')
      },
      loading: true,
      lbRules: [],
      tagsModalVisible: false,
      tagsModalLoading: false,
      tags: [],
      selectedRule: null,
      selectedTier: null,
      stickinessModalVisible: false,
      stickinessPolicies: [],
      stickinessModalLoading: false,
      selectedStickinessPolicy: null,
      stickinessPolicyMethod: 'LbCookie',
      editRuleModalVisible: false,
      editRuleModalLoading: false,
      editRuleDetails: {
        name: '',
        algorithm: '',
        protocol: ''
      },
      newRule: {
        algorithm: 'roundrobin',
        name: '',
        privateport: '',
        publicport: '',
        protocol: 'tcp',
        virtualmachineid: [],
        vmguestip: []
      },
      addVmModalVisible: false,
      addVmModalLoading: false,
      addVmModalNicLoading: false,
      vms: [],
      nics: [],
      totalCount: 0,
      page: 1,
      pageSize: 10,
      columns: [
        {
          title: this.$t('label.name'),
          dataIndex: 'name'
        },
        {
          title: this.$t('label.publicport'),
          dataIndex: 'publicport'
        },
        {
          title: this.$t('label.privateport'),
          dataIndex: 'privateport'
        },
        {
          title: this.$t('label.algorithm'),
          slots: { customRender: 'algorithm' }
        },
        {
          title: this.$t('label.protocol'),
          slots: { customRender: 'protocol' }
        },
        {
          title: this.$t('label.state'),
          dataIndex: 'state'
        },
        {
          title: this.$t('label.action.configure.stickiness'),
          slots: { customRender: 'stickiness' }
        },
        {
          title: this.$t('label.add.vms'),
          slots: { customRender: 'add' }
        },
        {
          title: this.$t('label.action'),
          slots: { customRender: 'actions' }
        }
      ],
      tiers: {
        loading: false,
        data: []
      },
      vmColumns: [
        {
          title: this.$t('label.name'),
          dataIndex: 'name',
          slots: { customRender: 'name' },
          width: 220
        },
        {
          title: this.$t('label.state'),
          dataIndex: 'state',
          slots: { customRender: 'state' }
        },
        {
          title: this.$t('label.displayname'),
          dataIndex: 'displayname'
        },
        {
          title: this.$t('label.account'),
          dataIndex: 'account'
        },
        {
          title: this.$t('label.zonename'),
          dataIndex: 'zonename'
        },
        {
          title: this.$t('label.select'),
          dataIndex: 'action',
          slots: { customRender: 'action' },
          width: 80
        }
      ],
      vmPage: 1,
      vmPageSize: 10,
      vmCount: 0,
      searchQuery: null
    }
  },
  computed: {
    hasSelected () {
      return this.selectedRowKeys.length > 0
    }
  },
  created () {
    this.initTagForm()
    this.initStickForm()
    this.fetchData()
  },
  watch: {
    resource: function (newItem, oldItem) {
      if (!newItem || !newItem.id) {
        return
      }
      this.fetchData()
    }
  },
  methods: {
    initTagForm () {
      this.tagRef = ref()
      this.newTagsForm = reactive({})
      this.tagRules = reactive({
        key: [{ required: true, message: this.$t('message.specifiy.tag.key') }],
        value: [{ required: true, message: this.$t('message.specifiy.tag.value') }]
      })
    },
    initStickForm () {
      this.stickRef = ref()
      this.stickinessPolicyForm = reactive({ })
      this.stickRules = reactive({
        name: [{ required: true, message: this.$t('message.error.specify.sticky.name') }]
      })
    },
    fetchData () {
      this.fetchListTiers()
      this.fetchLBRules()
    },
    fetchListTiers () {
      this.tiers.loading = true

      api('listNetworks', {
        account: this.resource.account,
        domainid: this.resource.domainid,
        supportedservices: 'Lb',
        vpcid: this.resource.vpcid
      }).then(json => {
        this.tiers.data = json.listnetworksresponse.network || []
        this.selectedTier = this.tiers.data?.[0]?.id ? this.tiers.data[0].id : null
        this.$forceUpdate()
      }).catch(error => {
        this.$notifyError(error)
      }).finally(() => { this.tiers.loading = false })
    },
    fetchLBRules () {
      this.loading = true
      this.lbRules = []
      this.stickinessPolicies = []

      api('listLoadBalancerRules', {
        listAll: true,
        publicipid: this.resource.id,
        page: this.page,
        pageSize: this.pageSize
      }).then(response => {
        this.lbRules = response.listloadbalancerrulesresponse.loadbalancerrule || []
        this.totalCount = response.listloadbalancerrulesresponse.count || 0
      }).then(() => {
        if (this.lbRules.length > 0) {
          setTimeout(() => {
            this.fetchLBRuleInstances()
          }, 100)
          this.fetchLBStickinessPolicies()
          return
        }
        this.loading = false
      }).catch(error => {
        this.$notifyError(error)
        this.loading = false
      })
    },
    fetchLBRuleInstances () {
      for (const rule of this.lbRules) {
        this.loading = true
        api('listLoadBalancerRuleInstances', {
          listAll: true,
          lbvmips: true,
          id: rule.id
        }).then(response => {
          this.$set(rule, 'ruleInstances', response.listloadbalancerruleinstancesresponse.lbrulevmidip)
        }).catch(error => {
          this.$notifyError(error)
        }).finally(() => {
          this.loading = false
        })
      }
    },
    fetchLBStickinessPolicies () {
      this.loading = true
      this.lbRules.forEach(rule => {
        api('listLBStickinessPolicies', {
          listAll: true,
          lbruleid: rule.id
        }).then(response => {
          this.stickinessPolicies.push(...response.listlbstickinesspoliciesresponse.stickinesspolicies)
        }).catch(error => {
          this.$notifyError(error)
        }).finally(() => {
          this.loading = false
        })
      })
    },
    returnAlgorithmName (name) {
      switch (name) {
        case 'leastconn':
          return 'Least connections'
        case 'roundrobin' :
          return 'Round-robin'
        case 'source':
          return 'Source'
        default :
          return ''
      }
    },
    returnStickinessLabel (id) {
      const match = this.stickinessPolicies.filter(policy => policy.lbruleid === id)
      if (match.length > 0 && match[0].stickinesspolicy.length > 0) {
        return match[0].stickinesspolicy[0].methodname
      }
      return 'Configure'
    },
    getCapitalise (val) {
      if (val === 'all') return this.$t('label.all')
      return val.toUpperCase()
    },
    openTagsModal (id) {
      this.tagsModalLoading = true
      this.tagsModalVisible = true
      this.tags = []
      this.selectedRule = id
      this.tagRef.value.resetFields()
      api('listTags', {
        resourceId: id,
        resourceType: 'LoadBalancer',
        listAll: true
      }).then(response => {
        this.tags = response.listtagsresponse.tag
        this.tagsModalLoading = false
      }).catch(error => {
        this.$notifyError(error)
        this.closeModal()
      })
    },
<<<<<<< HEAD
    handleAddTag () {
      this.tagRef.value.validate().then(() => {
        const values = toRaw(this.newTagsForm)
        this.tagsModalLoading = true
=======
    handleAddTag (e) {
      if (this.tagsModalLoading) return
      this.tagsModalLoading = true

      e.preventDefault()
      this.newTagsForm.validateFields((err, values) => {
        if (err) {
          this.tagsModalLoading = false
          return
        }
>>>>>>> 2bbc7817

        api('createTags', {
          'tags[0].key': values.key,
          'tags[0].value': values.value,
          resourceIds: this.selectedRule,
          resourceType: 'LoadBalancer'
        }).then(response => {
          this.$pollJob({
            jobId: response.createtagsresponse.jobid,
            successMessage: this.$t('message.success.add.tag'),
            successMethod: () => {
              this.parentToggleLoading()
              this.openTagsModal(this.selectedRule)
            },
            errorMessage: this.$t('message.add.tag.failed'),
            errorMethod: () => {
              this.parentToggleLoading()
              this.closeModal()
            },
            loadingMessage: this.$t('message.add.tag.processing'),
            catchMessage: this.$t('error.fetching.async.job.result'),
            catchMethod: () => {
              this.parentFetchData()
              this.parentToggleLoading()
              this.closeModal()
            }
          })
        }).catch(error => {
          this.$notifyError(error)
        })
      })
    },
    handleDeleteTag (tag) {
      this.tagsModalLoading = true
      api('deleteTags', {
        'tags[0].key': tag.key,
        'tags[0].value': tag.value,
        resourceIds: tag.resourceid,
        resourceType: 'LoadBalancer'
      }).then(response => {
        this.$pollJob({
          jobId: response.deletetagsresponse.jobid,
          successMessage: this.$t('message.success.delete.tag'),
          successMethod: () => {
            this.parentToggleLoading()
            this.openTagsModal(this.selectedRule)
          },
          errorMessage: this.$t('message.delete.tag.failed'),
          errorMethod: () => {
            this.parentToggleLoading()
            this.closeModal()
          },
          loadingMessage: this.$t('message.delete.tag.processing'),
          catchMessage: this.$t('error.fetching.async.job.result'),
          catchMethod: () => {
            this.parentFetchData()
            this.parentToggleLoading()
            this.closeModal()
          }
        })
      }).catch(error => {
        this.$notifyError(error)
      })
    },
    openStickinessModal (id) {
      this.stickinessModalVisible = true
      this.selectedRule = id
      const match = this.stickinessPolicies.find(policy => policy.lbruleid === id)

      if (match && match.stickinesspolicy.length > 0) {
        this.selectedStickinessPolicy = match.stickinesspolicy[0]
        this.stickinessPolicyMethod = this.selectedStickinessPolicy.methodname
        nextTick().then(() => {
          this.stickinessPolicyForm.methodname = this.selectedStickinessPolicy.methodname
          this.stickinessPolicyForm.name = this.selectedStickinessPolicy.name
          this.stickinessPolicyForm.cookieName = this.selectedStickinessPolicy.params['cookie-name']
          this.stickinessPolicyForm.mode = this.selectedStickinessPolicy.params.mode
          this.stickinessPolicyForm.domain = this.selectedStickinessPolicy.params.domain
          this.stickinessPolicyForm.length = this.selectedStickinessPolicy.params.length
          this.stickinessPolicyForm.holdtime = this.selectedStickinessPolicy.params.holdtime
          this.stickinessPolicyForm.nocache = !!this.selectedStickinessPolicy.params.nocache
          this.stickinessPolicyForm.indirect = !!this.selectedStickinessPolicy.params.indirect
          this.stickinessPolicyForm.postonly = !!this.selectedStickinessPolicy.params.postonly
          this.stickinessPolicyForm.requestLearn = !!this.selectedStickinessPolicy.params['request-learn']
          this.stickinessPolicyForm.prefix = !!this.selectedStickinessPolicy.params.prefix
        })
      }
    },
    handleAddStickinessPolicy (data, values) {
      api('createLBStickinessPolicy', {
        ...data,
        lbruleid: this.selectedRule,
        name: values.name,
        methodname: values.methodname
      }).then(response => {
        this.$pollJob({
          jobId: response.createLBStickinessPolicy.jobid,
          successMessage: this.$t('message.success.config.sticky.policy'),
          successMethod: () => {
            this.parentToggleLoading()
            this.fetchData()
            this.closeModal()
          },
          errorMessage: this.$t('message.config.sticky.policy.failed'),
          errorMethod: () => {
            this.parentToggleLoading()
            this.fetchData()
            this.closeModal()
          },
          loadingMessage: this.$t('message.config.sticky.policy.processing'),
          catchMessage: this.$t('error.fetching.async.job.result'),
          catchMethod: () => {
            this.parentFetchData()
            this.parentToggleLoading()
            this.fetchData()
            this.closeModal()
          }
        })
      }).catch(error => {
        this.$notifyError(error)
      })
    },
    handleDeleteStickinessPolicy () {
      this.stickinessModalLoading = true
      api('deleteLBStickinessPolicy', { id: this.selectedStickinessPolicy.id }).then(response => {
        this.$pollJob({
          jobId: response.deleteLBstickinessrruleresponse.jobid,
          successMessage: this.$t('message.success.remove.sticky.policy'),
          successMethod: () => {
            this.parentToggleLoading()
            this.fetchData()
            this.closeModal()
          },
          errorMessage: this.$t('message.remove.sticky.policy.failed'),
          errorMethod: () => {
            this.parentToggleLoading()
            this.fetchData()
            this.closeModal()
          },
          loadingMessage: this.$t('message.remove.sticky.policy.processing'),
          catchMessage: this.$t('error.fetching.async.job.result'),
          catchMethod: () => {
            this.parentFetchData()
            this.parentToggleLoading()
            this.fetchData()
            this.closeModal()
          }
        })
      }).catch(error => {
        this.$notifyError(error)
      })
    },
<<<<<<< HEAD
    handleSubmitStickinessForm () {
      this.stickRef.value.validate().then(() => {
        const values = toRaw(this.stickinessPolicyForm)
        this.stickinessModalLoading = true
=======
    handleSubmitStickinessForm (e) {
      if (this.stickinessModalLoading) return
      this.stickinessModalLoading = true
      e.preventDefault()
      this.stickinessPolicyForm.validateFields((err, values) => {
        if (err) {
          this.stickinessModalLoading = false
          return
        }
>>>>>>> 2bbc7817
        if (values.methodname === 'none') {
          this.handleDeleteStickinessPolicy()
          return
        }

        values.nocache = this.form.nocache
        values.indirect = this.form.indirect
        values.postonly = this.form.postonly
        values.requestLearn = this.form.requestLearn
        values.prefix = this.form.prefix

        let data = {}
        let count = 0
        Object.entries(values).forEach(([key, val]) => {
          if (val && key !== 'name' && key !== 'methodname') {
            if (key === 'cookieName') {
              data = { ...data, ...{ [`param[${count}].name`]: 'cookie-name' } }
            } else if (key === 'requestLearn') {
              data = { ...data, ...{ [`param[${count}].name`]: 'request-learn' } }
            } else {
              data = { ...data, ...{ [`param[${count}].name`]: key } }
            }
            data = { ...data, ...{ [`param[${count}].value`]: val } }
            count++
          }
        })

        this.handleAddStickinessPolicy(data, values)
      })
    },
    handleStickinessMethodSelectChange (e) {
      this.stickinessPolicyMethod = e
    },
    handleDeleteInstanceFromRule (instance, rule, ip) {
      this.loading = true
      api('removeFromLoadBalancerRule', {
        id: rule.id,
        'vmidipmap[0].vmid': instance.loadbalancerruleinstance.id,
        'vmidipmap[0].vmip': ip
      }).then(response => {
        this.$pollJob({
          jobId: response.removefromloadbalancerruleresponse.jobid,
          successMessage: this.$t('message.success.remove.instance.rule'),
          successMethod: () => {
            this.fetchData()
          },
          errorMessage: this.$t('message.remove.instance.failed'),
          errorMethod: () => {
            this.fetchData()
          },
          loadingMessage: this.$t('message.remove.instance.processing'),
          catchMessage: this.$t('error.fetching.async.job.result'),
          catchMethod: () => {
            this.fetchData()
          }
        })
      }).catch(error => {
        this.$notifyError(error)
        this.fetchData()
      })
    },
    openEditRuleModal (rule) {
      this.selectedRule = rule
      this.editRuleModalVisible = true
      this.editRuleDetails.name = this.selectedRule.name
      this.editRuleDetails.algorithm = this.selectedRule.algorithm
      this.editRuleDetails.protocol = this.selectedRule.protocol
    },
    handleSubmitEditForm () {
      if (this.editRuleModalLoading) return
      this.loading = true
      this.editRuleModalLoading = true
      api('updateLoadBalancerRule', {
        ...this.editRuleDetails,
        id: this.selectedRule.id
      }).then(response => {
        this.$pollJob({
          jobId: response.updateloadbalancerruleresponse.jobid,
          successMessage: this.$t('message.success.edit.rule'),
          successMethod: () => {
            this.parentToggleLoading()
            this.fetchData()
            this.closeModal()
          },
          errorMessage: this.$t('message.edit.rule.failed'),
          errorMethod: () => {
            this.parentToggleLoading()
            this.fetchData()
            this.closeModal()
          },
          loadingMessage: this.$t('message.edit.rule.processing'),
          catchMessage: this.$t('error.fetching.async.job.result'),
          catchMethod: () => {
            this.parentFetchData()
            this.parentToggleLoading()
            this.fetchData()
            this.closeModal()
          }
        })
      }).catch(error => {
        this.$notifyError(error)
        this.loading = false
      })
    },
    setSelection (selection) {
      this.selectedRowKeys = selection
      this.$emit('selection-change', this.selectedRowKeys)
      this.selectedItems = (this.lbRules.filter(function (item) {
        return selection.indexOf(item.id) !== -1
      }))
    },
    resetSelection () {
      this.setSelection([])
    },
    onSelectChange (selectedRowKeys, selectedRows) {
      this.setSelection(selectedRowKeys)
    },
    bulkActionConfirmation () {
      this.showConfirmationAction = true
      this.selectedColumns = this.columns.filter(column => {
        return !this.filterColumns.includes(column.title)
      })
      this.selectedItems = this.selectedItems.map(v => ({ ...v, status: 'InProgress' }))
    },
    handleCancel () {
      eventBus.$emit('update-bulk-job-status', this.selectedItems, false)
      this.showGroupActionModal = false
      this.selectedItems = []
      this.selectedColumns = []
      this.selectedRowKeys = []
      this.parentFetchData()
    },
    deleteRules (e) {
      this.showConfirmationAction = false
      this.selectedColumns.splice(0, 0, {
        dataIndex: 'status',
        title: this.$t('label.operation.status'),
        scopedSlots: { customRender: 'status' },
        filters: [
          { text: 'In Progress', value: 'InProgress' },
          { text: 'Success', value: 'success' },
          { text: 'Failed', value: 'failed' }
        ]
      })
      if (this.selectedRowKeys.length > 0) {
        this.showGroupActionModal = true
      }
      for (const rule of this.selectedItems) {
        this.handleDeleteRule(rule)
      }
    },
    handleDeleteRule (rule) {
      this.loading = true
      api('deleteLoadBalancerRule', {
        id: rule.id
      }).then(response => {
        const jobId = response.deleteloadbalancerruleresponse.jobid
        eventBus.$emit('update-job-details', jobId, null)
        this.$pollJob({
          title: this.$t('label.action.delete.load.balancer'),
          description: rule.id,
          jobId: jobId,
          successMessage: this.$t('message.success.remove.rule'),
          successMethod: () => {
            if (this.selectedItems.length > 0) {
              eventBus.$emit('update-resource-state', this.selectedItems, rule.id, 'success')
            }
            if (this.selectedRowKeys.length === 0) {
              this.parentToggleLoading()
              this.fetchData()
            }
            this.closeModal()
          },
          errorMessage: this.$t('message.remove.rule.failed'),
          errorMethod: () => {
            if (this.selectedItems.length > 0) {
              eventBus.$emit('update-resource-state', this.selectedItems, rule.id, 'failed')
            }
            if (this.selectedRowKeys.length === 0) {
              this.parentToggleLoading()
              this.fetchData()
            }
            this.closeModal()
          },
          loadingMessage: this.$t('message.delete.rule.processing'),
          catchMessage: this.$t('error.fetching.async.job.result'),
          catchMethod: () => {
            if (this.selectedRowKeys.length === 0) {
              this.parentToggleLoading()
              this.parentFetchData()
            }
            this.closeModal()
          },
          bulkAction: `${this.selectedItems.length > 0}` && this.showGroupActionModal
        })
      }).catch(error => {
        console.log(error)
        this.$notifyError(error)
        this.loading = false
      })
    },
    handleOpenAddVMModal () {
      if (this.addVmModalLoading) return
      if (!this.selectedRule) {
        if (!this.newRule.name) {
          this.$refs.newRuleName.classList.add('error')
        } else {
          this.$refs.newRuleName.classList.remove('error')
        }
        if (!this.newRule.publicport) {
          this.$refs.newRulePublicPort.classList.add('error')
        } else {
          this.$refs.newRulePublicPort.classList.remove('error')
        }
        if (!this.newRule.privateport) {
          this.$refs.newRulePrivatePort.classList.add('error')
        } else {
          this.$refs.newRulePrivatePort.classList.remove('error')
        }
        if (!this.newRule.name || !this.newRule.publicport || !this.newRule.privateport) return
      }
      this.addVmModalVisible = true
      this.fetchVirtualMachines()
    },
    fetchNics (e, index) {
      if (!e.target.checked) {
        this.newRule.virtualmachineid[index] = null
        this.nics[index] = null
        this.newRule.vmguestip[index] = null
        return
      }
      this.newRule.virtualmachineid[index] = e.target.value
      this.addVmModalNicLoading = true

      api('listNics', {
        virtualmachineid: e.target.value,
        networkid: ('vpcid' in this.resource && !('associatednetworkid' in this.resource)) ? this.selectedTier : this.resource.associatednetworkid
      }).then(response => {
        if (!response || !response.listnicsresponse || !response.listnicsresponse.nic[0]) return
        const newItem = []
        newItem.push(response.listnicsresponse.nic[0].ipaddress)
        if (response.listnicsresponse.nic[0].secondaryip) {
          newItem.push(...response.listnicsresponse.nic[0].secondaryip.map(ip => ip.ipaddress))
        }
        this.nics[index] = newItem
        this.newRule.vmguestip[index] = this.nics[index][0]
        this.addVmModalNicLoading = false
      }).catch(error => {
        this.$notifyError(error)
        this.closeModal()
      })
    },
    fetchVirtualMachines () {
      this.vmCount = 0
      this.vms = []
      this.addVmModalLoading = true
      const networkId = ('vpcid' in this.resource && !('associatednetworkid' in this.resource)) ? this.selectedTier : this.resource.associatednetworkid
      if (!networkId) {
        this.addVmModalLoading = false
        return
      }
      api('listVirtualMachines', {
        listAll: true,
        keyword: this.searchQuery,
        page: this.vmPage,
        pagesize: this.vmPageSize,
        networkid: networkId,
        account: this.resource.account,
        domainid: this.resource.domainid
      }).then(response => {
        this.vmCount = response.listvirtualmachinesresponse.count || 0
        this.vms = response.listvirtualmachinesresponse.virtualmachine || []
        this.vms.forEach((vm, index) => {
          this.newRule.virtualmachineid[index] = null
          this.nics[index] = null
          this.newRule.vmguestip[index] = null
        })
      }).catch(error => {
        this.$notifyError(error)
      }).finally(() => {
        this.addVmModalLoading = false
      })
    },
    handleAssignToLBRule (data) {
      const vmIDIpMap = {}

      let count = 0
      let innerCount = 0
      this.newRule.vmguestip.forEach(ip => {
        if (Array.isArray(ip)) {
          ip.forEach(i => {
            vmIDIpMap[`vmidipmap[${innerCount}].vmid`] = this.newRule.virtualmachineid[count]
            vmIDIpMap[`vmidipmap[${innerCount}].vmip`] = i
            innerCount++
          })
        } else {
          vmIDIpMap[`vmidipmap[${innerCount}].vmid`] = this.newRule.virtualmachineid[count]
          vmIDIpMap[`vmidipmap[${innerCount}].vmip`] = ip
          innerCount++
        }
        count++
      })

      this.loading = true
      api('assignToLoadBalancerRule', {
        id: data,
        ...vmIDIpMap
      }).then(response => {
        this.$pollJob({
          jobId: response.assigntoloadbalancerruleresponse.jobid,
          successMessage: this.$t('message.success.asign.vm'),
          successMethod: () => {
            this.parentToggleLoading()
            this.fetchData()
            this.closeModal()
          },
          errorMessage: this.$t('message.assign.vm.failed'),
          errorMethod: () => {
            this.parentToggleLoading()
            this.fetchData()
            this.closeModal()
          },
          loadingMessage: this.$t('message.assign.vm.processing'),
          catchMessage: this.$t('error.fetching.async.job.result'),
          catchMethod: () => {
            this.parentFetchData()
            this.parentToggleLoading()
            this.fetchData()
            this.closeModal()
          }
        })
      })
    },
    handleAddNewRule () {
      if (this.loading) return
      this.loading = true

      if (this.selectedRule) {
        this.handleAssignToLBRule(this.selectedRule.id)
        return
      }

      const networkId = ('vpcid' in this.resource && !('associatednetworkid' in this.resource)) ? this.selectedTier : this.resource.associatednetworkid
      api('createLoadBalancerRule', {
        openfirewall: false,
        networkid: networkId,
        publicipid: this.resource.id,
        algorithm: this.newRule.algorithm,
        name: this.newRule.name,
        privateport: this.newRule.privateport,
        protocol: this.newRule.protocol,
        publicport: this.newRule.publicport
      }).then(response => {
        this.addVmModalVisible = false
        this.handleAssignToLBRule(response.createloadbalancerruleresponse.id)
      }).catch(error => {
        this.$notifyError(error)
        this.loading = false
      })

      // assigntoloadbalancerruleresponse.jobid
    },
    closeModal () {
      this.selectedRule = null
      this.tagsModalVisible = false
      this.stickinessModalVisible = false
      this.stickinessModalLoading = false
      this.selectedStickinessPolicy = null
      this.stickinessPolicyMethod = 'LbCookie'
      this.editRuleModalVisible = false
      this.editRuleModalLoading = false
      this.addVmModalLoading = false
      this.addVmModalNicLoading = false
      this.showConfirmationAction = false
      this.vms = []
      this.nics = []
      this.addVmModalVisible = false
      this.newRule.virtualmachineid = []
      this.tagRef.value.resetFields()
      this.stickRef.value.resetFields()
    },
    handleChangePage (page, pageSize) {
      this.page = page
      this.pageSize = pageSize
      this.fetchData()
    },
    handleChangePageSize (currentPage, pageSize) {
      this.page = currentPage
      this.pageSize = pageSize
      this.fetchData()
    },
    onSearch (value) {
      this.searchQuery = value
      this.fetchVirtualMachines()
    }
  }
}
</script>

<style lang="scss" scoped>
  .rule {

    &-container {
      display: flex;
      flex-direction: column;
      width: 100%;

      @media (min-width: 760px) {
        margin-right: -20px;
        margin-bottom: -10px;
      }

    }

    &__row {
      display: flex;
      flex-wrap: wrap;
    }

    &__item {
      padding-right: 20px;
      margin-bottom: 20px;

      @media (min-width: 760px) {
        flex: 1;
      }

    }

    &__title {
      font-weight: bold;
    }

  }

  .add-btn {
    width: 100%;
    padding-top: 15px;
    padding-bottom: 15px;
    height: auto;
  }

  .add-actions {
    display: flex;
    justify-content: flex-end;
    margin-right: -20px;
    margin-bottom: 20px;

    @media (min-width: 760px) {
      margin-top: 20px;
    }

    button {
      margin-right: 20px;
    }

  }

  .form {
    display: flex;
    margin-right: -20px;
    flex-direction: column;
    align-items: flex-start;

    @media (min-width: 760px) {
      flex-direction: row;
    }

    &__required {
      margin-right: 5px;
      color: red;
    }

    .error-text {
      display: none;
      color: red;
      font-size: 0.8rem;
    }

    .error {

      input {
        border-color: red;
      }

      .error-text {
        display: block;
      }

    }

    &--column {
      flex-direction: column;
      margin-right: 0;
      align-items: flex-end;

      .form__item {
        width: 100%;
        padding-right: 0;
      }

    }

    &__item {
      display: flex;
      flex-direction: column;
      padding-right: 20px;
      margin-bottom: 20px;

      @media (min-width: 1200px) {
        margin-bottom: 0;
        flex: 1;
      }

      input,
      .ant-select {
        margin-top: auto;
      }

      &__input-container {
        display: flex;

        input {

          &:not(:last-child) {
            margin-right: 10px;
          }

        }

      }

    }

    &__label {
      font-weight: bold;
    }

  }

  .rule-action {
    margin-bottom: 10px;
  }

  .tags-modal {

    .ant-divider {
      margin-top: 0;
    }

  }

  .tags {
    margin-bottom: 10px;
  }

  .add-tags {
    display: flex;
    align-items: center;
    justify-content: space-between;

    &__input {
      margin-right: 10px;
    }

    &__label {
      margin-bottom: 5px;
      font-weight: bold;
    }

  }

  .tags-container {
    display: flex;
    flex-wrap: wrap;
    margin-bottom: 10px;
  }

  .add-tags-done {
    display: block;
    margin-left: auto;
  }

  .modal-loading {
    position: absolute;
    top: 0;
    right: 0;
    bottom: 0;
    left: 0;
    display: flex;
    align-items: center;
    justify-content: center;
    background-color: rgba(0,0,0,0.5);
    z-index: 1;
    color: #1890ff;
    font-size: 2rem;
  }

  .ant-list-item {
    display: flex;
    flex-direction: column;
    align-items: flex-start;

    @media (min-width: 760px) {
      flex-direction: row;
      align-items: center;
    }

  }

  .rule-instance-collapse {
    width: 100%;
    margin-left: -15px;

    .ant-collapse-item {
      border: 0;
    }

  }

  .rule-instance-list {
    display: flex;
    flex-direction: column;

    &__item {
      display: flex;
      flex-wrap: wrap;
      justify-content: space-between;
      align-items: center;
      margin-bottom: 10px;

      div {
        margin-left: 25px;
        margin-bottom: 10px;
      }
    }
  }

  .edit-rule {

    .ant-select {
      width: 100%;
    }

    &__item {
      margin-bottom: 10px;
    }

    &__label {
      margin-bottom: 5px;
      font-weight: bold;
    }

  }

  .vm-modal {

    &__header {
      display: flex;

      span {
        flex: 1;
        font-weight: bold;
        margin-right: 10px;
      }

    }

    &__item {
      display: flex;
      margin-top: 10px;

      span,
      label {
        display: block;
        flex: 1;
        margin-right: 10px;
      }

    }

  }

  .custom-ant-form {
    .ant-form-item-label {
      font-weight: bold;
      line-height: 1;
    }
    .ant-form-item {
      margin-bottom: 10px;
    }
  }

  .custom-ant-list {
    .ant-list-item-action {
      margin-top: 10px;
      margin-left: 0;

      @media (min-width: 760px) {
        margin-top: 0;
        margin-left: 24px;
      }

    }
  }

  .rule-instance-collapse {
    .ant-collapse-header,
    .ant-collapse-content {
      margin-left: -12px;
    }
  }

  .rule {
    .ant-list-item-content-single {
      width: 100%;

      @media (min-width: 760px) {
        width: auto;
      }

    }
  }

  .pagination {
    margin-top: 20px;
    text-align: right;
  }

  .actions {
    button {
      &:not(:last-child) {
        margin-right: 10px;
      }
    }
  }

  .list-view {
    overflow-y: auto;
    display: block;
    width: 100%;
  }

  .filter {
    display: block;
    width: 240px;
    margin-bottom: 10px;
  }

  .input-search {
    margin-bottom: 10px;
    width: 50%;
    float: right;
  }
</style><|MERGE_RESOLUTION|>--- conflicted
+++ resolved
@@ -64,10 +64,11 @@
     <a-divider />
     <a-button
       v-if="(('deleteLoadBalancerRule' in $store.getters.apis) && this.selectedItems.length > 0)"
-      type="danger"
-      icon="delete"
+      type="primary"
+      danger
       style="width: 100%; margin-bottom: 15px"
       @click="bulkActionConfirmation()">
+      <template #icon><delete-outlined /></template>
       {{ $t('label.action.bulk.delete.load.balancer.rules') }}
     </a-button>
     <a-table
@@ -333,14 +334,8 @@
     <a-modal
       :title="$t('label.add.vms')"
       :maskClosable="false"
-<<<<<<< HEAD
-      :okText="$t('label.ok')"
-      :cancelText="$t('label.cancel')"
-      :visible="addVmModalVisible"
-=======
       :closable="true"
       v-model="addVmModalVisible"
->>>>>>> 2bbc7817
       class="vm-modal"
       width="60vw"
       :okButtonProps="{ props:
@@ -750,23 +745,13 @@
         this.closeModal()
       })
     },
-<<<<<<< HEAD
-    handleAddTag () {
-      this.tagRef.value.validate().then(() => {
-        const values = toRaw(this.newTagsForm)
-        this.tagsModalLoading = true
-=======
     handleAddTag (e) {
       if (this.tagsModalLoading) return
       this.tagsModalLoading = true
 
       e.preventDefault()
-      this.newTagsForm.validateFields((err, values) => {
-        if (err) {
-          this.tagsModalLoading = false
-          return
-        }
->>>>>>> 2bbc7817
+      this.tagRef.value.validate().then(() => {
+        const values = toRaw(this.newTagsForm)
 
         api('createTags', {
           'tags[0].key': values.key,
@@ -919,22 +904,12 @@
         this.$notifyError(error)
       })
     },
-<<<<<<< HEAD
-    handleSubmitStickinessForm () {
-      this.stickRef.value.validate().then(() => {
-        const values = toRaw(this.stickinessPolicyForm)
-        this.stickinessModalLoading = true
-=======
     handleSubmitStickinessForm (e) {
       if (this.stickinessModalLoading) return
       this.stickinessModalLoading = true
       e.preventDefault()
-      this.stickinessPolicyForm.validateFields((err, values) => {
-        if (err) {
-          this.stickinessModalLoading = false
-          return
-        }
->>>>>>> 2bbc7817
+      this.stickRef.value.validate().then(() => {
+        const values = toRaw(this.stickinessPolicyForm)
         if (values.methodname === 'none') {
           this.handleDeleteStickinessPolicy()
           return
@@ -1100,7 +1075,7 @@
           successMessage: this.$t('message.success.remove.rule'),
           successMethod: () => {
             if (this.selectedItems.length > 0) {
-              eventBus.$emit('update-resource-state', this.selectedItems, rule.id, 'success')
+              eventBus.emit('update-resource-state', this.selectedItems, rule.id, 'success')
             }
             if (this.selectedRowKeys.length === 0) {
               this.parentToggleLoading()
@@ -1111,7 +1086,7 @@
           errorMessage: this.$t('message.remove.rule.failed'),
           errorMethod: () => {
             if (this.selectedItems.length > 0) {
-              eventBus.$emit('update-resource-state', this.selectedItems, rule.id, 'failed')
+              eventBus.emit('update-resource-state', this.selectedItems, rule.id, 'failed')
             }
             if (this.selectedRowKeys.length === 0) {
               this.parentToggleLoading()
@@ -1131,7 +1106,6 @@
           bulkAction: `${this.selectedItems.length > 0}` && this.showGroupActionModal
         })
       }).catch(error => {
-        console.log(error)
         this.$notifyError(error)
         this.loading = false
       })
