// Licensed to the Apache Software Foundation (ASF) under one
// or more contributor license agreements.  See the NOTICE file
// distributed with this work for additional information
// regarding copyright ownership.  The ASF licenses this file
// to you under the Apache License, Version 2.0 (the
// "License"); you may not use this file except in compliance
// with the License.  You may obtain a copy of the License at
//
//   http://www.apache.org/licenses/LICENSE-2.0
//
// Unless required by applicable law or agreed to in writing,
// software distributed under the License is distributed on an
// "AS IS" BASIS, WITHOUT WARRANTIES OR CONDITIONS OF ANY
// KIND, either express or implied.  See the License for the
// specific language governing permissions and limitations
// under the License.

<template>
  <div>
    <div @keyup.ctrl.enter="handleOpenAddVMModal">
      <div class="form">
        <div class="form__item" ref="newRuleName">
          <div class="form__label"><span class="form__required">*</span>{{ $t('label.name') }}</div>
          <a-input v-focus="true" v-model:value="newRule.name"></a-input>
          <span class="error-text">{{ $t('label.required') }}</span>
        </div>
        <div class="form__item" ref="newRulePublicPort">
          <div class="form__label"><span class="form__required">*</span>{{ $t('label.publicport') }}</div>
          <a-input v-model:value="newRule.publicport"></a-input>
          <span class="error-text">{{ $t('label.required') }}</span>
        </div>
        <div class="form__item" ref="newRulePrivatePort">
          <div class="form__label"><span class="form__required">*</span>{{ $t('label.privateport') }}</div>
          <a-input v-model:value="newRule.privateport"></a-input>
          <span class="error-text">{{ $t('label.required') }}</span>
        </div>
      </div>
      <div class="form">
        <div class="form__item">
          <div class="form__label">{{ $t('label.algorithm') }}</div>
          <a-select
            v-model:value="newRule.algorithm"
            showSearch
            optionFilterProp="label"
            :filterOption="(input, option) => {
              return option.children[0].children.toLowerCase().indexOf(input.toLowerCase()) >= 0
            }" >
            <a-select-option value="roundrobin">{{ $t('label.lb.algorithm.roundrobin') }}</a-select-option>
            <a-select-option value="leastconn">{{ $t('label.lb.algorithm.leastconn') }}</a-select-option>
            <a-select-option value="source">{{ $t('label.lb.algorithm.source') }}</a-select-option>
          </a-select>
        </div>
        <div class="form__item">
          <div class="form__label">{{ $t('label.protocol') }}</div>
          <a-select
            v-model:value="newRule.protocol"
            style="min-width: 100px"
            showSearch
            optionFilterProp="label"
            :filterOption="(input, option) => {
              return option.children[0].children.toLowerCase().indexOf(input.toLowerCase()) >= 0
            }" >
            <a-select-option value="tcp-proxy">{{ $t('label.tcp.proxy') }}</a-select-option>
            <a-select-option value="tcp">{{ $t('label.tcp') }}</a-select-option>
            <a-select-option value="udp">{{ $t('label.udp') }}</a-select-option>
          </a-select>
        </div>
        <div class="form__item">
          <div class="form__label" style="white-space: nowrap;">{{ $t('label.add.vms') }}</div>
          <a-button :disabled="!('createLoadBalancerRule' in $store.getters.apis)" type="primary" @click="handleOpenAddVMModal">
            {{ $t('label.add') }}
          </a-button>
        </div>
      </div>
    </div>

    <a-divider />
    <a-button
      v-if="(('deleteLoadBalancerRule' in $store.getters.apis) && this.selectedItems.length > 0)"
      type="primary"
      danger
      style="width: 100%; margin-bottom: 15px"
      @click="bulkActionConfirmation()">
      <template #icon><delete-outlined /></template>
      {{ $t('label.action.bulk.delete.load.balancer.rules') }}
    </a-button>
    <a-table
      size="small"
      class="list-view"
      :loading="loading"
      :columns="columns"
      :dataSource="lbRules"
      :pagination="false"
      :rowSelection="{selectedRowKeys: selectedRowKeys, onChange: onSelectChange}"
      :rowKey="record => record.id">
      <template #algorithm="{ record }">
        {{ returnAlgorithmName(record.algorithm) }}
      </template>
      <template #protocol="{record}">
        {{ getCapitalise(record.protocol) }}
      </template>
      <template #stickiness="{record}">
        <a-button @click="() => openStickinessModal(record.id)">
          {{ returnStickinessLabel(record.id) }}
        </a-button>
      </template>
<<<<<<< HEAD
      <template slot="healthmonitor" slot-scope="record">
        <a-button @click="() => openHealthMonitorModal(record.id)">
          {{ returnHealthMonitorLabel(record.id) }}
        </a-button>
      </template>
      <template slot="add" slot-scope="record">
        <a-button type="primary" icon="plus" @click="() => { selectedRule = record; handleOpenAddVMModal() }">
=======
      <template #add="{record}">
        <a-button type="primary" icon="plus-outlined" @click="() => { selectedRule = record; handleOpenAddVMModal() }">
>>>>>>> 36c11d1d
          {{ $t('label.add') }}
        </a-button>
      </template>
      <template #expandedRowRender="{ record }">
        <div class="rule-instance-list">
          <div v-for="instance in record.ruleInstances" :key="instance.loadbalancerruleinstance.id">
            <div v-for="ip in instance.lbvmipaddresses" :key="ip" class="rule-instance-list__item">
              <div>
                <status :text="instance.loadbalancerruleinstance.state" />
                <desktop-outlined />
                <router-link :to="{ path: '/vm/' + instance.loadbalancerruleinstance.id }">
                  {{ instance.loadbalancerruleinstance.displayname }}
                </router-link>
              </div>
              <div>{{ ip }}</div>
              <tooltip-button
                :tooltip="$t('label.action.delete.load.balancer')"
                type="primary"
                :danger="true"
                icon="delete-outlined"
                @onClick="() => handleDeleteInstanceFromRule(instance, record, ip)" />
            </div>
          </div>
        </div>
      </template>
      <template #actions="{record}">
        <div class="actions">
          <tooltip-button :tooltip="$t('label.edit')" icon="edit-outlined" @onClick="() => openEditRuleModal(record)" />
          <tooltip-button :tooltip="$t('label.edit.tags')" :disabled="!('updateLoadBalancerRule' in $store.getters.apis)" icon="tag-outlined" @onClick="() => openTagsModal(record.id)" />
          <a-popconfirm
            :title="$t('label.delete') + '?'"
            @confirm="handleDeleteRule(record)"
            :okText="$t('label.yes')"
            :cancelText="$t('label.no')"
          >
            <tooltip-button
              :tooltip="$t('label.delete')"
              :disabled="!('deleteLoadBalancerRule' in $store.getters.apis)"
              type="primary"
              :danger="true"
              icon="delete-outlined" />
          </a-popconfirm>
        </div>
      </template>
    </a-table>
    <a-pagination
      class="pagination"
      size="small"
      :current="page"
      :pageSize="pageSize"
      :total="totalCount"
      :showTotal="total => `${$t('label.total')} ${total} ${$t('label.items')}`"
      :pageSizeOptions="['10', '20', '40', '80', '100']"
      @change="handleChangePage"
      @showSizeChange="handleChangePageSize"
      showSizeChanger>
      <template #buildOptionText="props">
        <span>{{ props.value }} / {{ $t('label.page') }}</span>
      </template>
    </a-pagination>

    <a-modal
      v-if="tagsModalVisible"
      :title="$t('label.edit.tags')"
      :visible="tagsModalVisible"
      :footer="null"
      :closable="true"
      :afterClose="closeModal"
      :maskClosable="false"
      class="tags-modal"
      @cancel="tagsModalVisible = false">
      <span v-show="tagsModalLoading" class="modal-loading">
        <loading-outlined />
      </span>

      <a-form
        :ref="formRef"
        :model="form"
        :rules="rules"
        class="add-tags"
        @finish="handleAddTag"
        v-ctrl-enter="handleAddTag"
       >
        <div class="add-tags__input">
          <p class="add-tags__label">{{ $t('label.key') }}</p>
          <a-form-item ref="key" name="key">
            <a-input
              v-focus="true"
              v-model:value="form.key" />
          </a-form-item>
        </div>
        <div class="add-tags__input">
          <p class="add-tags__label">{{ $t('label.value') }}</p>
          <a-form-item ref="value" name="value">
            <a-input v-model:value="form.value" />
          </a-form-item>
        </div>
        <a-button :disabled="!('createTags' in $store.getters.apis)" type="primary" html-type="submit">{{ $t('label.add') }}</a-button>
      </a-form>

      <a-divider />

      <div v-show="!tagsModalLoading" class="tags-container">
        <div class="tags" v-for="(tag, index) in tags" :key="index">
          <a-tag :key="index" :closable="'deleteTags' in $store.getters.apis" @close="() => handleDeleteTag(tag)">
            {{ tag.key }} = {{ tag.value }}
          </a-tag>
        </div>
      </div>

      <a-button class="add-tags-done" @click="tagsModalVisible = false" type="primary">{{ $t('label.done') }}</a-button>
    </a-modal>

    <a-modal
      :title="$t('label.configure.sticky.policy')"
      :visible="stickinessModalVisible"
      :footer="null"
      :afterClose="closeModal"
      :maskClosable="false"
      :closable="true"
      :okButtonProps="{ props: {htmlType: 'submit'}}"
      @cancel="stickinessModalVisible = false">

      <span v-show="stickinessModalLoading" class="modal-loading">
        <loading-outlined />
      </span>

      <a-form
        :ref="formRef"
        :model="form"
        :rules="rules"
        @finish="handleSubmitStickinessForm"
        v-ctrl-enter="handleSubmitStickinessForm"
        class="custom-ant-form"
       >
        <a-form-item name="methodname" ref="methodname" :label="$t('label.stickiness.method')">
          <a-select
            v-focus="true"
            v-model:value="form.methodname"
            @change="handleStickinessMethodSelectChange"
            showSearch
            optionFilterProp="label"
            :filterOption="(input, option) => {
              return option.children[0].children.toLowerCase().indexOf(input.toLowerCase()) >= 0
            }" >
            <a-select-option value="LbCookie">{{ $t('label.lb.cookie') }}</a-select-option>
            <a-select-option value="AppCookie">{{ $t('label.app.cookie') }}</a-select-option>
            <a-select-option value="SourceBased">{{ $t('label.source.based') }}</a-select-option>
            <a-select-option value="none">{{ $t('label.none') }}</a-select-option>
          </a-select>
        </a-form-item>
        <a-form-item
          name="name"
          ref="name"
          :label="$t('label.sticky.name')"
          v-show="stickinessPolicyMethod === 'LbCookie' || stickinessPolicyMethod ===
            'AppCookie' || stickinessPolicyMethod === 'SourceBased'">
          <a-input v-model:value="form.name" />
        </a-form-item>
        <a-form-item
          name="cookieName"
          ref="cookieName"
          :label="$t('label.sticky.cookie-name')"
          v-show="stickinessPolicyMethod === 'LbCookie' || stickinessPolicyMethod ===
            'AppCookie'">
          <a-input v-model:value="form.cookieName" />
        </a-form-item>
        <a-form-item
          name="mode"
          ref="mode"
          :label="$t('label.sticky.mode')"
          v-show="stickinessPolicyMethod === 'LbCookie' || stickinessPolicyMethod ===
            'AppCookie'">
          <a-input v-model:value="form.mode" />
        </a-form-item>
        <a-form-item name="nocache" ref="nocache" :label="$t('label.sticky.nocache')" v-show="stickinessPolicyMethod === 'LbCookie'">
          <a-checkbox v-model:checked="form.nocache"></a-checkbox>
        </a-form-item>
        <a-form-item name="indirect" ref="indirect" :label="$t('label.sticky.indirect')" v-show="stickinessPolicyMethod === 'LbCookie'">
          <a-checkbox v-model:checked="form.indirect"></a-checkbox>
        </a-form-item>
        <a-form-item name="postonly" ref="postonly" :label="$t('label.sticky.postonly')" v-show="stickinessPolicyMethod === 'LbCookie'">
          <a-checkbox v-model:checked="form.postonly"></a-checkbox>
        </a-form-item>
        <a-form-item name="domain" ref="domain" :label="$t('label.domain')" v-show="stickinessPolicyMethod === 'LbCookie'">
          <a-input v-model:value="form.domain" />
        </a-form-item>
        <a-form-item name="length" ref="length" :label="$t('label.sticky.length')" v-show="stickinessPolicyMethod === 'AppCookie'">
          <a-input v-model:value="form.length" type="number" />
        </a-form-item>
        <a-form-item name="holdtime" ref="holdtime" :label="$t('label.sticky.holdtime')" v-show="stickinessPolicyMethod === 'AppCookie'">
          <a-input v-model:value="form.holdtime" type="number" />
        </a-form-item>
        <a-form-item name="requestLearn" ref="requestLearn" :label="$t('label.sticky.request-learn')" v-show="stickinessPolicyMethod === 'AppCookie'">
          <a-checkbox v-model:checked="form.requestLearn"></a-checkbox>
        </a-form-item>
        <a-form-item name="prefix" ref="prefix" :label="$t('label.sticky.prefix')" v-show="stickinessPolicyMethod === 'AppCookie'">
          <a-checkbox v-model:checked="form.prefix"></a-checkbox>
        </a-form-item>
        <a-form-item name="tablesize" ref="tablesize" :label="$t('label.sticky.tablesize')" v-show="stickinessPolicyMethod === 'SourceBased'">
          <a-input v-model:value="form.tablesize" />
        </a-form-item>
        <a-form-item name="expire" ref="expire" :label="$t('label.sticky.expire')" v-show="stickinessPolicyMethod === 'SourceBased'">
          <a-input v-model:value="form.expire" />
        </a-form-item>

        <div :span="24" class="action-button">
          <a-button @click="stickinessModalVisible = false">{{ $t('label.cancel') }}</a-button>
          <a-button type="primary" ref="submit" @click="handleSubmitStickinessForm">{{ $t('label.ok') }}</a-button>
        </div>
      </a-form>
    </a-modal>

    <a-modal
      :title="$t('label.edit.rule')"
      :visible="editRuleModalVisible"
      :afterClose="closeModal"
      :maskClosable="false"
      :closable="true"
      :footer="null"
      @cancel="editRuleModalVisible = false">
      <span v-show="editRuleModalLoading" class="modal-loading">
        <loading-outlined />
      </span>

      <div class="edit-rule" v-if="selectedRule" v-ctrl-enter="handleSubmitEditForm">
        <div class="edit-rule__item">
          <p class="edit-rule__label">{{ $t('label.name') }}</p>
          <a-input v-focus="true" v-model:value="editRuleDetails.name" />
        </div>
        <div class="edit-rule__item">
          <p class="edit-rule__label">{{ $t('label.algorithm') }}</p>
          <a-select
            v-model:value="editRuleDetails.algorithm"
            showSearch
            optionFilterProp="label"
            :filterOption="(input, option) => {
              return option.children[0].children.toLowerCase().indexOf(input.toLowerCase()) >= 0
            }" >
            <a-select-option value="roundrobin">{{ $t('label.lb.algorithm.roundrobin') }}</a-select-option>
            <a-select-option value="leastconn">{{ $t('label.lb.algorithm.leastconn') }}</a-select-option>
            <a-select-option value="source">{{ $t('label.lb.algorithm.source') }}</a-select-option>
          </a-select>
        </div>
        <div class="edit-rule__item">
          <p class="edit-rule__label">{{ $t('label.protocol') }}</p>
          <a-select
            v-model:value="editRuleDetails.protocol"
            showSearch
            optionFilterProp="label"
            :filterOption="(input, option) => {
              return option.children[0].children.toLowerCase().indexOf(input.toLowerCase()) >= 0
            }" >
            <a-select-option value="tcp-proxy">{{ $t('label.tcp.proxy') }}</a-select-option>
            <a-select-option value="tcp">{{ $t('label.tcp') }}</a-select-option>
            <a-select-option value="udp">{{ $t('label.udp') }}</a-select-option>
          </a-select>
        </div>
        <div :span="24" class="action-button">
          <a-button @click="() => editRuleModalVisible = false">{{ $t('label.cancel') }}</a-button>
          <a-button type="primary" @click="handleSubmitEditForm">{{ $t('label.ok') }}</a-button>
        </div>
      </div>
    </a-modal>

    <a-modal
      :title="$t('label.add.vms')"
      :maskClosable="false"
      :closable="true"
      v-if="addVmModalVisible"
      :visible="addVmModalVisible"
      class="vm-modal"
      width="60vw"
      :footer="null"
      @cancel="closeModal"
    >
      <div @keyup.ctrl.enter="handleAddNewRule">
        <span
          v-if="'vpcid' in resource && !('associatednetworkid' in resource)">
          <strong>{{ $t('label.select.tier') }} </strong>
          <a-select
            v-focus="'vpcid' in resource && !('associatednetworkid' in resource)"
            v-model:value="selectedTier"
            @change="fetchVirtualMachines()"
            :placeholder="$t('label.select.tier')"
            showSearch
            optionFilterProp="label"
            :filterOption="(input, option) => {
              return option.children[0].children.toLowerCase().indexOf(input.toLowerCase()) >= 0
            }" >
            <a-select-option
              v-for="tier in tiers.data"
              :loading="tiers.loading"
              :key="tier.id">
              {{ tier.displaytext }}
            </a-select-option>
          </a-select>
        </span>
        <a-input-search
          v-focus="!('vpcid' in resource && !('associatednetworkid' in resource))"
          class="input-search"
          :placeholder="$t('label.search')"
          v-model:value="searchQuery"
          allowClear
          @search="onSearch" />
        <a-table
          size="small"
          class="list-view"
          :loading="addVmModalLoading"
          :columns="vmColumns"
          :dataSource="vms"
          :pagination="false"
          :rowKey="record => record.id"
          :scroll="{ y: 300 }">
          <template #name="{text, record, index}">
            <span>
              {{ text }}
            </span>
            <loading-outlined v-if="addVmModalNicLoading" />
            <a-select
              style="display: block"
              v-else-if="!addVmModalNicLoading && newRule.virtualmachineid[index] === record.id"
              mode="multiple"
              v-model:value="newRule.vmguestip[index]"
              showSearch
              optionFilterProp="label"
              :filterOption="(input, option) => {
                return option.children[0].children.toLowerCase().indexOf(input.toLowerCase()) >= 0
              }" >
              <a-select-option v-for="(nic, nicIndex) in nics[index]" :key="nic" :value="nic">
                {{ nic }}{{ nicIndex === 0 ? ` (${$t('label.primary')})` : null }}
              </a-select-option>
            </a-select>
          </template>

          <template #state="{text}">
            <status :text="text ? text : ''" displayText></status>
          </template>

          <template #action="{text, record, index}" style="text-align: center" :text="text">
            <a-checkbox v-model:value="record.id" @change="e => fetchNics(e, index)" />
          </template>
        </a-table>
        <a-pagination
          class="pagination"
          size="small"
          :current="vmPage"
          :pageSize="vmPageSize"
          :total="vmCount"
          :showTotal="total => `${$t('label.total')} ${total} ${$t('label.items')}`"
          :pageSizeOptions="['10', '20', '40', '80', '100']"
          @change="handleChangeVmPage"
          @showSizeChange="handleChangeVmPageSize"
          showSizeChanger>
          <template #buildOptionText="props">
            <span>{{ props.value }} / {{ $t('label.page') }}</span>
          </template>
        </a-pagination>

        <div :span="24" class="action-button">
          <a-button @click="closeModal">{{ $t('label.cancel') }}</a-button>
          <a-button :disabled="newRule.virtualmachineid === []" type="primary" ref="submit" @click="handleAddNewRule">{{ $t('label.ok') }}</a-button>
        </div>
      </div>
    </a-modal>

    <a-modal
      v-if="healthMonitorModal"
      :title="$t('label.configure.sticky.policy')"
      :visible="healthMonitorModal"
      :footer="null"
      :maskClosable="false"
      :closable="true"
      @cancel="closeMonitorModal"
      v-ctrl-enter="handleConfigHealthMonitor">
      <a-form :form="monitorForm" layout="vertical">
        <a-form-item :label="$t('label.monitor.type')">
          <a-select
            autoFocus
            v-decorator="['type', { initialValue: healthMonitorParams.type }]"
            @change="(value) => { healthMonitorParams.type = value }"
            showSearch
            optionFilterProp="children"
            :filterOption="(input, option) => {
              return option.componentOptions.children[0].text.toLowerCase().indexOf(input.toLowerCase()) >= 0
            }">
            <a-select-option value="PING">PING</a-select-option>
            <a-select-option value="TCP">TCP</a-select-option>
            <a-select-option value="HTTP">HTTP</a-select-option>
          </a-select>
        </a-form-item>
        <a-form-item :label="$t('label.monitor.retry')">
          <a-input
            v-decorator="['retry', {
              initialValue: healthMonitorParams.retry,
              rules: [{ required: true, message: $t('message.error.required.input') }]
            }]" />
        </a-form-item>
        <a-form-item :label="$t('label.monitor.timeout')">
          <a-input
            v-decorator="['timeout', {
              initialValue: healthMonitorParams.timeout,
              rules: [{ required: true, message: $t('message.error.required.input') }]
            }]" />
        </a-form-item>
        <a-form-item :label="$t('label.monitor.interval')">
          <a-input
            v-decorator="['interval', {
              initialValue: healthMonitorParams.interval,
              rules: [{ required: true, message: $t('message.error.required.input') }]
            }]" />
        </a-form-item>
        <a-form-item :label="$t('label.monitor.http.method')" v-if="healthMonitorParams.type === 'HTTP'">
          <a-select
            autoFocus
            v-decorator="['httpmethodtype', { initialValue: healthMonitorParams.httpmethodtype }]"
            showSearch
            optionFilterProp="children"
            :filterOption="(input, option) => {
              return option.componentOptions.children[0].text.toLowerCase().indexOf(input.toLowerCase()) >= 0
            }">
            <a-select-option value="GET">GET</a-select-option>
            <a-select-option value="HEAD">HEAD</a-select-option>
          </a-select>
        </a-form-item>
        <a-form-item :label="$t('label.monitor.expected.code')" v-if="healthMonitorParams.type === 'HTTP'">
          <a-input
            v-decorator="['expectedcode', {
              initialValue: healthMonitorParams.expectedcode,
              rules: [{ required: true, message: $t('message.error.required.input') }]
            }]" />
        </a-form-item>
        <a-form-item :label="$t('label.monitor.url')" v-if="healthMonitorParams.type === 'HTTP'">
          <a-input
            v-decorator="['urlpath', {
              initialValue: healthMonitorParams.urlpath,
              rules: [{ required: true, message: $t('message.error.required.input') }]
            }]" />
        </a-form-item>

        <div :span="24" class="action-button">
          <a-button :loading="healthMonitorLoading" @click="closeMonitorModal">{{ $t('label.cancel') }}</a-button>
          <a-button :loading="healthMonitorLoading" type="primary" @click="handleConfigHealthMonitor">{{ $t('label.ok') }}</a-button>
        </div>
      </a-form>
    </a-modal>

    <bulk-action-view
      v-if="showConfirmationAction || showGroupActionModal"
      :showConfirmationAction="showConfirmationAction"
      :showGroupActionModal="showGroupActionModal"
      :items="lbRules"
      :selectedRowKeys="selectedRowKeys"
      :selectedItems="selectedItems"
      :columns="columns"
      :selectedColumns="selectedColumns"
      :filterColumns="filterColumns"
      action="deleteLoadBalancerRule"
      :loading="loading"
      :message="message"
      @group-action="deleteRules"
      @handle-cancel="handleCancel"
      @close-modal="closeModal" />
  </div>
</template>

<script>
import { ref, reactive, toRaw, nextTick } from 'vue'
import { api } from '@/api'
import Status from '@/components/widgets/Status'
import TooltipButton from '@/components/widgets/TooltipButton'
import BulkActionView from '@/components/view/BulkActionView'
import eventBus from '@/config/eventBus'

export default {
  name: 'LoadBalancing',
  components: {
    Status,
    TooltipButton,
    BulkActionView
  },
  props: {
    resource: {
      type: Object,
      required: true
    }
  },
  inject: ['parentFetchData', 'parentToggleLoading'],
  data () {
    return {
      selectedRowKeys: [],
      showGroupActionModal: false,
      selectedItems: [],
      selectedColumns: [],
      filterColumns: ['State', 'Action', 'Add VMs', 'Stickiness'],
      showConfirmationAction: false,
      message: {
        title: this.$t('label.action.bulk.delete.load.balancer.rules'),
        confirmMessage: this.$t('label.confirm.delete.loadbalancer.rules')
      },
      loading: true,
      lbRules: [],
      tagsModalVisible: false,
      tagsModalLoading: false,
      tags: [],
      selectedRule: null,
      selectedTier: null,
      stickinessModalVisible: false,
      stickinessPolicies: [],
      stickinessModalLoading: false,
      selectedStickinessPolicy: null,
      stickinessPolicyMethod: 'LbCookie',
      editRuleModalVisible: false,
      editRuleModalLoading: false,
      editRuleDetails: {
        name: '',
        algorithm: '',
        protocol: ''
      },
      newRule: {
        algorithm: 'roundrobin',
        name: '',
        privateport: '',
        publicport: '',
        protocol: 'tcp',
        virtualmachineid: [],
        vmguestip: []
      },
      addVmModalVisible: false,
      addVmModalLoading: false,
      addVmModalNicLoading: false,
      vms: [],
      nics: [],
      totalCount: 0,
      page: 1,
      pageSize: 10,
      columns: [
        {
          title: this.$t('label.name'),
          dataIndex: 'name'
        },
        {
          title: this.$t('label.publicport'),
          dataIndex: 'publicport'
        },
        {
          title: this.$t('label.privateport'),
          dataIndex: 'privateport'
        },
        {
          title: this.$t('label.algorithm'),
          slots: { customRender: 'algorithm' }
        },
        {
          title: this.$t('label.protocol'),
          slots: { customRender: 'protocol' }
        },
        {
          title: this.$t('label.state'),
          dataIndex: 'state'
        },
        {
          title: this.$t('label.action.configure.stickiness'),
          slots: { customRender: 'stickiness' }
        },
        {
          title: this.$t('label.action.health.monitor'),
          scopedSlots: { customRender: 'healthmonitor' }
        },
        {
          title: this.$t('label.add.vms'),
          slots: { customRender: 'add' }
        },
        {
          title: this.$t('label.action'),
          slots: { customRender: 'actions' }
        }
      ],
      tiers: {
        loading: false,
        data: []
      },
      vmColumns: [
        {
          title: this.$t('label.name'),
          dataIndex: 'name',
          slots: { customRender: 'name' },
          width: 220
        },
        {
          title: this.$t('label.state'),
          dataIndex: 'state',
          slots: { customRender: 'state' }
        },
        {
          title: this.$t('label.displayname'),
          dataIndex: 'displayname'
        },
        {
          title: this.$t('label.account'),
          dataIndex: 'account'
        },
        {
          title: this.$t('label.zonename'),
          dataIndex: 'zonename'
        },
        {
          title: this.$t('label.select'),
          dataIndex: 'action',
          slots: { customRender: 'action' },
          width: 80
        }
      ],
      vmPage: 1,
      vmPageSize: 10,
      vmCount: 0,
      searchQuery: null,
      tungstenHealthMonitors: [],
      healthMonitorModal: false,
      healthMonitorParams: {
        type: 'PING',
        retry: undefined,
        timeout: undefined,
        interval: undefined,
        httpmethodtype: undefined,
        expectedcode: undefined,
        urlpath: undefined
      },
      healthMonitorLoading: false
    }
  },
  computed: {
    hasSelected () {
      return this.selectedRowKeys.length > 0
    }
  },
  created () {
    this.initForm()
    this.fetchData()
  },
  watch: {
    resource: {
      deep: true,
      handler (newItem) {
        if (!newItem || !newItem.id) {
          return
        }
        this.fetchData()
      }
    }
  },
  methods: {
    initForm () {
      this.formRef = ref()
      this.form = reactive({})
      this.rules = reactive({})
    },
    fetchData () {
      this.fetchListTiers()
      this.fetchLBRules()
    },
    fetchListTiers () {
      this.tiers.loading = true

      api('listNetworks', {
        account: this.resource.account,
        domainid: this.resource.domainid,
        supportedservices: 'Lb',
        vpcid: this.resource.vpcid
      }).then(json => {
        this.tiers.data = json.listnetworksresponse.network || []
        this.selectedTier = this.tiers.data?.[0]?.id ? this.tiers.data[0].id : null
      }).catch(error => {
        this.$notifyError(error)
      }).finally(() => { this.tiers.loading = false })
    },
    fetchLBRules () {
      this.loading = true
      this.lbRules = []
      this.stickinessPolicies = []

      api('listLoadBalancerRules', {
        listAll: true,
        publicipid: this.resource.id,
        page: this.page,
        pageSize: this.pageSize
      }).then(response => {
        this.lbRules = response.listloadbalancerrulesresponse.loadbalancerrule || []
        this.totalCount = response.listloadbalancerrulesresponse.count || 0
      }).then(() => {
        if (this.lbRules.length > 0) {
          setTimeout(() => {
            this.fetchLBRuleInstances()
          }, 100)
          this.fetchLBStickinessPolicies()
          this.fetchLBTungstenFabricHealthMonitor()
          return
        }
        this.loading = false
      }).catch(error => {
        this.$notifyError(error)
        this.loading = false
      })
    },
    fetchLBRuleInstances () {
      for (const rule of this.lbRules) {
        this.loading = true
        api('listLoadBalancerRuleInstances', {
          listAll: true,
          lbvmips: true,
          id: rule.id
        }).then(response => {
          rule.ruleInstances = response.listloadbalancerruleinstancesresponse.lbrulevmidip
        }).catch(error => {
          this.$notifyError(error)
        }).finally(() => {
          this.loading = false
        })
      }
    },
    fetchLBStickinessPolicies () {
      this.loading = true
      this.lbRules.forEach(rule => {
        api('listLBStickinessPolicies', {
          listAll: true,
          lbruleid: rule.id
        }).then(response => {
          this.stickinessPolicies.push(...response.listlbstickinesspoliciesresponse.stickinesspolicies)
        }).catch(error => {
          this.$notifyError(error)
        }).finally(() => {
          this.loading = false
        })
      })
    },
    returnAlgorithmName (name) {
      switch (name) {
        case 'leastconn':
          return 'Least connections'
        case 'roundrobin' :
          return 'Round-robin'
        case 'source':
          return 'Source'
        default :
          return ''
      }
    },
    returnStickinessLabel (id) {
      const match = this.stickinessPolicies.filter(policy => policy.lbruleid === id)
      if (match.length > 0 && match[0].stickinesspolicy.length > 0) {
        return match[0].stickinesspolicy[0].methodname
      }
      return 'Configure'
    },
    getCapitalise (val) {
      if (!val) {
        return
      }
      if (val === 'all') return this.$t('label.all')
      return val.toUpperCase()
    },
    openTagsModal (id) {
      this.initForm()
      this.rules = {
        key: [{ required: true, message: this.$t('message.specifiy.tag.key') }],
        value: [{ required: true, message: this.$t('message.specifiy.tag.value') }]
      }
      this.tagsModalLoading = true
      this.tagsModalVisible = true
      this.tags = []
      this.selectedRule = id
      api('listTags', {
        resourceId: id,
        resourceType: 'LoadBalancer',
        listAll: true
      }).then(response => {
        this.tags = response.listtagsresponse.tag
        this.tagsModalLoading = false
      }).catch(error => {
        this.$notifyError(error)
        this.closeModal()
      })
    },
    handleAddTag (e) {
      if (this.tagsModalLoading) return
      this.tagsModalLoading = true

      e.preventDefault()
      this.formRef.value.validate().then(() => {
        const values = toRaw(this.form)

        api('createTags', {
          'tags[0].key': values.key,
          'tags[0].value': values.value,
          resourceIds: this.selectedRule,
          resourceType: 'LoadBalancer'
        }).then(response => {
          this.$pollJob({
            jobId: response.createtagsresponse.jobid,
            successMessage: this.$t('message.success.add.tag'),
            successMethod: () => {
              this.parentToggleLoading()
              this.openTagsModal(this.selectedRule)
            },
            errorMessage: this.$t('message.add.tag.failed'),
            errorMethod: () => {
              this.parentToggleLoading()
              this.closeModal()
            },
            loadingMessage: this.$t('message.add.tag.processing'),
            catchMessage: this.$t('error.fetching.async.job.result'),
            catchMethod: () => {
              this.parentFetchData()
              this.parentToggleLoading()
              this.closeModal()
            }
          })
        }).catch(error => {
          this.$notifyError(error)
        })
      }).catch(error => {
        this.formRef.value.scrollToField(error.errorFields[0].name)
      })
    },
    handleDeleteTag (tag) {
      this.tagsModalLoading = true
      api('deleteTags', {
        'tags[0].key': tag.key,
        'tags[0].value': tag.value,
        resourceIds: tag.resourceid,
        resourceType: 'LoadBalancer'
      }).then(response => {
        this.$pollJob({
          jobId: response.deletetagsresponse.jobid,
          successMessage: this.$t('message.success.delete.tag'),
          successMethod: () => {
            this.parentToggleLoading()
            this.openTagsModal(this.selectedRule)
          },
          errorMessage: this.$t('message.delete.tag.failed'),
          errorMethod: () => {
            this.parentToggleLoading()
            this.closeModal()
          },
          loadingMessage: this.$t('message.delete.tag.processing'),
          catchMessage: this.$t('error.fetching.async.job.result'),
          catchMethod: () => {
            this.parentFetchData()
            this.parentToggleLoading()
            this.closeModal()
          }
        })
      }).catch(error => {
        this.$notifyError(error)
      })
    },
    openStickinessModal (id) {
      this.initForm()
      this.rules = { name: [{ required: true, message: this.$t('message.error.specify.sticky.name') }] }
      this.stickinessModalVisible = true
      this.selectedRule = id
      const match = this.stickinessPolicies.find(policy => policy.lbruleid === id)

      if (match && match.stickinesspolicy.length > 0) {
        this.selectedStickinessPolicy = match.stickinesspolicy[0]
        this.stickinessPolicyMethod = this.selectedStickinessPolicy.methodname
        nextTick().then(() => {
          this.form.methodname = this.selectedStickinessPolicy.methodname
          this.form.name = this.selectedStickinessPolicy.name
          this.form.cookieName = this.selectedStickinessPolicy.params['cookie-name']
          this.form.mode = this.selectedStickinessPolicy.params.mode
          this.form.domain = this.selectedStickinessPolicy.params.domain
          this.form.length = this.selectedStickinessPolicy.params.length
          this.form.holdtime = this.selectedStickinessPolicy.params.holdtime
          this.form.nocache = !!this.selectedStickinessPolicy.params.nocache
          this.form.indirect = !!this.selectedStickinessPolicy.params.indirect
          this.form.postonly = !!this.selectedStickinessPolicy.params.postonly
          this.form.requestLearn = !!this.selectedStickinessPolicy.params['request-learn']
          this.form.prefix = !!this.selectedStickinessPolicy.params.prefix
        })
      }
    },
    handleAddStickinessPolicy (data, values) {
      api('createLBStickinessPolicy', {
        ...data,
        lbruleid: this.selectedRule,
        name: values.name,
        methodname: values.methodname
      }).then(response => {
        this.$pollJob({
          jobId: response.createLBStickinessPolicy.jobid,
          successMessage: this.$t('message.success.config.sticky.policy'),
          successMethod: () => {
            this.parentToggleLoading()
            this.fetchData()
            this.closeModal()
          },
          errorMessage: this.$t('message.config.sticky.policy.failed'),
          errorMethod: () => {
            this.parentToggleLoading()
            this.fetchData()
            this.closeModal()
          },
          loadingMessage: this.$t('message.config.sticky.policy.processing'),
          catchMessage: this.$t('error.fetching.async.job.result'),
          catchMethod: () => {
            this.parentFetchData()
            this.parentToggleLoading()
            this.fetchData()
            this.closeModal()
          }
        })
      }).catch(error => {
        this.$notifyError(error)
      }).finally(() => {
        this.closeModal()
      })
    },
    handleDeleteStickinessPolicy () {
      this.stickinessModalLoading = true
      api('deleteLBStickinessPolicy', { id: this.selectedStickinessPolicy.id }).then(response => {
        this.$pollJob({
          jobId: response.deleteLBstickinessrruleresponse.jobid,
          successMessage: this.$t('message.success.remove.sticky.policy'),
          successMethod: () => {
            this.parentToggleLoading()
            this.fetchData()
            this.closeModal()
          },
          errorMessage: this.$t('message.remove.sticky.policy.failed'),
          errorMethod: () => {
            this.parentToggleLoading()
            this.fetchData()
            this.closeModal()
          },
          loadingMessage: this.$t('message.remove.sticky.policy.processing'),
          catchMessage: this.$t('error.fetching.async.job.result'),
          catchMethod: () => {
            this.parentFetchData()
            this.parentToggleLoading()
            this.fetchData()
            this.closeModal()
          }
        })
      }).catch(error => {
        this.$notifyError(error)
      })
    },
    handleSubmitStickinessForm (e) {
      if (this.stickinessModalLoading) return
      this.stickinessModalLoading = true
      e.preventDefault()
      this.formRef.value.validate().then(() => {
        const values = toRaw(this.form)
        if (values.methodname === 'none') {
          this.handleDeleteStickinessPolicy()
          return
        }

        values.nocache = this.form.nocache
        values.indirect = this.form.indirect
        values.postonly = this.form.postonly
        values.requestLearn = this.form.requestLearn
        values.prefix = this.form.prefix

        let data = {}
        let count = 0
        Object.entries(values).forEach(([key, val]) => {
          if (val && key !== 'name' && key !== 'methodname') {
            if (key === 'cookieName') {
              data = { ...data, ...{ [`param[${count}].name`]: 'cookie-name' } }
            } else if (key === 'requestLearn') {
              data = { ...data, ...{ [`param[${count}].name`]: 'request-learn' } }
            } else {
              data = { ...data, ...{ [`param[${count}].name`]: key } }
            }
            data = { ...data, ...{ [`param[${count}].value`]: val } }
            count++
          }
        })

        this.handleAddStickinessPolicy(data, values)
      }).catch(error => {
        this.formRef.value.scrollToField(error.errorFields[0].name)
      })
    },
    handleStickinessMethodSelectChange (e) {
      if (this.formRef.value) this.formRef.value.resetFields()
      this.stickinessPolicyMethod = e
    },
    handleDeleteInstanceFromRule (instance, rule, ip) {
      this.loading = true
      api('removeFromLoadBalancerRule', {
        id: rule.id,
        'vmidipmap[0].vmid': instance.loadbalancerruleinstance.id,
        'vmidipmap[0].vmip': ip
      }).then(response => {
        this.$pollJob({
          jobId: response.removefromloadbalancerruleresponse.jobid,
          successMessage: this.$t('message.success.remove.instance.rule'),
          successMethod: () => {
            this.fetchData()
          },
          errorMessage: this.$t('message.remove.instance.failed'),
          errorMethod: () => {
            this.fetchData()
          },
          loadingMessage: this.$t('message.remove.instance.processing'),
          catchMessage: this.$t('error.fetching.async.job.result'),
          catchMethod: () => {
            this.fetchData()
          }
        })
      }).catch(error => {
        this.$notifyError(error)
        this.fetchData()
      })
    },
    openEditRuleModal (rule) {
      this.selectedRule = rule
      this.editRuleModalVisible = true
      this.editRuleDetails.name = this.selectedRule.name
      this.editRuleDetails.algorithm = this.selectedRule.algorithm
      this.editRuleDetails.protocol = this.selectedRule.protocol
    },
    handleSubmitEditForm () {
      if (this.editRuleModalLoading) return
      this.loading = true
      this.editRuleModalLoading = true
      api('updateLoadBalancerRule', {
        ...this.editRuleDetails,
        id: this.selectedRule.id
      }).then(response => {
        this.$pollJob({
          jobId: response.updateloadbalancerruleresponse.jobid,
          successMessage: this.$t('message.success.edit.rule'),
          successMethod: () => {
            this.parentToggleLoading()
            this.fetchData()
            this.closeModal()
          },
          errorMessage: this.$t('message.edit.rule.failed'),
          errorMethod: () => {
            this.parentToggleLoading()
            this.fetchData()
            this.closeModal()
          },
          loadingMessage: this.$t('message.edit.rule.processing'),
          catchMessage: this.$t('error.fetching.async.job.result'),
          catchMethod: () => {
            this.parentFetchData()
            this.parentToggleLoading()
            this.fetchData()
            this.closeModal()
          }
        })
      }).catch(error => {
        this.$notifyError(error)
        this.loading = false
      })
    },
    setSelection (selection) {
      this.selectedRowKeys = selection
      this.$emit('selection-change', this.selectedRowKeys)
      this.selectedItems = (this.lbRules.filter(function (item) {
        return selection.indexOf(item.id) !== -1
      }))
    },
    resetSelection () {
      this.setSelection([])
    },
    onSelectChange (selectedRowKeys, selectedRows) {
      this.setSelection(selectedRowKeys)
    },
    bulkActionConfirmation () {
      this.showConfirmationAction = true
      this.selectedColumns = this.columns.filter(column => {
        return !this.filterColumns.includes(column.title)
      })
      this.selectedItems = this.selectedItems.map(v => ({ ...v, status: 'InProgress' }))
    },
    handleCancel () {
      eventBus.emit('update-bulk-job-status', { items: this.selectedItems, action: false })
      this.showGroupActionModal = false
      this.selectedItems = []
      this.selectedColumns = []
      this.selectedRowKeys = []
      this.parentFetchData()
    },
    deleteRules (e) {
      this.showConfirmationAction = false
      this.selectedColumns.splice(0, 0, {
        dataIndex: 'status',
        title: this.$t('label.operation.status'),
        slots: { customRender: 'status' },
        filters: [
          { text: 'In Progress', value: 'InProgress' },
          { text: 'Success', value: 'success' },
          { text: 'Failed', value: 'failed' }
        ]
      })
      if (this.selectedRowKeys.length > 0) {
        this.showGroupActionModal = true
      }
      for (const rule of this.selectedItems) {
        this.handleDeleteRule(rule)
      }
    },
    handleDeleteRule (rule) {
      this.loading = true
      api('deleteLoadBalancerRule', {
        id: rule.id
      }).then(response => {
        const jobId = response.deleteloadbalancerruleresponse.jobid
        eventBus.emit('update-job-details', { jobId, resourceId: null })
        this.$pollJob({
          title: this.$t('label.action.delete.load.balancer'),
          description: rule.id,
          jobId: jobId,
          successMessage: this.$t('message.success.remove.rule'),
          successMethod: () => {
            if (this.selectedItems.length > 0) {
              eventBus.emit('update-resource-state', { selectedItems: this.selectedItems, resource: rule.id, state: 'success' })
            }
            if (this.selectedRowKeys.length === 0) {
              this.parentToggleLoading()
              this.fetchData()
            }
            this.closeModal()
          },
          errorMessage: this.$t('message.remove.rule.failed'),
          errorMethod: () => {
            if (this.selectedItems.length > 0) {
              eventBus.emit('update-resource-state', { selectedItems: this.selectedItems, resouce: rule.id, state: 'failed' })
            }
            if (this.selectedRowKeys.length === 0) {
              this.parentToggleLoading()
              this.fetchData()
            }
            this.closeModal()
          },
          loadingMessage: this.$t('message.delete.rule.processing'),
          catchMessage: this.$t('error.fetching.async.job.result'),
          catchMethod: () => {
            if (this.selectedRowKeys.length === 0) {
              this.parentToggleLoading()
              this.parentFetchData()
            }
            this.closeModal()
          },
          bulkAction: `${this.selectedItems.length > 0}` && this.showGroupActionModal
        })
      }).catch(error => {
        this.$notifyError(error)
        this.loading = false
      })
    },
    handleOpenAddVMModal () {
      if (this.addVmModalLoading) return
      if (!this.selectedRule) {
        if (!this.newRule.name) {
          this.$refs.newRuleName.classList.add('error')
        } else {
          this.$refs.newRuleName.classList.remove('error')
        }
        if (!this.newRule.publicport) {
          this.$refs.newRulePublicPort.classList.add('error')
        } else {
          this.$refs.newRulePublicPort.classList.remove('error')
        }
        if (!this.newRule.privateport) {
          this.$refs.newRulePrivatePort.classList.add('error')
        } else {
          this.$refs.newRulePrivatePort.classList.remove('error')
        }
        if (!this.newRule.name || !this.newRule.publicport || !this.newRule.privateport) return
      }
      this.addVmModalVisible = true
      this.fetchVirtualMachines()
    },
    fetchNics (e, index) {
      if (!e.target.checked) {
        this.newRule.virtualmachineid[index] = null
        this.nics[index] = null
        this.newRule.vmguestip[index] = null
        return
      }
      this.newRule.virtualmachineid[index] = e.target.value
      this.addVmModalNicLoading = true

      api('listNics', {
        virtualmachineid: e.target.value,
        networkid: ('vpcid' in this.resource && !('associatednetworkid' in this.resource)) ? this.selectedTier : this.resource.associatednetworkid
      }).then(response => {
        if (!response || !response.listnicsresponse || !response.listnicsresponse.nic[0]) return
        const newItem = []
        newItem.push(response.listnicsresponse.nic[0].ipaddress)
        if (response.listnicsresponse.nic[0].secondaryip) {
          newItem.push(...response.listnicsresponse.nic[0].secondaryip.map(ip => ip.ipaddress))
        }
        this.nics[index] = newItem
        this.newRule.vmguestip[index] = this.nics[index][0]
        this.addVmModalNicLoading = false
      }).catch(error => {
        this.$notifyError(error)
        this.closeModal()
      })
    },
    fetchVirtualMachines () {
      this.vmCount = 0
      this.vms = []
      this.addVmModalLoading = true
      const networkId = ('vpcid' in this.resource && !('associatednetworkid' in this.resource)) ? this.selectedTier : this.resource.associatednetworkid
      if (!networkId) {
        this.addVmModalLoading = false
        return
      }
      api('listVirtualMachines', {
        listAll: true,
        keyword: this.searchQuery,
        page: this.vmPage,
        pagesize: this.vmPageSize,
        networkid: networkId,
        account: this.resource.account,
        domainid: this.resource.domainid
      }).then(response => {
        this.vmCount = response.listvirtualmachinesresponse.count || 0
        this.vms = response.listvirtualmachinesresponse.virtualmachine || []
        this.vms.forEach((vm, index) => {
          this.newRule.virtualmachineid[index] = null
          this.nics[index] = null
          this.newRule.vmguestip[index] = null
        })
      }).catch(error => {
        this.$notifyError(error)
      }).finally(() => {
        this.addVmModalLoading = false
      })
    },
    handleAssignToLBRule (data) {
      const vmIDIpMap = {}

      let count = 0
      let innerCount = 0
      this.newRule.vmguestip.forEach(ip => {
        if (Array.isArray(ip)) {
          ip.forEach(i => {
            vmIDIpMap[`vmidipmap[${innerCount}].vmid`] = this.newRule.virtualmachineid[count]
            vmIDIpMap[`vmidipmap[${innerCount}].vmip`] = i
            innerCount++
          })
        } else {
          vmIDIpMap[`vmidipmap[${innerCount}].vmid`] = this.newRule.virtualmachineid[count]
          vmIDIpMap[`vmidipmap[${innerCount}].vmip`] = ip
          innerCount++
        }
        count++
      })

      this.loading = true
      api('assignToLoadBalancerRule', {
        id: data,
        ...vmIDIpMap
      }).then(response => {
        this.$pollJob({
          jobId: response.assigntoloadbalancerruleresponse.jobid,
          successMessage: this.$t('message.success.asign.vm'),
          successMethod: () => {
            this.parentToggleLoading()
            this.fetchData()
            this.closeModal()
          },
          errorMessage: this.$t('message.assign.vm.failed'),
          errorMethod: () => {
            this.parentToggleLoading()
            this.fetchData()
            this.closeModal()
          },
          loadingMessage: this.$t('message.assign.vm.processing'),
          catchMessage: this.$t('error.fetching.async.job.result'),
          catchMethod: () => {
            this.parentFetchData()
            this.parentToggleLoading()
            this.fetchData()
            this.closeModal()
          }
        })
      })
    },
    handleAddNewRule () {
      if (this.loading) return
      this.loading = true

      if (this.selectedRule) {
        this.handleAssignToLBRule(this.selectedRule.id)
        return
      }

      const networkId = ('vpcid' in this.resource && !('associatednetworkid' in this.resource)) ? this.selectedTier : this.resource.associatednetworkid
      api('createLoadBalancerRule', {
        openfirewall: false,
        networkid: networkId,
        publicipid: this.resource.id,
        algorithm: this.newRule.algorithm,
        name: this.newRule.name,
        privateport: this.newRule.privateport,
        protocol: this.newRule.protocol,
        publicport: this.newRule.publicport
      }).then(response => {
        this.addVmModalVisible = false
        this.handleAssignToLBRule(response.createloadbalancerruleresponse.id)
      }).catch(error => {
        this.$notifyError(error)
        this.loading = false
      })

      // assigntoloadbalancerruleresponse.jobid
    },
    closeModal () {
      this.selectedRule = null
      this.tagsModalVisible = false
      this.stickinessModalVisible = false
      this.stickinessModalLoading = false
      this.selectedStickinessPolicy = null
      this.stickinessPolicyMethod = 'LbCookie'
      this.editRuleModalVisible = false
      this.editRuleModalLoading = false
      this.addVmModalLoading = false
      this.addVmModalNicLoading = false
      this.showConfirmationAction = false
      this.vms = []
      this.nics = []
      this.addVmModalVisible = false
      this.newRule.virtualmachineid = []
    },
    handleChangePage (page, pageSize) {
      this.page = page
      this.pageSize = pageSize
      this.fetchData()
    },
    handleChangePageSize (currentPage, pageSize) {
      this.page = currentPage
      this.pageSize = pageSize
      this.fetchData()
    },
    handleChangeVmPage (page, pageSize) {
      this.vmPage = page
      this.vmPageSize = pageSize
      this.fetchVirtualMachines()
    },
    handleChangeVmPageSize (currentPage, pageSize) {
      this.vmPage = currentPage
      this.vmPageSize = pageSize
      this.fetchVirtualMachines()
    },
    onSearch (value) {
      this.searchQuery = value
      this.fetchVirtualMachines()
    },
    fetchLBTungstenFabricHealthMonitor () {
      this.tungstenHealthMonitors = []
      this.loading = true
      this.lbRules.forEach(rule => {
        api('listTungstenFabricLBHealthMonitor', {
          listAll: true,
          lbruleid: rule.id
        }).then(response => {
          const healthmonitor = response?.listtungstenfabriclbhealthmonitorresponse?.healthmonitor || []
          if (healthmonitor.length > 0) {
            healthmonitor[0].lbruleid = rule.id
            this.tungstenHealthMonitors.push(...healthmonitor)
          }
        }).catch(error => {
          this.$notifyError(error)
        }).finally(() => {
          this.loading = false
        })
      })
    },
    returnHealthMonitorLabel (id) {
      const match = this.tungstenHealthMonitors.filter(item => item.lbruleid === id)
      if (match.length > 0) {
        return match[0].type
      }
      return this.$t('label.configure')
    },
    openHealthMonitorModal (id) {
      const match = this.tungstenHealthMonitors.filter(item => item.lbruleid === id)
      this.healthMonitorParams.lbruleid = id
      if (match.length > 0) {
        this.healthMonitorParams.type = match[0].type
        this.healthMonitorParams.retry = match[0].retry
        this.healthMonitorParams.timeout = match[0].timeout
        this.healthMonitorParams.interval = match[0].interval
        this.healthMonitorParams.httpmethodtype = match[0].httpmethod
        this.healthMonitorParams.expectedcode = match[0].expectedcode
        this.healthMonitorParams.urlpath = match[0].urlpath
      }
      this.monitorForm = this.$form.createForm(this)
      this.healthMonitorModal = true
    },
    closeMonitorModal () {
      this.healthMonitorModal = false
      // this.healthMonitorParams = {}
      this.monitorForm.resetFields()
    },
    handleConfigHealthMonitor () {
      if (this.healthMonitorLoading) return

      this.monitorForm.validateFieldsAndScroll((error, values) => {
        if (error) {
          return
        }

        this.healthMonitorParams.type = values.type
        this.healthMonitorParams.retry = values.retry
        this.healthMonitorParams.timeout = values.timeout
        this.healthMonitorParams.interval = values.interval
        if (values.type === 'HTTP') {
          this.healthMonitorParams.httpmethodtype = values.httpmethodtype
          this.healthMonitorParams.expectedcode = values.expectedcode
          this.healthMonitorParams.urlpath = values.urlpath
        }

        this.healthMonitorLoading = true
        api('updateTungstenFabricLBHealthMonitor', this.healthMonitorParams).then(json => {
          const jobId = json?.updatetungstenfabriclbhealthmonitorresponse?.jobid
          this.$pollJob({
            jobId: jobId,
            successMessage: this.$t('message.success.config.health.monitor'),
            successMethod: () => {
              this.parentToggleLoading()
              this.fetchData()
              this.closeMonitorModal()
              this.healthMonitorLoading = false
            },
            errorMessage: this.$t('message.config.health.monitor.failed'),
            errorMethod: () => {
              this.parentToggleLoading()
              this.fetchData()
              this.closeMonitorModal()
              this.healthMonitorLoading = false
            },
            catchMessage: this.$t('error.fetching.async.job.result'),
            catchMethod: () => {
              this.parentToggleLoading()
              this.fetchData()
              this.closeMonitorModal()
              this.healthMonitorLoading = false
            }
          })
        }).catch(error => {
          this.$notifyError(error)
        })
      })
    }
  }
}
</script>

<style lang="scss" scoped>
  .rule {

    &-container {
      display: flex;
      flex-direction: column;
      width: 100%;

      @media (min-width: 760px) {
        margin-right: -20px;
        margin-bottom: -10px;
      }

    }

    &__row {
      display: flex;
      flex-wrap: wrap;
    }

    &__item {
      padding-right: 20px;
      margin-bottom: 20px;

      @media (min-width: 760px) {
        flex: 1;
      }

    }

    &__title {
      font-weight: bold;
    }

  }

  .add-btn {
    width: 100%;
    padding-top: 15px;
    padding-bottom: 15px;
    height: auto;
  }

  .add-actions {
    display: flex;
    justify-content: flex-end;
    margin-right: -20px;
    margin-bottom: 20px;

    @media (min-width: 760px) {
      margin-top: 20px;
    }

    button {
      margin-right: 20px;
    }

  }

  .form {
    display: flex;
    margin-right: -20px;
    flex-direction: column;
    align-items: flex-start;

    @media (min-width: 760px) {
      flex-direction: row;
    }

    &__required {
      margin-right: 5px;
      color: red;
    }

    .error-text {
      display: none;
      color: red;
      font-size: 0.8rem;
    }

    .error {

      input {
        border-color: red;
      }

      .error-text {
        display: block;
      }

    }

    &--column {
      flex-direction: column;
      margin-right: 0;
      align-items: flex-end;

      .form__item {
        width: 100%;
        padding-right: 0;
      }

    }

    &__item {
      display: flex;
      flex-direction: column;
      padding-right: 20px;
      margin-bottom: 20px;

      @media (min-width: 1200px) {
        margin-bottom: 0;
        flex: 1;
      }

      input,
      .ant-select {
        margin-top: auto;
      }

      &__input-container {
        display: flex;

        input {

          &:not(:last-child) {
            margin-right: 10px;
          }

        }

      }

    }

    &__label {
      font-weight: bold;
    }

  }

  .rule-action {
    margin-bottom: 10px;
  }

  .tags-modal {

    .ant-divider {
      margin-top: 0;
    }

  }

  .tags {
    margin-bottom: 10px;
  }

  .add-tags {
    display: flex;
    align-items: center;
    justify-content: space-between;

    &__input {
      margin-right: 10px;
    }

    &__label {
      margin-bottom: 5px;
      font-weight: bold;
    }

  }

  .tags-container {
    display: flex;
    flex-wrap: wrap;
    margin-bottom: 10px;
  }

  .add-tags-done {
    display: block;
    margin-left: auto;
  }

  .modal-loading {
    position: absolute;
    top: 0;
    right: 0;
    bottom: 0;
    left: 0;
    display: flex;
    align-items: center;
    justify-content: center;
    background-color: rgba(0,0,0,0.5);
    z-index: 1;
    color: #1890ff;
    font-size: 2rem;
  }

  .ant-list-item {
    display: flex;
    flex-direction: column;
    align-items: flex-start;

    @media (min-width: 760px) {
      flex-direction: row;
      align-items: center;
    }

  }

  .rule-instance-collapse {
    width: 100%;
    margin-left: -15px;

    .ant-collapse-item {
      border: 0;
    }

  }

  .rule-instance-list {
    display: flex;
    flex-direction: column;

    &__item {
      display: flex;
      flex-wrap: wrap;
      justify-content: space-between;
      align-items: center;
      margin-bottom: 10px;

      div {
        margin-left: 25px;
        margin-bottom: 10px;
      }
    }
  }

  .edit-rule {

    .ant-select {
      width: 100%;
    }

    &__item {
      margin-bottom: 10px;
    }

    &__label {
      margin-bottom: 5px;
      font-weight: bold;
    }

  }

  .vm-modal {

    &__header {
      display: flex;

      span {
        flex: 1;
        font-weight: bold;
        margin-right: 10px;
      }

    }

    &__item {
      display: flex;
      margin-top: 10px;

      span,
      label {
        display: block;
        flex: 1;
        margin-right: 10px;
      }

    }

  }

  .custom-ant-form {
    .ant-form-item-label {
      font-weight: bold;
      line-height: 1;
    }
    .ant-form-item {
      margin-bottom: 10px;
    }
  }

  .custom-ant-list {
    .ant-list-item-action {
      margin-top: 10px;
      margin-left: 0;

      @media (min-width: 760px) {
        margin-top: 0;
        margin-left: 24px;
      }

    }
  }

  .rule-instance-collapse {
    .ant-collapse-header,
    .ant-collapse-content {
      margin-left: -12px;
    }
  }

  .rule {
    .ant-list-item-content-single {
      width: 100%;

      @media (min-width: 760px) {
        width: auto;
      }

    }
  }

  .pagination {
    margin-top: 20px;
    text-align: right;
  }

  .actions {
    button {
      &:not(:last-child) {
        margin-right: 10px;
      }
    }
  }

  .list-view {
    overflow-y: auto;
    display: block;
    width: 100%;
  }

  .filter {
    display: block;
    width: 240px;
    margin-bottom: 10px;
  }

  .input-search {
    margin-bottom: 10px;
    width: 50%;
    float: right;
  }
</style><|MERGE_RESOLUTION|>--- conflicted
+++ resolved
@@ -104,18 +104,13 @@
           {{ returnStickinessLabel(record.id) }}
         </a-button>
       </template>
-<<<<<<< HEAD
-      <template slot="healthmonitor" slot-scope="record">
+      <template #healthmonitor="{ record }">
         <a-button @click="() => openHealthMonitorModal(record.id)">
           {{ returnHealthMonitorLabel(record.id) }}
         </a-button>
       </template>
-      <template slot="add" slot-scope="record">
-        <a-button type="primary" icon="plus" @click="() => { selectedRule = record; handleOpenAddVMModal() }">
-=======
       <template #add="{record}">
         <a-button type="primary" icon="plus-outlined" @click="() => { selectedRule = record; handleOpenAddVMModal() }">
->>>>>>> 36c11d1d
           {{ $t('label.add') }}
         </a-button>
       </template>
@@ -489,71 +484,68 @@
       :footer="null"
       :maskClosable="false"
       :closable="true"
-      @cancel="closeMonitorModal"
-      v-ctrl-enter="handleConfigHealthMonitor">
-      <a-form :form="monitorForm" layout="vertical">
-        <a-form-item :label="$t('label.monitor.type')">
+      @cancel="closeMonitorModal">
+      <a-form
+        :ref="monitorRef"
+        :model="monitorForm"
+        :rules="monitorRules"
+        layout="vertical"
+        @finish="handleConfigHealthMonitor"
+        v-ctrl-enter="handleConfigHealthMonitor">
+        <a-form-item name="type" ref="type" :label="$t('label.monitor.type')">
           <a-select
             autoFocus
-            v-decorator="['type', { initialValue: healthMonitorParams.type }]"
+            v-model:value="monitorForm.type"
             @change="(value) => { healthMonitorParams.type = value }"
             showSearch
-            optionFilterProp="children"
+            optionFilterProp="label"
             :filterOption="(input, option) => {
-              return option.componentOptions.children[0].text.toLowerCase().indexOf(input.toLowerCase()) >= 0
+              return option.children[0].children.toLowerCase().indexOf(input.toLowerCase()) >= 0
             }">
             <a-select-option value="PING">PING</a-select-option>
             <a-select-option value="TCP">TCP</a-select-option>
             <a-select-option value="HTTP">HTTP</a-select-option>
           </a-select>
         </a-form-item>
-        <a-form-item :label="$t('label.monitor.retry')">
-          <a-input
-            v-decorator="['retry', {
-              initialValue: healthMonitorParams.retry,
-              rules: [{ required: true, message: $t('message.error.required.input') }]
-            }]" />
-        </a-form-item>
-        <a-form-item :label="$t('label.monitor.timeout')">
-          <a-input
-            v-decorator="['timeout', {
-              initialValue: healthMonitorParams.timeout,
-              rules: [{ required: true, message: $t('message.error.required.input') }]
-            }]" />
-        </a-form-item>
-        <a-form-item :label="$t('label.monitor.interval')">
-          <a-input
-            v-decorator="['interval', {
-              initialValue: healthMonitorParams.interval,
-              rules: [{ required: true, message: $t('message.error.required.input') }]
-            }]" />
-        </a-form-item>
-        <a-form-item :label="$t('label.monitor.http.method')" v-if="healthMonitorParams.type === 'HTTP'">
+        <a-form-item name="retry" ref="retry" :label="$t('label.monitor.retry')">
+          <a-input v-model:value="monitorForm.retry" />
+        </a-form-item>
+        <a-form-item name="timeout" ref="timeout" :label="$t('label.monitor.timeout')">
+          <a-input v-model:value="monitorForm.timeout" />
+        </a-form-item>
+        <a-form-item name="interval" ref="interval" :label="$t('label.monitor.interval')">
+          <a-input v-decorator="monitorForm.interval" />
+        </a-form-item>
+        <a-form-item
+          name="httpmethodtype"
+          ref="httpmethodtype"
+          :label="$t('label.monitor.http.method')"
+          v-if="healthMonitorParams.type === 'HTTP'">
           <a-select
             autoFocus
-            v-decorator="['httpmethodtype', { initialValue: healthMonitorParams.httpmethodtype }]"
+            v-model:value="monitorForm.httpmethodtype"
             showSearch
-            optionFilterProp="children"
+            optionFilterProp="label"
             :filterOption="(input, option) => {
-              return option.componentOptions.children[0].text.toLowerCase().indexOf(input.toLowerCase()) >= 0
+              return option.children[0].children.toLowerCase().indexOf(input.toLowerCase()) >= 0
             }">
             <a-select-option value="GET">GET</a-select-option>
             <a-select-option value="HEAD">HEAD</a-select-option>
           </a-select>
         </a-form-item>
-        <a-form-item :label="$t('label.monitor.expected.code')" v-if="healthMonitorParams.type === 'HTTP'">
-          <a-input
-            v-decorator="['expectedcode', {
-              initialValue: healthMonitorParams.expectedcode,
-              rules: [{ required: true, message: $t('message.error.required.input') }]
-            }]" />
-        </a-form-item>
-        <a-form-item :label="$t('label.monitor.url')" v-if="healthMonitorParams.type === 'HTTP'">
-          <a-input
-            v-decorator="['urlpath', {
-              initialValue: healthMonitorParams.urlpath,
-              rules: [{ required: true, message: $t('message.error.required.input') }]
-            }]" />
+        <a-form-item
+          name="expectedcode"
+          ref="expectedcode"
+          :label="$t('label.monitor.expected.code')"
+          v-if="healthMonitorParams.type === 'HTTP'">
+          <a-input v-decorator="monitorForm.expectedcode" />
+        </a-form-item>
+        <a-form-item
+          name="urlpath"
+          ref="urlpath"
+          :label="$t('label.monitor.url')"
+          v-if="healthMonitorParams.type === 'HTTP'">
+          <a-input v-model:value="monitorForm.urlpath" />
         </a-form-item>
 
         <div :span="24" class="action-button">
@@ -737,12 +729,12 @@
       healthMonitorModal: false,
       healthMonitorParams: {
         type: 'PING',
-        retry: undefined,
-        timeout: undefined,
-        interval: undefined,
-        httpmethodtype: undefined,
+        retry: 3,
+        timeout: 5,
+        interval: 5,
+        httpmethodtype: 'GET',
         expectedcode: undefined,
-        urlpath: undefined
+        urlpath: '/'
       },
       healthMonitorLoading: false
     }
@@ -754,6 +746,7 @@
   },
   created () {
     this.initForm()
+    this.initMonitorForm()
     this.fetchData()
   },
   watch: {
@@ -772,6 +765,24 @@
       this.formRef = ref()
       this.form = reactive({})
       this.rules = reactive({})
+    },
+    initMonitorForm () {
+      this.monitorRef = ref()
+      this.monitorForm = reactive({
+        type: healthMonitorParams.type,
+        retry: healthMonitorParams.retry,
+        timeout: healthMonitorParams.timeout,
+        interval: healthMonitorParams.interval,
+        httpmethodtype: healthMonitorParams.httpmethodtype,
+        urlpath: healthMonitorParams.urlpath
+      })
+      this.monitorRules = reactive({
+        retry: [{ required: true, message: this.$t('message.error.required.input') }],
+        timeout: [{ required: true, message: this.$t('message.error.required.input') }],
+        interval: [{ required: true, message: this.$t('message.error.required.input') }],
+        expectedcode: [{ required: true, message: this.$t('message.error.required.input') }],
+        urlpath: [{ required: true, message: this.$t('message.error.required.input') }]
+      })
     },
     fetchData () {
       this.fetchListTiers()
@@ -1514,21 +1525,26 @@
         this.healthMonitorParams.expectedcode = match[0].expectedcode
         this.healthMonitorParams.urlpath = match[0].urlpath
       }
-      this.monitorForm = this.$form.createForm(this)
+      this.initMonitorForm()
       this.healthMonitorModal = true
     },
     closeMonitorModal () {
       this.healthMonitorModal = false
-      // this.healthMonitorParams = {}
-      this.monitorForm.resetFields()
+      this.healthMonitorParams = {
+        type: 'PING',
+        retry: 3,
+        timeout: 5,
+        interval: 5,
+        httpmethodtype: 'GET',
+        expectedcode: undefined,
+        urlpath: '/'
+      }
     },
     handleConfigHealthMonitor () {
       if (this.healthMonitorLoading) return
 
-      this.monitorForm.validateFieldsAndScroll((error, values) => {
-        if (error) {
-          return
-        }
+      this.monitorRef.value.validate(() => {
+        const values = toRaw(this.monitorForm)
 
         this.healthMonitorParams.type = values.type
         this.healthMonitorParams.retry = values.retry
@@ -1570,6 +1586,8 @@
         }).catch(error => {
           this.$notifyError(error)
         })
+      }).catch((error) => {
+        this.monitorRef.value.scrollToField(error.errorFields[0].name)
       })
     }
   }
