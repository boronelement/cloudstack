// Licensed to the Apache Software Foundation (ASF) under one
// or more contributor license agreements.  See the NOTICE file
// distributed with this work for additional information
// regarding copyright ownership.  The ASF licenses this file
// to you under the Apache License, Version 2.0 (the
// "License"); you may not use this file except in compliance
// with the License.  You may obtain a copy of the License at
//
//   http://www.apache.org/licenses/LICENSE-2.0
//
// Unless required by applicable law or agreed to in writing,
// software distributed under the License is distributed on an
// "AS IS" BASIS, WITHOUT WARRANTIES OR CONDITIONS OF ANY
// KIND, either express or implied.  See the License for the
// specific language governing permissions and limitations
// under the License.

<template>
  <div>
    <div @keyup.ctrl.enter="handleOpenAddVMModal">
      <div class="form">
        <div class="form__item" ref="newRuleName">
          <div class="form__label"><span class="form__required">*</span>{{ $t('label.name') }}</div>
          <a-input v-focus="true" v-model:value="newRule.name"></a-input>
          <span class="error-text">{{ $t('label.required') }}</span>
        </div>
        <div class="form__item" ref="newRulePublicPort">
          <div class="form__label"><span class="form__required">*</span>{{ $t('label.publicport') }}</div>
          <a-input v-model:value="newRule.publicport"></a-input>
          <span class="error-text">{{ $t('label.required') }}</span>
        </div>
        <div class="form__item" ref="newRulePrivatePort">
          <div class="form__label"><span class="form__required">*</span>{{ $t('label.privateport') }}</div>
          <a-input v-model:value="newRule.privateport"></a-input>
          <span class="error-text">{{ $t('label.required') }}</span>
        </div>
      </div>
      <div class="form">
        <div class="form__item" ref="newCidrList">
          <tooltip-label :title="$t('label.cidrlist')" bold :tooltip="createLoadBalancerRuleParams.cidrlist.description" :tooltip-placement="'right'"/>
          <a-input v-model:value="newRule.cidrlist"></a-input>
        </div>
        <div class="form__item">
          <div class="form__label">{{ $t('label.algorithm') }}</div>
          <a-select
            v-model:value="newRule.algorithm"
            showSearch
            optionFilterProp="label"
            :filterOption="(input, option) => {
              return option.children[0].children.toLowerCase().indexOf(input.toLowerCase()) >= 0
            }" >
            <a-select-option value="roundrobin">{{ $t('label.lb.algorithm.roundrobin') }}</a-select-option>
            <a-select-option value="leastconn">{{ $t('label.lb.algorithm.leastconn') }}</a-select-option>
            <a-select-option value="source">{{ $t('label.lb.algorithm.source') }}</a-select-option>
          </a-select>
        </div>
        <div class="form__item">
          <div class="form__label">{{ $t('label.protocol') }}</div>
          <a-select
            v-model:value="newRule.protocol"
            style="min-width: 100px"
            showSearch
            optionFilterProp="label"
            :filterOption="(input, option) => {
              return option.children[0].children.toLowerCase().indexOf(input.toLowerCase()) >= 0
            }" >
            <a-select-option value="tcp-proxy">{{ $t('label.tcp.proxy') }}</a-select-option>
            <a-select-option value="tcp">{{ $t('label.tcp') }}</a-select-option>
            <a-select-option value="udp">{{ $t('label.udp') }}</a-select-option>
          </a-select>
        </div>
        <div class="form__item">
          <div class="form__label">{{ $t('label.autoscale') }}</div>
          <a-select
            v-model:value="newRule.autoscale"
            defaultValue="no"
            style="min-width: 100px"
            showSearch
            optionFilterProp="label"
            :filterOption="(input, option) => {
              return option.children[0].children.toLowerCase().indexOf(input.toLowerCase()) >= 0
            }" >
            <a-select-option value="yes">{{ $t('label.yes') }}</a-select-option>
            <a-select-option value="no">{{ $t('label.no') }}</a-select-option>
          </a-select>
        </div>
        <div class="form__item" v-if="!newRule.autoscale || newRule.autoscale === 'no' || ('vpcid' in this.resource && !('associatednetworkid' in this.resource))">
          <div class="form__label" style="white-space: nowrap;">{{ $t('label.add.vms') }}</div>
          <a-button :disabled="!('createLoadBalancerRule' in $store.getters.apis)" type="primary" @click="handleOpenAddVMModal">
            {{ $t('label.add') }}
          </a-button>
        </div>
        <div class="form__item" v-else-if="newRule.autoscale === 'yes'">
          <div class="form__label" style="white-space: nowrap;">{{ $t('label.add') }}</div>
          <a-button :disabled="!('createLoadBalancerRule' in $store.getters.apis)" type="primary" @click="handleAddNewRule">
            {{ $t('label.add') }}
          </a-button>
        </div>
      </div>
    </div>

    <a-divider />
    <a-button
      v-if="(('deleteLoadBalancerRule' in $store.getters.apis) && this.selectedItems.length > 0)"
      type="primary"
      danger
      style="width: 100%; margin-bottom: 15px"
      @click="bulkActionConfirmation()">
      <template #icon><delete-outlined /></template>
      {{ $t('label.action.bulk.delete.load.balancer.rules') }}
    </a-button>
    <a-table
      size="small"
      class="list-view"
      :loading="loading"
      :columns="columns"
      :dataSource="lbRules"
      :pagination="false"
      :rowSelection="{selectedRowKeys: selectedRowKeys, onChange: onSelectChange}"
      :rowKey="record => record.id">
      <template #cidrlist="{ record }">
        <span style="white-space: pre-line"> {{ record.cidrlist?.replaceAll(" ", "\n") }}</span>
      </template>
      <template #algorithm="{ record }">
        {{ returnAlgorithmName(record.algorithm) }}
      </template>
      <template #protocol="{record}">
        {{ getCapitalise(record.protocol) }}
      </template>
      <template #stickiness="{record}">
        <a-button @click="() => openStickinessModal(record.id)">
          {{ returnStickinessLabel(record.id) }}
        </a-button>
      </template>
<<<<<<< HEAD
      <template #healthmonitor="{ record }">
        <a-button @click="() => openHealthMonitorModal(record.id)">
          {{ returnHealthMonitorLabel(record.id) }}
        </a-button>
      </template>
      <template #add="{record}">
        <a-button type="primary" @click="() => { selectedRule = record; handleOpenAddVMModal() }">
          <template #icon>
            <plus-outlined />
          </template>
          {{ $t('label.add') }}
=======
      <template #autoscale="{record}">
        <div>
          <router-link :to="{ path: '/autoscalevmgroup/' + record.autoscalevmgroup.id }" v-if='record.autoscalevmgroup'>
              <a-button>{{ $t('label.view') }}</a-button>
          </router-link>
          <router-link :to="{ path: '/action/createAutoScaleVmGroup', query: { networkid: record.networkid, lbruleid : record.id } }" v-else-if='!record.ruleInstances'>
              <a-button>{{ $t('label.new') }}</a-button>
          </router-link>
        </div>
      </template>
      <template #add="{record}">
        <a-button type="primary" @click="() => { selectedRule = record; handleOpenAddVMModal() }" v-if='!record.autoscalevmgroup'>
          <template #icon><plus-outlined /></template>
            {{ $t('label.add') }}
>>>>>>> 62e342c1
        </a-button>
      </template>
      <template #expandedRowRender="{ record }">
        <div class="rule-instance-list">
          <div v-for="instance in record.ruleInstances" :key="instance.loadbalancerruleinstance.id">
            <div v-for="ip in instance.lbvmipaddresses" :key="ip" class="rule-instance-list__item">
              <div>
                <status :text="instance.loadbalancerruleinstance.state" />
                <desktop-outlined />
                <router-link :to="{ path: '/vm/' + instance.loadbalancerruleinstance.id }">
                  {{ instance.loadbalancerruleinstance.displayname }}
                </router-link>
              </div>
              <div>{{ ip }}</div>
              <tooltip-button
                :disabled='record.autoscalevmgroup'
                :tooltip="$t('label.remove.vm.from.lb')"
                type="primary"
                :danger="true"
                icon="delete-outlined"
                @onClick="() => handleDeleteInstanceFromRule(instance, record, ip)" />
            </div>
          </div>
        </div>
      </template>
      <template #actions="{record}">
        <div class="actions">
          <tooltip-button :tooltip="$t('label.edit')" icon="edit-outlined" @onClick="() => openEditRuleModal(record)" />
          <tooltip-button :tooltip="$t('label.edit.tags')" :disabled="!('updateLoadBalancerRule' in $store.getters.apis)" icon="tag-outlined" @onClick="() => openTagsModal(record.id)" />
          <a-popconfirm
            :title="$t('label.delete') + '?'"
            @confirm="handleDeleteRule(record)"
            :okText="$t('label.yes')"
            :cancelText="$t('label.no')"
          >
            <tooltip-button
              :tooltip="$t('label.delete')"
              :disabled="!('deleteLoadBalancerRule' in $store.getters.apis) || record.autoscalevmgroup"
              type="primary"
              :danger="true"
              icon="delete-outlined" />
          </a-popconfirm>
        </div>
      </template>
    </a-table>
    <a-pagination
      class="pagination"
      size="small"
      :current="page"
      :pageSize="pageSize"
      :total="totalCount"
      :showTotal="total => `${$t('label.total')} ${total} ${$t('label.items')}`"
      :pageSizeOptions="['10', '20', '40', '80', '100']"
      @change="handleChangePage"
      @showSizeChange="handleChangePageSize"
      showSizeChanger>
      <template #buildOptionText="props">
        <span>{{ props.value }} / {{ $t('label.page') }}</span>
      </template>
    </a-pagination>

    <a-modal
      v-if="tagsModalVisible"
      :title="$t('label.edit.tags')"
      :visible="tagsModalVisible"
      :footer="null"
      :closable="true"
      :afterClose="closeModal"
      :maskClosable="false"
      class="tags-modal"
      @cancel="tagsModalVisible = false">
      <span v-show="tagsModalLoading" class="modal-loading">
        <loading-outlined />
      </span>

      <a-form
        :ref="formRef"
        :model="form"
        :rules="rules"
        class="add-tags"
        @finish="handleAddTag"
        v-ctrl-enter="handleAddTag"
       >
        <div class="add-tags__input">
          <p class="add-tags__label">{{ $t('label.key') }}</p>
          <a-form-item ref="key" name="key">
            <a-input
              v-focus="true"
              v-model:value="form.key" />
          </a-form-item>
        </div>
        <div class="add-tags__input">
          <p class="add-tags__label">{{ $t('label.value') }}</p>
          <a-form-item ref="value" name="value">
            <a-input v-model:value="form.value" />
          </a-form-item>
        </div>
        <a-button :disabled="!('createTags' in $store.getters.apis)" type="primary" ref="submit" @click="handleAddTag">{{ $t('label.add') }}</a-button>
      </a-form>

      <a-divider />

      <div v-show="!tagsModalLoading" class="tags-container">
        <div class="tags" v-for="(tag, index) in tags" :key="index">
          <a-tag :key="index" :closable="'deleteTags' in $store.getters.apis" @close="() => handleDeleteTag(tag)">
            {{ tag.key }} = {{ tag.value }}
          </a-tag>
        </div>
      </div>

      <a-button class="add-tags-done" @click="tagsModalVisible = false" type="primary">{{ $t('label.done') }}</a-button>
    </a-modal>

    <a-modal
      :title="$t('label.configure.sticky.policy')"
      :visible="stickinessModalVisible"
      :footer="null"
      :afterClose="closeModal"
      :maskClosable="false"
      :closable="true"
      :okButtonProps="{ props: {htmlType: 'submit'}}"
      @cancel="stickinessModalVisible = false">

      <span v-show="stickinessModalLoading" class="modal-loading">
        <loading-outlined />
      </span>

      <a-form
        :ref="formRef"
        :model="form"
        :rules="rules"
        @finish="handleSubmitStickinessForm"
        v-ctrl-enter="handleSubmitStickinessForm"
        class="custom-ant-form"
       >
        <a-form-item name="methodname" ref="methodname" :label="$t('label.stickiness.method')">
          <a-select
            v-focus="true"
            v-model:value="form.methodname"
            @change="handleStickinessMethodSelectChange"
            showSearch
            optionFilterProp="label"
            :filterOption="(input, option) => {
              return option.children[0].children.toLowerCase().indexOf(input.toLowerCase()) >= 0
            }" >
            <a-select-option value="LbCookie">{{ $t('label.lb.cookie') }}</a-select-option>
            <a-select-option value="AppCookie">{{ $t('label.app.cookie') }}</a-select-option>
            <a-select-option value="SourceBased">{{ $t('label.source.based') }}</a-select-option>
            <a-select-option value="none">{{ $t('label.none') }}</a-select-option>
          </a-select>
        </a-form-item>
        <a-form-item
          name="name"
          ref="name"
          :label="$t('label.sticky.name')"
          v-show="stickinessPolicyMethod === 'LbCookie' || stickinessPolicyMethod ===
            'AppCookie' || stickinessPolicyMethod === 'SourceBased'">
          <a-input v-model:value="form.name" />
        </a-form-item>
        <a-form-item
          name="cookieName"
          ref="cookieName"
          :label="$t('label.sticky.cookie-name')"
          v-show="stickinessPolicyMethod === 'LbCookie' || stickinessPolicyMethod ===
            'AppCookie'">
          <a-input v-model:value="form.cookieName" />
        </a-form-item>
        <a-form-item
          name="mode"
          ref="mode"
          :label="$t('label.sticky.mode')"
          v-show="stickinessPolicyMethod === 'LbCookie' || stickinessPolicyMethod ===
            'AppCookie'">
          <a-input v-model:value="form.mode" />
        </a-form-item>
        <a-form-item name="nocache" ref="nocache" :label="$t('label.sticky.nocache')" v-show="stickinessPolicyMethod === 'LbCookie'">
          <a-checkbox v-model:checked="form.nocache"></a-checkbox>
        </a-form-item>
        <a-form-item name="indirect" ref="indirect" :label="$t('label.sticky.indirect')" v-show="stickinessPolicyMethod === 'LbCookie'">
          <a-checkbox v-model:checked="form.indirect"></a-checkbox>
        </a-form-item>
        <a-form-item name="postonly" ref="postonly" :label="$t('label.sticky.postonly')" v-show="stickinessPolicyMethod === 'LbCookie'">
          <a-checkbox v-model:checked="form.postonly"></a-checkbox>
        </a-form-item>
        <a-form-item name="domain" ref="domain" :label="$t('label.domain')" v-show="stickinessPolicyMethod === 'LbCookie'">
          <a-input v-model:value="form.domain" />
        </a-form-item>
        <a-form-item name="length" ref="length" :label="$t('label.sticky.length')" v-show="stickinessPolicyMethod === 'AppCookie'">
          <a-input v-model:value="form.length" type="number" />
        </a-form-item>
        <a-form-item name="holdtime" ref="holdtime" :label="$t('label.sticky.holdtime')" v-show="stickinessPolicyMethod === 'AppCookie'">
          <a-input v-model:value="form.holdtime" type="number" />
        </a-form-item>
        <a-form-item name="requestLearn" ref="requestLearn" :label="$t('label.sticky.request-learn')" v-show="stickinessPolicyMethod === 'AppCookie'">
          <a-checkbox v-model:checked="form.requestLearn"></a-checkbox>
        </a-form-item>
        <a-form-item name="prefix" ref="prefix" :label="$t('label.sticky.prefix')" v-show="stickinessPolicyMethod === 'AppCookie'">
          <a-checkbox v-model:checked="form.prefix"></a-checkbox>
        </a-form-item>
        <a-form-item name="tablesize" ref="tablesize" :label="$t('label.sticky.tablesize')" v-show="stickinessPolicyMethod === 'SourceBased'">
          <a-input v-model:value="form.tablesize" />
        </a-form-item>
        <a-form-item name="expire" ref="expire" :label="$t('label.sticky.expire')" v-show="stickinessPolicyMethod === 'SourceBased'">
          <a-input v-model:value="form.expire" />
        </a-form-item>

        <div :span="24" class="action-button">
          <a-button @click="stickinessModalVisible = false">{{ $t('label.cancel') }}</a-button>
          <a-button type="primary" ref="submit" @click="handleSubmitStickinessForm">{{ $t('label.ok') }}</a-button>
        </div>
      </a-form>
    </a-modal>

    <a-modal
      :title="$t('label.edit.rule')"
      :visible="editRuleModalVisible"
      :afterClose="closeModal"
      :maskClosable="false"
      :closable="true"
      :footer="null"
      @cancel="editRuleModalVisible = false">
      <span v-show="editRuleModalLoading" class="modal-loading">
        <loading-outlined />
      </span>

      <div class="edit-rule" v-if="selectedRule" v-ctrl-enter="handleSubmitEditForm">
        <div class="edit-rule__item">
          <p class="edit-rule__label">{{ $t('label.name') }}</p>
          <a-input v-focus="true" v-model:value="editRuleDetails.name" />
        </div>
        <div class="edit-rule__item">
          <p class="edit-rule__label">{{ $t('label.algorithm') }}</p>
          <a-select
            v-model:value="editRuleDetails.algorithm"
            showSearch
            optionFilterProp="label"
            :filterOption="(input, option) => {
              return option.children[0].children.toLowerCase().indexOf(input.toLowerCase()) >= 0
            }" >
            <a-select-option value="roundrobin">{{ $t('label.lb.algorithm.roundrobin') }}</a-select-option>
            <a-select-option value="leastconn">{{ $t('label.lb.algorithm.leastconn') }}</a-select-option>
            <a-select-option value="source">{{ $t('label.lb.algorithm.source') }}</a-select-option>
          </a-select>
        </div>
        <div class="edit-rule__item">
          <p class="edit-rule__label">{{ $t('label.protocol') }}</p>
          <a-select
            v-model:value="editRuleDetails.protocol"
            showSearch
            optionFilterProp="label"
            :filterOption="(input, option) => {
              return option.children[0].children.toLowerCase().indexOf(input.toLowerCase()) >= 0
            }" >
            <a-select-option value="tcp-proxy">{{ $t('label.tcp.proxy') }}</a-select-option>
            <a-select-option value="tcp">{{ $t('label.tcp') }}</a-select-option>
            <a-select-option value="udp">{{ $t('label.udp') }}</a-select-option>
          </a-select>
        </div>
        <div :span="24" class="action-button">
          <a-button @click="() => editRuleModalVisible = false">{{ $t('label.cancel') }}</a-button>
          <a-button type="primary" @click="handleSubmitEditForm">{{ $t('label.ok') }}</a-button>
        </div>
      </div>
    </a-modal>

    <a-modal
      :title="$t('label.add.vms')"
      :maskClosable="false"
      :closable="true"
      v-if="addVmModalVisible"
      :visible="addVmModalVisible"
      class="vm-modal"
      width="60vw"
      :footer="null"
      @cancel="closeModal"
    >
      <div @keyup.ctrl.enter="handleAddNewRule">
        <span
          v-if="'vpcid' in resource && !('associatednetworkid' in resource)">
          <strong>{{ $t('label.select.tier') }} </strong>
          <a-select
            v-focus="'vpcid' in resource && !('associatednetworkid' in resource)"
            v-model:value="selectedTier"
            @change="fetchVirtualMachines()"
            :placeholder="$t('label.select.tier')"
            showSearch
            optionFilterProp="label"
            :filterOption="(input, option) => {
              return option.children[0].children.toLowerCase().indexOf(input.toLowerCase()) >= 0
            }" >
            <a-select-option
              v-for="tier in tiers.data"
              :loading="tiers.loading"
              :key="tier.id">
              {{ tier.displaytext }}
            </a-select-option>
          </a-select>
        </span>
        <a-input-search
          v-focus="!('vpcid' in resource && !('associatednetworkid' in resource))"
          class="input-search"
          :placeholder="$t('label.search')"
          v-model:value="searchQuery"
          allowClear
          @search="onSearch" />
        <a-table
          size="small"
          class="list-view"
          :loading="addVmModalLoading"
          :columns="vmColumns"
          :dataSource="vms"
          :pagination="false"
          :rowKey="record => record.id"
          :scroll="{ y: 300 }">
          <template #name="{text, record, index}">
            <span>
              {{ text }}
            </span>
            <loading-outlined v-if="addVmModalNicLoading" />
            <a-select
              style="display: block"
              v-else-if="!addVmModalNicLoading && newRule.virtualmachineid[index] === record.id"
              mode="multiple"
              v-model:value="newRule.vmguestip[index]"
              showSearch
              optionFilterProp="label"
              :filterOption="(input, option) => {
                return option.children[0].children.toLowerCase().indexOf(input.toLowerCase()) >= 0
              }" >
              <a-select-option v-for="(nic, nicIndex) in nics[index]" :key="nic" :value="nic">
                {{ nic }}{{ nicIndex === 0 ? ` (${$t('label.primary')})` : null }}
              </a-select-option>
            </a-select>
          </template>

          <template #state="{text}">
            <status :text="text ? text : ''" displayText></status>
          </template>

          <template #action="{text, record, index}" style="text-align: center" :text="text">
            <a-checkbox v-model:value="record.id" @change="e => fetchNics(e, index)" :disabled="newRule.autoscale" />
          </template>
        </a-table>
        <a-pagination
          class="pagination"
          size="small"
          :current="vmPage"
          :pageSize="vmPageSize"
          :total="vmCount"
          :showTotal="total => `${$t('label.total')} ${total} ${$t('label.items')}`"
          :pageSizeOptions="['10', '20', '40', '80', '100']"
          @change="handleChangeVmPage"
          @showSizeChange="handleChangeVmPageSize"
          showSizeChanger>
          <template #buildOptionText="props">
            <span>{{ props.value }} / {{ $t('label.page') }}</span>
          </template>
        </a-pagination>

        <div :span="24" class="action-button">
          <a-button @click="closeModal">{{ $t('label.cancel') }}</a-button>
          <a-button :disabled="newRule.virtualmachineid === []" type="primary" ref="submit" @click="handleAddNewRule">{{ $t('label.ok') }}</a-button>
        </div>
      </div>
    </a-modal>

    <a-modal
      v-if="healthMonitorModal"
      :title="$t('label.configure.health.monitor')"
      :visible="healthMonitorModal"
      :footer="null"
      :maskClosable="false"
      :closable="true"
      @cancel="closeMonitorModal">
      <a-form
        :ref="monitorRef"
        :model="monitorForm"
        :rules="monitorRules"
        layout="vertical"
        @finish="handleConfigHealthMonitor"
        v-ctrl-enter="handleConfigHealthMonitor">
        <a-form-item name="type" ref="type" :label="$t('label.monitor.type')">
          <a-select
            v-focus="true"
            v-model:value="monitorForm.type"
            @change="(value) => { healthMonitorParams.type = value }"
            showSearch
            optionFilterProp="label"
            :filterOption="(input, option) => {
              return option.children[0].children.toLowerCase().indexOf(input.toLowerCase()) >= 0
            }">
            <a-select-option value="PING">PING</a-select-option>
            <a-select-option value="TCP">TCP</a-select-option>
            <a-select-option value="HTTP">HTTP</a-select-option>
          </a-select>
        </a-form-item>
        <a-form-item name="retry" ref="retry" :label="$t('label.monitor.retry')">
          <a-input v-model:value="monitorForm.retry" />
        </a-form-item>
        <a-form-item name="timeout" ref="timeout" :label="$t('label.monitor.timeout')">
          <a-input v-model:value="monitorForm.timeout" />
        </a-form-item>
        <a-form-item name="interval" ref="interval" :label="$t('label.monitor.interval')">
          <a-input v-model:value="monitorForm.interval" />
        </a-form-item>
        <a-form-item
          name="httpmethodtype"
          ref="httpmethodtype"
          :label="$t('label.monitor.http.method')"
          v-if="healthMonitorParams.type === 'HTTP'">
          <a-select
            v-focus="true"
            v-model:value="monitorForm.httpmethodtype"
            showSearch
            optionFilterProp="label"
            :filterOption="(input, option) => {
              return option.children[0].children.toLowerCase().indexOf(input.toLowerCase()) >= 0
            }">
            <a-select-option value="GET">GET</a-select-option>
            <a-select-option value="HEAD">HEAD</a-select-option>
          </a-select>
        </a-form-item>
        <a-form-item
          name="expectedcode"
          ref="expectedcode"
          :label="$t('label.monitor.expected.code')"
          v-if="healthMonitorParams.type === 'HTTP'">
          <a-input v-model:value="monitorForm.expectedcode" />
        </a-form-item>
        <a-form-item
          name="urlpath"
          ref="urlpath"
          :label="$t('label.monitor.url')"
          v-if="healthMonitorParams.type === 'HTTP'">
          <a-input v-model:value="monitorForm.urlpath" />
        </a-form-item>

        <div :span="24" class="action-button">
          <a-button :loading="healthMonitorLoading" @click="closeMonitorModal">{{ $t('label.cancel') }}</a-button>
          <a-button :loading="healthMonitorLoading" type="primary" @click="handleConfigHealthMonitor">{{ $t('label.ok') }}</a-button>
        </div>
      </a-form>
    </a-modal>

    <bulk-action-view
      v-if="showConfirmationAction || showGroupActionModal"
      :showConfirmationAction="showConfirmationAction"
      :showGroupActionModal="showGroupActionModal"
      :items="lbRules"
      :selectedRowKeys="selectedRowKeys"
      :selectedItems="selectedItems"
      :columns="columns"
      :selectedColumns="selectedColumns"
      :filterColumns="filterColumns"
      action="deleteLoadBalancerRule"
      :loading="loading"
      :message="message"
      @group-action="deleteRules"
      @handle-cancel="handleCancel"
      @close-modal="closeModal" />
  </div>
</template>

<script>
import { ref, reactive, toRaw, nextTick } from 'vue'
import { api } from '@/api'
import { mixinForm } from '@/utils/mixin'
import Status from '@/components/widgets/Status'
import TooltipButton from '@/components/widgets/TooltipButton'
import BulkActionView from '@/components/view/BulkActionView'
import eventBus from '@/config/eventBus'
import TooltipLabel from '@/components/widgets/TooltipLabel'

export default {
  name: 'LoadBalancing',
  mixins: [mixinForm],
  components: {
    Status,
    TooltipButton,
    BulkActionView,
    TooltipLabel
  },
  props: {
    resource: {
      type: Object,
      required: true
    }
  },
  inject: ['parentFetchData', 'parentToggleLoading'],
  data () {
    return {
      selectedRowKeys: [],
      showGroupActionModal: false,
      selectedItems: [],
      selectedColumns: [],
      filterColumns: ['State', 'Action', 'Add VMs', 'Stickiness'],
      showConfirmationAction: false,
      message: {
        title: this.$t('label.action.bulk.delete.load.balancer.rules'),
        confirmMessage: this.$t('label.confirm.delete.loadbalancer.rules')
      },
      loading: true,
      lbRules: [],
      tagsModalVisible: false,
      tagsModalLoading: false,
      tags: [],
      selectedRule: null,
      selectedTier: null,
      stickinessModalVisible: false,
      stickinessPolicies: [],
      stickinessModalLoading: false,
      selectedStickinessPolicy: null,
      stickinessPolicyMethod: 'LbCookie',
      editRuleModalVisible: false,
      editRuleModalLoading: false,
      editRuleDetails: {
        name: '',
        algorithm: '',
        protocol: ''
      },
      newRule: {
        algorithm: 'roundrobin',
        name: '',
        privateport: '',
        publicport: '',
        protocol: 'tcp',
        virtualmachineid: [],
        vmguestip: [],
        cidrlist: ''
      },
      addVmModalVisible: false,
      addVmModalLoading: false,
      addVmModalNicLoading: false,
      vms: [],
      nics: [],
      totalCount: 0,
      page: 1,
      pageSize: 10,
      columns: [
        {
          title: this.$t('label.name'),
          dataIndex: 'name'
        },
        {
          title: this.$t('label.publicport'),
          dataIndex: 'publicport'
        },
        {
          title: this.$t('label.privateport'),
          dataIndex: 'privateport'
        },
        {
          title: this.$t('label.cidrlist'),
          slots: { customRender: 'cidrlist' }
        },
        {
          title: this.$t('label.algorithm'),
          slots: { customRender: 'algorithm' }
        },
        {
          title: this.$t('label.protocol'),
          slots: { customRender: 'protocol' }
        },
        {
          title: this.$t('label.state'),
          dataIndex: 'state'
        },
        {
          title: this.$t('label.action.configure.stickiness'),
          slots: { customRender: 'stickiness' }
        },
        {
<<<<<<< HEAD
          title: this.$t('label.action.health.monitor'),
          slots: { customRender: 'healthmonitor' }
=======
          title: this.$t('label.autoscale'),
          slots: { customRender: 'autoscale' }
>>>>>>> 62e342c1
        },
        {
          title: this.$t('label.add.vms'),
          slots: { customRender: 'add' }
        },
        {
          title: this.$t('label.action'),
          slots: { customRender: 'actions' }
        }
      ],
      tiers: {
        loading: false,
        data: []
      },
      vmColumns: [
        {
          title: this.$t('label.name'),
          dataIndex: 'name',
          slots: { customRender: 'name' },
          width: 220
        },
        {
          title: this.$t('label.state'),
          dataIndex: 'state',
          slots: { customRender: 'state' }
        },
        {
          title: this.$t('label.displayname'),
          dataIndex: 'displayname'
        },
        {
          title: this.$t('label.account'),
          dataIndex: 'account'
        },
        {
          title: this.$t('label.zonename'),
          dataIndex: 'zonename'
        },
        {
          title: this.$t('label.select'),
          dataIndex: 'action',
          slots: { customRender: 'action' },
          width: 80
        }
      ],
      vmPage: 1,
      vmPageSize: 10,
      vmCount: 0,
      searchQuery: null,
      tungstenHealthMonitors: [],
      healthMonitorModal: false,
      healthMonitorParams: {
        type: 'PING',
        retry: 3,
        timeout: 5,
        interval: 5,
        httpmethodtype: 'GET',
        expectedcode: undefined,
        urlpath: '/'
      },
      healthMonitorLoading: false
    }
  },
  computed: {
    hasSelected () {
      return this.selectedRowKeys.length > 0
    }
  },
  beforeCreate () {
    this.createLoadBalancerRuleParams = this.$getApiParams('createLoadBalancerRule')
  },
  created () {
    this.initForm()
    this.initMonitorForm()
    this.fetchData()
  },
  watch: {
    resource: {
      deep: true,
      handler (newItem) {
        if (!newItem || !newItem.id) {
          return
        }
        this.fetchData()
      }
    }
  },
  methods: {
    initForm () {
      this.formRef = ref()
      this.form = reactive({})
      this.rules = reactive({})
    },
    initMonitorForm () {
      this.monitorRef = ref()
      this.monitorForm = reactive({
        type: this.healthMonitorParams.type,
        retry: this.healthMonitorParams.retry,
        timeout: this.healthMonitorParams.timeout,
        interval: this.healthMonitorParams.interval,
        httpmethodtype: this.healthMonitorParams.httpmethodtype,
        expectedcode: this.healthMonitorParams.expectedcode,
        urlpath: this.healthMonitorParams.urlpath
      })
      this.monitorRules = reactive({
        retry: [{ required: true, message: this.$t('message.error.required.input') }],
        timeout: [{ required: true, message: this.$t('message.error.required.input') }],
        interval: [{ required: true, message: this.$t('message.error.required.input') }],
        expectedcode: [{ required: true, message: this.$t('message.error.required.input') }],
        urlpath: [{ required: true, message: this.$t('message.error.required.input') }]
      })
    },
    fetchData () {
      this.fetchListTiers()
      this.fetchLBRules()
    },
    fetchListTiers () {
      this.tiers.loading = true

      api('listNetworks', {
        account: this.resource.account,
        domainid: this.resource.domainid,
        supportedservices: 'Lb',
        vpcid: this.resource.vpcid
      }).then(json => {
        this.tiers.data = json.listnetworksresponse.network || []
        this.selectedTier = this.tiers.data?.[0]?.id ? this.tiers.data[0].id : null
      }).catch(error => {
        this.$notifyError(error)
      }).finally(() => { this.tiers.loading = false })
    },
    fetchLBRules () {
      this.loading = true
      this.lbRules = []
      this.stickinessPolicies = []

      api('listLoadBalancerRules', {
        listAll: true,
        publicipid: this.resource.id,
        page: this.page,
        pageSize: this.pageSize
      }).then(response => {
        this.lbRules = response.listloadbalancerrulesresponse.loadbalancerrule || []
        this.totalCount = response.listloadbalancerrulesresponse.count || 0
      }).then(() => {
        if (this.lbRules.length > 0) {
          setTimeout(() => {
            this.fetchLBRuleInstances()
          }, 100)
          this.fetchLBStickinessPolicies()
<<<<<<< HEAD
          this.fetchLBTungstenFabricHealthMonitor()
=======
          this.fetchAutoScaleVMgroups()
>>>>>>> 62e342c1
          return
        }
        this.loading = false
      }).catch(error => {
        this.$notifyError(error)
        this.loading = false
      })
    },
    fetchLBRuleInstances () {
      for (const rule of this.lbRules) {
        this.loading = true
        api('listLoadBalancerRuleInstances', {
          listAll: true,
          lbvmips: true,
          id: rule.id
        }).then(response => {
          rule.ruleInstances = response.listloadbalancerruleinstancesresponse.lbrulevmidip
        }).catch(error => {
          this.$notifyError(error)
        }).finally(() => {
          this.loading = false
        })
      }
    },
    fetchLBStickinessPolicies () {
      this.loading = true
      this.lbRules.forEach(rule => {
        api('listLBStickinessPolicies', {
          listAll: true,
          lbruleid: rule.id
        }).then(response => {
          this.stickinessPolicies.push(...response.listlbstickinesspoliciesresponse.stickinesspolicies)
        }).catch(error => {
          this.$notifyError(error)
        }).finally(() => {
          this.loading = false
        })
      })
    },
    fetchAutoScaleVMgroups () {
      this.loading = true
      this.lbRules.forEach(rule => {
        api('listAutoScaleVmGroups', {
          listAll: true,
          lbruleid: rule.id
        }).then(response => {
          rule.autoscalevmgroup = response.listautoscalevmgroupsresponse?.autoscalevmgroup?.[0]
        }).finally(() => {
          this.loading = false
        })
      })
    },
    returnAlgorithmName (name) {
      switch (name) {
        case 'leastconn':
          return 'Least connections'
        case 'roundrobin' :
          return 'Round-robin'
        case 'source':
          return 'Source'
        default :
          return ''
      }
    },
    returnStickinessLabel (id) {
      const match = this.stickinessPolicies.filter(policy => policy.lbruleid === id)
      if (match.length > 0 && match[0].stickinesspolicy.length > 0) {
        return match[0].stickinesspolicy[0].methodname
      }
      return 'Configure'
    },
    getCapitalise (val) {
      if (!val) {
        return
      }
      if (val === 'all') return this.$t('label.all')
      return val.toUpperCase()
    },
    openTagsModal (id) {
      this.initForm()
      this.rules = {
        key: [{ required: true, message: this.$t('message.specify.tag.key') }],
        value: [{ required: true, message: this.$t('message.specify.tag.value') }]
      }
      this.tagsModalLoading = true
      this.tagsModalVisible = true
      this.tags = []
      this.selectedRule = id
      api('listTags', {
        resourceId: id,
        resourceType: 'LoadBalancer',
        listAll: true
      }).then(response => {
        this.tags = response.listtagsresponse.tag
        this.tagsModalLoading = false
      }).catch(error => {
        this.$notifyError(error)
        this.closeModal()
      })
    },
    handleAddTag (e) {
      if (this.tagsModalLoading) return
      this.tagsModalLoading = true

      e.preventDefault()
      this.formRef.value.validate().then(() => {
        const formRaw = toRaw(this.form)
        const values = this.handleRemoveFields(formRaw)

        api('createTags', {
          'tags[0].key': values.key,
          'tags[0].value': values.value,
          resourceIds: this.selectedRule,
          resourceType: 'LoadBalancer'
        }).then(response => {
          this.$pollJob({
            jobId: response.createtagsresponse.jobid,
            successMessage: this.$t('message.success.add.tag'),
            successMethod: () => {
              this.parentToggleLoading()
              this.openTagsModal(this.selectedRule)
            },
            errorMessage: this.$t('message.add.tag.failed'),
            errorMethod: () => {
              this.parentToggleLoading()
              this.closeModal()
            },
            loadingMessage: this.$t('message.add.tag.processing'),
            catchMessage: this.$t('error.fetching.async.job.result'),
            catchMethod: () => {
              this.parentFetchData()
              this.parentToggleLoading()
              this.closeModal()
            }
          })
        }).catch(error => {
          this.$notifyError(error)
        })
      }).catch(error => {
        this.formRef.value.scrollToField(error.errorFields[0].name)
      }).finally(() => {
        this.tagsModalLoading = false
      })
    },
    handleDeleteTag (tag) {
      this.tagsModalLoading = true
      api('deleteTags', {
        'tags[0].key': tag.key,
        'tags[0].value': tag.value,
        resourceIds: tag.resourceid,
        resourceType: 'LoadBalancer'
      }).then(response => {
        this.$pollJob({
          jobId: response.deletetagsresponse.jobid,
          successMessage: this.$t('message.success.delete.tag'),
          successMethod: () => {
            this.parentToggleLoading()
            this.openTagsModal(this.selectedRule)
          },
          errorMessage: this.$t('message.delete.tag.failed'),
          errorMethod: () => {
            this.parentToggleLoading()
            this.closeModal()
          },
          loadingMessage: this.$t('message.delete.tag.processing'),
          catchMessage: this.$t('error.fetching.async.job.result'),
          catchMethod: () => {
            this.parentFetchData()
            this.parentToggleLoading()
            this.closeModal()
          }
        })
      }).catch(error => {
        this.$notifyError(error)
      })
    },
    openStickinessModal (id) {
      this.initForm()
      this.rules = {
        methodname: [{ required: true, message: this.$t('message.error.specify.stickiness.method') }]
      }
      this.stickinessModalVisible = true
      this.selectedRule = id
      const match = this.stickinessPolicies.find(policy => policy.lbruleid === id)

      if (match && match.stickinesspolicy.length > 0) {
        this.selectedStickinessPolicy = match.stickinesspolicy[0]
        this.stickinessPolicyMethod = this.selectedStickinessPolicy.methodname
        nextTick().then(() => {
          this.form.methodname = this.selectedStickinessPolicy.methodname
          this.form.name = this.selectedStickinessPolicy.name
          this.form.cookieName = this.selectedStickinessPolicy.params['cookie-name']
          this.form.mode = this.selectedStickinessPolicy.params.mode
          this.form.domain = this.selectedStickinessPolicy.params.domain
          this.form.length = this.selectedStickinessPolicy.params.length
          this.form.holdtime = this.selectedStickinessPolicy.params.holdtime
          this.form.nocache = !!this.selectedStickinessPolicy.params.nocache
          this.form.indirect = !!this.selectedStickinessPolicy.params.indirect
          this.form.postonly = !!this.selectedStickinessPolicy.params.postonly
          this.form.requestLearn = !!this.selectedStickinessPolicy.params['request-learn']
          this.form.prefix = !!this.selectedStickinessPolicy.params.prefix
        })
      }
    },
    handleAddStickinessPolicy (data, values) {
      api('createLBStickinessPolicy', {
        ...data,
        lbruleid: this.selectedRule,
        name: values.name,
        methodname: values.methodname
      }).then(response => {
        this.$pollJob({
          jobId: response.createLBStickinessPolicy.jobid,
          successMessage: this.$t('message.success.config.sticky.policy'),
          successMethod: () => {
            this.parentToggleLoading()
            this.fetchData()
            this.closeModal()
          },
          errorMessage: this.$t('message.config.sticky.policy.failed'),
          errorMethod: () => {
            this.parentToggleLoading()
            this.fetchData()
            this.closeModal()
          },
          loadingMessage: this.$t('message.config.sticky.policy.processing'),
          catchMessage: this.$t('error.fetching.async.job.result'),
          catchMethod: () => {
            this.parentFetchData()
            this.parentToggleLoading()
            this.fetchData()
            this.closeModal()
          }
        })
      }).catch(error => {
        this.$notifyError(error)
      }).finally(() => {
        this.closeModal()
      })
    },
    handleDeleteStickinessPolicy () {
      this.stickinessModalLoading = true
      api('deleteLBStickinessPolicy', { id: this.selectedStickinessPolicy.id }).then(response => {
        this.$pollJob({
          jobId: response.deleteLBstickinessrruleresponse.jobid,
          successMessage: this.$t('message.success.remove.sticky.policy'),
          successMethod: () => {
            this.parentToggleLoading()
            this.fetchData()
            this.closeModal()
          },
          errorMessage: this.$t('message.remove.sticky.policy.failed'),
          errorMethod: () => {
            this.parentToggleLoading()
            this.fetchData()
            this.closeModal()
          },
          loadingMessage: this.$t('message.remove.sticky.policy.processing'),
          catchMessage: this.$t('error.fetching.async.job.result'),
          catchMethod: () => {
            this.parentFetchData()
            this.parentToggleLoading()
            this.fetchData()
            this.closeModal()
          }
        })
      }).catch(error => {
        this.$notifyError(error)
      })
    },
    handleSubmitStickinessForm (e) {
      if (this.stickinessModalLoading) return
      this.stickinessModalLoading = true
      e.preventDefault()
      this.formRef.value.validate().then(() => {
        const formRaw = toRaw(this.form)
        const values = this.handleRemoveFields(formRaw)
        if (values.methodname === 'none') {
          this.handleDeleteStickinessPolicy()
          return
        }

        if (values.name === null || values.name === undefined || values.name === '') {
          this.$notification.error({
            message: this.$t('label.error'),
            description: this.$t('message.error.specify.sticky.name')
          })
          return
        }

        values.nocache = this.form.nocache
        values.indirect = this.form.indirect
        values.postonly = this.form.postonly
        values.requestLearn = this.form.requestLearn
        values.prefix = this.form.prefix

        let data = {}
        let count = 0
        Object.entries(values).forEach(([key, val]) => {
          if (val && key !== 'name' && key !== 'methodname') {
            if (key === 'cookieName') {
              data = { ...data, ...{ [`param[${count}].name`]: 'cookie-name' } }
            } else if (key === 'requestLearn') {
              data = { ...data, ...{ [`param[${count}].name`]: 'request-learn' } }
            } else {
              data = { ...data, ...{ [`param[${count}].name`]: key } }
            }
            data = { ...data, ...{ [`param[${count}].value`]: val } }
            count++
          }
        })

        this.handleAddStickinessPolicy(data, values)
      }).catch(error => {
        this.formRef.value.scrollToField(error.errorFields[0].name)
      }).finally(() => {
        this.stickinessModalLoading = false
      })
    },
    handleStickinessMethodSelectChange (e) {
      if (this.formRef.value) this.formRef.value.resetFields()
      this.stickinessPolicyMethod = e
      this.form.methodname = e
    },
    handleDeleteInstanceFromRule (instance, rule, ip) {
      this.loading = true
      api('removeFromLoadBalancerRule', {
        id: rule.id,
        'vmidipmap[0].vmid': instance.loadbalancerruleinstance.id,
        'vmidipmap[0].vmip': ip
      }).then(response => {
        this.$pollJob({
          jobId: response.removefromloadbalancerruleresponse.jobid,
          successMessage: this.$t('message.success.remove.instance.rule'),
          successMethod: () => {
            this.fetchData()
          },
          errorMessage: this.$t('message.remove.instance.failed'),
          errorMethod: () => {
            this.fetchData()
          },
          loadingMessage: this.$t('message.remove.instance.processing'),
          catchMessage: this.$t('error.fetching.async.job.result'),
          catchMethod: () => {
            this.fetchData()
          }
        })
      }).catch(error => {
        this.$notifyError(error)
        this.fetchData()
      })
    },
    openEditRuleModal (rule) {
      this.selectedRule = rule
      this.editRuleModalVisible = true
      this.editRuleDetails.name = this.selectedRule.name
      this.editRuleDetails.algorithm = this.selectedRule.algorithm
      this.editRuleDetails.protocol = this.selectedRule.protocol
    },
    handleSubmitEditForm () {
      if (this.editRuleModalLoading) return
      this.loading = true
      this.editRuleModalLoading = true
      api('updateLoadBalancerRule', {
        ...this.editRuleDetails,
        id: this.selectedRule.id
      }).then(response => {
        this.$pollJob({
          jobId: response.updateloadbalancerruleresponse.jobid,
          successMessage: this.$t('message.success.edit.rule'),
          successMethod: () => {
            this.parentToggleLoading()
            this.fetchData()
            this.closeModal()
          },
          errorMessage: this.$t('message.edit.rule.failed'),
          errorMethod: () => {
            this.parentToggleLoading()
            this.fetchData()
            this.closeModal()
          },
          loadingMessage: this.$t('message.edit.rule.processing'),
          catchMessage: this.$t('error.fetching.async.job.result'),
          catchMethod: () => {
            this.parentFetchData()
            this.parentToggleLoading()
            this.fetchData()
            this.closeModal()
          }
        })
      }).catch(error => {
        this.$notifyError(error)
        this.loading = false
      })
    },
    setSelection (selection) {
      this.selectedRowKeys = selection
      this.$emit('selection-change', this.selectedRowKeys)
      this.selectedItems = (this.lbRules.filter(function (item) {
        return selection.indexOf(item.id) !== -1
      }))
    },
    resetSelection () {
      this.setSelection([])
    },
    onSelectChange (selectedRowKeys, selectedRows) {
      this.setSelection(selectedRowKeys)
    },
    bulkActionConfirmation () {
      this.showConfirmationAction = true
      this.selectedColumns = this.columns.filter(column => {
        return !this.filterColumns.includes(column.title)
      })
      this.selectedItems = this.selectedItems.map(v => ({ ...v, status: 'InProgress' }))
    },
    handleCancel () {
      eventBus.emit('update-bulk-job-status', { items: this.selectedItems, action: false })
      this.showGroupActionModal = false
      this.selectedItems = []
      this.selectedColumns = []
      this.selectedRowKeys = []
      this.parentFetchData()
    },
    deleteRules (e) {
      this.showConfirmationAction = false
      this.selectedColumns.splice(0, 0, {
        dataIndex: 'status',
        title: this.$t('label.operation.status'),
        slots: { customRender: 'status' },
        filters: [
          { text: 'In Progress', value: 'InProgress' },
          { text: 'Success', value: 'success' },
          { text: 'Failed', value: 'failed' }
        ]
      })
      if (this.selectedRowKeys.length > 0) {
        this.showGroupActionModal = true
      }
      for (const rule of this.selectedItems) {
        this.handleDeleteRule(rule)
      }
    },
    handleDeleteRule (rule) {
      this.loading = true
      api('deleteLoadBalancerRule', {
        id: rule.id
      }).then(response => {
        const jobId = response.deleteloadbalancerruleresponse.jobid
        eventBus.emit('update-job-details', { jobId, resourceId: null })
        this.$pollJob({
          title: this.$t('label.action.delete.load.balancer'),
          description: rule.id,
          jobId: jobId,
          successMessage: this.$t('message.success.remove.rule'),
          successMethod: () => {
            if (this.selectedItems.length > 0) {
              eventBus.emit('update-resource-state', { selectedItems: this.selectedItems, resource: rule.id, state: 'success' })
            }
            if (this.selectedRowKeys.length === 0) {
              this.parentToggleLoading()
              this.fetchData()
            }
            this.closeModal()
          },
          errorMessage: this.$t('message.remove.rule.failed'),
          errorMethod: () => {
            if (this.selectedItems.length > 0) {
              eventBus.emit('update-resource-state', { selectedItems: this.selectedItems, resource: rule.id, state: 'failed' })
            }
            if (this.selectedRowKeys.length === 0) {
              this.parentToggleLoading()
              this.fetchData()
            }
            this.closeModal()
          },
          loadingMessage: this.$t('message.delete.rule.processing'),
          catchMessage: this.$t('error.fetching.async.job.result'),
          catchMethod: () => {
            if (this.selectedRowKeys.length === 0) {
              this.parentToggleLoading()
              this.parentFetchData()
            }
            this.closeModal()
          },
          bulkAction: `${this.selectedItems.length > 0}` && this.showGroupActionModal
        })
      }).catch(error => {
        this.$notifyError(error)
        this.loading = false
      })
    },
    checkNewRule () {
      if (!this.selectedRule) {
        if (!this.newRule.name) {
          this.$refs.newRuleName.classList.add('error')
        } else {
          this.$refs.newRuleName.classList.remove('error')
        }
        if (!this.newRule.publicport) {
          this.$refs.newRulePublicPort.classList.add('error')
        } else {
          this.$refs.newRulePublicPort.classList.remove('error')
        }
        if (!this.newRule.privateport) {
          this.$refs.newRulePrivatePort.classList.add('error')
        } else {
          this.$refs.newRulePrivatePort.classList.remove('error')
        }
        if (!this.newRule.name || !this.newRule.publicport || !this.newRule.privateport) return false
      }
      return true
    },
    handleOpenAddVMModal () {
      if (this.addVmModalLoading) return
      if (!this.checkNewRule()) {
        return
      }
      this.addVmModalVisible = true
      this.fetchVirtualMachines()
    },
    fetchNics (e, index) {
      if (!e.target.checked) {
        this.newRule.virtualmachineid[index] = null
        this.nics[index] = null
        this.newRule.vmguestip[index] = null
        return
      }
      this.newRule.virtualmachineid[index] = e.target.value
      this.addVmModalNicLoading = true

      api('listNics', {
        virtualmachineid: e.target.value,
        networkid: ('vpcid' in this.resource && !('associatednetworkid' in this.resource)) ? this.selectedTier : this.resource.associatednetworkid
      }).then(response => {
        if (!response || !response.listnicsresponse || !response.listnicsresponse.nic[0]) return
        const newItem = []
        newItem.push(response.listnicsresponse.nic[0].ipaddress)
        if (response.listnicsresponse.nic[0].secondaryip) {
          newItem.push(...response.listnicsresponse.nic[0].secondaryip.map(ip => ip.ipaddress))
        }
        this.nics[index] = newItem
        this.newRule.vmguestip[index] = [this.nics[index][0]]
        this.addVmModalNicLoading = false
      }).catch(error => {
        this.$notifyError(error)
        this.closeModal()
      })
    },
    fetchVirtualMachines () {
      this.vmCount = 0
      this.vms = []
      this.addVmModalLoading = true
      const networkId = ('vpcid' in this.resource && !('associatednetworkid' in this.resource)) ? this.selectedTier : this.resource.associatednetworkid
      if (!networkId) {
        this.addVmModalLoading = false
        return
      }
      api('listVirtualMachines', {
        listAll: true,
        keyword: this.searchQuery,
        page: this.vmPage,
        pagesize: this.vmPageSize,
        networkid: networkId,
        account: this.resource.account,
        domainid: this.resource.domainid
      }).then(response => {
        this.vmCount = response.listvirtualmachinesresponse.count || 0
        this.vms = response.listvirtualmachinesresponse.virtualmachine || []
        this.vms.forEach((vm, index) => {
          this.newRule.virtualmachineid[index] = null
          this.nics[index] = null
          this.newRule.vmguestip[index] = null
        })
      }).catch(error => {
        this.$notifyError(error)
      }).finally(() => {
        this.addVmModalLoading = false
      })
    },
    handleAssignToLBRule (data) {
      const vmIDIpMap = {}

      let selectedVmCount = 0
      let count = 0
      let innerCount = 0
      this.newRule.vmguestip.forEach(ip => {
        if (Array.isArray(ip)) {
          ip.forEach(i => {
            vmIDIpMap[`vmidipmap[${innerCount}].vmid`] = this.newRule.virtualmachineid[count]
            vmIDIpMap[`vmidipmap[${innerCount}].vmip`] = i
            innerCount++
          })
        } else {
          vmIDIpMap[`vmidipmap[${innerCount}].vmid`] = this.newRule.virtualmachineid[count]
          vmIDIpMap[`vmidipmap[${innerCount}].vmip`] = ip
          innerCount++
        }
        if (this.newRule.virtualmachineid[count]) {
          selectedVmCount++
        }
        count++
      })

      if (selectedVmCount === 0) {
        this.fetchData()
        return
      }

      this.loading = true
      api('assignToLoadBalancerRule', {
        id: data,
        ...vmIDIpMap
      }).then(response => {
        this.$pollJob({
          jobId: response.assigntoloadbalancerruleresponse.jobid,
          successMessage: this.$t('message.success.assign.vm'),
          successMethod: () => {
            this.parentToggleLoading()
            this.fetchData()
            this.closeModal()
          },
          errorMessage: this.$t('message.assign.vm.failed'),
          errorMethod: () => {
            this.parentToggleLoading()
            this.fetchData()
            this.closeModal()
          },
          loadingMessage: this.$t('message.assign.vm.processing'),
          catchMessage: this.$t('error.fetching.async.job.result'),
          catchMethod: () => {
            this.parentFetchData()
            this.parentToggleLoading()
            this.fetchData()
            this.closeModal()
          }
        })
      })
    },
    handleAddNewRule () {
      if (this.loading) return
      this.loading = true

      if (this.selectedRule) {
        this.handleAssignToLBRule(this.selectedRule.id)
        return
      } else if (!this.checkNewRule()) {
        this.loading = false
        return
      }

      const networkId = ('vpcid' in this.resource && !('associatednetworkid' in this.resource)) ? this.selectedTier : this.resource.associatednetworkid
      api('createLoadBalancerRule', {
        openfirewall: false,
        networkid: networkId,
        publicipid: this.resource.id,
        algorithm: this.newRule.algorithm,
        name: this.newRule.name,
        privateport: this.newRule.privateport,
        protocol: this.newRule.protocol,
        publicport: this.newRule.publicport,
        cidrlist: this.newRule.cidrlist
      }).then(response => {
        this.addVmModalVisible = false
        this.handleAssignToLBRule(response.createloadbalancerruleresponse.id)
      }).catch(error => {
        this.$notifyError(error)
        this.loading = false
      })

      // assigntoloadbalancerruleresponse.jobid
    },
    closeModal () {
      this.selectedRule = null
      this.tagsModalVisible = false
      this.stickinessModalVisible = false
      this.stickinessModalLoading = false
      this.selectedStickinessPolicy = null
      this.stickinessPolicyMethod = 'LbCookie'
      this.editRuleModalVisible = false
      this.editRuleModalLoading = false
      this.addVmModalLoading = false
      this.addVmModalNicLoading = false
      this.showConfirmationAction = false
      this.vms = []
      this.nics = []
      this.addVmModalVisible = false
      this.newRule.virtualmachineid = []
    },
    handleChangePage (page, pageSize) {
      this.page = page
      this.pageSize = pageSize
      this.fetchData()
    },
    handleChangePageSize (currentPage, pageSize) {
      this.page = currentPage
      this.pageSize = pageSize
      this.fetchData()
    },
    handleChangeVmPage (page, pageSize) {
      this.vmPage = page
      this.vmPageSize = pageSize
      this.fetchVirtualMachines()
    },
    handleChangeVmPageSize (currentPage, pageSize) {
      this.vmPage = currentPage
      this.vmPageSize = pageSize
      this.fetchVirtualMachines()
    },
    onSearch (value) {
      this.searchQuery = value
      this.fetchVirtualMachines()
    },
    fetchLBTungstenFabricHealthMonitor () {
      this.tungstenHealthMonitors = []
      this.loading = true
      this.lbRules.forEach(rule => {
        api('listTungstenFabricLBHealthMonitor', {
          listAll: true,
          lbruleid: rule.id
        }).then(response => {
          const healthmonitor = response?.listtungstenfabriclbhealthmonitorresponse?.healthmonitor || []
          if (healthmonitor.length > 0) {
            healthmonitor[0].lbruleid = rule.id
            this.tungstenHealthMonitors.push(...healthmonitor)
          }
        }).catch(error => {
          this.$notifyError(error)
        }).finally(() => {
          this.loading = false
        })
      })
    },
    returnHealthMonitorLabel (id) {
      const match = this.tungstenHealthMonitors.filter(item => item.lbruleid === id)
      if (match.length > 0) {
        return match[0].type
      }
      return this.$t('label.configure')
    },
    openHealthMonitorModal (id) {
      const match = this.tungstenHealthMonitors.filter(item => item.lbruleid === id)
      this.healthMonitorParams.lbruleid = id
      if (match.length > 0) {
        this.healthMonitorParams.type = match[0].type
        this.healthMonitorParams.retry = match[0].retry
        this.healthMonitorParams.timeout = match[0].timeout
        this.healthMonitorParams.interval = match[0].interval
        this.healthMonitorParams.httpmethodtype = match[0].httpmethod
        this.healthMonitorParams.expectedcode = match[0].expectedcode
        this.healthMonitorParams.urlpath = match[0].urlpath
      }
      this.initMonitorForm()
      this.healthMonitorModal = true
    },
    closeMonitorModal () {
      this.healthMonitorModal = false
      this.healthMonitorParams = {
        type: 'PING',
        retry: 3,
        timeout: 5,
        interval: 5,
        httpmethodtype: 'GET',
        expectedcode: undefined,
        urlpath: '/'
      }
    },
    handleConfigHealthMonitor () {
      if (this.healthMonitorLoading) return

      this.monitorRef.value.validate().then(() => {
        const values = toRaw(this.monitorForm)

        this.healthMonitorParams.type = values.type
        this.healthMonitorParams.retry = values.retry
        this.healthMonitorParams.timeout = values.timeout
        this.healthMonitorParams.interval = values.interval
        if (values.type === 'HTTP') {
          this.healthMonitorParams.httpmethodtype = values.httpmethodtype
          this.healthMonitorParams.expectedcode = values.expectedcode
          this.healthMonitorParams.urlpath = values.urlpath
        }

        this.healthMonitorLoading = true
        api('updateTungstenFabricLBHealthMonitor', this.healthMonitorParams).then(json => {
          const jobId = json?.updatetungstenfabriclbhealthmonitorresponse?.jobid
          this.$pollJob({
            jobId: jobId,
            successMessage: this.$t('message.success.config.health.monitor'),
            successMethod: () => {
              this.parentToggleLoading()
              this.fetchData()
              this.closeMonitorModal()
              this.healthMonitorLoading = false
            },
            errorMessage: this.$t('message.config.health.monitor.failed'),
            errorMethod: () => {
              this.parentToggleLoading()
              this.fetchData()
              this.closeMonitorModal()
              this.healthMonitorLoading = false
            },
            catchMessage: this.$t('error.fetching.async.job.result'),
            catchMethod: () => {
              this.parentToggleLoading()
              this.fetchData()
              this.closeMonitorModal()
              this.healthMonitorLoading = false
            }
          })
        }).catch(error => {
          this.$notifyError(error)
        })
      }).catch((error) => {
        this.monitorRef.value.scrollToField(error.errorFields[0].name)
      })
    }
  }
}
</script>

<style lang="scss" scoped>
  .rule {

    &-container {
      display: flex;
      flex-direction: column;
      width: 100%;

      @media (min-width: 760px) {
        margin-right: -20px;
        margin-bottom: -10px;
      }

    }

    &__row {
      display: flex;
      flex-wrap: wrap;
    }

    &__item {
      padding-right: 20px;
      margin-bottom: 20px;

      @media (min-width: 760px) {
        flex: 1;
      }

    }

    &__title {
      font-weight: bold;
    }

  }

  .add-btn {
    width: 100%;
    padding-top: 15px;
    padding-bottom: 15px;
    height: auto;
  }

  .add-actions {
    display: flex;
    justify-content: flex-end;
    margin-right: -20px;
    margin-bottom: 20px;

    @media (min-width: 760px) {
      margin-top: 20px;
    }

    button {
      margin-right: 20px;
    }

  }

  .form {
    display: flex;
    margin-right: -20px;
    flex-direction: column;
    align-items: flex-start;

    @media (min-width: 760px) {
      flex-direction: row;
    }

    &__required {
      margin-right: 5px;
      color: red;
    }

    .error-text {
      display: none;
      color: red;
      font-size: 0.8rem;
    }

    .error {

      input {
        border-color: red;
      }

      .error-text {
        display: block;
      }

    }

    &--column {
      flex-direction: column;
      margin-right: 0;
      align-items: flex-end;

      .form__item {
        width: 100%;
        padding-right: 0;
      }

    }

    &__item {
      display: flex;
      flex-direction: column;
      padding-right: 20px;
      margin-bottom: 20px;

      @media (min-width: 1200px) {
        margin-bottom: 0;
        flex: 1;
      }

      input,
      .ant-select {
        margin-top: auto;
      }

      &__input-container {
        display: flex;

        input {

          &:not(:last-child) {
            margin-right: 10px;
          }

        }

      }

    }

    &__label {
      font-weight: bold;
    }

  }

  .rule-action {
    margin-bottom: 10px;
  }

  .tags-modal {

    .ant-divider {
      margin-top: 0;
    }

  }

  .tags {
    margin-bottom: 10px;
  }

  .add-tags {
    display: flex;
    align-items: center;
    justify-content: space-between;

    &__input {
      margin-right: 10px;
    }

    &__label {
      margin-bottom: 5px;
      font-weight: bold;
    }

  }

  .tags-container {
    display: flex;
    flex-wrap: wrap;
    margin-bottom: 10px;
  }

  .add-tags-done {
    display: block;
    margin-left: auto;
  }

  .modal-loading {
    position: absolute;
    top: 0;
    right: 0;
    bottom: 0;
    left: 0;
    display: flex;
    align-items: center;
    justify-content: center;
    background-color: rgba(0,0,0,0.5);
    z-index: 1;
    color: #1890ff;
    font-size: 2rem;
  }

  .ant-list-item {
    display: flex;
    flex-direction: column;
    align-items: flex-start;

    @media (min-width: 760px) {
      flex-direction: row;
      align-items: center;
    }

  }

  .rule-instance-collapse {
    width: 100%;
    margin-left: -15px;

    .ant-collapse-item {
      border: 0;
    }

  }

  .rule-instance-list {
    display: flex;
    flex-direction: column;

    &__item {
      display: flex;
      flex-wrap: wrap;
      justify-content: space-between;
      align-items: center;
      margin-bottom: 10px;

      div {
        margin-left: 25px;
        margin-bottom: 10px;
      }
    }
  }

  .edit-rule {

    .ant-select {
      width: 100%;
    }

    &__item {
      margin-bottom: 10px;
    }

    &__label {
      margin-bottom: 5px;
      font-weight: bold;
    }

  }

  .vm-modal {

    &__header {
      display: flex;

      span {
        flex: 1;
        font-weight: bold;
        margin-right: 10px;
      }

    }

    &__item {
      display: flex;
      margin-top: 10px;

      span,
      label {
        display: block;
        flex: 1;
        margin-right: 10px;
      }

    }

  }

  .custom-ant-form {
    .ant-form-item-label {
      font-weight: bold;
      line-height: 1;
    }
    .ant-form-item {
      margin-bottom: 10px;
    }
  }

  .custom-ant-list {
    .ant-list-item-action {
      margin-top: 10px;
      margin-left: 0;

      @media (min-width: 760px) {
        margin-top: 0;
        margin-left: 24px;
      }

    }
  }

  .rule-instance-collapse {
    .ant-collapse-header,
    .ant-collapse-content {
      margin-left: -12px;
    }
  }

  .rule {
    .ant-list-item-content-single {
      width: 100%;

      @media (min-width: 760px) {
        width: auto;
      }

    }
  }

  .pagination {
    margin-top: 20px;
    text-align: right;
  }

  .actions {
    button {
      &:not(:last-child) {
        margin-right: 10px;
      }
    }
  }

  .list-view {
    overflow-y: auto;
    display: block;
    width: 100%;
  }

  .filter {
    display: block;
    width: 240px;
    margin-bottom: 10px;
  }

  .input-search {
    margin-bottom: 10px;
    width: 50%;
    float: right;
  }
</style><|MERGE_RESOLUTION|>--- conflicted
+++ resolved
@@ -132,34 +132,27 @@
           {{ returnStickinessLabel(record.id) }}
         </a-button>
       </template>
-<<<<<<< HEAD
+      <template #autoscale="{record}">
+        <div>
+          <router-link :to="{ path: '/autoscalevmgroup/' + record.autoscalevmgroup.id }" v-if='record.autoscalevmgroup'>
+            <a-button>{{ $t('label.view') }}</a-button>
+          </router-link>
+          <router-link :to="{ path: '/action/createAutoScaleVmGroup', query: { networkid: record.networkid, lbruleid : record.id } }" v-else-if='!record.ruleInstances'>
+            <a-button>{{ $t('label.new') }}</a-button>
+          </router-link>
+        </div>
+      </template>
       <template #healthmonitor="{ record }">
         <a-button @click="() => openHealthMonitorModal(record.id)">
           {{ returnHealthMonitorLabel(record.id) }}
         </a-button>
       </template>
       <template #add="{record}">
-        <a-button type="primary" @click="() => { selectedRule = record; handleOpenAddVMModal() }">
+        <a-button type="primary" @click="() => { selectedRule = record; handleOpenAddVMModal() }" v-if='!record.autoscalevmgroup'>
           <template #icon>
             <plus-outlined />
           </template>
           {{ $t('label.add') }}
-=======
-      <template #autoscale="{record}">
-        <div>
-          <router-link :to="{ path: '/autoscalevmgroup/' + record.autoscalevmgroup.id }" v-if='record.autoscalevmgroup'>
-              <a-button>{{ $t('label.view') }}</a-button>
-          </router-link>
-          <router-link :to="{ path: '/action/createAutoScaleVmGroup', query: { networkid: record.networkid, lbruleid : record.id } }" v-else-if='!record.ruleInstances'>
-              <a-button>{{ $t('label.new') }}</a-button>
-          </router-link>
-        </div>
-      </template>
-      <template #add="{record}">
-        <a-button type="primary" @click="() => { selectedRule = record; handleOpenAddVMModal() }" v-if='!record.autoscalevmgroup'>
-          <template #icon><plus-outlined /></template>
-            {{ $t('label.add') }}
->>>>>>> 62e342c1
         </a-button>
       </template>
       <template #expandedRowRender="{ record }">
@@ -732,13 +725,12 @@
           slots: { customRender: 'stickiness' }
         },
         {
-<<<<<<< HEAD
           title: this.$t('label.action.health.monitor'),
           slots: { customRender: 'healthmonitor' }
-=======
+        },
+        {
           title: this.$t('label.autoscale'),
           slots: { customRender: 'autoscale' }
->>>>>>> 62e342c1
         },
         {
           title: this.$t('label.add.vms'),
@@ -889,11 +881,8 @@
             this.fetchLBRuleInstances()
           }, 100)
           this.fetchLBStickinessPolicies()
-<<<<<<< HEAD
           this.fetchLBTungstenFabricHealthMonitor()
-=======
           this.fetchAutoScaleVMgroups()
->>>>>>> 62e342c1
           return
         }
         this.loading = false
