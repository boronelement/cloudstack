--- conflicted
+++ resolved
@@ -187,7 +187,8 @@
         :rules="rules"
         class="add-tags"
         @finish="handleAddTag"
-        v-ctrl-enter="handleAddTag">
+        v-ctrl-enter="handleAddTag"
+        :scrollToFirstError="true">
         <div class="add-tags__input">
           <p class="add-tags__label">{{ $t('label.key') }}</p>
           <a-form-item ref="key" name="key">
@@ -238,7 +239,8 @@
         :rules="rules"
         @finish="handleSubmitStickinessForm"
         v-ctrl-enter="handleSubmitStickinessForm"
-        class="custom-ant-form">
+        class="custom-ant-form"
+        :scrollToFirstError="true">
         <a-form-item name="methodname" ref="methodname" :label="$t('label.stickiness.method')">
           <a-select
             v-focus="true"
@@ -793,16 +795,8 @@
       this.tagsModalLoading = true
 
       e.preventDefault()
-<<<<<<< HEAD
       this.formRef.value.validate().then(() => {
         const values = toRaw(this.form)
-=======
-      this.newTagsForm.validateFieldsAndScroll((err, values) => {
-        if (err) {
-          this.tagsModalLoading = false
-          return
-        }
->>>>>>> d8004871
 
         api('createTags', {
           'tags[0].key': values.key,
@@ -961,16 +955,8 @@
       if (this.stickinessModalLoading) return
       this.stickinessModalLoading = true
       e.preventDefault()
-<<<<<<< HEAD
       this.formRef.value.validate().then(() => {
         const values = toRaw(this.form)
-=======
-      this.stickinessPolicyForm.validateFieldsAndScroll((err, values) => {
-        if (err) {
-          this.stickinessModalLoading = false
-          return
-        }
->>>>>>> d8004871
         if (values.methodname === 'none') {
           this.handleDeleteStickinessPolicy()
           return
