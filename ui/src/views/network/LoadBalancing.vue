--- conflicted
+++ resolved
@@ -399,14 +399,11 @@
           </template>
         </a-pagination>
       </div>
-<<<<<<< HEAD
 
       <div :span="24" class="action-button">
         <a-button @click="closeModal">{{ $t('label.cancel') }}</a-button>
         <a-button type="primary" @click="handleAddNewRule">{{ $t('label.ok') }}</a-button>
       </div>
-=======
->>>>>>> f7fdc8a9
     </a-modal>
 
     <bulk-action-view
