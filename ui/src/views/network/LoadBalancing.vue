// Licensed to the Apache Software Foundation (ASF) under one
// or more contributor license agreements.  See the NOTICE file
// distributed with this work for additional information
// regarding copyright ownership.  The ASF licenses this file
// to you under the Apache License, Version 2.0 (the
// "License"); you may not use this file except in compliance
// with the License.  You may obtain a copy of the License at
//
//   http://www.apache.org/licenses/LICENSE-2.0
//
// Unless required by applicable law or agreed to in writing,
// software distributed under the License is distributed on an
// "AS IS" BASIS, WITHOUT WARRANTIES OR CONDITIONS OF ANY
// KIND, either express or implied.  See the License for the
// specific language governing permissions and limitations
// under the License.

<template>
  <div>
    <div @keyup.ctrl.enter="handleOpenAddVMModal">
      <div class="form">
        <div class="form__item" ref="newRuleName">
          <div class="form__label"><span class="form__required">*</span>{{ $t('label.name') }}</div>
          <a-input v-focus="true" v-model:value="newRule.name"></a-input>
          <span class="error-text">{{ $t('label.required') }}</span>
        </div>
        <div class="form__item" ref="newRulePublicPort">
          <div class="form__label"><span class="form__required">*</span>{{ $t('label.publicport') }}</div>
          <a-input v-model:value="newRule.publicport"></a-input>
          <span class="error-text">{{ $t('label.required') }}</span>
        </div>
        <div class="form__item" ref="newRulePrivatePort">
          <div class="form__label"><span class="form__required">*</span>{{ $t('label.privateport') }}</div>
          <a-input v-model:value="newRule.privateport"></a-input>
          <span class="error-text">{{ $t('label.required') }}</span>
        </div>
      </div>
      <div class="form">
        <div class="form__item">
          <div class="form__label">{{ $t('label.algorithm') }}</div>
          <a-select
            v-model:value="newRule.algorithm"
            showSearch
            optionFilterProp="label"
            :filterOption="(input, option) => {
              return option.children[0].children.toLowerCase().indexOf(input.toLowerCase()) >= 0
            }" >
            <a-select-option value="roundrobin">{{ $t('label.lb.algorithm.roundrobin') }}</a-select-option>
            <a-select-option value="leastconn">{{ $t('label.lb.algorithm.leastconn') }}</a-select-option>
            <a-select-option value="source">{{ $t('label.lb.algorithm.source') }}</a-select-option>
          </a-select>
        </div>
        <div class="form__item">
          <div class="form__label">{{ $t('label.protocol') }}</div>
          <a-select
            v-model:value="newRule.protocol"
            style="min-width: 100px"
            showSearch
            optionFilterProp="label"
            :filterOption="(input, option) => {
              return option.children[0].children.toLowerCase().indexOf(input.toLowerCase()) >= 0
            }" >
            <a-select-option value="tcp-proxy">{{ $t('label.tcp.proxy') }}</a-select-option>
            <a-select-option value="tcp">{{ $t('label.tcp') }}</a-select-option>
            <a-select-option value="udp">{{ $t('label.udp') }}</a-select-option>
          </a-select>
        </div>
        <div class="form__item">
          <div class="form__label" style="white-space: nowrap;">{{ $t('label.add.vms') }}</div>
          <a-button :disabled="!('createLoadBalancerRule' in $store.getters.apis)" type="primary" @click="handleOpenAddVMModal">
            {{ $t('label.add') }}
          </a-button>
        </div>
      </div>
    </div>

    <a-divider />
    <a-button
      v-if="(('deleteLoadBalancerRule' in $store.getters.apis) && this.selectedItems.length > 0)"
      type="primary"
      danger
      style="width: 100%; margin-bottom: 15px"
      @click="bulkActionConfirmation()">
      <template #icon><delete-outlined /></template>
      {{ $t('label.action.bulk.delete.load.balancer.rules') }}
    </a-button>
    <a-table
      size="small"
      class="list-view"
      :loading="loading"
      :columns="columns"
      :dataSource="lbRules"
      :pagination="false"
      :rowSelection="{selectedRowKeys: selectedRowKeys, onChange: onSelectChange}"
      :rowKey="record => record.id">
      <template #algorithm="{ record }">
        {{ returnAlgorithmName(record.algorithm) }}
      </template>
      <template #protocol="{record}">
        {{ getCapitalise(record.protocol) }}
      </template>
      <template #stickiness="{record}">
        <a-button @click="() => openStickinessModal(record.id)">
          {{ returnStickinessLabel(record.id) }}
        </a-button>
      </template>
      <template #add="{record}">
        <a-button type="primary" icon="plus-outlined" @click="() => { selectedRule = record; handleOpenAddVMModal() }">
          {{ $t('label.add') }}
        </a-button>
      </template>
      <template #expandedRowRender="{ record }">
        <div class="rule-instance-list">
          <div v-for="instance in record.ruleInstances" :key="instance.loadbalancerruleinstance.id">
            <div v-for="ip in instance.lbvmipaddresses" :key="ip" class="rule-instance-list__item">
              <div>
                <status :text="instance.loadbalancerruleinstance.state" />
                <desktop-outlined />
                <router-link :to="{ path: '/vm/' + instance.loadbalancerruleinstance.id }">
                  {{ instance.loadbalancerruleinstance.displayname }}
                </router-link>
              </div>
              <div>{{ ip }}</div>
              <tooltip-button
                :tooltip="$t('label.action.delete.load.balancer')"
                type="primary"
                :danger="true"
                icon="delete-outlined"
                @onClick="() => handleDeleteInstanceFromRule(instance, record, ip)" />
            </div>
          </div>
        </div>
      </template>
      <template #actions="{record}">
        <div class="actions">
          <tooltip-button :tooltip="$t('label.edit')" icon="edit-outlined" @onClick="() => openEditRuleModal(record)" />
          <tooltip-button :tooltip="$t('label.edit.tags')" :disabled="!('updateLoadBalancerRule' in $store.getters.apis)" icon="tag-outlined" @onClick="() => openTagsModal(record.id)" />
          <a-popconfirm
            :title="$t('label.delete') + '?'"
            @confirm="handleDeleteRule(record)"
            :okText="$t('label.yes')"
            :cancelText="$t('label.no')"
          >
            <tooltip-button
              :tooltip="$t('label.delete')"
              :disabled="!('deleteLoadBalancerRule' in $store.getters.apis)"
              type="primary"
              :danger="true"
              icon="delete-outlined" />
          </a-popconfirm>
        </div>
      </template>
    </a-table>
    <a-pagination
      class="pagination"
      size="small"
      :current="page"
      :pageSize="pageSize"
      :total="totalCount"
      :showTotal="total => `${$t('label.total')} ${total} ${$t('label.items')}`"
      :pageSizeOptions="['10', '20', '40', '80', '100']"
      @change="handleChangePage"
      @showSizeChange="handleChangePageSize"
      showSizeChanger>
      <template #buildOptionText="props">
        <span>{{ props.value }} / {{ $t('label.page') }}</span>
      </template>
    </a-pagination>

    <a-modal
      v-if="tagsModalVisible"
      :title="$t('label.edit.tags')"
      :visible="tagsModalVisible"
      :footer="null"
      :closable="true"
      :afterClose="closeModal"
      :maskClosable="false"
      class="tags-modal"
      @cancel="tagsModalVisible = false">
      <span v-show="tagsModalLoading" class="modal-loading">
        <loading-outlined />
      </span>

      <a-form
        :ref="formRef"
        :model="form"
        :rules="rules"
        class="add-tags"
        @finish="handleAddTag"
        v-ctrl-enter="handleAddTag"
       >
        <div class="add-tags__input">
          <p class="add-tags__label">{{ $t('label.key') }}</p>
          <a-form-item ref="key" name="key">
            <a-input
              v-focus="true"
              v-model:value="form.key" />
          </a-form-item>
        </div>
        <div class="add-tags__input">
          <p class="add-tags__label">{{ $t('label.value') }}</p>
          <a-form-item ref="value" name="value">
            <a-input v-model:value="form.value" />
          </a-form-item>
        </div>
        <a-button :disabled="!('createTags' in $store.getters.apis)" type="primary" html-type="submit">{{ $t('label.add') }}</a-button>
      </a-form>

      <a-divider />

      <div v-show="!tagsModalLoading" class="tags-container">
        <div class="tags" v-for="(tag, index) in tags" :key="index">
          <a-tag :key="index" :closable="'deleteTags' in $store.getters.apis" @close="() => handleDeleteTag(tag)">
            {{ tag.key }} = {{ tag.value }}
          </a-tag>
        </div>
      </div>

      <a-button class="add-tags-done" @click="tagsModalVisible = false" type="primary">{{ $t('label.done') }}</a-button>
    </a-modal>

    <a-modal
      :title="$t('label.configure.sticky.policy')"
      :visible="stickinessModalVisible"
      :footer="null"
      :afterClose="closeModal"
      :maskClosable="false"
      :closable="true"
      :okButtonProps="{ props: {htmlType: 'submit'}}"
      @cancel="stickinessModalVisible = false">

      <span v-show="stickinessModalLoading" class="modal-loading">
        <loading-outlined />
      </span>

      <a-form
        :ref="formRef"
        :model="form"
        :rules="rules"
        @finish="handleSubmitStickinessForm"
        v-ctrl-enter="handleSubmitStickinessForm"
        class="custom-ant-form"
       >
        <a-form-item name="methodname" ref="methodname" :label="$t('label.stickiness.method')">
          <a-select
            v-focus="true"
            v-model:value="form.methodname"
            @change="handleStickinessMethodSelectChange"
            showSearch
            optionFilterProp="label"
            :filterOption="(input, option) => {
              return option.children[0].children.toLowerCase().indexOf(input.toLowerCase()) >= 0
            }" >
            <a-select-option value="LbCookie">{{ $t('label.lb.cookie') }}</a-select-option>
            <a-select-option value="AppCookie">{{ $t('label.app.cookie') }}</a-select-option>
            <a-select-option value="SourceBased">{{ $t('label.source.based') }}</a-select-option>
            <a-select-option value="none">{{ $t('label.none') }}</a-select-option>
          </a-select>
        </a-form-item>
        <a-form-item
          name="name"
          ref="name"
          :label="$t('label.sticky.name')"
          v-show="stickinessPolicyMethod === 'LbCookie' || stickinessPolicyMethod ===
            'AppCookie' || stickinessPolicyMethod === 'SourceBased'">
          <a-input v-model:value="form.name" />
        </a-form-item>
        <a-form-item
          name="cookieName"
          ref="cookieName"
          :label="$t('label.sticky.cookie-name')"
          v-show="stickinessPolicyMethod === 'LbCookie' || stickinessPolicyMethod ===
            'AppCookie'">
          <a-input v-model:value="form.cookieName" />
        </a-form-item>
        <a-form-item
          name="mode"
          ref="mode"
          :label="$t('label.sticky.mode')"
          v-show="stickinessPolicyMethod === 'LbCookie' || stickinessPolicyMethod ===
            'AppCookie'">
          <a-input v-model:value="form.mode" />
        </a-form-item>
        <a-form-item name="nocache" ref="nocache" :label="$t('label.sticky.nocache')" v-show="stickinessPolicyMethod === 'LbCookie'">
          <a-checkbox v-model:checked="form.nocache"></a-checkbox>
        </a-form-item>
        <a-form-item name="indirect" ref="indirect" :label="$t('label.sticky.indirect')" v-show="stickinessPolicyMethod === 'LbCookie'">
          <a-checkbox v-model:checked="form.indirect"></a-checkbox>
        </a-form-item>
        <a-form-item name="postonly" ref="postonly" :label="$t('label.sticky.postonly')" v-show="stickinessPolicyMethod === 'LbCookie'">
          <a-checkbox v-model:checked="form.postonly"></a-checkbox>
        </a-form-item>
        <a-form-item name="domain" ref="domain" :label="$t('label.domain')" v-show="stickinessPolicyMethod === 'LbCookie'">
          <a-input v-model:value="form.domain" />
        </a-form-item>
        <a-form-item name="length" ref="length" :label="$t('label.sticky.length')" v-show="stickinessPolicyMethod === 'AppCookie'">
          <a-input v-model:value="form.length" type="number" />
        </a-form-item>
        <a-form-item name="holdtime" ref="holdtime" :label="$t('label.sticky.holdtime')" v-show="stickinessPolicyMethod === 'AppCookie'">
          <a-input v-model:value="form.holdtime" type="number" />
        </a-form-item>
        <a-form-item name="requestLearn" ref="requestLearn" :label="$t('label.sticky.request-learn')" v-show="stickinessPolicyMethod === 'AppCookie'">
          <a-checkbox v-model:checked="form.requestLearn"></a-checkbox>
        </a-form-item>
        <a-form-item name="prefix" ref="prefix" :label="$t('label.sticky.prefix')" v-show="stickinessPolicyMethod === 'AppCookie'">
          <a-checkbox v-model:checked="form.prefix"></a-checkbox>
        </a-form-item>
        <a-form-item name="tablesize" ref="tablesize" :label="$t('label.sticky.tablesize')" v-show="stickinessPolicyMethod === 'SourceBased'">
          <a-input v-model:value="form.tablesize" />
        </a-form-item>
        <a-form-item name="expire" ref="expire" :label="$t('label.sticky.expire')" v-show="stickinessPolicyMethod === 'SourceBased'">
          <a-input v-model:value="form.expire" />
        </a-form-item>

        <div :span="24" class="action-button">
          <a-button @click="stickinessModalVisible = false">{{ $t('label.cancel') }}</a-button>
          <a-button type="primary" ref="submit" @click="handleSubmitStickinessForm">{{ $t('label.ok') }}</a-button>
        </div>
      </a-form>
    </a-modal>

    <a-modal
      :title="$t('label.edit.rule')"
      :visible="editRuleModalVisible"
      :afterClose="closeModal"
      :maskClosable="false"
      :closable="true"
      :footer="null"
      @cancel="editRuleModalVisible = false">
      <span v-show="editRuleModalLoading" class="modal-loading">
        <loading-outlined />
      </span>

      <div class="edit-rule" v-if="selectedRule" v-ctrl-enter="handleSubmitEditForm">
        <div class="edit-rule__item">
          <p class="edit-rule__label">{{ $t('label.name') }}</p>
          <a-input v-focus="true" v-model:value="editRuleDetails.name" />
        </div>
        <div class="edit-rule__item">
          <p class="edit-rule__label">{{ $t('label.algorithm') }}</p>
          <a-select
            v-model:value="editRuleDetails.algorithm"
            showSearch
            optionFilterProp="label"
            :filterOption="(input, option) => {
              return option.children[0].children.toLowerCase().indexOf(input.toLowerCase()) >= 0
            }" >
            <a-select-option value="roundrobin">{{ $t('label.lb.algorithm.roundrobin') }}</a-select-option>
            <a-select-option value="leastconn">{{ $t('label.lb.algorithm.leastconn') }}</a-select-option>
            <a-select-option value="source">{{ $t('label.lb.algorithm.source') }}</a-select-option>
          </a-select>
        </div>
        <div class="edit-rule__item">
          <p class="edit-rule__label">{{ $t('label.protocol') }}</p>
          <a-select
            v-model:value="editRuleDetails.protocol"
            showSearch
            optionFilterProp="label"
            :filterOption="(input, option) => {
              return option.children[0].children.toLowerCase().indexOf(input.toLowerCase()) >= 0
            }" >
            <a-select-option value="tcp-proxy">{{ $t('label.tcp.proxy') }}</a-select-option>
            <a-select-option value="tcp">{{ $t('label.tcp') }}</a-select-option>
            <a-select-option value="udp">{{ $t('label.udp') }}</a-select-option>
          </a-select>
        </div>
        <div :span="24" class="action-button">
          <a-button @click="() => editRuleModalVisible = false">{{ $t('label.cancel') }}</a-button>
          <a-button type="primary" @click="handleSubmitEditForm">{{ $t('label.ok') }}</a-button>
        </div>
      </div>
    </a-modal>

<<<<<<< HEAD
    <a-modal
      :title="$t('label.add.vms')"
      :maskClosable="false"
      :closable="true"
      v-if="addVmModalVisible"
      :visible="addVmModalVisible"
      class="vm-modal"
      width="60vw"
      :footer="null"
      @cancel="closeModal"
    >
      <div v-ctrl-enter="handleAddNewRule">
        <span
          v-if="'vpcid' in resource && !('associatednetworkid' in resource)">
          <strong>{{ $t('label.select.tier') }} </strong>
          <a-select
            v-focus="'vpcid' in resource && !('associatednetworkid' in resource)"
            v-model:value="selectedTier"
            @change="fetchVirtualMachines()"
            :placeholder="$t('label.select.tier')"
            showSearch
            optionFilterProp="label"
            :filterOption="(input, option) => {
              return option.children[0].children.toLowerCase().indexOf(input.toLowerCase()) >= 0
            }" >
            <a-select-option
              v-for="tier in tiers.data"
              :loading="tiers.loading"
              :key="tier.id">
              {{ tier.displaytext }}
            </a-select-option>
          </a-select>
        </span>
        <a-input-search
          v-focus="!('vpcid' in resource && !('associatednetworkid' in resource))"
          class="input-search"
          :placeholder="$t('label.search')"
          v-model:value="searchQuery"
          allowClear
          @search="onSearch" />
        <a-table
          size="small"
          class="list-view"
          :loading="addVmModalLoading"
          :columns="vmColumns"
          :dataSource="vms"
          :pagination="false"
          :rowKey="record => record.id"
          :scroll="{ y: 300 }">
          <template #name="{text, record, index}">
            <span>
              {{ text }}
            </span>
            <loading-outlined v-if="addVmModalNicLoading" />
            <a-select
              style="display: block"
              v-else-if="!addVmModalNicLoading && newRule.virtualmachineid[index] === record.id"
              mode="multiple"
              v-model:value="newRule.vmguestip[index]"
=======
    <div
      @keyup.ctrl.enter="handleAddNewRule">
      <a-modal
        :title="$t('label.add.vms')"
        :maskClosable="false"
        :closable="true"
        v-model="addVmModalVisible"
        class="vm-modal"
        width="60vw"
        :footer="null"
      >
        <div>
          <span
            v-if="'vpcid' in resource && !('associatednetworkid' in resource)">
            <strong>{{ $t('label.select.tier') }} </strong>
            <a-select
              :autoFocus="'vpcid' in resource && !('associatednetworkid' in resource)"
              v-model="selectedTier"
              @change="fetchVirtualMachines()"
              :placeholder="$t('label.select.tier')"
>>>>>>> 1484f5a4
              showSearch
              optionFilterProp="label"
              :filterOption="(input, option) => {
                return option.children[0].children.toLowerCase().indexOf(input.toLowerCase()) >= 0
              }" >
              <a-select-option
                v-for="tier in tiers.data"
                :loading="tiers.loading"
                :key="tier.id">
                {{ tier.displaytext }}
              </a-select-option>
            </a-select>
<<<<<<< HEAD
          </template>

          <template #state="{text}">
            <status :text="text ? text : ''" displayText></status>
          </template>

          <template #action="{text, record, index}" style="text-align: center" :text="text">
            <a-checkbox v-model:value="record.id" @change="e => fetchNics(e, index)" />
          </template>
        </a-table>
        <a-pagination
          class="pagination"
          size="small"
          :current="vmPage"
          :pageSize="vmPageSize"
          :total="vmCount"
          :showTotal="total => `${$t('label.total')} ${total} ${$t('label.items')}`"
          :pageSizeOptions="['10', '20', '40', '80', '100']"
          @change="handleChangePage"
          @showSizeChange="handleChangePageSize"
          showSizeChanger>
          <template #buildOptionText="props">
            <span>{{ props.value }} / {{ $t('label.page') }}</span>
          </template>
        </a-pagination>

        <div :span="24" class="action-button">
          <a-button @click="closeModal">{{ $t('label.cancel') }}</a-button>
          <a-button :disabled="newRule.virtualmachineid === []" type="primary" ref="submit" @click="handleAddNewRule">{{ $t('label.ok') }}</a-button>
        </div>
      </div>
    </a-modal>
=======
          </span>
          <a-input-search
            :autoFocus="!('vpcid' in resource && !('associatednetworkid' in resource))"
            class="input-search"
            :placeholder="$t('label.search')"
            v-model="searchQuery"
            allowClear
            @search="onSearch" />
          <a-table
            size="small"
            class="list-view"
            :loading="addVmModalLoading"
            :columns="vmColumns"
            :dataSource="vms"
            :pagination="false"
            :rowKey="record => record.id"
            :scroll="{ y: 300 }">
            <div slot="name" slot-scope="text, record, index">
              <span>
                {{ text }}
              </span>
              <a-icon v-if="addVmModalNicLoading" type="loading"></a-icon>
              <a-select
                style="display: block"
                v-else-if="!addVmModalNicLoading && newRule.virtualmachineid[index] === record.id"
                mode="multiple"
                v-model="newRule.vmguestip[index]"
                showSearch
                optionFilterProp="children"
                :filterOption="(input, option) => {
                  return option.componentOptions.children[0].text.toLowerCase().indexOf(input.toLowerCase()) >= 0
                }" >
                <a-select-option v-for="(nic, nicIndex) in nics[index]" :key="nic" :value="nic">
                  {{ nic }}{{ nicIndex === 0 ? ` (${$t('label.primary')})` : null }}
                </a-select-option>
              </a-select>
            </div>

            <div slot="state" slot-scope="text">
              <status :text="text ? text : ''" displayText></status>
            </div>

            <div slot="action" slot-scope="text, record, index" style="text-align: center">
              <a-checkbox :value="record.id" @change="e => fetchNics(e, index)" />
            </div>
          </a-table>
          <a-pagination
            class="pagination"
            size="small"
            :current="vmPage"
            :pageSize="vmPageSize"
            :total="vmCount"
            :showTotal="total => `${$t('label.total')} ${total} ${$t('label.items')}`"
            :pageSizeOptions="['10', '20', '40', '80', '100']"
            @change="handleChangeVmPage"
            @showSizeChange="handleChangeVmPageSize"
            showSizeChanger>
            <template slot="buildOptionText" slot-scope="props">
              <span>{{ props.value }} / {{ $t('label.page') }}</span>
            </template>
          </a-pagination>
        </div>

        <div :span="24" class="action-button">
          <a-button @click="closeModal">{{ $t('label.cancel') }}</a-button>
          <a-button :disabled="newRule.virtualmachineid === []" type="primary" @click="handleAddNewRule">{{ $t('label.ok') }}</a-button>
        </div>
      </a-modal>
    </div>
>>>>>>> 1484f5a4

    <bulk-action-view
      v-if="showConfirmationAction || showGroupActionModal"
      :showConfirmationAction="showConfirmationAction"
      :showGroupActionModal="showGroupActionModal"
      :items="lbRules"
      :selectedRowKeys="selectedRowKeys"
      :selectedItems="selectedItems"
      :columns="columns"
      :selectedColumns="selectedColumns"
      :filterColumns="filterColumns"
      action="deleteLoadBalancerRule"
      :loading="loading"
      :message="message"
      @group-action="deleteRules"
      @handle-cancel="handleCancel"
      @close-modal="closeModal" />
  </div>
</template>

<script>
import { ref, reactive, toRaw, nextTick } from 'vue'
import { api } from '@/api'
import Status from '@/components/widgets/Status'
import TooltipButton from '@/components/widgets/TooltipButton'
import BulkActionView from '@/components/view/BulkActionView'
import eventBus from '@/config/eventBus'

export default {
  name: 'LoadBalancing',
  components: {
    Status,
    TooltipButton,
    BulkActionView
  },
  props: {
    resource: {
      type: Object,
      required: true
    }
  },
  inject: ['parentFetchData', 'parentToggleLoading'],
  data () {
    return {
      selectedRowKeys: [],
      showGroupActionModal: false,
      selectedItems: [],
      selectedColumns: [],
      filterColumns: ['State', 'Action', 'Add VMs', 'Stickiness'],
      showConfirmationAction: false,
      message: {
        title: this.$t('label.action.bulk.delete.load.balancer.rules'),
        confirmMessage: this.$t('label.confirm.delete.loadbalancer.rules')
      },
      loading: true,
      lbRules: [],
      tagsModalVisible: false,
      tagsModalLoading: false,
      tags: [],
      selectedRule: null,
      selectedTier: null,
      stickinessModalVisible: false,
      stickinessPolicies: [],
      stickinessModalLoading: false,
      selectedStickinessPolicy: null,
      stickinessPolicyMethod: 'LbCookie',
      editRuleModalVisible: false,
      editRuleModalLoading: false,
      editRuleDetails: {
        name: '',
        algorithm: '',
        protocol: ''
      },
      newRule: {
        algorithm: 'roundrobin',
        name: '',
        privateport: '',
        publicport: '',
        protocol: 'tcp',
        virtualmachineid: [],
        vmguestip: []
      },
      addVmModalVisible: false,
      addVmModalLoading: false,
      addVmModalNicLoading: false,
      vms: [],
      nics: [],
      totalCount: 0,
      page: 1,
      pageSize: 10,
      columns: [
        {
          title: this.$t('label.name'),
          dataIndex: 'name'
        },
        {
          title: this.$t('label.publicport'),
          dataIndex: 'publicport'
        },
        {
          title: this.$t('label.privateport'),
          dataIndex: 'privateport'
        },
        {
          title: this.$t('label.algorithm'),
          slots: { customRender: 'algorithm' }
        },
        {
          title: this.$t('label.protocol'),
          slots: { customRender: 'protocol' }
        },
        {
          title: this.$t('label.state'),
          dataIndex: 'state'
        },
        {
          title: this.$t('label.action.configure.stickiness'),
          slots: { customRender: 'stickiness' }
        },
        {
          title: this.$t('label.add.vms'),
          slots: { customRender: 'add' }
        },
        {
          title: this.$t('label.action'),
          slots: { customRender: 'actions' }
        }
      ],
      tiers: {
        loading: false,
        data: []
      },
      vmColumns: [
        {
          title: this.$t('label.name'),
          dataIndex: 'name',
          slots: { customRender: 'name' },
          width: 220
        },
        {
          title: this.$t('label.state'),
          dataIndex: 'state',
          slots: { customRender: 'state' }
        },
        {
          title: this.$t('label.displayname'),
          dataIndex: 'displayname'
        },
        {
          title: this.$t('label.account'),
          dataIndex: 'account'
        },
        {
          title: this.$t('label.zonename'),
          dataIndex: 'zonename'
        },
        {
          title: this.$t('label.select'),
          dataIndex: 'action',
          slots: { customRender: 'action' },
          width: 80
        }
      ],
      vmPage: 1,
      vmPageSize: 10,
      vmCount: 0,
      searchQuery: null
    }
  },
  computed: {
    hasSelected () {
      return this.selectedRowKeys.length > 0
    }
  },
  created () {
    this.initForm()
    this.fetchData()
  },
  watch: {
    resource: {
      deep: true,
      handler (newItem) {
        if (!newItem || !newItem.id) {
          return
        }
        this.fetchData()
      }
    }
  },
  methods: {
    initForm () {
      this.formRef = ref()
      this.form = reactive({})
      this.rules = reactive({})
    },
    fetchData () {
      this.fetchListTiers()
      this.fetchLBRules()
    },
    fetchListTiers () {
      this.tiers.loading = true

      api('listNetworks', {
        account: this.resource.account,
        domainid: this.resource.domainid,
        supportedservices: 'Lb',
        vpcid: this.resource.vpcid
      }).then(json => {
        this.tiers.data = json.listnetworksresponse.network || []
        this.selectedTier = this.tiers.data?.[0]?.id ? this.tiers.data[0].id : null
      }).catch(error => {
        this.$notifyError(error)
      }).finally(() => { this.tiers.loading = false })
    },
    fetchLBRules () {
      this.loading = true
      this.lbRules = []
      this.stickinessPolicies = []

      api('listLoadBalancerRules', {
        listAll: true,
        publicipid: this.resource.id,
        page: this.page,
        pageSize: this.pageSize
      }).then(response => {
        this.lbRules = response.listloadbalancerrulesresponse.loadbalancerrule || []
        this.totalCount = response.listloadbalancerrulesresponse.count || 0
      }).then(() => {
        if (this.lbRules.length > 0) {
          setTimeout(() => {
            this.fetchLBRuleInstances()
          }, 100)
          this.fetchLBStickinessPolicies()
          return
        }
        this.loading = false
      }).catch(error => {
        this.$notifyError(error)
        this.loading = false
      })
    },
    fetchLBRuleInstances () {
      for (const rule of this.lbRules) {
        this.loading = true
        api('listLoadBalancerRuleInstances', {
          listAll: true,
          lbvmips: true,
          id: rule.id
        }).then(response => {
          rule.ruleInstances = response.listloadbalancerruleinstancesresponse.lbrulevmidip
        }).catch(error => {
          this.$notifyError(error)
        }).finally(() => {
          this.loading = false
        })
      }
    },
    fetchLBStickinessPolicies () {
      this.loading = true
      this.lbRules.forEach(rule => {
        api('listLBStickinessPolicies', {
          listAll: true,
          lbruleid: rule.id
        }).then(response => {
          this.stickinessPolicies.push(...response.listlbstickinesspoliciesresponse.stickinesspolicies)
        }).catch(error => {
          this.$notifyError(error)
        }).finally(() => {
          this.loading = false
        })
      })
    },
    returnAlgorithmName (name) {
      switch (name) {
        case 'leastconn':
          return 'Least connections'
        case 'roundrobin' :
          return 'Round-robin'
        case 'source':
          return 'Source'
        default :
          return ''
      }
    },
    returnStickinessLabel (id) {
      const match = this.stickinessPolicies.filter(policy => policy.lbruleid === id)
      if (match.length > 0 && match[0].stickinesspolicy.length > 0) {
        return match[0].stickinesspolicy[0].methodname
      }
      return 'Configure'
    },
    getCapitalise (val) {
      if (!val) {
        return
      }
      if (val === 'all') return this.$t('label.all')
      return val.toUpperCase()
    },
    openTagsModal (id) {
      this.initForm()
      this.rules = {
        key: [{ required: true, message: this.$t('message.specifiy.tag.key') }],
        value: [{ required: true, message: this.$t('message.specifiy.tag.value') }]
      }
      this.tagsModalLoading = true
      this.tagsModalVisible = true
      this.tags = []
      this.selectedRule = id
      api('listTags', {
        resourceId: id,
        resourceType: 'LoadBalancer',
        listAll: true
      }).then(response => {
        this.tags = response.listtagsresponse.tag
        this.tagsModalLoading = false
      }).catch(error => {
        this.$notifyError(error)
        this.closeModal()
      })
    },
    handleAddTag (e) {
      if (this.tagsModalLoading) return
      this.tagsModalLoading = true

      e.preventDefault()
      this.formRef.value.validate().then(() => {
        const values = toRaw(this.form)

        api('createTags', {
          'tags[0].key': values.key,
          'tags[0].value': values.value,
          resourceIds: this.selectedRule,
          resourceType: 'LoadBalancer'
        }).then(response => {
          this.$pollJob({
            jobId: response.createtagsresponse.jobid,
            successMessage: this.$t('message.success.add.tag'),
            successMethod: () => {
              this.parentToggleLoading()
              this.openTagsModal(this.selectedRule)
            },
            errorMessage: this.$t('message.add.tag.failed'),
            errorMethod: () => {
              this.parentToggleLoading()
              this.closeModal()
            },
            loadingMessage: this.$t('message.add.tag.processing'),
            catchMessage: this.$t('error.fetching.async.job.result'),
            catchMethod: () => {
              this.parentFetchData()
              this.parentToggleLoading()
              this.closeModal()
            }
          })
        }).catch(error => {
          this.$notifyError(error)
        })
      }).catch(error => {
        this.formRef.value.scrollToField(error.errorFields[0].name)
      })
    },
    handleDeleteTag (tag) {
      this.tagsModalLoading = true
      api('deleteTags', {
        'tags[0].key': tag.key,
        'tags[0].value': tag.value,
        resourceIds: tag.resourceid,
        resourceType: 'LoadBalancer'
      }).then(response => {
        this.$pollJob({
          jobId: response.deletetagsresponse.jobid,
          successMessage: this.$t('message.success.delete.tag'),
          successMethod: () => {
            this.parentToggleLoading()
            this.openTagsModal(this.selectedRule)
          },
          errorMessage: this.$t('message.delete.tag.failed'),
          errorMethod: () => {
            this.parentToggleLoading()
            this.closeModal()
          },
          loadingMessage: this.$t('message.delete.tag.processing'),
          catchMessage: this.$t('error.fetching.async.job.result'),
          catchMethod: () => {
            this.parentFetchData()
            this.parentToggleLoading()
            this.closeModal()
          }
        })
      }).catch(error => {
        this.$notifyError(error)
      })
    },
    openStickinessModal (id) {
      this.initForm()
      this.rules = { name: [{ required: true, message: this.$t('message.error.specify.sticky.name') }] }
      this.stickinessModalVisible = true
      this.selectedRule = id
      const match = this.stickinessPolicies.find(policy => policy.lbruleid === id)

      if (match && match.stickinesspolicy.length > 0) {
        this.selectedStickinessPolicy = match.stickinesspolicy[0]
        this.stickinessPolicyMethod = this.selectedStickinessPolicy.methodname
        nextTick().then(() => {
          this.form.methodname = this.selectedStickinessPolicy.methodname
          this.form.name = this.selectedStickinessPolicy.name
          this.form.cookieName = this.selectedStickinessPolicy.params['cookie-name']
          this.form.mode = this.selectedStickinessPolicy.params.mode
          this.form.domain = this.selectedStickinessPolicy.params.domain
          this.form.length = this.selectedStickinessPolicy.params.length
          this.form.holdtime = this.selectedStickinessPolicy.params.holdtime
          this.form.nocache = !!this.selectedStickinessPolicy.params.nocache
          this.form.indirect = !!this.selectedStickinessPolicy.params.indirect
          this.form.postonly = !!this.selectedStickinessPolicy.params.postonly
          this.form.requestLearn = !!this.selectedStickinessPolicy.params['request-learn']
          this.form.prefix = !!this.selectedStickinessPolicy.params.prefix
        })
      }
    },
    handleAddStickinessPolicy (data, values) {
      api('createLBStickinessPolicy', {
        ...data,
        lbruleid: this.selectedRule,
        name: values.name,
        methodname: values.methodname
      }).then(response => {
        this.$pollJob({
          jobId: response.createLBStickinessPolicy.jobid,
          successMessage: this.$t('message.success.config.sticky.policy'),
          successMethod: () => {
            this.parentToggleLoading()
            this.fetchData()
            this.closeModal()
          },
          errorMessage: this.$t('message.config.sticky.policy.failed'),
          errorMethod: () => {
            this.parentToggleLoading()
            this.fetchData()
            this.closeModal()
          },
          loadingMessage: this.$t('message.config.sticky.policy.processing'),
          catchMessage: this.$t('error.fetching.async.job.result'),
          catchMethod: () => {
            this.parentFetchData()
            this.parentToggleLoading()
            this.fetchData()
            this.closeModal()
          }
        })
      }).catch(error => {
        this.$notifyError(error)
      }).finally(() => {
        this.closeModal()
      })
    },
    handleDeleteStickinessPolicy () {
      this.stickinessModalLoading = true
      api('deleteLBStickinessPolicy', { id: this.selectedStickinessPolicy.id }).then(response => {
        this.$pollJob({
          jobId: response.deleteLBstickinessrruleresponse.jobid,
          successMessage: this.$t('message.success.remove.sticky.policy'),
          successMethod: () => {
            this.parentToggleLoading()
            this.fetchData()
            this.closeModal()
          },
          errorMessage: this.$t('message.remove.sticky.policy.failed'),
          errorMethod: () => {
            this.parentToggleLoading()
            this.fetchData()
            this.closeModal()
          },
          loadingMessage: this.$t('message.remove.sticky.policy.processing'),
          catchMessage: this.$t('error.fetching.async.job.result'),
          catchMethod: () => {
            this.parentFetchData()
            this.parentToggleLoading()
            this.fetchData()
            this.closeModal()
          }
        })
      }).catch(error => {
        this.$notifyError(error)
      })
    },
    handleSubmitStickinessForm (e) {
      if (this.stickinessModalLoading) return
      this.stickinessModalLoading = true
      e.preventDefault()
      this.formRef.value.validate().then(() => {
        const values = toRaw(this.form)
        if (values.methodname === 'none') {
          this.handleDeleteStickinessPolicy()
          return
        }

        values.nocache = this.form.nocache
        values.indirect = this.form.indirect
        values.postonly = this.form.postonly
        values.requestLearn = this.form.requestLearn
        values.prefix = this.form.prefix

        let data = {}
        let count = 0
        Object.entries(values).forEach(([key, val]) => {
          if (val && key !== 'name' && key !== 'methodname') {
            if (key === 'cookieName') {
              data = { ...data, ...{ [`param[${count}].name`]: 'cookie-name' } }
            } else if (key === 'requestLearn') {
              data = { ...data, ...{ [`param[${count}].name`]: 'request-learn' } }
            } else {
              data = { ...data, ...{ [`param[${count}].name`]: key } }
            }
            data = { ...data, ...{ [`param[${count}].value`]: val } }
            count++
          }
        })

        this.handleAddStickinessPolicy(data, values)
      }).catch(error => {
        this.formRef.value.scrollToField(error.errorFields[0].name)
      })
    },
    handleStickinessMethodSelectChange (e) {
      if (this.formRef.value) this.formRef.value.resetFields()
      this.stickinessPolicyMethod = e
    },
    handleDeleteInstanceFromRule (instance, rule, ip) {
      this.loading = true
      api('removeFromLoadBalancerRule', {
        id: rule.id,
        'vmidipmap[0].vmid': instance.loadbalancerruleinstance.id,
        'vmidipmap[0].vmip': ip
      }).then(response => {
        this.$pollJob({
          jobId: response.removefromloadbalancerruleresponse.jobid,
          successMessage: this.$t('message.success.remove.instance.rule'),
          successMethod: () => {
            this.fetchData()
          },
          errorMessage: this.$t('message.remove.instance.failed'),
          errorMethod: () => {
            this.fetchData()
          },
          loadingMessage: this.$t('message.remove.instance.processing'),
          catchMessage: this.$t('error.fetching.async.job.result'),
          catchMethod: () => {
            this.fetchData()
          }
        })
      }).catch(error => {
        this.$notifyError(error)
        this.fetchData()
      })
    },
    openEditRuleModal (rule) {
      this.selectedRule = rule
      this.editRuleModalVisible = true
      this.editRuleDetails.name = this.selectedRule.name
      this.editRuleDetails.algorithm = this.selectedRule.algorithm
      this.editRuleDetails.protocol = this.selectedRule.protocol
    },
    handleSubmitEditForm () {
      if (this.editRuleModalLoading) return
      this.loading = true
      this.editRuleModalLoading = true
      api('updateLoadBalancerRule', {
        ...this.editRuleDetails,
        id: this.selectedRule.id
      }).then(response => {
        this.$pollJob({
          jobId: response.updateloadbalancerruleresponse.jobid,
          successMessage: this.$t('message.success.edit.rule'),
          successMethod: () => {
            this.parentToggleLoading()
            this.fetchData()
            this.closeModal()
          },
          errorMessage: this.$t('message.edit.rule.failed'),
          errorMethod: () => {
            this.parentToggleLoading()
            this.fetchData()
            this.closeModal()
          },
          loadingMessage: this.$t('message.edit.rule.processing'),
          catchMessage: this.$t('error.fetching.async.job.result'),
          catchMethod: () => {
            this.parentFetchData()
            this.parentToggleLoading()
            this.fetchData()
            this.closeModal()
          }
        })
      }).catch(error => {
        this.$notifyError(error)
        this.loading = false
      })
    },
    setSelection (selection) {
      this.selectedRowKeys = selection
      this.$emit('selection-change', this.selectedRowKeys)
      this.selectedItems = (this.lbRules.filter(function (item) {
        return selection.indexOf(item.id) !== -1
      }))
    },
    resetSelection () {
      this.setSelection([])
    },
    onSelectChange (selectedRowKeys, selectedRows) {
      this.setSelection(selectedRowKeys)
    },
    bulkActionConfirmation () {
      this.showConfirmationAction = true
      this.selectedColumns = this.columns.filter(column => {
        return !this.filterColumns.includes(column.title)
      })
      this.selectedItems = this.selectedItems.map(v => ({ ...v, status: 'InProgress' }))
    },
    handleCancel () {
      eventBus.emit('update-bulk-job-status', { items: this.selectedItems, action: false })
      this.showGroupActionModal = false
      this.selectedItems = []
      this.selectedColumns = []
      this.selectedRowKeys = []
      this.parentFetchData()
    },
    deleteRules (e) {
      this.showConfirmationAction = false
      this.selectedColumns.splice(0, 0, {
        dataIndex: 'status',
        title: this.$t('label.operation.status'),
        slots: { customRender: 'status' },
        filters: [
          { text: 'In Progress', value: 'InProgress' },
          { text: 'Success', value: 'success' },
          { text: 'Failed', value: 'failed' }
        ]
      })
      if (this.selectedRowKeys.length > 0) {
        this.showGroupActionModal = true
      }
      for (const rule of this.selectedItems) {
        this.handleDeleteRule(rule)
      }
    },
    handleDeleteRule (rule) {
      this.loading = true
      api('deleteLoadBalancerRule', {
        id: rule.id
      }).then(response => {
        const jobId = response.deleteloadbalancerruleresponse.jobid
        eventBus.emit('update-job-details', { jobId, resourceId: null })
        this.$pollJob({
          title: this.$t('label.action.delete.load.balancer'),
          description: rule.id,
          jobId: jobId,
          successMessage: this.$t('message.success.remove.rule'),
          successMethod: () => {
            if (this.selectedItems.length > 0) {
              eventBus.emit('update-resource-state', { selectedItems: this.selectedItems, resource: rule.id, state: 'success' })
            }
            if (this.selectedRowKeys.length === 0) {
              this.parentToggleLoading()
              this.fetchData()
            }
            this.closeModal()
          },
          errorMessage: this.$t('message.remove.rule.failed'),
          errorMethod: () => {
            if (this.selectedItems.length > 0) {
              eventBus.emit('update-resource-state', { selectedItems: this.selectedItems, resouce: rule.id, state: 'failed' })
            }
            if (this.selectedRowKeys.length === 0) {
              this.parentToggleLoading()
              this.fetchData()
            }
            this.closeModal()
          },
          loadingMessage: this.$t('message.delete.rule.processing'),
          catchMessage: this.$t('error.fetching.async.job.result'),
          catchMethod: () => {
            if (this.selectedRowKeys.length === 0) {
              this.parentToggleLoading()
              this.parentFetchData()
            }
            this.closeModal()
          },
          bulkAction: `${this.selectedItems.length > 0}` && this.showGroupActionModal
        })
      }).catch(error => {
        this.$notifyError(error)
        this.loading = false
      })
    },
    handleOpenAddVMModal () {
      if (this.addVmModalLoading) return
      if (!this.selectedRule) {
        if (!this.newRule.name) {
          this.$refs.newRuleName.classList.add('error')
        } else {
          this.$refs.newRuleName.classList.remove('error')
        }
        if (!this.newRule.publicport) {
          this.$refs.newRulePublicPort.classList.add('error')
        } else {
          this.$refs.newRulePublicPort.classList.remove('error')
        }
        if (!this.newRule.privateport) {
          this.$refs.newRulePrivatePort.classList.add('error')
        } else {
          this.$refs.newRulePrivatePort.classList.remove('error')
        }
        if (!this.newRule.name || !this.newRule.publicport || !this.newRule.privateport) return
      }
      this.addVmModalVisible = true
      this.fetchVirtualMachines()
    },
    fetchNics (e, index) {
      if (!e.target.checked) {
        this.newRule.virtualmachineid[index] = null
        this.nics[index] = null
        this.newRule.vmguestip[index] = null
        return
      }
      this.newRule.virtualmachineid[index] = e.target.value
      this.addVmModalNicLoading = true

      api('listNics', {
        virtualmachineid: e.target.value,
        networkid: ('vpcid' in this.resource && !('associatednetworkid' in this.resource)) ? this.selectedTier : this.resource.associatednetworkid
      }).then(response => {
        if (!response || !response.listnicsresponse || !response.listnicsresponse.nic[0]) return
        const newItem = []
        newItem.push(response.listnicsresponse.nic[0].ipaddress)
        if (response.listnicsresponse.nic[0].secondaryip) {
          newItem.push(...response.listnicsresponse.nic[0].secondaryip.map(ip => ip.ipaddress))
        }
        this.nics[index] = newItem
        this.newRule.vmguestip[index] = this.nics[index][0]
        this.addVmModalNicLoading = false
      }).catch(error => {
        this.$notifyError(error)
        this.closeModal()
      })
    },
    fetchVirtualMachines () {
      this.vmCount = 0
      this.vms = []
      this.addVmModalLoading = true
      const networkId = ('vpcid' in this.resource && !('associatednetworkid' in this.resource)) ? this.selectedTier : this.resource.associatednetworkid
      if (!networkId) {
        this.addVmModalLoading = false
        return
      }
      api('listVirtualMachines', {
        listAll: true,
        keyword: this.searchQuery,
        page: this.vmPage,
        pagesize: this.vmPageSize,
        networkid: networkId,
        account: this.resource.account,
        domainid: this.resource.domainid
      }).then(response => {
        this.vmCount = response.listvirtualmachinesresponse.count || 0
        this.vms = response.listvirtualmachinesresponse.virtualmachine || []
        this.vms.forEach((vm, index) => {
          this.newRule.virtualmachineid[index] = null
          this.nics[index] = null
          this.newRule.vmguestip[index] = null
        })
      }).catch(error => {
        this.$notifyError(error)
      }).finally(() => {
        this.addVmModalLoading = false
      })
    },
    handleAssignToLBRule (data) {
      const vmIDIpMap = {}

      let count = 0
      let innerCount = 0
      this.newRule.vmguestip.forEach(ip => {
        if (Array.isArray(ip)) {
          ip.forEach(i => {
            vmIDIpMap[`vmidipmap[${innerCount}].vmid`] = this.newRule.virtualmachineid[count]
            vmIDIpMap[`vmidipmap[${innerCount}].vmip`] = i
            innerCount++
          })
        } else {
          vmIDIpMap[`vmidipmap[${innerCount}].vmid`] = this.newRule.virtualmachineid[count]
          vmIDIpMap[`vmidipmap[${innerCount}].vmip`] = ip
          innerCount++
        }
        count++
      })

      this.loading = true
      api('assignToLoadBalancerRule', {
        id: data,
        ...vmIDIpMap
      }).then(response => {
        this.$pollJob({
          jobId: response.assigntoloadbalancerruleresponse.jobid,
          successMessage: this.$t('message.success.asign.vm'),
          successMethod: () => {
            this.parentToggleLoading()
            this.fetchData()
            this.closeModal()
          },
          errorMessage: this.$t('message.assign.vm.failed'),
          errorMethod: () => {
            this.parentToggleLoading()
            this.fetchData()
            this.closeModal()
          },
          loadingMessage: this.$t('message.assign.vm.processing'),
          catchMessage: this.$t('error.fetching.async.job.result'),
          catchMethod: () => {
            this.parentFetchData()
            this.parentToggleLoading()
            this.fetchData()
            this.closeModal()
          }
        })
      })
    },
    handleAddNewRule () {
      if (this.loading) return
      this.loading = true

      if (this.selectedRule) {
        this.handleAssignToLBRule(this.selectedRule.id)
        return
      }

      const networkId = ('vpcid' in this.resource && !('associatednetworkid' in this.resource)) ? this.selectedTier : this.resource.associatednetworkid
      api('createLoadBalancerRule', {
        openfirewall: false,
        networkid: networkId,
        publicipid: this.resource.id,
        algorithm: this.newRule.algorithm,
        name: this.newRule.name,
        privateport: this.newRule.privateport,
        protocol: this.newRule.protocol,
        publicport: this.newRule.publicport
      }).then(response => {
        this.addVmModalVisible = false
        this.handleAssignToLBRule(response.createloadbalancerruleresponse.id)
      }).catch(error => {
        this.$notifyError(error)
        this.loading = false
      })

      // assigntoloadbalancerruleresponse.jobid
    },
    closeModal () {
      this.selectedRule = null
      this.tagsModalVisible = false
      this.stickinessModalVisible = false
      this.stickinessModalLoading = false
      this.selectedStickinessPolicy = null
      this.stickinessPolicyMethod = 'LbCookie'
      this.editRuleModalVisible = false
      this.editRuleModalLoading = false
      this.addVmModalLoading = false
      this.addVmModalNicLoading = false
      this.showConfirmationAction = false
      this.vms = []
      this.nics = []
      this.addVmModalVisible = false
      this.newRule.virtualmachineid = []
    },
    handleChangePage (page, pageSize) {
      this.page = page
      this.pageSize = pageSize
      this.fetchData()
    },
    handleChangePageSize (currentPage, pageSize) {
      this.page = currentPage
      this.pageSize = pageSize
      this.fetchData()
    },
    onSearch (value) {
      this.searchQuery = value
      this.fetchVirtualMachines()
    }
  }
}
</script>

<style lang="scss" scoped>
  .rule {

    &-container {
      display: flex;
      flex-direction: column;
      width: 100%;

      @media (min-width: 760px) {
        margin-right: -20px;
        margin-bottom: -10px;
      }

    }

    &__row {
      display: flex;
      flex-wrap: wrap;
    }

    &__item {
      padding-right: 20px;
      margin-bottom: 20px;

      @media (min-width: 760px) {
        flex: 1;
      }

    }

    &__title {
      font-weight: bold;
    }

  }

  .add-btn {
    width: 100%;
    padding-top: 15px;
    padding-bottom: 15px;
    height: auto;
  }

  .add-actions {
    display: flex;
    justify-content: flex-end;
    margin-right: -20px;
    margin-bottom: 20px;

    @media (min-width: 760px) {
      margin-top: 20px;
    }

    button {
      margin-right: 20px;
    }

  }

  .form {
    display: flex;
    margin-right: -20px;
    flex-direction: column;
    align-items: flex-start;

    @media (min-width: 760px) {
      flex-direction: row;
    }

    &__required {
      margin-right: 5px;
      color: red;
    }

    .error-text {
      display: none;
      color: red;
      font-size: 0.8rem;
    }

    .error {

      input {
        border-color: red;
      }

      .error-text {
        display: block;
      }

    }

    &--column {
      flex-direction: column;
      margin-right: 0;
      align-items: flex-end;

      .form__item {
        width: 100%;
        padding-right: 0;
      }

    }

    &__item {
      display: flex;
      flex-direction: column;
      padding-right: 20px;
      margin-bottom: 20px;

      @media (min-width: 1200px) {
        margin-bottom: 0;
        flex: 1;
      }

      input,
      .ant-select {
        margin-top: auto;
      }

      &__input-container {
        display: flex;

        input {

          &:not(:last-child) {
            margin-right: 10px;
          }

        }

      }

    }

    &__label {
      font-weight: bold;
    }

  }

  .rule-action {
    margin-bottom: 10px;
  }

  .tags-modal {

    .ant-divider {
      margin-top: 0;
    }

  }

  .tags {
    margin-bottom: 10px;
  }

  .add-tags {
    display: flex;
    align-items: center;
    justify-content: space-between;

    &__input {
      margin-right: 10px;
    }

    &__label {
      margin-bottom: 5px;
      font-weight: bold;
    }

  }

  .tags-container {
    display: flex;
    flex-wrap: wrap;
    margin-bottom: 10px;
  }

  .add-tags-done {
    display: block;
    margin-left: auto;
  }

  .modal-loading {
    position: absolute;
    top: 0;
    right: 0;
    bottom: 0;
    left: 0;
    display: flex;
    align-items: center;
    justify-content: center;
    background-color: rgba(0,0,0,0.5);
    z-index: 1;
    color: #1890ff;
    font-size: 2rem;
  }

  .ant-list-item {
    display: flex;
    flex-direction: column;
    align-items: flex-start;

    @media (min-width: 760px) {
      flex-direction: row;
      align-items: center;
    }

  }

  .rule-instance-collapse {
    width: 100%;
    margin-left: -15px;

    .ant-collapse-item {
      border: 0;
    }

  }

  .rule-instance-list {
    display: flex;
    flex-direction: column;

    &__item {
      display: flex;
      flex-wrap: wrap;
      justify-content: space-between;
      align-items: center;
      margin-bottom: 10px;

      div {
        margin-left: 25px;
        margin-bottom: 10px;
      }
    }
  }

  .edit-rule {

    .ant-select {
      width: 100%;
    }

    &__item {
      margin-bottom: 10px;
    }

    &__label {
      margin-bottom: 5px;
      font-weight: bold;
    }

  }

  .vm-modal {

    &__header {
      display: flex;

      span {
        flex: 1;
        font-weight: bold;
        margin-right: 10px;
      }

    }

    &__item {
      display: flex;
      margin-top: 10px;

      span,
      label {
        display: block;
        flex: 1;
        margin-right: 10px;
      }

    }

  }

  .custom-ant-form {
    .ant-form-item-label {
      font-weight: bold;
      line-height: 1;
    }
    .ant-form-item {
      margin-bottom: 10px;
    }
  }

  .custom-ant-list {
    .ant-list-item-action {
      margin-top: 10px;
      margin-left: 0;

      @media (min-width: 760px) {
        margin-top: 0;
        margin-left: 24px;
      }

    }
  }

  .rule-instance-collapse {
    .ant-collapse-header,
    .ant-collapse-content {
      margin-left: -12px;
    }
  }

  .rule {
    .ant-list-item-content-single {
      width: 100%;

      @media (min-width: 760px) {
        width: auto;
      }

    }
  }

  .pagination {
    margin-top: 20px;
    text-align: right;
  }

  .actions {
    button {
      &:not(:last-child) {
        margin-right: 10px;
      }
    }
  }

  .list-view {
    overflow-y: auto;
    display: block;
    width: 100%;
  }

  .filter {
    display: block;
    width: 240px;
    margin-bottom: 10px;
  }

  .input-search {
    margin-bottom: 10px;
    width: 50%;
    float: right;
  }
</style><|MERGE_RESOLUTION|>--- conflicted
+++ resolved
@@ -371,7 +371,6 @@
       </div>
     </a-modal>
 
-<<<<<<< HEAD
     <a-modal
       :title="$t('label.add.vms')"
       :maskClosable="false"
@@ -383,7 +382,7 @@
       :footer="null"
       @cancel="closeModal"
     >
-      <div v-ctrl-enter="handleAddNewRule">
+      <div @keyup.ctrl.enter="handleAddNewRule">
         <span
           v-if="'vpcid' in resource && !('associatednetworkid' in resource)">
           <strong>{{ $t('label.select.tier') }} </strong>
@@ -431,41 +430,15 @@
               v-else-if="!addVmModalNicLoading && newRule.virtualmachineid[index] === record.id"
               mode="multiple"
               v-model:value="newRule.vmguestip[index]"
-=======
-    <div
-      @keyup.ctrl.enter="handleAddNewRule">
-      <a-modal
-        :title="$t('label.add.vms')"
-        :maskClosable="false"
-        :closable="true"
-        v-model="addVmModalVisible"
-        class="vm-modal"
-        width="60vw"
-        :footer="null"
-      >
-        <div>
-          <span
-            v-if="'vpcid' in resource && !('associatednetworkid' in resource)">
-            <strong>{{ $t('label.select.tier') }} </strong>
-            <a-select
-              :autoFocus="'vpcid' in resource && !('associatednetworkid' in resource)"
-              v-model="selectedTier"
-              @change="fetchVirtualMachines()"
-              :placeholder="$t('label.select.tier')"
->>>>>>> 1484f5a4
               showSearch
               optionFilterProp="label"
               :filterOption="(input, option) => {
                 return option.children[0].children.toLowerCase().indexOf(input.toLowerCase()) >= 0
               }" >
-              <a-select-option
-                v-for="tier in tiers.data"
-                :loading="tiers.loading"
-                :key="tier.id">
-                {{ tier.displaytext }}
+              <a-select-option v-for="(nic, nicIndex) in nics[index]" :key="nic" :value="nic">
+                {{ nic }}{{ nicIndex === 0 ? ` (${$t('label.primary')})` : null }}
               </a-select-option>
             </a-select>
-<<<<<<< HEAD
           </template>
 
           <template #state="{text}">
@@ -484,8 +457,8 @@
           :total="vmCount"
           :showTotal="total => `${$t('label.total')} ${total} ${$t('label.items')}`"
           :pageSizeOptions="['10', '20', '40', '80', '100']"
-          @change="handleChangePage"
-          @showSizeChange="handleChangePageSize"
+          @change="handleChangeVmPage"
+          @showSizeChange="handleChangeVmPageSize"
           showSizeChanger>
           <template #buildOptionText="props">
             <span>{{ props.value }} / {{ $t('label.page') }}</span>
@@ -498,77 +471,6 @@
         </div>
       </div>
     </a-modal>
-=======
-          </span>
-          <a-input-search
-            :autoFocus="!('vpcid' in resource && !('associatednetworkid' in resource))"
-            class="input-search"
-            :placeholder="$t('label.search')"
-            v-model="searchQuery"
-            allowClear
-            @search="onSearch" />
-          <a-table
-            size="small"
-            class="list-view"
-            :loading="addVmModalLoading"
-            :columns="vmColumns"
-            :dataSource="vms"
-            :pagination="false"
-            :rowKey="record => record.id"
-            :scroll="{ y: 300 }">
-            <div slot="name" slot-scope="text, record, index">
-              <span>
-                {{ text }}
-              </span>
-              <a-icon v-if="addVmModalNicLoading" type="loading"></a-icon>
-              <a-select
-                style="display: block"
-                v-else-if="!addVmModalNicLoading && newRule.virtualmachineid[index] === record.id"
-                mode="multiple"
-                v-model="newRule.vmguestip[index]"
-                showSearch
-                optionFilterProp="children"
-                :filterOption="(input, option) => {
-                  return option.componentOptions.children[0].text.toLowerCase().indexOf(input.toLowerCase()) >= 0
-                }" >
-                <a-select-option v-for="(nic, nicIndex) in nics[index]" :key="nic" :value="nic">
-                  {{ nic }}{{ nicIndex === 0 ? ` (${$t('label.primary')})` : null }}
-                </a-select-option>
-              </a-select>
-            </div>
-
-            <div slot="state" slot-scope="text">
-              <status :text="text ? text : ''" displayText></status>
-            </div>
-
-            <div slot="action" slot-scope="text, record, index" style="text-align: center">
-              <a-checkbox :value="record.id" @change="e => fetchNics(e, index)" />
-            </div>
-          </a-table>
-          <a-pagination
-            class="pagination"
-            size="small"
-            :current="vmPage"
-            :pageSize="vmPageSize"
-            :total="vmCount"
-            :showTotal="total => `${$t('label.total')} ${total} ${$t('label.items')}`"
-            :pageSizeOptions="['10', '20', '40', '80', '100']"
-            @change="handleChangeVmPage"
-            @showSizeChange="handleChangeVmPageSize"
-            showSizeChanger>
-            <template slot="buildOptionText" slot-scope="props">
-              <span>{{ props.value }} / {{ $t('label.page') }}</span>
-            </template>
-          </a-pagination>
-        </div>
-
-        <div :span="24" class="action-button">
-          <a-button @click="closeModal">{{ $t('label.cancel') }}</a-button>
-          <a-button :disabled="newRule.virtualmachineid === []" type="primary" @click="handleAddNewRule">{{ $t('label.ok') }}</a-button>
-        </div>
-      </a-modal>
-    </div>
->>>>>>> 1484f5a4
 
     <bulk-action-view
       v-if="showConfirmationAction || showGroupActionModal"
@@ -1451,6 +1353,16 @@
       this.pageSize = pageSize
       this.fetchData()
     },
+    handleChangeVmPage (page, pageSize) {
+      this.vmPage = page
+      this.vmPageSize = pageSize
+      this.fetchVirtualMachines()
+    },
+    handleChangeVmPageSize (currentPage, pageSize) {
+      this.vmPage = currentPage
+      this.vmPageSize = pageSize
+      this.fetchVirtualMachines()
+    },
     onSearch (value) {
       this.searchQuery = value
       this.fetchVirtualMachines()
