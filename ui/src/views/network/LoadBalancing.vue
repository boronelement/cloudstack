--- conflicted
+++ resolved
@@ -38,9 +38,6 @@
       <div class="form">
         <div class="form__item">
           <div class="form__label">{{ $t('label.algorithm') }}</div>
-<<<<<<< HEAD
-          <a-select v-model:value="newRule.algorithm">
-=======
           <a-select
             v-model="newRule.algorithm"
             showSearch
@@ -48,7 +45,6 @@
             :filterOption="(input, option) => {
               return option.componentOptions.children[0].text.toLowerCase().indexOf(input.toLowerCase()) >= 0
             }" >
->>>>>>> 981dac7b
             <a-select-option value="roundrobin">{{ $t('label.lb.algorithm.roundrobin') }}</a-select-option>
             <a-select-option value="leastconn">{{ $t('label.lb.algorithm.leastconn') }}</a-select-option>
             <a-select-option value="source">{{ $t('label.lb.algorithm.source') }}</a-select-option>
@@ -56,9 +52,6 @@
         </div>
         <div class="form__item">
           <div class="form__label">{{ $t('label.protocol') }}</div>
-<<<<<<< HEAD
-          <a-select v-model:value="newRule.protocol" style="min-width: 100px">
-=======
           <a-select
             v-model="newRule.protocol"
             style="min-width: 100px"
@@ -67,7 +60,6 @@
             :filterOption="(input, option) => {
               return option.componentOptions.children[0].text.toLowerCase().indexOf(input.toLowerCase()) >= 0
             }" >
->>>>>>> 981dac7b
             <a-select-option value="tcp-proxy">{{ $t('label.tcp.proxy') }}</a-select-option>
             <a-select-option value="tcp">{{ $t('label.tcp') }}</a-select-option>
             <a-select-option value="udp">{{ $t('label.udp') }}</a-select-option>
@@ -239,18 +231,6 @@
       <span v-show="stickinessModalLoading" class="modal-loading">
         <loading-outlined />
       </span>
-
-<<<<<<< HEAD
-      <a-form
-        :ref="stickRef"
-        :model="stickinessPolicyForm"
-        :rules="stickRules"
-        @finish="handleSubmitStickinessForm"
-        v-ctrl-enter="handleSubmitStickinessForm"
-        class="custom-ant-form">
-        <a-form-item name="methodname" ref="methodname" :label="$t('label.stickiness.method')">
-          <a-select v-focus="true" v-model:value="stickinessPolicyForm.methodname" @change="handleStickinessMethodSelectChange">
-=======
       <a-form :form="stickinessPolicyForm" @submit="handleSubmitStickinessForm" class="custom-ant-form">
         <a-form-item :label="$t('label.stickiness.method')">
           <a-select
@@ -262,7 +242,6 @@
             :filterOption="(input, option) => {
               return option.componentOptions.children[0].text.toLowerCase().indexOf(input.toLowerCase()) >= 0
             }" >
->>>>>>> 981dac7b
             <a-select-option value="LbCookie">{{ $t('label.lb.cookie') }}</a-select-option>
             <a-select-option value="AppCookie">{{ $t('label.app.cookie') }}</a-select-option>
             <a-select-option value="SourceBased">{{ $t('label.source.based') }}</a-select-option>
@@ -350,9 +329,6 @@
         </div>
         <div class="edit-rule__item">
           <p class="edit-rule__label">{{ $t('label.algorithm') }}</p>
-<<<<<<< HEAD
-          <a-select v-model:value="editRuleDetails.algorithm">
-=======
           <a-select
             v-model="editRuleDetails.algorithm"
             showSearch
@@ -360,7 +336,6 @@
             :filterOption="(input, option) => {
               return option.componentOptions.children[0].text.toLowerCase().indexOf(input.toLowerCase()) >= 0
             }" >
->>>>>>> 981dac7b
             <a-select-option value="roundrobin">{{ $t('label.lb.algorithm.roundrobin') }}</a-select-option>
             <a-select-option value="leastconn">{{ $t('label.lb.algorithm.leastconn') }}</a-select-option>
             <a-select-option value="source">{{ $t('label.lb.algorithm.source') }}</a-select-option>
@@ -368,9 +343,6 @@
         </div>
         <div class="edit-rule__item">
           <p class="edit-rule__label">{{ $t('label.protocol') }}</p>
-<<<<<<< HEAD
-          <a-select v-model:value="editRuleDetails.protocol">
-=======
           <a-select
             v-model="editRuleDetails.protocol"
             showSearch
@@ -378,7 +350,6 @@
             :filterOption="(input, option) => {
               return option.componentOptions.children[0].text.toLowerCase().indexOf(input.toLowerCase()) >= 0
             }" >
->>>>>>> 981dac7b
             <a-select-option value="tcp-proxy">{{ $t('label.tcp.proxy') }}</a-select-option>
             <a-select-option value="tcp">{{ $t('label.tcp') }}</a-select-option>
             <a-select-option value="udp">{{ $t('label.udp') }}</a-select-option>
@@ -399,29 +370,7 @@
       v-model="addVmModalVisible"
       class="vm-modal"
       width="60vw"
-<<<<<<< HEAD
-      :okButtonProps="{ props:
-        {disabled: newRule.virtualmachineid === [] } }"
-      @cancel="closeModal"
-    >
-      <div v-ctrl-enter="handleAddNewRule">
-        <div>
-          <span
-            v-if="'vpcid' in resource && !('associatednetworkid' in resource)">
-            <strong>{{ $t('label.select.tier') }} </strong>
-            <a-select
-              v-focus="'vpcid' in resource && !('associatednetworkid' in resource)"
-              v-model:value="selectedTier"
-              @change="fetchVirtualMachines()"
-              :placeholder="$t('label.select.tier')" >
-              <a-select-option
-                v-for="tier in tiers.data"
-                :loading="tiers.loading"
-                :key="tier.id">
-                {{ tier.displaytext }}
-=======
       :footer="null"
-      v-ctrl-enter="handleAddNewRule"
     >
       <div>
         <span
@@ -478,7 +427,6 @@
               }" >
               <a-select-option v-for="(nic, nicIndex) in nics[index]" :key="nic" :value="nic">
                 {{ nic }}{{ nicIndex === 0 ? ` (${$t('label.primary')})` : null }}
->>>>>>> 981dac7b
               </a-select-option>
             </a-select>
           </span>
@@ -539,17 +487,9 @@
             </template>
           </a-pagination>
         </div>
-
-<<<<<<< HEAD
-        <div :span="24" class="action-button">
-          <a-button @click="closeModal">{{ $t('label.cancel') }}</a-button>
-          <a-button type="primary" ref="submit" @click="handleAddNewRule">{{ $t('label.ok') }}</a-button>
-        </div>
-=======
       <div :span="24" class="action-button">
         <a-button @click="closeModal">{{ $t('label.cancel') }}</a-button>
         <a-button :disabled="newRule.virtualmachineid === []" type="primary" @click="handleAddNewRule">{{ $t('label.ok') }}</a-button>
->>>>>>> 981dac7b
       </div>
     </a-modal>
 
