// Licensed to the Apache Software Foundation (ASF) under one
// or more contributor license agreements.  See the NOTICE file
// distributed with this work for additional information
// regarding copyright ownership.  The ASF licenses this file
// to you under the Apache License, Version 2.0 (the
// "License"); you may not use this file except in compliance
// with the License.  You may obtain a copy of the License at
//
//   http://www.apache.org/licenses/LICENSE-2.0
//
// Unless required by applicable law or agreed to in writing,
// software distributed under the License is distributed on an
// "AS IS" BASIS, WITHOUT WARRANTIES OR CONDITIONS OF ANY
// KIND, either express or implied.  See the License for the
// specific language governing permissions and limitations
// under the License.

<template>
  <div>

    <div v-ctrl-enter="handleAddRule">
      <div style="margin-bottom: 20px;">
        <div class="form__label">{{ $t('label.add.by') }}:</div>
        <a-radio-group @change="resetAllRules" v-model:value="addType">
          <a-radio value="cidr">{{ $t('label.cidr') }}</a-radio>
          <a-radio value="account">{{ $t('label.account') }}</a-radio>
        </a-radio-group>
      </div>

      <div class="form">
        <div class="form__item">
          <div class="form__label">{{ $t('label.protocol') }}</div>
          <a-select
            v-focus="true"
            v-model:value="newRule.protocol"
            style="width: 100%;"
<<<<<<< HEAD
            @change="resetRulePorts">
            <a-select-option value="tcp">{{ capitalise($t('label.tcp')) }}</a-select-option>
            <a-select-option value="udp">{{ capitalise($t('label.udp')) }}</a-select-option>
            <a-select-option value="icmp">{{ capitalise($t('label.icmp')) }}</a-select-option>
            <a-select-option value="all">{{ capitalise($t('label.all')) }}</a-select-option>
            <a-select-option value="protocolnumber">{{ capitalise($t('label.protocol.number')) }}</a-select-option>
=======
            @change="resetRulePorts"
            showSearch
            optionFilterProp="children"
            :filterOption="(input, option) => {
              return option.componentOptions.children[0].text.toLowerCase().indexOf(input.toLowerCase()) >= 0
            }" >
            <a-select-option value="tcp">{{ $t('label.tcp') | capitalise }}</a-select-option>
            <a-select-option value="udp">{{ $t('label.udp') | capitalise }}</a-select-option>
            <a-select-option value="icmp">{{ $t('label.icmp') | capitalise }}</a-select-option>
            <a-select-option value="all">{{ $t('label.all') | capitalise }}</a-select-option>
            <a-select-option value="protocolnumber">{{ $t('label.protocol.number') | capitalise }}</a-select-option>
>>>>>>> 981dac7b
          </a-select>
        </div>
        <div v-show="newRule.protocol === 'tcp' || newRule.protocol === 'udp'" class="form__item">
          <div class="form__label">{{ $t('label.startport') }}</div>
          <a-input v-model:value="newRule.startport"></a-input>
        </div>
        <div v-show="newRule.protocol === 'tcp' || newRule.protocol === 'udp'" class="form__item">
          <div class="form__label">{{ $t('label.endport') }}</div>
          <a-input v-model:value="newRule.endport"></a-input>
        </div>
        <div v-show="newRule.protocol === 'protocolnumber'" class="form__item">
          <div class="form__label">{{ $t('label.protocol.number') }}</div>
          <a-input v-model:value="newRule.protocolnumber"></a-input>
        </div>
        <div v-show="newRule.protocol === 'icmp'" class="form__item">
          <div class="form__label">{{ $t('label.icmptype') }}</div>
          <a-input v-model:value="newRule.icmptype"></a-input>
        </div>
        <div v-show="newRule.protocol === 'icmp'" class="form__item">
          <div class="form__label">{{ $t('label.icmpcode') }}</div>
          <a-input v-model:value="newRule.icmpcode"></a-input>
        </div>
        <div class="form__item" v-if="addType === 'cidr'">
          <div class="form__label">{{ $t('label.cidr') }}</div>
          <a-input v-model:value="newRule.cidrlist"></a-input>
        </div>
        <template v-if="addType === 'account'">
          <div class="form__item">
            <div class="form__label">{{ $t('label.account') }}</div>
            <a-input v-model:value="newRule.usersecuritygrouplist.account" style="margin-right: 10px;"></a-input>
          </div>
          <div class="form__item">
            <div class="form__label">{{ $t('label.securitygroup') }}</div>
            <a-input v-model:value="newRule.usersecuritygrouplist.group"></a-input>
          </div>
        </template>
        <div class="form__item" style="flex: 0">
          <a-button :disabled="!('authorizeSecurityGroupInress' in $store.getters.apis) && !('authorizeSecurityGroupEgress' in $store.getters.apis)" type="primary" @click="handleAddRule">{{ $t('label.add') }}</a-button>
        </div>
      </div>
    </div>

    <a-table
      size="small"
      style="overflow-y: auto"
      :columns="columns"
      :dataSource="rules"
      :pagination="{ pageSizeOptions: ['10', '20', '40', '80', '100', '200'], showSizeChanger: true}"
      :rowKey="record => record.ruleid">
      <template #protocol="{ record }">
        {{ getCapitalise(record.protocol) }}
      </template>
      <template #account="{ record }">
        <div v-if="record.account && record.securitygroupname">
          {{ record.account }} - {{ record.securitygroupname }}
        </div>
      </template>
      <template #startport="text, record">
        <div v-if="!['tcp', 'udp', 'icmp'].includes(record.protocol)">{{ $t('label.all') }}</div>
        <div v-else>{{ text }}</div>
      </template>
      <template #endport="text, record">
        <div v-if="!['tcp', 'udp', 'icmp'].includes(record.protocol)">{{ $t('label.all') }}</div>
        <div v-else>{{ text }}</div>
      </template>
      <template #actions="{ record }">
        <tooltip-button :tooltip="$t('label.edit.tags')" icon="tag-outlined" buttonClass="rule-action" @onClick="() => openTagsModal(record)" />
        <a-popconfirm
          :title="$t('label.delete') + '?'"
          @confirm="handleDeleteRule(record)"
          :okText="$t('label.yes')"
          :cancelText="$t('label.no')"
        >
          <tooltip-button
            :disabled="!('revokeSecurityGroupIngress' in $store.getters.apis) && !('revokeSecurityGroupEgress' in $store.getters.apis)"
            :tooltip="$t('label.delete')"
            type="primary"
            :danger="true"
            icon="delete-outlined"
            buttonClass="rule-action" />
        </a-popconfirm>
      </template>
    </a-table>

    <a-modal
      :title="$t('label.edit.tags')"
      :visible="tagsModalVisible"
      :footer="null"
      :closable="true"
      :afterClose="closeModal"
      :maskClosable="false"
      @cancel="tagsModalVisible = false"
      v-ctrl-enter="handleAddTag">
      <a-spin v-if="tagsLoading"></a-spin>

      <div v-else>
        <a-form :ref="tagRef" :model="newTagsForm" :rules="tagRules" class="add-tags">
          <div class="add-tags__input">
            <p class="add-tags__label">{{ $t('label.key') }}</p>
            <a-form-item ref="key" name="key">
              <a-input
                v-focus="true"
                v-model:value="newTagsForm.key" />
            </a-form-item>
          </div>
          <div class="add-tags__input">
            <p class="add-tags__label">{{ $t('label.value') }}</p>
            <a-form-item  ref="value" name="value">
              <a-input v-model:value="newTagsForm.value" />
            </a-form-item>
          </div>
          <a-button type="primary">{{ $t('label.add') }}</a-button>
        </a-form>

        <a-divider style="margin-top: 0;" />

        <div class="tags-container">
          <div class="tags" v-for="(tag, index) in tags" :key="index">
            <a-tag :key="index" :closable="true" :afterClose="() => handleDeleteTag(tag)">
              {{ tag.key }} = {{ tag.value }}
            </a-tag>
          </div>
        </div>

        <a-button class="add-tags-done" @click="tagsModalVisible = false" type="primary">{{ $t('label.ok') }}</a-button>
      </div>

    </a-modal>

  </div>
</template>

<script>
import { ref, reactive, toRaw } from 'vue'
import { api } from '@/api'
import TooltipButton from '@/components/widgets/TooltipButton'

export default {
  components: {
    TooltipButton
  },
  props: {
    resource: {
      type: Object,
      required: true
    }
  },
  inject: ['parentFetchData', 'parentToggleLoading'],
  data () {
    return {
      rules: [],
      newRule: {
        protocol: 'tcp',
        startport: null,
        endport: null,
        protocolnumber: null,
        cidrlist: null,
        icmptype: null,
        icmpcode: null,
        usersecuritygrouplist: {
          account: null,
          group: null
        }
      },
      tagsModalVisible: false,
      tags: [],
      newTag: {
        key: null,
        value: null
      },
      selectedRule: null,
      tagsLoading: false,
      addType: 'cidr',
      tabType: null,
      page: 1,
      pagesize: 10,
      columns: [
        {
          title: this.$t('label.protocol'),
          slots: { customRender: 'protocol' }
        },
        {
          title: this.$t('label.startport'),
          dataIndex: 'startport',
          slots: { customRender: 'startport' }
        },
        {
          title: this.$t('label.endport'),
          dataIndex: 'endport',
          slots: { customRender: 'endport' }
        },
        {
          title: this.$t('label.icmptype'),
          dataIndex: 'icmptype'
        },
        {
          title: this.$t('label.icmpcode'),
          dataIndex: 'icmpcode'
        },
        {
          title: this.$t('label.cidr'),
          dataIndex: 'cidr'
        },
        {
          title: this.$t('label.account.and.security.group'),
          slots: { customRender: 'account' }
        },
        {
          title: this.$t('label.action'),
          slots: { customRender: 'actions' }
        }
      ],
      isSubmitted: false
    }
  },
  watch: {
    resource (newItem, oldItem) {
      if (!newItem || !newItem.id) {
        return
      }
      this.fetchData()
    }
  },
  created () {
    this.init()
    this.fetchData()
  },
  methods: {
    initForm () {
      this.tagRef = ref()
      this.newTagsForm = reactive({})
      this.tagRules = reactive({
        key: [{ required: true, message: this.$t('message.specifiy.tag.key') }],
        value: [{ required: true, message: this.$t('message.specifiy.tag.value') }]
      })
    },
    fetchData () {
      this.tabType = this.$parent.tab === this.$t('label.ingress.rule') ? 'ingress' : 'egress'
      this.rules = this.tabType === 'ingress' ? this.resource.ingressrule : this.resource.egressrule
    },
    getCapitalise (val) {
      if (!val) {
        return
      }
      if (val === 'all') return this.$t('label.all')
      return val.toUpperCase()
    },
    handleAddRule () {
      if (this.isSubmitted) return
      this.isSubmitted = true
      this.parentToggleLoading()
      api(this.tabType === 'ingress' ? 'authorizeSecurityGroupIngress' : 'authorizeSecurityGroupEgress', {
        securitygroupid: this.resource.id,
        domainid: this.resource.domainid,
        account: this.resource.account,
        protocol: this.newRule.protocol === 'protocolnumber' ? this.newRule.protocolnumber : this.newRule.protocol,
        startport: this.newRule.startport,
        endport: this.newRule.endport,
        cidrlist: this.newRule.cidrlist,
        icmptype: this.newRule.icmptype,
        icmpcode: this.newRule.icmpcode,
        'usersecuritygrouplist[0].account': this.newRule.usersecuritygrouplist.account,
        'usersecuritygrouplist[0].group': this.newRule.usersecuritygrouplist.group
      }).then(response => {
        this.$pollJob({
          jobId: this.tabType === 'ingress' ? response.authorizesecuritygroupingressresponse.jobid
            : response.authorizesecuritygroupegressresponse.jobid,
          successMessage: this.$t('message.success.add.rule'),
          successMethod: () => {
            this.parentToggleLoading()
            this.isSubmitted = false
          },
          errorMessage: this.$t('message.add.rule.failed'),
          errorMethod: () => {
            this.parentToggleLoading()
            this.isSubmitted = false
          },
          loadingMessage: this.$t('message.add.rule.processing'),
          catchMessage: this.$t('error.fetching.async.job.result'),
          catchMethod: () => {
            this.parentFetchData()
            this.parentToggleLoading()
            this.isSubmitted = false
          }
        })
      }).catch(error => {
        this.$notifyError(error)
        this.parentToggleLoading()
        this.isSubmitted = false
      })
    },
    handleDeleteRule (rule) {
      this.parentToggleLoading()
      api(this.tabType === 'ingress' ? 'revokeSecurityGroupIngress' : 'revokeSecurityGroupEgress', {
        id: rule.ruleid,
        domainid: this.resource.domainid,
        account: this.resource.account
      }).then(response => {
        this.$pollJob({
          jobId: this.tabType === 'ingress' ? response.revokesecuritygroupingressresponse.jobid
            : response.revokesecuritygroupegressresponse.jobid,
          successMessage: this.$t('message.success.remove.rule'),
          successMethod: () => {
            this.parentToggleLoading()
          },
          errorMessage: this.$t('message.remove.rule.failed'),
          errorMethod: () => {
            this.parentToggleLoading()
          },
          loadingMessage: this.$t('message.remove.securitygroup.rule.processing'),
          catchMessage: this.$t('error.fetching.async.job.result'),
          catchMethod: () => {
            this.parentFetchData()
            this.parentToggleLoading()
          }
        })
      }).catch(error => {
        this.$notifyError(error)
        this.parentToggleLoading()
      })
    },
    fetchTags (rule) {
      api('listTags', {
        resourceId: rule.ruleid,
        resourceType: 'SecurityGroupRule',
        listAll: true
      }).then(response => {
        this.tags = response.listtagsresponse.tag
      }).catch(error => {
        this.$notifyError(error)
      })
    },
    handleDeleteTag (tag) {
      this.parentToggleLoading()
      this.tagsLoading = true
      api('deleteTags', {
        'tags[0].key': tag.key,
        'tags[0].value': tag.value,
        resourceIds: this.selectedRule.ruleid,
        resourceType: 'SecurityGroupRule'
      }).then(response => {
        this.$pollJob({
          jobId: response.deletetagsresponse.jobid,
          successMessage: this.$t('message.success.delete.tag'),
          successMethod: () => {
            this.parentToggleLoading()
            this.fetchTags(this.selectedRule)
            this.tagsLoading = false
          },
          errorMessage: this.$t('message.delete.tag.failed'),
          errorMethod: () => {
            this.parentToggleLoading()
            this.fetchTags(this.selectedRule)
            this.tagsLoading = false
          },
          loadingMessage: this.$t('message.delete.tag.processing'),
          catchMessage: this.$t('error.fetching.async.job.result'),
          catchMethod: () => {
            this.parentToggleLoading()
            this.fetchTags(this.selectedRule)
            this.tagsLoading = false
          }
        })
      }).catch(error => {
        this.$notifyError(error)
        this.parentToggleLoading()
        this.tagsLoading = false
      })
    },
    handleAddTag (e) {
      if (this.tagsLoading) return
      this.tagsLoading = true

      this.tagRef.value.validate().then(() => {
        const values = toRaw(this.form)

        this.parentToggleLoading()
        api('createTags', {
          'tags[0].key': values.key,
          'tags[0].value': values.value,
          resourceIds: this.selectedRule.ruleid,
          resourceType: 'SecurityGroupRule'
        }).then(response => {
          this.$pollJob({
            jobId: response.createtagsresponse.jobid,
            successMessage: this.$t('message.success.add.tag'),
            successMethod: () => {
              this.parentToggleLoading()
              this.fetchTags(this.selectedRule)
              this.tagsLoading = false
            },
            errorMessage: this.$t('message.add.tag.failed'),
            errorMethod: () => {
              this.parentToggleLoading()
              this.fetchTags(this.selectedRule)
              this.tagsLoading = false
            },
            loadingMessage: this.$t('message.add.tag.processing'),
            catchMessage: this.$t('error.fetching.async.job.result'),
            catchMethod: () => {
              this.parentToggleLoading()
              this.fetchTags(this.selectedRule)
              this.tagsLoading = false
            }
          })
        }).catch(error => {
          this.$notifyError(error)
          this.parentToggleLoading()
          this.tagsLoading = false
        })
      }).finally(() => { this.tagsLoading = false })
    },
    openTagsModal (rule) {
      this.selectedRule = rule
      this.formRef.value.resetFields()
      this.fetchTags(this.selectedRule)
      this.tagsModalVisible = true
    },
    closeModal () {
      this.newTag.key = null
      this.newTag.value = null
      this.selectedRule = null
    },
    resetRulePorts () {
      this.newRule.startport = null
      this.newRule.endport = null
      this.newRule.icmptype = null
      this.newRule.icmpcode = null
    },
    resetAllRules () {
      this.newRule.protocol = 'tcp'
      this.newRule.cidrlist = null
      this.newRule.usersecuritygrouplist.account = null
      this.newRule.usersecuritygrouplist.group = null
      this.resetRulePorts()
    },
    capitalise (val) {
      return val.toUpperCase()
    }
  }
}
</script>

<style scoped lang="scss">
  .list {

    &__title {
      font-weight: bold;
    }

    &__col {
      flex: 1;
    }

  }

  .actions {
    display: flex;
    align-items: center;
  }

  .form {
    display: flex;
    align-items: flex-end;
    margin-right: -20px;
    flex-direction: column;
    margin-bottom: 20px;
    @media (min-width: 760px) {
      flex-direction: row;
    }
    &__item {
      display: flex;
      flex-direction: column;
      flex: 1;
      padding-right: 20px;
      margin-bottom: 20px;
      @media (min-width: 760px) {
        margin-bottom: 0;
      }
      input,
      .ant-select {
        margin-top: auto;
      }
    }
    &__label {
      font-weight: bold;
    }
  }

  .rule-action {
    &:not(:last-of-type) {
      margin-right: 10px;
    }
  }
  .tags {
    margin-bottom: 10px;
  }
  .add-tags {
    display: flex;
    align-items: center;
    justify-content: space-between;
    &__input {
      margin-right: 10px;
    }
    &__label {
      margin-bottom: 5px;
      font-weight: bold;
    }
  }
  .tags-container {
    display: flex;
    flex-wrap: wrap;
    margin-bottom: 10px;
  }
  .add-tags-done {
    display: block;
    margin-left: auto;
  }
</style><|MERGE_RESOLUTION|>--- conflicted
+++ resolved
@@ -34,14 +34,6 @@
             v-focus="true"
             v-model:value="newRule.protocol"
             style="width: 100%;"
-<<<<<<< HEAD
-            @change="resetRulePorts">
-            <a-select-option value="tcp">{{ capitalise($t('label.tcp')) }}</a-select-option>
-            <a-select-option value="udp">{{ capitalise($t('label.udp')) }}</a-select-option>
-            <a-select-option value="icmp">{{ capitalise($t('label.icmp')) }}</a-select-option>
-            <a-select-option value="all">{{ capitalise($t('label.all')) }}</a-select-option>
-            <a-select-option value="protocolnumber">{{ capitalise($t('label.protocol.number')) }}</a-select-option>
-=======
             @change="resetRulePorts"
             showSearch
             optionFilterProp="children"
@@ -53,7 +45,6 @@
             <a-select-option value="icmp">{{ $t('label.icmp') | capitalise }}</a-select-option>
             <a-select-option value="all">{{ $t('label.all') | capitalise }}</a-select-option>
             <a-select-option value="protocolnumber">{{ $t('label.protocol.number') | capitalise }}</a-select-option>
->>>>>>> 981dac7b
           </a-select>
         </div>
         <div v-show="newRule.protocol === 'tcp' || newRule.protocol === 'udp'" class="form__item">
