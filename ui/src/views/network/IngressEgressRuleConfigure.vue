// Licensed to the Apache Software Foundation (ASF) under one
// or more contributor license agreements.  See the NOTICE file
// distributed with this work for additional information
// regarding copyright ownership.  The ASF licenses this file
// to you under the Apache License, Version 2.0 (the
// "License"); you may not use this file except in compliance
// with the License.  You may obtain a copy of the License at
//
//   http://www.apache.org/licenses/LICENSE-2.0
//
// Unless required by applicable law or agreed to in writing,
// software distributed under the License is distributed on an
// "AS IS" BASIS, WITHOUT WARRANTIES OR CONDITIONS OF ANY
// KIND, either express or implied.  See the License for the
// specific language governing permissions and limitations
// under the License.

<template>
  <div>

    <div>
      <div style="margin-bottom: 20px;">
        <div class="form__label">{{ $t('label.add.by') }}:</div>
        <a-radio-group @change="resetAllRules" v-model:value="addType">
          <a-radio value="cidr">{{ $t('label.cidr') }}</a-radio>
          <a-radio value="account">{{ $t('label.account') }}</a-radio>
        </a-radio-group>
      </div>

      <div class="form">
        <div class="form__item">
          <div class="form__label">{{ $t('label.protocol') }}</div>
          <a-select
            autoFocus
            v-model:value="newRule.protocol"
            style="width: 100%;"
            @change="resetRulePorts">
            <a-select-option value="tcp">{{ capitalise($t('label.tcp')) }}</a-select-option>
            <a-select-option value="udp">{{ capitalise($t('label.udp')) }}</a-select-option>
            <a-select-option value="icmp">{{ capitalise($t('label.icmp')) }}</a-select-option>
            <a-select-option value="all">{{ capitalise($t('label.all')) }}</a-select-option>
            <a-select-option value="protocolnumber">{{ capitalise($t('label.protocol.number')) }}</a-select-option>
          </a-select>
        </div>
        <div v-show="newRule.protocol === 'tcp' || newRule.protocol === 'udp'" class="form__item">
          <div class="form__label">{{ $t('label.startport') }}</div>
          <a-input v-model:value="newRule.startport"></a-input>
        </div>
        <div v-show="newRule.protocol === 'tcp' || newRule.protocol === 'udp'" class="form__item">
          <div class="form__label">{{ $t('label.endport') }}</div>
          <a-input v-model:value="newRule.endport"></a-input>
        </div>
        <div v-show="newRule.protocol === 'protocolnumber'" class="form__item">
          <div class="form__label">{{ $t('label.protocol.number') }}</div>
          <a-input v-model:value="newRule.protocolnumber"></a-input>
        </div>
        <div v-show="newRule.protocol === 'icmp'" class="form__item">
          <div class="form__label">{{ $t('label.icmptype') }}</div>
          <a-input v-model:value="newRule.icmptype"></a-input>
        </div>
        <div v-show="newRule.protocol === 'icmp'" class="form__item">
          <div class="form__label">{{ $t('label.icmpcode') }}</div>
          <a-input v-model:value="newRule.icmpcode"></a-input>
        </div>
        <div class="form__item" v-if="addType === 'cidr'">
          <div class="form__label">{{ $t('label.cidr') }}</div>
          <a-input v-model:value="newRule.cidrlist"></a-input>
        </div>
        <template v-if="addType === 'account'">
          <div class="form__item">
            <div class="form__label">{{ $t('label.account') }}</div>
            <a-input v-model:value="newRule.usersecuritygrouplist.account" style="margin-right: 10px;"></a-input>
          </div>
          <div class="form__item">
            <div class="form__label">{{ $t('label.securitygroup') }}</div>
            <a-input v-model:value="newRule.usersecuritygrouplist.group"></a-input>
          </div>
        </template>
        <div class="form__item" style="flex: 0">
          <a-button :disabled="!('authorizeSecurityGroupInress' in $store.getters.apis) && !('authorizeSecurityGroupEgress' in $store.getters.apis)" type="primary" @click="handleAddRule">{{ $t('label.add') }}</a-button>
        </div>
      </div>
    </div>

    <a-table
      size="small"
      style="overflow-y: auto"
      :columns="columns"
      :dataSource="rules"
      :pagination="{ pageSizeOptions: ['10', '20', '40', '80', '100', '200'], showSizeChanger: true}"
      :rowKey="record => record.ruleid">
<<<<<<< HEAD
      <template #protocol="{ record }">
        {{ capitalise(record.protocol) }}
=======
      <template slot="protocol" slot-scope="record">
        {{ getCapitalise(record.protocol) }}
>>>>>>> 766fc803
      </template>
      <template #account="{ record }">
        <div v-if="record.account && record.securitygroupname">
          {{ record.account }} - {{ record.securitygroupname }}
        </div>
      </template>
      <template #startport="text, record">
        <div v-if="!['tcp', 'udp', 'icmp'].includes(record.protocol)">{{ $t('label.all') }}</div>
        <div v-else>{{ text }}</div>
      </template>
      <template #endport="text, record">
        <div v-if="!['tcp', 'udp', 'icmp'].includes(record.protocol)">{{ $t('label.all') }}</div>
        <div v-else>{{ text }}</div>
      </template>
      <template #actions="{ record }">
        <tooltip-button :tooltip="$t('label.edit.tags')" icon="tag-outlined" buttonClass="rule-action" @click="() => openTagsModal(record)" />
        <a-popconfirm
          :title="$t('label.delete') + '?'"
          @confirm="handleDeleteRule(record)"
          :okText="$t('label.yes')"
          :cancelText="$t('label.no')"
        >
          <tooltip-button
            :disabled="!('revokeSecurityGroupIngress' in $store.getters.apis) && !('revokeSecurityGroupEgress' in $store.getters.apis)"
            :tooltip="$t('label.delete')"
            type="primary"
            :danger="true"
            icon="delete-outlined"
            buttonClass="rule-action" />
        </a-popconfirm>
      </template>
    </a-table>

    <a-modal
      :title="$t('label.edit.tags')"
      :visible="tagsModalVisible"
      :footer="null"
      :afterClose="closeModal"
      :maskClosable="false">
      <a-spin v-if="tagsLoading"></a-spin>

      <div v-else>
        <a-form :ref="tagRef" :model="newTagsForm" :rules="tagRules" class="add-tags">
          <div class="add-tags__input">
            <p class="add-tags__label">{{ $t('label.key') }}</p>
            <a-form-item ref="key" name="key">
              <a-input
                autoFocus
                v-model:value="newTagsForm.key" />
            </a-form-item>
          </div>
          <div class="add-tags__input">
            <p class="add-tags__label">{{ $t('label.value') }}</p>
            <a-form-item  ref="value" name="value">
              <a-input v-model:value="newTagsForm.value" />
            </a-form-item>
          </div>
          <a-button type="primary" @click="handleAddTag">{{ $t('label.add') }}</a-button>
        </a-form>

        <a-divider style="margin-top: 0;"></a-divider>

        <div class="tags-container">
          <div class="tags" v-for="(tag, index) in tags" :key="index">
            <a-tag :key="index" :closable="true" :afterClose="() => handleDeleteTag(tag)">
              {{ tag.key }} = {{ tag.value }}
            </a-tag>
          </div>
        </div>

        <a-button class="add-tags-done" @click="tagsModalVisible = false" type="primary">{{ $t('label.ok') }}</a-button>
      </div>

    </a-modal>

  </div>
</template>

<script>
import { ref, reactive, toRaw } from 'vue'
import { api } from '@/api'
import TooltipButton from '@/components/view/TooltipButton'

export default {
  components: {
    TooltipButton
  },
  props: {
    resource: {
      type: Object,
      required: true
    }
  },
  inject: ['parentFetchData', 'parentToggleLoading'],
  data () {
    return {
      rules: [],
      newRule: {
        protocol: 'tcp',
        startport: null,
        endport: null,
        protocolnumber: null,
        cidrlist: null,
        icmptype: null,
        icmpcode: null,
        usersecuritygrouplist: {
          account: null,
          group: null
        }
      },
      tagsModalVisible: false,
      tags: [],
      newTag: {
        key: null,
        value: null
      },
      selectedRule: null,
      tagsLoading: false,
      addType: 'cidr',
      tabType: null,
      page: 1,
      pagesize: 10,
      columns: [
        {
          title: this.$t('label.protocol'),
          slots: { customRender: 'protocol' }
        },
        {
          title: this.$t('label.startport'),
          dataIndex: 'startport',
          slots: { customRender: 'startport' }
        },
        {
          title: this.$t('label.endport'),
          dataIndex: 'endport',
          slots: { customRender: 'endport' }
        },
        {
          title: this.$t('label.icmptype'),
          dataIndex: 'icmptype'
        },
        {
          title: this.$t('label.icmpcode'),
          dataIndex: 'icmpcode'
        },
        {
          title: this.$t('label.cidr'),
          dataIndex: 'cidr'
        },
        {
          title: this.$t('label.account.and.security.group'),
          slots: { customRender: 'account' }
        },
        {
          title: this.$t('label.action'),
          slots: { customRender: 'actions' }
        }
      ]
    }
  },
  watch: {
    resource (newItem, oldItem) {
      if (!newItem || !newItem.id) {
        return
      }
      this.fetchData()
    }
  },
<<<<<<< HEAD
=======
  filters: {
    capitalise: val => {
      return val.toUpperCase()
    }
  },
>>>>>>> 766fc803
  created () {
    this.init()
    this.fetchData()
  },
  methods: {
    initForm () {
      this.tagRef = ref()
      this.newTagsForm = reactive({})
      this.tagRules = reactive({
        key: [{ required: true, message: this.$t('message.specifiy.tag.key') }],
        value: [{ required: true, message: this.$t('message.specifiy.tag.value') }]
      })
    },
    fetchData () {
      this.tabType = this.$parent.tab === this.$t('label.ingress.rule') ? 'ingress' : 'egress'
      this.rules = this.tabType === 'ingress' ? this.resource.ingressrule : this.resource.egressrule
    },
    getCapitalise (val) {
      if (val === 'all') return this.$t('label.all')
      return val.toUpperCase()
    },
    handleAddRule () {
      this.parentToggleLoading()
      api(this.tabType === 'ingress' ? 'authorizeSecurityGroupIngress' : 'authorizeSecurityGroupEgress', {
        securitygroupid: this.resource.id,
        domainid: this.resource.domainid,
        account: this.resource.account,
        protocol: this.newRule.protocol === 'protocolnumber' ? this.newRule.protocolnumber : this.newRule.protocol,
        startport: this.newRule.startport,
        endport: this.newRule.endport,
        cidrlist: this.newRule.cidrlist,
        icmptype: this.newRule.icmptype,
        icmpcode: this.newRule.icmpcode,
        'usersecuritygrouplist[0].account': this.newRule.usersecuritygrouplist.account,
        'usersecuritygrouplist[0].group': this.newRule.usersecuritygrouplist.group
      }).then(response => {
        this.$pollJob({
          jobId: this.tabType === 'ingress' ? response.authorizesecuritygroupingressresponse.jobid
            : response.authorizesecuritygroupegressresponse.jobid,
          successMessage: this.$t('message.success.add.rule'),
          successMethod: () => {
            this.parentToggleLoading()
          },
          errorMessage: this.$t('message.add.rule.failed'),
          errorMethod: () => {
            this.parentToggleLoading()
          },
          loadingMessage: this.$t('message.add.rule.processing'),
          catchMessage: this.$t('error.fetching.async.job.result'),
          catchMethod: () => {
            this.parentFetchData()
            this.parentToggleLoading()
          }
        })
      }).catch(error => {
        this.$notifyError(error)
        this.parentToggleLoading()
      })
    },
    handleDeleteRule (rule) {
      this.parentToggleLoading()
      api(this.tabType === 'ingress' ? 'revokeSecurityGroupIngress' : 'revokeSecurityGroupEgress', {
        id: rule.ruleid,
        domainid: this.resource.domainid,
        account: this.resource.account
      }).then(response => {
        this.$pollJob({
          jobId: this.tabType === 'ingress' ? response.revokesecuritygroupingressresponse.jobid
            : response.revokesecuritygroupegressresponse.jobid,
          successMessage: this.$t('message.success.remove.rule'),
          successMethod: () => {
            this.parentToggleLoading()
          },
          errorMessage: this.$t('message.remove.rule.failed'),
          errorMethod: () => {
            this.parentToggleLoading()
          },
          loadingMessage: this.$t('message.remove.securitygroup.rule.processing'),
          catchMessage: this.$t('error.fetching.async.job.result'),
          catchMethod: () => {
            this.parentFetchData()
            this.parentToggleLoading()
          }
        })
      }).catch(error => {
        this.$notifyError(error)
        this.parentToggleLoading()
      })
    },
    fetchTags (rule) {
      api('listTags', {
        resourceId: rule.ruleid,
        resourceType: 'SecurityGroupRule',
        listAll: true
      }).then(response => {
        this.tags = response.listtagsresponse.tag
      }).catch(error => {
        this.$notifyError(error)
      })
    },
    handleDeleteTag (tag) {
      this.parentToggleLoading()
      this.tagsLoading = true
      api('deleteTags', {
        'tags[0].key': tag.key,
        'tags[0].value': tag.value,
        resourceIds: this.selectedRule.ruleid,
        resourceType: 'SecurityGroupRule'
      }).then(response => {
        this.$pollJob({
          jobId: response.deletetagsresponse.jobid,
          successMessage: this.$t('message.success.delete.tag'),
          successMethod: () => {
            this.parentToggleLoading()
            this.fetchTags(this.selectedRule)
            this.tagsLoading = false
          },
          errorMessage: this.$t('message.delete.tag.failed'),
          errorMethod: () => {
            this.parentToggleLoading()
            this.fetchTags(this.selectedRule)
            this.tagsLoading = false
          },
          loadingMessage: this.$t('message.delete.tag.processing'),
          catchMessage: this.$t('error.fetching.async.job.result'),
          catchMethod: () => {
            this.parentToggleLoading()
            this.fetchTags(this.selectedRule)
            this.tagsLoading = false
          }
        })
      }).catch(error => {
        this.$notifyError(error)
        this.parentToggleLoading()
        this.tagsLoading = false
      })
    },
    handleAddTag (e) {
      this.tagsLoading = true

      this.tagRef.value.validate().then(() => {
        const values = toRaw(this.form)

        this.parentToggleLoading()
        api('createTags', {
          'tags[0].key': values.key,
          'tags[0].value': values.value,
          resourceIds: this.selectedRule.ruleid,
          resourceType: 'SecurityGroupRule'
        }).then(response => {
          this.$pollJob({
            jobId: response.createtagsresponse.jobid,
            successMessage: this.$t('message.success.add.tag'),
            successMethod: () => {
              this.parentToggleLoading()
              this.fetchTags(this.selectedRule)
              this.tagsLoading = false
            },
            errorMessage: this.$t('message.add.tag.failed'),
            errorMethod: () => {
              this.parentToggleLoading()
              this.fetchTags(this.selectedRule)
              this.tagsLoading = false
            },
            loadingMessage: this.$t('message.add.tag.processing'),
            catchMessage: this.$t('error.fetching.async.job.result'),
            catchMethod: () => {
              this.parentToggleLoading()
              this.fetchTags(this.selectedRule)
              this.tagsLoading = false
            }
          })
        }).catch(error => {
          this.$notifyError(error)
          this.parentToggleLoading()
          this.tagsLoading = false
        })
      }).finally(() => { this.tagsLoading = false })
    },
    openTagsModal (rule) {
      this.selectedRule = rule
      this.formRef.value.resetFields()
      this.fetchTags(this.selectedRule)
      this.tagsModalVisible = true
    },
    closeModal () {
      this.newTag.key = null
      this.newTag.value = null
      this.selectedRule = null
    },
    resetRulePorts () {
      this.newRule.startport = null
      this.newRule.endport = null
      this.newRule.icmptype = null
      this.newRule.icmpcode = null
    },
    resetAllRules () {
      this.newRule.protocol = 'tcp'
      this.newRule.cidrlist = null
      this.newRule.usersecuritygrouplist.account = null
      this.newRule.usersecuritygrouplist.group = null
      this.resetRulePorts()
    },
    capitalise (val) {
      if (val === 'all') return this.$t('label.all')
      return val.toUpperCase()
    }
  }
}
</script>

<style scoped lang="scss">
  .list {

    &__title {
      font-weight: bold;
    }

    &__col {
      flex: 1;
    }

  }

  .actions {
    display: flex;
    align-items: center;
  }

  .form {
    display: flex;
    align-items: flex-end;
    margin-right: -20px;
    flex-direction: column;
    margin-bottom: 20px;
    @media (min-width: 760px) {
      flex-direction: row;
    }
    &__item {
      display: flex;
      flex-direction: column;
      flex: 1;
      padding-right: 20px;
      margin-bottom: 20px;
      @media (min-width: 760px) {
        margin-bottom: 0;
      }
      input,
      .ant-select {
        margin-top: auto;
      }
    }
    &__label {
      font-weight: bold;
    }
  }

  .rule-action {
    &:not(:last-of-type) {
      margin-right: 10px;
    }
  }
  .tags {
    margin-bottom: 10px;
  }
  .add-tags {
    display: flex;
    align-items: center;
    justify-content: space-between;
    &__input {
      margin-right: 10px;
    }
    &__label {
      margin-bottom: 5px;
      font-weight: bold;
    }
  }
  .tags-container {
    display: flex;
    flex-wrap: wrap;
    margin-bottom: 10px;
  }
  .add-tags-done {
    display: block;
    margin-left: auto;
  }
</style><|MERGE_RESOLUTION|>--- conflicted
+++ resolved
@@ -89,13 +89,8 @@
       :dataSource="rules"
       :pagination="{ pageSizeOptions: ['10', '20', '40', '80', '100', '200'], showSizeChanger: true}"
       :rowKey="record => record.ruleid">
-<<<<<<< HEAD
       <template #protocol="{ record }">
-        {{ capitalise(record.protocol) }}
-=======
-      <template slot="protocol" slot-scope="record">
         {{ getCapitalise(record.protocol) }}
->>>>>>> 766fc803
       </template>
       <template #account="{ record }">
         <div v-if="record.account && record.securitygroupname">
@@ -264,14 +259,6 @@
       this.fetchData()
     }
   },
-<<<<<<< HEAD
-=======
-  filters: {
-    capitalise: val => {
-      return val.toUpperCase()
-    }
-  },
->>>>>>> 766fc803
   created () {
     this.init()
     this.fetchData()
@@ -476,7 +463,6 @@
       this.resetRulePorts()
     },
     capitalise (val) {
-      if (val === 'all') return this.$t('label.all')
       return val.toUpperCase()
     }
   }
