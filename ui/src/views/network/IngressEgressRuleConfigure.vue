--- conflicted
+++ resolved
@@ -151,11 +151,7 @@
               <a-input v-model:value="newTagsForm.value" />
             </a-form-item>
           </div>
-<<<<<<< HEAD
-          <a-button type="primary" @click="handleAddTag">{{ $t('label.add') }}</a-button>
-=======
           <a-button type="primary">{{ $t('label.add') }}</a-button>
->>>>>>> 2bbc7817
         </a-form>
 
         <a-divider style="margin-top: 0;" />
