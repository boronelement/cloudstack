--- conflicted
+++ resolved
@@ -54,17 +54,11 @@
                 return option.children[0].children.toLowerCase().indexOf(input.toLowerCase()) >= 0
               }"
               :loading="zoneLoading"
-<<<<<<< HEAD
               :placeholder="apiParams.zoneid.description"
               @change="val => { handleZoneChange(zones[val]) }">
               <a-select-option v-for="(opt, optIndex) in zones" :key="optIndex">
-=======
-              :placeholder="this.$t('label.zoneid')"
-              @change="val => { this.handleZoneChange(this.zones[val]) }">
-              <a-select-option v-for="(opt, optIndex) in this.zones" :key="optIndex">
                 <resource-icon v-if="opt.icon" :image="opt.icon.base64image" size="1x" style="margin-right: 5px"/>
-                <a-icon v-else type="global" style="margin-right: 5px" />
->>>>>>> 981dac7b
+                <global-outlined v-else style="margin-right: 5px" />
                 {{ opt.name || opt.description }}
               </a-select-option>
             </a-select>
@@ -165,17 +159,11 @@
                 return option.children[0].children.toLowerCase().indexOf(input.toLowerCase()) >= 0
               }"
               :loading="domainLoading"
-<<<<<<< HEAD
               :placeholder="apiParams.domainid.description"
               @change="val => { handleDomainChange(domains[val]) }">
               <a-select-option v-for="(opt, optIndex) in domains" :key="optIndex">
-=======
-              :placeholder="this.$t('label.domainid')"
-              @change="val => { this.handleDomainChange(this.domains[val]) }">
-              <a-select-option v-for="(opt, optIndex) in this.domains" :key="optIndex">
                 <resource-icon v-if="opt && opt.icon" :image="opt.icon.base64image" size="1x" style="margin-right: 5px"/>
-                <a-icon v-else-if="optIndex !== 0" type="block" style="margin-right: 5px" />
->>>>>>> 981dac7b
+                <block-outlined v-else-if="optIndex !== 0" style="margin-right: 5px" />
                 {{ opt.path || opt.name || opt.description }}
               </a-select-option>
             </a-select>
@@ -206,17 +194,11 @@
                 return option.children[0].children.toLowerCase().indexOf(input.toLowerCase()) >= 0
               }"
               :loading="projectLoading"
-<<<<<<< HEAD
               :placeholder="apiParams.projectid.description"
               @change="val => { handleProjectChange(projects[val]) }">
               <a-select-option v-for="(opt, optIndex) in projects" :key="optIndex">
-=======
-              :placeholder="this.$t('label.projectid')"
-              @change="val => { this.handleProjectChange(this.projects[val]) }">
-              <a-select-option v-for="(opt, optIndex) in this.projects" :key="optIndex">
                 <resource-icon v-if="opt && opt.icon" :image="opt.icon.base64image" size="1x" style="margin-right: 5px"/>
-                <a-icon v-else-if="optIndex !== 0" type="project" style="margin-right: 5px" />
->>>>>>> 981dac7b
+                <project-outlined v-else-if="optIndex !== 0" style="margin-right: 5px" />
                 {{ opt.name || opt.description }}
               </a-select-option>
             </a-select>
