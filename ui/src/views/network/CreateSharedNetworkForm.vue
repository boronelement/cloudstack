--- conflicted
+++ resolved
@@ -24,53 +24,22 @@
           :model="form"
           :rules="rules"
           layout="vertical"
-<<<<<<< HEAD
           @finish="handleSubmit">
           <a-form-item :label="$t('label.name')" name="name" ref="name">
-            <template #label>
-              {{ $t('label.name') }}
-              <a-tooltip :title="apiParams.name.description">
-                <info-circle-outlined style="color: rgba(0,0,0,.45)" />
-              </a-tooltip>
-            </template>
-=======
-          @submit="handleSubmit">
-          <a-form-item>
             <tooltip-label slot="label" :title="$t('label.name')" :tooltip="apiParams.name.description"/>
->>>>>>> 2bbc7817
             <a-input
               v-model:value="form.name"
               :placeholder="$t('label.name')"
               autoFocus />
           </a-form-item>
-<<<<<<< HEAD
           <a-form-item name="displaytext" ref="displaytext">
-            <template #label>
-              {{ $t('label.displaytext') }}
-              <a-tooltip :title="apiParams.displaytext.description">
-                <info-circle-outlined style="color: rgba(0,0,0,.45)" />
-              </a-tooltip>
-            </template>
-=======
-          <a-form-item>
             <tooltip-label slot="label" :title="$t('label.displaytext')" :tooltip="apiParams.displaytext.description"/>
->>>>>>> 2bbc7817
             <a-input
               v-model:value="form.displaytext"
               :placeholder="$t('label.display.text')"/>
           </a-form-item>
-<<<<<<< HEAD
           <a-form-item v-if="isObjectEmpty(zone)" name="zoneid" ref="zoneid">
-            <template #label>
-              {{ $t('label.zoneid') }}
-              <a-tooltip :title="apiParams.zoneid.description">
-                <info-circle-outlined style="color: rgba(0,0,0,.45)" />
-              </a-tooltip>
-            </template>
-=======
-          <a-form-item v-if="this.isObjectEmpty(this.zone)">
             <tooltip-label slot="label" :title="$t('label.zoneid')" :tooltip="apiParams.zoneid.description"/>
->>>>>>> 2bbc7817
             <a-select
               v-model:value="form.zoneid"
               showSearch
@@ -86,18 +55,8 @@
               </a-select-option>
             </a-select>
           </a-form-item>
-<<<<<<< HEAD
           <a-form-item v-if="isObjectEmpty(zone)" name="physicalnetworkid" ref="physicalnetworkid">
-            <template #label>
-              {{ $t('label.physicalnetworkid') }}
-              <a-tooltip :title="apiParams.physicalnetworkid.description">
-                <info-circle-outlined style="color: rgba(0,0,0,.45)" />
-              </a-tooltip>
-            </template>
-=======
-          <a-form-item v-if="this.isObjectEmpty(this.zone)">
             <tooltip-label slot="label" :title="$t('label.physicalnetworkid')" :tooltip="apiParams.physicalnetworkid.description"/>
->>>>>>> 2bbc7817
             <a-select
               v-model:value="form.physicalnetworkid"
               showSearch
@@ -113,50 +72,21 @@
               </a-select-option>
             </a-select>
           </a-form-item>
-<<<<<<< HEAD
           <a-form-item name="vlanid" ref="vlanid">
-            <template #label>
-              {{ $t('label.vlan') }}
-              <a-tooltip :title="apiParams.vlan.description" v-if="'vlan' in apiParams">
-                <info-circle-outlined style="color: rgba(0,0,0,.45)" />
-              </a-tooltip>
-            </template>
-=======
-          <a-form-item>
             <tooltip-label slot="label" :title="$t('label.vlan')" :tooltip="apiParams.vlan.description"/>
->>>>>>> 2bbc7817
             <a-input
               v-model:value="form.vlanid"
               :placeholder="$t('label.vlanid')"/>
           </a-form-item>
-<<<<<<< HEAD
           <a-form-item name="bypassvlanoverlapcheck" ref="bypassvlanoverlapcheck">
-            <template #label>
-              {{ $t('label.bypassvlanoverlapcheck') }}
-              <a-tooltip :title="apiParams.bypassvlanoverlapcheck.description" v-if="'bypassvlanoverlapcheck' in apiParams">
-                <info-circle-outlined style="color: rgba(0,0,0,.45)" />
-              </a-tooltip>
-            </template>
+            <tooltip-label slot="label" :title="$t('label.bypassvlanoverlapcheck')" :tooltip="apiParams.bypassvlanoverlapcheck.description"/>
             <a-switch v-model:checked="form.bypassvlanoverlapcheck" />
           </a-form-item>
           <a-form-item
             v-if="!isObjectEmpty(selectedNetworkOffering) && selectedNetworkOffering.specifyvlan"
             name="isolatedpvlantype"
             ref="isolatedpvlantype">
-            <template #label>
-              {{ $t('label.isolatedpvlantype') }}
-              <a-tooltip :title="apiParams.isolatedpvlantype.description">
-                <info-circle-outlined style="color: rgba(0,0,0,.45)" />
-              </a-tooltip>
-            </template>
-=======
-          <a-form-item>
-            <tooltip-label slot="label" :title="$t('label.bypassvlanoverlapcheck')" :tooltip="apiParams.bypassvlanoverlapcheck.description"/>
-            <a-switch v-decorator="['bypassvlanoverlapcheck']" />
-          </a-form-item>
-          <a-form-item v-if="!this.isObjectEmpty(this.selectedNetworkOffering) && this.selectedNetworkOffering.specifyvlan">
             <tooltip-label slot="label" :title="$t('label.isolatedpvlantype')" :tooltip="apiParams.isolatedpvlantype.description"/>
->>>>>>> 2bbc7817
             <a-radio-group
               v-model:value="form.isolatedpvlantype"
               buttonStyle="solid">
@@ -174,18 +104,8 @@
               </a-radio-button>
             </a-radio-group>
           </a-form-item>
-<<<<<<< HEAD
           <a-form-item v-if="form.isolatedpvlantype=='community' || form.isolatedpvlantype=='isolated'" name="isolatedpvlan" ref="isolatedpvlan">
-            <template #label>
-              {{ $t('label.isolatedpvlanid') }}
-              <a-tooltip :title="apiParams.isolatedpvlan.description">
-                <info-circle-outlined style="color: rgba(0,0,0,.45)" />
-              </a-tooltip>
-            </template>
-=======
-          <a-form-item v-if="this.isolatePvlanType=='community' || this.isolatePvlanType=='isolated'">
             <tooltip-label slot="label" :title="$t('label.isolatedpvlanid')" :tooltip="apiParams.isolatedpvlan.description"/>
->>>>>>> 2bbc7817
             <a-input
               v-model:value="form.isolatedpvlan"
               :placeholder="$t('label.isolatedpvlanid')"/>
@@ -209,18 +129,8 @@
               </a-radio-button>
             </a-radio-group>
           </a-form-item>
-<<<<<<< HEAD
           <a-form-item v-if="scopeType !== 'all'" name="domainid" ref="domainid">
-            <template #label>
-              {{ $t('label.domain') }}
-              <a-tooltip :title="apiParams.domainid.description">
-                <info-circle-outlined style="color: rgba(0,0,0,.45)" />
-              </a-tooltip>
-            </template>
-=======
-          <a-form-item v-if="this.scopeType !== 'all'">
             <tooltip-label slot="label" :title="$t('label.domainid')" :tooltip="apiParams.domainid.description"/>
->>>>>>> 2bbc7817
             <a-select
               v-model:value="form.domainid"
               showSearch
@@ -236,47 +146,18 @@
               </a-select-option>
             </a-select>
           </a-form-item>
-<<<<<<< HEAD
           <a-form-item v-if="scopeType === 'domain'" name="subdomainaccess" ref="subdomainaccess">
-            <template #label>
-              {{ $t('label.subdomainaccess') }}
-              <a-tooltip :title="apiParams.subdomainaccess.description">
-                <info-circle-outlined style="color: rgba(0,0,0,.45)" />
-              </a-tooltip>
-            </template>
+            <tooltip-label slot="label" :title="$t('label.subdomainaccess')" :tooltip="apiParams.subdomainaccess.description"/>
             <a-switch v-model:checked="form.subdomainaccess" />
           </a-form-item>
           <a-form-item v-if="scopeType === 'account'" name="account" ref="account">
-            <template #label>
-              {{ $t('label.account') }}
-              <a-tooltip :title="apiParams.account.description">
-                <info-circle-outlined style="color: rgba(0,0,0,.45)" />
-              </a-tooltip>
-            </template>
-=======
-          <a-form-item v-if="this.scopeType === 'domain'">
-            <tooltip-label slot="label" :title="$t('label.subdomainaccess')" :tooltip="apiParams.subdomainaccess.description"/>
-            <a-switch v-decorator="['subdomainaccess']" />
-          </a-form-item>
-          <a-form-item v-if="this.scopeType === 'account'">
             <tooltip-label slot="label" :title="$t('label.account')" :tooltip="apiParams.account.description"/>
->>>>>>> 2bbc7817
             <a-input
               v-model:value="form.account"
               :placeholder="$t('label.account')"/>
           </a-form-item>
-<<<<<<< HEAD
           <a-form-item v-if="scopeType === 'project'" name="projectid" ref="projectid">
-            <template #label>
-              {{ $t('label.projectid') }}
-              <a-tooltip :title="apiParams.projectid.description">
-                <info-circle-outlined style="color: rgba(0,0,0,.45)" />
-              </a-tooltip>
-            </template>
-=======
-          <a-form-item v-if="this.scopeType === 'project'">
             <tooltip-label slot="label" :title="$t('label.projectid')" :tooltip="apiParams.projectid.description"/>
->>>>>>> 2bbc7817
             <a-select
               v-model:value="form.projectid"
               showSearch
@@ -292,18 +173,8 @@
               </a-select-option>
             </a-select>
           </a-form-item>
-<<<<<<< HEAD
           <a-form-item name="networkofferingid" ref="networkofferingid">
-            <template #label>
-              {{ $t('label.networkofferingid') }}
-              <a-tooltip :title="apiParams.networkofferingid.description">
-                <info-circle-outlined style="color: rgba(0,0,0,.45)" />
-              </a-tooltip>
-            </template>
-=======
-          <a-form-item>
             <tooltip-label slot="label" :title="$t('label.networkofferingid')" :tooltip="apiParams.networkofferingid.description"/>
->>>>>>> 2bbc7817
             <a-select
               v-model:value="form.networkofferingid"
               showSearch
@@ -319,13 +190,9 @@
               </a-select-option>
             </a-select>
           </a-form-item>
-<<<<<<< HEAD
           <a-form-item name="ip4gateway" ref="ip4gateway">
             <template #label>
-              {{ $t('label.ip4gateway') }}
-              <a-tooltip :title="apiParams.gateway.description">
-                <info-circle-outlined style="color: rgba(0,0,0,.45)" />
-              </a-tooltip>
+              <tooltip-label slot="label" :title="$t('label.ip4gateway')" :tooltip="apiParams.gateway.description"/>
             </template>
             <a-input
               v-model:value="form.ip4gateway"
@@ -333,10 +200,7 @@
           </a-form-item>
           <a-form-item name="ip4netmask" ref="ip4netmask">
             <template #label>
-              {{ $t('label.ip4netmask') }}
-              <a-tooltip :title="apiParams.netmask.description">
-                <info-circle-outlined style="color: rgba(0,0,0,.45)" />
-              </a-tooltip>
+              <tooltip-label slot="label" :title="$t('label.netmask')" :tooltip="apiParams.netmask.description"/>
             </template>
             <a-input
               v-model:value="form.netmask"
@@ -344,10 +208,7 @@
           </a-form-item>
           <a-form-item name="startipv4" ref="startipv4">
             <template #label>
-              {{ $t('label.startipv4') }}
-              <a-tooltip :title="apiParams.startip.description">
-                <info-circle-outlined style="color: rgba(0,0,0,.45)" />
-              </a-tooltip>
+              <tooltip-label slot="label" :title="$t('label.startipv4')" :tooltip="apiParams.startip.description"/>
             </template>
             <a-input
               v-model:value="form.startipv4"
@@ -355,21 +216,21 @@
           </a-form-item>
           <a-form-item name="endipv4" ref="endipv4">
             <template #label>
-              {{ $t('label.endipv4') }}
-              <a-tooltip :title="apiParams.endip.description">
-                <info-circle-outlined style="color: rgba(0,0,0,.45)" />
-              </a-tooltip>
+              <tooltip-label slot="label" :title="$t('label.endipv4')" :tooltip="apiParams.endip.description"/>
             </template>
             <a-input
               v-model:value="form.endipv4"
               :placeholder="$t('label.endipv4')"/>
           </a-form-item>
+          <a-form-item v-if="isVirtualRouterForAtLeastOneService">
+            <tooltip-label slot="label" :title="$t('label.routerip')" :tooltip="apiParams.routerip.description"/>
+            <a-input
+              v-decorator="['routerip', {}]"
+              :placeholder="this.$t('label.routerip')"/>
+          </a-form-item>
           <a-form-item name="ip6gateway" ref="ip6gateway">
             <template #label>
-              {{ $t('label.ip6gateway') }}
-              <a-tooltip :title="apiParams.ip6gateway.description">
-                <info-circle-outlined style="color: rgba(0,0,0,.45)" />
-              </a-tooltip>
+              <tooltip-label slot="label" :title="$t('label.ip6gateway')" :tooltip="apiParams.ip6gateway.description"/>
             </template>
             <a-input
               v-model:value="form.ip6gateway"
@@ -377,10 +238,7 @@
           </a-form-item>
           <a-form-item name="ip6cidr" ref="ip6cidr">
             <template #label>
-              {{ $t('label.ip6cidr') }}
-              <a-tooltip :title="apiParams.ip6cidr.description">
-                <info-circle-outlined style="color: rgba(0,0,0,.45)" />
-              </a-tooltip>
+              <tooltip-label slot="label" :title="$t('label.ip6cidr')" :tooltip="apiParams.ip6cidr.description"/>
             </template>
             <a-input
               v-model:value="form.ip6cidr"
@@ -388,10 +246,7 @@
           </a-form-item>
           <a-form-item name="startipv6" ref="startipv6">
             <template #label>
-              {{ $t('label.startipv6') }}
-              <a-tooltip :title="apiParams.startipv6.description">
-                <info-circle-outlined style="color: rgba(0,0,0,.45)" />
-              </a-tooltip>
+              <tooltip-label slot="label" :title="$t('label.startipv6')" :tooltip="apiParams.startipv6.description"/>
             </template>
             <a-input
               v-model:value="form.startipv6"
@@ -399,90 +254,12 @@
           </a-form-item>
           <a-form-item name="endipv6" ref="endipv6">
             <template #label>
-              {{ $t('label.endipv6') }}
-              <a-tooltip :title="apiParams.endipv6.description">
-                <info-circle-outlined style="color: rgba(0,0,0,.45)" />
-              </a-tooltip>
+              <tooltip-label slot="label" :title="$t('label.endipv6')" :tooltip="apiParams.endipv6.description"/>
             </template>
-=======
-          <a-row :gutter="12">
-            <a-col :md="12" :lg="12">
-              <a-form-item>
-                <tooltip-label slot="label" :title="$t('label.ip4gateway')" :tooltip="apiParams.gateway.description"/>
-                <a-input
-                  v-decorator="['ip4gateway', {}]"
-                  :placeholder="this.$t('label.ip4gateway')"/>
-              </a-form-item>
-            </a-col>
-            <a-col :md="12" :lg="12">
-              <a-form-item>
-                <tooltip-label slot="label" :title="$t('label.netmask')" :tooltip="apiParams.netmask.description"/>
-                <a-input
-                  v-decorator="['netmask', {}]"
-                  :placeholder="this.$t('label.netmask')"/>
-              </a-form-item>
-            </a-col>
-          </a-row>
-          <a-row :gutter="12">
-            <a-col :md="12" :lg="12">
-              <a-form-item>
-                <tooltip-label slot="label" :title="$t('label.startipv4')" :tooltip="apiParams.startip.description"/>
-                <a-input
-                  v-decorator="['startipv4', {}]"
-                  :placeholder="this.$t('label.startipv4')"/>
-              </a-form-item>
-            </a-col>
-            <a-col :md="12" :lg="12">
-              <a-form-item>
-                <tooltip-label slot="label" :title="$t('label.endipv4')" :tooltip="apiParams.endip.description"/>
-                <a-input
-                  v-decorator="['endipv4', {}]"
-                  :placeholder="this.$t('label.endipv4')"/>
-              </a-form-item>
-            </a-col>
-          </a-row>
-          <a-form-item v-if="isVirtualRouterForAtLeastOneService">
-            <tooltip-label slot="label" :title="$t('label.routerip')" :tooltip="apiParams.routerip.description"/>
-            <a-input
-              v-decorator="['routerip', {}]"
-              :placeholder="this.$t('label.routerip')"/>
-          </a-form-item>
-          <a-row :gutter="12">
-            <a-col :md="12" :lg="12">
-              <a-form-item>
-                <tooltip-label slot="label" :title="$t('label.ip6gateway')" :tooltip="apiParams.ip6gateway.description"/>
-                <a-input
-                  v-decorator="['ip6gateway', {}]"
-                  :placeholder="this.$t('label.ip6gateway')"/>
-              </a-form-item>
-            </a-col>
-            <a-col :md="12" :lg="12">
-              <a-form-item>
-                <tooltip-label slot="label" :title="$t('label.ip6cidr')" :tooltip="apiParams.ip6cidr.description"/>
-                <a-input
-                  v-decorator="['ip6cidr', {}]"
-                  :placeholder="this.$t('label.ip6cidr')"/>
-              </a-form-item>
-            </a-col>
-          </a-row>
-          <a-row :gutter="12">
-            <a-col :md="12" :lg="12">
-              <a-form-item>
-                <tooltip-label slot="label" :title="$t('label.startipv6')" :tooltip="apiParams.startipv6.description"/>
-                <a-input
-                  v-decorator="['startipv6', {}]"
-                  :placeholder="this.$t('label.startipv6')"/>
-              </a-form-item>
-            </a-col>
-            <a-col :md="12" :lg="12">
-              <a-form-item>
-                <tooltip-label slot="label" :title="$t('label.endipv6')" :tooltip="apiParams.endipv6.description"/>
-                <a-input
-                  v-decorator="['endipv6', {}]"
-                  :placeholder="this.$t('label.endipv6')"/>
-              </a-form-item>
-            </a-col>
-          </a-row>
+            <a-input
+              v-model:value="form.endipv6"
+              :placeholder="$t('label.endipv6')"/>
+          </a-form-item>
           <a-form-item v-if="isVirtualRouterForAtLeastOneService">
             <tooltip-label slot="label" :title="$t('label.routeripv6')" :tooltip="apiParams.routeripv6.description"/>
             <a-input
@@ -490,42 +267,15 @@
               :placeholder="this.$t('label.routeripv6')"/>
           </a-form-item>
           <a-form-item>
-            <tooltip-label slot="label" :title="$t('label.endipv6')" :tooltip="apiParams.endipv6.description"/>
->>>>>>> 2bbc7817
-            <a-input
-              v-model:value="form.endipv6"
-              :placeholder="$t('label.endipv6')"/>
-          </a-form-item>
-<<<<<<< HEAD
           <a-form-item name="networkdomain" ref="networkdomain">
-            <template #label>
-              {{ $t('label.networkdomain') }}
-              <a-tooltip :title="apiParams.networkdomain.description">
-                <info-circle-outlined style="color: rgba(0,0,0,.45)" />
-              </a-tooltip>
-            </template>
-=======
-          <a-form-item>
             <tooltip-label slot="label" :title="$t('label.networkdomain')" :tooltip="apiParams.networkdomain.description"/>
->>>>>>> 2bbc7817
             <a-input
               v-model:value="form.networkdomain"
               :placeholder="$t('label.networkdomain')"/>
           </a-form-item>
-<<<<<<< HEAD
           <a-form-item name="hideipaddressusage" ref="hideipaddressusage">
-            <template #label>
-              {{ $t('label.hideipaddressusage') }}
-              <a-tooltip :title="apiParams.hideipaddressusage.description" v-if="'hideipaddressusage' in apiParams">
-                <info-circle-outlined style="color: rgba(0,0,0,.45)" />
-              </a-tooltip>
-            </template>
+            <tooltip-label slot="label" :title="$t('label.hideipaddressusage')" :tooltip="apiParams.hideipaddressusage.description"/>
             <a-switch v-model:checked="form.hideipaddressusage" />
-=======
-          <a-form-item>
-            <tooltip-label slot="label" :title="$t('label.hideipaddressusage')" :tooltip="apiParams.hideipaddressusage.description"/>
-            <a-switch v-decorator="['hideipaddressusage']" />
->>>>>>> 2bbc7817
           </a-form-item>
           <div :span="24" class="action-button">
             <a-button
@@ -536,14 +286,9 @@
             <a-button
               :loading="actionLoading"
               type="primary"
-<<<<<<< HEAD
-              htmlType="submit">
-              {{ $t('label.ok') }}
-=======
               ref="submit"
               @click="handleSubmit">
-              {{ this.$t('label.ok') }}
->>>>>>> 2bbc7817
+              {{ $t('label.ok') }}
             </a-button>
           </div>
         </a-form>
@@ -817,14 +562,7 @@
       }).finally(() => {
         this.networkOfferingLoading = false
         if (this.arrayHasItems(this.networkOfferings)) {
-<<<<<<< HEAD
           this.form.networkofferingid = 0
-          this.handleNetworkOfferingChange(this.networkOfferings[0])
-=======
-          this.form.setFieldsValue({
-            networkofferingid: 0
-          })
->>>>>>> 2bbc7817
         } else {
           this.form.networkofferingid = null
         }
@@ -898,18 +636,10 @@
     handleProjectChange (project) {
       this.selectedProject = project
     },
-<<<<<<< HEAD
     handleSubmit () {
+      if (this.actionLoading) return
       this.formRef.value.validate().then(() => {
         const values = toRaw(this.form)
-=======
-    handleSubmit (e) {
-      if (this.actionLoading) return
-      this.form.validateFields((error, values) => {
-        if (error) {
-          return
-        }
->>>>>>> 2bbc7817
         if (
           (!this.isValidTextValueForKey(values, 'ip4gateway') && !this.isValidTextValueForKey(values, 'netmask') &&
             !this.isValidTextValueForKey(values, 'startipv4') && !this.isValidTextValueForKey(values, 'endipv4') &&
