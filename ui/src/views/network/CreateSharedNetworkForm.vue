--- conflicted
+++ resolved
@@ -83,17 +83,10 @@
               :filterOption="(input, option) => {
                 return option.children[0].children.toLowerCase().indexOf(input.toLowerCase()) >= 0
               }"
-<<<<<<< HEAD
-              :loading="zoneLoading"
+              :loading="formPhysicalNetworkLoading"
               :placeholder="$t('label.physicalnetworkid')"
               @change="val => { handlePhysicalNetworkChange(formPhysicalNetworks[val]) }">
               <a-select-option v-for="(opt, optIndex) in formPhysicalNetworks" :key="optIndex">
-=======
-              :loading="formPhysicalNetworkLoading"
-              :placeholder="this.$t('label.physicalnetworkid')"
-              @change="val => { this.handlePhysicalNetworkChange(this.formPhysicalNetworks[val]) }">
-              <a-select-option v-for="(opt, optIndex) in this.formPhysicalNetworks" :key="optIndex">
->>>>>>> 6540d996
                 {{ opt.name || opt.description }}
               </a-select-option>
             </a-select>
@@ -534,14 +527,7 @@
       this.formPhysicalNetworks = []
       if (this.physicalNetworks != null) {
         this.formPhysicalNetworks = this.physicalNetworks
-<<<<<<< HEAD
-        if (this.arrayHasItems(this.formPhysicalNetworks)) {
-          this.form.physicalnetworkid = 0
-          this.handlePhysicalNetworkChange(this.formPhysicalNetworks[0])
-        }
-=======
         this.selectFirstPhysicalNetwork()
->>>>>>> 6540d996
       } else {
         if (this.selectedZone === null || this.selectedZone === undefined) {
           return
@@ -574,9 +560,7 @@
     },
     selectFirstPhysicalNetwork () {
       if (this.arrayHasItems(this.formPhysicalNetworks)) {
-        this.form.setFieldsValue({
-          physicalnetworkid: 0
-        })
+        this.form.physicalnetworkid = 0
         this.handlePhysicalNetworkChange(this.formPhysicalNetworks[0])
       }
     },
@@ -594,21 +578,10 @@
               }
             }
           }
-<<<<<<< HEAD
-        } else {
-          this.formPhysicalNetworkLoading = false
-        }
-      }).finally(() => {
-        if (this.formPhysicalNetworks.length > 0 && this.isObjectEmpty(this.formSelectedPhysicalNetwork)) {
-          this.form.physicalnetworkid = 0
-          this.handlePhysicalNetworkChange(this.formPhysicalNetworks[0])
-        }
-=======
           resolve()
         }).catch(error => {
           reject(error)
         })
->>>>>>> 6540d996
       })
     },
     handlePhysicalNetworkChange (physicalNet) {
