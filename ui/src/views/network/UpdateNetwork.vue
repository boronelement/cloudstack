// Licensed to the Apache Software Foundation (ASF) under one
// or more contributor license agreements.  See the NOTICE file
// distributed with this work for additional information
// regarding copyright ownership.  The ASF licenses this file
// to you under the Apache License, Version 2.0 (the
// "License"); you may not use this file except in compliance
// with the License.  You may obtain a copy of the License at
//
//   http://www.apache.org/licenses/LICENSE-2.0
//
// Unless required by applicable law or agreed to in writing,
// software distributed under the License is distributed on an
// "AS IS" BASIS, WITHOUT WARRANTIES OR CONDITIONS OF ANY
// KIND, either express or implied.  See the License for the
// specific language governing permissions and limitations
// under the License.

<template>
  <div class="form-layout" v-ctrl-enter="handleSubmit">
    <a-spin :spinning="loading">
      <a-form
        :ref="formRef"
        :model="form"
        :rules="rules"
        @finish="handleSubmit"
        layout="vertical"
       >
        <a-form-item name="name" ref="name">
          <template #label>
            <tooltip-label :title="$t('label.name')" :tooltip="apiParams.name.description"/>
          </template>
          <a-input
            v-model:value="form.name"
            :placeholder="apiParams.name.description"
            autoFocus />
        </a-form-item>
        <a-form-item name="displaytext" ref="displaytext">
          <template #label>
            <tooltip-label :title="$t('label.displaytext')" :tooltip="apiParams.displaytext.description"/>
          </template>
          <a-input
            v-model:value="form.displaytext"
            :placeholder="apiParams.displaytext.description"
            autoFocus />
        </a-form-item>
        <a-form-item name="networkofferingid" ref="networkofferingid" v-if="isUpdatingIsolatedNetwork">
          <template #label>
            <tooltip-label :title="$t('label.networkofferingid')" :tooltip="apiParams.networkofferingid.description"/>
          </template>
          <span v-if="networkOffering.id && networkOffering.id !== resource.networkofferingid">
            <a-alert type="warning">
              <template #message>
                <span v-html="$t('message.network.offering.change.warning')" />
              </template>
            </a-alert>
            <br/>
          </span>
          <a-select
            id="offering-selection"
            v-model:value="form.networkofferingid"
            showSearch
            optionFilterProp="label"
            :filterOption="(input, option) => {
              return option.children[0].children.text.toLowerCase().indexOf(input.toLowerCase()) >= 0
            }"
            :loading="networkOfferingLoading"
            :placeholder="apiParams.networkofferingid.description"
            @change="val => { networkOffering = networkOfferings[val] }">
            <a-select-option v-for="(opt, optIndex) in networkOfferings" :key="optIndex">
              {{ opt.displaytext || opt.name }}
            </a-select-option>
          </a-select>
        </a-form-item>
        <a-form-item name="guestvmcidr" ref="guestvmcidr">
          <template #label>
            <tooltip-label :title="$t('label.guestvmcidr')" :tooltip="apiParams.guestvmcidr.description"/>
          </template>
          <a-input
            v-model:value="form.guestvmcidr"
            :placeholder="apiParams.guestvmcidr.description"
            @change="(e) => { cidrChanged = e.target.value !== resource.cidr }" />
        </a-form-item>
        <a-form-item name="changecidr" ref="changecidr" v-if="cidrChanged">
          <template #label>
            <tooltip-label :title="$t('label.changecidr')" :tooltip="apiParams.changecidr.description"/>
          </template>
          <a-switch v-model:checked="form.changecidr" />
        </a-form-item>
        <a-form-item name="networkdomain" ref="networkdomain" v-if="isUpdatingIsolatedNetwork">
          <template #label>
            <tooltip-label :title="$t('label.networkdomain')" :tooltip="apiParams.guestvmcidr.description"/>
          </template>
          <a-input
            v-model:value="form.networkdomain"
            :placeholder="apiParams.networkdomain.description"
            autoFocus />
        </a-form-item>
        <a-form-item name="maclearning" ref="maclearning" v-if="resource.redundantrouter">
          <template #label>
            <tooltip-label :title="$t('label.updateinsequence')" :tooltip="apiParams.updateinsequence.description"/>
          </template>
          <a-switch v-model:checked="form.maclearning" />
        </a-form-item>
        <a-form-item name="displaynetwork" ref="displaynetwork" v-if="isAdmin()">
          <template #label>
            <tooltip-label :title="$t('label.displaynetwork')" :tooltip="apiParams.displaynetwork.description"/>
          </template>
          <a-switch v-model:checked="form.displaynetwork" />
        </a-form-item>
        <a-form-item name="forced" ref="forced" v-if="isAdmin()">
          <template #label>
            <tooltip-label :title="$t('label.forced')" :tooltip="apiParams.forced.description"/>
          </template>
          <a-switch v-model:checked="form.forced" />
        </a-form-item>

        <div :span="24" class="action-button">
          <a-button @click="closeAction">{{ $t('label.cancel') }}</a-button>
          <a-button :loading="loading" ref="submit" type="primary" @click="handleSubmit">{{ $t('label.ok') }}</a-button>
        </div>
      </a-form>
    </a-spin>
  </div>
</template>

<script>
import { ref, reactive, toRaw } from 'vue'
import { api } from '@/api'
import { isAdmin } from '@/role'
import TooltipLabel from '@/components/widgets/TooltipLabel'

export default {
  name: 'UpdateNetwork',
  components: {
    TooltipLabel
  },
  props: {
    resource: {
      type: Object,
      required: true
    }
  },
  data () {
    return {
      resourceValues: {},
      networkOfferings: [],
      networkOfferingLoading: false,
      networkOffering: {},
      cidrChanged: false,
      loading: false
    }
  },
  beforeCreate () {
    this.apiParams = this.$getApiParams('updateNetwork')
  },
  created () {
    this.initForm()
    this.resourceValues = {
      name: this.resource.name,
      displaytext: this.resource.displaytext,
      guestvmcidr: this.resource.cidr
    }
    if (this.isUpdatingIsolatedNetwork) {
      this.resourceValues.networkdomain = this.resource.networkdomain
    }
    for (var field in this.resourceValues) {
      var fieldValue = this.resourceValues[field]
      if (fieldValue) {
        this.form[field] = fieldValue
      }
    }
    this.fetchData()
  },
  computed: {
    isUpdatingIsolatedNetwork () {
      return this.resource && this.resource.type === 'Isolated'
    }
  },
  methods: {
<<<<<<< HEAD
    initForm () {
      this.formRef = ref()
      this.form = reactive({
        displaynetwork: this.resource.displaynetwork
      })
      this.rules = reactive({
        name: [{ required: true, message: this.$t('message.error.required.input') }],
        displaytext: [{ required: true, message: this.$t('message.error.required.input') }]
      })
    },
    isAdmin () {
      return ['Admin'].includes(this.$store.getters.userInfo.roletype)
    },
=======
>>>>>>> 51d4e547
    fetchData () {
      this.fetchNetworkOfferingData()
    },
    isAdmin () {
      return isAdmin()
    },
    arrayHasItems (array) {
      return array !== null && array !== undefined && Array.isArray(array) && array.length > 0
    },
    fetchNetworkOfferingData () {
      this.networkOfferings = []
      if (!this.isUpdatingIsolatedNetwork) return
      const params = {
        zoneid: this.resource.zoneid,
        state: 'Enabled',
        guestiptype: this.resource.type,
        forvpc: !!this.resource.vpcid
      }
      this.networkOfferingLoading = true
      api('listNetworkOfferings', params).then(json => {
        this.networkOfferings = json.listnetworkofferingsresponse.networkoffering
      }).finally(() => {
        this.networkOfferingLoading = false
        if (this.arrayHasItems(this.networkOfferings)) {
          for (var i = 0; i < this.networkOfferings.length; i++) {
            if (this.networkOfferings[i].id === this.resource.networkofferingid) {
              this.networkOffering = this.networkOfferings[i]
              this.form.networkofferingid = i
              break
            }
          }
        }
      })
    },
    handleSubmit (e) {
      e.preventDefault()
      if (this.loading) return
      this.formRef.value.validate().then(() => {
        const values = toRaw(this.form)
        this.loading = true
        var manualFields = ['name', 'networkofferingid']
        const params = {
          id: this.resource.id,
          name: values.name
        }
        for (var field in values) {
          if (manualFields.includes(field)) continue
          var fieldValue = values[field]
          if (fieldValue !== undefined &&
            fieldValue !== null &&
            (!(field in this.resourceValues) || this.resourceValues[field] !== fieldValue)) {
            params[field] = fieldValue
          }
        }
        if (values.networkofferingid !== undefined &&
          values.networkofferingid != null &&
          this.networkOfferings &&
          this.networkOfferings[values.networkofferingid].id !== this.resource.networkofferingid) {
          params.networkofferingid = this.networkOfferings[values.networkofferingid].id
        }
        api('updateNetwork', params).then(json => {
          const jobId = json.updatenetworkresponse.jobid
          this.$pollJob({
            jobId,
            title: this.$t('label.update.network'),
            description: this.resource.name,
            loadingMessage: `${this.$t('label.update.network')} ${this.resource.name} ${this.$t('label.in.progress')}`,
            catchMessage: this.$t('error.fetching.async.job.result'),
            successMessage: `${this.$t('message.success.update.network')} ${this.resource.name}`
          })
          this.closeAction()
        }).catch(error => {
          this.$notifyError(error)
        }).finally(() => {
          this.loading = false
        })
      }).catch(error => {
        this.formRef.value.scrollToField(error.errorFields[0].name)
      })
    },
    closeAction () {
      this.$emit('close-action')
    }
  }
}
</script>

<style scoped lang="less">
  .form-layout {
    width: 60vw;

    @media (min-width: 500px) {
      width: 450px;
    }
  }

</style><|MERGE_RESOLUTION|>--- conflicted
+++ resolved
@@ -177,7 +177,6 @@
     }
   },
   methods: {
-<<<<<<< HEAD
     initForm () {
       this.formRef = ref()
       this.form = reactive({
@@ -188,11 +187,6 @@
         displaytext: [{ required: true, message: this.$t('message.error.required.input') }]
       })
     },
-    isAdmin () {
-      return ['Admin'].includes(this.$store.getters.userInfo.roletype)
-    },
-=======
->>>>>>> 51d4e547
     fetchData () {
       this.fetchNetworkOfferingData()
     },
