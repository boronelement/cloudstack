--- conflicted
+++ resolved
@@ -29,12 +29,6 @@
         </div>
         <div class="form__item">
           <div class="form__label">{{ $t('label.protocol') }}</div>
-<<<<<<< HEAD
-          <a-select v-model:value="newRule.protocol" style="width: 100%;" @change="resetRulePorts">
-            <a-select-option value="tcp">{{ capitalise($t('label.tcp'))  }}</a-select-option>
-            <a-select-option value="udp">{{ capitalise($t('label.udp')) }}</a-select-option>
-            <a-select-option value="icmp">{{ capitalise($t('label.icmp')) }}</a-select-option>
-=======
           <a-select
             v-model="newRule.protocol"
             style="width: 100%;"
@@ -47,7 +41,6 @@
             <a-select-option value="tcp">{{ $t('label.tcp') | capitalise }}</a-select-option>
             <a-select-option value="udp">{{ $t('label.udp') | capitalise }}</a-select-option>
             <a-select-option value="icmp">{{ $t('label.icmp') | capitalise }}</a-select-option>
->>>>>>> 981dac7b
             <a-select-option value="all">{{ $t('label.all') }}</a-select-option>
           </a-select>
         </div>
