--- conflicted
+++ resolved
@@ -53,14 +53,10 @@
           <a-input v-model:value="newRule.icmpcode"></a-input>
         </div>
         <div class="form__item">
-<<<<<<< HEAD
-          <a-button :disabled="!('createEgressFirewallRule' in $store.getters.apis)" type="primary" @click="addRule">
+          <a-button ref="submit" :disabled="!('createEgressFirewallRule' in $store.getters.apis)" type="primary" @click="addRule">
             <template #icon><plus-outlined /></template>
             {{ $t('label.add') }}
           </a-button>
-=======
-          <a-button :disabled="!('createEgressFirewallRule' in $store.getters.apis)" ref="submit" type="primary" icon="plus" @click="addRule">{{ $t('label.add') }}</a-button>
->>>>>>> 2bbc7817
         </div>
       </div>
     </div>
@@ -68,10 +64,11 @@
     <a-divider/>
     <a-button
       v-if="(('deleteEgressFirewallRule' in $store.getters.apis) && this.selectedRowKeys.length > 0)"
-      type="danger"
-      icon="delete"
+      type="primary"
+      danger
       style="width: 100%; margin-bottom: 15px"
       @click="bulkActionConfirmation()">
+      <template #icon><delete-outlined /></template>
       {{ $t('label.action.bulk.delete.egress.firewall.rules') }}
     </a-button>
     <a-table
@@ -298,7 +295,7 @@
       this.loading = true
       api('deleteEgressFirewallRule', { id: rule.id }).then(response => {
         const jobId = response.deleteegressfirewallruleresponse.jobid
-        eventBus.$emit('update-job-details', jobId, null)
+        eventBus.emit('update-job-details', jobId, null)
         this.$pollJob({
           title: this.$t('label.action.delete.egress.firewall'),
           description: rule.id,
@@ -306,14 +303,14 @@
           successMessage: this.$t('message.success.remove.egress.rule'),
           successMethod: () => {
             if (this.selectedItems.length > 0) {
-              eventBus.$emit('update-resource-state', this.selectedItems, rule.id, 'success')
+              eventBus.emit('update-resource-state', this.selectedItems, rule.id, 'success')
             }
             this.fetchData()
           },
           errorMessage: this.$t('message.remove.egress.rule.failed'),
           errorMethod: () => {
             if (this.selectedItems.length > 0) {
-              eventBus.$emit('update-resource-state', this.selectedItems, rule.id, 'failed')
+              eventBus.emit('update-resource-state', this.selectedItems, rule.id, 'failed')
             }
             this.fetchData()
           },
