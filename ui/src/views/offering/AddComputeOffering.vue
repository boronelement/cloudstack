--- conflicted
+++ resolved
@@ -23,7 +23,8 @@
         :model="form"
         :rules="rules"
         @finish="handleSubmit"
-        layout="vertical">
+        layout="vertical"
+        :scrollToFirstError="true">
         <a-form-item name="name" ref="name">
           <template #label>
             <tooltip-label :title="$t('label.name')" :tooltip="apiParams.name.description"/>
@@ -716,16 +717,8 @@
     handleSubmit (e) {
       e.preventDefault()
       if (this.loading) return
-<<<<<<< HEAD
       this.formRef.value.validate().then(() => {
         const values = toRaw(this.form)
-=======
-      this.form.validateFieldsAndScroll((err, values) => {
-        if (err) {
-          return
-        }
-        this.loading = true
->>>>>>> d8004871
         var params = {
           issystem: this.isSystem,
           name: values.name,
