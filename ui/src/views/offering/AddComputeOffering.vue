// Licensed to the Apache Software Foundation (ASF) under one
// or more contributor license agreements.  See the NOTICE file
// distributed with this work for additional information
// regarding copyright ownership.  The ASF licenses this file
// to you under the Apache License, Version 2.0 (the
// "License"); you may not use this file except in compliance
// with the License.  You may obtain a copy of the License at
//
//   http://www.apache.org/licenses/LICENSE-2.0
//
// Unless required by applicable law or agreed to in writing,
// software distributed under the License is distributed on an
// "AS IS" BASIS, WITHOUT WARRANTIES OR CONDITIONS OF ANY
// KIND, either express or implied.  See the License for the
// specific language governing permissions and limitations
// under the License.

<template>
  <div class="form-layout" v-ctrl-enter="handleSubmit">
    <a-spin :spinning="loading">
      <a-form
        :ref="formRef"
        :model="form"
        :rules="rules"
        @finish="handleSubmit"
        layout="vertical">
<<<<<<< HEAD
        <a-form-item name="name" ref="name">
          <template #label>
            {{ $t('label.name') }}
            <a-tooltip :title="apiParams.name.description">
              <info-circle-outlined style="color: rgba(0,0,0,.45)" />
            </a-tooltip>
          </template>
          <a-input
            autoFocus
            v-model:value="form.name"
            :placeholder="$t('label.name')"/>
        </a-form-item>
        <a-form-item name="displaytext" ref="displaytext">
          <template #label>
            {{ $t('label.displaytext') }}
            <a-tooltip :title="apiParams.displaytext.description">
              <info-circle-outlined style="color: rgba(0,0,0,.45)" />
            </a-tooltip>
          </template>
          <a-input
            v-model:value="form.displaytext"
            :placeholder="$t('label.displaytext')"/>
        </a-form-item>
        <a-form-item name="systemvmtype" ref="systemvmtype" v-if="isSystem">
          <template #label>
            {{ $t('label.systemvmtype') }}
            <a-tooltip :title="apiParams.systemvmtype.description">
              <info-circle-outlined style="color: rgba(0,0,0,.45)" />
            </a-tooltip>
          </template>
=======
        <a-form-item>
          <tooltip-label slot="label" :title="$t('label.name')" :tooltip="apiParams.name.description"/>
          <a-input
            autoFocus
            v-decorator="['name', {
              rules: [{ required: true, message: $t('message.error.required.input') }]
            }]"
            :placeholder="apiParams.name.description"/>
        </a-form-item>
        <a-form-item>
          <tooltip-label slot="label" :title="$t('label.displaytext')" :tooltip="apiParams.displaytext.description"/>
          <a-input
            v-decorator="['displaytext', {
              rules: [{ required: true, message: $t('message.error.required.input') }]
            }]"
            :placeholder="apiParams.displaytext.description"/>
        </a-form-item>
        <a-form-item v-if="isSystem">
          <tooltip-label slot="label" :title="$t('label.systemvmtype')" :tooltip="apiParams.systemvmtype.description"/>
>>>>>>> 2bbc7817
          <a-select
            v-model:value="form.systemvmtype"
            showSearch
            optionFilterProp="label"
            :filterOption="(input, option) => {
              return option.children[0].children.toLowerCase().indexOf(input.toLowerCase()) >= 0
            }"
<<<<<<< HEAD
            :placeholder="$t('label.systemvmtype')">
=======
            :placeholder="apiParams.systemvmtype.description">
>>>>>>> 2bbc7817
            <a-select-option key="domainrouter">{{ $t('label.domain.router') }}</a-select-option>
            <a-select-option key="consoleproxy">{{ $t('label.console.proxy') }}</a-select-option>
            <a-select-option key="secondarystoragevm">{{ $t('label.secondary.storage.vm') }}</a-select-option>
          </a-select>
        </a-form-item>
<<<<<<< HEAD
        <a-form-item name="storagetype" ref="storagetype">
          <template #label>
            {{ $t('label.storagetype') }}
            <a-tooltip :title="apiParams.storagetype.description">
              <info-circle-outlined style="color: rgba(0,0,0,.45)" />
            </a-tooltip>
          </template>
          <a-radio-group
            v-model:value="form.storagetype"
            buttonStyle="solid">
=======
        <a-form-item>
          <tooltip-label slot="label" :title="$t('label.storagetype')" :tooltip="apiParams.storagetype.description"/>
          <a-radio-group
            v-decorator="['storagetype', {
              initialValue: storageType
            }]"
            buttonStyle="solid"
            @change="selected => { handleStorageTypeChange(selected.target.value) }">
>>>>>>> 2bbc7817
            <a-radio-button value="shared">
              {{ $t('label.shared') }}
            </a-radio-button>
            <a-radio-button value="local">
              {{ $t('label.local') }}
            </a-radio-button>
          </a-radio-group>
        </a-form-item>
<<<<<<< HEAD
        <a-form-item name="provisioningtype" ref="provisioningtype">
          <template #label>
            {{ $t('label.provisioningtype') }}
            <a-tooltip :title="apiParams.provisioningtype.description">
              <info-circle-outlined style="color: rgba(0,0,0,.45)" />
            </a-tooltip>
          </template>
          <a-radio-group
            v-model:value="form.provisioningtype"
            buttonStyle="solid">
=======
        <a-form-item>
          <tooltip-label slot="label" :title="$t('label.provisioningtype')" :tooltip="apiParams.provisioningtype.description"/>
          <a-radio-group
            v-decorator="['provisioningtype', {
              initialValue: provisioningType
            }]"
            buttonStyle="solid"
            @change="selected => { handleProvisioningTypeChange(selected.target.value) }">
>>>>>>> 2bbc7817
            <a-radio-button value="thin">
              {{ $t('label.provisioningtype.thin') }}
            </a-radio-button>
            <a-radio-button value="sparse">
              {{ $t('label.provisioningtype.sparse') }}
            </a-radio-button>
            <a-radio-button value="fat">
              {{ $t('label.provisioningtype.fat') }}
            </a-radio-button>
          </a-radio-group>
        </a-form-item>
<<<<<<< HEAD
        <a-form-item name="cachemode" ref="cachemode">
          <template #label>
            {{ $t('label.cachemode') }}
            <a-tooltip :title="apiParams.cachemode.description">
              <info-circle-outlined style="color: rgba(0,0,0,.45)" />
            </a-tooltip>
          </template>
          <a-radio-group
            v-model:value="form.cachemode"
            buttonStyle="solid">
=======
        <a-form-item>
          <tooltip-label slot="label" :title="$t('label.cachemode')" :tooltip="apiParams.cachemode.description"/>
          <a-radio-group
            v-decorator="['cachemode', {
              initialValue: cacheMode
            }]"
            buttonStyle="solid"
            @change="selected => { handleCacheModeChange(selected.target.value) }">
>>>>>>> 2bbc7817
            <a-radio-button value="none">
              {{ $t('label.nodiskcache') }}
            </a-radio-button>
            <a-radio-button value="writeback">
              {{ $t('label.writeback') }}
            </a-radio-button>
            <a-radio-button value="writethrough">
              {{ $t('label.writethrough') }}
            </a-radio-button>
          </a-radio-group>
        </a-form-item>
<<<<<<< HEAD
        <a-form-item name="offeringtype" ref="offeringtype" :label="$t('label.offeringtype')" v-show="!isSystem">
          <a-radio-group
            v-model:value="form.offeringtype"
            buttonStyle="solid">
=======
        <a-form-item :label="$t('label.offeringtype')" v-show="!isSystem">
          <a-radio-group
            v-decorator="['offeringtype', {
              initialValue: offeringType
            }]"
            buttonStyle="solid"
            @change="selected => { handleComputeOfferingTypeChange(selected.target.value) }">
>>>>>>> 2bbc7817
            <a-radio-button value="fixed">
              {{ $t('label.fixed') }}
            </a-radio-button>
            <a-radio-button value="customconstrained">
              {{ $t('label.customconstrained') }}
            </a-radio-button>
            <a-radio-button value="customunconstrained">
              {{ $t('label.customunconstrained') }}
            </a-radio-button>
          </a-radio-group>
        </a-form-item>
<<<<<<< HEAD
        <a-form-item name="cpunumber" ref="cpunumber" v-if="form.offeringtype === 'fixed'">
          <template #label>
            {{ $t('label.cpunumber') }}
            <a-tooltip :title="apiParams.cpunumber.description">
              <info-circle-outlined style="color: rgba(0,0,0,.45)" />
            </a-tooltip>
          </template>
          <a-input
            v-model:value="form.cpunumber"
            :placeholder="$t('label.cpunumber')"/>
        </a-form-item>
        <a-form-item name="cpuspeed" ref="cpuspeed" v-if="form.offeringtype !== 'customunconstrained'">
          <template #label>
            {{ $t('label.cpuspeed') }}
            <a-tooltip :title="apiParams.cpuspeed.description">
              <info-circle-outlined style="color: rgba(0,0,0,.45)" />
            </a-tooltip>
          </template>
          <a-input
            v-model:value="form.cpuspeed"
            :placeholder="$t('label.cpuspeed')"/>
        </a-form-item>
        <a-form-item name="mincpunumber" ref="mincpunumber" v-if="form.offeringtype === 'customconstrained'">
          <template #label>
            {{ $t('label.mincpunumber') }}
            <a-tooltip :title="apiParams.mincpunumber.description">
              <info-circle-outlined style="color: rgba(0,0,0,.45)" />
            </a-tooltip>
          </template>
          <a-input
            v-model:value="form.mincpunumber"
            :placeholder="$t('label.mincpunumber')"/>
        </a-form-item>
        <a-form-item name="maxcpunumber" ref="maxcpunumber" v-if="form.offeringtype === 'customconstrained'">
          <template #label>
            {{ $t('label.maxcpunumber') }}
            <a-tooltip :title="apiParams.maxcpunumber.description">
              <info-circle-outlined style="color: rgba(0,0,0,.45)" />
            </a-tooltip>
          </template>
          <a-input
            v-model:value="form.maxcpunumber"
            :placeholder="$t('label.maxcpunumber')"/>
        </a-form-item>
        <a-form-item name="memory" ref="memory" v-if="form.offeringtype === 'fixed'">
          <template #label>
            {{ $t('label.memory.mb') }}
            <a-tooltip :title="apiParams.memory.description">
              <info-circle-outlined style="color: rgba(0,0,0,.45)" />
            </a-tooltip>
          </template>
          <a-input
            v-model:value="form.memory"
            :placeholder="$t('label.memory')"/>
        </a-form-item>
        <a-form-item name="minmemory" ref="minmemory" v-if="form.offeringtype === 'customconstrained'">
          <template #label>
            {{ $t('label.minmemory') }}
            <a-tooltip :title="apiParams.minmemory.description">
              <info-circle-outlined style="color: rgba(0,0,0,.45)" />
            </a-tooltip>
          </template>
          <a-input
            v-model:value="form.minmemory"
            :placeholder="$t('label.minmemory')"/>
        </a-form-item>
        <a-form-item name="maxmemory" ref="maxmemory" v-if="form.offeringtype === 'customconstrained'">
          <template #label>
            {{ $t('label.maxmemory') }}
            <a-tooltip :title="apiParams.maxmemory.description">
              <info-circle-outlined style="color: rgba(0,0,0,.45)" />
            </a-tooltip>
          </template>
          <a-input
            v-model:value="form.maxmemory"
            :placeholder="$t('label.maxmemory')"/>
        </a-form-item>
        <a-form-item name="networkrate" ref="networkrate">
          <template #label>
            {{ $t('label.networkrate') }}
            <a-tooltip :title="apiParams.networkrate.description">
              <info-circle-outlined style="color: rgba(0,0,0,.45)" />
            </a-tooltip>
          </template>
          <a-input
            v-model:value="form.networkrate"
            :placeholder="$t('label.networkrate')"/>
        </a-form-item>
        <a-form-item name="rootdisksize" ref="rootdisksize" v-if="apiParams.rootdisksize">
          <template #label>
            {{ $t('label.root.disk.size') }}
            <a-tooltip :title="apiParams.rootdisksize.description">
              <info-circle-outlined style="color: rgba(0,0,0,.45)" />
            </a-tooltip>
          </template>
          <a-input
            v-model:value="form.rootdisksize"
            :placeholder="$t('label.root.disk.size')"/>
        </a-form-item>
        <a-form-item name="qostype" ref="qostype" :label="$t('label.qostype')">
          <a-radio-group
            v-model:value="form.qostype"
=======
        <a-row :gutter="12">
          <a-col :md="8" :lg="8" v-if="offeringType === 'fixed'">
            <a-form-item>
              <tooltip-label slot="label" :title="$t('label.cpunumber')" :tooltip="apiParams.cpunumber.description"/>
              <a-input
                v-decorator="['cpunumber', {
                  rules: [{ required: true, message: $t('message.error.required.input') }, naturalNumberRule]
                }]"
                :placeholder="apiParams.cpunumber.description"/>
            </a-form-item>
          </a-col>
          <a-col :md="8" :lg="8" v-if="offeringType !== 'customunconstrained'">
            <a-form-item>
              <tooltip-label slot="label" :title="$t('label.cpuspeed')" :tooltip="apiParams.cpuspeed.description"/>
              <a-input
                v-decorator="['cpuspeed', {
                  rules: [{ required: true, message: $t('message.error.required.input') }, wholeNumberRule]
                }]"
                :placeholder="apiParams.cpuspeed.description"/>
            </a-form-item>
          </a-col>
          <a-col :md="8" :lg="8" v-if="offeringType === 'fixed'">
            <a-form-item>
              <tooltip-label slot="label" :title="$t('label.memory.mb')" :tooltip="apiParams.memory.description"/>
              <a-input
                v-decorator="['memory', {
                  rules: [{ required: true, message: $t('message.error.required.input') }, naturalNumberRule]
                }]"
                :placeholder="apiParams.memory.description"/>
            </a-form-item>
          </a-col>
        </a-row>
        <a-row :gutter="12" v-if="offeringType === 'customconstrained'">
          <a-col :md="12" :lg="12">
            <a-form-item>
              <tooltip-label slot="label" :title="$t('label.mincpunumber')" :tooltip="apiParams.mincpunumber.description"/>
              <a-input
                v-decorator="['mincpunumber', {
                  rules: [{ required: true, message: $t('message.error.required.input') }, naturalNumberRule]
                }]"
                :placeholder="apiParams.mincpunumber.description"/>
            </a-form-item>
          </a-col>
          <a-col :md="12" :lg="12">
            <a-form-item>
              <tooltip-label slot="label" :title="$t('label.maxcpunumber')" :tooltip="apiParams.maxcpunumber.description"/>
              <a-input
                v-decorator="['maxcpunumber', {
                  rules: [{ required: true, message: $t('message.error.required.input') }, naturalNumberRule]
                }]"
                :placeholder="apiParams.maxcpunumber.description"/>
            </a-form-item>
          </a-col>
        </a-row>
        <a-row :gutter="12" v-if="offeringType === 'customconstrained'">
          <a-col :md="12" :lg="12">
            <a-form-item>
              <tooltip-label slot="label" :title="$t('label.minmemory')" :tooltip="apiParams.minmemory.description"/>
              <a-input
                v-decorator="['minmemory', {
                  rules: [{ required: true, message: $t('message.error.required.input') }, naturalNumberRule]
                }]"
                :placeholder="apiParams.minmemory.description"/>
            </a-form-item>
          </a-col>
          <a-col :md="12" :lg="12">
            <a-form-item>
              <tooltip-label slot="label" :title="$t('label.maxmemory')" :tooltip="apiParams.maxmemory.description"/>
              <a-input
                v-decorator="['maxmemory', {
                  rules: [{ required: true, message: $t('message.error.required.input') }, naturalNumberRule]
                }]"
                :placeholder="apiParams.maxmemory.description"/>
            </a-form-item>
          </a-col>
        </a-row>
        <a-row :gutter="12">
          <a-col :md="12" :lg="12">
            <a-form-item>
              <tooltip-label slot="label" :title="$t('label.networkrate')" :tooltip="apiParams.networkrate.description"/>
              <a-input
                v-decorator="['networkrate', { rules: [naturalNumberRule] }]"
                :placeholder="apiParams.networkrate.description"/>
            </a-form-item>
          </a-col>
          <a-col :md="12" :lg="12">
            <a-form-item v-if="apiParams.rootdisksize">
              <tooltip-label slot="label" :title="$t('label.root.disk.size')" :tooltip="apiParams.rootdisksize.description"/>
              <a-input
                v-decorator="['rootdisksize', { rules: [naturalNumberRule] }]"
                :placeholder="apiParams.rootdisksize.description"/>
            </a-form-item>
          </a-col>
        </a-row>
        <a-form-item :label="$t('label.qostype')">
          <a-radio-group
            v-decorator="['qostype', {
              initialValue: qosType
            }]"
>>>>>>> 2bbc7817
            buttonStyle="solid"
            @change="selected => { handleQosTypeChange(selected.target.value) }">
            <a-radio-button value="">
              {{ $t('label.none') }}
            </a-radio-button>
            <a-radio-button value="hypervisor">
              {{ $t('label.hypervisor') }}
            </a-radio-button>
            <a-radio-button value="storage">
              {{ $t('label.storage') }}
            </a-radio-button>
          </a-radio-group>
        </a-form-item>
<<<<<<< HEAD
        <a-form-item name="diskbytesreadrate" ref="diskbytesreadrate" v-if="form.qostype === 'hypervisor'">
          <template #label>
            {{ $t('label.diskbytesreadrate') }}
            <a-tooltip :title="apiParams.bytesreadrate.description">
              <info-circle-outlined style="color: rgba(0,0,0,.45)" />
            </a-tooltip>
          </template>
          <a-input
            v-model:value="form.diskbytesreadrate"
            :placeholder="$t('label.diskbytesreadrate')"/>
        </a-form-item>
        <a-form-item name="diskbyteswriterate" ref="diskbyteswriterate" v-if="form.qostype === 'hypervisor'">
          <template #label>
            {{ $t('label.diskbyteswriterate') }}
            <a-tooltip :title="apiParams.byteswriterate.description">
              <info-circle-outlined style="color: rgba(0,0,0,.45)" />
            </a-tooltip>
          </template>
          <a-input
            v-model:value="form.diskbyteswriterate"
            :placeholder="$t('label.diskbyteswriterate')"/>
        </a-form-item>
        <a-form-item name="diskiopsreadrate" ref="diskiopsreadrate" v-if="form.qostype === 'hypervisor'">
          <template #label>
            {{ $t('label.diskiopsreadrate') }}
            <a-tooltip :title="apiParams.iopsreadrate.description">
              <info-circle-outlined style="color: rgba(0,0,0,.45)" />
            </a-tooltip>
          </template>
          <a-input
            v-model:value="form.diskiopsreadrate"
            :placeholder="$t('label.diskiopsreadrate')"/>
        </a-form-item>
        <a-form-item name="diskiopswriterate" ref="diskiopswriterate" v-if="form.qostype === 'hypervisor'">
          <template #label>
            {{ $t('label.diskiopswriterate') }}
            <a-tooltip :title="apiParams.iopswriterate.description">
              <info-circle-outlined style="color: rgba(0,0,0,.45)" />
            </a-tooltip>
          </template>
          <a-input
            v-model:value="form.diskiopswriterate"
            :placeholder="$t('label.diskiopswriterate')"/>
        </a-form-item>
        <a-form-item name="iscustomizeddiskiops" ref="iscustomizeddiskiops" v-if="!isSystem && form.qostype === 'storage'">
          <template #label>
            {{ $t('label.iscustomizeddiskiops') }}
            <a-tooltip :title="apiParams.customizediops.description">
              <info-circle-outlined style="color: rgba(0,0,0,.45)" />
            </a-tooltip>
          </template>
          <a-switch v-model:checked="form.iscustomizeddiskiops" />
        </a-form-item>
        <a-form-item name="diskiopsmin" ref="diskiopsmin" v-if="form.qostype === 'storage' && !form.iscustomizeddiskiops">
          <template #label>
            {{ $t('label.diskiopsmin') }}
            <a-tooltip :title="apiParams.miniops.description">
              <info-circle-outlined style="color: rgba(0,0,0,.45)" />
            </a-tooltip>
          </template>
          <a-input
            v-model:value="form.diskiopsmin"
            :placeholder="$t('label.diskiopsmin')"/>
        </a-form-item>
        <a-form-item name="diskiopsmax" ref="diskiopsmax" v-if="form.qostype === 'storage' && !form.iscustomizeddiskiops">
          <template #label>
            {{ $t('label.diskiopsmax') }}
            <a-tooltip :title="apiParams.maxiops.description">
              <info-circle-outlined style="color: rgba(0,0,0,.45)" />
            </a-tooltip>
          </template>
          <a-input
            v-model:value="form.diskiopsmax"
            :placeholder="$t('label.diskiopsmax')"/>
        </a-form-item>
        <a-form-item name="hypervisorsnapshotreserve" ref="hypervisorsnapshotreserve" v-if="!isSystem && form.qostype === 'storage'">
          <template #label>
            {{ $t('label.hypervisorsnapshotreserve') }}
            <a-tooltip :title="apiParams.hypervisorsnapshotreserve.description">
              <info-circle-outlined style="color: rgba(0,0,0,.45)" />
            </a-tooltip>
          </template>
          <a-input
            v-model:value="form.hypervisorsnapshotreserve"
            :placeholder="$t('label.hypervisorsnapshotreserve')"/>
        </a-form-item>
        <a-form-item name="offerha" ref="offerha">
          <template #label>
            {{ $t('label.offerha') }}
            <a-tooltip :title="apiParams.offerha.description">
              <info-circle-outlined style="color: rgba(0,0,0,.45)" />
            </a-tooltip>
          </template>
          <a-switch v-model:checked="form.offerha" />
        </a-form-item>
        <a-form-item name="hosttags" ref="hosttags" v-if="isAdmin()">
          <template #label>
            {{ $t('label.hosttags') }}
            <a-tooltip :title="apiParams.hosttags.description">
              <info-circle-outlined style="color: rgba(0,0,0,.45)" />
            </a-tooltip>
          </template>
          <a-input
            v-model:value="form.hosttags"
            :placeholder="$t('label.hosttags')"/>
        </a-form-item>
        <a-form-item name="storagetags" ref="storagetags" v-if="isAdmin()">
          <template #label>
            {{ $t('label.storagetags') }}
            <a-tooltip :title="apiParams.tags.description">
              <info-circle-outlined style="color: rgba(0,0,0,.45)" />
            </a-tooltip>
          </template>
          <a-select
            mode="tags"
            v-model:value="form.storagetags"
            showSearch
            optionFilterProp="label"
            :filterOption="(input, option) => {
              return option.children[0].children.toLowerCase().indexOf(input.toLowerCase()) >= 0
            }"
            :loading="storageTagLoading"
            :placeholder="$t('label.storagetags')"
            v-if="isAdmin()">
            <a-select-option v-for="opt in storageTags" :key="opt">
              {{ opt }}
            </a-select-option>
          </a-select>
        </a-form-item>
        <a-form-item name="limitcpuuse" ref="limitcpuuse">
          <template #label>
            {{ $t('label.limitcpuuse') }}
            <a-tooltip :title="apiParams.limitcpuuse.description">
              <info-circle-outlined style="color: rgba(0,0,0,.45)" />
            </a-tooltip>
          </template>
          <a-switch v-model:checked="form.limitcpuuse" />
        </a-form-item>
        <a-form-item name="isvolatile" ref="isvolatile" v-if="!isSystem">
          <template #label>
            {{ $t('label.isvolatile') }}
            <a-tooltip :title="apiParams.isvolatile.description">
              <info-circle-outlined style="color: rgba(0,0,0,.45)" />
            </a-tooltip>
          </template>
          <a-switch v-model:checked="form.isvolatile" />
        </a-form-item>
        <a-form-item name="deploymentplanner" ref="deploymentplanner" v-if="!isSystem && isAdmin()">
          <template #label>
            {{ $t('label.deploymentplanner') }}
            <a-tooltip :title="apiParams.deploymentplanner.description">
              <info-circle-outlined style="color: rgba(0,0,0,.45)" />
            </a-tooltip>
          </template>
          <a-select
            v-model:value="form.deploymentplanner"
=======
        <a-row :gutter="12" v-if="qosType === 'hypervisor'">
          <a-col :md="12" :lg="12">
            <a-form-item>
              <tooltip-label slot="label" :title="$t('label.diskbytesreadrate')" :tooltip="apiParams.bytesreadrate.description"/>
              <a-input
                v-decorator="['diskbytesreadrate', { rules: [naturalNumberRule] }]"
                :placeholder="apiParams.bytesreadrate.description"/>
            </a-form-item>
          </a-col>
          <a-col :md="12" :lg="12">
            <a-form-item>
              <tooltip-label slot="label" :title="$t('label.diskbyteswriterate')" :tooltip="apiParams.byteswriterate.description"/>
              <a-input
                v-decorator="['diskbyteswriterate', { rules: [naturalNumberRule] }]"
                :placeholder="apiParams.byteswriterate.description"/>
            </a-form-item>
          </a-col>
        </a-row>
        <a-row :gutter="12" v-if="qosType === 'hypervisor'">
          <a-col :md="12" :lg="12">
            <a-form-item>
              <tooltip-label slot="label" :title="$t('label.diskiopsreadrate')" :tooltip="apiParams.iopsreadrate.description"/>
              <a-input
                v-decorator="['diskiopsreadrate', { rules: [naturalNumberRule] }]"
                :placeholder="apiParams.iopsreadrate.description"/>
            </a-form-item>
          </a-col>
          <a-col :md="12" :lg="12">
            <a-form-item>
              <tooltip-label slot="label" :title="$t('label.diskiopswriterate')" :tooltip="apiParams.iopswriterate.description"/>
              <a-input
                v-decorator="['diskiopswriterate', { rules: [naturalNumberRule] }]"
                :placeholder="apiParams.iopswriterate.description"/>
            </a-form-item>
          </a-col>
        </a-row>
        <a-form-item v-if="!isSystem && qosType === 'storage'">
          <tooltip-label slot="label" :title="$t('label.iscustomizeddiskiops')" :tooltip="apiParams.customizediops.description"/>
          <a-switch v-decorator="['iscustomizeddiskiops', {initialValue: isCustomizedDiskIops}]" :defaultChecked="isCustomizedDiskIops" @change="val => { isCustomizedDiskIops = val }" />
        </a-form-item>
        <a-row :gutter="12" v-if="qosType === 'storage' && !isCustomizedDiskIops">
          <a-col :md="12" :lg="12">
            <a-form-item>
              <tooltip-label slot="label" :title="$t('label.diskiopsmin')" :tooltip="apiParams.miniops.description"/>
              <a-input
                v-decorator="['diskiopsmin', { rules: [naturalNumberRule] }]"
                :placeholder="apiParams.miniops.description"/>
            </a-form-item>
          </a-col>
          <a-col :md="12" :lg="12">
            <a-form-item>
              <tooltip-label slot="label" :title="$t('label.diskiopsmax')" :tooltip="apiParams.maxiops.description"/>
              <a-input
                v-decorator="['diskiopsmax', { rules: [naturalNumberRule] }]"
                :placeholder="apiParams.maxiops.description"/>
            </a-form-item>
          </a-col>
        </a-row>
        <a-form-item v-if="!isSystem && qosType === 'storage'">
          <tooltip-label slot="label" :title="$t('label.hypervisorsnapshotreserve')" :tooltip="apiParams.hypervisorsnapshotreserve.description"/>
          <a-input
            v-decorator="['hypervisorsnapshotreserve', { rules: [naturalNumberRule] }]"
            :placeholder="apiParams.hypervisorsnapshotreserve.description"/>
        </a-form-item>
        <a-row :gutter="12">
          <a-col :md="12" :lg="12">
            <a-form-item>
              <tooltip-label slot="label" :title="$t('label.offerha')" :tooltip="apiParams.offerha.description"/>
              <a-switch v-decorator="['offerha', {initialValue: false}]" />
            </a-form-item>
          </a-col>
          <a-col :md="12" :lg="12">
            <a-form-item>
              <tooltip-label slot="label" :title="$t('label.dynamicscalingenabled')" :tooltip="apiParams.dynamicscalingenabled.description"/>
              <a-switch v-decorator="['dynamicscalingenabled', {initialValue: dynamicscalingenabled}]" :checked="dynamicscalingenabled" @change="val => { dynamicscalingenabled = val }"/>
            </a-form-item>
          </a-col>
        </a-row>
        <a-row :gutter="12">
          <a-col :md="12" :lg="12">
            <a-form-item v-if="isAdmin()">
              <tooltip-label slot="label" :title="$t('label.hosttags')" :tooltip="apiParams.hosttags.description"/>
              <a-input
                v-decorator="['hosttags', {}]"
                :placeholder="apiParams.hosttags.description"/>
            </a-form-item>
          </a-col>
          <a-col :md="12" :lg="12">
            <a-form-item v-if="isAdmin()">
              <tooltip-label slot="label" :title="$t('label.storagetags')" :tooltip="apiParams.tags.description"/>
              <a-select
                mode="tags"
                v-decorator="['storagetags', {}]"
                showSearch
                optionFilterProp="children"
                :filterOption="(input, option) => {
                  return option.componentOptions.children[0].text.toLowerCase().indexOf(input.toLowerCase()) >= 0
                }"
                :loading="storageTagLoading"
                :placeholder="apiParams.tags.description"
                v-if="isAdmin()">
                <a-select-option v-for="opt in storageTags" :key="opt">
                  {{ opt }}
                </a-select-option>
              </a-select>
            </a-form-item>
          </a-col>
        </a-row>
        <a-row :gutter="12">
          <a-col :md="12" :lg="12">
            <a-form-item>
              <tooltip-label slot="label" :title="$t('label.limitcpuuse')" :tooltip="apiParams.limitcpuuse.description"/>
              <a-switch v-decorator="['limitcpuuse', {initialValue: false}]" />
            </a-form-item>
          </a-col>
          <a-col :md="12" :lg="12">
            <a-form-item v-if="!isSystem">
              <tooltip-label slot="label" :title="$t('label.isvolatile')" :tooltip="apiParams.isvolatile.description"/>
              <a-switch v-decorator="['isvolatile', {initialValue: false}]" />
            </a-form-item>
          </a-col>
        </a-row>
        <a-form-item v-if="!isSystem && isAdmin()">
          <tooltip-label slot="label" :title="$t('label.deploymentplanner')" :tooltip="apiParams.deploymentplanner.description"/>
          <a-select
            v-decorator="['deploymentplanner', {
              initialValue: deploymentPlanners.length > 0 ? deploymentPlanners[0].name : ''
            }]"
>>>>>>> 2bbc7817
            showSearch
            optionFilterProp="label"
            :filterOption="(input, option) => {
              return option.children[0].children.toLowerCase().indexOf(input.toLowerCase()) >= 0
            }"
            :loading="deploymentPlannerLoading"
<<<<<<< HEAD
            :placeholder="$t('label.deploymentplanner')"
=======
            :placeholder="apiParams.deploymentplanner.description"
>>>>>>> 2bbc7817
            @change="val => { handleDeploymentPlannerChange(val) }">
            <a-select-option v-for="(opt) in deploymentPlanners" :key="opt.name">
              {{ opt.name || opt.description }}
            </a-select-option>
          </a-select>
        </a-form-item>
<<<<<<< HEAD
        <a-form-item name="plannermode" ref="plannermode" :label="$t('label.plannermode')" v-if="plannerModeVisible">
          <a-radio-group
            v-model:value="form.plannermode"
            buttonStyle="solid">
=======
        <a-form-item :label="$t('label.plannermode')" v-if="plannerModeVisible">
          <a-radio-group
            v-decorator="['plannermode', {
              initialValue: plannerMode
            }]"
            buttonStyle="solid"
            @change="selected => { handlePlannerModeChange(selected.target.value) }">
>>>>>>> 2bbc7817
            <a-radio-button value="">
              {{ $t('label.none') }}
            </a-radio-button>
            <a-radio-button value="strict">
              {{ $t('label.strict') }}
            </a-radio-button>
            <a-radio-button value="preferred">
              {{ $t('label.preferred') }}
            </a-radio-button>
          </a-radio-group>
        </a-form-item>
<<<<<<< HEAD
        <a-form-item name="pcidevice" ref="pcidevice" :label="$t('label.gpu')" v-if="!isSystem">
          <a-radio-group
            v-model:value="form.pcidevice"
=======
        <a-form-item :label="$t('label.gpu')" v-if="!isSystem">
          <a-radio-group
            v-decorator="['pcidevice', {
              initialValue: selectedGpu
            }]"
>>>>>>> 2bbc7817
            buttonStyle="solid"
            @change="selected => { handleGpuChange(selected.target.value) }">
            <a-radio-button v-for="(opt, optIndex) in gpuTypes" :key="optIndex" :value="opt.value">
              {{ opt.title }}
            </a-radio-button>
          </a-radio-group>
        </a-form-item>
<<<<<<< HEAD
        <a-form-item name="vgputype" ref="vgputype" :label="$t('label.vgputype')" v-if="vGpuVisible">
=======
        <a-form-item :label="$t('label.vgputype')" v-if="vGpuVisible">
>>>>>>> 2bbc7817
          <a-select
            v-model:value="form.vgputype"
            showSearch
            optionFilterProp="label"
            :filterOption="(input, option) => {
              return option.children[0].children.toLowerCase().indexOf(input.toLowerCase()) >= 0
            }"
            :placeholder="$t('label.vgputype')">
            <a-select-option v-for="(opt, optIndex) in vGpuTypes" :key="optIndex">
              {{ opt }}
            </a-select-option>
          </a-select>
        </a-form-item>
<<<<<<< HEAD
        <a-form-item name="ispublic" ref="ispublic" :label="$t('label.ispublic')" v-show="isAdmin()">
          <a-switch v-model:checked="form.ispublic" />
        </a-form-item>
        <a-form-item name="domainid" ref="domainid" v-if="!form.ispublic">
          <template #label>
            {{ $t('label.domain') }}
            <a-tooltip :title="apiParams.domainid.description">
              <info-circle-outlined style="color: rgba(0,0,0,.45)" />
            </a-tooltip>
          </template>
=======
        <a-form-item :label="$t('label.ispublic')" v-show="isAdmin()">
          <a-switch v-decorator="['ispublic', {initialValue: isPublic}]" :checked="isPublic" @change="val => { isPublic = val }" />
        </a-form-item>
        <a-form-item v-if="!isPublic">
          <tooltip-label slot="label" :title="$t('label.domainid')" :tooltip="apiParams.domainid.description"/>
>>>>>>> 2bbc7817
          <a-select
            mode="multiple"
            v-model:value="form.domainid"
            showSearch
            optionFilterProp="label"
            :filterOption="(input, option) => {
              return option.children[0].children.toLowerCase().indexOf(input.toLowerCase()) >= 0
            }"
            :loading="domainLoading"
<<<<<<< HEAD
            :placeholder="$t('label.domainid')">
=======
            :placeholder="apiParams.domainid.description">
>>>>>>> 2bbc7817
            <a-select-option v-for="(opt, optIndex) in domains" :key="optIndex">
              {{ opt.path || opt.name || opt.description }}
            </a-select-option>
          </a-select>
        </a-form-item>
<<<<<<< HEAD
        <a-form-item name="zoneid" ref="zoneid" v-if="!isSystem">
          <template #label>
            {{ $t('label.zoneid') }}
            <a-tooltip :title="apiParams.zoneid.description">
              <info-circle-outlined style="color: rgba(0,0,0,.45)" />
            </a-tooltip>
          </template>
          <a-select
            id="zone-selection"
            mode="multiple"
            v-model:value="form.zoneid"
=======
        <a-form-item v-if="!isSystem">
          <tooltip-label slot="label" :title="$t('label.zoneid')" :tooltip="apiParams.zoneid.description"/>
          <a-select
            id="zone-selection"
            mode="multiple"
            v-decorator="['zoneid', {
              rules: [
                {
                  validator: (rule, value, callback) => {
                    if (value && value.length > 1 && value.indexOf(0) !== -1) {
                      callback($t('message.error.zone.combined'))
                    }
                    callback()
                  }
                }
              ]
            }]"
>>>>>>> 2bbc7817
            showSearch
            optionFilterProp="label"
            :filterOption="(input, option) => {
              return option.children[0].children.toLowerCase().indexOf(input.toLowerCase()) >= 0
            }"
            @select="val => fetchvSphereStoragePolicies(val)"
            :loading="zoneLoading"
<<<<<<< HEAD
            :placeholder="$t('label.zoneid')">
=======
            :placeholder="apiParams.zoneid.description">
>>>>>>> 2bbc7817
            <a-select-option v-for="(opt, optIndex) in zones" :key="optIndex">
              {{ opt.name || opt.description }}
            </a-select-option>
          </a-select>
        </a-form-item>
<<<<<<< HEAD
        <a-form-item name="storagepolicy" ref="storagepolicy" v-if="'listVsphereStoragePolicies' in $store.getters.apis && storagePolicies !== null">
          <template #label>
            {{ $t('label.vmware.storage.policy') }}
            <a-tooltip :title="apiParams.storagetype.description">
              <info-circle-outlined style="color: rgba(0,0,0,.45)" />
            </a-tooltip>
          </template>
=======
        <a-form-item v-if="'listVsphereStoragePolicies' in $store.getters.apis && storagePolicies !== null">
          <tooltip-label slot="label" :title="$t('label.vmware.storage.polic')" :tooltip="apiParams.storagepolicy.description"/>
>>>>>>> 2bbc7817
          <a-select
            v-model:value="form.storagepolicy"
            :placeholder="apiParams.storagepolicy.description">
            <a-select-option v-for="policy in storagePolicies" :key="policy.id">
              {{ policy.name || policy.id }}
            </a-select-option>
          </a-select>
        </a-form-item>
      </a-form>
      <div :span="24" class="action-button">
<<<<<<< HEAD
        <a-button @click="closeAction">{{ $t('label.cancel') }}</a-button>
        <a-button :loading="loading" type="primary" @click="handleSubmit">{{ $t('label.ok') }}</a-button>
=======
        <a-button @click="closeAction">{{ this.$t('label.cancel') }}</a-button>
        <a-button :loading="loading" ref="submit" type="primary" @click="handleSubmit">{{ this.$t('label.ok') }}</a-button>
>>>>>>> 2bbc7817
      </div>
    </a-spin>
  </div>
</template>

<script>
import { ref, reactive, toRaw } from 'vue'
import { api } from '@/api'
import TooltipLabel from '@/components/widgets/TooltipLabel'

export default {
  name: 'AddServiceOffering',
<<<<<<< HEAD
  data () {
    return {
      isSystem: false,
=======
  components: {
    TooltipLabel
  },
  data () {
    return {
      isSystem: false,
      naturalNumberRule: {
        validator: (rule, value, callback) => {
          if (value && (isNaN(value) || value <= 0)) {
            callback(this.$t('message.error.number'))
          }
          callback()
        }
      },
      wholeNumberRule: {
        validator: (rule, value, callback) => {
          if (value && (isNaN(value) || value < 0)) {
            callback(this.$t('message.error.number'))
          }
          callback()
        }
      },
      storageType: 'shared',
      provisioningType: 'thin',
      cacheMode: 'none',
      offeringType: 'fixed',
      qosType: '',
      isCustomizedDiskIops: false,
>>>>>>> 2bbc7817
      isPublic: true,
      domains: [],
      domainLoading: false,
      zones: [],
      zoneLoading: false,
      selectedDeployementPlanner: null,
      storagePolicies: null,
      storageTags: [],
      storageTagLoading: false,
      deploymentPlanners: [],
      deploymentPlannerLoading: false,
      plannerModeVisible: false,
      gpuTypes: [
        {
          value: '',
          title: this.$t('label.none'),
          vgpu: []
        },
        {
          value: 'Group of NVIDIA Corporation GK107GL [GRID K1] GPUs',
          title: 'NVIDIA GRID K1',
          vgpu: ['', 'passthrough', 'GRID K100', 'GRID K120Q', 'GRID K140Q', 'GRID K160Q', 'GRID K180Q']
        },
        {
          value: 'Group of NVIDIA Corporation GK104GL [GRID K2] GPUs',
          title: 'NVIDIA GRID K2',
          vgpu: ['', 'passthrough', 'GRID K200', 'GRID K220Q', 'GRID K240Q', 'GRID K260Q', 'GRID K280Q']
        }
      ],
      vGpuVisible: false,
      vGpuTypes: [],
      loading: false,
      dynamicscalingenabled: true
    }
  },
  beforeCreate () {
    this.apiParams = this.$getApiParams('createServiceOffering')
  },
  created () {
    this.zones = [
      {
        id: null,
        name: this.$t('label.all.zone')
      }
    ]
    if (this.$route.meta.name === 'systemoffering') {
      this.isSystem = true
    }
    this.isPublic = this.isAdmin()
    this.initForm()
    this.fetchData()
  },
  methods: {
    initForm () {
      this.formRef = ref()
      this.form = reactive({
        systemvmtype: 'domainrouter',
        storagetype: 'shared',
        provisioningtype: 'thin',
        cachemode: 'none',
        offeringtype: 'fixed',
        ispublic: this.isPublic
      })
      this.rules = reactive({
        name: [{ required: true, message: this.$t('message.error.required.input') }],
        displaytext: [{ required: true, message: this.$t('message.error.required.input') }],
        cpunumber: [
          { type: 'number', required: true, message: this.$t('message.error.required.input') },
          { validator: this.validateNumber }
        ],
        cpuspeed: [
          { type: 'number', required: true, message: this.$t('message.error.required.input') },
          { validator: this.validateNumber }
        ],
        mincpunumber: [
          { type: 'number', required: true, message: this.$t('message.error.required.input') },
          { validator: this.validateNumber }
        ],
        maxcpunumber: [
          { type: 'number', required: true, message: this.$t('message.error.required.input') },
          { validator: this.validateNumber }
        ],
        memory: [
          { type: 'number', required: true, message: this.$t('message.error.required.input') },
          { validator: this.validateNumber }
        ],
        minmemory: [
          { type: 'number', required: true, message: this.$t('message.error.required.input') },
          { validator: this.validateNumber }
        ],
        maxmemory: [
          { type: 'number', required: true, message: this.$t('message.error.required.input') },
          { validator: this.validateNumber }
        ],
        networkrate: [{ type: 'number', validator: this.validateNumber }],
        rootdisksize: [{ type: 'number', validator: this.validateNumber }],
        diskbytesreadrate: [{ type: 'number', validator: this.validateNumber }],
        diskbyteswriterate: [{ type: 'number', validator: this.validateNumber }],
        diskiopsreadrate: [{ type: 'number', validator: this.validateNumber }],
        diskiopswriterate: [{ type: 'number', validator: this.validateNumber }],
        diskiopsmin: [{ type: 'number', validator: this.validateNumber }],
        diskiopsmax: [{ type: 'number', validator: this.validateNumber }],
        hypervisorsnapshotreserve: [{ type: 'number', validator: this.validateNumber }],
        domainid: [{ type: 'array', required: true, message: this.$t('message.error.select') }],
        zoneid: [{
          type: 'array',
          validator: async (rule, value) => {
            if (value && value.length > 1 && value.indexOf(0) !== -1) {
              return Promise.reject(this.$t('message.error.zone.combined'))
            }
            return Promise.resolve()
          }
        }]
      })
    },
    fetchData () {
      this.fetchDomainData()
      this.fetchZoneData()
      if (this.isAdmin()) {
        this.fetchStorageTagData()
        this.fetchDeploymentPlannerData()
      }
    },
    isAdmin () {
      return ['Admin'].includes(this.$store.getters.userInfo.roletype)
    },
    arrayHasItems (array) {
      return array !== null && array !== undefined && Array.isArray(array) && array.length > 0
    },
    fetchDomainData () {
      const params = {}
      params.listAll = true
      params.details = 'min'
      this.domainLoading = true
      api('listDomains', params).then(json => {
        const listDomains = json.listdomainsresponse.domain
        this.domains = this.domains.concat(listDomains)
      }).finally(() => {
        this.domainLoading = false
      })
    },
    fetchZoneData () {
      const params = {}
      params.listAll = true
      this.zoneLoading = true
      api('listZones', params).then(json => {
        const listZones = json.listzonesresponse.zone
        this.zones = this.zones.concat(listZones)
      }).finally(() => {
        this.zoneLoading = false
      })
    },
    fetchStorageTagData () {
      const params = {}
      params.listAll = true
      this.storageTagLoading = true
      this.storageTags = []
      api('listStorageTags', params).then(json => {
        const tags = json.liststoragetagsresponse.storagetag || []
        for (const tag of tags) {
          if (!this.storageTags.includes(tag.name)) {
            this.storageTags.push(tag.name)
          }
        }
      }).finally(() => {
        this.storageTagLoading = false
      })
    },
    fetchDeploymentPlannerData () {
      const params = {}
      params.listAll = true
      this.deploymentPlannerLoading = true
      api('listDeploymentPlanners', params).then(json => {
        const planners = json.listdeploymentplannersresponse.deploymentPlanner
        this.deploymentPlanners = this.deploymentPlanners.concat(planners)
        this.deploymentPlanners.unshift({ name: '' })
        this.form.deploymentplanner = this.deploymentPlanners.length > 0 ? this.deploymentPlanners[0].name : ''
      }).finally(() => {
        this.deploymentPlannerLoading = false
      })
    },
    fetchvSphereStoragePolicies (zoneIndex) {
      if (zoneIndex === 0 || this.form.zoneid.length > 1) {
        this.storagePolicies = null
        return
      }
      const zoneid = this.zones[zoneIndex].id
      if ('importVsphereStoragePolicies' in this.$store.getters.apis) {
        this.storagePolicies = []
        api('listVsphereStoragePolicies', {
          zoneid: zoneid
        }).then(response => {
          this.storagePolicies = response.listvspherestoragepoliciesresponse.StoragePolicy || []
        })
      }
    },
    handleDeploymentPlannerChange (planner) {
      this.selectedDeployementPlanner = planner
      this.plannerModeVisible = false
      if (this.selectedDeployementPlanner === 'ImplicitDedicationPlanner') {
        this.plannerModeVisible = this.isAdmin()
      }
    },
    handleGpuChange (val) {
      this.vGpuTypes = []
      for (var i in this.gpuTypes) {
        if (this.gpuTypes[i].value === val) {
          this.vGpuTypes = this.gpuTypes[i].vgpu
          break
        }
      }
      this.vGpuVisible = true
      if (!this.arrayHasItems(this.vGpuTypes)) {
        this.vGpuVisible = false
      }
    },
    handleSubmit (e) {
      e.preventDefault()
<<<<<<< HEAD
      this.formRef.value.validate().then(() => {
        const values = toRaw(this.form)
=======
      if (this.loading) return
      this.form.validateFields((err, values) => {
        if (err) {
          return
        }
        this.loading = true
>>>>>>> 2bbc7817
        var params = {
          issystem: this.isSystem,
          name: values.name,
          displaytext: values.displaytext,
          storagetype: values.storagetype,
          provisioningtype: values.provisioningtype,
          cachemode: values.cachemode,
          customized: values.offeringtype !== 'fixed',
          offerha: values.offerha === true,
          limitcpuuse: values.limitcpuuse === true,
          dynamicscalingenabled: values.dynamicscalingenabled
        }

        // custom fields (begin)
        if (values.offeringtype === 'fixed') {
          params.cpunumber = values.cpunumber
          params.cpuspeed = values.cpuspeed
          params.memory = values.memory
        } else {
          if (values.cpuspeed != null &&
              values.mincpunumber != null &&
              values.maxcpunumber != null &&
              values.minmemory != null &&
              values.maxmemory != null) {
            params.cpuspeed = values.cpuspeed
            params.mincpunumber = values.mincpunumber
            params.maxcpunumber = values.maxcpunumber
            params.minmemory = values.minmemory
            params.maxmemory = values.maxmemory
          }
        }
        // custom fields (end)

        if (values.networkrate != null && values.networkrate.length > 0) {
          params.networkrate = values.networkrate
        }
        if (values.rootdisksize != null && values.rootdisksize.length > 0) {
          params.rootdisksize = values.rootdisksize
        }
        if (values.qostype === 'storage') {
          var customIops = values.iscustomizeddiskiops === true
          params.customizediops = customIops
          if (!customIops) {
            if (values.diskiopsmin != null && values.diskiopsmin.length > 0) {
              params.miniops = values.diskiopsmin
            }
            if (values.diskiopsmax != null && values.diskiopsmax.length > 0) {
              params.maxiops = values.diskiopsmax
            }
            if (values.hypervisorsnapshotreserve !== undefined &&
              values.hypervisorsnapshotreserve != null && values.hypervisorsnapshotreserve.length > 0) {
              params.hypervisorsnapshotreserve = values.hypervisorsnapshotreserve
            }
          }
        } else if (values.qostype === 'hypervisor') {
          if (values.diskbytesreadrate != null && values.diskbytesreadrate.length > 0) {
            params.bytesreadrate = values.diskbytesreadrate
          }
          if (values.diskbyteswriterate != null && values.diskbyteswriterate.length > 0) {
            params.byteswriterate = values.diskbyteswriterate
          }
          if (values.diskiopsreadrate != null && values.diskiopsreadrate.length > 0) {
            params.iopsreadrate = values.diskiopsreadrate
          }
          if (values.diskiopswriterate != null && values.diskiopswriterate.length > 0) {
            params.iopswriterate = values.diskiopswriterate
          }
        }
        if (values.storagetags != null && values.storagetags.length > 0) {
          var tags = values.storagetags.join(',')
          params.tags = tags
        }
        if (values.hosttags != null && values.hosttags.length > 0) {
          params.hosttags = values.hosttags
        }
        if ('deploymentplanner' in values &&
          values.deploymentplanner !== undefined &&
          values.deploymentplanner != null && values.deploymentplanner.length > 0) {
          params.deploymentplanner = values.deploymentplanner
        }
        if ('deploymentplanner' in values &&
          values.deploymentplanner !== undefined &&
          values.deploymentplanner === 'ImplicitDedicationPlanner' &&
          values.plannermode !== undefined &&
          values.plannermode !== '') {
          params['serviceofferingdetails[0].key'] = 'ImplicitDedicationMode'
          params['serviceofferingdetails[0].value'] = values.plannermode
        }
        if ('pcidevice' in values &&
          values.pcidevice !== undefined && values.pcidevice !== '') {
          params['serviceofferingdetails[1].key'] = 'pciDevice'
          params['serviceofferingdetails[1].value'] = values.pcidevice
        }
        if ('vgputype' in values &&
          this.vGpuTypes !== null && this.vGpuTypes !== undefined &&
          values.vgputype > this.vGpuTypes.length) {
          params['serviceofferingdetails[2].key'] = 'vgpuType'
          params['serviceofferingdetails[2].value'] = this.vGpuTypes[values.vgputype]
        }
        if ('isvolatile' in values && values.isvolatile !== undefined) {
          params.isvolatile = values.isvolatile === true
        }
        if ('systemvmtype' in values && values.systemvmtype !== undefined) {
          params.systemvmtype = values.systemvmtype
        }
        if (values.ispublic !== true) {
          var domainIndexes = values.domainid
          var domainId = null
          if (domainIndexes && domainIndexes.length > 0) {
            var domainIds = []
            for (var i = 0; i < domainIndexes.length; i++) {
              domainIds = domainIds.concat(this.domains[domainIndexes[i]].id)
            }
            domainId = domainIds.join(',')
          }
          if (domainId) {
            params.domainid = domainId
          }
        }
        var zoneIndexes = values.zoneid
        var zoneId = null
        if (zoneIndexes && zoneIndexes.length > 0) {
          var zoneIds = []
          for (var j = 0; j < zoneIndexes.length; j++) {
            zoneIds = zoneIds.concat(this.zones[zoneIndexes[j]].id)
          }
          zoneId = zoneIds.join(',')
        }
        if (zoneId) {
          params.zoneid = zoneId
        }
        if (values.storagepolicy) {
          params.storagepolicy = values.storagepolicy
        }
        api('createServiceOffering', params).then(json => {
          const message = this.isSystem
            ? `${this.$t('message.create.service.offering')}: `
            : `${this.$t('message.create.compute.offering')}: `
          this.$message.success(message + values.name)
          this.$emit('refresh-data')
          this.closeAction()
        }).catch(error => {
          this.$notifyError(error)
        }).finally(() => {
          this.loading = false
        })
      })
    },
    closeAction () {
      this.$emit('close-action')
    },
    async validateNumber (rule, value) {
      if (value && (isNaN(value) || value <= 0)) {
        return Promise.reject(this.$t('message.error.number'))
      }
      return Promise.resolve()
    }
  }
}
</script>

<style scoped lang="scss">
  .form-layout {
    width: 80vw;
    @media (min-width: 800px) {
      width: 700px;
    }
  }
</style><|MERGE_RESOLUTION|>--- conflicted
+++ resolved
@@ -24,58 +24,21 @@
         :rules="rules"
         @finish="handleSubmit"
         layout="vertical">
-<<<<<<< HEAD
         <a-form-item name="name" ref="name">
-          <template #label>
-            {{ $t('label.name') }}
-            <a-tooltip :title="apiParams.name.description">
-              <info-circle-outlined style="color: rgba(0,0,0,.45)" />
-            </a-tooltip>
-          </template>
+          <tooltip-label slot="label" :title="$t('label.name')" :tooltip="apiParams.name.description"/>
           <a-input
             autoFocus
             v-model:value="form.name"
             :placeholder="$t('label.name')"/>
         </a-form-item>
         <a-form-item name="displaytext" ref="displaytext">
-          <template #label>
-            {{ $t('label.displaytext') }}
-            <a-tooltip :title="apiParams.displaytext.description">
-              <info-circle-outlined style="color: rgba(0,0,0,.45)" />
-            </a-tooltip>
-          </template>
+          <tooltip-label slot="label" :title="$t('label.displaytext')" :tooltip="apiParams.displaytext.description"/>
           <a-input
             v-model:value="form.displaytext"
             :placeholder="$t('label.displaytext')"/>
         </a-form-item>
         <a-form-item name="systemvmtype" ref="systemvmtype" v-if="isSystem">
-          <template #label>
-            {{ $t('label.systemvmtype') }}
-            <a-tooltip :title="apiParams.systemvmtype.description">
-              <info-circle-outlined style="color: rgba(0,0,0,.45)" />
-            </a-tooltip>
-          </template>
-=======
-        <a-form-item>
-          <tooltip-label slot="label" :title="$t('label.name')" :tooltip="apiParams.name.description"/>
-          <a-input
-            autoFocus
-            v-decorator="['name', {
-              rules: [{ required: true, message: $t('message.error.required.input') }]
-            }]"
-            :placeholder="apiParams.name.description"/>
-        </a-form-item>
-        <a-form-item>
-          <tooltip-label slot="label" :title="$t('label.displaytext')" :tooltip="apiParams.displaytext.description"/>
-          <a-input
-            v-decorator="['displaytext', {
-              rules: [{ required: true, message: $t('message.error.required.input') }]
-            }]"
-            :placeholder="apiParams.displaytext.description"/>
-        </a-form-item>
-        <a-form-item v-if="isSystem">
           <tooltip-label slot="label" :title="$t('label.systemvmtype')" :tooltip="apiParams.systemvmtype.description"/>
->>>>>>> 2bbc7817
           <a-select
             v-model:value="form.systemvmtype"
             showSearch
@@ -83,37 +46,17 @@
             :filterOption="(input, option) => {
               return option.children[0].children.toLowerCase().indexOf(input.toLowerCase()) >= 0
             }"
-<<<<<<< HEAD
-            :placeholder="$t('label.systemvmtype')">
-=======
             :placeholder="apiParams.systemvmtype.description">
->>>>>>> 2bbc7817
             <a-select-option key="domainrouter">{{ $t('label.domain.router') }}</a-select-option>
             <a-select-option key="consoleproxy">{{ $t('label.console.proxy') }}</a-select-option>
             <a-select-option key="secondarystoragevm">{{ $t('label.secondary.storage.vm') }}</a-select-option>
           </a-select>
         </a-form-item>
-<<<<<<< HEAD
         <a-form-item name="storagetype" ref="storagetype">
-          <template #label>
-            {{ $t('label.storagetype') }}
-            <a-tooltip :title="apiParams.storagetype.description">
-              <info-circle-outlined style="color: rgba(0,0,0,.45)" />
-            </a-tooltip>
-          </template>
+          <tooltip-label slot="label" :title="$t('label.storagetype')" :tooltip="apiParams.storagetype.description"/>
           <a-radio-group
             v-model:value="form.storagetype"
             buttonStyle="solid">
-=======
-        <a-form-item>
-          <tooltip-label slot="label" :title="$t('label.storagetype')" :tooltip="apiParams.storagetype.description"/>
-          <a-radio-group
-            v-decorator="['storagetype', {
-              initialValue: storageType
-            }]"
-            buttonStyle="solid"
-            @change="selected => { handleStorageTypeChange(selected.target.value) }">
->>>>>>> 2bbc7817
             <a-radio-button value="shared">
               {{ $t('label.shared') }}
             </a-radio-button>
@@ -122,27 +65,11 @@
             </a-radio-button>
           </a-radio-group>
         </a-form-item>
-<<<<<<< HEAD
         <a-form-item name="provisioningtype" ref="provisioningtype">
-          <template #label>
-            {{ $t('label.provisioningtype') }}
-            <a-tooltip :title="apiParams.provisioningtype.description">
-              <info-circle-outlined style="color: rgba(0,0,0,.45)" />
-            </a-tooltip>
-          </template>
+          <tooltip-label slot="label" :title="$t('label.provisioningtype')" :tooltip="apiParams.provisioningtype.description"/>
           <a-radio-group
             v-model:value="form.provisioningtype"
             buttonStyle="solid">
-=======
-        <a-form-item>
-          <tooltip-label slot="label" :title="$t('label.provisioningtype')" :tooltip="apiParams.provisioningtype.description"/>
-          <a-radio-group
-            v-decorator="['provisioningtype', {
-              initialValue: provisioningType
-            }]"
-            buttonStyle="solid"
-            @change="selected => { handleProvisioningTypeChange(selected.target.value) }">
->>>>>>> 2bbc7817
             <a-radio-button value="thin">
               {{ $t('label.provisioningtype.thin') }}
             </a-radio-button>
@@ -154,27 +81,11 @@
             </a-radio-button>
           </a-radio-group>
         </a-form-item>
-<<<<<<< HEAD
         <a-form-item name="cachemode" ref="cachemode">
-          <template #label>
-            {{ $t('label.cachemode') }}
-            <a-tooltip :title="apiParams.cachemode.description">
-              <info-circle-outlined style="color: rgba(0,0,0,.45)" />
-            </a-tooltip>
-          </template>
+          <tooltip-label slot="label" :title="$t('label.cachemode')" :tooltip="apiParams.cachemode.description"/>
           <a-radio-group
             v-model:value="form.cachemode"
             buttonStyle="solid">
-=======
-        <a-form-item>
-          <tooltip-label slot="label" :title="$t('label.cachemode')" :tooltip="apiParams.cachemode.description"/>
-          <a-radio-group
-            v-decorator="['cachemode', {
-              initialValue: cacheMode
-            }]"
-            buttonStyle="solid"
-            @change="selected => { handleCacheModeChange(selected.target.value) }">
->>>>>>> 2bbc7817
             <a-radio-button value="none">
               {{ $t('label.nodiskcache') }}
             </a-radio-button>
@@ -186,20 +97,10 @@
             </a-radio-button>
           </a-radio-group>
         </a-form-item>
-<<<<<<< HEAD
         <a-form-item name="offeringtype" ref="offeringtype" :label="$t('label.offeringtype')" v-show="!isSystem">
           <a-radio-group
             v-model:value="form.offeringtype"
             buttonStyle="solid">
-=======
-        <a-form-item :label="$t('label.offeringtype')" v-show="!isSystem">
-          <a-radio-group
-            v-decorator="['offeringtype', {
-              initialValue: offeringType
-            }]"
-            buttonStyle="solid"
-            @change="selected => { handleComputeOfferingTypeChange(selected.target.value) }">
->>>>>>> 2bbc7817
             <a-radio-button value="fixed">
               {{ $t('label.fixed') }}
             </a-radio-button>
@@ -211,210 +112,69 @@
             </a-radio-button>
           </a-radio-group>
         </a-form-item>
-<<<<<<< HEAD
         <a-form-item name="cpunumber" ref="cpunumber" v-if="form.offeringtype === 'fixed'">
-          <template #label>
-            {{ $t('label.cpunumber') }}
-            <a-tooltip :title="apiParams.cpunumber.description">
-              <info-circle-outlined style="color: rgba(0,0,0,.45)" />
-            </a-tooltip>
-          </template>
+          <tooltip-label slot="label" :title="$t('label.cpunumber')" :tooltip="apiParams.cpunumber.description"/>
           <a-input
             v-model:value="form.cpunumber"
-            :placeholder="$t('label.cpunumber')"/>
+            :placeholder="apiParams.cpunumber.description"/>
         </a-form-item>
         <a-form-item name="cpuspeed" ref="cpuspeed" v-if="form.offeringtype !== 'customunconstrained'">
-          <template #label>
-            {{ $t('label.cpuspeed') }}
-            <a-tooltip :title="apiParams.cpuspeed.description">
-              <info-circle-outlined style="color: rgba(0,0,0,.45)" />
-            </a-tooltip>
-          </template>
+          <tooltip-label slot="label" :title="$t('label.cpuspeed')" :tooltip="apiParams.cpuspeed.description"/>
           <a-input
             v-model:value="form.cpuspeed"
-            :placeholder="$t('label.cpuspeed')"/>
-        </a-form-item>
-        <a-form-item name="mincpunumber" ref="mincpunumber" v-if="form.offeringtype === 'customconstrained'">
-          <template #label>
-            {{ $t('label.mincpunumber') }}
-            <a-tooltip :title="apiParams.mincpunumber.description">
-              <info-circle-outlined style="color: rgba(0,0,0,.45)" />
-            </a-tooltip>
-          </template>
-          <a-input
-            v-model:value="form.mincpunumber"
-            :placeholder="$t('label.mincpunumber')"/>
-        </a-form-item>
-        <a-form-item name="maxcpunumber" ref="maxcpunumber" v-if="form.offeringtype === 'customconstrained'">
-          <template #label>
-            {{ $t('label.maxcpunumber') }}
-            <a-tooltip :title="apiParams.maxcpunumber.description">
-              <info-circle-outlined style="color: rgba(0,0,0,.45)" />
-            </a-tooltip>
-          </template>
-          <a-input
-            v-model:value="form.maxcpunumber"
-            :placeholder="$t('label.maxcpunumber')"/>
+            :placeholder="apiParams.cpuspeed.description"/>
         </a-form-item>
         <a-form-item name="memory" ref="memory" v-if="form.offeringtype === 'fixed'">
-          <template #label>
-            {{ $t('label.memory.mb') }}
-            <a-tooltip :title="apiParams.memory.description">
-              <info-circle-outlined style="color: rgba(0,0,0,.45)" />
-            </a-tooltip>
-          </template>
-          <a-input
-            v-model:value="form.memory"
-            :placeholder="$t('label.memory')"/>
+          <tooltip-label slot="label" :title="$t('label.memory.mb')" :tooltip="apiParams.memory.description"/>
+          <a-input
+            v-decorator="['memory', {
+              rules: [{ required: true, message: $t('message.error.required.input') }, naturalNumberRule]
+            }]"
+            :placeholder="apiParams.memory.description"/>
+        </a-form-item>
+        <a-form-item name="mincpunumber" ref="mincpunumber" v-if="offeringType === 'customconstrained'">
+          <tooltip-label slot="label" :title="$t('label.mincpunumber')" :tooltip="apiParams.mincpunumber.description"/>
+          <a-input
+            v-decorator="['mincpunumber', {
+              rules: [{ required: true, message: $t('message.error.required.input') }, naturalNumberRule]
+            }]"
+            :placeholder="apiParams.mincpunumber.description"/>
+        </a-form-item>
+        <a-form-item name="maxcpunumber" ref="maxcpunumber" v-if="offeringType === 'customconstrained'">
+          <tooltip-label slot="label" :title="$t('label.maxcpunumber')" :tooltip="apiParams.maxcpunumber.description"/>
+          <a-input
+            v-decorator="['maxcpunumber', {
+              rules: [{ required: true, message: $t('message.error.required.input') }, naturalNumberRule]
+            }]"
+            :placeholder="apiParams.maxcpunumber.description"/>
         </a-form-item>
         <a-form-item name="minmemory" ref="minmemory" v-if="form.offeringtype === 'customconstrained'">
-          <template #label>
-            {{ $t('label.minmemory') }}
-            <a-tooltip :title="apiParams.minmemory.description">
-              <info-circle-outlined style="color: rgba(0,0,0,.45)" />
-            </a-tooltip>
-          </template>
+          <tooltip-label slot="label" :title="$t('label.minmemory')" :tooltip="apiParams.minmemory.description"/>
           <a-input
             v-model:value="form.minmemory"
-            :placeholder="$t('label.minmemory')"/>
+            :placeholder="apiParams.minmemory.description"/>
         </a-form-item>
         <a-form-item name="maxmemory" ref="maxmemory" v-if="form.offeringtype === 'customconstrained'">
-          <template #label>
-            {{ $t('label.maxmemory') }}
-            <a-tooltip :title="apiParams.maxmemory.description">
-              <info-circle-outlined style="color: rgba(0,0,0,.45)" />
-            </a-tooltip>
-          </template>
+          <tooltip-label slot="label" :title="$t('label.maxmemory')" :tooltip="apiParams.maxmemory.description"/>
           <a-input
             v-model:value="form.maxmemory"
-            :placeholder="$t('label.maxmemory')"/>
+            :placeholder="apiParams.maxmemory.description"/>
         </a-form-item>
         <a-form-item name="networkrate" ref="networkrate">
-          <template #label>
-            {{ $t('label.networkrate') }}
-            <a-tooltip :title="apiParams.networkrate.description">
-              <info-circle-outlined style="color: rgba(0,0,0,.45)" />
-            </a-tooltip>
-          </template>
+          <tooltip-label slot="label" :title="$t('label.networkrate')" :tooltip="apiParams.networkrate.description"/>
           <a-input
             v-model:value="form.networkrate"
-            :placeholder="$t('label.networkrate')"/>
+            :placeholder="apiParams.networkrate.description"/>
         </a-form-item>
         <a-form-item name="rootdisksize" ref="rootdisksize" v-if="apiParams.rootdisksize">
-          <template #label>
-            {{ $t('label.root.disk.size') }}
-            <a-tooltip :title="apiParams.rootdisksize.description">
-              <info-circle-outlined style="color: rgba(0,0,0,.45)" />
-            </a-tooltip>
-          </template>
+          <tooltip-label slot="label" :title="$t('label.root.disk.size')" :tooltip="apiParams.rootdisksize.description"/>
           <a-input
             v-model:value="form.rootdisksize"
-            :placeholder="$t('label.root.disk.size')"/>
+            :placeholder="apiParams.rootdisksize.description"/>
         </a-form-item>
         <a-form-item name="qostype" ref="qostype" :label="$t('label.qostype')">
           <a-radio-group
             v-model:value="form.qostype"
-=======
-        <a-row :gutter="12">
-          <a-col :md="8" :lg="8" v-if="offeringType === 'fixed'">
-            <a-form-item>
-              <tooltip-label slot="label" :title="$t('label.cpunumber')" :tooltip="apiParams.cpunumber.description"/>
-              <a-input
-                v-decorator="['cpunumber', {
-                  rules: [{ required: true, message: $t('message.error.required.input') }, naturalNumberRule]
-                }]"
-                :placeholder="apiParams.cpunumber.description"/>
-            </a-form-item>
-          </a-col>
-          <a-col :md="8" :lg="8" v-if="offeringType !== 'customunconstrained'">
-            <a-form-item>
-              <tooltip-label slot="label" :title="$t('label.cpuspeed')" :tooltip="apiParams.cpuspeed.description"/>
-              <a-input
-                v-decorator="['cpuspeed', {
-                  rules: [{ required: true, message: $t('message.error.required.input') }, wholeNumberRule]
-                }]"
-                :placeholder="apiParams.cpuspeed.description"/>
-            </a-form-item>
-          </a-col>
-          <a-col :md="8" :lg="8" v-if="offeringType === 'fixed'">
-            <a-form-item>
-              <tooltip-label slot="label" :title="$t('label.memory.mb')" :tooltip="apiParams.memory.description"/>
-              <a-input
-                v-decorator="['memory', {
-                  rules: [{ required: true, message: $t('message.error.required.input') }, naturalNumberRule]
-                }]"
-                :placeholder="apiParams.memory.description"/>
-            </a-form-item>
-          </a-col>
-        </a-row>
-        <a-row :gutter="12" v-if="offeringType === 'customconstrained'">
-          <a-col :md="12" :lg="12">
-            <a-form-item>
-              <tooltip-label slot="label" :title="$t('label.mincpunumber')" :tooltip="apiParams.mincpunumber.description"/>
-              <a-input
-                v-decorator="['mincpunumber', {
-                  rules: [{ required: true, message: $t('message.error.required.input') }, naturalNumberRule]
-                }]"
-                :placeholder="apiParams.mincpunumber.description"/>
-            </a-form-item>
-          </a-col>
-          <a-col :md="12" :lg="12">
-            <a-form-item>
-              <tooltip-label slot="label" :title="$t('label.maxcpunumber')" :tooltip="apiParams.maxcpunumber.description"/>
-              <a-input
-                v-decorator="['maxcpunumber', {
-                  rules: [{ required: true, message: $t('message.error.required.input') }, naturalNumberRule]
-                }]"
-                :placeholder="apiParams.maxcpunumber.description"/>
-            </a-form-item>
-          </a-col>
-        </a-row>
-        <a-row :gutter="12" v-if="offeringType === 'customconstrained'">
-          <a-col :md="12" :lg="12">
-            <a-form-item>
-              <tooltip-label slot="label" :title="$t('label.minmemory')" :tooltip="apiParams.minmemory.description"/>
-              <a-input
-                v-decorator="['minmemory', {
-                  rules: [{ required: true, message: $t('message.error.required.input') }, naturalNumberRule]
-                }]"
-                :placeholder="apiParams.minmemory.description"/>
-            </a-form-item>
-          </a-col>
-          <a-col :md="12" :lg="12">
-            <a-form-item>
-              <tooltip-label slot="label" :title="$t('label.maxmemory')" :tooltip="apiParams.maxmemory.description"/>
-              <a-input
-                v-decorator="['maxmemory', {
-                  rules: [{ required: true, message: $t('message.error.required.input') }, naturalNumberRule]
-                }]"
-                :placeholder="apiParams.maxmemory.description"/>
-            </a-form-item>
-          </a-col>
-        </a-row>
-        <a-row :gutter="12">
-          <a-col :md="12" :lg="12">
-            <a-form-item>
-              <tooltip-label slot="label" :title="$t('label.networkrate')" :tooltip="apiParams.networkrate.description"/>
-              <a-input
-                v-decorator="['networkrate', { rules: [naturalNumberRule] }]"
-                :placeholder="apiParams.networkrate.description"/>
-            </a-form-item>
-          </a-col>
-          <a-col :md="12" :lg="12">
-            <a-form-item v-if="apiParams.rootdisksize">
-              <tooltip-label slot="label" :title="$t('label.root.disk.size')" :tooltip="apiParams.rootdisksize.description"/>
-              <a-input
-                v-decorator="['rootdisksize', { rules: [naturalNumberRule] }]"
-                :placeholder="apiParams.rootdisksize.description"/>
-            </a-form-item>
-          </a-col>
-        </a-row>
-        <a-form-item :label="$t('label.qostype')">
-          <a-radio-group
-            v-decorator="['qostype', {
-              initialValue: qosType
-            }]"
->>>>>>> 2bbc7817
             buttonStyle="solid"
             @change="selected => { handleQosTypeChange(selected.target.value) }">
             <a-radio-button value="">
@@ -428,120 +188,68 @@
             </a-radio-button>
           </a-radio-group>
         </a-form-item>
-<<<<<<< HEAD
         <a-form-item name="diskbytesreadrate" ref="diskbytesreadrate" v-if="form.qostype === 'hypervisor'">
-          <template #label>
-            {{ $t('label.diskbytesreadrate') }}
-            <a-tooltip :title="apiParams.bytesreadrate.description">
-              <info-circle-outlined style="color: rgba(0,0,0,.45)" />
-            </a-tooltip>
-          </template>
+          <tooltip-label slot="label" :title="$t('label.diskbytesreadrate')" :tooltip="apiParams.bytesreadrate.description"/>
           <a-input
             v-model:value="form.diskbytesreadrate"
-            :placeholder="$t('label.diskbytesreadrate')"/>
+            :placeholder="apiParams.bytesreadrate.description"/>
         </a-form-item>
         <a-form-item name="diskbyteswriterate" ref="diskbyteswriterate" v-if="form.qostype === 'hypervisor'">
-          <template #label>
-            {{ $t('label.diskbyteswriterate') }}
-            <a-tooltip :title="apiParams.byteswriterate.description">
-              <info-circle-outlined style="color: rgba(0,0,0,.45)" />
-            </a-tooltip>
-          </template>
+          <tooltip-label slot="label" :title="$t('label.diskbyteswriterate')" :tooltip="apiParams.byteswriterate.description"/>
           <a-input
             v-model:value="form.diskbyteswriterate"
-            :placeholder="$t('label.diskbyteswriterate')"/>
+            :placeholder="apiParams.byteswriterate.description"/>
         </a-form-item>
         <a-form-item name="diskiopsreadrate" ref="diskiopsreadrate" v-if="form.qostype === 'hypervisor'">
-          <template #label>
-            {{ $t('label.diskiopsreadrate') }}
-            <a-tooltip :title="apiParams.iopsreadrate.description">
-              <info-circle-outlined style="color: rgba(0,0,0,.45)" />
-            </a-tooltip>
-          </template>
+          <tooltip-label slot="label" :title="$t('label.diskiopsreadrate')" :tooltip="apiParams.iopsreadrate.description"/>
           <a-input
             v-model:value="form.diskiopsreadrate"
-            :placeholder="$t('label.diskiopsreadrate')"/>
+            :placeholder="apiParams.iopsreadrate.description"/>
         </a-form-item>
         <a-form-item name="diskiopswriterate" ref="diskiopswriterate" v-if="form.qostype === 'hypervisor'">
-          <template #label>
-            {{ $t('label.diskiopswriterate') }}
-            <a-tooltip :title="apiParams.iopswriterate.description">
-              <info-circle-outlined style="color: rgba(0,0,0,.45)" />
-            </a-tooltip>
-          </template>
+          <tooltip-label slot="label" :title="$t('label.diskiopswriterate')" :tooltip="apiParams.iopswriterate.description"/>
           <a-input
             v-model:value="form.diskiopswriterate"
-            :placeholder="$t('label.diskiopswriterate')"/>
+            :placeholder="apiParams.iopswriterate.description"/>
         </a-form-item>
         <a-form-item name="iscustomizeddiskiops" ref="iscustomizeddiskiops" v-if="!isSystem && form.qostype === 'storage'">
-          <template #label>
-            {{ $t('label.iscustomizeddiskiops') }}
-            <a-tooltip :title="apiParams.customizediops.description">
-              <info-circle-outlined style="color: rgba(0,0,0,.45)" />
-            </a-tooltip>
-          </template>
+          <tooltip-label slot="label" :title="$t('label.iscustomizeddiskiops')" :tooltip="apiParams.customizediops.description"/>
           <a-switch v-model:checked="form.iscustomizeddiskiops" />
         </a-form-item>
         <a-form-item name="diskiopsmin" ref="diskiopsmin" v-if="form.qostype === 'storage' && !form.iscustomizeddiskiops">
-          <template #label>
-            {{ $t('label.diskiopsmin') }}
-            <a-tooltip :title="apiParams.miniops.description">
-              <info-circle-outlined style="color: rgba(0,0,0,.45)" />
-            </a-tooltip>
-          </template>
+          <tooltip-label slot="label" :title="$t('label.diskiopsmin')" :tooltip="apiParams.miniops.description"/>
           <a-input
             v-model:value="form.diskiopsmin"
-            :placeholder="$t('label.diskiopsmin')"/>
+            :placeholder="apiParams.miniops.description"/>
         </a-form-item>
         <a-form-item name="diskiopsmax" ref="diskiopsmax" v-if="form.qostype === 'storage' && !form.iscustomizeddiskiops">
-          <template #label>
-            {{ $t('label.diskiopsmax') }}
-            <a-tooltip :title="apiParams.maxiops.description">
-              <info-circle-outlined style="color: rgba(0,0,0,.45)" />
-            </a-tooltip>
-          </template>
+          <tooltip-label slot="label" :title="$t('label.diskiopsmax')" :tooltip="apiParams.maxiops.description"/>
           <a-input
             v-model:value="form.diskiopsmax"
-            :placeholder="$t('label.diskiopsmax')"/>
+            :placeholder="apiParams.maxiops.description"/>
         </a-form-item>
         <a-form-item name="hypervisorsnapshotreserve" ref="hypervisorsnapshotreserve" v-if="!isSystem && form.qostype === 'storage'">
-          <template #label>
-            {{ $t('label.hypervisorsnapshotreserve') }}
-            <a-tooltip :title="apiParams.hypervisorsnapshotreserve.description">
-              <info-circle-outlined style="color: rgba(0,0,0,.45)" />
-            </a-tooltip>
-          </template>
+          <tooltip-label slot="label" :title="$t('label.hypervisorsnapshotreserve')" :tooltip="apiParams.hypervisorsnapshotreserve.description"/>
           <a-input
             v-model:value="form.hypervisorsnapshotreserve"
-            :placeholder="$t('label.hypervisorsnapshotreserve')"/>
+            :placeholder="apiParams.hypervisorsnapshotreserve.description"/>
         </a-form-item>
         <a-form-item name="offerha" ref="offerha">
-          <template #label>
-            {{ $t('label.offerha') }}
-            <a-tooltip :title="apiParams.offerha.description">
-              <info-circle-outlined style="color: rgba(0,0,0,.45)" />
-            </a-tooltip>
-          </template>
+          <tooltip-label slot="label" :title="$t('label.offerha')" :tooltip="apiParams.offerha.description"/>
           <a-switch v-model:checked="form.offerha" />
         </a-form-item>
+        <a-form-item>
+          <tooltip-label slot="label" :title="$t('label.dynamicscalingenabled')" :tooltip="apiParams.dynamicscalingenabled.description"/>
+          <a-switch v-decorator="['dynamicscalingenabled', {initialValue: dynamicscalingenabled}]" :checked="dynamicscalingenabled" @change="val => { dynamicscalingenabled = val }"/>
+        </a-form-item>
         <a-form-item name="hosttags" ref="hosttags" v-if="isAdmin()">
-          <template #label>
-            {{ $t('label.hosttags') }}
-            <a-tooltip :title="apiParams.hosttags.description">
-              <info-circle-outlined style="color: rgba(0,0,0,.45)" />
-            </a-tooltip>
-          </template>
+          <tooltip-label slot="label" :title="$t('label.hosttags')" :tooltip="apiParams.hosttags.description"/>
           <a-input
             v-model:value="form.hosttags"
-            :placeholder="$t('label.hosttags')"/>
+            :placeholder="apiParams.hosttags.description"/>
         </a-form-item>
         <a-form-item name="storagetags" ref="storagetags" v-if="isAdmin()">
-          <template #label>
-            {{ $t('label.storagetags') }}
-            <a-tooltip :title="apiParams.tags.description">
-              <info-circle-outlined style="color: rgba(0,0,0,.45)" />
-            </a-tooltip>
-          </template>
+          <tooltip-label slot="label" :title="$t('label.storagetags')" :tooltip="apiParams.tags.description"/>
           <a-select
             mode="tags"
             v-model:value="form.storagetags"
@@ -551,7 +259,7 @@
               return option.children[0].children.toLowerCase().indexOf(input.toLowerCase()) >= 0
             }"
             :loading="storageTagLoading"
-            :placeholder="$t('label.storagetags')"
+            :placeholder="apiParams.tags.description"
             v-if="isAdmin()">
             <a-select-option v-for="opt in storageTags" :key="opt">
               {{ opt }}
@@ -559,193 +267,34 @@
           </a-select>
         </a-form-item>
         <a-form-item name="limitcpuuse" ref="limitcpuuse">
-          <template #label>
-            {{ $t('label.limitcpuuse') }}
-            <a-tooltip :title="apiParams.limitcpuuse.description">
-              <info-circle-outlined style="color: rgba(0,0,0,.45)" />
-            </a-tooltip>
-          </template>
+          <tooltip-label slot="label" :title="$t('label.limitcpuuse')" :tooltip="apiParams.limitcpuuse.description"/>
           <a-switch v-model:checked="form.limitcpuuse" />
         </a-form-item>
         <a-form-item name="isvolatile" ref="isvolatile" v-if="!isSystem">
-          <template #label>
-            {{ $t('label.isvolatile') }}
-            <a-tooltip :title="apiParams.isvolatile.description">
-              <info-circle-outlined style="color: rgba(0,0,0,.45)" />
-            </a-tooltip>
-          </template>
+          <tooltip-label slot="label" :title="$t('label.isvolatile')" :tooltip="apiParams.isvolatile.description"/>
           <a-switch v-model:checked="form.isvolatile" />
         </a-form-item>
         <a-form-item name="deploymentplanner" ref="deploymentplanner" v-if="!isSystem && isAdmin()">
-          <template #label>
-            {{ $t('label.deploymentplanner') }}
-            <a-tooltip :title="apiParams.deploymentplanner.description">
-              <info-circle-outlined style="color: rgba(0,0,0,.45)" />
-            </a-tooltip>
-          </template>
+          <tooltip-label slot="label" :title="$t('label.deploymentplanner')" :tooltip="apiParams.deploymentplanner.description"/>
           <a-select
             v-model:value="form.deploymentplanner"
-=======
-        <a-row :gutter="12" v-if="qosType === 'hypervisor'">
-          <a-col :md="12" :lg="12">
-            <a-form-item>
-              <tooltip-label slot="label" :title="$t('label.diskbytesreadrate')" :tooltip="apiParams.bytesreadrate.description"/>
-              <a-input
-                v-decorator="['diskbytesreadrate', { rules: [naturalNumberRule] }]"
-                :placeholder="apiParams.bytesreadrate.description"/>
-            </a-form-item>
-          </a-col>
-          <a-col :md="12" :lg="12">
-            <a-form-item>
-              <tooltip-label slot="label" :title="$t('label.diskbyteswriterate')" :tooltip="apiParams.byteswriterate.description"/>
-              <a-input
-                v-decorator="['diskbyteswriterate', { rules: [naturalNumberRule] }]"
-                :placeholder="apiParams.byteswriterate.description"/>
-            </a-form-item>
-          </a-col>
-        </a-row>
-        <a-row :gutter="12" v-if="qosType === 'hypervisor'">
-          <a-col :md="12" :lg="12">
-            <a-form-item>
-              <tooltip-label slot="label" :title="$t('label.diskiopsreadrate')" :tooltip="apiParams.iopsreadrate.description"/>
-              <a-input
-                v-decorator="['diskiopsreadrate', { rules: [naturalNumberRule] }]"
-                :placeholder="apiParams.iopsreadrate.description"/>
-            </a-form-item>
-          </a-col>
-          <a-col :md="12" :lg="12">
-            <a-form-item>
-              <tooltip-label slot="label" :title="$t('label.diskiopswriterate')" :tooltip="apiParams.iopswriterate.description"/>
-              <a-input
-                v-decorator="['diskiopswriterate', { rules: [naturalNumberRule] }]"
-                :placeholder="apiParams.iopswriterate.description"/>
-            </a-form-item>
-          </a-col>
-        </a-row>
-        <a-form-item v-if="!isSystem && qosType === 'storage'">
-          <tooltip-label slot="label" :title="$t('label.iscustomizeddiskiops')" :tooltip="apiParams.customizediops.description"/>
-          <a-switch v-decorator="['iscustomizeddiskiops', {initialValue: isCustomizedDiskIops}]" :defaultChecked="isCustomizedDiskIops" @change="val => { isCustomizedDiskIops = val }" />
-        </a-form-item>
-        <a-row :gutter="12" v-if="qosType === 'storage' && !isCustomizedDiskIops">
-          <a-col :md="12" :lg="12">
-            <a-form-item>
-              <tooltip-label slot="label" :title="$t('label.diskiopsmin')" :tooltip="apiParams.miniops.description"/>
-              <a-input
-                v-decorator="['diskiopsmin', { rules: [naturalNumberRule] }]"
-                :placeholder="apiParams.miniops.description"/>
-            </a-form-item>
-          </a-col>
-          <a-col :md="12" :lg="12">
-            <a-form-item>
-              <tooltip-label slot="label" :title="$t('label.diskiopsmax')" :tooltip="apiParams.maxiops.description"/>
-              <a-input
-                v-decorator="['diskiopsmax', { rules: [naturalNumberRule] }]"
-                :placeholder="apiParams.maxiops.description"/>
-            </a-form-item>
-          </a-col>
-        </a-row>
-        <a-form-item v-if="!isSystem && qosType === 'storage'">
-          <tooltip-label slot="label" :title="$t('label.hypervisorsnapshotreserve')" :tooltip="apiParams.hypervisorsnapshotreserve.description"/>
-          <a-input
-            v-decorator="['hypervisorsnapshotreserve', { rules: [naturalNumberRule] }]"
-            :placeholder="apiParams.hypervisorsnapshotreserve.description"/>
-        </a-form-item>
-        <a-row :gutter="12">
-          <a-col :md="12" :lg="12">
-            <a-form-item>
-              <tooltip-label slot="label" :title="$t('label.offerha')" :tooltip="apiParams.offerha.description"/>
-              <a-switch v-decorator="['offerha', {initialValue: false}]" />
-            </a-form-item>
-          </a-col>
-          <a-col :md="12" :lg="12">
-            <a-form-item>
-              <tooltip-label slot="label" :title="$t('label.dynamicscalingenabled')" :tooltip="apiParams.dynamicscalingenabled.description"/>
-              <a-switch v-decorator="['dynamicscalingenabled', {initialValue: dynamicscalingenabled}]" :checked="dynamicscalingenabled" @change="val => { dynamicscalingenabled = val }"/>
-            </a-form-item>
-          </a-col>
-        </a-row>
-        <a-row :gutter="12">
-          <a-col :md="12" :lg="12">
-            <a-form-item v-if="isAdmin()">
-              <tooltip-label slot="label" :title="$t('label.hosttags')" :tooltip="apiParams.hosttags.description"/>
-              <a-input
-                v-decorator="['hosttags', {}]"
-                :placeholder="apiParams.hosttags.description"/>
-            </a-form-item>
-          </a-col>
-          <a-col :md="12" :lg="12">
-            <a-form-item v-if="isAdmin()">
-              <tooltip-label slot="label" :title="$t('label.storagetags')" :tooltip="apiParams.tags.description"/>
-              <a-select
-                mode="tags"
-                v-decorator="['storagetags', {}]"
-                showSearch
-                optionFilterProp="children"
-                :filterOption="(input, option) => {
-                  return option.componentOptions.children[0].text.toLowerCase().indexOf(input.toLowerCase()) >= 0
-                }"
-                :loading="storageTagLoading"
-                :placeholder="apiParams.tags.description"
-                v-if="isAdmin()">
-                <a-select-option v-for="opt in storageTags" :key="opt">
-                  {{ opt }}
-                </a-select-option>
-              </a-select>
-            </a-form-item>
-          </a-col>
-        </a-row>
-        <a-row :gutter="12">
-          <a-col :md="12" :lg="12">
-            <a-form-item>
-              <tooltip-label slot="label" :title="$t('label.limitcpuuse')" :tooltip="apiParams.limitcpuuse.description"/>
-              <a-switch v-decorator="['limitcpuuse', {initialValue: false}]" />
-            </a-form-item>
-          </a-col>
-          <a-col :md="12" :lg="12">
-            <a-form-item v-if="!isSystem">
-              <tooltip-label slot="label" :title="$t('label.isvolatile')" :tooltip="apiParams.isvolatile.description"/>
-              <a-switch v-decorator="['isvolatile', {initialValue: false}]" />
-            </a-form-item>
-          </a-col>
-        </a-row>
-        <a-form-item v-if="!isSystem && isAdmin()">
-          <tooltip-label slot="label" :title="$t('label.deploymentplanner')" :tooltip="apiParams.deploymentplanner.description"/>
-          <a-select
-            v-decorator="['deploymentplanner', {
-              initialValue: deploymentPlanners.length > 0 ? deploymentPlanners[0].name : ''
-            }]"
->>>>>>> 2bbc7817
             showSearch
             optionFilterProp="label"
             :filterOption="(input, option) => {
               return option.children[0].children.toLowerCase().indexOf(input.toLowerCase()) >= 0
             }"
             :loading="deploymentPlannerLoading"
-<<<<<<< HEAD
-            :placeholder="$t('label.deploymentplanner')"
-=======
             :placeholder="apiParams.deploymentplanner.description"
->>>>>>> 2bbc7817
             @change="val => { handleDeploymentPlannerChange(val) }">
             <a-select-option v-for="(opt) in deploymentPlanners" :key="opt.name">
               {{ opt.name || opt.description }}
             </a-select-option>
           </a-select>
         </a-form-item>
-<<<<<<< HEAD
         <a-form-item name="plannermode" ref="plannermode" :label="$t('label.plannermode')" v-if="plannerModeVisible">
           <a-radio-group
             v-model:value="form.plannermode"
             buttonStyle="solid">
-=======
-        <a-form-item :label="$t('label.plannermode')" v-if="plannerModeVisible">
-          <a-radio-group
-            v-decorator="['plannermode', {
-              initialValue: plannerMode
-            }]"
-            buttonStyle="solid"
-            @change="selected => { handlePlannerModeChange(selected.target.value) }">
->>>>>>> 2bbc7817
             <a-radio-button value="">
               {{ $t('label.none') }}
             </a-radio-button>
@@ -757,17 +306,9 @@
             </a-radio-button>
           </a-radio-group>
         </a-form-item>
-<<<<<<< HEAD
         <a-form-item name="pcidevice" ref="pcidevice" :label="$t('label.gpu')" v-if="!isSystem">
           <a-radio-group
             v-model:value="form.pcidevice"
-=======
-        <a-form-item :label="$t('label.gpu')" v-if="!isSystem">
-          <a-radio-group
-            v-decorator="['pcidevice', {
-              initialValue: selectedGpu
-            }]"
->>>>>>> 2bbc7817
             buttonStyle="solid"
             @change="selected => { handleGpuChange(selected.target.value) }">
             <a-radio-button v-for="(opt, optIndex) in gpuTypes" :key="optIndex" :value="opt.value">
@@ -775,11 +316,7 @@
             </a-radio-button>
           </a-radio-group>
         </a-form-item>
-<<<<<<< HEAD
         <a-form-item name="vgputype" ref="vgputype" :label="$t('label.vgputype')" v-if="vGpuVisible">
-=======
-        <a-form-item :label="$t('label.vgputype')" v-if="vGpuVisible">
->>>>>>> 2bbc7817
           <a-select
             v-model:value="form.vgputype"
             showSearch
@@ -793,24 +330,11 @@
             </a-select-option>
           </a-select>
         </a-form-item>
-<<<<<<< HEAD
         <a-form-item name="ispublic" ref="ispublic" :label="$t('label.ispublic')" v-show="isAdmin()">
           <a-switch v-model:checked="form.ispublic" />
         </a-form-item>
         <a-form-item name="domainid" ref="domainid" v-if="!form.ispublic">
-          <template #label>
-            {{ $t('label.domain') }}
-            <a-tooltip :title="apiParams.domainid.description">
-              <info-circle-outlined style="color: rgba(0,0,0,.45)" />
-            </a-tooltip>
-          </template>
-=======
-        <a-form-item :label="$t('label.ispublic')" v-show="isAdmin()">
-          <a-switch v-decorator="['ispublic', {initialValue: isPublic}]" :checked="isPublic" @change="val => { isPublic = val }" />
-        </a-form-item>
-        <a-form-item v-if="!isPublic">
           <tooltip-label slot="label" :title="$t('label.domainid')" :tooltip="apiParams.domainid.description"/>
->>>>>>> 2bbc7817
           <a-select
             mode="multiple"
             v-model:value="form.domainid"
@@ -820,47 +344,18 @@
               return option.children[0].children.toLowerCase().indexOf(input.toLowerCase()) >= 0
             }"
             :loading="domainLoading"
-<<<<<<< HEAD
-            :placeholder="$t('label.domainid')">
-=======
             :placeholder="apiParams.domainid.description">
->>>>>>> 2bbc7817
             <a-select-option v-for="(opt, optIndex) in domains" :key="optIndex">
               {{ opt.path || opt.name || opt.description }}
             </a-select-option>
           </a-select>
         </a-form-item>
-<<<<<<< HEAD
         <a-form-item name="zoneid" ref="zoneid" v-if="!isSystem">
-          <template #label>
-            {{ $t('label.zoneid') }}
-            <a-tooltip :title="apiParams.zoneid.description">
-              <info-circle-outlined style="color: rgba(0,0,0,.45)" />
-            </a-tooltip>
-          </template>
+          <tooltip-label slot="label" :title="$t('label.zoneid')" :tooltip="apiParams.zoneid.description"/>
           <a-select
             id="zone-selection"
             mode="multiple"
             v-model:value="form.zoneid"
-=======
-        <a-form-item v-if="!isSystem">
-          <tooltip-label slot="label" :title="$t('label.zoneid')" :tooltip="apiParams.zoneid.description"/>
-          <a-select
-            id="zone-selection"
-            mode="multiple"
-            v-decorator="['zoneid', {
-              rules: [
-                {
-                  validator: (rule, value, callback) => {
-                    if (value && value.length > 1 && value.indexOf(0) !== -1) {
-                      callback($t('message.error.zone.combined'))
-                    }
-                    callback()
-                  }
-                }
-              ]
-            }]"
->>>>>>> 2bbc7817
             showSearch
             optionFilterProp="label"
             :filterOption="(input, option) => {
@@ -868,28 +363,14 @@
             }"
             @select="val => fetchvSphereStoragePolicies(val)"
             :loading="zoneLoading"
-<<<<<<< HEAD
-            :placeholder="$t('label.zoneid')">
-=======
             :placeholder="apiParams.zoneid.description">
->>>>>>> 2bbc7817
             <a-select-option v-for="(opt, optIndex) in zones" :key="optIndex">
               {{ opt.name || opt.description }}
             </a-select-option>
           </a-select>
         </a-form-item>
-<<<<<<< HEAD
         <a-form-item name="storagepolicy" ref="storagepolicy" v-if="'listVsphereStoragePolicies' in $store.getters.apis && storagePolicies !== null">
-          <template #label>
-            {{ $t('label.vmware.storage.policy') }}
-            <a-tooltip :title="apiParams.storagetype.description">
-              <info-circle-outlined style="color: rgba(0,0,0,.45)" />
-            </a-tooltip>
-          </template>
-=======
-        <a-form-item v-if="'listVsphereStoragePolicies' in $store.getters.apis && storagePolicies !== null">
           <tooltip-label slot="label" :title="$t('label.vmware.storage.polic')" :tooltip="apiParams.storagepolicy.description"/>
->>>>>>> 2bbc7817
           <a-select
             v-model:value="form.storagepolicy"
             :placeholder="apiParams.storagepolicy.description">
@@ -900,13 +381,8 @@
         </a-form-item>
       </a-form>
       <div :span="24" class="action-button">
-<<<<<<< HEAD
         <a-button @click="closeAction">{{ $t('label.cancel') }}</a-button>
-        <a-button :loading="loading" type="primary" @click="handleSubmit">{{ $t('label.ok') }}</a-button>
-=======
-        <a-button @click="closeAction">{{ this.$t('label.cancel') }}</a-button>
-        <a-button :loading="loading" ref="submit" type="primary" @click="handleSubmit">{{ this.$t('label.ok') }}</a-button>
->>>>>>> 2bbc7817
+        <a-button :loading="loading" ref="submit" type="primary" @click="handleSubmit">{{ $t('label.ok') }}</a-button>
       </div>
     </a-spin>
   </div>
@@ -919,11 +395,6 @@
 
 export default {
   name: 'AddServiceOffering',
-<<<<<<< HEAD
-  data () {
-    return {
-      isSystem: false,
-=======
   components: {
     TooltipLabel
   },
@@ -952,7 +423,6 @@
       offeringType: 'fixed',
       qosType: '',
       isCustomizedDiskIops: false,
->>>>>>> 2bbc7817
       isPublic: true,
       domains: [],
       domainLoading: false,
@@ -1171,17 +641,9 @@
     },
     handleSubmit (e) {
       e.preventDefault()
-<<<<<<< HEAD
+      if (this.loading) return
       this.formRef.value.validate().then(() => {
         const values = toRaw(this.form)
-=======
-      if (this.loading) return
-      this.form.validateFields((err, values) => {
-        if (err) {
-          return
-        }
-        this.loading = true
->>>>>>> 2bbc7817
         var params = {
           issystem: this.isSystem,
           name: values.name,
