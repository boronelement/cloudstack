--- conflicted
+++ resolved
@@ -59,62 +59,7 @@
             <a-select-option key="secondarystoragevm">{{ $t('label.secondary.storage.vm') }}</a-select-option>
           </a-select>
         </a-form-item>
-<<<<<<< HEAD
-        <a-form-item name="storagetype" ref="storagetype">
-          <template #label>
-            <tooltip-label :title="$t('label.storagetype')" :tooltip="apiParams.storagetype.description"/>
-          </template>
-          <a-radio-group
-            v-model:value="form.storagetype"
-            buttonStyle="solid">
-            <a-radio-button value="shared">
-              {{ $t('label.shared') }}
-            </a-radio-button>
-            <a-radio-button value="local">
-              {{ $t('label.local') }}
-            </a-radio-button>
-          </a-radio-group>
-        </a-form-item>
-        <a-form-item name="provisioningtype" ref="provisioningtype">
-          <template #label>
-            <tooltip-label :title="$t('label.provisioningtype')" :tooltip="apiParams.provisioningtype.description"/>
-          </template>
-          <a-radio-group
-            v-model:value="form.provisioningtype"
-            buttonStyle="solid">
-            <a-radio-button value="thin">
-              {{ $t('label.provisioningtype.thin') }}
-            </a-radio-button>
-            <a-radio-button value="sparse">
-              {{ $t('label.provisioningtype.sparse') }}
-            </a-radio-button>
-            <a-radio-button value="fat">
-              {{ $t('label.provisioningtype.fat') }}
-            </a-radio-button>
-          </a-radio-group>
-        </a-form-item>
-        <a-form-item name="cachemode" ref="cachemode">
-          <template #label>
-            <tooltip-label :title="$t('label.cachemode')" :tooltip="apiParams.cachemode.description"/>
-          </template>
-          <a-radio-group
-            v-model:value="form.cachemode"
-            buttonStyle="solid">
-            <a-radio-button value="none">
-              {{ $t('label.nodiskcache') }}
-            </a-radio-button>
-            <a-radio-button value="writeback">
-              {{ $t('label.writeback') }}
-            </a-radio-button>
-            <a-radio-button value="writethrough">
-              {{ $t('label.writethrough') }}
-            </a-radio-button>
-          </a-radio-group>
-        </a-form-item>
         <a-form-item name="offeringtype" ref="offeringtype" :label="$t('label.offeringtype')" v-show="!isSystem">
-=======
-        <a-form-item :label="$t('label.offeringtype')" v-show="!isSystem">
->>>>>>> 2c111715
           <a-radio-group
             v-model:value="form.offeringtype"
             buttonStyle="solid">
@@ -129,306 +74,144 @@
             </a-radio-button>
           </a-radio-group>
         </a-form-item>
-<<<<<<< HEAD
-        <a-form-item name="cpunumber" ref="cpunumber" v-if="form.offeringtype === 'fixed'">
-          <template #label>
-            <tooltip-label :title="$t('label.cpunumber')" :tooltip="apiParams.cpunumber.description"/>
-          </template>
-          <a-input
-            v-model:value="form.cpunumber"
-            :placeholder="apiParams.cpunumber.description"/>
-        </a-form-item>
-        <a-form-item name="cpuspeed" ref="cpuspeed" v-if="form.offeringtype !== 'customunconstrained'">
-          <template #label>
-            <tooltip-label :title="$t('label.cpuspeed')" :tooltip="apiParams.cpuspeed.description"/>
-          </template>
-          <a-input
-            v-model:value="form.cpuspeed"
-            :placeholder="apiParams.cpuspeed.description"/>
-        </a-form-item>
-        <a-form-item name="memory" ref="memory" v-if="form.offeringtype === 'fixed'">
-          <template #label>
-            <tooltip-label :title="$t('label.memory.mb')" :tooltip="apiParams.memory.description"/>
-          </template>
-          <a-input
-            v-model:value="form.memory"
-            :placeholder="apiParams.memory.description"/>
-        </a-form-item>
-        <a-form-item name="mincpunumber" ref="mincpunumber" v-if="offeringType === 'customconstrained'">
-          <template #label>
-            <tooltip-label :title="$t('label.mincpunumber')" :tooltip="apiParams.mincpunumber.description"/>
-          </template>
-          <a-input
-            v-model:value="form.mincpunumber"
-            :placeholder="apiParams.mincpunumber.description"/>
-        </a-form-item>
-        <a-form-item name="maxcpunumber" ref="maxcpunumber" v-if="offeringType === 'customconstrained'">
-          <template #label>
-            <tooltip-label :title="$t('label.maxcpunumber')" :tooltip="apiParams.maxcpunumber.description"/>
-          </template>
-          <a-input
-            v-model:value="form.maxcpunumber"
-            :placeholder="apiParams.maxcpunumber.description"/>
-        </a-form-item>
-        <a-form-item name="minmemory" ref="minmemory" v-if="form.offeringtype === 'customconstrained'">
-          <template #label>
-            <tooltip-label :title="$t('label.minmemory')" :tooltip="apiParams.minmemory.description"/>
-          </template>
-          <a-input
-            v-model:value="form.minmemory"
-            :placeholder="apiParams.minmemory.description"/>
-        </a-form-item>
-        <a-form-item name="maxmemory" ref="maxmemory" v-if="form.offeringtype === 'customconstrained'">
-          <template #label>
-            <tooltip-label :title="$t('label.maxmemory')" :tooltip="apiParams.maxmemory.description"/>
-          </template>
-          <a-input
-            v-model:value="form.maxmemory"
-            :placeholder="apiParams.maxmemory.description"/>
-        </a-form-item>
-        <a-form-item name="networkrate" ref="networkrate">
-          <template #label>
-            <tooltip-label :title="$t('label.networkrate')" :tooltip="apiParams.networkrate.description"/>
-          </template>
-          <a-input
-            v-model:value="form.networkrate"
-            :placeholder="apiParams.networkrate.description"/>
-        </a-form-item>
-        <a-form-item name="rootdisksize" ref="rootdisksize" v-if="apiParams.rootdisksize">
-          <template #label>
-            <tooltip-label :title="$t('label.root.disk.size')" :tooltip="apiParams.rootdisksize.description"/>
-          </template>
-          <a-input
-            v-model:value="form.rootdisksize"
-            :placeholder="apiParams.rootdisksize.description"/>
-        </a-form-item>
-        <a-form-item name="qostype" ref="qostype" :label="$t('label.qostype')">
-          <a-radio-group
-            v-model:value="form.qostype"
-            buttonStyle="solid">
-            <a-radio-button value="">
-              {{ $t('label.none') }}
-            </a-radio-button>
-            <a-radio-button value="hypervisor">
-              {{ $t('label.hypervisor') }}
-            </a-radio-button>
-            <a-radio-button value="storage">
-              {{ $t('label.storage') }}
-            </a-radio-button>
-          </a-radio-group>
-        </a-form-item>
-        <a-form-item name="diskbytesreadrate" ref="diskbytesreadrate" v-if="form.qostype === 'hypervisor'">
-          <template #label>
-            <tooltip-label :title="$t('label.diskbytesreadrate')" :tooltip="apiParams.bytesreadrate.description"/>
-          </template>
-          <a-input
-            v-model:value="form.diskbytesreadrate"
-            :placeholder="apiParams.bytesreadrate.description"/>
-        </a-form-item>
-        <a-form-item name="diskbyteswriterate" ref="diskbyteswriterate" v-if="form.qostype === 'hypervisor'">
-          <template #label>
-            <tooltip-label :title="$t('label.diskbyteswriterate')" :tooltip="apiParams.byteswriterate.description"/>
-          </template>
-          <a-input
-            v-model:value="form.diskbyteswriterate"
-            :placeholder="apiParams.byteswriterate.description"/>
-        </a-form-item>
-        <a-form-item name="diskiopsreadrate" ref="diskiopsreadrate" v-if="form.qostype === 'hypervisor'">
-          <template #label>
-            <tooltip-label :title="$t('label.diskiopsreadrate')" :tooltip="apiParams.iopsreadrate.description"/>
-          </template>
-          <a-input
-            v-model:value="form.diskiopsreadrate"
-            :placeholder="apiParams.iopsreadrate.description"/>
-        </a-form-item>
-        <a-form-item name="diskiopswriterate" ref="diskiopswriterate" v-if="form.qostype === 'hypervisor'">
-          <template #label>
-            <tooltip-label :title="$t('label.diskiopswriterate')" :tooltip="apiParams.iopswriterate.description"/>
-          </template>
-          <a-input
-            v-model:value="form.diskiopswriterate"
-            :placeholder="apiParams.iopswriterate.description"/>
-        </a-form-item>
-        <a-form-item name="iscustomizeddiskiops" ref="iscustomizeddiskiops" v-if="!isSystem && form.qostype === 'storage'">
-          <template #label>
-            <tooltip-label :title="$t('label.iscustomizeddiskiops')" :tooltip="apiParams.customizediops.description"/>
-          </template>
-          <a-switch v-model:checked="form.iscustomizeddiskiops" />
-        </a-form-item>
-        <a-form-item name="diskiopsmin" ref="diskiopsmin" v-if="form.qostype === 'storage' && !form.iscustomizeddiskiops">
-          <template #label>
-            <tooltip-label :title="$t('label.diskiopsmin')" :tooltip="apiParams.miniops.description"/>
-          </template>
-          <a-input
-            v-model:value="form.diskiopsmin"
-            :placeholder="apiParams.miniops.description"/>
-        </a-form-item>
-        <a-form-item name="diskiopsmax" ref="diskiopsmax" v-if="form.qostype === 'storage' && !form.iscustomizeddiskiops">
-          <template #label>
-            <tooltip-label :title="$t('label.diskiopsmax')" :tooltip="apiParams.maxiops.description"/>
-          </template>
-          <a-input
-            v-model:value="form.diskiopsmax"
-            :placeholder="apiParams.maxiops.description"/>
-        </a-form-item>
-        <a-form-item name="hypervisorsnapshotreserve" ref="hypervisorsnapshotreserve" v-if="!isSystem && form.qostype === 'storage'">
-          <template #label>
-            <tooltip-label :title="$t('label.hypervisorsnapshotreserve')" :tooltip="apiParams.hypervisorsnapshotreserve.description"/>
-          </template>
-          <a-input
-            v-model:value="form.hypervisorsnapshotreserve"
-            :placeholder="apiParams.hypervisorsnapshotreserve.description"/>
-        </a-form-item>
-        <a-form-item name="offerha" ref="offerha">
-          <template #label>
-            <tooltip-label :title="$t('label.offerha')" :tooltip="apiParams.offerha.description"/>
-          </template>
-          <a-switch v-model:checked="form.offerha" />
-        </a-form-item>
-        <a-form-item name="dynamicscalingenabled" ref="dynamicscalingenabled">
-          <template #label>
-            <tooltip-label :title="$t('label.dynamicscalingenabled')" :tooltip="apiParams.dynamicscalingenabled ? apiParams.dynamicscalingenabled.description : ''"/>
-          </template>
-          <a-switch v-model:checked="form.dynamicscalingenabled" />
-        </a-form-item>
-        <a-form-item name="hosttags" ref="hosttags" v-if="isAdmin()">
-          <template #label>
-            <tooltip-label :title="$t('label.hosttags')" :tooltip="apiParams.hosttags.description"/>
-          </template>
-          <a-input
-            v-model:value="form.hosttags"
-            :placeholder="apiParams.hosttags.description"/>
-        </a-form-item>
-        <a-form-item name="storagetags" ref="storagetags" v-if="isAdmin()">
-          <template #label>
-            <tooltip-label :title="$t('label.storagetags')" :tooltip="apiParams.tags.description"/>
-          </template>
-=======
         <a-row :gutter="12">
           <a-col :md="8" :lg="8" v-if="offeringType === 'fixed'">
-            <a-form-item>
-              <tooltip-label slot="label" :title="$t('label.cpunumber')" :tooltip="apiParams.cpunumber.description"/>
+            <a-form-item name="cpunumber" ref="cpunumber">
+              <template #label>
+                <tooltip-label :title="$t('label.cpunumber')" :tooltip="apiParams.cpunumber.description"/>
+              </template>
               <a-input
-                v-decorator="['cpunumber', {
-                  rules: [{ required: true, message: $t('message.error.required.input') }, naturalNumberRule]
-                }]"
+                v-model:value="form.cpunumber"
                 :placeholder="apiParams.cpunumber.description"/>
             </a-form-item>
           </a-col>
           <a-col :md="8" :lg="8" v-if="offeringType !== 'customunconstrained'">
-            <a-form-item>
-              <tooltip-label slot="label" :title="$t('label.cpuspeed')" :tooltip="apiParams.cpuspeed.description"/>
+            <a-form-item name="cpuspeed" ref="cpuspeed">
+              <template #label>
+                <tooltip-label :title="$t('label.cpuspeed')" :tooltip="apiParams.cpuspeed.description"/>
+              </template>
               <a-input
-                v-decorator="['cpuspeed', {
-                  rules: [{ required: true, message: $t('message.error.required.input') }, wholeNumberRule]
-                }]"
+                v-model:value="form.cpuspeed"
                 :placeholder="apiParams.cpuspeed.description"/>
             </a-form-item>
           </a-col>
           <a-col :md="8" :lg="8" v-if="offeringType === 'fixed'">
-            <a-form-item>
-              <tooltip-label slot="label" :title="$t('label.memory.mb')" :tooltip="apiParams.memory.description"/>
+            <a-form-item name="memory" ref="memory">
+              <template #label>
+                <tooltip-label :title="$t('label.memory.mb')" :tooltip="apiParams.memory.description"/>
+              </template>
               <a-input
-                v-decorator="['memory', {
-                  rules: [{ required: true, message: $t('message.error.required.input') }, naturalNumberRule]
-                }]"
+                v-model:value="form.memory"
                 :placeholder="apiParams.memory.description"/>
             </a-form-item>
           </a-col>
         </a-row>
         <a-row :gutter="12" v-if="offeringType === 'customconstrained'">
           <a-col :md="12" :lg="12">
-            <a-form-item>
-              <tooltip-label slot="label" :title="$t('label.mincpunumber')" :tooltip="apiParams.mincpunumber.description"/>
+            <a-form-item name="mincpunumber" ref="mincpunumber">
+              <template #label>
+                <tooltip-label :title="$t('label.mincpunumber')" :tooltip="apiParams.mincpunumber.description"/>
+              </template>
               <a-input
-                v-decorator="['mincpunumber', {
-                  rules: [{ required: true, message: $t('message.error.required.input') }, naturalNumberRule]
-                }]"
+                v-model:value="form.mincpunumber"
                 :placeholder="apiParams.mincpunumber.description"/>
             </a-form-item>
           </a-col>
           <a-col :md="12" :lg="12">
-            <a-form-item>
-              <tooltip-label slot="label" :title="$t('label.maxcpunumber')" :tooltip="apiParams.maxcpunumber.description"/>
+            <a-form-item name="maxcpunumber" ref="maxcpunumber">
+              <template #label>
+                <tooltip-label :title="$t('label.maxcpunumber')" :tooltip="apiParams.maxcpunumber.description"/>
+              </template>
               <a-input
-                v-decorator="['maxcpunumber', {
-                  rules: [{ required: true, message: $t('message.error.required.input') }, naturalNumberRule]
-                }]"
+                v-model:value="form.maxcpunumber"
                 :placeholder="apiParams.maxcpunumber.description"/>
             </a-form-item>
           </a-col>
         </a-row>
         <a-row :gutter="12" v-if="offeringType === 'customconstrained'">
           <a-col :md="12" :lg="12">
-            <a-form-item>
-              <tooltip-label slot="label" :title="$t('label.minmemory')" :tooltip="apiParams.minmemory.description"/>
+            <a-form-item name="minmemory" ref="minmemory">
+              <template #label>
+                <tooltip-label :title="$t('label.minmemory')" :tooltip="apiParams.minmemory.description"/>
+              </template>
               <a-input
-                v-decorator="['minmemory', {
-                  rules: [{ required: true, message: $t('message.error.required.input') }, naturalNumberRule]
-                }]"
+                v-model:value="form.minmemory"
                 :placeholder="apiParams.minmemory.description"/>
             </a-form-item>
           </a-col>
           <a-col :md="12" :lg="12">
-            <a-form-item>
-              <tooltip-label slot="label" :title="$t('label.maxmemory')" :tooltip="apiParams.maxmemory.description"/>
+            <a-form-item name="maxmemory" ref="maxmemory">
+              <template #label>
+                <tooltip-label :title="$t('label.maxmemory')" :tooltip="apiParams.maxmemory.description"/>
+              </template>
               <a-input
-                v-decorator="['maxmemory', {
-                  rules: [{ required: true, message: $t('message.error.required.input') }, naturalNumberRule]
-                }]"
+                v-model:value="form.maxmemory"
                 :placeholder="apiParams.maxmemory.description"/>
             </a-form-item>
           </a-col>
         </a-row>
         <a-row :gutter="12">
           <a-col :md="12" :lg="12">
-            <a-form-item v-if="isAdmin()">
-              <tooltip-label slot="label" :title="$t('label.hosttags')" :tooltip="apiParams.hosttags.description"/>
+            <a-form-item v-if="isAdmin()" name="hosttags" ref="hosttags">
+              <template #label>
+                <tooltip-label :title="$t('label.hosttags')" :tooltip="apiParams.hosttags.description"/>
+              </template>
               <a-input
-                v-decorator="['hosttags', {}]"
+                v-movel:value="form.hosttags"
                 :placeholder="apiParams.hosttags.description"/>
             </a-form-item>
           </a-col>
           <a-col :md="12" :lg="12">
-            <a-form-item>
-              <tooltip-label slot="label" :title="$t('label.networkrate')" :tooltip="apiParams.networkrate.description"/>
+            <a-form-item name="networkrate" ref="networkrate">
+              <template #label>
+                <tooltip-label :title="$t('label.networkrate')" :tooltip="apiParams.networkrate.description"/>
+              </template>
               <a-input
-                v-decorator="['networkrate', { rules: [naturalNumberRule] }]"
+                v-model:value="form.networkrate"
                 :placeholder="apiParams.networkrate.description"/>
             </a-form-item>
           </a-col>
         </a-row>
         <a-row :gutter="12">
           <a-col :md="12" :lg="12">
-            <a-form-item>
-              <tooltip-label slot="label" :title="$t('label.offerha')" :tooltip="apiParams.offerha.description"/>
-              <a-switch v-decorator="['offerha', {initialValue: false}]" />
+            <a-form-item name="offerha" ref="offerha">
+              <template #label>
+                <tooltip-label :title="$t('label.offerha')" :tooltip="apiParams.offerha.description"/>
+              </template>
+              <a-switch v-model:checked="form.offerha" />
             </a-form-item>
           </a-col>
           <a-col :md="12" :lg="12">
-            <a-form-item>
-              <tooltip-label slot="label" :title="$t('label.dynamicscalingenabled')" :tooltip="apiParams.dynamicscalingenabled.description"/>
-              <a-switch v-decorator="['dynamicscalingenabled', {initialValue: dynamicscalingenabled}]" :checked="dynamicscalingenabled" @change="val => { dynamicscalingenabled = val }"/>
+            <a-form-item name="dynamicscalingenabled" ref="dynamicscalingenabled">
+              <template #label>
+                <tooltip-label :title="$t('label.dynamicscalingenabled')" :tooltip="apiParams.dynamicscalingenabled.description"/>
+              </template>
+              <a-switch v-model:checked="form.dynamicscalingenabled" @change="val => { dynamicscalingenabled = val }"/>
             </a-form-item>
           </a-col>
         </a-row>
         <a-row :gutter="12">
           <a-col :md="12" :lg="12">
-            <a-form-item>
-              <tooltip-label slot="label" :title="$t('label.limitcpuuse')" :tooltip="apiParams.limitcpuuse.description"/>
-              <a-switch v-decorator="['limitcpuuse', {initialValue: false}]" />
+            <a-form-item name="limitcpuuse" ref="limitcpuuse">
+              <template #label>
+                <tooltip-label :title="$t('label.limitcpuuse')" :tooltip="apiParams.limitcpuuse.description"/>
+              </template>
+              <a-switch v-model:checked="form.limitcpuuse" />
             </a-form-item>
           </a-col>
           <a-col :md="12" :lg="12">
-            <a-form-item v-if="!isSystem">
-              <tooltip-label slot="label" :title="$t('label.isvolatile')" :tooltip="apiParams.isvolatile.description"/>
-              <a-switch v-decorator="['isvolatile', {initialValue: false}]" />
+            <a-form-item v-if="!isSystem" name="isvolatile" ref="isvolatile">
+              <template #label>
+                <tooltip-label :title="$t('label.isvolatile')" :tooltip="apiParams.isvolatile.description"/>
+              </template>
+              <a-switch v-model:checked="form.isvolatile" />
             </a-form-item>
           </a-col>
         </a-row>
-        <a-form-item v-if="!isSystem && isAdmin()">
-          <tooltip-label slot="label" :title="$t('label.deploymentplanner')" :tooltip="apiParams.deploymentplanner.description"/>
->>>>>>> 2c111715
+        <a-form-item v-if="!isSystem && isAdmin()" name="storagetags" ref="storagetags">
+          <template #label>
+            <tooltip-label :title="$t('label.deploymentplanner')" :tooltip="apiParams.deploymentplanner.description"/>
+          </template>
           <a-select
             mode="tags"
             v-model:value="form.storagetags"
@@ -566,15 +349,13 @@
             </a-select-option>
           </a-select>
         </a-form-item>
-<<<<<<< HEAD
-        <a-form-item name="storagepolicy" ref="storagepolicy" v-if="'listVsphereStoragePolicies' in $store.getters.apis && storagePolicies !== null">
+        <a-form-item
+          name="storagepolicy"
+          ref="storagepolicy"
+          v-if="'listVsphereStoragePolicies' in $store.getters.apis && storagePolicies !== null">
           <template #label>
-            <tooltip-label :title="$t('label.vmware.storage.polic')" :tooltip="apiParams.storagepolicy.description"/>
+            <tooltip-label :title="$t('label.vmware.storage.policy')" :tooltip="apiParams.storagepolicy.description"/>
           </template>
-=======
-        <a-form-item v-if="'listVsphereStoragePolicies' in $store.getters.apis && storagePolicies !== null">
-          <tooltip-label slot="label" :title="$t('label.vmware.storage.policy')" :tooltip="apiParams.storagepolicy.description"/>
->>>>>>> 2c111715
           <a-select
             v-model:value="form.storagepolicy"
             :placeholder="apiParams.storagepolicy.description"
@@ -588,20 +369,20 @@
             </a-select-option>
           </a-select>
         </a-form-item>
-        <a-form-item>
-          <span slot="label">
+        <a-form-item name="computeonly" ref="computeonly">
+          <template #label>
             {{ $t('label.computeonly.offering') }}
-          </span>
-          <a-switch v-decorator="['computeonly', {initialValue: computeonly}]" :checked="computeonly" @change="val => { computeonly = val }"/>
+          </template>
+          <a-switch v-model:checked="form.computeonly" :checked="computeonly" @change="val => { computeonly = val }"/>
         </a-form-item>
         <a-card>
           <span v-if="computeonly">
-            <a-form-item>
-              <tooltip-label slot="label" :title="$t('label.storagetype')" :tooltip="apiParams.storagetype.description"/>
+            <a-form-item name="storagetype" ref="storagetype">
+              <template #label>
+                <tooltip-label :title="$t('label.storagetype')" :tooltip="apiParams.storagetype.description"/>
+              </template>
               <a-radio-group
-                v-decorator="['storagetype', {
-                  initialValue: storageType
-                }]"
+                v-model:value="form.storagetype"
                 buttonStyle="solid"
                 @change="selected => { handleStorageTypeChange(selected.target.value) }">
                 <a-radio-button value="shared">
@@ -612,12 +393,12 @@
                 </a-radio-button>
               </a-radio-group>
             </a-form-item>
-            <a-form-item>
-              <tooltip-label slot="label" :title="$t('label.provisioningtype')" :tooltip="apiParams.provisioningtype.description"/>
+            <a-form-item name="provisioningtype" ref="provisioningtype">
+              <template #label>
+                <tooltip-label :title="$t('label.provisioningtype')" :tooltip="apiParams.provisioningtype.description"/>
+              </template>
               <a-radio-group
-                v-decorator="['provisioningtype', {
-                  initialValue: provisioningType
-                }]"
+                v-model:value="form.provisioningtype"
                 buttonStyle="solid"
                 @change="selected => { handleProvisioningTypeChange(selected.target.value) }">
                 <a-radio-button value="thin">
@@ -631,12 +412,12 @@
                 </a-radio-button>
               </a-radio-group>
             </a-form-item>
-            <a-form-item>
-              <tooltip-label slot="label" :title="$t('label.cachemode')" :tooltip="apiParams.cachemode.description"/>
+            <a-form-item name="cachemode" ref="cachemode">
+              <template #label>
+                <tooltip-label :title="$t('label.cachemode')" :tooltip="apiParams.cachemode.description"/>
+              </template>
               <a-radio-group
-                v-decorator="['cachemode', {
-                  initialValue: cacheMode
-                }]"
+                v-model:value="form.cachemode"
                 buttonStyle="solid"
                 @change="selected => { handleCacheModeChange(selected.target.value) }">
                 <a-radio-button value="none">
@@ -650,11 +431,9 @@
                 </a-radio-button>
               </a-radio-group>
             </a-form-item>
-            <a-form-item :label="$t('label.qostype')">
+            <a-form-item :label="$t('label.qostype')" name="qostype" ref="qostype">
               <a-radio-group
-                v-decorator="['qostype', {
-                  initialValue: qosType
-                }]"
+                v-model:value="form.qostype"
                 buttonStyle="solid"
                 @change="selected => { handleQosTypeChange(selected.target.value) }">
                 <a-radio-button value="">
@@ -670,87 +449,107 @@
             </a-form-item>
             <a-row :gutter="12" v-if="qosType === 'hypervisor'">
               <a-col :md="12" :lg="12">
-                <a-form-item>
-                  <tooltip-label slot="label" :title="$t('label.diskbytesreadrate')" :tooltip="apiParams.bytesreadrate.description"/>
+                <a-form-item name="diskbytesreadrate" ref="diskbytesreadrate">
+                  <template #label>
+                    <tooltip-label :title="$t('label.diskbytesreadrate')" :tooltip="apiParams.bytesreadrate.description"/>
+                  </template>
                   <a-input
-                    v-decorator="['diskbytesreadrate', { rules: [naturalNumberRule] }]"
+                    v-model:value="form.diskbytesreadrate"
                     :placeholder="apiParams.bytesreadrate.description"/>
                 </a-form-item>
               </a-col>
               <a-col :md="12" :lg="12">
-                <a-form-item>
-                  <tooltip-label slot="label" :title="$t('label.diskbyteswriterate')" :tooltip="apiParams.byteswriterate.description"/>
+                <a-form-item name="diskbyteswriterate" ref="diskbyteswriterate">
+                  <template #label>
+                    <tooltip-label :title="$t('label.diskbyteswriterate')" :tooltip="apiParams.byteswriterate.description"/>
+                  </template>
                   <a-input
-                    v-decorator="['diskbyteswriterate', { rules: [naturalNumberRule] }]"
+                    v-model:value="form.diskbyteswriterate"
                     :placeholder="apiParams.byteswriterate.description"/>
                 </a-form-item>
               </a-col>
             </a-row>
             <a-row :gutter="12" v-if="qosType === 'hypervisor'">
               <a-col :md="12" :lg="12">
-                <a-form-item>
-                  <tooltip-label slot="label" :title="$t('label.diskiopsreadrate')" :tooltip="apiParams.iopsreadrate.description"/>
+                <a-form-item name="diskiopsreadrate" ref="diskiopsreadrate">
+                  <template #label>
+                    <tooltip-label :title="$t('label.diskiopsreadrate')" :tooltip="apiParams.iopsreadrate.description"/>
+                  </template>
                   <a-input
-                    v-decorator="['diskiopsreadrate', { rules: [naturalNumberRule] }]"
+                    v-model:value="form.diskiopsreadrate"
                     :placeholder="apiParams.iopsreadrate.description"/>
                 </a-form-item>
               </a-col>
               <a-col :md="12" :lg="12">
-                <a-form-item>
-                  <tooltip-label slot="label" :title="$t('label.diskiopswriterate')" :tooltip="apiParams.iopswriterate.description"/>
+                <a-form-item name="diskiopswriterate" ref="diskiopswriterate">
+                  <template #label>
+                    <tooltip-label :title="$t('label.diskiopswriterate')" :tooltip="apiParams.iopswriterate.description"/>
+                  </template>
                   <a-input
-                    v-decorator="['diskiopswriterate', { rules: [naturalNumberRule] }]"
+                    v-model:value="form.diskiopswriterate"
                     :placeholder="apiParams.iopswriterate.description"/>
                 </a-form-item>
               </a-col>
             </a-row>
-            <a-form-item v-if="!isSystem && qosType === 'storage'">
-              <tooltip-label slot="label" :title="$t('label.iscustomizeddiskiops')" :tooltip="apiParams.customizediops.description"/>
-              <a-switch v-decorator="['iscustomizeddiskiops', {initialValue: isCustomizedDiskIops}]" :defaultChecked="isCustomizedDiskIops" @change="val => { isCustomizedDiskIops = val }" />
+            <a-form-item v-if="!isSystem && qosType === 'storage'" name="iscustomizeddiskiops" ref="iscustomizeddiskiops">
+              <template #label>
+                <tooltip-label :title="$t('label.iscustomizeddiskiops')" :tooltip="apiParams.customizediops.description"/>
+              </template>
+              <a-switch v-model:checked="form.iscustomizeddiskiops" :checked="isCustomizedDiskIops" @change="val => { isCustomizedDiskIops = val }" />
             </a-form-item>
             <a-row :gutter="12" v-if="qosType === 'storage' && !isCustomizedDiskIops">
               <a-col :md="12" :lg="12">
-                <a-form-item>
-                  <tooltip-label slot="label" :title="$t('label.diskiopsmin')" :tooltip="apiParams.miniops.description"/>
+                <a-form-item name="diskiopsmin" ref="diskiopsmin">
+                  <template #label>
+                    <tooltip-label :title="$t('label.diskiopsmin')" :tooltip="apiParams.miniops.description"/>
+                  </template>
                   <a-input
-                    v-decorator="['diskiopsmin', { rules: [naturalNumberRule] }]"
+                    v-model:value="form.diskiopsmin"
                     :placeholder="apiParams.miniops.description"/>
                 </a-form-item>
               </a-col>
               <a-col :md="12" :lg="12">
-                <a-form-item>
-                  <tooltip-label slot="label" :title="$t('label.diskiopsmax')" :tooltip="apiParams.maxiops.description"/>
+                <a-form-item name="diskiopsmax" ref="diskiopsmax">
+                  <template #label>
+                    <tooltip-label :title="$t('label.diskiopsmax')" :tooltip="apiParams.maxiops.description"/>
+                  </template>
                   <a-input
-                    v-decorator="['diskiopsmax', { rules: [naturalNumberRule] }]"
+                    v-model:value="form.diskiopsmax"
                     :placeholder="apiParams.maxiops.description"/>
                 </a-form-item>
               </a-col>
             </a-row>
-            <a-form-item v-if="!isSystem && qosType === 'storage'">
-              <tooltip-label slot="label" :title="$t('label.hypervisorsnapshotreserve')" :tooltip="apiParams.hypervisorsnapshotreserve.description"/>
+            <a-form-item v-if="!isSystem && qosType === 'storage'" name="hypervisorsnapshotreserve" ref="hypervisorsnapshotreserve">
+              <template #label>
+                <tooltip-label :title="$t('label.hypervisorsnapshotreserve')" :tooltip="apiParams.hypervisorsnapshotreserve.description"/>
+              </template>
               <a-input
-                v-decorator="['hypervisorsnapshotreserve', { rules: [naturalNumberRule] }]"
+                v-model:value="form.hypervisorsnapshotreserve"
                 :placeholder="apiParams.hypervisorsnapshotreserve.description"/>
             </a-form-item>
             <a-row :gutter="12">
               <a-col :md="12" :lg="12">
-                <a-form-item v-if="apiParams.rootdisksize">
-                  <tooltip-label slot="label" :title="$t('label.root.disk.size')" :tooltip="apiParams.rootdisksize.description"/>
+                <a-form-item v-if="apiParams.rootdisksize" name="rootdisksize" ref="rootdisksize">
+                  <template #label>
+                    <tooltip-label :title="$t('label.root.disk.size')" :tooltip="apiParams.rootdisksize.description"/>
+                  </template>
                   <a-input
-                    v-decorator="['rootdisksize', { rules: [naturalNumberRule] }]"
+                    v-model:value="form.rootdisksize"
                     :placeholder="apiParams.rootdisksize.description"/>
                 </a-form-item>
               </a-col>
               <a-col :md="12" :lg="12">
-                <a-form-item v-if="isAdmin()">
-                  <tooltip-label slot="label" :title="$t('label.storagetags')" :tooltip="apiParams.tags.description"/>
+                <a-form-item v-if="isAdmin()" name="storagetags" ref="storagetags">
+                  <template #label>
+                    <tooltip-label :title="$t('label.storagetags')" :tooltip="apiParams.tags.description"/>
+                  </template>
                   <a-select
                     mode="tags"
-                    v-decorator="['storagetags', {}]"
+                    v-model:value="form.storagetags"
                     showSearch
-                    optionFilterProp="children"
+                    optionFilterProp="label"
                     :filterOption="(input, option) => {
-                      return option.componentOptions.children[0].text.toLowerCase().indexOf(input.toLowerCase()) >= 0
+                      return option.children[0].children.toLowerCase().indexOf(input.toLowerCase()) >= 0
                     }"
                     :loading="storageTagLoading"
                     :placeholder="apiParams.tags.description"
@@ -777,11 +576,9 @@
                 <add-disk-offering @close-action="closeDiskOfferingModal()" @publish-disk-offering-id="($event) => updateSelectedDiskOffering($event)"/>
               </a-modal>
               <br /><br />
-              <a-form-item :label="$t('label.disk.offerings')">
+              <a-form-item :label="$t('label.disk.offerings')" name="diskofferingid" ref="diskofferingid">
                 <a-select
-                  v-decorator="['diskofferingid', {
-                    initialValue: selectedDiskOfferingId,
-                    rules: [{ required: true, message: `${this.$t('message.error.select')}` }]}]"
+                  v-model:value="form.diskofferingid"
                   :loading="loading"
                   :placeholder="$t('label.diskoffering')">
                   <a-select-option
@@ -795,13 +592,13 @@
             </a-form-item>
           </span>
           <a-form-item>
-            <span slot="label">
+            <template #label>
               {{ $t('label.diskofferingstrictness') }}
               <a-tooltip :title="apiParams.diskofferingstrictness.description">
-                <a-icon type="info-circle" style="color: rgba(0,0,0,.45)" />
+                <info-circle-outlined />
               </a-tooltip>
-            </span>
-            <a-switch v-decorator="['diskofferingstrictness', {initialValue: diskofferingstrictness}]" :checked="diskofferingstrictness" @change="val => { diskofferingstrictness = val }"/>
+            </template>
+            <a-switch v-model:checked="form.diskofferingstrictness" :checked="diskofferingstrictness" @change="val => { diskofferingstrictness = val }"/>
           </a-form-item>
         </a-card>
       </a-form>
@@ -861,12 +658,9 @@
       deploymentPlanners: [],
       deploymentPlannerLoading: false,
       plannerModeVisible: false,
-<<<<<<< HEAD
-=======
       plannerMode: '',
       selectedGpu: '',
       showDiskOfferingModal: false,
->>>>>>> 2c111715
       gpuTypes: [
         {
           value: '',
@@ -886,9 +680,6 @@
       ],
       vGpuVisible: false,
       vGpuTypes: [],
-<<<<<<< HEAD
-      loading: false
-=======
       loading: false,
       dynamicscalingenabled: true,
       diskofferingstrictness: false,
@@ -896,7 +687,6 @@
       diskOfferingLoading: false,
       diskOfferings: [],
       selectedDiskOfferingId: ''
->>>>>>> 2c111715
     }
   },
   beforeCreate () {
@@ -921,14 +711,19 @@
       this.formRef = ref()
       this.form = reactive({
         systemvmtype: 'domainrouter',
-        storagetype: 'shared',
-        provisioningtype: 'thin',
-        cachemode: 'none',
-        qostype: '',
-        pcidevice: '',
-        vgputype: '',
-        offeringtype: 'fixed',
-        ispublic: this.isPublic
+        offeringtype: this.offeringType,
+        ispublic: this.isPublic,
+        dynamicscalingenabled: true,
+        plannermode: this.plannerMode,
+        pcidevice: this.selectedGpu,
+        computeonly: this.computeonly,
+        storagetype: this.storageType,
+        provisioningtype: this.provisioningType,
+        cachemode: this.cacheMode,
+        qostype: this.qosType,
+        iscustomizeddiskiops: this.isCustomizedDiskIops,
+        diskofferingid: this.selectedDiskOfferingId,
+        diskofferingstrictness: this.diskofferingstrictness
       })
       this.rules = reactive({
         name: [{ required: true, message: this.$t('message.error.required.input') }],
@@ -961,16 +756,17 @@
           { required: true, message: this.$t('message.error.required.input') },
           this.naturalNumberRule
         ],
-        networkrate: [{ type: 'number', validator: this.validateNumber }],
-        rootdisksize: [{ type: 'number', validator: this.validateNumber }],
-        diskbytesreadrate: [{ type: 'number', validator: this.validateNumber }],
-        diskbyteswriterate: [{ type: 'number', validator: this.validateNumber }],
-        diskiopsreadrate: [{ type: 'number', validator: this.validateNumber }],
-        diskiopswriterate: [{ type: 'number', validator: this.validateNumber }],
-        diskiopsmin: [{ type: 'number', validator: this.validateNumber }],
-        diskiopsmax: [{ type: 'number', validator: this.validateNumber }],
-        hypervisorsnapshotreserve: [{ type: 'number', validator: this.validateNumber }],
+        networkrate: [this.naturalNumberRule],
+        rootdisksize: [this.naturalNumberRule],
+        diskbytesreadrate: [this.naturalNumberRule],
+        diskbyteswriterate: [this.naturalNumberRule],
+        diskiopsreadrate: [this.naturalNumberRule],
+        diskiopswriterate: [this.naturalNumberRule],
+        diskiopsmin: [this.naturalNumberRule],
+        diskiopsmax: [this.naturalNumberRule],
+        hypervisorsnapshotreserve: [this.naturalNumberRule],
         domainid: [{ type: 'array', required: true, message: this.$t('message.error.select') }],
+        diskofferingid: [{ required: true, message: this.$t('message.error.select') }],
         zoneid: [{
           type: 'array',
           validator: async (rule, value) => {
@@ -1091,12 +887,30 @@
         })
       }
     },
+    handleStorageTypeChange (val) {
+      this.storageType = val
+    },
+    handleProvisioningTypeChange (val) {
+      this.provisioningType = val
+    },
+    handleCacheModeChange (val) {
+      this.cacheMode = val
+    },
+    handleComputeOfferingTypeChange (val) {
+      this.offeringType = val
+    },
+    handleQosTypeChange (val) {
+      this.qosType = val
+    },
     handleDeploymentPlannerChange (planner) {
       this.selectedDeployementPlanner = planner
       this.plannerModeVisible = false
       if (this.selectedDeployementPlanner === 'ImplicitDedicationPlanner') {
         this.plannerModeVisible = isAdmin()
       }
+    },
+    handlePlannerModeChange (val) {
+      this.plannerMode = val
     },
     handleGpuChange (val) {
       this.vGpuTypes = []
