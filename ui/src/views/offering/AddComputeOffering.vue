// Licensed to the Apache Software Foundation (ASF) under one
// or more contributor license agreements.  See the NOTICE file
// distributed with this work for additional information
// regarding copyright ownership.  The ASF licenses this file
// to you under the Apache License, Version 2.0 (the
// "License"); you may not use this file except in compliance
// with the License.  You may obtain a copy of the License at
//
//   http://www.apache.org/licenses/LICENSE-2.0
//
// Unless required by applicable law or agreed to in writing,
// software distributed under the License is distributed on an
// "AS IS" BASIS, WITHOUT WARRANTIES OR CONDITIONS OF ANY
// KIND, either express or implied.  See the License for the
// specific language governing permissions and limitations
// under the License.

<template>
  <div class="form-layout" v-ctrl-enter="handleSubmit">
    <a-spin :spinning="loading">
      <a-form
        :ref="formRef"
        :model="form"
        :rules="rules"
        @finish="handleSubmit"
        layout="vertical"
       >
        <a-form-item name="name" ref="name">
          <template #label>
            <tooltip-label :title="$t('label.name')" :tooltip="apiParams.name.description"/>
          </template>
          <a-input
            v-focus="true"
            v-model:value="form.name"
            :placeholder="$t('label.name')"/>
        </a-form-item>
        <a-form-item name="displaytext" ref="displaytext">
          <template #label>
            <tooltip-label :title="$t('label.displaytext')" :tooltip="apiParams.displaytext.description"/>
          </template>
          <a-input
            v-model:value="form.displaytext"
            :placeholder="$t('label.displaytext')"/>
        </a-form-item>
        <a-form-item name="systemvmtype" ref="systemvmtype" v-if="isSystem">
          <template #label>
            <tooltip-label :title="$t('label.systemvmtype')" :tooltip="apiParams.systemvmtype.description"/>
          </template>
          <a-select
            v-model:value="form.systemvmtype"
            showSearch
            optionFilterProp="label"
            :filterOption="(input, option) => {
              return option.children[0].children.toLowerCase().indexOf(input.toLowerCase()) >= 0
            }"
            :placeholder="apiParams.systemvmtype.description">
            <a-select-option key="domainrouter">{{ $t('label.domain.router') }}</a-select-option>
            <a-select-option key="consoleproxy">{{ $t('label.console.proxy') }}</a-select-option>
            <a-select-option key="secondarystoragevm">{{ $t('label.secondary.storage.vm') }}</a-select-option>
          </a-select>
        </a-form-item>
        <a-form-item name="storagetype" ref="storagetype">
          <template #label>
            <tooltip-label :title="$t('label.storagetype')" :tooltip="apiParams.storagetype.description"/>
          </template>
          <a-radio-group
            v-model:value="form.storagetype"
            buttonStyle="solid">
            <a-radio-button value="shared">
              {{ $t('label.shared') }}
            </a-radio-button>
            <a-radio-button value="local">
              {{ $t('label.local') }}
            </a-radio-button>
          </a-radio-group>
        </a-form-item>
        <a-form-item name="provisioningtype" ref="provisioningtype">
          <template #label>
            <tooltip-label :title="$t('label.provisioningtype')" :tooltip="apiParams.provisioningtype.description"/>
          </template>
          <a-radio-group
            v-model:value="form.provisioningtype"
            buttonStyle="solid">
            <a-radio-button value="thin">
              {{ $t('label.provisioningtype.thin') }}
            </a-radio-button>
            <a-radio-button value="sparse">
              {{ $t('label.provisioningtype.sparse') }}
            </a-radio-button>
            <a-radio-button value="fat">
              {{ $t('label.provisioningtype.fat') }}
            </a-radio-button>
          </a-radio-group>
        </a-form-item>
        <a-form-item name="cachemode" ref="cachemode">
          <template #label>
            <tooltip-label :title="$t('label.cachemode')" :tooltip="apiParams.cachemode.description"/>
          </template>
          <a-radio-group
            v-model:value="form.cachemode"
            buttonStyle="solid">
            <a-radio-button value="none">
              {{ $t('label.nodiskcache') }}
            </a-radio-button>
            <a-radio-button value="writeback">
              {{ $t('label.writeback') }}
            </a-radio-button>
            <a-radio-button value="writethrough">
              {{ $t('label.writethrough') }}
            </a-radio-button>
          </a-radio-group>
        </a-form-item>
        <a-form-item name="offeringtype" ref="offeringtype" :label="$t('label.offeringtype')" v-show="!isSystem">
          <a-radio-group
            v-model:value="form.offeringtype"
            buttonStyle="solid">
            <a-radio-button value="fixed">
              {{ $t('label.fixed') }}
            </a-radio-button>
            <a-radio-button value="customconstrained">
              {{ $t('label.customconstrained') }}
            </a-radio-button>
            <a-radio-button value="customunconstrained">
              {{ $t('label.customunconstrained') }}
            </a-radio-button>
          </a-radio-group>
        </a-form-item>
        <a-form-item name="cpunumber" ref="cpunumber" v-if="form.offeringtype === 'fixed'">
          <template #label>
            <tooltip-label :title="$t('label.cpunumber')" :tooltip="apiParams.cpunumber.description"/>
          </template>
          <a-input
            v-model:value="form.cpunumber"
            :placeholder="apiParams.cpunumber.description"/>
        </a-form-item>
        <a-form-item name="cpuspeed" ref="cpuspeed" v-if="form.offeringtype !== 'customunconstrained'">
          <template #label>
            <tooltip-label :title="$t('label.cpuspeed')" :tooltip="apiParams.cpuspeed.description"/>
          </template>
          <a-input
            v-model:value="form.cpuspeed"
            :placeholder="apiParams.cpuspeed.description"/>
        </a-form-item>
        <a-form-item name="memory" ref="memory" v-if="form.offeringtype === 'fixed'">
          <template #label>
            <tooltip-label :title="$t('label.memory.mb')" :tooltip="apiParams.memory.description"/>
          </template>
          <a-input
            v-model:value="form.memory"
            :placeholder="apiParams.memory.description"/>
        </a-form-item>
        <a-form-item name="mincpunumber" ref="mincpunumber" v-if="offeringType === 'customconstrained'">
          <template #label>
            <tooltip-label :title="$t('label.mincpunumber')" :tooltip="apiParams.mincpunumber.description"/>
          </template>
          <a-input
            v-model:value="form.mincpunumber"
            :placeholder="apiParams.mincpunumber.description"/>
        </a-form-item>
        <a-form-item name="maxcpunumber" ref="maxcpunumber" v-if="offeringType === 'customconstrained'">
          <template #label>
            <tooltip-label :title="$t('label.maxcpunumber')" :tooltip="apiParams.maxcpunumber.description"/>
          </template>
          <a-input
            v-model:value="form.maxcpunumber"
            :placeholder="apiParams.maxcpunumber.description"/>
        </a-form-item>
        <a-form-item name="minmemory" ref="minmemory" v-if="form.offeringtype === 'customconstrained'">
          <template #label>
            <tooltip-label :title="$t('label.minmemory')" :tooltip="apiParams.minmemory.description"/>
          </template>
          <a-input
            v-model:value="form.minmemory"
            :placeholder="apiParams.minmemory.description"/>
        </a-form-item>
        <a-form-item name="maxmemory" ref="maxmemory" v-if="form.offeringtype === 'customconstrained'">
          <template #label>
            <tooltip-label :title="$t('label.maxmemory')" :tooltip="apiParams.maxmemory.description"/>
          </template>
          <a-input
            v-model:value="form.maxmemory"
            :placeholder="apiParams.maxmemory.description"/>
        </a-form-item>
        <a-form-item name="networkrate" ref="networkrate">
          <template #label>
            <tooltip-label :title="$t('label.networkrate')" :tooltip="apiParams.networkrate.description"/>
          </template>
          <a-input
            v-model:value="form.networkrate"
            :placeholder="apiParams.networkrate.description"/>
        </a-form-item>
        <a-form-item name="rootdisksize" ref="rootdisksize" v-if="apiParams.rootdisksize">
          <template #label>
            <tooltip-label :title="$t('label.root.disk.size')" :tooltip="apiParams.rootdisksize.description"/>
          </template>
          <a-input
            v-model:value="form.rootdisksize"
            :placeholder="apiParams.rootdisksize.description"/>
        </a-form-item>
        <a-form-item name="qostype" ref="qostype" :label="$t('label.qostype')">
          <a-radio-group
            v-model:value="form.qostype"
            buttonStyle="solid">
            <a-radio-button value="">
              {{ $t('label.none') }}
            </a-radio-button>
            <a-radio-button value="hypervisor">
              {{ $t('label.hypervisor') }}
            </a-radio-button>
            <a-radio-button value="storage">
              {{ $t('label.storage') }}
            </a-radio-button>
          </a-radio-group>
        </a-form-item>
        <a-form-item name="diskbytesreadrate" ref="diskbytesreadrate" v-if="form.qostype === 'hypervisor'">
          <template #label>
            <tooltip-label :title="$t('label.diskbytesreadrate')" :tooltip="apiParams.bytesreadrate.description"/>
          </template>
          <a-input
            v-model:value="form.diskbytesreadrate"
            :placeholder="apiParams.bytesreadrate.description"/>
        </a-form-item>
        <a-form-item name="diskbyteswriterate" ref="diskbyteswriterate" v-if="form.qostype === 'hypervisor'">
          <template #label>
            <tooltip-label :title="$t('label.diskbyteswriterate')" :tooltip="apiParams.byteswriterate.description"/>
          </template>
          <a-input
            v-model:value="form.diskbyteswriterate"
            :placeholder="apiParams.byteswriterate.description"/>
        </a-form-item>
        <a-form-item name="diskiopsreadrate" ref="diskiopsreadrate" v-if="form.qostype === 'hypervisor'">
          <template #label>
            <tooltip-label :title="$t('label.diskiopsreadrate')" :tooltip="apiParams.iopsreadrate.description"/>
          </template>
          <a-input
            v-model:value="form.diskiopsreadrate"
            :placeholder="apiParams.iopsreadrate.description"/>
        </a-form-item>
        <a-form-item name="diskiopswriterate" ref="diskiopswriterate" v-if="form.qostype === 'hypervisor'">
          <template #label>
            <tooltip-label :title="$t('label.diskiopswriterate')" :tooltip="apiParams.iopswriterate.description"/>
          </template>
          <a-input
            v-model:value="form.diskiopswriterate"
            :placeholder="apiParams.iopswriterate.description"/>
        </a-form-item>
        <a-form-item name="iscustomizeddiskiops" ref="iscustomizeddiskiops" v-if="!isSystem && form.qostype === 'storage'">
          <template #label>
            <tooltip-label :title="$t('label.iscustomizeddiskiops')" :tooltip="apiParams.customizediops.description"/>
          </template>
          <a-switch v-model:checked="form.iscustomizeddiskiops" />
        </a-form-item>
        <a-form-item name="diskiopsmin" ref="diskiopsmin" v-if="form.qostype === 'storage' && !form.iscustomizeddiskiops">
          <template #label>
            <tooltip-label :title="$t('label.diskiopsmin')" :tooltip="apiParams.miniops.description"/>
          </template>
          <a-input
            v-model:value="form.diskiopsmin"
            :placeholder="apiParams.miniops.description"/>
        </a-form-item>
        <a-form-item name="diskiopsmax" ref="diskiopsmax" v-if="form.qostype === 'storage' && !form.iscustomizeddiskiops">
          <template #label>
            <tooltip-label :title="$t('label.diskiopsmax')" :tooltip="apiParams.maxiops.description"/>
          </template>
          <a-input
            v-model:value="form.diskiopsmax"
            :placeholder="apiParams.maxiops.description"/>
        </a-form-item>
        <a-form-item name="hypervisorsnapshotreserve" ref="hypervisorsnapshotreserve" v-if="!isSystem && form.qostype === 'storage'">
          <template #label>
            <tooltip-label :title="$t('label.hypervisorsnapshotreserve')" :tooltip="apiParams.hypervisorsnapshotreserve.description"/>
          </template>
          <a-input
            v-model:value="form.hypervisorsnapshotreserve"
            :placeholder="apiParams.hypervisorsnapshotreserve.description"/>
        </a-form-item>
        <a-form-item name="offerha" ref="offerha">
          <template #label>
            <tooltip-label :title="$t('label.offerha')" :tooltip="apiParams.offerha.description"/>
          </template>
          <a-switch v-model:checked="form.offerha" />
        </a-form-item>
        <a-form-item name="dynamicscalingenabled" ref="dynamicscalingenabled">
          <template #label>
            <tooltip-label :title="$t('label.dynamicscalingenabled')" :tooltip="apiParams.dynamicscalingenabled ? apiParams.dynamicscalingenabled.description : ''"/>
          </template>
          <a-switch v-model:checked="form.dynamicscalingenabled" />
        </a-form-item>
        <a-form-item name="hosttags" ref="hosttags" v-if="isAdmin()">
          <template #label>
            <tooltip-label :title="$t('label.hosttags')" :tooltip="apiParams.hosttags.description"/>
          </template>
          <a-input
            v-model:value="form.hosttags"
            :placeholder="apiParams.hosttags.description"/>
        </a-form-item>
        <a-form-item name="storagetags" ref="storagetags" v-if="isAdmin()">
          <template #label>
            <tooltip-label :title="$t('label.storagetags')" :tooltip="apiParams.tags.description"/>
          </template>
          <a-select
            mode="tags"
            v-model:value="form.storagetags"
            showSearch
            optionFilterProp="label"
            :filterOption="(input, option) => {
              return option.children[0].children.toLowerCase().indexOf(input.toLowerCase()) >= 0
            }"
            :loading="storageTagLoading"
            :placeholder="apiParams.tags.description"
            v-if="isAdmin()">
            <a-select-option v-for="opt in storageTags" :key="opt">
              {{ opt }}
            </a-select-option>
          </a-select>
        </a-form-item>
        <a-form-item name="limitcpuuse" ref="limitcpuuse">
          <template #label>
            <tooltip-label :title="$t('label.limitcpuuse')" :tooltip="apiParams.limitcpuuse.description"/>
          </template>
          <a-switch v-model:checked="form.limitcpuuse" />
        </a-form-item>
        <a-form-item name="isvolatile" ref="isvolatile" v-if="!isSystem">
          <template #label>
            <tooltip-label :title="$t('label.isvolatile')" :tooltip="apiParams.isvolatile.description"/>
          </template>
          <a-switch v-model:checked="form.isvolatile" />
        </a-form-item>
        <a-form-item name="deploymentplanner" ref="deploymentplanner" v-if="!isSystem && isAdmin()">
          <template #label>
            <tooltip-label :title="$t('label.deploymentplanner')" :tooltip="apiParams.deploymentplanner.description"/>
          </template>
          <a-select
            v-model:value="form.deploymentplanner"
            showSearch
            optionFilterProp="label"
            :filterOption="(input, option) => {
              return option.children[0].children.toLowerCase().indexOf(input.toLowerCase()) >= 0
            }"
            :loading="deploymentPlannerLoading"
            :placeholder="apiParams.deploymentplanner.description"
            @change="val => { handleDeploymentPlannerChange(val) }">
            <a-select-option v-for="(opt) in deploymentPlanners" :key="opt.name">
              {{ opt.name || opt.description }}
            </a-select-option>
          </a-select>
        </a-form-item>
        <a-form-item name="plannermode" ref="plannermode" :label="$t('label.plannermode')" v-if="plannerModeVisible">
          <a-radio-group
            v-model:value="form.plannermode"
            buttonStyle="solid">
            <a-radio-button value="">
              {{ $t('label.none') }}
            </a-radio-button>
            <a-radio-button value="strict">
              {{ $t('label.strict') }}
            </a-radio-button>
            <a-radio-button value="preferred">
              {{ $t('label.preferred') }}
            </a-radio-button>
          </a-radio-group>
        </a-form-item>
        <a-form-item name="pcidevice" ref="pcidevice" :label="$t('label.gpu')" v-if="!isSystem">
          <a-radio-group
            v-model:value="form.pcidevice"
            buttonStyle="solid"
            @change="selected => { handleGpuChange(selected.target.value) }">
            <a-radio-button v-for="(opt, optIndex) in gpuTypes" :key="optIndex" :value="opt.value">
              {{ opt.title }}
            </a-radio-button>
          </a-radio-group>
        </a-form-item>
        <a-form-item name="vgputype" ref="vgputype" :label="$t('label.vgputype')" v-if="vGpuVisible">
          <a-select
            v-model:value="form.vgputype"
            showSearch
            optionFilterProp="label"
            :filterOption="(input, option) => {
              return option.children[0].children.toLowerCase().indexOf(input.toLowerCase()) >= 0
            }"
            :placeholder="$t('label.vgputype')">
            <a-select-option v-for="(opt, optIndex) in vGpuTypes" :key="optIndex">
              {{ opt }}
            </a-select-option>
          </a-select>
        </a-form-item>
        <a-form-item name="ispublic" ref="ispublic" :label="$t('label.ispublic')" v-show="isAdmin()">
          <a-switch v-model:checked="form.ispublic" />
        </a-form-item>
        <a-form-item name="domainid" ref="domainid" v-if="!form.ispublic">
          <template #label>
            <tooltip-label :title="$t('label.domainid')" :tooltip="apiParams.domainid.description"/>
          </template>
          <a-select
            mode="multiple"
            v-model:value="form.domainid"
            showSearch
            optionFilterProp="label"
            :filterOption="(input, option) => {
              return option.label.toLowerCase().indexOf(input.toLowerCase()) >= 0
            }"
            :loading="domainLoading"
            :placeholder="apiParams.domainid.description">
            <a-select-option v-for="(opt, optIndex) in domains" :key="optIndex" :label="opt.path || opt.name || opt.description">
              <span>
                <resource-icon v-if="opt && opt.icon" :image="opt.icon.base64image" size="1x" style="margin-right: 5px"/>
                <block-outlined v-else style="margin-right: 5px" />
                {{ opt.path || opt.name || opt.description }}
              </span>
            </a-select-option>
          </a-select>
        </a-form-item>
        <a-form-item name="zoneid" ref="zoneid" v-if="!isSystem">
          <template #label>
            <tooltip-label :title="$t('label.zoneid')" :tooltip="apiParams.zoneid.description"/>
          </template>
          <a-select
            id="zone-selection"
            mode="multiple"
            v-model:value="form.zoneid"
            showSearch
            optionFilterProp="label"
            :filterOption="(input, option) => {
              return option.label.toLowerCase().indexOf(input.toLowerCase()) >= 0
            }"
            @select="val => fetchvSphereStoragePolicies(val)"
            :loading="zoneLoading"
            :placeholder="apiParams.zoneid.description">
            <a-select-option v-for="(opt, optIndex) in zones" :key="optIndex" :label="opt.name || opt.description">
              <span>
                <resource-icon v-if="opt.icon" :image="opt.icon.base64image" size="1x" style="margin-right: 5px"/>
                <global-outlined v-else style="margin-right: 5px"/>
                {{ opt.name || opt.description }}
              </span>
            </a-select-option>
          </a-select>
        </a-form-item>
        <a-form-item name="storagepolicy" ref="storagepolicy" v-if="'listVsphereStoragePolicies' in $store.getters.apis && storagePolicies !== null">
          <template #label>
            <tooltip-label :title="$t('label.vmware.storage.polic')" :tooltip="apiParams.storagepolicy.description"/>
          </template>
          <a-select
            v-model:value="form.storagepolicy"
            :placeholder="apiParams.storagepolicy.description"
            showSearch
            optionFilterProp="label"
            :filterOption="(input, option) => {
              return option.children[0].children.toLowerCase().indexOf(input.toLowerCase()) >= 0
            }" >
            <a-select-option v-for="policy in storagePolicies" :key="policy.id">
              {{ policy.name || policy.id }}
            </a-select-option>
          </a-select>
        </a-form-item>
      </a-form>
      <div :span="24" class="action-button">
        <a-button @click="closeAction">{{ $t('label.cancel') }}</a-button>
        <a-button :loading="loading" ref="submit" type="primary" @click="handleSubmit">{{ $t('label.ok') }}</a-button>
      </div>
    </a-spin>
  </div>
</template>

<script>
import { ref, reactive, toRaw } from 'vue'
import { api } from '@/api'
import { isAdmin } from '@/role'
import ResourceIcon from '@/components/view/ResourceIcon'
import TooltipLabel from '@/components/widgets/TooltipLabel'

export default {
  name: 'AddServiceOffering',
  components: {
    ResourceIcon,
    TooltipLabel
  },
  data () {
    return {
      isSystem: false,
      naturalNumberRule: {
        type: 'number',
        validator: this.validateNumber
      },
      wholeNumberRule: {
        type: 'number',
        validator: async (rule, value) => {
          if (value && (isNaN(value) || value < 0)) {
            return Promise.reject(this.$t('message.error.number'))
          }
          return Promise.resolve()
        }
      },
      storageType: 'shared',
      provisioningType: 'thin',
      cacheMode: 'none',
      offeringType: 'fixed',
      isCustomizedDiskIops: false,
      isPublic: true,
      domains: [],
      domainLoading: false,
      zones: [],
      zoneLoading: false,
      selectedDeployementPlanner: null,
      storagePolicies: null,
      storageTags: [],
      storageTagLoading: false,
      deploymentPlanners: [],
      deploymentPlannerLoading: false,
      plannerModeVisible: false,
      gpuTypes: [
        {
          value: '',
          title: this.$t('label.none'),
          vgpu: []
        },
        {
          value: 'Group of NVIDIA Corporation GK107GL [GRID K1] GPUs',
          title: 'NVIDIA GRID K1',
          vgpu: ['', 'passthrough', 'GRID K100', 'GRID K120Q', 'GRID K140Q', 'GRID K160Q', 'GRID K180Q']
        },
        {
          value: 'Group of NVIDIA Corporation GK104GL [GRID K2] GPUs',
          title: 'NVIDIA GRID K2',
          vgpu: ['', 'passthrough', 'GRID K200', 'GRID K220Q', 'GRID K240Q', 'GRID K260Q', 'GRID K280Q']
        }
      ],
      vGpuVisible: false,
      vGpuTypes: [],
      loading: false
    }
  },
  beforeCreate () {
    this.apiParams = this.$getApiParams('createServiceOffering')
  },
  created () {
    this.zones = [
      {
        id: null,
        name: this.$t('label.all.zone')
      }
    ]
    if (this.$route.meta.name === 'systemoffering') {
      this.isSystem = true
    }
<<<<<<< HEAD
    this.isPublic = this.isAdmin()
    this.initForm()
    this.fetchData()
=======
    this.fetchData()
    this.isPublic = isAdmin()
>>>>>>> 51d4e547
  },
  methods: {
    initForm () {
      this.formRef = ref()
      this.form = reactive({
        systemvmtype: 'domainrouter',
        storagetype: 'shared',
        provisioningtype: 'thin',
        cachemode: 'none',
        qostype: '',
        pcidevice: '',
        vgputype: '',
        offeringtype: 'fixed',
        ispublic: this.isPublic
      })
      this.rules = reactive({
        name: [{ required: true, message: this.$t('message.error.required.input') }],
        displaytext: [{ required: true, message: this.$t('message.error.required.input') }],
        cpunumber: [
          { required: true, message: this.$t('message.error.required.input') },
          this.naturalNumberRule
        ],
        cpuspeed: [
          { required: true, message: this.$t('message.error.required.input') },
          this.wholeNumberRule
        ],
        mincpunumber: [
          { required: true, message: this.$t('message.error.required.input') },
          this.naturalNumberRule
        ],
        maxcpunumber: [
          { required: true, message: this.$t('message.error.required.input') },
          this.naturalNumberRule
        ],
        memory: [
          { required: true, message: this.$t('message.error.required.input') },
          this.naturalNumberRule
        ],
        minmemory: [
          { required: true, message: this.$t('message.error.required.input') },
          this.naturalNumberRule
        ],
        maxmemory: [
          { required: true, message: this.$t('message.error.required.input') },
          this.naturalNumberRule
        ],
        networkrate: [{ type: 'number', validator: this.validateNumber }],
        rootdisksize: [{ type: 'number', validator: this.validateNumber }],
        diskbytesreadrate: [{ type: 'number', validator: this.validateNumber }],
        diskbyteswriterate: [{ type: 'number', validator: this.validateNumber }],
        diskiopsreadrate: [{ type: 'number', validator: this.validateNumber }],
        diskiopswriterate: [{ type: 'number', validator: this.validateNumber }],
        diskiopsmin: [{ type: 'number', validator: this.validateNumber }],
        diskiopsmax: [{ type: 'number', validator: this.validateNumber }],
        hypervisorsnapshotreserve: [{ type: 'number', validator: this.validateNumber }],
        domainid: [{ type: 'array', required: true, message: this.$t('message.error.select') }],
        zoneid: [{
          type: 'array',
          validator: async (rule, value) => {
            if (value && value.length > 1 && value.indexOf(0) !== -1) {
              return Promise.reject(this.$t('message.error.zone.combined'))
            }
            return Promise.resolve()
          }
        }]
      })
    },
    fetchData () {
      this.fetchDomainData()
      this.fetchZoneData()
      if (isAdmin()) {
        this.fetchStorageTagData()
        this.fetchDeploymentPlannerData()
      }
    },
    isAdmin () {
      return isAdmin()
    },
    arrayHasItems (array) {
      return array !== null && array !== undefined && Array.isArray(array) && array.length > 0
    },
    fetchDomainData () {
      const params = {}
      params.listAll = true
      params.showicon = true
      params.details = 'min'
      this.domainLoading = true
      api('listDomains', params).then(json => {
        const listDomains = json.listdomainsresponse.domain
        this.domains = this.domains.concat(listDomains)
      }).finally(() => {
        this.domainLoading = false
      })
    },
    fetchZoneData () {
      const params = {}
      params.listAll = true
      params.showicon = true
      this.zoneLoading = true
      api('listZones', params).then(json => {
        const listZones = json.listzonesresponse.zone
        this.zones = this.zones.concat(listZones)
      }).finally(() => {
        this.zoneLoading = false
      })
    },
    fetchStorageTagData () {
      const params = {}
      params.listAll = true
      this.storageTagLoading = true
      this.storageTags = []
      api('listStorageTags', params).then(json => {
        const tags = json.liststoragetagsresponse.storagetag || []
        for (const tag of tags) {
          if (!this.storageTags.includes(tag.name)) {
            this.storageTags.push(tag.name)
          }
        }
      }).finally(() => {
        this.storageTagLoading = false
      })
    },
    fetchDeploymentPlannerData () {
      const params = {}
      params.listAll = true
      this.deploymentPlannerLoading = true
      api('listDeploymentPlanners', params).then(json => {
        const planners = json.listdeploymentplannersresponse.deploymentPlanner
        this.deploymentPlanners = this.deploymentPlanners.concat(planners)
        this.deploymentPlanners.unshift({ name: '' })
        this.form.deploymentplanner = this.deploymentPlanners.length > 0 ? this.deploymentPlanners[0].name : ''
      }).finally(() => {
        this.deploymentPlannerLoading = false
      })
    },
    fetchvSphereStoragePolicies (zoneIndex) {
      if (zoneIndex === 0 || this.form.zoneid.length > 1) {
        this.storagePolicies = null
        return
      }
      const zoneid = this.zones[zoneIndex].id
      if ('importVsphereStoragePolicies' in this.$store.getters.apis) {
        this.storagePolicies = []
        api('listVsphereStoragePolicies', {
          zoneid: zoneid
        }).then(response => {
          this.storagePolicies = response.listvspherestoragepoliciesresponse.StoragePolicy || []
        })
      }
    },
    handleDeploymentPlannerChange (planner) {
      this.selectedDeployementPlanner = planner
      this.plannerModeVisible = false
      if (this.selectedDeployementPlanner === 'ImplicitDedicationPlanner') {
        this.plannerModeVisible = isAdmin()
      }
    },
    handleGpuChange (val) {
      this.vGpuTypes = []
      for (var i in this.gpuTypes) {
        if (this.gpuTypes[i].value === val) {
          this.vGpuTypes = this.gpuTypes[i].vgpu
          break
        }
      }
      this.vGpuVisible = true
      if (!this.arrayHasItems(this.vGpuTypes)) {
        this.vGpuVisible = false
      }
    },
    handleSubmit (e) {
      e.preventDefault()
      if (this.loading) return
      this.formRef.value.validate().then(() => {
        const values = toRaw(this.form)
        var params = {
          issystem: this.isSystem,
          name: values.name,
          displaytext: values.displaytext,
          storagetype: values.storagetype,
          provisioningtype: values.provisioningtype,
          cachemode: values.cachemode,
          customized: values.offeringtype !== 'fixed',
          offerha: values.offerha === true,
          limitcpuuse: values.limitcpuuse === true,
          dynamicscalingenabled: values.dynamicscalingenabled
        }

        // custom fields (begin)
        if (values.offeringtype === 'fixed') {
          params.cpunumber = values.cpunumber
          params.cpuspeed = values.cpuspeed
          params.memory = values.memory
        } else {
          if (values.cpuspeed != null &&
              values.mincpunumber != null &&
              values.maxcpunumber != null &&
              values.minmemory != null &&
              values.maxmemory != null) {
            params.cpuspeed = values.cpuspeed
            params.mincpunumber = values.mincpunumber
            params.maxcpunumber = values.maxcpunumber
            params.minmemory = values.minmemory
            params.maxmemory = values.maxmemory
          }
        }
        // custom fields (end)

        if (values.networkrate != null && values.networkrate.length > 0) {
          params.networkrate = values.networkrate
        }
        if (values.rootdisksize != null && values.rootdisksize.length > 0) {
          params.rootdisksize = values.rootdisksize
        }
        if (values.qostype === 'storage') {
          var customIops = values.iscustomizeddiskiops === true
          params.customizediops = customIops
          if (!customIops) {
            if (values.diskiopsmin != null && values.diskiopsmin.length > 0) {
              params.miniops = values.diskiopsmin
            }
            if (values.diskiopsmax != null && values.diskiopsmax.length > 0) {
              params.maxiops = values.diskiopsmax
            }
            if (values.hypervisorsnapshotreserve !== undefined &&
              values.hypervisorsnapshotreserve != null && values.hypervisorsnapshotreserve.length > 0) {
              params.hypervisorsnapshotreserve = values.hypervisorsnapshotreserve
            }
          }
        } else if (values.qostype === 'hypervisor') {
          if (values.diskbytesreadrate != null && values.diskbytesreadrate.length > 0) {
            params.bytesreadrate = values.diskbytesreadrate
          }
          if (values.diskbyteswriterate != null && values.diskbyteswriterate.length > 0) {
            params.byteswriterate = values.diskbyteswriterate
          }
          if (values.diskiopsreadrate != null && values.diskiopsreadrate.length > 0) {
            params.iopsreadrate = values.diskiopsreadrate
          }
          if (values.diskiopswriterate != null && values.diskiopswriterate.length > 0) {
            params.iopswriterate = values.diskiopswriterate
          }
        }
        if (values.storagetags != null && values.storagetags.length > 0) {
          var tags = values.storagetags.join(',')
          params.tags = tags
        }
        if (values.hosttags != null && values.hosttags.length > 0) {
          params.hosttags = values.hosttags
        }
        if ('deploymentplanner' in values &&
          values.deploymentplanner !== undefined &&
          values.deploymentplanner != null && values.deploymentplanner.length > 0) {
          params.deploymentplanner = values.deploymentplanner
        }
        if ('deploymentplanner' in values &&
          values.deploymentplanner !== undefined &&
          values.deploymentplanner === 'ImplicitDedicationPlanner' &&
          values.plannermode !== undefined &&
          values.plannermode !== '') {
          params['serviceofferingdetails[0].key'] = 'ImplicitDedicationMode'
          params['serviceofferingdetails[0].value'] = values.plannermode
        }
        if ('pcidevice' in values &&
          values.pcidevice !== undefined && values.pcidevice !== '') {
          params['serviceofferingdetails[1].key'] = 'pciDevice'
          params['serviceofferingdetails[1].value'] = values.pcidevice
        }
        if ('vgputype' in values &&
          this.vGpuTypes !== null && this.vGpuTypes !== undefined &&
          values.vgputype > this.vGpuTypes.length) {
          params['serviceofferingdetails[2].key'] = 'vgpuType'
          params['serviceofferingdetails[2].value'] = this.vGpuTypes[values.vgputype]
        }
        if ('isvolatile' in values && values.isvolatile !== undefined) {
          params.isvolatile = values.isvolatile === true
        }
        if ('systemvmtype' in values && values.systemvmtype !== undefined) {
          params.systemvmtype = values.systemvmtype
        }
        if (values.ispublic !== true) {
          var domainIndexes = values.domainid
          var domainId = null
          if (domainIndexes && domainIndexes.length > 0) {
            var domainIds = []
            for (var i = 0; i < domainIndexes.length; i++) {
              domainIds = domainIds.concat(this.domains[domainIndexes[i]].id)
            }
            domainId = domainIds.join(',')
          }
          if (domainId) {
            params.domainid = domainId
          }
        }
        var zoneIndexes = values.zoneid
        var zoneId = null
        if (zoneIndexes && zoneIndexes.length > 0) {
          var zoneIds = []
          for (var j = 0; j < zoneIndexes.length; j++) {
            zoneIds = zoneIds.concat(this.zones[zoneIndexes[j]].id)
          }
          zoneId = zoneIds.join(',')
        }
        if (zoneId) {
          params.zoneid = zoneId
        }
        if (values.storagepolicy) {
          params.storagepolicy = values.storagepolicy
        }
        api('createServiceOffering', params).then(json => {
          const message = this.isSystem
            ? `${this.$t('message.create.service.offering')}: `
            : `${this.$t('message.create.compute.offering')}: `
          this.$message.success(message + values.name)
          this.$emit('refresh-data')
          this.closeAction()
        }).catch(error => {
          this.$notifyError(error)
        }).finally(() => {
          this.loading = false
        })
      })
    },
    closeAction () {
      this.$emit('close-action')
    },
    async validateNumber (rule, value) {
      if (value && (isNaN(value) || value <= 0)) {
        return Promise.reject(this.$t('message.error.number'))
      }
      return Promise.resolve()
    }
  }
}
</script>

<style scoped lang="scss">
  .form-layout {
    width: 80vw;
    @media (min-width: 800px) {
      width: 700px;
    }
  }
</style><|MERGE_RESOLUTION|>--- conflicted
+++ resolved
@@ -542,14 +542,9 @@
     if (this.$route.meta.name === 'systemoffering') {
       this.isSystem = true
     }
-<<<<<<< HEAD
-    this.isPublic = this.isAdmin()
     this.initForm()
     this.fetchData()
-=======
-    this.fetchData()
     this.isPublic = isAdmin()
->>>>>>> 51d4e547
   },
   methods: {
     initForm () {
