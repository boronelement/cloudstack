--- conflicted
+++ resolved
@@ -522,13 +522,8 @@
                     }"
                     :loading="storageTagLoading"
                     :placeholder="apiParams.tags.description"
-<<<<<<< HEAD
-                    v-if="isAdmin()">
+                    v-if="isAdmin() || isDomainAdminAllowedToInformTags">
                     <a-select-option v-for="opt in storageTags" :key="opt" :label="opt">
-=======
-                    v-if="isAdmin() || isDomainAdminAllowedToInformTags">
-                    <a-select-option v-for="opt in storageTags" :key="opt">
->>>>>>> da58a20c
                       {{ opt }}
                     </a-select-option>
                   </a-select>
