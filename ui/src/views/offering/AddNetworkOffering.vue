// Licensed to the Apache Software Foundation (ASF) under one
// or more contributor license agreements.  See the NOTICE file
// distributed with this work for additional information
// regarding copyright ownership.  The ASF licenses this file
// to you under the Apache License, Version 2.0 (the
// "License"); you may not use this file except in compliance
// with the License.  You may obtain a copy of the License at
//
//   http://www.apache.org/licenses/LICENSE-2.0
//
// Unless required by applicable law or agreed to in writing,
// software distributed under the License is distributed on an
// "AS IS" BASIS, WITHOUT WARRANTIES OR CONDITIONS OF ANY
// KIND, either express or implied.  See the License for the
// specific language governing permissions and limitations
// under the License.

<template>
  <div class="form-layout" @keyup.ctrl.enter="handleSubmit">
    <a-spin :spinning="loading">
      <a-form
        :ref="formRef"
        :model="form"
        :rules="rules"
        @finish="handleSubmit"
        layout="vertical">
        <a-form-item name="name" ref="name">
          <template #label>
            <tooltip-label :title="$t('label.name')" :tooltip="apiParams.name.description"/>
          </template>
          <a-input
            v-focus="true"
            v-model:value="form.name"
            :placeholder="apiParams.name.description"/>
        </a-form-item>
        <a-form-item name="displaytext" ref="displaytext">
          <template #label>
            <tooltip-label :title="$t('label.displaytext')" :tooltip="apiParams.displaytext.description"/>
          </template>
          <a-input
            v-model:value="form.displaytext"
            :placeholder="apiParams.displaytext.description"/>
        </a-form-item>
        <a-form-item name="networkrate" ref="networkrate">
          <template #label>
            <tooltip-label :title="$t('label.networkrate')" :tooltip="apiParams.networkrate.description"/>
          </template>
          <a-input
            v-model:value="form.networkrate"
            :placeholder="apiParams.networkrate.description"/>
        </a-form-item>
        <a-form-item name="guestiptype" ref="guestiptype">
          <template #label>
            <tooltip-label :title="$t('label.guestiptype')" :tooltip="apiParams.guestiptype.description"/>
          </template>
          <a-radio-group
            v-model:value="form.guestiptype"
            buttonStyle="solid"
            @change="selected => { handleGuestTypeChange(selected.target.value) }">
            <a-radio-button value="isolated">
              {{ $t('label.isolated') }}
            </a-radio-button>
            <a-radio-button value="l2">
              {{ $t('label.l2') }}
            </a-radio-button>
            <a-radio-button value="shared">
              {{ $t('label.shared') }}
            </a-radio-button>
          </a-radio-group>
        </a-form-item>
<<<<<<< HEAD
        <a-form-item name="internetprotocol" ref="internetprotocol" v-if="guestType === 'isolated'">
          <template #label>
            <tooltip-label :title="$t('label.internetprotocol')" :tooltip="apiParams.internetprotocol.description"/>
          </template>
          <span v-if="!ipv6NetworkOfferingEnabled || internetProtocolValue!=='ipv4'">
            <a-alert type="warning">
              <template #message>
                <span v-html="ipv6NetworkOfferingEnabled ? $t('message.offering.internet.protocol.warning') : $t('message.offering.ipv6.warning')" />
              </template>
            </a-alert>
            <br/>
          </span>
          <a-radio-group
            v-model:value="form.internetprotocol"
            :disabled="!ipv6NetworkOfferingEnabled"
            buttonStyle="solid"
            @change="e => { internetProtocolValue = e.target.value }" >
            <a-radio-button value="ipv4">
              {{ $t('label.ip.v4') }}
            </a-radio-button>
            <a-radio-button value="dualstack">
              {{ $t('label.ip.v4.v6') }}
            </a-radio-button>
          </a-radio-group>
        </a-form-item>
        <a-row :gutter="12" v-if="guestType !== 'shared'">
=======
        <a-row :gutter="12">
>>>>>>> ccac1a38
          <a-col :md="12" :lg="12">
            <a-form-item name="specifyvlan" ref="specifyvlan">
              <template #label>
                <tooltip-label :title="$t('label.specifyvlan')" :tooltip="apiParams.specifyvlan.description"/>
              </template>
              <a-switch v-model:checked="form.specifyvlan" />
            </a-form-item>
          </a-col>
          <a-col :md="12" :lg="12">
            <a-form-item name="ispersistent" ref="ispersistent" v-if="guestType !== 'shared'">
              <template #label>
                <tooltip-label :title="$t('label.ispersistent')" :tooltip="apiParams.ispersistent.description"/>
              </template>
              <a-switch v-model:checked="form.ispersistent" />
            </a-form-item>
          </a-col>
        </a-row>
        <a-form-item name="forvpc" ref="forvpc" v-if="guestType === 'isolated'">
          <template #label>
            <tooltip-label :title="$t('label.vpc')" :tooltip="apiParams.forvpc.description"/>
          </template>
          <a-switch v-model:checked="form.forvpc" @change="val => { handleForVpcChange(val) }" />
        </a-form-item>
        <a-form-item name="userdatal2" ref="userdatal2" :label="$t('label.userdatal2')" v-if="guestType === 'l2'">
          <a-switch v-model:checked="form.userdatal2" />
        </a-form-item>
        <a-row :gutter="12">
          <a-col :md="12" :lg="12">
            <a-form-item name="promiscuousmode" ref="promiscuousmode">
              <template #label>
                <tooltip-label :title="$t('label.promiscuousmode')" :tooltip="$t('message.network.offering.promiscuous.mode')"/>
              </template>
              <a-radio-group
                v-model:value="form.promiscuousmode"
                buttonStyle="solid">
                <a-radio-button value="">
                  {{ $t('label.none') }}
                </a-radio-button>
                <a-radio-button value="true">
                  {{ $t('label.accept') }}
                </a-radio-button>
                <a-radio-button value="false">
                  {{ $t('label.reject') }}
                </a-radio-button>
              </a-radio-group>
            </a-form-item>
            <a-form-item name="macaddresschanges" ref="macaddresschanges">
              <template #label>
                <tooltip-label :title="$t('label.macaddresschanges')" :tooltip="$t('message.network.offering.mac.address.changes')"/>
              </template>
              <a-radio-group
                v-model:value="form.macaddresschanges"
                buttonStyle="solid">
                <a-radio-button value="">
                  {{ $t('label.none') }}
                </a-radio-button>
                <a-radio-button value="true">
                  {{ $t('label.accept') }}
                </a-radio-button>
                <a-radio-button value="false">
                  {{ $t('label.reject') }}
                </a-radio-button>
              </a-radio-group>
            </a-form-item>
          </a-col>
          <a-col :md="12" :lg="12">
            <a-form-item name="forgedtransmits" ref="forgedtransmits">
              <template #label>
                <tooltip-label :title="$t('label.forgedtransmits')" :tooltip="$t('message.network.offering.forged.transmits')"/>
              </template>
              <a-radio-group
                v-model:value="form.forgedtransmits"
                buttonStyle="solid">
                <a-radio-button value="">
                  {{ $t('label.none') }}
                </a-radio-button>
                <a-radio-button value="true">
                  {{ $t('label.accept') }}
                </a-radio-button>
                <a-radio-button value="false">
                  {{ $t('label.reject') }}
                </a-radio-button>
              </a-radio-group>
            </a-form-item>
            <a-form-item>
              <template #label>
                <tooltip-label :title="$t('label.maclearning')" :tooltip="$t('message.network.offering.mac.learning')"/>
              </template>
              <span v-if="form.maclearning !== ''">
                <a-alert type="warning">
                  <template #message>
                    <div v-html="$t('message.network.offering.mac.learning.warning')"></div>
                  </template>
                </a-alert>
                <br/>
              </span>
              <a-radio-group
                v-model:value="form.maclearning"
                buttonStyle="solid">
                <a-radio-button value="">
                  {{ $t('label.none') }}
                </a-radio-button>
                <a-radio-button value="true">
                  {{ $t('label.accept') }}
                </a-radio-button>
                <a-radio-button value="false">
                  {{ $t('label.reject') }}
                </a-radio-button>
              </a-radio-group>
            </a-form-item>
          </a-col>
        </a-row>
        <a-form-item v-if="guestType !== 'l2'">
          <template #label>
            <tooltip-label :title="$t('label.supportedservices')" :tooltip="apiParams.supportedservices.description"/>
          </template>
          <div class="supported-services-container" scroll-to="last-child">
            <a-list itemLayout="horizontal" :dataSource="supportedServices">
              <template #renderItem="{item}">
                <a-list-item>
                  <CheckBoxSelectPair
                    :resourceKey="item.name"
                    :checkBoxLabel="item.description"
                    :selectOptions="!supportedServiceLoading ? item.provider: []"
                    @handle-checkselectpair-change="handleSupportedServiceChange"/>
                </a-list-item>
              </template>
            </a-list>
          </div>
        </a-form-item>
        <a-form-item name="lbtype" ref="lbtype" :label="$t('label.lbtype')" v-if="forVpc && lbServiceChecked">
          <a-radio-group
            v-model:value="form.lbtype"
            buttonStyle="solid"
            @change="e => { handleLbTypeChange(e.target.value) }" >
            <a-radio-button value="publicLb">
              {{ $t('label.public.lb') }}
            </a-radio-button>
            <a-radio-button value="internalLb">
              {{ $t('label.internal.lb') }}
            </a-radio-button>
          </a-radio-group>
        </a-form-item>
        <a-form-item v-if="isVirtualRouterForAtLeastOneService || isVpcVirtualRouterForAtLeastOneService">
          <template #label>
            <tooltip-label :title="$t('label.serviceofferingid')" :tooltip="apiParams.serviceofferingid.description"/>
          </template>
          <a-select
            showSearch
            optionFilterProp="label"
            v-model:value="form.serviceofferingid"
            :filterOption="(input, option) => {
              return option.children[0].children.toLowerCase().indexOf(input.toLowerCase()) >= 0
            }"
            :loading="serviceOfferingLoading"
            :placeholder="apiParams.serviceofferingid.description">
            <a-select-option v-for="(opt) in serviceOfferings" :key="opt.id">
              {{ opt.name || opt.description }}
            </a-select-option>
          </a-select>
        </a-form-item>
        <a-form-item
          name="redundantroutercapability"
          ref="redundantroutercapability"
          :label="$t('label.redundantrouter')"
          v-if="(guestType === 'shared' || guestType === 'isolated') && sourceNatServiceChecked && !isVpcVirtualRouterForAtLeastOneService">
          <a-switch v-model:checked="form.redundantroutercapability" />
        </a-form-item>
        <a-form-item name="sourcenattype" ref="sourcenattype" :label="$t('label.sourcenattype')" v-if="(guestType === 'shared' || guestType === 'isolated') && sourceNatServiceChecked">
          <a-radio-group
            v-model:value="form.sourcenattype"
            buttonStyle="solid">
            <a-radio-button value="peraccount">
              {{ $t('label.per.account') }}
            </a-radio-button>
            <a-radio-button value="perzone">
              {{ $t('label.per.zone') }}
            </a-radio-button>
          </a-radio-group>
        </a-form-item>
        <a-form-item
          name="elasticlb"
          ref="elasticlb"
          :label="$t('label.service.lb.elasticlbcheckbox')"
          v-if="guestType === 'shared' && lbServiceChecked && lbServiceProvider === 'Netscaler'">
          <a-switch v-model:checked="form.elasticlb" />
        </a-form-item>
        <a-form-item
          name="inlinemode"
          ref="inlinemode"
          :label="$t('label.service.lb.inlinemodedropdown')"
          v-if="['shared', 'isolated'].includes(guestType) && lbServiceChecked && firewallServiceChecked && ['F5BigIp', 'Netscaler'].includes(lbServiceProvider) && ['JuniperSRX'].includes(firewallServiceProvider)">
          <a-radio-group
            v-model:value="form.inlinemode"
            buttonStyle="solid">
            <a-radio-button value="false">
              {{ $t('side.by.side') }}
            </a-radio-button>
            <a-radio-button value="true">
              {{ $t('inline') }}
            </a-radio-button>
          </a-radio-group>
        </a-form-item>
        <a-form-item
          name="netscalerservicepackages"
          ref="netscalerservicepackages"
          :label="$t('label.service.lb.netscaler.servicepackages')"
          v-if="(guestType === 'shared' || guestType === 'isolated') && lbServiceChecked && lbServiceProvider === 'Netscaler'">
          <a-select
            v-model:value="form.netscalerservicepackages"
            showSearch
            optionFilterProp="label"
            :filterOption="(input, option) => {
              return option.children[0].children.toLowerCase().indexOf(input.toLowerCase()) >= 0
            }"
            :loading="registeredServicePackageLoading"
            :placeholder="$t('label.service.lb.netscaler.servicepackages')">
            <a-select-option v-for="(opt, optIndex) in registeredServicePackages" :key="optIndex">
              {{ opt.name || opt.description }}
            </a-select-option>
          </a-select>
        </a-form-item>
        <a-form-item
          name="netscalerservicepackagesdescription"
          ref="netscalerservicepackagesdescription"
          :label="$t('label.service.lb.netscaler.servicepackages.description')"
          v-if="(guestType === 'shared' || guestType === 'isolated') && lbServiceChecked && lbServiceProvider === 'Netscaler'">
          <a-input
            v-model:value="form.netscalerservicepackagesdescription"
            :placeholder="$t('label.service.lb.netscaler.servicepackages.description')"/>
        </a-form-item>
        <a-form-item name="isolation" ref="isolation" :title="$t('label.service.lb.lbisolationdropdown')" v-show="false">
          <a-radio-group
            v-model:value="form.isolation"
            buttonStyle="solid">
            <a-radio-button value="dedicated">
              {{ $t('label.dedicated') }}
            </a-radio-button>
            <a-radio-button value="shared">
              {{ $t('label.shared') }}
            </a-radio-button>
          </a-radio-group>
        </a-form-item>
        <a-form-item
          name="elasticip"
          ref="elasticip"
          :label="$t('label.service.staticnat.elasticipcheckbox')"
          v-if="guestType === 'shared' && staticNatServiceChecked && staticNatServiceProvider === 'Netscaler'">
          <a-switch v-model:checked="form.elasticip" />
        </a-form-item>
        <a-form-item
          name="associatepublicip"
          ref="associatepublicip"
          :label="$t('label.service.staticnat.associatepublicip')"
          v-if="isElasticIp && staticNatServiceChecked && staticNatServiceProvider === 'Netscaler'">
          <a-switch v-model:checked="form.associatepublicip" />
        </a-form-item>
        <a-form-item
          name="supportsstrechedl2subnet"
          ref="supportsstrechedl2subnet"
          :label="$t('label.supportsstrechedl2subnet')"
          v-if="connectivityServiceChecked">
          <a-switch v-model:checked="form.supportsstrechedl2subnet" />
        </a-form-item>
        <a-form-item name="supportspublicaccess" ref="supportspublicaccess" :label="$t('label.supportspublicaccess')" v-show="false">
          <a-switch v-model:checked="form.supportspublicaccess" />
        </a-form-item>
        <a-form-item
          name="conservemode"
          ref="conservemode"
          v-if="(guestType === 'shared' || guestType === 'isolated') && !isVpcVirtualRouterForAtLeastOneService">
          <template #label>
            <tooltip-label :title="$t('label.conservemode')" :tooltip="apiParams.conservemode.description"/>
          </template>
          <a-switch v-model:checked="form.conservemode" />
        </a-form-item>
        <a-form-item name="tags" ref="tags">
          <template #label>
            <tooltip-label :title="$t('label.tags')" :tooltip="apiParams.tags.description"/>
          </template>
          <a-input
            v-model:value="form.tags"
            :placeholder="apiParams.tags.description"/>
        </a-form-item>
        <a-form-item name="availability" ref="availability" v-if="requiredNetworkOfferingExists && guestType === 'isolated' && sourceNatServiceChecked">
          <template #label>
            <tooltip-label :title="$t('label.availability')" :tooltip="apiParams.availability.description"/>
          </template>
          <a-radio-group
            v-model:value="form.availability"
            buttonStyle="solid">
            <a-radio-button value="optional">
              {{ $t('label.optional') }}
            </a-radio-button>
            <a-radio-button value="required">
              {{ $t('label.required') }}
            </a-radio-button>
          </a-radio-group>
        </a-form-item>
        <a-form-item name="egressdefaultpolicy" ref="egressdefaultpolicy" v-if="firewallServiceChecked">
          <template #label>
            <tooltip-label :title="$t('label.egressdefaultpolicy')" :tooltip="apiParams.egressdefaultpolicy.description"/>
          </template>
          <a-radio-group
            v-model:value="form.egressdefaultpolicy"
            buttonStyle="solid">
            <a-radio-button value="allow">
              {{ $t('label.allow') }}
            </a-radio-button>
            <a-radio-button value="deny">
              {{ $t('label.deny') }}
            </a-radio-button>
          </a-radio-group>
        </a-form-item>
        <a-form-item name="ispublic" ref="ispublic" :label="$t('label.ispublic')" v-show="isAdmin()">
          <a-switch v-model:checked="form.ispublic" @change="val => { isPublic = val }" />
        </a-form-item>
        <a-form-item name="domainid" ref="domainid" v-if="!isPublic">
          <template #label>
            <tooltip-label :title="$t('label.domainid')" :tooltip="apiParams.domainid.description"/>
          </template>
          <a-select
            mode="multiple"
            v-model:value="form.domainid"
            showSearch
            optionFilterProp="label"
            :filterOption="(input, option) => {
              return option.label.toLowerCase().indexOf(input.toLowerCase()) >= 0
            }"
            :loading="domainLoading"
            :placeholder="apiParams.domainid.description">
            <a-select-option v-for="(opt, optIndex) in domains" :key="optIndex" :label="opt.path || opt.name || opt.description">
              <span>
                <resource-icon v-if="opt && opt.icon" :image="opt.icon.base64image" size="1x" style="margin-right: 5px"/>
                <block-outlined v-else style="margin-right: 5px" />
                {{ opt.path || opt.name || opt.description }}
              </span>
            </a-select-option>
          </a-select>
        </a-form-item>
        <a-form-item name="zoneid" ref="zoneid">
          <template #label>
            <tooltip-label :title="$t('label.zoneid')" :tooltip="apiParams.zoneid.description"/>
          </template>
          <a-select
            id="zone-selection"
            mode="multiple"
            v-model:value="form.zoneid"
            showSearch
            optionFilterProp="label"
            :filterOption="(input, option) => {
              return option.label.toLowerCase().indexOf(input.toLowerCase()) >= 0
            }"
            :loading="zoneLoading"
            :placeholder="apiParams.zoneid.description">
            <a-select-option v-for="(opt, optIndex) in zones" :key="optIndex" :label="opt.name || opt.description">
              <span>
                <resource-icon v-if="opt.icon" :image="opt.icon.base64image" size="1x" style="margin-right: 5px"/>
                <global-outlined v-else style="margin-right: 5px"/>
                {{ opt.name || opt.description }}
              </span>
            </a-select-option>
          </a-select>
        </a-form-item>
        <a-form-item name="enable" ref="enable" v-if="apiParams.enable">
          <template #label>
            <tooltip-label :title="$t('label.enable.network.offering')" :tooltip="apiParams.enable.description"/>
          </template>
          <a-switch v-model:checked="form.enable" />
        </a-form-item>
      </a-form>
      <div :span="24" class="action-button">
        <a-button @click="closeAction">{{ $t('label.cancel') }}</a-button>
        <a-button :loading="loading" ref="submit" type="primary" @click="handleSubmit">{{ $t('label.ok') }}</a-button>
      </div>
    </a-spin>
  </div>
</template>

<script>
import { ref, reactive, toRaw } from 'vue'
import { api } from '@/api'
import { isAdmin } from '@/role'
import { mixinForm } from '@/utils/mixin'
import CheckBoxSelectPair from '@/components/CheckBoxSelectPair'
import ResourceIcon from '@/components/view/ResourceIcon'
import TooltipLabel from '@/components/widgets/TooltipLabel'

export default {
  name: 'AddNetworkOffering',
  mixins: [mixinForm],
  components: {
    CheckBoxSelectPair,
    ResourceIcon,
    TooltipLabel
  },
  data () {
    return {
      hasAdvanceZone: false,
      requiredNetworkOfferingExists: false,
      guestType: 'isolated',
      internetProtocolValue: 'ipv4',
      selectedDomains: [],
      selectedZones: [],
      forVpc: false,
      lbType: 'publicLb',
      macLearningValue: '',
      supportedServices: [],
      supportedServiceLoading: false,
      isVirtualRouterForAtLeastOneService: false,
      isVpcVirtualRouterForAtLeastOneService: false,
      serviceOfferings: [],
      serviceOfferingLoading: false,
      sourceNatServiceChecked: false,
      lbServiceChecked: false,
      lbServiceProvider: '',
      registeredServicePackages: [],
      registeredServicePackageLoading: false,
      isElasticIp: false,
      staticNatServiceChecked: false,
      staticNatServiceProvider: '',
      connectivityServiceChecked: false,
      firewallServiceChecked: false,
      firewallServiceProvider: '',
      selectedServiceProviderMap: {},
      isPublic: true,
      domains: [],
      domainLoading: false,
      zones: [],
      zoneLoading: false,
      ipv6NetworkOfferingEnabled: false,
      loading: false
    }
  },
  beforeCreate () {
    this.apiParams = this.$getApiParams('createNetworkOffering')
  },
  created () {
    this.zones = [
      {
        id: null,
        name: this.$t('label.all.zone')
      }
    ]
    this.initForm()
    this.fetchData()
  },
  methods: {
    initForm () {
      this.formRef = ref()
      this.form = reactive({
        internetprotocol: this.internetProtocolValue,
        guestiptype: this.guestType,
        specifyvlan: true,
        lbtype: this.lbType,
        promiscuousmode: '',
        macaddresschanges: '',
        forgedtransmits: '',
        maclearning: this.macLearningValue,
        sourcenattype: 'peraccount',
        inlinemode: 'false',
        isolation: 'dedicated',
        conservemode: true,
        availability: 'optional',
        egressdefaultpolicy: 'deny',
        ispublic: this.isPublic
      })
      this.rules = reactive({
        name: [{ required: true, message: this.$t('message.error.name') }],
        displaytext: [{ required: true, message: this.$t('message.error.description') }],
        networkrate: [{ type: 'number', validator: this.validateNumber }],
        serviceofferingid: [{ required: true, message: this.$t('message.error.select') }],
        domainid: [{ type: 'array', required: true, message: this.$t('message.error.select') }],
        zoneid: [{
          type: 'array',
          validator: async (rule, value) => {
            if (value && value.length > 1 && value.indexOf(0) !== -1) {
              return Promise.reject(this.$t('message.error.zone.combined'))
            }
            return Promise.resolve()
          }
        }]
      })
    },
    fetchData () {
      this.fetchDomainData()
      this.fetchZoneData()
      this.fetchSupportedServiceData()
      this.fetchServiceOfferingData()
      this.fetchIpv6NetworkOfferingConfiguration()
    },
    isAdmin () {
      return isAdmin()
    },
    isSupportedServiceObject (obj) {
      return (obj !== null && obj !== undefined && Object.keys(obj).length > 0 && obj.constructor === Object && 'provider' in obj)
    },
    fetchDomainData () {
      const params = {}
      params.listAll = true
      params.showicon = true
      params.details = 'min'
      this.domainLoading = true
      api('listDomains', params).then(json => {
        const listDomains = json.listdomainsresponse.domain
        this.domains = this.domains.concat(listDomains)
      }).finally(() => {
        this.domainLoading = false
      })
    },
    fetchIpv6NetworkOfferingConfiguration () {
      this.ipv6NetworkOfferingEnabled = false
      var params = { name: 'ipv6.offering.enabled' }
      api('listConfigurations', params).then(json => {
        var value = json?.listconfigurationsresponse?.configuration?.[0].value || null
        this.ipv6NetworkOfferingEnabled = value === 'true'
      })
    },
    fetchZoneData () {
      const params = {}
      params.listAll = true
      params.showicon = true
      this.zoneLoading = true
      api('listZones', params).then(json => {
        const listZones = json.listzonesresponse.zone
        this.zones = this.zones.concat(listZones)
      }).finally(() => {
        this.zoneLoading = false
      })
    },
    handleGuestTypeChange (val) {
      this.guestType = val
      if (val === 'l2') {
        this.form.forvpc = false
        this.form.lbtype = 'publicLb'
        this.isVirtualRouterForAtLeastOneService = false
        this.isVpcVirtualRouterForAtLeastOneService = false
        this.serviceOfferings = []
        this.serviceOfferingLoading = false
        this.sourceNatServiceChecked = false
        this.lbServiceChecked = false
        this.lbServiceProvider = ''
        this.registeredServicePackages = []
        this.registeredServicePackageLoading = false
        this.isElasticIp = false
        this.staticNatServiceChecked = false
        this.staticNatServiceProvider = ''
        this.connectivityServiceChecked = false
        this.firewallServiceChecked = false
        this.firewallServiceProvider = ''
        this.selectedServiceProviderMap = {}
        this.updateSupportedServices()
      }
    },
    fetchSupportedServiceData () {
      const params = {}
      params.listAll = true
      this.supportedServiceLoading = true
      this.supportedServices = []
      api('listSupportedNetworkServices', params).then(json => {
        this.supportedServices = json.listsupportednetworkservicesresponse.networkservice
        for (var i in this.supportedServices) {
          var networkServiceObj = this.supportedServices[i]
          var serviceName = networkServiceObj.name
          var serviceDisplayName = serviceName

          // Sanitize names
          // switch (serviceName) {
          //   case 'Vpn':
          //     serviceDisplayName = this.$t('label.vpn')
          //     break
          //   case 'Dhcp':
          //     serviceDisplayName = this.$t('label.dhcp')
          //     break
          //   case 'Dns':
          //     serviceDisplayName = this.$t('label.dns')
          //     break
          //   case 'Lb':
          //     serviceDisplayName = this.$t('label.load.balancer')
          //     break
          //   case 'SourceNat':
          //     serviceDisplayName = this.$t('label.source.nat')
          //     break
          //   case 'StaticNat':
          //     serviceDisplayName = this.$t('label.static.nat')
          //     break
          //   case 'PortForwarding':
          //     serviceDisplayName = this.$t('label.port.forwarding')
          //     break
          //   case 'UserData':
          //     serviceDisplayName = this.$t('label.user.data')
          //     break
          //   case 'Connectivity':
          //     serviceDisplayName = this.$t('label.virtual.networking')
          //     break
          //   default:
          //     serviceDisplayName = serviceName
          //     break
          // }
          var providers = []
          for (var j in this.supportedServices[i].provider) {
            var provider = this.supportedServices[i].provider[j]
            provider.description = provider.name
            provider.enabled = true
            if (provider.name === 'VpcVirtualRouter') {
              provider.enabled = false
            }
            if (provider.name === 'VirtualRouter') {
              providers.unshift(provider)
            } else {
              providers.push(provider)
            }
          }
          this.supportedServices[i].provider = providers
          this.supportedServices[i].description = serviceDisplayName
        }
      }).finally(() => {
        this.supportedServiceLoading = false
        this.updateSupportedServices()
      })
    },
    fetchServiceOfferingData () {
      const params = {}
      params.issystem = true
      params.systemvmtype = 'domainrouter'
      this.serviceOfferingLoading = true
      api('listServiceOfferings', params).then(json => {
        const listServiceOfferings = json.listserviceofferingsresponse.serviceoffering
        this.serviceOfferings = this.serviceOfferings.concat(listServiceOfferings)
        this.form.serviceofferingid = this.serviceOfferings.length > 0 ? this.serviceOfferings[0].id : ''
      }).finally(() => {
        this.serviceOfferingLoading = false
      })
    },
    fetchRegisteredServicePackageData () {
      this.registeredServicePackageLoading = true
      this.registeredServicePackages = []
      api('listRegisteredServicePackages', {}).then(json => {
        var servicePackages = json.listregisteredservicepackage.registeredServicepackage
        if (servicePackages === undefined || servicePackages == null || !servicePackages) {
          servicePackages = json.listregisteredservicepackage
        }
        for (var i in servicePackages) {
          this.registeredServicePackages.push({
            id: servicePackages[i].id,
            description: servicePackages[i].name,
            desc: servicePackages[i].description
          })
        }
      }).finally(() => {
        this.registeredServicePackageLoading = false
      })
    },
    updateSupportedServices () {
      this.supportedServiceLoading = true
      var supportedServices = this.supportedServices
      var self = this
      supportedServices.forEach(function (svc, index) {
        if (svc.name !== 'Connectivity') {
          var providers = svc.provider
          providers.forEach(function (provider, providerIndex) {
            if (self.forVpc) { // *** vpc ***
              var enabledProviders = ['VpcVirtualRouter', 'Netscaler', 'BigSwitchBcf', 'ConfigDrive']
              if (self.lbType === 'internalLb') {
                enabledProviders.push('InternalLbVm')
              }
              provider.enabled = enabledProviders.includes(provider.name)
            } else { // *** non-vpc ***
              provider.enabled = !['InternalLbVm', 'VpcVirtualRouter'].includes(provider.name)
            }
            providers[providerIndex] = provider
          })
          svc.provider = providers
          supportedServices[index] = svc
        }
      })
      setTimeout(() => {
        self.supportedServices = supportedServices
        self.supportedServiceLoading = false
      }, 50)
    },
    handleForVpcChange (forVpc) {
      this.forVpc = forVpc
      this.updateSupportedServices()
    },
    handleLbTypeChange (lbType) {
      this.lbType = lbType
      this.updateSupportedServices()
    },
    handleSupportedServiceChange (service, checked, provider) {
      if (service === 'SourceNat') {
        this.sourceNatServiceChecked = checked
      } else if (service === 'Lb') {
        if (checked) {
          this.fetchRegisteredServicePackageData()
          if (provider != null & provider !== undefined) {
            this.lbServiceProvider = provider
          }
        } else {
          this.lbServiceProvider = ''
        }
        this.lbServiceChecked = checked
      } else if (service === 'StaticNat') {
        this.staticNatServiceChecked = checked
        if (checked && provider != null & provider !== undefined) {
          this.staticNatServiceProvider = provider
        } else {
          this.staticNatServiceProvider = ''
        }
      } else if (service === 'Connectivity') {
        this.connectivityServiceChecked = checked
      } else if (service === 'Firewall') {
        this.firewallServiceChecked = checked
        if (checked && provider != null & provider !== undefined) {
          this.staticNatServiceProvider = provider
        } else {
          this.staticNatServiceProvider = ''
        }
      }
      if (checked && provider != null & provider !== undefined) {
        this.selectedServiceProviderMap[service] = provider
      } else {
        delete this.selectedServiceProviderMap[service]
      }
      var providers = Object.values(this.selectedServiceProviderMap)
      this.isVirtualRouterForAtLeastOneService = false
      this.isVpcVirtualRouterForAtLeastOneService = false
      var self = this
      providers.forEach(function (prvdr, idx) {
        if (prvdr === 'VirtualRouter') {
          self.isVirtualRouterForAtLeastOneService = true
        }
        if (prvdr === 'VpcVirtualRouter') {
          self.isVpcVirtualRouterForAtLeastOneService = true
        }
        if ((self.isVirtualRouterForAtLeastOneService || self.isVpcVirtualRouterForAtLeastOneService) &&
          self.serviceOfferings.length === 0) {
          self.fetchServiceOfferingData()
        }
      })
    },
    handleSubmit (e) {
      e.preventDefault()
      if (this.loading) return
      this.formRef.value.validate().then(() => {
        const formRaw = toRaw(this.form)
        const values = this.handleRemoveFields(formRaw)
        var params = {}

        var keys = Object.keys(values)
        const detailsKey = ['promiscuousmode', 'macaddresschanges', 'forgedtransmits', 'maclearning']
        const ignoredKeys = [...detailsKey, 'state', 'status', 'allocationstate', 'forvpc', 'lbType', 'specifyvlan', 'ispublic', 'domainid', 'zoneid', 'egressdefaultpolicy', 'isolation', 'supportspublicaccess']
        keys.forEach(function (key, keyIndex) {
          if (!ignoredKeys.includes(key) &&
            values[key] != null && values[key] !== undefined &&
            !(key === 'availability' && values[key] === 'Optional')) {
            params[key] = values[key]
          }
        })

        if (values.guestiptype === 'shared') { // specifyVlan checkbox is disabled, so inputData won't include specifyVlan
          if (values.specifyvlan === true) {
            params.specifyvlan = true
          }
          params.specifyipranges = true
          delete params.ispersistent
        } else if (values.guestiptype === 'isolated') { // specifyVlan checkbox is shown
          if (values.specifyvlan === true) {
            params.specifyvlan = true
          }
          if (values.ispersistent) {
            params.ispersistent = true
          } else { // Isolated Network with Non-persistent network
            delete params.ispersistent
          }
        } else if (values.guestiptype === 'l2') {
          if (values.specifyvlan === true) {
            params.specifyvlan = true
          }
          if (values.userdatal2 === true) {
            params['serviceProviderList[0].service'] = 'UserData'
            params['serviceProviderList[0].provider'] = 'ConfigDrive'
            params.supportedservices = 'UserData'
          }
          // Conserve mode is irrelevant on L2 network offerings as there are no resources to conserve, do not pass it, true by default on server side
          delete params.conservemode
        }

        if (values.forvpc === true) {
          params.forvpc = true
        }
        if (values.guestiptype === 'shared' || values.guestiptype === 'isolated') {
          if (values.conservemode !== true) {
            params.conservemode = false
          }
        }
        if (this.selectedServiceProviderMap != null) {
          var supportedServices = Object.keys(this.selectedServiceProviderMap)
          params.supportedservices = supportedServices.join(',')
          for (var k in supportedServices) {
            params['serviceProviderList[' + k + '].service'] = supportedServices[k]
            params['serviceProviderList[' + k + '].provider'] = this.selectedServiceProviderMap[supportedServices[k]]
          }
          var serviceCapabilityIndex = 0
          if (supportedServices.includes('Connectivity')) {
            if (values.supportsstrechedl2subnet === true) {
              params['serviceCapabilityList[' + serviceCapabilityIndex + '].service'] = 'Connectivity'
              params['serviceCapabilityList[' + serviceCapabilityIndex + '].capabilitytype'] = 'RegionLevelVpc'
              params['serviceCapabilityList[' + serviceCapabilityIndex + '].capabilityvalue'] = true
              serviceCapabilityIndex++
            }
            if (values.supportspublicaccess === true) {
              params['serviceCapabilityList[' + serviceCapabilityIndex + '].service'] = 'Connectivity'
              params['serviceCapabilityList[' + serviceCapabilityIndex + '].capabilitytype'] = 'DistributedRouter'
              params['serviceCapabilityList[' + serviceCapabilityIndex + '].capabilityvalue'] = true
              serviceCapabilityIndex++
            }
            delete params.supportsstrechedl2subnet
            delete params.supportspublicaccess
          }
          if (supportedServices.includes('SourceNat')) {
            if (values.redundantroutercapability === true) {
              params['serviceCapabilityList[' + serviceCapabilityIndex + '].service'] = 'SourceNat'
              params['serviceCapabilityList[' + serviceCapabilityIndex + '].capabilitytype'] = 'RedundantRouter'
              params['serviceCapabilityList[' + serviceCapabilityIndex + '].capabilityvalue'] = true
              serviceCapabilityIndex++
            }
            params['servicecapabilitylist[' + serviceCapabilityIndex + '].service'] = 'SourceNat'
            params['servicecapabilitylist[' + serviceCapabilityIndex + '].capabilitytype'] = 'SupportedSourceNatTypes'
            params['servicecapabilitylist[' + serviceCapabilityIndex + '].capabilityvalue'] = values.sourcenattype
            serviceCapabilityIndex++
            delete params.redundantroutercapability
            delete params.sourcenattype
          }
          if (supportedServices.includes('SourceNat')) {
            if (values.elasticip === true) {
              params['servicecapabilitylist[' + serviceCapabilityIndex + '].service'] = 'StaticNat'
              params['servicecapabilitylist[' + serviceCapabilityIndex + '].capabilitytype'] = 'ElasticIp'
              params['servicecapabilitylist[' + serviceCapabilityIndex + '].capabilityvalue'] = true
              serviceCapabilityIndex++
            }
            if (values.elasticip === true || values.associatepublicip === true) {
              params['servicecapabilitylist[' + serviceCapabilityIndex + '].service'] = 'StaticNat'
              params['servicecapabilitylist[' + serviceCapabilityIndex + '].capabilitytype'] = 'associatePublicIP'
              params['servicecapabilitylist[' + serviceCapabilityIndex + '].capabilityvalue'] = values.associatepublicip
              serviceCapabilityIndex++
            }
            delete params.elasticip
            delete params.associatepublicip
          }
          if (supportedServices.includes('Lb')) {
            if (values.elasticlb === true) {
              params['servicecapabilitylist[' + serviceCapabilityIndex + '].service'] = 'lb'
              params['servicecapabilitylist[' + serviceCapabilityIndex + '].capabilitytype'] = 'ElasticLb'
              params['servicecapabilitylist[' + serviceCapabilityIndex + '].capabilityvalue'] = true
              serviceCapabilityIndex++
            }
            if (values.inlinemode === true && ((this.selectedServiceProviderMap.Lb === 'F5BigIp') || (this.selectedServiceProviderMap.Lb === 'Netscaler'))) {
              params['servicecapabilitylist[' + serviceCapabilityIndex + '].service'] = 'lb'
              params['servicecapabilitylist[' + serviceCapabilityIndex + '].capabilitytype'] = 'InlineMode'
              params['servicecapabilitylist[' + serviceCapabilityIndex + '].capabilityvalue'] = values.inlinemode
              serviceCapabilityIndex++
            }
            params['servicecapabilitylist[' + serviceCapabilityIndex + '].service'] = 'lb'
            params['servicecapabilitylist[' + serviceCapabilityIndex + '].capabilitytype'] = 'SupportedLbIsolation'
            params['servicecapabilitylist[' + serviceCapabilityIndex + '].capabilityvalue'] = values.isolation
            serviceCapabilityIndex++
            if (this.selectedServiceProviderMap.Lb === 'InternalLbVm') {
              params['servicecapabilitylist[' + serviceCapabilityIndex + '].service'] = 'lb'
              params['servicecapabilitylist[' + serviceCapabilityIndex + '].capabilitytype'] = 'lbSchemes'
              params['servicecapabilitylist[' + serviceCapabilityIndex + '].capabilityvalue'] = 'internal'
              serviceCapabilityIndex++
            }
            if ('netscalerservicepackages' in values &&
              this.registeredServicePackages.length > values.netscalerservicepackages &&
              'netscalerservicepackagesdescription' in values) {
              params['details[' + 0 + '].servicepackageuuid'] = this.registeredServicePackages[values.netscalerservicepackages].id
              params['details[' + 1 + '].servicepackagedescription'] = values.netscalerservicepackagesdescription
            }
          }
        } else {
          if (!('supportedservices' in params)) {
            params.supportedservices = ''
          }
        }

        if (values.guestiptype === 'l2' && values.userdatal2 === true) {
          params.supportedservices = 'UserData'
        }

        if ('egressdefaultpolicy' in values && values.egressdefaultpolicy !== 'allow') {
          params.egressdefaultpolicy = false
        }
        for (const key of detailsKey) {
          if (values[key]) {
            params['details[0].' + key] = values[key]
          }
        }
        if (values.ispublic !== true) {
          var domainIndexes = values.domainid
          var domainId = null
          if (domainIndexes && domainIndexes.length > 0) {
            var domainIds = []
            for (var i = 0; i < domainIndexes.length; i++) {
              domainIds = domainIds.concat(this.domains[domainIndexes[i]].id)
            }
            domainId = domainIds.join(',')
          }
          if (domainId) {
            params.domainid = domainId
          }
        }
        var zoneIndexes = values.zoneid
        var zoneId = null
        if (zoneIndexes && zoneIndexes.length > 0) {
          var zoneIds = []
          for (var j = 0; j < zoneIndexes.length; j++) {
            zoneIds = zoneIds.concat(this.zones[zoneIndexes[j]].id)
          }
          zoneId = zoneIds.join(',')
        }
        if (zoneId) {
          params.zoneid = zoneId
        }
        if (values.enable) {
          params.enable = values.enable
        }
        params.traffictype = 'GUEST' // traffic type dropdown has been removed since it has only one option ('Guest'). Hardcode traffic type value here.
        api('createNetworkOffering', params).then(json => {
          this.$message.success('Network offering created: ' + values.name)
          this.$emit('refresh-data')
          this.closeAction()
        }).catch(error => {
          this.$notifyError(error)
        }).finally(() => {
          this.loading = false
        })
      })
    },
    closeAction () {
      this.$emit('close-action')
    },
    async validateNumber (rule, value) {
      if (value && (isNaN(value) || value <= 0)) {
        return Promise.reject(this.$t('message.error.number'))
      }
      return Promise.resolve()
    }
  }
}
</script>

<style scoped lang="scss">
  .form-layout {
    width: 80vw;

    @media (min-width: 800px) {
      width: 600px;
    }
  }
  .supported-services-container {
    height: 250px;
    overflow: auto;
  }
</style><|MERGE_RESOLUTION|>--- conflicted
+++ resolved
@@ -68,7 +68,6 @@
             </a-radio-button>
           </a-radio-group>
         </a-form-item>
-<<<<<<< HEAD
         <a-form-item name="internetprotocol" ref="internetprotocol" v-if="guestType === 'isolated'">
           <template #label>
             <tooltip-label :title="$t('label.internetprotocol')" :tooltip="apiParams.internetprotocol.description"/>
@@ -94,10 +93,7 @@
             </a-radio-button>
           </a-radio-group>
         </a-form-item>
-        <a-row :gutter="12" v-if="guestType !== 'shared'">
-=======
         <a-row :gutter="12">
->>>>>>> ccac1a38
           <a-col :md="12" :lg="12">
             <a-form-item name="specifyvlan" ref="specifyvlan">
               <template #label>
