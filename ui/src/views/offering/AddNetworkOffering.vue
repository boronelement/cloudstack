--- conflicted
+++ resolved
@@ -237,17 +237,13 @@
             </a-radio-button>
           </a-radio-group>
         </a-form-item>
-<<<<<<< HEAD
-        <a-form-item>
+        <a-form-item name="serviceofferingid" ref="serviceofferingid">
           <a-alert v-if="!isVirtualRouterForAtLeastOneService" type="warning" style="margin-bottom: 10px">
             <template #message>
               <span v-if="guestType === 'l2'" v-html="$t('message.vr.alert.upon.network.offering.creation.l2')" />
               <span v-else v-html="$t('message.vr.alert.upon.network.offering.creation.others')" />
             </template>
           </a-alert>
-=======
-        <a-form-item name="serviceofferingid" ref="serviceofferingid" v-if="isVirtualRouterForAtLeastOneService || isVpcVirtualRouterForAtLeastOneService">
->>>>>>> d33d84fa
           <template #label>
             <tooltip-label :title="$t('label.serviceofferingid')" :tooltip="apiParams.serviceofferingid.description"/>
           </template>
