--- conflicted
+++ resolved
@@ -24,52 +24,6 @@
         :rules="rules"
         @finish="handleSubmit"
         layout="vertical">
-<<<<<<< HEAD
-        <a-form-item name="name" ref="name">
-          <template #label>
-            {{ $t('label.name') }}
-            <a-tooltip :title="apiParams.name.description">
-              <info-circle-outlined style="color: rgba(0,0,0,.45)" />
-            </a-tooltip>
-          </template>
-          <a-input
-            autoFocus
-            v-model:value="form.name"
-            :placeholder="$t('label.name')"/>
-        </a-form-item>
-        <a-form-item name="displaytext" ref="displaytext">
-          <template #label>
-            {{ $t('label.displaytext') }}
-            <a-tooltip :title="apiParams.displaytext.description">
-              <info-circle-outlined style="color: rgba(0,0,0,.45)" />
-            </a-tooltip>
-          </template>
-          <a-input
-            v-model:value="form.displaytext"
-            :placeholder="$t('label.displaytext')"/>
-        </a-form-item>
-        <a-form-item name="networkrate" ref="networkrate">
-          <template #label>
-            {{ $t('label.networkrate') }}
-            <a-tooltip :title="apiParams.networkrate.description">
-              <info-circle-outlined style="color: rgba(0,0,0,.45)" />
-            </a-tooltip>
-          </template>
-          <a-input
-            v-model:value="form.networkrate"
-            :placeholder="$t('label.networkrate')"/>
-        </a-form-item>
-        <a-form-item name="guestiptype" ref="guestiptype">
-          <template #label>
-            {{ $t('label.guestiptype') }}
-            <a-tooltip :title="apiParams.guestiptype.description">
-              <info-circle-outlined style="color: rgba(0,0,0,.45)" />
-            </a-tooltip>
-          </template>
-          <a-radio-group
-            v-model:value="form.guestiptype"
-            buttonStyle="solid">
-=======
         <a-form-item>
           <tooltip-label slot="label" :title="$t('label.name')" :tooltip="apiParams.name.description"/>
           <a-input
@@ -110,7 +64,6 @@
             }]"
             buttonStyle="solid"
             @change="selected => { handleGuestTypeChange(selected.target.value) }">
->>>>>>> 2bbc7817
             <a-radio-button value="isolated">
               {{ $t('label.isolated') }}
             </a-radio-button>
@@ -122,39 +75,6 @@
             </a-radio-button>
           </a-radio-group>
         </a-form-item>
-<<<<<<< HEAD
-        <a-form-item name="ispersistent" ref="ispersistent" v-if="form.guestiptype !== 'shared'">
-          <template #label>
-            {{ $t('label.ispersistent') }}
-            <a-tooltip :title="apiParams.ispersistent.description">
-              <info-circle-outlined style="color: rgba(0,0,0,.45)" />
-            </a-tooltip>
-          </template>
-          <a-switch v-model:checked="form.ispersistent" />
-        </a-form-item>
-        <a-form-item name="specifyvlan" ref="specifyvlan" v-if="form.guestiptype !== 'shared'">
-          <template #label>
-            {{ $t('label.specifyvlan') }}
-            <a-tooltip :title="apiParams.specifyvlan.description">
-              <info-circle-outlined style="color: rgba(0,0,0,.45)" />
-            </a-tooltip>
-          </template>
-          <a-switch v-model:checked="form.specifyvlan" />
-        </a-form-item>
-        <a-form-item name="forvpc" ref="forvpc" v-if="form.guestiptype === 'isolated'">
-          <template #label>
-            {{ $t('label.vpc') }}
-            <a-tooltip :title="apiParams.forvpc.description">
-              <info-circle-outlined style="color: rgba(0,0,0,.45)" />
-            </a-tooltip>
-          </template>
-          <a-switch v-model:checked="form.forvpc" @change="val => { handleForVpcChange(val) }" />
-        </a-form-item>
-        <a-form-item name="userdatal2" ref="userdatal2" :label="$t('label.userdatal2')" v-if="form.guestiptype === 'l2'">
-          <a-switch v-model:cheked="form.userdatal2" />
-        </a-form-item>
-        <a-form-item name="lbtype" ref="lbtype" :label="$t('label.lbtype')" v-if="form.forvpc && lbServiceChecked">
-=======
         <a-row :gutter="12" v-if="guestType !== 'shared'">
           <a-col :md="12" :lg="12">
             <a-form-item>
@@ -177,7 +97,6 @@
           <a-switch v-decorator="['userdatal2', {initialValue: false}]" />
         </a-form-item>
         <a-form-item :label="$t('label.lbtype')" v-if="forVpc && lbServiceChecked">
->>>>>>> 2bbc7817
           <a-radio-group
             v-model:value="form.lbtype"
             buttonStyle="solid">
@@ -191,16 +110,11 @@
         </a-form-item>
         <a-form-item name="promiscuousmode" ref="promiscuousmode" :label="$t('label.promiscuousmode')">
           <a-radio-group
-<<<<<<< HEAD
-            v-model:value="form.promiscuousmode"
-            buttonStyle="solid">
-=======
             v-decorator="['promiscuousmode', {
               initialValue: promiscuousMode
             }]"
             buttonStyle="solid"
             @change="selected => { handlePromiscuousModeChange(selected.target.value) }">
->>>>>>> 2bbc7817
             <a-radio-button value="">
               {{ $t('label.none') }}
             </a-radio-button>
@@ -214,16 +128,11 @@
         </a-form-item>
         <a-form-item name="macaddresschanges" ref="macaddresschanges" :label="$t('label.macaddresschanges')">
           <a-radio-group
-<<<<<<< HEAD
-            v-model:value="form.macaddresschanges"
-            buttonStyle="solid">
-=======
             v-decorator="['macaddresschanges', {
               initialValue: macAddressChanges
             }]"
             buttonStyle="solid"
             @change="selected => { handleMacAddressChangesChange(selected.target.value) }">
->>>>>>> 2bbc7817
             <a-radio-button value="">
               {{ $t('label.none') }}
             </a-radio-button>
@@ -237,16 +146,11 @@
         </a-form-item>
         <a-form-item name="forgedtransmits" ref="forgedtransmits" :label="$t('label.forgedtransmits')">
           <a-radio-group
-<<<<<<< HEAD
-            v-model:value="form.forgedtransmits"
-            buttonStyle="solid">
-=======
             v-decorator="['forgedtransmits', {
               initialValue: forgedTransmits
             }]"
             buttonStyle="solid"
             @change="selected => { handleForgedTransmitsChange(selected.target.value) }">
->>>>>>> 2bbc7817
             <a-radio-button value="">
               {{ $t('label.none') }}
             </a-radio-button>
@@ -258,40 +162,6 @@
             </a-radio-button>
           </a-radio-group>
         </a-form-item>
-<<<<<<< HEAD
-        <a-form-item name="supportedservices" ref="supportedservices" v-if="form.guestiptype !== 'l2'">
-          <template #label>
-            {{ $t('label.supportedservices') }}
-            <a-tooltip :title="apiParams.supportedservices.description">
-              <info-circle-outlined style="color: rgba(0,0,0,.45)" />
-            </a-tooltip>
-          </template>
-          <div class="supported-services-container" scroll-to="last-child">
-            <a-list itemLayout="horizontal" :dataSource="supportedServices">
-              <template #renderItem="{ item }">
-                <a-list-item>
-                  <CheckBoxSelectPair
-                    :resourceKey="item.name"
-                    :checkBoxLabel="item.description"
-                    :checkBoxDecorator="'service.' + item.name"
-                    :selectOptions="item.provider"
-                    :selectDecorator="item.name + '.provider'"
-                    @handle-checkpair-change="handleSupportedServiceChange"/>
-                </a-list-item>
-              </template>
-            </a-list>
-          </div>
-        </a-form-item>
-        <a-form-item name="serviceofferingid" ref="serviceofferingid" v-if="isVirtualRouterForAtLeastOneService">
-          <template #label>
-            {{ $t('label.serviceofferingid') }}
-            <a-tooltip :title="apiParams.serviceofferingid.description">
-              <info-circle-outlined style="color: rgba(0,0,0,.45)" />
-            </a-tooltip>
-          </template>
-          <a-select
-            v-model:value="form.serviceofferingid"
-=======
         <a-form-item v-if="guestType !== 'l2'">
           <tooltip-label slot="label" :title="$t('label.supportedservices')" :tooltip="apiParams.supportedservices.description"/>
           <div class="supported-services-container" scroll-to="last-child">
@@ -321,42 +191,22 @@
               ],
               initialValue: serviceOfferings.length > 0 ? serviceOfferings[0].id : ''
             }]"
->>>>>>> 2bbc7817
             showSearch
             optionFilterProp="label"
             :filterOption="(input, option) => {
               return option.children[0].children.toLowerCase().indexOf(input.toLowerCase()) >= 0
             }"
             :loading="serviceOfferingLoading"
-<<<<<<< HEAD
-            :placeholder="$t('label.serviceofferingid')">
-=======
             :placeholder="apiParams.serviceofferingid.description">
->>>>>>> 2bbc7817
             <a-select-option v-for="(opt) in serviceOfferings" :key="opt.id">
               {{ opt.name || opt.description }}
             </a-select-option>
           </a-select>
         </a-form-item>
-<<<<<<< HEAD
-        <a-form-item
-          name="redundantroutercapability"
-          ref="redundantroutercapability"
-          :label="$t('label.redundantrouter')"
-          v-if="(form.guestiptype === 'shared' || form.guestiptype === 'isolated') && sourceNatServiceChecked && !isVpcVirtualRouterForAtLeastOneService">
-          <a-switch v-model:checked="form.redundantroutercapability" />
-        </a-form-item>
-        <a-form-item
-          name="sourcenattype"
-          ref="sourcenattype"
-          :label="$t('label.sourcenattype')"
-          v-if="(form.guestiptype === 'shared' || form.guestiptype === 'isolated') && sourceNatServiceChecked">
-=======
         <a-form-item :label="$t('label.redundantrouter')" v-if="(guestType === 'shared' || guestType === 'isolated') && sourceNatServiceChecked && !isVpcVirtualRouterForAtLeastOneService">
           <a-switch v-decorator="['redundantroutercapability', {initialValue: false}]" />
         </a-form-item>
         <a-form-item :label="$t('label.sourcenattype')" v-if="(guestType === 'shared' || guestType === 'isolated') && sourceNatServiceChecked">
->>>>>>> 2bbc7817
           <a-radio-group
             v-model:value="form.sourcenattype"
             buttonStyle="solid">
@@ -368,25 +218,10 @@
             </a-radio-button>
           </a-radio-group>
         </a-form-item>
-<<<<<<< HEAD
-        <a-form-item
-          name="elasticlb"
-          ref="elasticlb"
-          :label="$t('label.service.lb.elasticlbcheckbox')"
-          v-if="form.guestiptype === 'shared' && lbServiceChecked && lbServiceProvider === 'Netscaler'">
-          <a-switch v-model:checked="form.elasticlb" />
-        </a-form-item>
-        <a-form-item
-          name="inlinemode"
-          ref="inlinemode"
-          :label="$t('label.service.lb.inlinemodedropdown')"
-          v-if="(form.guestiptype === 'shared' || form.guestiptype === 'isolated') && lbServiceChecked && firewallServiceChecked && lbServiceProvider === 'F5BigIp' && firewallServiceProvider === 'JuniperSRX'">
-=======
         <a-form-item :label="$t('label.service.lb.elasticlbcheckbox')" v-if="guestType == 'shared' && lbServiceChecked && lbServiceProvider === 'Netscaler'">
           <a-switch v-decorator="['elasticlb', {initialValue: false}]" />
         </a-form-item>
         <a-form-item :label="$t('label.service.lb.inlinemodedropdown')" v-if="(guestType === 'shared' || guestType === 'isolated') && lbServiceChecked && firewallServiceChecked && lbServiceProvider === 'F5BigIp' && firewallServiceProvider === 'JuniperSRX'">
->>>>>>> 2bbc7817
           <a-radio-group
             v-model:value="form.inlinemode"
             buttonStyle="solid">
@@ -398,15 +233,7 @@
             </a-radio-button>
           </a-radio-group>
         </a-form-item>
-<<<<<<< HEAD
-        <a-form-item
-          name="netscalerservicepackages"
-          ref="netscalerservicepackages"
-          :label="$t('label.service.lb.netscaler.servicepackages')"
-          v-if="(form.guestiptype === 'shared' || form.guestiptype === 'isolated') && lbServiceChecked && lbServiceProvider === 'Netscaler'">
-=======
         <a-form-item :label="$t('label.service.lb.netscaler.servicepackages')" v-if="(guestType === 'shared' || guestType === 'isolated') && lbServiceChecked && lbServiceProvider === 'Netscaler'">
->>>>>>> 2bbc7817
           <a-select
             v-model:value="form.netscalerservicepackages"
             showSearch
@@ -421,29 +248,12 @@
             </a-select-option>
           </a-select>
         </a-form-item>
-<<<<<<< HEAD
-        <a-form-item
-          name="netscalerservicepackagesdescription"
-          ref="netscalerservicepackagesdescription"
-          :label="$t('label.service.lb.netscaler.servicepackages.description')"
-          v-if="(form.guestiptype === 'shared' || form.guestiptype === 'isolated') && lbServiceChecked && lbServiceProvider === 'Netscaler'">
-          <a-input
-            v-model:value="form.netscalerservicepackagesdescription"
-            :placeholder="$t('label.service.lb.netscaler.servicepackages.description')"/>
-        </a-form-item>
-        <a-form-item
-          name="isolation"
-          ref="isolation"
-          :label="$t('label.service.lb.lbisolationdropdown')"
-          v-show="false">
-=======
         <a-form-item :label="$t('label.service.lb.netscaler.servicepackages.description')" v-if="(guestType === 'shared' || guestType === 'isolated') && lbServiceChecked && lbServiceProvider === 'Netscaler'">
           <a-input
             v-decorator="['netscalerservicepackagesdescription', {}]"
             :placeholder="$t('label.service.lb.netscaler.servicepackages.description')"/>
         </a-form-item>
         <a-form-item :title="$t('label.service.lb.lbisolationdropdown')" v-show="false">
->>>>>>> 2bbc7817
           <a-radio-group
             v-model:value="form.isolation"
             buttonStyle="solid">
@@ -455,66 +265,6 @@
             </a-radio-button>
           </a-radio-group>
         </a-form-item>
-<<<<<<< HEAD
-        <a-form-item
-          name="elasticip"
-          ref="elasticip"
-          :label="$t('label.service.staticnat.elasticipcheckbox')"
-          v-if="form.guestiptype === 'shared' && staticNatServiceChecked && staticNatServiceProvider === 'Netscaler'">
-          <a-switch v-model:checked="form.elasticip" />
-        </a-form-item>
-        <a-form-item
-          name="associatepublicip"
-          ref="associatepublicip"
-          :label="$t('label.service.staticnat.associatepublicip')"
-          v-if="form.elasticip && staticNatServiceChecked && staticNatServiceProvider === 'Netscaler'">
-          <a-switch v-model:checked="form.associatepublicip" />
-        </a-form-item>
-        <a-form-item
-          name="supportsstrechedl2subnet"
-          ref="supportsstrechedl2subnet"
-          :label="$t('label.supportsstrechedl2subnet')"
-          v-if="connectivityServiceChecked">
-          <a-switch v-model:checked="form.supportsstrechedl2subnet" />
-        </a-form-item>
-        <a-form-item
-          name="supportspublicaccess"
-          ref="supportspublicaccess"
-          :label="$t('label.supportspublicaccess')"
-          v-show="false">
-          <a-switch v-model:checked="form.supportspublicaccess" />
-        </a-form-item>
-        <a-form-item
-          name="conservemode"
-          ref="conservemode"
-          v-if="(form.guestiptype === 'shared' || form.guestiptype === 'isolated') && !isVpcVirtualRouterForAtLeastOneService">
-          <template #label>
-            {{ $t('label.conservemode') }}
-            <a-tooltip :title="apiParams.conservemode.description">
-              <info-circle-outlined style="color: rgba(0,0,0,.45)" />
-            </a-tooltip>
-          </template>
-          <a-switch v-model:checked="form.conservemode" />
-        </a-form-item>
-        <a-form-item name="tags" ref="tags">
-          <template #label>
-            {{ $t('label.tags') }}
-            <a-tooltip :title="apiParams.tags.description">
-              <info-circle-outlined style="color: rgba(0,0,0,.45)" />
-            </a-tooltip>
-          </template>
-          <a-input
-            v-model:value="form.tags"
-            :placeholder="$t('label.tags')"/>
-        </a-form-item>
-        <a-form-item name="availability" ref="availability" v-if="requiredNetworkOfferingExists && form.guestiptype === 'isolated' && sourceNatServiceChecked">
-          <template #label>
-            {{ $t('label.availability') }}
-            <a-tooltip :title="apiParams.availability.description">
-              <info-circle-outlined style="color: rgba(0,0,0,.45)" />
-            </a-tooltip>
-          </template>
-=======
         <a-form-item :label="$t('label.service.staticnat.elasticipcheckbox')" v-if="guestType == 'shared' && staticNatServiceChecked && staticNatServiceProvider === 'Netscaler'">
           <a-switch v-decorator="['elasticip', {initialValue: isElasticIp}]" :defaultChecked="isElasticIp" @change="val => { isElasticIp = val }" />
         </a-form-item>
@@ -539,7 +289,6 @@
         </a-form-item>
         <a-form-item v-if="requiredNetworkOfferingExists && guestType === 'isolated' && sourceNatServiceChecked">
           <tooltip-label slot="label" :title="$t('label.availability')" :tooltip="apiParams.availability.description"/>
->>>>>>> 2bbc7817
           <a-radio-group
             v-model:value="form.availability"
             buttonStyle="solid">
@@ -551,18 +300,8 @@
             </a-radio-button>
           </a-radio-group>
         </a-form-item>
-<<<<<<< HEAD
-        <a-form-item name="egressdefaultpolicy" ref="egressdefaultpolicy" v-if="firewallServiceChecked">
-          <template #label>
-            {{ $t('label.egressdefaultpolicy') }}
-            <a-tooltip :title="apiParams.egressdefaultpolicy.description">
-              <info-circle-outlined style="color: rgba(0,0,0,.45)" />
-            </a-tooltip>
-          </template>
-=======
         <a-form-item v-if="firewallServiceChecked">
           <tooltip-label slot="label" :title="$t('label.egressdefaultpolicy')" :tooltip="apiParams.egressdefaultpolicy.description"/>
->>>>>>> 2bbc7817
           <a-radio-group
             v-model:value="form.egressdefaultpolicy"
             buttonStyle="solid">
@@ -574,21 +313,6 @@
             </a-radio-button>
           </a-radio-group>
         </a-form-item>
-<<<<<<< HEAD
-        <a-form-item name="ispublic" ref="ispublic" :label="$t('label.ispublic')" v-show="isAdmin()">
-          <a-switch v-model:checked="form.ispublic" />
-        </a-form-item>
-        <a-form-item name="domainid" ref="domainid" v-if="!form.ispublic">
-          <template #label>
-            {{ $t('label.domainid') }}
-            <a-tooltip :title="apiParams.domainid.description">
-              <info-circle-outlined style="color: rgba(0,0,0,.45)" />
-            </a-tooltip>
-          </template>
-          <a-select
-            mode="multiple"
-            v-model:value="form.domainid"
-=======
         <a-form-item :label="$t('label.ispublic')" v-show="isAdmin()">
           <a-switch v-decorator="['ispublic', {initialValue: isPublic}]" :defaultChecked="isPublic" @change="val => { isPublic = val }" />
         </a-form-item>
@@ -604,35 +328,20 @@
                 }
               ]
             }]"
->>>>>>> 2bbc7817
             showSearch
             optionFilterProp="label"
             :filterOption="(input, option) => {
               return option.children[0].children.toLowerCase().indexOf(input.toLowerCase()) >= 0
             }"
             :loading="domainLoading"
-<<<<<<< HEAD
-            :placeholder="$t('label.domain')">
-=======
             :placeholder="apiParams.domainid.description">
->>>>>>> 2bbc7817
             <a-select-option v-for="(opt, optIndex) in domains" :key="optIndex">
               {{ opt.path || opt.name || opt.description }}
             </a-select-option>
           </a-select>
         </a-form-item>
-<<<<<<< HEAD
-        <a-form-item name="zoneid" ref="zoneid">
-          <template #label>
-            {{ $t('label.zoneid') }}
-            <a-tooltip :title="apiParams.zoneid.description">
-              <info-circle-outlined style="color: rgba(0,0,0,.45)" />
-            </a-tooltip>
-          </template>
-=======
         <a-form-item>
           <tooltip-label slot="label" :title="$t('label.zoneid')" :tooltip="apiParams.zoneid.description"/>
->>>>>>> 2bbc7817
           <a-select
             id="zone-selection"
             mode="multiple"
@@ -643,39 +352,20 @@
               return option.children[0].children.toLowerCase().indexOf(input.toLowerCase()) >= 0
             }"
             :loading="zoneLoading"
-<<<<<<< HEAD
-            :placeholder="$t('label.zone')">
-=======
             :placeholder="apiParams.zoneid.description">
->>>>>>> 2bbc7817
             <a-select-option v-for="(opt, optIndex) in zones" :key="optIndex">
               {{ opt.name || opt.description }}
             </a-select-option>
           </a-select>
         </a-form-item>
-<<<<<<< HEAD
-        <a-form-item name="enable" ref="enable" v-if="apiParams.enable">
-          <template #label>
-            {{ $t('label.enable.network.offering') }}
-            <a-tooltip :title="apiParams.enable.description">
-              <info-circle-outlined style="color: rgba(0,0,0,.45)" />
-            </a-tooltip>
-          </template>
-          <a-switch v-model:checked="form.enable" />
-=======
         <a-form-item v-if="apiParams.enable">
           <tooltip-label slot="label" :title="$t('label.enable.network.offering')" :tooltip="apiParams.enable.description"/>
           <a-switch v-decorator="['enable', {initialValue: false}]" />
->>>>>>> 2bbc7817
         </a-form-item>
       </a-form>
       <div :span="24" class="action-button">
         <a-button @click="closeAction">{{ $t('label.cancel') }}</a-button>
-<<<<<<< HEAD
-        <a-button :loading="loading" type="primary" @click="handleSubmit">{{ $t('label.ok') }}</a-button>
-=======
         <a-button :loading="loading" ref="submit" type="primary" @click="handleSubmit">{{ $t('label.ok') }}</a-button>
->>>>>>> 2bbc7817
       </div>
     </a-spin>
   </div>
@@ -981,17 +671,9 @@
     },
     handleSubmit (e) {
       e.preventDefault()
-<<<<<<< HEAD
+      if (this.loading) return
       this.formRef.value.validate().then(() => {
         const values = toRaw(this.form)
-=======
-      if (this.loading) return
-      this.form.validateFields((err, values) => {
-        if (err) {
-          return
-        }
-        this.loading = true
->>>>>>> 2bbc7817
         var params = {}
 
         var self = this
