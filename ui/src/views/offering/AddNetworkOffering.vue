--- conflicted
+++ resolved
@@ -163,9 +163,6 @@
             </a-form-item>
           </a-col>
         </a-row>
-<<<<<<< HEAD
-        <a-form-item name="networkmode" ref="networkmode" v-if="guestType === 'isolated'">
-=======
         <a-row :gutter="12" v-if="routingMode === 'dynamic' && !forVpc">
           <a-col :md="12" :lg="12">
             <a-form-item name="specifyasnumber" ref="specifyasnumber">
@@ -176,8 +173,7 @@
             </a-form-item>
           </a-col>
         </a-row>
-        <a-form-item name="nsxmode" ref="nsxmode" v-if="forNsx">
->>>>>>> b0691dea
+        <a-form-item name="networkmode" ref="networkmode" v-if="guestType === 'isolated'">
           <template #label>
             <tooltip-label :title="$t('label.networkmode')" :tooltip="apiParams.networkmode.description"/>
           </template>
