--- conflicted
+++ resolved
@@ -19,44 +19,49 @@
   <div class="form-layout" v-ctrl-enter="handleSubmit">
     <a-spin :spinning="loading">
       <a-form
-        :ref="formRef"
-        :model="form"
-        :rules="rules"
-        @finish="handleSubmit"
-        layout="vertical"
-       >
-        <a-form-item name="name" ref="name">
-          <template #label>
-            <tooltip-label :title="$t('label.name')" :tooltip="apiParams.name.description"/>
-          </template>
+        :form="form"
+        @submit="handleSubmit"
+        layout="vertical">
+        <a-form-item>
+          <tooltip-label slot="label" :title="$t('label.name')" :tooltip="apiParams.name.description"/>
           <a-input
-            v-focus="true"
-            v-model:value="form.name"
+            autoFocus
+            v-decorator="['name', {
+              rules: [{ required: true, message: $t('message.error.name') }]
+            }]"
             :placeholder="apiParams.name.description"/>
         </a-form-item>
-        <a-form-item name="displaytext" ref="displaytext">
-          <template #label>
-            <tooltip-label :title="$t('label.displaytext')" :tooltip="apiParams.displaytext.description"/>
-          </template>
+        <a-form-item>
+          <tooltip-label slot="label" :title="$t('label.displaytext')" :tooltip="apiParams.displaytext.description"/>
           <a-input
-            v-model:value="form.displaytext"
+            v-decorator="['displaytext', {
+              rules: [{ required: true, message: $t('message.error.description') }]
+            }]"
             :placeholder="apiParams.displaytext.description"/>
         </a-form-item>
-        <a-form-item name="networkrate" ref="networkrate">
-          <template #label>
-            <tooltip-label :title="$t('label.networkrate')" :tooltip="apiParams.networkrate.description"/>
-          </template>
+        <a-form-item>
+          <tooltip-label slot="label" :title="$t('label.networkrate')" :tooltip="apiParams.networkrate.description"/>
           <a-input
-            v-model:value="form.networkrate"
+            v-decorator="['networkrate', {
+              rules: [{
+                validator: (rule, value, callback) => {
+                  if (value && (isNaN(value) || value <= 0)) {
+                    callback($t('message.validate.number'))
+                  }
+                  callback()
+                }
+              }]
+            }]"
             :placeholder="apiParams.networkrate.description"/>
         </a-form-item>
-        <a-form-item name="guestiptype" ref="guestiptype">
-          <template #label>
-            <tooltip-label :title="$t('label.guestiptype')" :tooltip="apiParams.guestiptype.description"/>
-          </template>
+        <a-form-item>
+          <tooltip-label slot="label" :title="$t('label.guestiptype')" :tooltip="apiParams.guestiptype.description"/>
           <a-radio-group
-            v-model:value="form.guestiptype"
-            buttonStyle="solid">
+            v-decorator="['guestiptype', {
+              initialValue: guestType
+            }]"
+            buttonStyle="solid"
+            @change="selected => { handleGuestTypeChange(selected.target.value) }">
             <a-radio-button value="isolated">
               {{ $t('label.isolated') }}
             </a-radio-button>
@@ -68,157 +73,27 @@
             </a-radio-button>
           </a-radio-group>
         </a-form-item>
-        <a-row :gutter="12" v-if="form.guestiptype !== 'shared'">
+        <a-row :gutter="12" v-if="guestType !== 'shared'">
           <a-col :md="12" :lg="12">
-            <a-form-item name="ispersistent" ref="ispersistent">
-              <template #label>
-                <tooltip-label :title="$t('label.ispersistent')" :tooltip="apiParams.ispersistent.description"/>
-              </template>
-              <a-switch v-model:checked="form.ispersistent" />
+            <a-form-item>
+              <tooltip-label slot="label" :title="$t('label.ispersistent')" :tooltip="apiParams.ispersistent.description"/>
+              <a-switch v-decorator="['ispersistent', {initialValue: false}]" />
             </a-form-item>
           </a-col>
           <a-col :md="12" :lg="12">
-            <a-form-item name="specifyvlan" ref="specifyvlan">
-              <template #label>
-                <tooltip-label :title="$t('label.specifyvlan')" :tooltip="apiParams.specifyvlan.description"/>
-              </template>
-              <a-switch v-model:checked="form.specifyvlan" />
+            <a-form-item>
+              <tooltip-label slot="label" :title="$t('label.specifyvlan')" :tooltip="apiParams.specifyvlan.description"/>
+              <a-switch v-decorator="['specifyvlan', {initialValue: true}]" :defaultChecked="true" />
             </a-form-item>
           </a-col>
         </a-row>
-<<<<<<< HEAD
-        <a-form-item name="forvpc" ref="forvpc" v-if="form.guestiptype === 'isolated'">
-          <template #label>
-            <tooltip-label :title="$t('label.vpc')" :tooltip="apiParams.forvpc.description"/>
-          </template>
-          <a-switch v-model:checked="form.forvpc" @change="val => { handleForVpcChange(val) }" />
-=======
         <a-form-item v-if="guestType === 'isolated'">
           <tooltip-label slot="label" :title="$t('label.vpc')" :tooltip="apiParams.forvpc.description"/>
           <a-switch v-decorator="['forvpc']" :checked="forVpc" @change="val => { handleForVpcChange(val) }" />
->>>>>>> 44f67308
-        </a-form-item>
-        <a-form-item name="userdatal2" ref="userdatal2" :label="$t('label.userdatal2')" v-if="form.guestiptype === 'l2'">
-          <a-switch v-model:checked="form.userdatal2" />
-        </a-form-item>
-<<<<<<< HEAD
-        <a-form-item name="lbtype" ref="lbtype" :label="$t('label.lbtype')" v-if="form.forvpc && lbServiceChecked">
-          <a-radio-group
-            v-model:value="form.lbtype"
-            buttonStyle="solid">
-            <a-radio-button value="publicLb">
-              {{ $t('label.public.lb') }}
-            </a-radio-button>
-            <a-radio-button value="internalLb">
-              {{ $t('label.internal.lb') }}
-            </a-radio-button>
-          </a-radio-group>
-        </a-form-item>
-        <a-form-item name="promiscuousmode" ref="promiscuousmode">
-          <template #label>
-            <tooltip-label :title="$t('label.promiscuousmode')" :tooltip="$t('message.network.offering.promiscuous.mode')"/>
-          </template>
-          <a-radio-group
-            v-model:value="form.promiscuousmode"
-            buttonStyle="solid">
-            <a-radio-button value="">
-              {{ $t('label.none') }}
-            </a-radio-button>
-            <a-radio-button value="true">
-              {{ $t('label.accept') }}
-            </a-radio-button>
-            <a-radio-button value="false">
-              {{ $t('label.reject') }}
-            </a-radio-button>
-          </a-radio-group>
-        </a-form-item>
-        <a-form-item name="macaddresschanges" ref="macaddresschanges">
-          <template #label>
-            <tooltip-label :title="$t('label.macaddresschanges')" :tooltip="$t('message.network.offering.mac.address.changes')"/>
-          </template>
-          <a-radio-group
-            v-model:value="form.macaddresschanges"
-            buttonStyle="solid">
-            <a-radio-button value="">
-              {{ $t('label.none') }}
-            </a-radio-button>
-            <a-radio-button value="true">
-              {{ $t('label.accept') }}
-            </a-radio-button>
-            <a-radio-button value="false">
-              {{ $t('label.reject') }}
-            </a-radio-button>
-          </a-radio-group>
-        </a-form-item>
-        <a-form-item name="forgedtransmits" ref="forgedtransmits">
-          <template #label>
-            <tooltip-label :title="$t('label.forgedtransmits')" :tooltip="$t('message.network.offering.forged.transmits')"/>
-          </template>
-          <a-radio-group
-            v-model:value="form.forgedtransmits"
-            buttonStyle="solid">
-            <a-radio-button value="">
-              {{ $t('label.none') }}
-            </a-radio-button>
-            <a-radio-button value="true">
-              {{ $t('label.accept') }}
-            </a-radio-button>
-            <a-radio-button value="false">
-              {{ $t('label.reject') }}
-            </a-radio-button>
-          </a-radio-group>
-        </a-form-item>
-        <a-form-item>
-          <template #label name="maclearning" ref="maclearning">
-            <tooltip-label :title="$t('label.maclearning')" :tooltip="$t('message.network.offering.mac.learning')"/>
-          </template>
-          <span v-if="form.maclearning !== ''">
-            <a-alert type="warning">
-              <template #message>
-                <span v-html="$t('message.network.offering.mac.learning.warning')" />
-              </template>
-            </a-alert>
-            <br/>
-          </span>
-          <a-radio-group
-            v-model:value="form.maclearning"
-            buttonStyle="solid">
-            <a-radio-button value="">
-              {{ $t('label.none') }}
-            </a-radio-button>
-            <a-radio-button value="true">
-              {{ $t('label.accept') }}
-            </a-radio-button>
-            <a-radio-button value="false">
-              {{ $t('label.reject') }}
-            </a-radio-button>
-          </a-radio-group>
-        </a-form-item>
-        <a-form-item v-if="form.guestiptype !== 'l2'">
-          <template #label>
-            <tooltip-label :title="$t('label.supportedservices')" :tooltip="apiParams.supportedservices.description"/>
-          </template>
-          <div class="supported-services-container" scroll-to="last-child">
-            <a-list itemLayout="horizontal" :dataSource="supportedServices">
-              <template #renderItem="{item}">
-                <a-list-item>
-                  <CheckBoxSelectPair
-                    :resourceKey="item.name"
-                    :checkBoxLabel="item.description"
-                    :checkBoxDecorator="'service.' + item.name"
-                    :selectOptions="item.provider"
-                    :selectDecorator="item.name + '.provider'"
-                    @handle-checkselectpair-change="handleSupportedServiceChange"/>
-                </a-list-item>
-              </template>
-            </a-list>
-          </div>
-        </a-form-item>
-        <a-form-item name="serviceofferingid" ref="serviceofferingid" v-if="isVirtualRouterForAtLeastOneService">
-          <template #label>
-            <tooltip-label :title="$t('label.serviceofferingid')" :tooltip="apiParams.serviceofferingid.description"/>
-          </template>
-=======
+        </a-form-item>
+        <a-form-item :label="$t('label.userdatal2')" v-if="guestType === 'l2'">
+          <a-switch v-decorator="['userdatal2', {initialValue: false}]" />
+        </a-form-item>
         <a-row :gutter="12">
           <a-col :md="12" :lg="12">
             <a-form-item>
@@ -336,13 +211,20 @@
         </a-form-item>
         <a-form-item v-if="isVirtualRouterForAtLeastOneService || isVpcVirtualRouterForAtLeastOneService">
           <tooltip-label slot="label" :title="$t('label.serviceofferingid')" :tooltip="apiParams.serviceofferingid.description"/>
->>>>>>> 44f67308
           <a-select
+            v-decorator="['serviceofferingid', {
+              rules: [
+                {
+                  required: true,
+                  message: $t('message.error.select')
+                }
+              ],
+              initialValue: serviceOfferings.length > 0 ? serviceOfferings[0].id : ''
+            }]"
             showSearch
-            optionFilterProp="label"
-            v-model:value="form.serviceofferingid"
+            optionFilterProp="children"
             :filterOption="(input, option) => {
-              return option.children[0].children.toLowerCase().indexOf(input.toLowerCase()) >= 0
+              return option.componentOptions.children[0].text.toLowerCase().indexOf(input.toLowerCase()) >= 0
             }"
             :loading="serviceOfferingLoading"
             :placeholder="apiParams.serviceofferingid.description">
@@ -351,16 +233,14 @@
             </a-select-option>
           </a-select>
         </a-form-item>
-        <a-form-item
-          name="redundantroutercapability"
-          ref="redundantroutercapability"
-          :label="$t('label.redundantrouter')"
-          v-if="(form.guestiptype === 'shared' || form.guestiptype === 'isolated') && sourceNatServiceChecked && !isVpcVirtualRouterForAtLeastOneService">
-          <a-switch v-model:checked="form.redundantroutercapability" />
-        </a-form-item>
-        <a-form-item name="sourcenattype" ref="sourcenattype" :label="$t('label.sourcenattype')" v-if="(form.guestiptype === 'shared' || form.guestiptype === 'isolated') && sourceNatServiceChecked">
+        <a-form-item :label="$t('label.redundantrouter')" v-if="(guestType === 'shared' || guestType === 'isolated') && sourceNatServiceChecked && !isVpcVirtualRouterForAtLeastOneService">
+          <a-switch v-decorator="['redundantroutercapability', {initialValue: false}]" />
+        </a-form-item>
+        <a-form-item :label="$t('label.sourcenattype')" v-if="(guestType === 'shared' || guestType === 'isolated') && sourceNatServiceChecked">
           <a-radio-group
-            v-model:value="form.sourcenattype"
+            v-decorator="['sourcenattype', {
+              initialValue: 'peraccount'
+            }]"
             buttonStyle="solid">
             <a-radio-button value="peraccount">
               {{ $t('label.per.account') }}
@@ -370,20 +250,14 @@
             </a-radio-button>
           </a-radio-group>
         </a-form-item>
-        <a-form-item
-          name="elasticlb"
-          ref="elasticlb"
-          :label="$t('label.service.lb.elasticlbcheckbox')"
-          v-if="form.guestiptype === 'shared' && lbServiceChecked && lbServiceProvider === 'Netscaler'">
-          <a-switch v-model:checked="form.elasticlb" />
-        </a-form-item>
-        <a-form-item
-          name="inlinemode"
-          ref="inlinemode"
-          :label="$t('label.service.lb.inlinemodedropdown')"
-          v-if="(form.guestiptype === 'shared' || form.guestiptype === 'isolated') && lbServiceChecked && firewallServiceChecked && lbServiceProvider === 'F5BigIp' && firewallServiceProvider === 'JuniperSRX'">
+        <a-form-item :label="$t('label.service.lb.elasticlbcheckbox')" v-if="guestType == 'shared' && lbServiceChecked && lbServiceProvider === 'Netscaler'">
+          <a-switch v-decorator="['elasticlb', {initialValue: false}]" />
+        </a-form-item>
+        <a-form-item :label="$t('label.service.lb.inlinemodedropdown')" v-if="(guestType === 'shared' || guestType === 'isolated') && lbServiceChecked && firewallServiceChecked && lbServiceProvider === 'F5BigIp' && firewallServiceProvider === 'JuniperSRX'">
           <a-radio-group
-            v-model:value="form.inlinemode"
+            v-decorator="['inlinemode', {
+              initialValue: 'false'
+            }]"
             buttonStyle="solid">
             <a-radio-button value="false">
               {{ $t('side.by.side') }}
@@ -393,17 +267,13 @@
             </a-radio-button>
           </a-radio-group>
         </a-form-item>
-        <a-form-item
-          name="netscalerservicepackages"
-          ref="netscalerservicepackages"
-          :label="$t('label.service.lb.netscaler.servicepackages')"
-          v-if="(form.guestiptype === 'shared' || form.guestiptype === 'isolated') && lbServiceChecked && lbServiceProvider === 'Netscaler'">
+        <a-form-item :label="$t('label.service.lb.netscaler.servicepackages')" v-if="(guestType === 'shared' || guestType === 'isolated') && lbServiceChecked && lbServiceProvider === 'Netscaler'">
           <a-select
-            v-model:value="form.netscalerservicepackages"
+            v-decorator="['netscalerservicepackages', {}]"
             showSearch
-            optionFilterProp="label"
+            optionFilterProp="children"
             :filterOption="(input, option) => {
-              return option.children[0].children.toLowerCase().indexOf(input.toLowerCase()) >= 0
+              return option.componentOptions.children[0].text.toLowerCase().indexOf(input.toLowerCase()) >= 0
             }"
             :loading="registeredServicePackageLoading"
             :placeholder="$t('label.service.lb.netscaler.servicepackages')">
@@ -412,18 +282,16 @@
             </a-select-option>
           </a-select>
         </a-form-item>
-        <a-form-item
-          name="netscalerservicepackagesdescription"
-          ref="netscalerservicepackagesdescription"
-          :label="$t('label.service.lb.netscaler.servicepackages.description')"
-          v-if="(form.guestiptype === 'shared' || form.guestiptype === 'isolated') && lbServiceChecked && lbServiceProvider === 'Netscaler'">
+        <a-form-item :label="$t('label.service.lb.netscaler.servicepackages.description')" v-if="(guestType === 'shared' || guestType === 'isolated') && lbServiceChecked && lbServiceProvider === 'Netscaler'">
           <a-input
-            v-model:value="form.netscalerservicepackagesdescription"
+            v-decorator="['netscalerservicepackagesdescription', {}]"
             :placeholder="$t('label.service.lb.netscaler.servicepackages.description')"/>
         </a-form-item>
-        <a-form-item name="isolation" ref="isolation" :title="$t('label.service.lb.lbisolationdropdown')" v-show="false">
+        <a-form-item :title="$t('label.service.lb.lbisolationdropdown')" v-show="false">
           <a-radio-group
-            v-model:value="form.isolation"
+            v-decorator="['isolation', {
+              initialValue: 'dedicated'
+            }]"
             buttonStyle="solid">
             <a-radio-button value="dedicated">
               {{ $t('label.dedicated') }}
@@ -433,53 +301,34 @@
             </a-radio-button>
           </a-radio-group>
         </a-form-item>
-        <a-form-item
-          name="elasticip"
-          ref="elasticip"
-          :label="$t('label.service.staticnat.elasticipcheckbox')"
-          v-if="form.guestiptype === 'shared' && staticNatServiceChecked && staticNatServiceProvider === 'Netscaler'">
-          <a-switch v-model:checked="form.elasticip" />
-        </a-form-item>
-        <a-form-item
-          name="associatepublicip"
-          ref="associatepublicip"
-          :label="$t('label.service.staticnat.associatepublicip')"
-          v-if="form.elasticip && staticNatServiceChecked && staticNatServiceProvider === 'Netscaler'">
-          <a-switch v-model:checked="form.associatepublicip" />
-        </a-form-item>
-        <a-form-item
-          name="supportsstrechedl2subnet"
-          ref="supportsstrechedl2subnet"
-          :label="$t('label.supportsstrechedl2subnet')"
-          v-if="connectivityServiceChecked">
-          <a-switch v-model:checked="form.supportsstrechedl2subnet" />
-        </a-form-item>
-        <a-form-item name="supportspublicaccess" ref="supportspublicaccess" :label="$t('label.supportspublicaccess')" v-show="false">
-          <a-switch v-model:checked="form.supportspublicaccess" />
-        </a-form-item>
-        <a-form-item
-          name="conservemode"
-          ref="conservemode"
-          v-if="(form.guestiptype === 'shared' || form.guestiptype === 'isolated') && !isVpcVirtualRouterForAtLeastOneService">
-          <template #label>
-            <tooltip-label :title="$t('label.conservemode')" :tooltip="apiParams.conservemode.description"/>
-          </template>
-          <a-switch v-model:checked="form.conservemode" />
-        </a-form-item>
-        <a-form-item name="tags" ref="tags">
-          <template #label>
-            <tooltip-label :title="$t('label.tags')" :tooltip="apiParams.tags.description"/>
-          </template>
+        <a-form-item :label="$t('label.service.staticnat.elasticipcheckbox')" v-if="guestType == 'shared' && staticNatServiceChecked && staticNatServiceProvider === 'Netscaler'">
+          <a-switch v-decorator="['elasticip', {initialValue: isElasticIp}]" :defaultChecked="isElasticIp" @change="val => { isElasticIp = val }" />
+        </a-form-item>
+        <a-form-item :label="$t('label.service.staticnat.associatepublicip')" v-if="isElasticIp && staticNatServiceChecked && staticNatServiceProvider === 'Netscaler'">
+          <a-switch v-decorator="['associatepublicip', {initialValue: false}]" />
+        </a-form-item>
+        <a-form-item :label="$t('label.supportsstrechedl2subnet')" v-if="connectivityServiceChecked">
+          <a-switch v-decorator="['supportsstrechedl2subnet', {initialValue: false}]" />
+        </a-form-item>
+        <a-form-item :label="$t('label.supportspublicaccess')" v-show="false">
+          <a-switch v-decorator="['supportspublicaccess', {initialValue: false}]" />
+        </a-form-item>
+        <a-form-item v-if="(guestType === 'shared' || guestType === 'isolated') && !isVpcVirtualRouterForAtLeastOneService">
+          <tooltip-label slot="label" :title="$t('label.conservemode')" :tooltip="apiParams.conservemode.description"/>
+          <a-switch v-decorator="['conservemode', {initialValue: true}]" :defaultChecked="true" />
+        </a-form-item>
+        <a-form-item>
+          <tooltip-label slot="label" :title="$t('label.tags')" :tooltip="apiParams.tags.description"/>
           <a-input
-            v-model:value="form.tags"
+            v-decorator="['tags', {}]"
             :placeholder="apiParams.tags.description"/>
         </a-form-item>
-        <a-form-item name="availability" ref="availability" v-if="requiredNetworkOfferingExists && form.guestiptype === 'isolated' && sourceNatServiceChecked">
-          <template #label>
-            <tooltip-label :title="$t('label.availability')" :tooltip="apiParams.availability.description"/>
-          </template>
+        <a-form-item v-if="requiredNetworkOfferingExists && guestType === 'isolated' && sourceNatServiceChecked">
+          <tooltip-label slot="label" :title="$t('label.availability')" :tooltip="apiParams.availability.description"/>
           <a-radio-group
-            v-model:value="form.availability"
+            v-decorator="['availability', {
+              initialValue: 'optional'
+            }]"
             buttonStyle="solid">
             <a-radio-button value="optional">
               {{ $t('label.optional') }}
@@ -489,12 +338,12 @@
             </a-radio-button>
           </a-radio-group>
         </a-form-item>
-        <a-form-item name="egressdefaultpolicy" ref="egressdefaultpolicy" v-if="firewallServiceChecked">
-          <template #label>
-            <tooltip-label :title="$t('label.egressdefaultpolicy')" :tooltip="apiParams.egressdefaultpolicy.description"/>
-          </template>
+        <a-form-item v-if="firewallServiceChecked">
+          <tooltip-label slot="label" :title="$t('label.egressdefaultpolicy')" :tooltip="apiParams.egressdefaultpolicy.description"/>
           <a-radio-group
-            v-model:value="form.egressdefaultpolicy"
+            v-decorator="['egressdefaultpolicy', {
+              initialValue: 'allow'
+            }]"
             buttonStyle="solid">
             <a-radio-button value="allow">
               {{ $t('label.allow') }}
@@ -504,61 +353,73 @@
             </a-radio-button>
           </a-radio-group>
         </a-form-item>
-        <a-form-item name="ispublic" ref="ispublic" :label="$t('label.ispublic')" v-show="isAdmin()">
-          <a-switch v-model:checked="form.ispublic" @change="val => { isPublic = val }" />
-        </a-form-item>
-        <a-form-item name="domainid" ref="domainid" v-if="!isPublic">
-          <template #label>
-            <tooltip-label :title="$t('label.domainid')" :tooltip="apiParams.domainid.description"/>
-          </template>
+        <a-form-item :label="$t('label.ispublic')" v-show="isAdmin()">
+          <a-switch v-decorator="['ispublic', {initialValue: isPublic}]" :defaultChecked="isPublic" @change="val => { isPublic = val }" />
+        </a-form-item>
+        <a-form-item v-if="!isPublic">
+          <tooltip-label slot="label" :title="$t('label.domainid')" :tooltip="apiParams.domainid.description"/>
           <a-select
             mode="multiple"
-            v-model:value="form.domainid"
+            v-decorator="['domainid', {
+              rules: [
+                {
+                  required: true,
+                  message: $t('message.error.select')
+                }
+              ]
+            }]"
             showSearch
-            optionFilterProp="label"
+            optionFilterProp="children"
             :filterOption="(input, option) => {
-              return option.label.toLowerCase().indexOf(input.toLowerCase()) >= 0
+              return option.componentOptions.propsData.label.toLowerCase().indexOf(input.toLowerCase()) >= 0
             }"
             :loading="domainLoading"
             :placeholder="apiParams.domainid.description">
             <a-select-option v-for="(opt, optIndex) in domains" :key="optIndex" :label="opt.path || opt.name || opt.description">
               <span>
                 <resource-icon v-if="opt && opt.icon" :image="opt.icon.base64image" size="1x" style="margin-right: 5px"/>
-                <block-outlined v-else style="margin-right: 5px" />
+                <a-icon v-else type="block" style="margin-right: 5px" />
                 {{ opt.path || opt.name || opt.description }}
               </span>
             </a-select-option>
           </a-select>
         </a-form-item>
-        <a-form-item name="zoneid" ref="zoneid">
-          <template #label>
-            <tooltip-label :title="$t('label.zoneid')" :tooltip="apiParams.zoneid.description"/>
-          </template>
+        <a-form-item>
+          <tooltip-label slot="label" :title="$t('label.zoneid')" :tooltip="apiParams.zoneid.description"/>
           <a-select
             id="zone-selection"
             mode="multiple"
-            v-model:value="form.zoneid"
+            v-decorator="['zoneid', {
+              rules: [
+                {
+                  validator: (rule, value, callback) => {
+                    if (value && value.length > 1 && value.indexOf(0) !== -1) {
+                      callback($t('message.error.zone.combined'))
+                    }
+                    callback()
+                  }
+                }
+              ]
+            }]"
             showSearch
-            optionFilterProp="label"
+            optionFilterProp="children"
             :filterOption="(input, option) => {
-              return option.label.toLowerCase().indexOf(input.toLowerCase()) >= 0
+              return option.componentOptions.propsData.label.toLowerCase().indexOf(input.toLowerCase()) >= 0
             }"
             :loading="zoneLoading"
             :placeholder="apiParams.zoneid.description">
             <a-select-option v-for="(opt, optIndex) in zones" :key="optIndex" :label="opt.name || opt.description">
               <span>
                 <resource-icon v-if="opt.icon" :image="opt.icon.base64image" size="1x" style="margin-right: 5px"/>
-                <global-outlined v-else style="margin-right: 5px"/>
+                <a-icon v-else type="global" style="margin-right: 5px"/>
                 {{ opt.name || opt.description }}
               </span>
             </a-select-option>
           </a-select>
         </a-form-item>
-        <a-form-item name="enable" ref="enable" v-if="apiParams.enable">
-          <template #label>
-            <tooltip-label :title="$t('label.enable.network.offering')" :tooltip="apiParams.enable.description"/>
-          </template>
-          <a-switch v-model:checked="form.enable" />
+        <a-form-item v-if="apiParams.enable">
+          <tooltip-label slot="label" :title="$t('label.enable.network.offering')" :tooltip="apiParams.enable.description"/>
+          <a-switch v-decorator="['enable', {initialValue: false}]" />
         </a-form-item>
       </a-form>
       <div :span="24" class="action-button">
@@ -570,7 +431,6 @@
 </template>
 
 <script>
-import { ref, reactive, toRaw } from 'vue'
 import { api } from '@/api'
 import { isAdmin } from '@/role'
 import CheckBoxSelectPair from '@/components/CheckBoxSelectPair'
@@ -588,14 +448,12 @@
     return {
       hasAdvanceZone: false,
       requiredNetworkOfferingExists: false,
+      guestType: 'isolated',
       selectedDomains: [],
       selectedZones: [],
-<<<<<<< HEAD
-=======
       forVpc: false,
       lbType: 'publicLb',
       macLearningValue: '',
->>>>>>> 44f67308
       supportedServices: [],
       supportedServiceLoading: false,
       isVirtualRouterForAtLeastOneService: false,
@@ -605,12 +463,9 @@
       sourceNatServiceChecked: false,
       lbServiceChecked: false,
       lbServiceProvider: '',
-<<<<<<< HEAD
-=======
       registeredServicePackages: [],
       registeredServicePackageLoading: false,
       isElasticIp: false,
->>>>>>> 44f67308
       staticNatServiceChecked: false,
       staticNatServiceProvider: '',
       connectivityServiceChecked: false,
@@ -622,12 +477,11 @@
       domainLoading: false,
       zones: [],
       zoneLoading: false,
-      loading: false,
-      registeredServicePackageLoading: false
-
+      loading: false
     }
   },
   beforeCreate () {
+    this.form = this.$form.createForm(this)
     this.apiParams = this.$getApiParams('createNetworkOffering')
   },
   created () {
@@ -637,44 +491,9 @@
         name: this.$t('label.all.zone')
       }
     ]
-    this.initForm()
     this.fetchData()
   },
   methods: {
-    initForm () {
-      this.formRef = ref()
-      this.form = reactive({
-        guestiptype: 'isolated',
-        specifyvlan: true,
-        lbtype: 'publicLb',
-        promiscuousmode: '',
-        macaddresschanges: '',
-        forgedtransmits: '',
-        sourcenattype: 'peraccount',
-        inlinemode: 'false',
-        isolation: 'dedicated',
-        conservemode: true,
-        availability: 'optional',
-        egressdefaultpolicy: 'allow',
-        ispublic: this.isPublic
-      })
-      this.rules = reactive({
-        name: [{ required: true, message: this.$t('message.error.name') }],
-        displaytext: [{ required: true, message: this.$t('message.error.description') }],
-        networkrate: [{ type: 'number', validator: this.validateNumber }],
-        serviceofferingid: [{ required: true, message: this.$t('message.error.select') }],
-        domainid: [{ type: 'array', required: true, message: this.$t('message.error.select') }],
-        zoneid: [{
-          type: 'array',
-          validator: async (rule, value) => {
-            if (value && value.length > 1 && value.indexOf(0) !== -1) {
-              return Promise.reject(this.$t('message.error.zone.combined'))
-            }
-            return Promise.resolve()
-          }
-        }]
-      })
-    },
     fetchData () {
       this.fetchDomainData()
       this.fetchZoneData()
@@ -712,8 +531,6 @@
         this.zoneLoading = false
       })
     },
-<<<<<<< HEAD
-=======
     handleGuestTypeChange (val) {
       this.guestType = val
       if (val === 'l2') {
@@ -738,7 +555,6 @@
         this.updateSupportedServices()
       }
     },
->>>>>>> 44f67308
     fetchSupportedServiceData () {
       const params = {}
       params.listAll = true
@@ -814,7 +630,6 @@
       api('listServiceOfferings', params).then(json => {
         const listServiceOfferings = json.listserviceofferingsresponse.serviceoffering
         this.serviceOfferings = this.serviceOfferings.concat(listServiceOfferings)
-        this.form.serviceofferingid = this.serviceOfferings.length > 0 ? this.serviceOfferings[0].id : ''
       }).finally(() => {
         this.serviceOfferingLoading = false
       })
@@ -842,18 +657,6 @@
       this.supportedServiceLoading = true
       var supportedServices = this.supportedServices
       var self = this
-<<<<<<< HEAD
-      this.form.forvpc = forVpc
-      this.supportedServices.forEach(function (svc, index) {
-        if (svc !== 'Connectivity') {
-          var providers = svc.provider
-          providers.forEach(function (provider, providerIndex) {
-            if (self.form.forvpc) { // *** vpc ***
-              if (provider.name === 'InternalLbVm' || provider.name === 'VpcVirtualRouter' || provider.name === 'Netscaler' || provider.name === 'BigSwitchBcf' || provider.name === 'ConfigDrive') {
-                provider.enabled = true
-              } else {
-                provider.enabled = false
-=======
       supportedServices.forEach(function (svc, index) {
         if (svc.name !== 'Connectivity') {
           var providers = svc.provider
@@ -862,7 +665,6 @@
               var enabledProviders = ['VpcVirtualRouter', 'Netscaler', 'BigSwitchBcf', 'ConfigDrive']
               if (self.lbType === 'internalLb') {
                 enabledProviders.push('InternalLbVm')
->>>>>>> 44f67308
               }
               provider.enabled = enabledProviders.includes(provider.name)
             } else { // *** non-vpc ***
@@ -942,8 +744,16 @@
     handleSubmit (e) {
       e.preventDefault()
       if (this.loading) return
-      this.formRef.value.validate().then(() => {
-        const values = toRaw(this.form)
+      const options = {
+        scroll: {
+          offsetTop: 10
+        }
+      }
+      this.form.validateFieldsAndScroll(options, (err, values) => {
+        if (err) {
+          return
+        }
+        this.loading = true
         var params = {}
 
         var self = this
@@ -1141,12 +951,6 @@
     },
     closeAction () {
       this.$emit('close-action')
-    },
-    async validateNumber (rule, value) {
-      if (value && (isNaN(value) || value <= 0)) {
-        return Promise.reject(this.$t('message.error.number'))
-      }
-      return Promise.resolve()
     }
   }
 }
