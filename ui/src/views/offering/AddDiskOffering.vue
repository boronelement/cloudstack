// Licensed to the Apache Software Foundation (ASF) under one
// or more contributor license agreements.  See the NOTICE file
// distributed with this work for additional information
// regarding copyright ownership.  The ASF licenses this file
// to you under the Apache License, Version 2.0 (the
// "License"); you may not use this file except in compliance
// with the License.  You may obtain a copy of the License at
//
//   http://www.apache.org/licenses/LICENSE-2.0
//
// Unless required by applicable law or agreed to in writing,
// software distributed under the License is distributed on an
// "AS IS" BASIS, WITHOUT WARRANTIES OR CONDITIONS OF ANY
// KIND, either express or implied.  See the License for the
// specific language governing permissions and limitations
// under the License.

<template>
  <div class="form-layout" v-ctrl-enter="handleSubmit">
    <a-spin :spinning="loading">
      <a-form
        :ref="formRef"
        :model="form"
        :rules="rules"
        @finish="handleSubmit"
        layout="vertical">
        <a-form-item name="name" ref="name">
          <template #label>
            <tooltip-label :title="$t('label.name')" :tooltip="apiParams.name.description"/>
          </template>
          <a-input
            v-focus="true"
            v-model:value="form.name"
            :placeholder="apiParams.name.description"/>
        </a-form-item>
        <a-form-item name="displaytext" ref="displaytext">
          <template #label>
            <tooltip-label :title="$t('label.displaytext')" :tooltip="apiParams.displaytext.description"/>
          </template>
          <a-input
            v-model:value="form.displaytext"
            :placeholder="apiParams.displaytext.description"/>
        </a-form-item>
        <a-form-item name="storagetype" ref="storagetype">
          <template #label>
            <tooltip-label :title="$t('label.storagetype')" :tooltip="apiParams.storagetype.description"/>
          </template>
          <a-radio-group
            v-model:value="form.storagetype"
            buttonStyle="solid">
            <a-radio-button value="shared">
              {{ $t('label.shared') }}
            </a-radio-button>
            <a-radio-button value="local">
              {{ $t('label.local') }}
            </a-radio-button>
          </a-radio-group>
        </a-form-item>
        <a-form-item name="provisioningtype" ref="provisioningtype">
          <template #label>
            <tooltip-label :title="$t('label.provisioningtype')" :tooltip="apiParams.provisioningtype.description"/>
          </template>
          <a-radio-group
            v-model:value="form.provisioningtype"
            buttonStyle="solid">
            <a-radio-button value="thin">
              {{ $t('label.provisioningtype.thin') }}
            </a-radio-button>
            <a-radio-button value="sparse">
              {{ $t('label.provisioningtype.sparse') }}
            </a-radio-button>
            <a-radio-button value="fat">
              {{ $t('label.provisioningtype.fat') }}
            </a-radio-button>
          </a-radio-group>
        </a-form-item>
        <a-form-item name="customdisksize" ref="customdisksize">
          <template #label>
            <tooltip-label :title="$t('label.customdisksize')" :tooltip="apiParams.customized.description"/>
          </template>
          <a-switch v-model:checked="form.customdisksize" />
        </a-form-item>
        <a-form-item v-if="!form.customdisksize" name="disksize" ref="disksize">
          <template #label>
            <tooltip-label :title="$t('label.disksize')" :tooltip="apiParams.disksize.description"/>
          </template>
          <a-input
            v-model:value="form.disksize"
            :placeholder="apiParams.disksize.description"/>
        </a-form-item>
        <a-form-item name="qostype" ref="qostype" :label="$t('label.qostype')">
          <a-radio-group
            v-model:value="form.qostype"
            buttonStyle="solid">
            <a-radio-button value="">
              {{ $t('label.none') }}
            </a-radio-button>
            <a-radio-button value="hypervisor">
              {{ $t('label.hypervisor') }}
            </a-radio-button>
            <a-radio-button value="storage">
              {{ $t('label.storage') }}
            </a-radio-button>
          </a-radio-group>
        </a-form-item>
        <a-form-item v-if="form.qostype === 'hypervisor'" name="diskbytesreadrate" ref="diskbytesreadrate">
          <template #label>
            <tooltip-label :title="$t('label.diskbytesreadrate')" :tooltip="apiParams.bytesreadrate.description"/>
          </template>
          <a-input
            v-model:value="form.diskbytesreadrate"
            :placeholder="apiParams.bytesreadrate.description"/>
        </a-form-item>
        <a-form-item v-if="form.qostype === 'hypervisor'" name="diskbyteswriterate" ref="diskbyteswriterate">
          <template #label>
            <tooltip-label :title="$t('label.diskbyteswriterate')" :tooltip="apiParams.byteswriterate.description"/>
          </template>
          <a-input
            v-model:value="form.diskbyteswriterate"
            :placeholder="apiParams.byteswriterate.description"/>
        </a-form-item>
        <a-form-item v-if="form.qostype === 'hypervisor'" name="diskiopsreadrate" ref="diskiopsreadrate">
          <template #label>
            <tooltip-label :title="$t('label.diskiopsreadrate')" :tooltip="apiParams.iopsreadrate.description"/>
          </template>
          <a-input
            v-model:value="form.diskiopsreadrate"
            :placeholder="apiParams.iopsreadrate.description"/>
        </a-form-item>
        <a-form-item v-if="form.qostype === 'hypervisor'" name="diskiopswriterate" ref="diskiopswriterate">
          <template #label>
            <tooltip-label :title="$t('label.diskiopswriterate')" :tooltip="apiParams.iopswriterate.description"/>
          </template>
          <a-input
            v-model:value="form.diskiopswriterate"
            :placeholder="apiParams.iopswriterate.description"/>
        </a-form-item>
        <a-form-item v-if="form.qostype === 'storage'" name="iscustomizeddiskiops" ref="iscustomizeddiskiops">
          <template #label>
            <tooltip-label :title="$t('label.iscustomizeddiskiops')" :tooltip="apiParams.customizediops.description"/>
          </template>
          <a-switch v-model:checked="form.iscustomizeddiskiops" />
        </a-form-item>
        <a-form-item v-if="form.qostype === 'storage' && !form.iscustomizeddiskiops" name="diskiopsmin" ref="diskiopsmin">
          <template #label>
            <tooltip-label :title="$t('label.diskiopsmin')" :tooltip="apiParams.miniops.description"/>
          </template>
          <a-input
            v-model:value="form.diskiopsmin"
            :placeholder="apiParams.miniops.description"/>
        </a-form-item>
        <a-form-item v-if="form.qostype === 'storage' && !form.iscustomizeddiskiops" name="diskiopsmax" ref="diskiopsmax">
          <template #label>
            <tooltip-label :title="$t('label.diskiopsmax')" :tooltip="apiParams.maxiops.description"/>
          </template>
          <a-input
            v-model:value="form.diskiopsmax"
            :placeholder="apiParams.maxiops.description"/>
        </a-form-item>
        <a-form-item v-if="form.qostype === 'storage'" name="hypervisorsnapshotreserve" ref="hypervisorsnapshotreserve">
          <template #label>
            <tooltip-label :title="$t('label.hypervisorsnapshotreserve')" :tooltip="apiParams.hypervisorsnapshotreserve.description"/>
          </template>
          <a-input
            v-model:value="form.hypervisorsnapshotreserve"
            :placeholder="apiParams.hypervisorsnapshotreserve.description"/>
        </a-form-item>
        <a-form-item name="writecachetype" ref="writecachetype">
          <template #label>
            <tooltip-label :title="$t('label.writecachetype')" :tooltip="apiParams.cachemode.description"/>
          </template>
          <a-radio-group
            v-model:value="form.writecachetype"
            buttonStyle="solid"
            @change="selected => { handleWriteCacheTypeChange(selected.target.value) }">
            <a-radio-button value="none">
              {{ $t('label.nodiskcache') }}
            </a-radio-button>
            <a-radio-button value="writeback">
              {{ $t('label.writeback') }}
            </a-radio-button>
            <a-radio-button value="writethrough">
              {{ $t('label.writethrough') }}
            </a-radio-button>
          </a-radio-group>
        </a-form-item>
        <a-form-item v-if="isAdmin()" name="tags" ref="tags">
          <template #label>
            <tooltip-label :title="$t('label.storagetags')" :tooltip="apiParams.tags.description"/>
          </template>
          <a-select
            mode="tags"
            v-model:value="form.tags"
            showSearch
            optionFilterProp="label"
            :filterOption="(input, option) => {
              return option.children[0].children.toLowerCase().indexOf(input.toLowerCase()) >= 0
            }"
            :loading="storageTagLoading"
            :placeholder="apiParams.tags.description"
            v-if="isAdmin()">
            <a-select-option v-for="(opt) in storageTags" :key="opt">
              {{ opt }}
            </a-select-option>
          </a-select>
        </a-form-item>
        <a-form-item :label="$t('label.ispublic')" v-show="isAdmin()" name="ispublic" ref="ispublic">
          <a-switch v-model:checked="form.ispublic" @change="val => { isPublic = val }" />
        </a-form-item>
        <a-form-item v-if="!isPublic" name="domainid" ref="domainid">
          <template #label>
            <tooltip-label :title="$t('label.domainid')" :tooltip="apiParams.domainid.description"/>
          </template>
          <a-select
            mode="multiple"
            v-model:value="form.domainid"
            showSearch
            optionFilterProp="label"
            :filterOption="(input, option) => {
              return option.children[0].children.toLowerCase().indexOf(input.toLowerCase()) >= 0
            }"
            :loading="domainLoading"
            :placeholder="apiParams.domainid.description">
            <a-select-option v-for="(opt, optIndex) in domains" :key="optIndex">
              <resource-icon v-if="opt && opt.icon" :image="opt.icon.base64image" size="1x" style="margin-right: 5px"/>
              <a-icon v-else type="block" style="margin-right: 5px" />
              {{ opt.path || opt.name || opt.description }}
            </a-select-option>
          </a-select>
        </a-form-item>
        <a-form-item name="zoneid" ref="zoneid">
          <template #label>
            <tooltip-label :title="$t('label.zoneid')" :tooltip="apiParams.zoneid.description"/>
          </template>
          <a-select
            id="zone-selection"
            mode="multiple"
            v-model:value="form.zoneid"
            showSearch
            optionFilterProp="label"
            :filterOption="(input, option) => {
              return option.children[0].children.toLowerCase().indexOf(input.toLowerCase()) >= 0
            }"
            @select="val => fetchvSphereStoragePolicies(val)"
            :loading="zoneLoading"
            :placeholder="apiParams.zoneid.description">
            <a-select-option v-for="(opt, optIndex) in zones" :key="optIndex">
              <resource-icon v-if="opt.icon" :image="opt.icon.base64image" size="1x" style="margin-right: 5px"/>
              <a-icon v-else type="global" style="margin-right: 5px"/>
              {{ opt.name || opt.description }}
            </a-select-option>
          </a-select>
        </a-form-item>
        <a-form-item v-if="'listVsphereStoragePolicies' in $store.getters.apis && storagePolicies !== null" name="storagepolicy" ref="storagepolicy">
          <template #label>
            <tooltip-label :title="$t('label.vmware.storage.policy')" :tooltip="apiParams.storagepolicy.description"/>
          </template>
          <a-select
<<<<<<< HEAD
            v-model:value="form.storagepolicy"
            :placeholder="apiParams.storagepolicy.description">
=======
            v-decorator="['storagepolicy']"
            :placeholder="apiParams.storagepolicy.description"
            showSearch
            optionFilterProp="children"
            :filterOption="(input, option) => {
              return option.componentOptions.children[0].text.toLowerCase().indexOf(input.toLowerCase()) >= 0
            }" >
>>>>>>> 981dac7b
            <a-select-option v-for="policy in storagePolicies" :key="policy.id">
              {{ policy.name || policy.id }}
            </a-select-option>
          </a-select>
        </a-form-item>
      </a-form>
      <div :span="24" class="action-button">
        <a-button @click="closeAction">{{ $t('label.cancel') }}</a-button>
        <a-button :loading="loading" ref="submit" type="primary" @click="handleSubmit">{{ $t('label.ok') }}</a-button>
      </div>
    </a-spin>
  </div>
</template>

<script>
import { api } from '@/api'
<<<<<<< HEAD
import { reactive, ref, toRaw } from 'vue'
=======
import ResourceIcon from '@/components/view/ResourceIcon'
>>>>>>> 981dac7b
import TooltipLabel from '@/components/widgets/TooltipLabel'

export default {
  name: 'AddDiskOffering',
  components: {
    ResourceIcon,
    TooltipLabel
  },
  data () {
    return {
      selectedDomains: [],
      storageTags: [],
      storagePolicies: null,
      storageTagLoading: false,
      isPublic: true,
      domains: [],
      domainLoading: false,
      zones: [],
      zoneLoading: false,
      loading: false
    }
  },
  beforeCreate () {
    this.apiParams = this.$getApiParams('createDiskOffering')
  },
  created () {
    this.zones = [
      {
        id: null,
        name: this.$t('label.all.zone')
      }
    ]
    this.isPublic = this.isAdmin()
    this.initForm()
    this.fetchData()
  },
  methods: {
    initForm () {
      this.formRef = ref()
      this.form = reactive({
        storagetype: 'shared',
        provisioningtype: 'thin',
        customdisksize: true,
        writecachetype: 'none',
        ispublic: this.isPublic
      })
      this.rules = reactive({
        name: [{ required: true, message: this.$t('message.error.required.input') }],
        displaytext: [{ required: true, message: this.$t('message.error.required.input') }],
        disksize: [
          { type: 'number', required: true, message: this.$t('message.error.required.input') },
          { validator: this.validateNumber }
        ],
        diskbytesreadrate: [{ type: 'number', validator: this.validateNumber }],
        diskbyteswriterate: [{ type: 'number', validator: this.validateNumber }],
        diskiopsreadrate: [{ type: 'number', validator: this.validateNumber }],
        diskiopswriterate: [{ type: 'number', validator: this.validateNumber }],
        diskiopsmin: [{ type: 'number', validator: this.validateNumber }],
        diskiopsmax: [{ type: 'number', validator: this.validateNumber }],
        hypervisorsnapshotreserve: [{ type: 'number', validator: this.validateNumber }],
        domainid: [{ type: 'array', required: true, message: this.$t('message.error.select') }],
        zoneid: [{
          type: 'array',
          validator: async (rule, value) => {
            if (value && value.length > 1 && value.indexOf(0) !== -1) {
              return Promise.reject(this.$t('message.error.zone.combined'))
            }
            return Promise.resolve()
          }
        }]
      })
    },
    fetchData () {
      this.fetchDomainData()
      this.fetchZoneData()
      if (this.isAdmin()) {
        this.fetchStorageTagData()
      }
    },
    isAdmin () {
      return ['Admin'].includes(this.$store.getters.userInfo.roletype)
    },
    arrayHasItems (array) {
      return array !== null && array !== undefined && Array.isArray(array) && array.length > 0
    },
    fetchDomainData () {
      const params = {}
      params.listAll = true
      params.showicon = true
      params.details = 'min'
      this.domainLoading = true
      api('listDomains', params).then(json => {
        const listDomains = json.listdomainsresponse.domain
        this.domains = this.domains.concat(listDomains)
      }).finally(() => {
        this.domainLoading = false
      })
    },
    fetchZoneData () {
      const params = {}
      params.listAll = true
      params.showicon = true
      this.zoneLoading = true
      api('listZones', params).then(json => {
        const listZones = json.listzonesresponse.zone
        this.zones = this.zones.concat(listZones)
      }).finally(() => {
        this.zoneLoading = false
      })
    },
    fetchStorageTagData () {
      const params = {}
      params.listAll = true
      this.storageTagLoading = true
      api('listStorageTags', params).then(json => {
        const tags = json.liststoragetagsresponse.storagetag || []
        for (const tag of tags) {
          if (!this.storageTags.includes(tag.name)) {
            this.storageTags.push(tag.name)
          }
        }
      }).finally(() => {
        this.storageTagLoading = false
      })
    },
    fetchvSphereStoragePolicies (zoneIndex) {
      if (zoneIndex === 0 || this.form.zoneid.length > 1) {
        this.storagePolicies = null
        return
      }
      const zoneid = this.zones[zoneIndex].id
      if ('importVsphereStoragePolicies' in this.$store.getters.apis) {
        this.storagePolicies = []
        api('listVsphereStoragePolicies', {
          zoneid: zoneid
        }).then(response => {
          this.storagePolicies = response.listvspherestoragepoliciesresponse.StoragePolicy || []
        })
      }
    },
    handleSubmit (e) {
      e.preventDefault()
      if (this.loading) return
      this.formRef.value.validate().then(() => {
        const values = toRaw(this.form)
        var params = {
          isMirrored: false,
          name: values.name,
          displaytext: values.displaytext,
          storageType: values.storagetype,
          cacheMode: values.writecachetype,
          provisioningType: values.provisioningtype,
          customized: values.customdisksize
        }
        if (values.customdisksize !== true) {
          params.disksize = values.disksize
        }
        if (values.qostype === 'storage') {
          var customIops = values.iscustomizeddiskiops === true
          params.customizediops = customIops
          if (!customIops) {
            if (values.diskiopsmin != null && values.diskiopsmin.length > 0) {
              params.miniops = values.diskiopsmin
            }
            if (values.diskiopsmax != null && values.diskiopsmax.length > 0) {
              params.maxiops = values.diskiopsmax
            }
            if (values.hypervisorsnapshotreserve != null && values.hypervisorsnapshotreserve.length > 0) {
              params.hypervisorsnapshotreserve = values.hypervisorsnapshotreserve
            }
          }
        } else if (values.qostype === 'hypervisor') {
          if (values.diskbytesreadrate != null && values.diskbytesreadrate.length > 0) {
            params.bytesreadrate = values.diskbytesreadrate
          }
          if (values.diskbyteswriterate != null && values.diskbyteswriterate.length > 0) {
            params.byteswriterate = values.diskbyteswriterate
          }
          if (values.diskiopsreadrate != null && values.diskiopsreadrate.length > 0) {
            params.iopsreadrate = values.diskiopsreadrate
          }
          if (values.diskiopswriterate != null && values.diskiopswriterate.length > 0) {
            params.iopswriterate = values.diskiopswriterate
          }
        }
        if (values.tags != null && values.tags.length > 0) {
          var tags = values.tags.join(',')
          params.tags = tags
        }
        if (values.ispublic !== true) {
          var domainIndexes = values.domainid
          var domainId = null
          if (domainIndexes && domainIndexes.length > 0) {
            var domainIds = []
            for (var i = 0; i < domainIndexes.length; i++) {
              domainIds = domainIds.concat(this.domains[domainIndexes[i]].id)
            }
            domainId = domainIds.join(',')
          }
          if (domainId) {
            params.domainid = domainId
          }
        }
        var zoneIndexes = values.zoneid
        var zoneId = null
        if (zoneIndexes && zoneIndexes.length > 0) {
          var zoneIds = []
          for (var j = 0; j < zoneIndexes.length; j++) {
            zoneIds = zoneIds.concat(this.zones[zoneIndexes[j]].id)
          }
          zoneId = zoneIds.join(',')
        }
        if (zoneId) {
          params.zoneid = zoneId
        }
        if (values.storagepolicy) {
          params.storagepolicy = values.storagepolicy
        }
        api('createDiskOffering', params).then(json => {
          this.$message.success(`${this.$t('message.disk.offering.created')} ${values.name}`)
          this.$emit('refresh-data')
          this.closeAction()
        }).catch(error => {
          this.$notifyError(error)
        }).finally(() => {
          this.loading = false
        })
      })
    },
    closeAction () {
      this.$emit('close-action')
    },
    async validateNumber (rule, value) {
      if (value && (isNaN(value) || value <= 0)) {
        return Promise.reject(this.$t('message.error.number'))
      }
      return Promise.resolve()
    }
  }
}
</script>

<style scoped lang="scss">
  .form-layout {
    width: 80vw;

    @media (min-width: 800px) {
      width: 430px;
    }
  }
</style><|MERGE_RESOLUTION|>--- conflicted
+++ resolved
@@ -256,10 +256,6 @@
             <tooltip-label :title="$t('label.vmware.storage.policy')" :tooltip="apiParams.storagepolicy.description"/>
           </template>
           <a-select
-<<<<<<< HEAD
-            v-model:value="form.storagepolicy"
-            :placeholder="apiParams.storagepolicy.description">
-=======
             v-decorator="['storagepolicy']"
             :placeholder="apiParams.storagepolicy.description"
             showSearch
@@ -267,7 +263,6 @@
             :filterOption="(input, option) => {
               return option.componentOptions.children[0].text.toLowerCase().indexOf(input.toLowerCase()) >= 0
             }" >
->>>>>>> 981dac7b
             <a-select-option v-for="policy in storagePolicies" :key="policy.id">
               {{ policy.name || policy.id }}
             </a-select-option>
@@ -284,11 +279,7 @@
 
 <script>
 import { api } from '@/api'
-<<<<<<< HEAD
-import { reactive, ref, toRaw } from 'vue'
-=======
 import ResourceIcon from '@/components/view/ResourceIcon'
->>>>>>> 981dac7b
 import TooltipLabel from '@/components/widgets/TooltipLabel'
 
 export default {
