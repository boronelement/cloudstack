--- conflicted
+++ resolved
@@ -23,7 +23,8 @@
         :model="form"
         :rules="rules"
         @finish="handleSubmit"
-        layout="vertical">
+        layout="vertical"
+        :scrollToFirstError="true">
         <a-form-item name="name" ref="name">
           <template #label>
             <tooltip-label :title="$t('label.name')" :tooltip="apiParams.name.description"/>
@@ -429,21 +430,8 @@
     handleSubmit (e) {
       e.preventDefault()
       if (this.loading) return
-<<<<<<< HEAD
       this.formRef.value.validate().then(() => {
         const values = toRaw(this.form)
-=======
-      const options = {
-        scroll: {
-          offsetTop: 10
-        }
-      }
-      this.form.validateFieldsAndScroll(options, (err, values) => {
-        if (err) {
-          return
-        }
-        this.loading = true
->>>>>>> d8004871
         var params = {
           isMirrored: false,
           name: values.name,
