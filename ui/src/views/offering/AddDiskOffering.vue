// Licensed to the Apache Software Foundation (ASF) under one
// or more contributor license agreements.  See the NOTICE file
// distributed with this work for additional information
// regarding copyright ownership.  The ASF licenses this file
// to you under the Apache License, Version 2.0 (the
// "License"); you may not use this file except in compliance
// with the License.  You may obtain a copy of the License at
//
//   http://www.apache.org/licenses/LICENSE-2.0
//
// Unless required by applicable law or agreed to in writing,
// software distributed under the License is distributed on an
// "AS IS" BASIS, WITHOUT WARRANTIES OR CONDITIONS OF ANY
// KIND, either express or implied.  See the License for the
// specific language governing permissions and limitations
// under the License.

<template>
  <div class="form-layout" v-ctrl-enter="handleSubmit">
    <a-spin :spinning="loading">
      <a-form
        :ref="formRef"
        :model="form"
        :rules="rules"
        @finish="handleSubmit"
        layout="vertical"
       >
        <a-form-item name="name" ref="name">
          <template #label>
            <tooltip-label :title="$t('label.name')" :tooltip="apiParams.name.description"/>
          </template>
          <a-input
            v-focus="true"
            v-model:value="form.name"
            :placeholder="apiParams.name.description"/>
        </a-form-item>
        <a-form-item name="displaytext" ref="displaytext">
          <template #label>
            <tooltip-label :title="$t('label.displaytext')" :tooltip="apiParams.displaytext.description"/>
          </template>
          <a-input
            v-model:value="form.displaytext"
            :placeholder="apiParams.displaytext.description"/>
        </a-form-item>
        <a-form-item name="storagetype" ref="storagetype">
          <template #label>
            <tooltip-label :title="$t('label.storagetype')" :tooltip="apiParams.storagetype.description"/>
          </template>
          <a-radio-group
            v-model:value="form.storagetype"
            buttonStyle="solid">
            <a-radio-button value="shared">
              {{ $t('label.shared') }}
            </a-radio-button>
            <a-radio-button value="local">
              {{ $t('label.local') }}
            </a-radio-button>
          </a-radio-group>
        </a-form-item>
        <a-form-item name="provisioningtype" ref="provisioningtype">
          <template #label>
            <tooltip-label :title="$t('label.provisioningtype')" :tooltip="apiParams.provisioningtype.description"/>
          </template>
          <a-radio-group
            v-model:value="form.provisioningtype"
            buttonStyle="solid">
            <a-radio-button value="thin">
              {{ $t('label.provisioningtype.thin') }}
            </a-radio-button>
            <a-radio-button value="sparse">
              {{ $t('label.provisioningtype.sparse') }}
            </a-radio-button>
            <a-radio-button value="fat">
              {{ $t('label.provisioningtype.fat') }}
            </a-radio-button>
          </a-radio-group>
        </a-form-item>
        <a-form-item name="customdisksize" ref="customdisksize">
          <template #label>
            <tooltip-label :title="$t('label.customdisksize')" :tooltip="apiParams.customized.description"/>
          </template>
          <a-switch v-model:checked="form.customdisksize" />
        </a-form-item>
        <a-form-item v-if="!form.customdisksize" name="disksize" ref="disksize">
          <template #label>
            <tooltip-label :title="$t('label.disksize')" :tooltip="apiParams.disksize.description"/>
          </template>
          <a-input
            v-model:value="form.disksize"
            :placeholder="apiParams.disksize.description"/>
        </a-form-item>
        <a-form-item name="qostype" ref="qostype" :label="$t('label.qostype')">
          <a-radio-group
            v-model:value="form.qostype"
            buttonStyle="solid">
            <a-radio-button value="">
              {{ $t('label.none') }}
            </a-radio-button>
            <a-radio-button value="hypervisor">
              {{ $t('label.hypervisor') }}
            </a-radio-button>
            <a-radio-button value="storage">
              {{ $t('label.storage') }}
            </a-radio-button>
          </a-radio-group>
        </a-form-item>
        <a-form-item v-if="form.qostype === 'hypervisor'" name="diskbytesreadrate" ref="diskbytesreadrate">
          <template #label>
            <tooltip-label :title="$t('label.diskbytesreadrate')" :tooltip="apiParams.bytesreadrate.description"/>
          </template>
          <a-input
            v-model:value="form.diskbytesreadrate"
            :placeholder="apiParams.bytesreadrate.description"/>
        </a-form-item>
        <a-form-item v-if="form.qostype === 'hypervisor'" name="diskbyteswriterate" ref="diskbyteswriterate">
          <template #label>
            <tooltip-label :title="$t('label.diskbyteswriterate')" :tooltip="apiParams.byteswriterate.description"/>
          </template>
          <a-input
            v-model:value="form.diskbyteswriterate"
            :placeholder="apiParams.byteswriterate.description"/>
        </a-form-item>
        <a-form-item v-if="form.qostype === 'hypervisor'" name="diskiopsreadrate" ref="diskiopsreadrate">
          <template #label>
            <tooltip-label :title="$t('label.diskiopsreadrate')" :tooltip="apiParams.iopsreadrate.description"/>
          </template>
          <a-input
            v-model:value="form.diskiopsreadrate"
            :placeholder="apiParams.iopsreadrate.description"/>
        </a-form-item>
        <a-form-item v-if="form.qostype === 'hypervisor'" name="diskiopswriterate" ref="diskiopswriterate">
          <template #label>
            <tooltip-label :title="$t('label.diskiopswriterate')" :tooltip="apiParams.iopswriterate.description"/>
          </template>
          <a-input
            v-model:value="form.diskiopswriterate"
            :placeholder="apiParams.iopswriterate.description"/>
        </a-form-item>
        <a-form-item v-if="form.qostype === 'storage'" name="iscustomizeddiskiops" ref="iscustomizeddiskiops">
          <template #label>
            <tooltip-label :title="$t('label.iscustomizeddiskiops')" :tooltip="apiParams.customizediops.description"/>
          </template>
          <a-switch v-model:checked="form.iscustomizeddiskiops" />
        </a-form-item>
        <a-form-item v-if="form.qostype === 'storage' && !form.iscustomizeddiskiops" name="diskiopsmin" ref="diskiopsmin">
          <template #label>
            <tooltip-label :title="$t('label.diskiopsmin')" :tooltip="apiParams.miniops.description"/>
          </template>
          <a-input
            v-model:value="form.diskiopsmin"
            :placeholder="apiParams.miniops.description"/>
        </a-form-item>
        <a-form-item v-if="form.qostype === 'storage' && !form.iscustomizeddiskiops" name="diskiopsmax" ref="diskiopsmax">
          <template #label>
            <tooltip-label :title="$t('label.diskiopsmax')" :tooltip="apiParams.maxiops.description"/>
          </template>
          <a-input
            v-model:value="form.diskiopsmax"
            :placeholder="apiParams.maxiops.description"/>
        </a-form-item>
        <a-form-item v-if="form.qostype === 'storage'" name="hypervisorsnapshotreserve" ref="hypervisorsnapshotreserve">
          <template #label>
            <tooltip-label :title="$t('label.hypervisorsnapshotreserve')" :tooltip="apiParams.hypervisorsnapshotreserve.description"/>
          </template>
          <a-input
            v-model:value="form.hypervisorsnapshotreserve"
            :placeholder="apiParams.hypervisorsnapshotreserve.description"/>
        </a-form-item>
        <a-form-item name="writecachetype" ref="writecachetype">
          <template #label>
            <tooltip-label :title="$t('label.writecachetype')" :tooltip="apiParams.cachemode.description"/>
          </template>
          <a-radio-group
            v-model:value="form.writecachetype"
            buttonStyle="solid"
            @change="selected => { handleWriteCacheTypeChange(selected.target.value) }">
            <a-radio-button value="none">
              {{ $t('label.nodiskcache') }}
            </a-radio-button>
            <a-radio-button value="writeback">
              {{ $t('label.writeback') }}
            </a-radio-button>
            <a-radio-button value="writethrough">
              {{ $t('label.writethrough') }}
            </a-radio-button>
          </a-radio-group>
        </a-form-item>
        <a-form-item v-if="isAdmin()" name="tags" ref="tags">
          <template #label>
            <tooltip-label :title="$t('label.storagetags')" :tooltip="apiParams.tags.description"/>
          </template>
          <a-select
            mode="tags"
            v-model:value="form.tags"
            showSearch
            optionFilterProp="label"
            :filterOption="(input, option) => {
              return option.children[0].children.toLowerCase().indexOf(input.toLowerCase()) >= 0
            }"
            :loading="storageTagLoading"
            :placeholder="apiParams.tags.description"
            v-if="isAdmin()">
            <a-select-option v-for="(opt) in storageTags" :key="opt">
              {{ opt }}
            </a-select-option>
          </a-select>
        </a-form-item>
        <a-form-item :label="$t('label.ispublic')" v-show="isAdmin()" name="ispublic" ref="ispublic">
          <a-switch v-model:checked="form.ispublic" @change="val => { isPublic = val }" />
        </a-form-item>
        <a-form-item v-if="!isPublic" name="domainid" ref="domainid">
          <template #label>
            <tooltip-label :title="$t('label.domainid')" :tooltip="apiParams.domainid.description"/>
          </template>
          <a-select
            mode="multiple"
            v-model:value="form.domainid"
            showSearch
            optionFilterProp="label"
            :filterOption="(input, option) => {
              return option.label.toLowerCase().indexOf(input.toLowerCase()) >= 0
            }"
            :loading="domainLoading"
            :placeholder="apiParams.domainid.description">
            <a-select-option v-for="(opt, optIndex) in domains" :key="optIndex" :label="opt.path || opt.name || opt.description">
              <span>
                <resource-icon v-if="opt && opt.icon" :image="opt.icon.base64image" size="1x" style="margin-right: 5px"/>
                <block-outlined v-else style="margin-right: 5px" />
                {{ opt.path || opt.name || opt.description }}
              </span>
            </a-select-option>
          </a-select>
        </a-form-item>
        <a-form-item name="zoneid" ref="zoneid">
          <template #label>
            <tooltip-label :title="$t('label.zoneid')" :tooltip="apiParams.zoneid.description"/>
          </template>
          <a-select
            id="zone-selection"
            mode="multiple"
            v-model:value="form.zoneid"
            showSearch
            optionFilterProp="label"
            :filterOption="(input, option) => {
              return option.label.toLowerCase().indexOf(input.toLowerCase()) >= 0
            }"
            @select="val => fetchvSphereStoragePolicies(val)"
            :loading="zoneLoading"
            :placeholder="apiParams.zoneid.description">
            <a-select-option v-for="(opt, optIndex) in zones" :key="optIndex" :label="opt.name || opt.description">
              <span>
                <resource-icon v-if="opt.icon" :image="opt.icon.base64image" size="1x" style="margin-right: 5px"/>
                <global-outlined v-else style="margin-right: 5px"/>
                {{ opt.name || opt.description }}
              </span>
            </a-select-option>
          </a-select>
        </a-form-item>
        <a-form-item v-if="'listVsphereStoragePolicies' in $store.getters.apis && storagePolicies !== null" name="storagepolicy" ref="storagepolicy">
          <template #label>
            <tooltip-label :title="$t('label.vmware.storage.policy')" :tooltip="apiParams.storagepolicy.description"/>
          </template>
          <a-select
            v-model:value="form.storagepolicy"
            :placeholder="apiParams.storagepolicy.description"
            showSearch
            optionFilterProp="label"
            :filterOption="(input, option) => {
              return option.children[0].children.toLowerCase().indexOf(input.toLowerCase()) >= 0
            }" >
            <a-select-option v-for="policy in storagePolicies" :key="policy.id">
              {{ policy.name || policy.id }}
            </a-select-option>
          </a-select>
        </a-form-item>
      </a-form>
      <div :span="24" class="action-button">
        <a-button @click="closeAction">{{ $t('label.cancel') }}</a-button>
        <a-button :loading="loading" ref="submit" type="primary" @click="handleSubmit">{{ $t('label.ok') }}</a-button>
      </div>
    </a-spin>
  </div>
</template>

<script>
import { api } from '@/api'
<<<<<<< HEAD
import { reactive, ref, toRaw } from 'vue'
=======
import { isAdmin } from '@/role'
>>>>>>> 51d4e547
import ResourceIcon from '@/components/view/ResourceIcon'
import TooltipLabel from '@/components/widgets/TooltipLabel'

export default {
  name: 'AddDiskOffering',
  components: {
    ResourceIcon,
    TooltipLabel
  },
  data () {
    return {
      selectedDomains: [],
      storageTags: [],
      storagePolicies: null,
      storageTagLoading: false,
      isPublic: true,
      domains: [],
      domainLoading: false,
      zones: [],
      zoneLoading: false,
      loading: false
    }
  },
  beforeCreate () {
    this.apiParams = this.$getApiParams('createDiskOffering')
  },
  created () {
    this.zones = [
      {
        id: null,
        name: this.$t('label.all.zone')
      }
    ]
<<<<<<< HEAD
    this.isPublic = this.isAdmin()
    this.initForm()
    this.fetchData()
=======
    this.fetchData()
    this.isPublic = isAdmin()
>>>>>>> 51d4e547
  },
  methods: {
    initForm () {
      this.formRef = ref()
      this.form = reactive({
        storagetype: 'shared',
        provisioningtype: 'thin',
        customdisksize: true,
        writecachetype: 'none',
        qostype: '',
        ispublic: this.isPublic
      })
      this.rules = reactive({
        name: [{ required: true, message: this.$t('message.error.required.input') }],
        displaytext: [{ required: true, message: this.$t('message.error.required.input') }],
        disksize: [
          { required: true, message: this.$t('message.error.required.input') },
          { type: 'number', validator: this.validateNumber }
        ],
        diskbytesreadrate: [{ type: 'number', validator: this.validateNumber }],
        diskbyteswriterate: [{ type: 'number', validator: this.validateNumber }],
        diskiopsreadrate: [{ type: 'number', validator: this.validateNumber }],
        diskiopswriterate: [{ type: 'number', validator: this.validateNumber }],
        diskiopsmin: [{ type: 'number', validator: this.validateNumber }],
        diskiopsmax: [{ type: 'number', validator: this.validateNumber }],
        hypervisorsnapshotreserve: [{ type: 'number', validator: this.validateNumber }],
        domainid: [{ type: 'array', required: true, message: this.$t('message.error.select') }],
        zoneid: [{
          type: 'array',
          validator: async (rule, value) => {
            if (value && value.length > 1 && value.indexOf(0) !== -1) {
              return Promise.reject(this.$t('message.error.zone.combined'))
            }
            return Promise.resolve()
          }
        }]
      })
    },
    fetchData () {
      this.fetchDomainData()
      this.fetchZoneData()
      if (isAdmin()) {
        this.fetchStorageTagData()
      }
    },
    isAdmin () {
      return isAdmin()
    },
    arrayHasItems (array) {
      return array !== null && array !== undefined && Array.isArray(array) && array.length > 0
    },
    fetchDomainData () {
      const params = {}
      params.listAll = true
      params.showicon = true
      params.details = 'min'
      this.domainLoading = true
      api('listDomains', params).then(json => {
        const listDomains = json.listdomainsresponse.domain
        this.domains = this.domains.concat(listDomains)
      }).finally(() => {
        this.domainLoading = false
      })
    },
    fetchZoneData () {
      const params = {}
      params.listAll = true
      params.showicon = true
      this.zoneLoading = true
      api('listZones', params).then(json => {
        const listZones = json.listzonesresponse.zone
        this.zones = this.zones.concat(listZones)
      }).finally(() => {
        this.zoneLoading = false
      })
    },
    fetchStorageTagData () {
      const params = {}
      params.listAll = true
      this.storageTagLoading = true
      api('listStorageTags', params).then(json => {
        const tags = json.liststoragetagsresponse.storagetag || []
        for (const tag of tags) {
          if (!this.storageTags.includes(tag.name)) {
            this.storageTags.push(tag.name)
          }
        }
      }).finally(() => {
        this.storageTagLoading = false
      })
    },
    fetchvSphereStoragePolicies (zoneIndex) {
      if (zoneIndex === 0 || this.form.zoneid.length > 1) {
        this.storagePolicies = null
        return
      }
      const zoneid = this.zones[zoneIndex].id
      if ('importVsphereStoragePolicies' in this.$store.getters.apis) {
        this.storagePolicies = []
        api('listVsphereStoragePolicies', {
          zoneid: zoneid
        }).then(response => {
          this.storagePolicies = response.listvspherestoragepoliciesresponse.StoragePolicy || []
        })
      }
    },
    handleSubmit (e) {
      e.preventDefault()
      if (this.loading) return
      this.formRef.value.validate().then(() => {
        const values = toRaw(this.form)
        var params = {
          isMirrored: false,
          name: values.name,
          displaytext: values.displaytext,
          storageType: values.storagetype,
          cacheMode: values.writecachetype,
          provisioningType: values.provisioningtype,
          customized: values.customdisksize
        }
        if (values.customdisksize !== true) {
          params.disksize = values.disksize
        }
        if (values.qostype === 'storage') {
          var customIops = values.iscustomizeddiskiops === true
          params.customizediops = customIops
          if (!customIops) {
            if (values.diskiopsmin != null && values.diskiopsmin.length > 0) {
              params.miniops = values.diskiopsmin
            }
            if (values.diskiopsmax != null && values.diskiopsmax.length > 0) {
              params.maxiops = values.diskiopsmax
            }
            if (values.hypervisorsnapshotreserve != null && values.hypervisorsnapshotreserve.length > 0) {
              params.hypervisorsnapshotreserve = values.hypervisorsnapshotreserve
            }
          }
        } else if (values.qostype === 'hypervisor') {
          if (values.diskbytesreadrate != null && values.diskbytesreadrate.length > 0) {
            params.bytesreadrate = values.diskbytesreadrate
          }
          if (values.diskbyteswriterate != null && values.diskbyteswriterate.length > 0) {
            params.byteswriterate = values.diskbyteswriterate
          }
          if (values.diskiopsreadrate != null && values.diskiopsreadrate.length > 0) {
            params.iopsreadrate = values.diskiopsreadrate
          }
          if (values.diskiopswriterate != null && values.diskiopswriterate.length > 0) {
            params.iopswriterate = values.diskiopswriterate
          }
        }
        if (values.tags != null && values.tags.length > 0) {
          var tags = values.tags.join(',')
          params.tags = tags
        }
        if (values.ispublic !== true) {
          var domainIndexes = values.domainid
          var domainId = null
          if (domainIndexes && domainIndexes.length > 0) {
            var domainIds = []
            for (var i = 0; i < domainIndexes.length; i++) {
              domainIds = domainIds.concat(this.domains[domainIndexes[i]].id)
            }
            domainId = domainIds.join(',')
          }
          if (domainId) {
            params.domainid = domainId
          }
        }
        var zoneIndexes = values.zoneid
        var zoneId = null
        if (zoneIndexes && zoneIndexes.length > 0) {
          var zoneIds = []
          for (var j = 0; j < zoneIndexes.length; j++) {
            zoneIds = zoneIds.concat(this.zones[zoneIndexes[j]].id)
          }
          zoneId = zoneIds.join(',')
        }
        if (zoneId) {
          params.zoneid = zoneId
        }
        if (values.storagepolicy) {
          params.storagepolicy = values.storagepolicy
        }
        api('createDiskOffering', params).then(json => {
          this.$message.success(`${this.$t('message.disk.offering.created')} ${values.name}`)
          this.$emit('refresh-data')
          this.closeAction()
        }).catch(error => {
          this.$notifyError(error)
        }).finally(() => {
          this.loading = false
        })
      })
    },
    closeAction () {
      this.$emit('close-action')
    },
    async validateNumber (rule, value) {
      if (value && (isNaN(value) || value <= 0)) {
        return Promise.reject(this.$t('message.error.number'))
      }
      return Promise.resolve()
    }
  }
}
</script>

<style scoped lang="scss">
  .form-layout {
    width: 80vw;

    @media (min-width: 800px) {
      width: 430px;
    }
  }
</style><|MERGE_RESOLUTION|>--- conflicted
+++ resolved
@@ -284,11 +284,8 @@
 
 <script>
 import { api } from '@/api'
-<<<<<<< HEAD
 import { reactive, ref, toRaw } from 'vue'
-=======
 import { isAdmin } from '@/role'
->>>>>>> 51d4e547
 import ResourceIcon from '@/components/view/ResourceIcon'
 import TooltipLabel from '@/components/widgets/TooltipLabel'
 
@@ -322,14 +319,9 @@
         name: this.$t('label.all.zone')
       }
     ]
-<<<<<<< HEAD
-    this.isPublic = this.isAdmin()
+    this.isPublic = isAdmin()
     this.initForm()
     this.fetchData()
-=======
-    this.fetchData()
-    this.isPublic = isAdmin()
->>>>>>> 51d4e547
   },
   methods: {
     initForm () {
