--- conflicted
+++ resolved
@@ -127,13 +127,8 @@
         </a-form-item>
       </a-form>
       <div :span="24" class="action-button">
-<<<<<<< HEAD
         <a-button @click="closeAction">{{ this.$t('label.cancel') }}</a-button>
         <a-button :loading="loading" ref="submit" type="primary" @click="handleSubmit">{{ this.$t('label.ok') }}</a-button>
-=======
-        <a-button @click="closeAction">{{ $t('label.cancel') }}</a-button>
-        <a-button :loading="loading" type="primary" @click="handleSubmit">{{ $t('label.ok') }}</a-button>
->>>>>>> f7fdc8a9
       </div>
     </a-spin>
   </div>
