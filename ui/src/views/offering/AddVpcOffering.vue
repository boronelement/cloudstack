// Licensed to the Apache Software Foundation (ASF) under one
// or more contributor license agreements.  See the NOTICE file
// distributed with this work for additional information
// regarding copyright ownership.  The ASF licenses this file
// to you under the Apache License, Version 2.0 (the
// "License"); you may not use this file except in compliance
// with the License.  You may obtain a copy of the License at
//
//   http://www.apache.org/licenses/LICENSE-2.0
//
// Unless required by applicable law or agreed to in writing,
// software distributed under the License is distributed on an
// "AS IS" BASIS, WITHOUT WARRANTIES OR CONDITIONS OF ANY
// KIND, either express or implied.  See the License for the
// specific language governing permissions and limitations
// under the License.

<template>
  <div class="form-layout" v-ctrl-enter="handleSubmit">
    <a-spin :spinning="loading">
      <a-form
        :ref="formRef"
        :model="form"
        :rules="rules"
        @finish="handleSubmit"
        layout="vertical">
<<<<<<< HEAD
        <a-form-item name="name" ref="name">
          <template #label>
            {{ $t('label.name') }}
            <a-tooltip :title="apiParams.name.description">
              <info-circle-outlined style="color: rgba(0,0,0,.45)" />
            </a-tooltip>
          </template>
          <a-input
            autoFocus
            v-model:value="form.name"
            :placeholder="$t('label.name')"/>
        </a-form-item>
        <a-form-item name="displaytext" ref="displaytext">
          <template #label>
            {{ $t('label.displaytext') }}
            <a-tooltip :title="apiParams.displaytext.description">
              <info-circle-outlined style="color: rgba(0,0,0,.45)" />
            </a-tooltip>
          </template>
          <a-input
            v-model:value="form.displaytext"
            :placeholder="$t('label.displaytext')"/>
        </a-form-item>
        <a-form-item name="supportedservices" ref="supportedservices">
          <template #label>
            {{ $t('label.supportedservices') }}
            <a-tooltip :title="apiParams.supportedservices.description">
              <info-circle-outlined style="color: rgba(0,0,0,.45)" />
            </a-tooltip>
          </template>
          <div class="supported-services-container" scroll-to="last-child">
            <a-list itemLayout="horizontal" :dataSource="supportedServices">
              <template #renderItem="{ item }">
                <a-list-item>
                  <CheckBoxSelectPair
                    :resourceKey="item.name"
                    :checkBoxLabel="item.description"
                    :checkBoxDecorator="'service.' + item.name"
                    :selectOptions="item.provider"
                    :selectDecorator="item.name + '.provider'"
                    @handle-checkpair-change="handleSupportedServiceChange"/>
                </a-list-item>
              </template>
            </a-list>
          </div>
        </a-form-item>
        <a-form-item
          name="regionlevelvpc"
          ref="regionlevelvpc"
          :label="$t('label.service.connectivity.regionlevelvpccapabilitycheckbox')"
          v-if="connectivityServiceChecked">
          <a-switch v-model:checked="form.regionlevelvpc" />
        </a-form-item>
        <a-form-item
          name="distributedrouter"
          ref="distributedrouter"
          :label="$t('label.service.connectivity.distributedroutercapabilitycheckbox')"
          v-if="connectivityServiceChecked">
          <a-switch v-model:checked="form.distributedrouter" />
        </a-form-item>
        <a-form-item
          name="redundantrouter"
          ref="redundantrouter"
          :label="$t('label.redundantrouter')"
          v-if="sourceNatServiceChecked">
          <a-switch v-model:checked="form.redundantrouter" />
        </a-form-item>
        <a-form-item name="ispublic" ref="ispublic" :label="$t('label.ispublic')" v-if="isAdmin()">
          <a-switch v-model:checked="form.ispublic" />
        </a-form-item>
        <a-form-item name="domainid" ref="domainid" v-if="!form.ispublic">
          <template #label>
            {{ $t('label.domainid') }}
            <a-tooltip :title="apiParams.domainid.description">
              <info-circle-outlined style="color: rgba(0,0,0,.45)" />
            </a-tooltip>
          </template>
          <a-select
            mode="multiple"
            v-model:value="form.domainid"
=======
        <a-form-item>
          <tooltip-label slot="label" :title="$t('label.name')" :tooltip="apiParams.name.description"/>
          <a-input
            autoFocus
            v-decorator="['name', {
              rules: [{ required: true, message: $t('message.error.name') }]
            }]"
            :placeholder="apiParams.name.description"/>
        </a-form-item>
        <a-form-item>
          <tooltip-label slot="label" :title="$t('label.displaytext')" :tooltip="apiParams.displaytext.description"/>
          <a-input
            v-decorator="['displaytext', {
              rules: [{ required: true, message: $t('message.error.description') }]
            }]"
            :placeholder="apiParams.displaytext.description"/>
        </a-form-item>
        <a-form-item>
          <tooltip-label slot="label" :title="$t('label.supportedservices')" :tooltip="apiParams.supportedservices.description"/>
          <div class="supported-services-container" scroll-to="last-child">
            <a-list itemLayout="horizontal" :dataSource="supportedServices">
              <a-list-item slot="renderItem" slot-scope="item">
                <CheckBoxSelectPair
                  v-decorator="['service.'+item.name, {}]"
                  :resourceKey="item.name"
                  :checkBoxLabel="item.description"
                  :checkBoxDecorator="'service.' + item.name"
                  :selectOptions="item.provider"
                  :selectDecorator="item.name + '.provider'"
                  @handle-checkselectpair-change="handleSupportedServiceChange"/>
              </a-list-item>
            </a-list>
          </div>
        </a-form-item>
        <a-form-item :label="$t('label.service.connectivity.regionlevelvpccapabilitycheckbox')" v-if="connectivityServiceChecked">
          <a-switch v-decorator="['regionlevelvpc', {initialValue: true}]" defaultChecked />
        </a-form-item>
        <a-form-item :label="$t('label.service.connectivity.distributedroutercapabilitycheckbox')" v-if="connectivityServiceChecked">
          <a-switch v-decorator="['distributedrouter', {initialValue: true}]" defaultChecked />
        </a-form-item>
        <a-form-item :label="$t('label.redundantrouter')" v-if="sourceNatServiceChecked">
          <a-switch v-decorator="['redundantrouter', {initialValue: false}]" />
        </a-form-item>
        <a-form-item :label="$t('label.ispublic')" v-if="isAdmin()">
          <a-switch v-decorator="['ispublic', {initialValue: isPublic}]" :defaultChecked="isPublic" @change="val => { isPublic = val }" />
        </a-form-item>
        <a-form-item v-if="!isPublic">
          <tooltip-label slot="label" :title="$t('label.domainid')" :tooltip="apiParams.domainid.description"/>
          <a-select
            mode="multiple"
            v-decorator="['domainid', {
              rules: [
                {
                  required: true,
                  message: $t('message.error.select')
                }
              ]
            }]"
>>>>>>> 2bbc7817
            showSearch
            optionFilterProp="label"
            :filterOption="(input, option) => {
              return option.children[0].children.toLowerCase().indexOf(input.toLowerCase()) >= 0
            }"
            :loading="domainLoading"
<<<<<<< HEAD
            :placeholder="$t('label.domain')">
=======
            :placeholder="apiParams.domainid.description">
>>>>>>> 2bbc7817
            <a-select-option v-for="(opt, optIndex) in domains" :key="optIndex">
              {{ opt.path || opt.name || opt.description }}
            </a-select-option>
          </a-select>
        </a-form-item>
<<<<<<< HEAD
        <a-form-item name="zoneid" ref="zoneid">
          <template #label>
            {{ $t('label.zoneid') }}
            <a-tooltip :title="apiParams.zoneid.description">
              <info-circle-outlined style="color: rgba(0,0,0,.45)" />
            </a-tooltip>
          </template>
=======
        <a-form-item>
          <tooltip-label slot="label" :title="$t('label.zoneid')" :tooltip="apiParams.zoneid.description"/>
>>>>>>> 2bbc7817
          <a-select
            id="zone-selection"
            mode="multiple"
            v-model:value="form.zoneid"
            showSearch
            optionFilterProp="label"
            :filterOption="(input, option) => {
              return option.children[0].children.toLowerCase().indexOf(input.toLowerCase()) >= 0
            }"
            :loading="zoneLoading"
<<<<<<< HEAD
            :placeholder="$t('label.zone')">
=======
            :placeholder="apiParams.zoneid.description">
>>>>>>> 2bbc7817
            <a-select-option v-for="(opt, optIndex) in zones" :key="optIndex">
              {{ opt.name || opt.description }}
            </a-select-option>
          </a-select>
        </a-form-item>
<<<<<<< HEAD
        <a-form-item name="enable" ref="enable" v-if="apiParams.enable">
          <template #label>
            {{ $t('label.enable.vpc.offering') }}
            <a-tooltip :title="apiParams.enable.description">
              <info-circle-outlined style="color: rgba(0,0,0,.45)" />
            </a-tooltip>
          </template>
          <a-switch v-model:checked="form.enable" />
        </a-form-item>
      </a-form>
      <div :span="24" class="action-button">
        <a-button @click="closeAction">{{ $t('label.cancel') }}</a-button>
        <a-button :loading="loading" type="primary" @click="handleSubmit">{{ $t('label.ok') }}</a-button>
=======
        <a-form-item v-if="apiParams.enable">
          <tooltip-label slot="label" :title="$t('label.enable.vpc.offering')" :tooltip="apiParams.enable.description"/>
          <a-switch v-decorator="['enable', {initialValue: false}]" />
        </a-form-item>
      </a-form>
      <div :span="24" class="action-button">
        <a-button @click="closeAction">{{ this.$t('label.cancel') }}</a-button>
        <a-button :loading="loading" ref="submit" type="primary" @click="handleSubmit">{{ this.$t('label.ok') }}</a-button>
>>>>>>> 2bbc7817
      </div>
    </a-spin>
  </div>
</template>

<script>
import { ref, reactive, toRaw } from 'vue'
import { api } from '@/api'
import CheckBoxSelectPair from '@/components/CheckBoxSelectPair'
import TooltipLabel from '@/components/widgets/TooltipLabel'

export default {
  name: 'AddVpcOffering',
  components: {
    CheckBoxSelectPair,
    TooltipLabel
  },
  data () {
    return {
      selectedDomains: [],
      selectedZones: [],
      isConserveMode: true,
      domains: [],
      domainLoading: false,
      zones: [],
      zoneLoading: false,
      loading: false,
      supportedServices: [],
      supportedServiceLoading: false,
      connectivityServiceChecked: false,
      sourceNatServiceChecked: false
    }
  },
  beforeCreate () {
    this.apiParams = this.$getApiParams('createVPCOffering')
  },
  created () {
    this.zones = [
      {
        id: null,
        name: this.$t('label.all.zone')
      }
    ]
    this.initForm()
    this.fetchData()
  },
  methods: {
    initForm () {
      this.formRef = ref()
      this.form = reactive({
        regionlevelvpc: true,
        distributedrouter: true,
        ispublic: true
      })
      this.rules = reactive({
        name: [{ required: true, message: this.$t('message.error.name') }],
        displaytext: [{ required: true, message: this.$t('message.error.description') }],
        domainid: [{ type: 'array', required: true, message: this.$t('message.error.select') }],
        zoneid: [{
          type: 'array',
          validator: async (rule, value) => {
            if (value && value.length > 1 && value.indexOf(0) !== -1) {
              return Promise.reject(this.$t('message.error.zone.combined'))
            }
            return Promise.resolve()
          }
        }]
      })
    },
    fetchData () {
      this.fetchDomainData()
      this.fetchZoneData()
      this.fetchSupportedServiceData()
    },
    isAdmin () {
      return ['Admin'].includes(this.$store.getters.userInfo.roletype)
    },
    isSupportedServiceObject (obj) {
      return (obj !== null && obj !== undefined && Object.keys(obj).length > 0 && obj.constructor === Object && 'provider' in obj)
    },
    fetchDomainData () {
      const params = {}
      params.listAll = true
      params.details = 'min'
      this.domainLoading = true
      api('listDomains', params).then(json => {
        const listDomains = json.listdomainsresponse.domain
        this.domains = this.domains.concat(listDomains)
      }).finally(() => {
        this.domainLoading = false
      })
    },
    fetchZoneData () {
      const params = {}
      params.listAll = true
      this.zoneLoading = true
      api('listZones', params).then(json => {
        const listZones = json.listzonesresponse.zone
        this.zones = this.zones.concat(listZones)
      }).finally(() => {
        this.zoneLoading = false
      })
    },
    fetchSupportedServiceData () {
      this.supportedServices = []
      this.supportedServices.push({
        name: 'Dhcp',
        provider: [
          { name: 'VpcVirtualRouter' }
        ]
      })
      this.supportedServices.push({
        name: 'Dns',
        provider: [{ name: 'VpcVirtualRouter' }]
      })
      this.supportedServices.push({
        name: 'Lb',
        provider: [
          { name: 'VpcVirtualRouter' },
          { name: 'InternalLbVm' }
        ]
      })
      this.supportedServices.push({
        name: 'Gateway',
        provider: [
          { name: 'VpcVirtualRouter' },
          { name: 'BigSwitchBcf' }
        ]
      })
      this.supportedServices.push({
        name: 'StaticNat',
        provider: [
          { name: 'VpcVirtualRouter' },
          { name: 'BigSwitchBcf' }
        ]
      })
      this.supportedServices.push({
        name: 'SourceNat',
        provider: [
          { name: 'VpcVirtualRouter' },
          { name: 'BigSwitchBcf' }
        ]
      })
      this.supportedServices.push({
        name: 'NetworkACL',
        provider: [
          { name: 'VpcVirtualRouter' },
          { name: 'BigSwitchBcf' }
        ]
      })
      this.supportedServices.push({
        name: 'PortForwarding',
        provider: [{ name: 'VpcVirtualRouter' }]
      })
      this.supportedServices.push({
        name: 'UserData',
        provider: [
          { name: 'VpcVirtualRouter' },
          { name: 'ConfigDrive' }
        ]
      })
      this.supportedServices.push({
        name: 'Vpn',
        provider: [
          { name: 'VpcVirtualRouter' },
          { name: 'BigSwitchBcf' }
        ]
      })
      this.supportedServices.push({
        name: 'Connectivity',
        provider: [
          { name: 'BigSwitchBcf' },
          { name: 'NiciraNvp' },
          { name: 'Ovs' },
          { name: 'JuniperContrailVpcRouter' }
        ]
      })
      for (var i in this.supportedServices) {
        var serviceName = this.supportedServices[i].name
        var serviceDisplayName = serviceName
        // Sanitize names
        this.supportedServices[i].description = serviceDisplayName
      }
    },
    handleSupportedServiceChange (service, checked, provider) {
      if (service === 'Connectivity') {
        this.connectivityServiceChecked = checked
      }
      if (service === 'SourceNat') {
        this.sourceNatServiceChecked = checked
      }
    },
    handleSubmit (e) {
      e.preventDefault()
<<<<<<< HEAD
      this.formRef.value.validate().then(() => {
        const values = toRaw(this.form)
=======
      if (this.loading) return
      this.form.validateFields((err, values) => {
        if (err) {
          return
        }
        this.loading = true
>>>>>>> 2bbc7817
        var params = {}
        params.name = values.name
        params.displaytext = values.displaytext
        if (values.ispublic !== true) {
          var domainIndexes = values.domainid
          var domainId = null
          if (domainIndexes && domainIndexes.length > 0) {
            var domainIds = []
            for (var i = 0; i < domainIndexes.length; i++) {
              domainIds = domainIds.concat(this.domains[domainIndexes[i]].id)
            }
            domainId = domainIds.join(',')
          }
          if (domainId) {
            params.domainid = domainId
          }
        }
        var zoneIndexes = values.zoneid
        var zoneId = null
        if (zoneIndexes && zoneIndexes.length > 0) {
          var zoneIds = []
          for (var j = 0; j < zoneIndexes.length; j++) {
            zoneIds = zoneIds.concat(this.zones[zoneIndexes[j]].id)
          }
          zoneId = zoneIds.join(',')
        }
        if (zoneId) {
          params.zoneid = zoneId
        }
        var selectedServices = null
        var keys = Object.keys(values)
        var self = this
        keys.forEach(function (key, keyIndex) {
          if (self.isSupportedServiceObject(values[key])) {
            if (selectedServices == null) {
              selectedServices = {}
            }
            selectedServices[key] = values[key]
          }
        })
        if (selectedServices != null) {
          var supportedServices = Object.keys(selectedServices)
          params.supportedservices = supportedServices.join(',')
          for (var k in supportedServices) {
            params['serviceProviderList[' + k + '].service'] = supportedServices[k]
            params['serviceProviderList[' + k + '].provider'] = selectedServices[supportedServices[k]].provider
          }
          var serviceCapabilityIndex = 0
          if (supportedServices.includes('Connectivity')) {
            if (values.regionlevelvpc === true) {
              params['serviceCapabilityList[' + serviceCapabilityIndex + '].service'] = 'Connectivity'
              params['serviceCapabilityList[' + serviceCapabilityIndex + '].capabilitytype'] = 'RegionLevelVpc'
              params['serviceCapabilityList[' + serviceCapabilityIndex + '].capabilityvalue'] = true
              serviceCapabilityIndex++
            }
            if (values.distributedrouter === true) {
              params['serviceCapabilityList[' + serviceCapabilityIndex + '].service'] = 'Connectivity'
              params['serviceCapabilityList[' + serviceCapabilityIndex + '].capabilitytype'] = 'DistributedRouter'
              params['serviceCapabilityList[' + serviceCapabilityIndex + '].capabilityvalue'] = true
              serviceCapabilityIndex++
            }
          }
          if (supportedServices.includes('SourceNat') && values.redundantrouter === true) {
            params['serviceCapabilityList[' + serviceCapabilityIndex + '].service'] = 'SourceNat'
            params['serviceCapabilityList[' + serviceCapabilityIndex + '].capabilitytype'] = 'RedundantRouter'
            params['serviceCapabilityList[' + serviceCapabilityIndex + '].capabilityvalue'] = true
            serviceCapabilityIndex++
          }
        } else {
          params.supportedservices = ''
        }
        if (values.enable) {
          params.enable = values.enable
        }
        api('createVPCOffering', params).then(json => {
          this.$message.success(`${this.$t('message.create.vpc.offering')}: ` + values.name)
          this.$emit('refresh-data')
          this.closeAction()
        }).catch(error => {
          this.$notifyError(error)
        }).finally(() => {
          this.loading = false
        })
      })
    },
    closeAction () {
      this.$emit('close-action')
    }
  }
}
</script>

<style scoped lang="scss">
  .form-layout {
    width: 80vw;

    @media (min-width: 800px) {
      width: 500px;
    }
  }

  .supported-services-container {
    height: 250px;
    overflow: auto;
  }
</style><|MERGE_RESOLUTION|>--- conflicted
+++ resolved
@@ -24,88 +24,6 @@
         :rules="rules"
         @finish="handleSubmit"
         layout="vertical">
-<<<<<<< HEAD
-        <a-form-item name="name" ref="name">
-          <template #label>
-            {{ $t('label.name') }}
-            <a-tooltip :title="apiParams.name.description">
-              <info-circle-outlined style="color: rgba(0,0,0,.45)" />
-            </a-tooltip>
-          </template>
-          <a-input
-            autoFocus
-            v-model:value="form.name"
-            :placeholder="$t('label.name')"/>
-        </a-form-item>
-        <a-form-item name="displaytext" ref="displaytext">
-          <template #label>
-            {{ $t('label.displaytext') }}
-            <a-tooltip :title="apiParams.displaytext.description">
-              <info-circle-outlined style="color: rgba(0,0,0,.45)" />
-            </a-tooltip>
-          </template>
-          <a-input
-            v-model:value="form.displaytext"
-            :placeholder="$t('label.displaytext')"/>
-        </a-form-item>
-        <a-form-item name="supportedservices" ref="supportedservices">
-          <template #label>
-            {{ $t('label.supportedservices') }}
-            <a-tooltip :title="apiParams.supportedservices.description">
-              <info-circle-outlined style="color: rgba(0,0,0,.45)" />
-            </a-tooltip>
-          </template>
-          <div class="supported-services-container" scroll-to="last-child">
-            <a-list itemLayout="horizontal" :dataSource="supportedServices">
-              <template #renderItem="{ item }">
-                <a-list-item>
-                  <CheckBoxSelectPair
-                    :resourceKey="item.name"
-                    :checkBoxLabel="item.description"
-                    :checkBoxDecorator="'service.' + item.name"
-                    :selectOptions="item.provider"
-                    :selectDecorator="item.name + '.provider'"
-                    @handle-checkpair-change="handleSupportedServiceChange"/>
-                </a-list-item>
-              </template>
-            </a-list>
-          </div>
-        </a-form-item>
-        <a-form-item
-          name="regionlevelvpc"
-          ref="regionlevelvpc"
-          :label="$t('label.service.connectivity.regionlevelvpccapabilitycheckbox')"
-          v-if="connectivityServiceChecked">
-          <a-switch v-model:checked="form.regionlevelvpc" />
-        </a-form-item>
-        <a-form-item
-          name="distributedrouter"
-          ref="distributedrouter"
-          :label="$t('label.service.connectivity.distributedroutercapabilitycheckbox')"
-          v-if="connectivityServiceChecked">
-          <a-switch v-model:checked="form.distributedrouter" />
-        </a-form-item>
-        <a-form-item
-          name="redundantrouter"
-          ref="redundantrouter"
-          :label="$t('label.redundantrouter')"
-          v-if="sourceNatServiceChecked">
-          <a-switch v-model:checked="form.redundantrouter" />
-        </a-form-item>
-        <a-form-item name="ispublic" ref="ispublic" :label="$t('label.ispublic')" v-if="isAdmin()">
-          <a-switch v-model:checked="form.ispublic" />
-        </a-form-item>
-        <a-form-item name="domainid" ref="domainid" v-if="!form.ispublic">
-          <template #label>
-            {{ $t('label.domainid') }}
-            <a-tooltip :title="apiParams.domainid.description">
-              <info-circle-outlined style="color: rgba(0,0,0,.45)" />
-            </a-tooltip>
-          </template>
-          <a-select
-            mode="multiple"
-            v-model:value="form.domainid"
-=======
         <a-form-item>
           <tooltip-label slot="label" :title="$t('label.name')" :tooltip="apiParams.name.description"/>
           <a-input
@@ -164,35 +82,20 @@
                 }
               ]
             }]"
->>>>>>> 2bbc7817
             showSearch
             optionFilterProp="label"
             :filterOption="(input, option) => {
               return option.children[0].children.toLowerCase().indexOf(input.toLowerCase()) >= 0
             }"
             :loading="domainLoading"
-<<<<<<< HEAD
-            :placeholder="$t('label.domain')">
-=======
             :placeholder="apiParams.domainid.description">
->>>>>>> 2bbc7817
             <a-select-option v-for="(opt, optIndex) in domains" :key="optIndex">
               {{ opt.path || opt.name || opt.description }}
             </a-select-option>
           </a-select>
         </a-form-item>
-<<<<<<< HEAD
-        <a-form-item name="zoneid" ref="zoneid">
-          <template #label>
-            {{ $t('label.zoneid') }}
-            <a-tooltip :title="apiParams.zoneid.description">
-              <info-circle-outlined style="color: rgba(0,0,0,.45)" />
-            </a-tooltip>
-          </template>
-=======
         <a-form-item>
           <tooltip-label slot="label" :title="$t('label.zoneid')" :tooltip="apiParams.zoneid.description"/>
->>>>>>> 2bbc7817
           <a-select
             id="zone-selection"
             mode="multiple"
@@ -203,31 +106,12 @@
               return option.children[0].children.toLowerCase().indexOf(input.toLowerCase()) >= 0
             }"
             :loading="zoneLoading"
-<<<<<<< HEAD
-            :placeholder="$t('label.zone')">
-=======
             :placeholder="apiParams.zoneid.description">
->>>>>>> 2bbc7817
             <a-select-option v-for="(opt, optIndex) in zones" :key="optIndex">
               {{ opt.name || opt.description }}
             </a-select-option>
           </a-select>
         </a-form-item>
-<<<<<<< HEAD
-        <a-form-item name="enable" ref="enable" v-if="apiParams.enable">
-          <template #label>
-            {{ $t('label.enable.vpc.offering') }}
-            <a-tooltip :title="apiParams.enable.description">
-              <info-circle-outlined style="color: rgba(0,0,0,.45)" />
-            </a-tooltip>
-          </template>
-          <a-switch v-model:checked="form.enable" />
-        </a-form-item>
-      </a-form>
-      <div :span="24" class="action-button">
-        <a-button @click="closeAction">{{ $t('label.cancel') }}</a-button>
-        <a-button :loading="loading" type="primary" @click="handleSubmit">{{ $t('label.ok') }}</a-button>
-=======
         <a-form-item v-if="apiParams.enable">
           <tooltip-label slot="label" :title="$t('label.enable.vpc.offering')" :tooltip="apiParams.enable.description"/>
           <a-switch v-decorator="['enable', {initialValue: false}]" />
@@ -236,7 +120,6 @@
       <div :span="24" class="action-button">
         <a-button @click="closeAction">{{ this.$t('label.cancel') }}</a-button>
         <a-button :loading="loading" ref="submit" type="primary" @click="handleSubmit">{{ this.$t('label.ok') }}</a-button>
->>>>>>> 2bbc7817
       </div>
     </a-spin>
   </div>
@@ -431,17 +314,9 @@
     },
     handleSubmit (e) {
       e.preventDefault()
-<<<<<<< HEAD
+      if (this.loading) return
       this.formRef.value.validate().then(() => {
         const values = toRaw(this.form)
-=======
-      if (this.loading) return
-      this.form.validateFields((err, values) => {
-        if (err) {
-          return
-        }
-        this.loading = true
->>>>>>> 2bbc7817
         var params = {}
         params.name = values.name
         params.displaytext = values.displaytext
