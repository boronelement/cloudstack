// Licensed to the Apache Software Foundation (ASF) under one
// or more contributor license agreements.  See the NOTICE file
// distributed with this work for additional information
// regarding copyright ownership.  The ASF licenses this file
// to you under the Apache License, Version 2.0 (the
// "License"); you may not use this file except in compliance
// with the License.  You may obtain a copy of the License at
//
//   http://www.apache.org/licenses/LICENSE-2.0
//
// Unless required by applicable law or agreed to in writing,
// software distributed under the License is distributed on an
// "AS IS" BASIS, WITHOUT WARRANTIES OR CONDITIONS OF ANY
// KIND, either express or implied.  See the License for the
// specific language governing permissions and limitations
// under the License.

<template>
  <div class="form-layout" v-ctrl-enter="handleSubmit">
    <a-form
      layout="vertical"
      :form="form"
      @submit="handleSubmit">
      <a-form-item>
        <tooltip-label slot="label" :title="$t('label.name')" :tooltip="apiParams.name.description"/>
        <a-input
          autoFocus
          v-decorator="['name', {
            rules: [{ required: true, message: $t('message.error.required.input') }]
          }]"/>
      </a-form-item>
      <a-form-item>
        <tooltip-label slot="label" :title="$t('label.description')" :tooltip="apiParams.description.description"/>
        <a-input
          v-decorator="['description', {
            rules: [{ required: true, message: $t('message.error.required.input') }]
          }]"/>
      </a-form-item>
      <a-form-item>
        <tooltip-label slot="label" :title="$t('label.zoneid')" :tooltip="apiParams.zoneid.description"/>
        <a-select
          showSearch
          allowClear
          v-decorator="['zoneid', {
            rules: [{ required: true, message: `${this.$t('message.error.select')}` }]
          }]"
          :loading="zones.loading"
          @change="onChangeZone">
          <a-select-option v-for="zone in zones.opts" :key="zone.name">
            <resource-icon v-if="zone.icon" :image="zone.icon.base64image" size="1x" style="margin-right: 5px"/>
            <a-icon v-else type="global" style="margin-right: 5px"/>
            {{ zone.name }}
          </a-select-option>
        </a-select>
      </a-form-item>
      <a-form-item>
        <tooltip-label slot="label" :title="$t('label.externalid')" :tooltip="apiParams.externalid.description"/>
        <a-select
          allowClear
          v-decorator="['externalid', {
            rules: [{ required: true, message: `${this.$t('message.error.select')}` }]
          }] "
          :loading="externals.loading">
          <a-select-option v-for="opt in externals.opts" :key="opt.id">
            {{ opt.name }}
          </a-select-option>
        </a-select>
      </a-form-item>
      <a-form-item>
        <tooltip-label slot="label" :title="$t('label.allowuserdrivenbackups')" :tooltip="apiParams.allowuserdrivenbackups.description"/>
        <a-switch
          v-decorator="['allowuserdrivenbackups']"
          :default-checked="true"/>
      </a-form-item>
      <div :span="24" class="action-button">
        <a-button :loading="loading" @click="closeAction">{{ this.$t('label.cancel') }}</a-button>
        <a-button :loading="loading" ref="submit" type="primary" @click="handleSubmit">{{ this.$t('label.ok') }}</a-button>
      </div>
    </a-form>
  </div>
</template>

<script>
import { api } from '@/api'
<<<<<<< HEAD
import ResourceIcon from '@/components/view/ResourceIcon'
=======
import TooltipLabel from '@/components/widgets/TooltipLabel'
>>>>>>> 846efdbf

export default {
  name: 'ImportBackupOffering',
  components: {
    TooltipLabel
  },
  data () {
    return {
      loading: false,
      zones: {
        loading: false,
        opts: []
      },
      externals: {
        loading: false,
        opts: []
      }
    }
  },
  components: {
    ResourceIcon
  },
  beforeCreate () {
    this.form = this.$form.createForm(this)
    this.apiParams = this.$getApiParams('importBackupOffering')
  },
  created () {
    this.fetchData()
  },
  methods: {
    fetchData () {
      this.fetchZone()
    },
    fetchZone () {
      this.zones.loading = true
      api('listZones', { available: true, showicon: true }).then(json => {
        this.zones.opts = json.listzonesresponse.zone || []
        this.$forceUpdate()
      }).catch(error => {
        this.$notifyError(error)
      }).finally(f => {
        this.zones.loading = false
      })
    },
    fetchExternal (zoneId) {
      if (!zoneId) {
        this.externals.opts = []
        return
      }
      this.externals.loading = true
      api('listBackupProviderOfferings', { zoneid: zoneId }).then(json => {
        this.externals.opts = json.listbackupproviderofferingsresponse.backupoffering || []
        this.$forceUpdate()
      }).catch(error => {
        this.$notifyError(error)
      }).finally(f => {
        this.externals.loading = false
      })
    },
    handleSubmit (e) {
      e.preventDefault()
      if (this.loading) return
      this.form.validateFields((err, values) => {
        if (err) {
          return
        }
        this.loading = true
        const params = {}
        for (const key in values) {
          const input = values[key]
          if (key === 'zoneid') {
            params[key] = this.zones.opts.filter(zone => zone.name === input)[0].id || null
          } else {
            params[key] = input
          }
        }
        params.allowuserdrivenbackups = values.allowuserdrivenbackups ? values.allowuserdrivenbackups : true
        this.loading = true
        const title = this.$t('label.import.offering')
        api('importBackupOffering', params).then(json => {
          const jobId = json.importbackupofferingresponse.jobid
          if (jobId) {
            this.$pollJob({
              jobId,
              title: title,
              description: values.name,
              successMethod: result => {
                this.closeAction()
                this.loading = false
              },
              loadingMessage: `${title} ${this.$t('label.in.progress')} ${this.$t('label.for')} ${params.name}`,
              catchMessage: this.$t('error.fetching.async.job.result'),
              catchMethod: () => {
                this.loading = false
              }
            })
          }
        }).catch(error => {
          this.$notifyError(error)
          this.loading = false
        })
      })
    },
    onChangeZone (value) {
      if (!value) {
        this.externals.opts = []
        return
      }
      const zoneId = this.zones.opts.filter(zone => zone.name === value)[0].id || null
      this.fetchExternal(zoneId)
    },
    closeAction () {
      this.$emit('close-action')
    }
  }
}
</script>

<style scoped lang="less">
.form-layout {
  width: 30vw;

  @media (min-width: 500px) {
    width: 450px;
  }
}
</style><|MERGE_RESOLUTION|>--- conflicted
+++ resolved
@@ -82,16 +82,14 @@
 
 <script>
 import { api } from '@/api'
-<<<<<<< HEAD
 import ResourceIcon from '@/components/view/ResourceIcon'
-=======
 import TooltipLabel from '@/components/widgets/TooltipLabel'
->>>>>>> 846efdbf
 
 export default {
   name: 'ImportBackupOffering',
   components: {
-    TooltipLabel
+    TooltipLabel,
+    ResourceIcon
   },
   data () {
     return {
@@ -105,9 +103,6 @@
         opts: []
       }
     }
-  },
-  components: {
-    ResourceIcon
   },
   beforeCreate () {
     this.form = this.$form.createForm(this)
