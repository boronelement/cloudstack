// Licensed to the Apache Software Foundation (ASF) under one
// or more contributor license agreements.  See the NOTICE file
// distributed with this work for additional information
// regarding copyright ownership.  The ASF licenses this file
// to you under the Apache License, Version 2.0 (the
// "License"); you may not use this file except in compliance
// with the License.  You may obtain a copy of the License at
//
//   http://www.apache.org/licenses/LICENSE-2.0
//
// Unless required by applicable law or agreed to in writing,
// software distributed under the License is distributed on an
// "AS IS" BASIS, WITHOUT WARRANTIES OR CONDITIONS OF ANY
// KIND, either express or implied.  See the License for the
// specific language governing permissions and limitations
// under the License.

<template>
  <div class="form-layout">
    <a-form
      layout="vertical"
      :ref="formRef"
      :model="form"
      :rules="rules"
      @finish="handleSubmit">
      <a-form-item name="name" ref="name">
        <template #label>
          {{ $t('label.name') }}
          <a-tooltip :title="apiParams.name.description">
<<<<<<< HEAD
            <info-circle-outlined style="color: rgba(0,0,0,.45)" />
=======
            <a-icon type="info-circle" />
>>>>>>> 8680f7d9
          </a-tooltip>
        </template>
        <a-input
          autoFocus
          v-model:value="form.name"/>
      </a-form-item>
      <a-form-item name="description" ref="description">
        <template #label>
          {{ $t('label.description') }}
          <a-tooltip :title="apiParams.description.description">
<<<<<<< HEAD
            <info-circle-outlined style="color: rgba(0,0,0,.45)" />
=======
            <a-icon type="info-circle" />
>>>>>>> 8680f7d9
          </a-tooltip>
        </template>
        <a-input v-model:value="form.description"/>
      </a-form-item>
      <a-form-item name="zoneid" ref="zoneid">
        <template #label>
          {{ $t('label.zoneid') }}
          <a-tooltip :title="apiParams.zoneid.description">
<<<<<<< HEAD
            <info-circle-outlined style="color: rgba(0,0,0,.45)" />
=======
            <a-icon type="info-circle" />
>>>>>>> 8680f7d9
          </a-tooltip>
        </template>
        <a-select
          showSearch
          allowClear
          v-model:value="form.zoneid"
          :loading="zones.loading"
          @change="onChangeZone">
          <a-select-option v-for="zone in zones.opts" :key="zone.name">
            {{ zone.name }}
          </a-select-option>
        </a-select>
      </a-form-item>
      <a-form-item name="externalid" ref="externalid">
        <template #label>
          {{ $t('label.externalid') }}
          <a-tooltip :title="apiParams.externalid.description">
<<<<<<< HEAD
            <info-circle-outlined style="color: rgba(0,0,0,.45)" />
=======
            <a-icon type="info-circle" />
>>>>>>> 8680f7d9
          </a-tooltip>
        </template>
        <a-select
          allowClear
          v-model:value="form.externalid"
          :loading="externals.loading">
          <a-select-option v-for="opt in externals.opts" :key="opt.id">
            {{ opt.name }}
          </a-select-option>
        </a-select>
      </a-form-item>
      <a-form-item name="allowuserdrivenbackups" ref="allowuserdrivenbackups">
        <template #label>
          {{ $t('label.allowuserdrivenbackups') }}
          <a-tooltip :title="apiParams.allowuserdrivenbackups.description">
<<<<<<< HEAD
            <info-circle-outlined style="color: rgba(0,0,0,.45)" />
=======
            <a-icon type="info-circle" />
>>>>>>> 8680f7d9
          </a-tooltip>
        </template>
        <a-switch v-model:checked="form.allowuserdrivenbackups"/>
      </a-form-item>
      <div :span="24" class="action-button">
        <a-button :loading="loading" @click="closeAction">{{ this.$t('label.cancel') }}</a-button>
        <a-button :loading="loading" type="primary" html-type="submit">{{ this.$t('label.ok') }}</a-button>
      </div>
    </a-form>
  </div>
</template>

<script>
import { ref, reactive, toRaw } from 'vue'
import { api } from '@/api'

export default {
  name: 'ImportBackupOffering',
  data () {
    return {
      loading: false,
      zones: {
        loading: false,
        opts: []
      },
      externals: {
        loading: false,
        opts: []
      }
    }
  },
  beforeCreate () {
    this.apiParams = this.$getApiParams('importBackupOffering')
  },
  created () {
    this.initForm()
    this.fetchData()
  },
  methods: {
    initForm () {
      this.formRef = ref()
      this.form = reactive({
        allowuserdrivenbackups: true
      })
      this.rules = reactive({
        name: [{ required: true, message: this.$t('message.error.required.input') }],
        description: [{ required: true, message: this.$t('message.error.required.input') }],
        zoneid: [{ required: true, message: this.$t('message.error.select') }],
        externalid: [{ required: true, message: this.$t('message.error.select') }]
      })
    },
    fetchData () {
      this.fetchZone()
    },
    fetchZone () {
      this.zones.loading = true
      api('listZones', { available: true }).then(json => {
        this.zones.opts = json.listzonesresponse.zone || []
      }).catch(error => {
        this.$notifyError(error)
      }).finally(f => {
        this.zones.loading = false
      })
    },
    fetchExternal (zoneId) {
      if (!zoneId) {
        this.externals.opts = []
        return
      }
      this.externals.loading = true
      api('listBackupProviderOfferings', { zoneid: zoneId }).then(json => {
        this.externals.opts = json.listbackupproviderofferingsresponse.backupoffering || []
      }).catch(error => {
        this.$notifyError(error)
      }).finally(f => {
        this.externals.loading = false
      })
    },
    handleSubmit (e) {
      e.preventDefault()
      this.formRef.value.validate().then(() => {
        const values = toRaw(this.form)
        const params = {}
        for (const key in values) {
          const input = values[key]
          if (key === 'zoneid') {
            params[key] = this.zones.opts.filter(zone => zone.name === input)[0].id || null
          } else {
            params[key] = input
          }
        }
        params.allowuserdrivenbackups = values.allowuserdrivenbackups ? values.allowuserdrivenbackups : true
        this.loading = true
        const title = this.$t('label.import.offering')
        api('importBackupOffering', params).then(json => {
          const jobId = json.importbackupofferingresponse.jobid
          if (jobId) {
            this.$pollJob({
              jobId,
              title: title,
              description: values.name,
              successMethod: result => {
                this.closeAction()
              },
              loadingMessage: `${title} ${this.$t('label.in.progress')} ${this.$t('label.for')} ${params.name}`,
              catchMessage: this.$t('error.fetching.async.job.result')
            })
          }
        }).catch(error => {
          this.$notifyError(error)
        }).finally(f => {
          this.loading = false
        })
      })
    },
    onChangeZone (value) {
      if (!value) {
        this.externals.opts = []
        return
      }
      const zoneId = this.zones.opts.filter(zone => zone.name === value)[0].id || null
      this.fetchExternal(zoneId)
    },
    closeAction () {
      this.$emit('close-action')
    }
  }
}
</script>

<style scoped lang="less">
.form-layout {
  width: 30vw;

  @media (min-width: 500px) {
    width: 450px;
  }

  .action-button {
    text-align: right;
    margin-top: 20px;

    button {
      margin-right: 5px;
    }
  }
}
</style><|MERGE_RESOLUTION|>--- conflicted
+++ resolved
@@ -27,11 +27,7 @@
         <template #label>
           {{ $t('label.name') }}
           <a-tooltip :title="apiParams.name.description">
-<<<<<<< HEAD
-            <info-circle-outlined style="color: rgba(0,0,0,.45)" />
-=======
-            <a-icon type="info-circle" />
->>>>>>> 8680f7d9
+            <info-circle-outlined style="color: rgba(0,0,0,.45)" />
           </a-tooltip>
         </template>
         <a-input
@@ -42,11 +38,7 @@
         <template #label>
           {{ $t('label.description') }}
           <a-tooltip :title="apiParams.description.description">
-<<<<<<< HEAD
-            <info-circle-outlined style="color: rgba(0,0,0,.45)" />
-=======
-            <a-icon type="info-circle" />
->>>>>>> 8680f7d9
+            <info-circle-outlined style="color: rgba(0,0,0,.45)" />
           </a-tooltip>
         </template>
         <a-input v-model:value="form.description"/>
@@ -55,11 +47,7 @@
         <template #label>
           {{ $t('label.zoneid') }}
           <a-tooltip :title="apiParams.zoneid.description">
-<<<<<<< HEAD
-            <info-circle-outlined style="color: rgba(0,0,0,.45)" />
-=======
-            <a-icon type="info-circle" />
->>>>>>> 8680f7d9
+            <info-circle-outlined style="color: rgba(0,0,0,.45)" />
           </a-tooltip>
         </template>
         <a-select
@@ -77,11 +65,7 @@
         <template #label>
           {{ $t('label.externalid') }}
           <a-tooltip :title="apiParams.externalid.description">
-<<<<<<< HEAD
-            <info-circle-outlined style="color: rgba(0,0,0,.45)" />
-=======
-            <a-icon type="info-circle" />
->>>>>>> 8680f7d9
+            <info-circle-outlined style="color: rgba(0,0,0,.45)" />
           </a-tooltip>
         </template>
         <a-select
@@ -97,18 +81,14 @@
         <template #label>
           {{ $t('label.allowuserdrivenbackups') }}
           <a-tooltip :title="apiParams.allowuserdrivenbackups.description">
-<<<<<<< HEAD
-            <info-circle-outlined style="color: rgba(0,0,0,.45)" />
-=======
-            <a-icon type="info-circle" />
->>>>>>> 8680f7d9
+            <info-circle-outlined style="color: rgba(0,0,0,.45)" />
           </a-tooltip>
         </template>
         <a-switch v-model:checked="form.allowuserdrivenbackups"/>
       </a-form-item>
       <div :span="24" class="action-button">
-        <a-button :loading="loading" @click="closeAction">{{ this.$t('label.cancel') }}</a-button>
-        <a-button :loading="loading" type="primary" html-type="submit">{{ this.$t('label.ok') }}</a-button>
+        <a-button :loading="loading" @click="closeAction">{{ $t('label.cancel') }}</a-button>
+        <a-button :loading="loading" type="primary" html-type="submit">{{ $t('label.ok') }}</a-button>
       </div>
     </a-form>
   </div>
