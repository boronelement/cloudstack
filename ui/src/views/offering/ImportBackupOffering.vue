// Licensed to the Apache Software Foundation (ASF) under one
// or more contributor license agreements.  See the NOTICE file
// distributed with this work for additional information
// regarding copyright ownership.  The ASF licenses this file
// to you under the Apache License, Version 2.0 (the
// "License"); you may not use this file except in compliance
// with the License.  You may obtain a copy of the License at
//
//   http://www.apache.org/licenses/LICENSE-2.0
//
// Unless required by applicable law or agreed to in writing,
// software distributed under the License is distributed on an
// "AS IS" BASIS, WITHOUT WARRANTIES OR CONDITIONS OF ANY
// KIND, either express or implied.  See the License for the
// specific language governing permissions and limitations
// under the License.

<template>
  <div class="form-layout" v-ctrl-enter="handleSubmit">
    <a-form
      layout="vertical"
<<<<<<< HEAD
      :ref="formRef"
      :model="form"
      :rules="rules"
      @finish="handleSubmit">
      <a-form-item name="name" ref="name">
        <template #label>
          {{ $t('label.name') }}
          <a-tooltip :title="apiParams.name.description">
            <info-circle-outlined style="color: rgba(0,0,0,.45)" />
          </a-tooltip>
        </template>
=======
      :form="form"
      @submit="handleSubmit">
      <a-form-item>
        <tooltip-label slot="label" :title="$t('label.name')" :tooltip="apiParams.name.description"/>
>>>>>>> 2bbc7817
        <a-input
          autoFocus
          v-model:value="form.name"/>
      </a-form-item>
<<<<<<< HEAD
      <a-form-item name="description" ref="description">
        <template #label>
          {{ $t('label.description') }}
          <a-tooltip :title="apiParams.description.description">
            <info-circle-outlined style="color: rgba(0,0,0,.45)" />
          </a-tooltip>
        </template>
        <a-input v-model:value="form.description"/>
      </a-form-item>
      <a-form-item name="zoneid" ref="zoneid">
        <template #label>
          {{ $t('label.zoneid') }}
          <a-tooltip :title="apiParams.zoneid.description">
            <info-circle-outlined style="color: rgba(0,0,0,.45)" />
          </a-tooltip>
        </template>
=======
      <a-form-item>
        <tooltip-label slot="label" :title="$t('label.description')" :tooltip="apiParams.description.description"/>
        <a-input
          v-decorator="['description', {
            rules: [{ required: true, message: $t('message.error.required.input') }]
          }]"/>
      </a-form-item>
      <a-form-item>
        <tooltip-label slot="label" :title="$t('label.zoneid')" :tooltip="apiParams.zoneid.description"/>
>>>>>>> 2bbc7817
        <a-select
          showSearch
          allowClear
          v-model:value="form.zoneid"
          :loading="zones.loading"
          @change="onChangeZone">
          <a-select-option v-for="zone in zones.opts" :key="zone.name">
            {{ zone.name }}
          </a-select-option>
        </a-select>
      </a-form-item>
<<<<<<< HEAD
      <a-form-item name="externalid" ref="externalid">
        <template #label>
          {{ $t('label.externalid') }}
          <a-tooltip :title="apiParams.externalid.description">
            <info-circle-outlined style="color: rgba(0,0,0,.45)" />
          </a-tooltip>
        </template>
=======
      <a-form-item>
        <tooltip-label slot="label" :title="$t('label.externalid')" :tooltip="apiParams.externalid.description"/>
>>>>>>> 2bbc7817
        <a-select
          allowClear
          v-model:value="form.externalid"
          :loading="externals.loading">
          <a-select-option v-for="opt in externals.opts" :key="opt.id">
            {{ opt.name }}
          </a-select-option>
        </a-select>
      </a-form-item>
<<<<<<< HEAD
      <a-form-item name="allowuserdrivenbackups" ref="allowuserdrivenbackups">
        <template #label>
          {{ $t('label.allowuserdrivenbackups') }}
          <a-tooltip :title="apiParams.allowuserdrivenbackups.description">
            <info-circle-outlined style="color: rgba(0,0,0,.45)" />
          </a-tooltip>
        </template>
        <a-switch v-model:checked="form.allowuserdrivenbackups"/>
      </a-form-item>
      <div :span="24" class="action-button">
        <a-button :loading="loading" @click="closeAction">{{ $t('label.cancel') }}</a-button>
        <a-button :loading="loading" type="primary" html-type="submit">{{ $t('label.ok') }}</a-button>
=======
      <a-form-item>
        <tooltip-label slot="label" :title="$t('label.allowuserdrivenbackups')" :tooltip="apiParams.allowuserdrivenbackups.description"/>
        <a-switch
          v-decorator="['allowuserdrivenbackups']"
          :default-checked="true"/>
      </a-form-item>
      <div :span="24" class="action-button">
        <a-button :loading="loading" @click="closeAction">{{ this.$t('label.cancel') }}</a-button>
        <a-button :loading="loading" ref="submit" type="primary" @click="handleSubmit">{{ this.$t('label.ok') }}</a-button>
>>>>>>> 2bbc7817
      </div>
    </a-form>
  </div>
</template>

<script>
import { ref, reactive, toRaw } from 'vue'
import { api } from '@/api'
import TooltipLabel from '@/components/widgets/TooltipLabel'

export default {
  name: 'ImportBackupOffering',
  components: {
    TooltipLabel
  },
  data () {
    return {
      loading: false,
      zones: {
        loading: false,
        opts: []
      },
      externals: {
        loading: false,
        opts: []
      }
    }
  },
  beforeCreate () {
    this.apiParams = this.$getApiParams('importBackupOffering')
  },
  created () {
    this.initForm()
    this.fetchData()
  },
  methods: {
    initForm () {
      this.formRef = ref()
      this.form = reactive({
        allowuserdrivenbackups: true
      })
      this.rules = reactive({
        name: [{ required: true, message: this.$t('message.error.required.input') }],
        description: [{ required: true, message: this.$t('message.error.required.input') }],
        zoneid: [{ required: true, message: this.$t('message.error.select') }],
        externalid: [{ required: true, message: this.$t('message.error.select') }]
      })
    },
    fetchData () {
      this.fetchZone()
    },
    fetchZone () {
      this.zones.loading = true
      api('listZones', { available: true }).then(json => {
        this.zones.opts = json.listzonesresponse.zone || []
      }).catch(error => {
        this.$notifyError(error)
      }).finally(f => {
        this.zones.loading = false
      })
    },
    fetchExternal (zoneId) {
      if (!zoneId) {
        this.externals.opts = []
        return
      }
      this.externals.loading = true
      api('listBackupProviderOfferings', { zoneid: zoneId }).then(json => {
        this.externals.opts = json.listbackupproviderofferingsresponse.backupoffering || []
      }).catch(error => {
        this.$notifyError(error)
      }).finally(f => {
        this.externals.loading = false
      })
    },
    handleSubmit (e) {
      e.preventDefault()
<<<<<<< HEAD
      this.formRef.value.validate().then(() => {
        const values = toRaw(this.form)
=======
      if (this.loading) return
      this.form.validateFields((err, values) => {
        if (err) {
          return
        }
        this.loading = true
>>>>>>> 2bbc7817
        const params = {}
        for (const key in values) {
          const input = values[key]
          if (key === 'zoneid') {
            params[key] = this.zones.opts.filter(zone => zone.name === input)[0].id || null
          } else {
            params[key] = input
          }
        }
        params.allowuserdrivenbackups = values.allowuserdrivenbackups ? values.allowuserdrivenbackups : true
        this.loading = true
        const title = this.$t('label.import.offering')
        api('importBackupOffering', params).then(json => {
          const jobId = json.importbackupofferingresponse.jobid
          if (jobId) {
            this.$pollJob({
              jobId,
              title: title,
              description: values.name,
              successMethod: result => {
                this.closeAction()
                this.loading = false
              },
              loadingMessage: `${title} ${this.$t('label.in.progress')} ${this.$t('label.for')} ${params.name}`,
              catchMessage: this.$t('error.fetching.async.job.result'),
              catchMethod: () => {
                this.loading = false
              }
            })
          }
        }).catch(error => {
          this.$notifyError(error)
          this.loading = false
        })
      })
    },
    onChangeZone (value) {
      if (!value) {
        this.externals.opts = []
        return
      }
      const zoneId = this.zones.opts.filter(zone => zone.name === value)[0].id || null
      this.fetchExternal(zoneId)
    },
    closeAction () {
      this.$emit('close-action')
    }
  }
}
</script>

<style scoped lang="less">
.form-layout {
  width: 30vw;

  @media (min-width: 500px) {
    width: 450px;
  }
}
</style><|MERGE_RESOLUTION|>--- conflicted
+++ resolved
@@ -19,46 +19,14 @@
   <div class="form-layout" v-ctrl-enter="handleSubmit">
     <a-form
       layout="vertical"
-<<<<<<< HEAD
-      :ref="formRef"
-      :model="form"
-      :rules="rules"
-      @finish="handleSubmit">
-      <a-form-item name="name" ref="name">
-        <template #label>
-          {{ $t('label.name') }}
-          <a-tooltip :title="apiParams.name.description">
-            <info-circle-outlined style="color: rgba(0,0,0,.45)" />
-          </a-tooltip>
-        </template>
-=======
       :form="form"
       @submit="handleSubmit">
       <a-form-item>
         <tooltip-label slot="label" :title="$t('label.name')" :tooltip="apiParams.name.description"/>
->>>>>>> 2bbc7817
         <a-input
           autoFocus
           v-model:value="form.name"/>
       </a-form-item>
-<<<<<<< HEAD
-      <a-form-item name="description" ref="description">
-        <template #label>
-          {{ $t('label.description') }}
-          <a-tooltip :title="apiParams.description.description">
-            <info-circle-outlined style="color: rgba(0,0,0,.45)" />
-          </a-tooltip>
-        </template>
-        <a-input v-model:value="form.description"/>
-      </a-form-item>
-      <a-form-item name="zoneid" ref="zoneid">
-        <template #label>
-          {{ $t('label.zoneid') }}
-          <a-tooltip :title="apiParams.zoneid.description">
-            <info-circle-outlined style="color: rgba(0,0,0,.45)" />
-          </a-tooltip>
-        </template>
-=======
       <a-form-item>
         <tooltip-label slot="label" :title="$t('label.description')" :tooltip="apiParams.description.description"/>
         <a-input
@@ -68,7 +36,6 @@
       </a-form-item>
       <a-form-item>
         <tooltip-label slot="label" :title="$t('label.zoneid')" :tooltip="apiParams.zoneid.description"/>
->>>>>>> 2bbc7817
         <a-select
           showSearch
           allowClear
@@ -80,18 +47,8 @@
           </a-select-option>
         </a-select>
       </a-form-item>
-<<<<<<< HEAD
-      <a-form-item name="externalid" ref="externalid">
-        <template #label>
-          {{ $t('label.externalid') }}
-          <a-tooltip :title="apiParams.externalid.description">
-            <info-circle-outlined style="color: rgba(0,0,0,.45)" />
-          </a-tooltip>
-        </template>
-=======
       <a-form-item>
         <tooltip-label slot="label" :title="$t('label.externalid')" :tooltip="apiParams.externalid.description"/>
->>>>>>> 2bbc7817
         <a-select
           allowClear
           v-model:value="form.externalid"
@@ -101,20 +58,6 @@
           </a-select-option>
         </a-select>
       </a-form-item>
-<<<<<<< HEAD
-      <a-form-item name="allowuserdrivenbackups" ref="allowuserdrivenbackups">
-        <template #label>
-          {{ $t('label.allowuserdrivenbackups') }}
-          <a-tooltip :title="apiParams.allowuserdrivenbackups.description">
-            <info-circle-outlined style="color: rgba(0,0,0,.45)" />
-          </a-tooltip>
-        </template>
-        <a-switch v-model:checked="form.allowuserdrivenbackups"/>
-      </a-form-item>
-      <div :span="24" class="action-button">
-        <a-button :loading="loading" @click="closeAction">{{ $t('label.cancel') }}</a-button>
-        <a-button :loading="loading" type="primary" html-type="submit">{{ $t('label.ok') }}</a-button>
-=======
       <a-form-item>
         <tooltip-label slot="label" :title="$t('label.allowuserdrivenbackups')" :tooltip="apiParams.allowuserdrivenbackups.description"/>
         <a-switch
@@ -124,7 +67,6 @@
       <div :span="24" class="action-button">
         <a-button :loading="loading" @click="closeAction">{{ this.$t('label.cancel') }}</a-button>
         <a-button :loading="loading" ref="submit" type="primary" @click="handleSubmit">{{ this.$t('label.ok') }}</a-button>
->>>>>>> 2bbc7817
       </div>
     </a-form>
   </div>
@@ -202,17 +144,9 @@
     },
     handleSubmit (e) {
       e.preventDefault()
-<<<<<<< HEAD
+      if (this.loading) return
       this.formRef.value.validate().then(() => {
         const values = toRaw(this.form)
-=======
-      if (this.loading) return
-      this.form.validateFields((err, values) => {
-        if (err) {
-          return
-        }
-        this.loading = true
->>>>>>> 2bbc7817
         const params = {}
         for (const key in values) {
           const input = values[key]
