--- conflicted
+++ resolved
@@ -64,10 +64,6 @@
         </template>
         <a-select
           allowClear
-<<<<<<< HEAD
-          v-model:value="form.externalid"
-          :loading="externals.loading">
-=======
           v-decorator="['externalid', {
             rules: [{ required: true, message: `${this.$t('message.error.select')}` }]
           }] "
@@ -77,7 +73,6 @@
           :filterOption="(input, option) => {
             return option.componentOptions.children[0].text.toLowerCase().indexOf(input.toLowerCase()) >= 0
           }" >
->>>>>>> 981dac7b
           <a-select-option v-for="opt in externals.opts" :key="opt.id">
             {{ opt.name }}
           </a-select-option>
