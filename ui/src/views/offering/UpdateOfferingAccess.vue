--- conflicted
+++ resolved
@@ -40,15 +40,10 @@
               return option.children[0].children.toLowerCase().indexOf(input.toLowerCase()) >= 0
             }"
             :loading="domainLoading"
-<<<<<<< HEAD
-            :placeholder="apiParams.domainid.description">
-            <a-select-option v-for="(opt, optIndex) in domains" :key="optIndex">
-=======
             :placeholder="this.apiParams.domainid.description">
             <a-select-option v-for="(opt, optIndex) in this.domains" :key="optIndex">
               <resource-icon v-if="opt && opt.icon" :image="opt.icon.base64image" size="1x" style="margin-right: 5px"/>
               <a-icon v-else type="block" style="margin-right: 5px" />
->>>>>>> 981dac7b
               {{ opt.path || opt.name || opt.description }}
             </a-select-option>
           </a-select>
@@ -66,15 +61,10 @@
               return option.children[0].children.toLowerCase().indexOf(input.toLowerCase()) >= 0
             }"
             :loading="zoneLoading"
-<<<<<<< HEAD
-            :placeholder="apiParams.zoneid.description">
-            <a-select-option v-for="(opt, optIndex) in zones" :key="optIndex">
-=======
             :placeholder="this.apiParams.zoneid.description">
             <a-select-option v-for="(opt, optIndex) in this.zones" :key="optIndex">
               <resource-icon v-if="opt.icon" :image="opt.icon.base64image" size="1x" style="margin-right: 5px"/>
               <a-icon v-else type="global" style="margin-right: 5px"/>
->>>>>>> 981dac7b
               {{ opt.name || opt.description }}
             </a-select-option>
           </a-select>
