--- conflicted
+++ resolved
@@ -41,9 +41,11 @@
             type="info"
             :showIcon="true"
             :message="wizardTitle"
-<<<<<<< HEAD
-            :description="wizardDescription"
-          />
+          >
+            <template #description>
+              <span v-html="wizardDescription" />
+            </template>
+          </a-alert>
           <br />
           <a-row :gutter="12">
             <a-card class="source-dest-card">
@@ -188,47 +190,11 @@
                   >
                     <a-select
                       v-model:value="form.zoneid"
-=======
-          >
-            <template #description>
-              <span v-html="wizardDescription" />
-            </template>
-          </a-alert>
-          <br />
-          <a-row :gutter="12">
-            <a-col :md="24" :lg="12">
-              <a-form
-                style="min-width: 170px"
-                :ref="formRef"
-                :model="form"
-                :rules="rules"
-                layout="vertical"
-              >
-                <a-col :md="24" :lg="24">
-                  <a-form-item name="sourcehypervisor" ref="sourcehypervisor" :label="$t('label.source')">
-                    <a-radio-group
-                      style="text-align: center; width: 100%"
-                      v-model:value="form.sourceHypervisor"
-                      @change="selected => { onSelectHypervisor(selected.target.value) }"
-                      buttonStyle="solid">
-                      <a-radio-button value="vmware" style="width: 50%; text-align: center">
-                        VMware
-                      </a-radio-button>
-                      <a-radio-button value="kvm" style="width: 50%; text-align: center">
-                        KVM
-                      </a-radio-button>
-                    </a-radio-group>
-                  </a-form-item>
-                  <a-form-item name="sourceaction" ref="sourceaction" :label="$t('label.action')" v-if="sourceActions">
-                    <a-select
-                      v-model:value="form.sourceAction"
->>>>>>> 4e9c4a58
                       showSearch
                       optionFilterProp="label"
                       :filterOption="(input, option) => {
                         return option.label.toLowerCase().indexOf(input.toLowerCase()) >= 0
                       }"
-<<<<<<< HEAD
                       @change="onSelectZoneId"
                       :loading="optionLoading.zones"
                     >
@@ -237,20 +203,10 @@
                           <resource-icon v-if="zoneitem.icon" :image="zoneitem.icon" size="1x" style="margin-right: 5px"/>
                           <global-outlined v-else style="margin-right: 5px" />
                           {{ zoneitem.label }}
-=======
-                      @change="onSelectSourceAction"
-                      :loading="optionLoading.sourcehypervisor"
-                      v-focus="true"
-                    >
-                      <a-select-option v-for="opt in sourceActions" :key="opt.name" :label="opt.label">
-                        <span>
-                          {{ opt.label }}
->>>>>>> 4e9c4a58
                         </span>
                       </a-select-option>
                     </a-select>
                   </a-form-item>
-<<<<<<< HEAD
                   <a-form-item
                     v-if="showPod"
                     name="podid"
@@ -363,86 +319,6 @@
           <a-divider />
           <a-row :gutter="12">
             <a-col v-if="!isDiskImport" :md="24" :lg="(!isMigrateFromVmware && showManagedInstances) ? 12 : 24">
-=======
-                </a-col>
-              </a-form>
-            </a-col>
-            <!-- ------------ -->
-            <!-- RIGHT COLUMN -->
-            <!-- ------------ -->
-            <a-col :md="24" :lg="12">
-              <a-form
-                style="min-width: 170px"
-                :ref="formRef"
-                :model="form"
-                :rules="rules"
-                layout="vertical"
-              >
-                <a-form-item
-                  name="zoneid"
-                  ref="zoneid"
-                  :label="isMigrateFromVmware ? $t('label.destination.zone') : $t('label.zoneid')"
-                >
-                  <a-select
-                    v-model:value="form.zoneid"
-                    showSearch
-                    optionFilterProp="label"
-                    :filterOption="(input, option) => {
-                      return option.label.toLowerCase().indexOf(input.toLowerCase()) >= 0
-                    }"
-                    @change="onSelectZoneId"
-                    :loading="optionLoading.zones"
-                  >
-                    <a-select-option v-for="zoneitem in zoneSelectOptions" :key="zoneitem.value" :label="zoneitem.label">
-                      <span>
-                        <resource-icon v-if="zoneitem.icon" :image="zoneitem.icon" size="1x" style="margin-right: 5px"/>
-                        <global-outlined v-else style="margin-right: 5px" />
-                        {{ zoneitem.label }}
-                      </span>
-                    </a-select-option>
-                  </a-select>
-                </a-form-item>
-                <a-form-item
-                  name="podid"
-                  ref="podid"
-                  :label="isMigrateFromVmware ? $t('label.destination.pod') : $t('label.podid')">
-                  <a-select
-                    v-model:value="form.podid"
-                    showSearch
-                    optionFilterProp="label"
-                    :filterOption="filterOption"
-                    :options="podSelectOptions"
-                    :loading="optionLoading.pods"
-                    @change="onSelectPodId"
-                  ></a-select>
-                </a-form-item>
-                <a-form-item
-                  name="clusterid"
-                  ref="clusterid"
-                  :label="isMigrateFromVmware ? $t('label.destination.cluster') : $t('label.clusterid')">
-                  <a-select
-                    v-model:value="form.clusterid"
-                    showSearch
-                    optionFilterProp="label"
-                    :filterOption="filterOption"
-                    :options="clusterSelectOptions"
-                    :loading="optionLoading.clusters"
-                    @change="onSelectClusterId"
-                  ></a-select>
-                </a-form-item>
-                <a-form-item v-if="isDestinationKVM && isMigrateFromVmware && clusterId != undefined">
-                  <SelectVmwareVcenter
-                    @loadingVmwareUnmanagedInstances="() => this.unmanagedInstancesLoading = true"
-                    @listedVmwareUnmanagedInstances="($e) => onListUnmanagedInstancesFromVmware($e)"
-                  />
-                </a-form-item>
-              </a-form>
-            </a-col>
-          </a-row>
-          <a-divider />
-          <a-row :gutter="12">
-            <a-col :md="24" :lg="!isMigrateFromVmware ? 12 : 24">
->>>>>>> 4e9c4a58
               <a-card class="instances-card">
                 <template #title>
                   {{ $t('label.unmanaged.instances') }}
@@ -529,11 +405,7 @@
                 </div>
               </a-card>
             </a-col>
-<<<<<<< HEAD
             <a-col :md="24" :lg="12" v-if="!isMigrateFromVmware && showManagedInstances">
-=======
-            <a-col :md="24" :lg="12" v-if="!isMigrateFromVmware">
->>>>>>> 4e9c4a58
               <a-card class="instances-card">
                 <template #title>
                   {{ $t('label.managed.instances') }}
@@ -623,7 +495,6 @@
             class="importform"
             :resource="selectedUnmanagedInstance"
             :cluster="selectedCluster"
-<<<<<<< HEAD
             :host="selectedHost"
             :pool="selectedPool"
             :importsource="selectedSourceAction"
@@ -634,10 +505,6 @@
             :password="this.values?.password || ''"
             :tmppath="this.values?.tmppath || ''"
             :diskpath="this.values?.diskpath || ''"
-=======
-            :importsource="selectedSourceAction"
-            :hypervisor="this.destinationHypervisor"
->>>>>>> 4e9c4a58
             :isOpen="showUnmanageForm"
             :selectedVmwareVcenter="selectedVmwareVcenter"
             @refresh-data="fetchInstances"
@@ -653,11 +520,7 @@
 
 <script>
 import { message } from 'ant-design-vue'
-<<<<<<< HEAD
 import { ref, reactive, toRaw } from 'vue'
-=======
-import { ref, reactive } from 'vue'
->>>>>>> 4e9c4a58
 import { api } from '@/api'
 import _ from 'lodash'
 import Breadcrumb from '@/components/widgets/Breadcrumb'
@@ -666,10 +529,7 @@
 import ImportUnmanagedInstances from '@/views/tools/ImportUnmanagedInstance'
 import ResourceIcon from '@/components/view/ResourceIcon'
 import SelectVmwareVcenter from '@/views/tools/SelectVmwareVcenter'
-<<<<<<< HEAD
 import TooltipLabel from '@/components/widgets/TooltipLabel.vue'
-=======
->>>>>>> 4e9c4a58
 
 export default {
   components: {
@@ -695,11 +555,7 @@
         wizardDescription: this.$t('message.desc.importexportinstancewizard')
       },
       {
-<<<<<<< HEAD
-        name: 'migratefromvmware',
-=======
         name: 'vmware',
->>>>>>> 4e9c4a58
         label: 'Migrate existing instances to KVM',
         sourceDestHypervisors: {
           vmware: 'kvm'
@@ -713,13 +569,8 @@
         sourceDestHypervisors: {
           kvm: 'kvm'
         },
-<<<<<<< HEAD
         wizardTitle: this.$t('label.desc.import.ext.kvm.wizard'),
         wizardDescription: this.$t('message.desc.import.ext.kvm.wizard')
-=======
-        wizardTitle: 'Import libvirt domain from KVM Host',
-        wizardDescription: 'Import libvirt domain from KVM Host'
->>>>>>> 4e9c4a58
       },
       {
         name: 'local',
@@ -727,13 +578,8 @@
         sourceDestHypervisors: {
           kvm: 'kvm'
         },
-<<<<<<< HEAD
         wizardTitle: this.$t('label.desc.import.local.kvm.wizard'),
         wizardDescription: this.$t('message.desc.import.local.kvm.wizard')
-=======
-        wizardTitle: 'Import QCOW image from Local Storage',
-        wizardDescription: 'Import QCOW image from Local Storage'
->>>>>>> 4e9c4a58
       },
       {
         name: 'shared',
@@ -741,13 +587,8 @@
         sourceDestHypervisors: {
           kvm: 'kvm'
         },
-<<<<<<< HEAD
         wizardTitle: this.$t('label.desc.import.shared.kvm.wizard'),
         wizardDescription: this.$t('message.desc.import.shared.kvm.wizard')
-=======
-        wizardTitle: 'Import QCOW image from Shared Storage',
-        wizardDescription: 'Import QCOW image from Shared Storage'
->>>>>>> 4e9c4a58
       }
     ]
     const unmanagedInstancesColumns = [
@@ -872,17 +713,11 @@
       listInstancesApi: {
         unmanaged: 'listUnmanagedInstances',
         managed: 'listVirtualMachines',
-<<<<<<< HEAD
         migratefromvmware: 'listVmwareDcVms',
         external: 'listVmsForImport'
       },
       unmanagedInstancesColumns,
       externalInstancesColumns,
-=======
-        migratefromvmware: 'listVmwareDcVms'
-      },
-      unmanagedInstancesColumns,
->>>>>>> 4e9c4a58
       AllSourceActions,
       unmanagedInstancesLoading: false,
       unmanagedInstances: [],
@@ -918,24 +753,15 @@
     isUnmanaged () {
       return this.selectedSourceAction === 'unmanaged'
     },
-<<<<<<< HEAD
     isExternal () {
       return this.selectedSourceAction === 'external'
     },
     isMigrateFromVmware () {
-      return this.selectedSourceAction === 'migratefromvmware'
-=======
-    isUnmanagedOrExternal () {
-      return ((this.isUnmanaged) || this.selectedSourceAction === 'external')
-    },
-    isMigrateFromVmware () {
       return this.selectedSourceAction === 'vmware'
->>>>>>> 4e9c4a58
     },
     isDestinationKVM () {
       return this.destinationHypervisor === 'kvm'
     },
-<<<<<<< HEAD
     showPod () {
       if (this.selectedSourceAction === 'shared') {
         return this.poolscope !== 'zone'
@@ -973,8 +799,6 @@
         return this.poolscope
       }
     },
-=======
->>>>>>> 4e9c4a58
     params () {
       return {
         zones: {
@@ -1125,15 +949,11 @@
       this.form = reactive({
         sourceHypervisor: this.sourceHypervisor
       })
-<<<<<<< HEAD
       this.rules = reactive({
         hostname: [{ required: true, message: this.$t('message.error.input.value') }],
         username: [{ required: true, message: this.$t('message.error.input.value') }],
         password: [{ required: true, message: this.$t('message.error.input.value') }]
       })
-=======
-      this.rules = reactive({})
->>>>>>> 4e9c4a58
     },
     fetchData () {
       this.unmanagedInstances = []
@@ -1364,7 +1184,6 @@
       api(apiName, params).then(json => {
         const response = this.isMigrateFromVmware ? json.listvmwaredcvmsresponse : json.listunmanagedinstancesresponse
         const listUnmanagedInstances = response.unmanagedinstance
-<<<<<<< HEAD
         if (this.arrayHasItems(listUnmanagedInstances)) {
           this.unmanagedInstances = this.unmanagedInstances.concat(listUnmanagedInstances)
         }
@@ -1414,12 +1233,6 @@
         this.itemCount.unmanaged = json.listvmsforimportresponse.count
       }).catch(error => {
         this.$notifyError(error)
-=======
-        if (this.arrayHasItems(listUnmanagedInstances)) {
-          this.unmanagedInstances = this.unmanagedInstances.concat(listUnmanagedInstances)
-        }
-        this.itemCount.unmanaged = response.count
->>>>>>> 4e9c4a58
       }).finally(() => {
         this.unmanagedInstancesLoading = false
       })
@@ -1504,7 +1317,6 @@
       } else {
         this.showUnmanageForm = true
       }
-<<<<<<< HEAD
     },
     onImportInstanceAction () {
       this.selectedUnmanagedInstance = {}
@@ -1524,8 +1336,6 @@
         return
       }
       this.showUnmanageForm = true
-=======
->>>>>>> 4e9c4a58
     },
     closeImportUnmanagedInstanceForm () {
       this.selectedUnmanagedInstance = {}
