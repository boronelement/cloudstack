// Licensed to the Apache Software Foundation (ASF) under one
// or more contributor license agreements.  See the NOTICE file
// distributed with this work for additional information
// regarding copyright ownership.  The ASF licenses this file
// to you under the Apache License, Version 2.0 (the
// "License"); you may not use this file except in compliance
// with the License.  You may obtain a copy of the License at
//
//   http://www.apache.org/licenses/LICENSE-2.0
//
// Unless required by applicable law or agreed to in writing,
// software distributed under the License is distributed on an
// "AS IS" BASIS, WITHOUT WARRANTIES OR CONDITIONS OF ANY
// KIND, either express or implied.  See the License for the
// specific language governing permissions and limitations
// under the License.

<template>
  <div>
    <a-spin :spinning="loading" v-ctrl-enter="handleSubmit">
      <a-row :gutter="12">
        <a-col :md="24" :lg="7" v-if="!isDiskImport">
          <info-card
            class="vm-info-card"
            :isStatic="true"
            :resource="resource"
            :title="$t('label.unmanaged.instance')" />
        </a-col>
        <a-col :md="24" :lg="17">
          <a-card :bordered="true">
            <a-form
              :ref="formRef"
              :model="form"
              :rules="rules"
              @finish="handleSubmit"
              layout="vertical">
              <a-alert
                v-if="selectedVmwareVcenter && isVmRunning"
                type="warning"
                :showIcon="true"
                :message="$t('message.import.running.instance.warning')"
              />
              <a-form-item name="displayname" ref="displayname">
                <template #label>
                  <tooltip-label :title="$t('label.displayname')" :tooltip="apiParams.displayname.description"/>
                </template>
                <a-input
                  v-model:value="form.displayname"
                  :placeholder="apiParams.displayname.description"
                  ref="displayname"
                  v-focus="true" />
              </a-form-item>
              <a-form-item name="hostname" ref="hostname">
                <template #label>
                  <tooltip-label :title="$t('label.hostnamelabel')" :tooltip="apiParams.hostname.description"/>
                </template>
                <a-input
                  v-model:value="form.hostname"
                  :placeholder="apiParams.hostname.description" />
              </a-form-item>
              <a-form-item name="domainid" ref="domainid">
                <template #label>
                  <tooltip-label :title="$t('label.domainid')" :tooltip="apiParams.domainid.description"/>
                </template>
                <a-select
                  v-model:value="form.domainid"
                  showSearch
                  optionFilterProp="label"
                  :filterOption="(input, option) => {
                    return option.label.toLowerCase().indexOf(input.toLowerCase()) >= 0
                  }"
                  :loading="optionsLoading.domains"
                  :placeholder="apiParams.domainid.description"
                  @change="val => { this.selectedDomainId = val }">
                  <a-select-option v-for="dom in domainSelectOptions" :key="dom.value" :label="dom.label">
                    <span>
                      <resource-icon v-if="dom.icon" :image="dom.icon" size="1x" style="margin-right: 5px"/>
                      <block-outlined v-else-if="dom.value !== null" style="margin-right: 5px" />
                      {{ dom.label }}
                    </span>
                  </a-select-option>
                </a-select>
              </a-form-item>
              <a-form-item name="account" ref="account" v-if="selectedDomainId">
                <template #label>
                  <tooltip-label :title="$t('label.account')" :tooltip="apiParams.account.description"/>
                </template>
                <a-input
                  v-model:value="form.account"
                  :placeholder="apiParams.account.description"/>
              </a-form-item>
              <a-form-item name="projectid" ref="projectid">
                <template #label>
                  <tooltip-label :title="$t('label.project')" :tooltip="apiParams.projectid.description"/>
                </template>
                <a-select
                  v-model:value="form.projectid"
                  showSearch
                  optionFilterProp="label"
                  :filterOption="(input, option) => {
                    return option.label.toLowerCase().indexOf(input.toLowerCase()) >= 0
                  }"
                  :loading="optionsLoading.projects"
                  :placeholder="apiParams.projectid.description">
                  <a-select-option v-for="proj in projectSelectOptions" :key="proj.value" :label="proj.label">
                    <span>
                      <resource-icon v-if="proj.icon" :image="proj.icon" size="1x" style="margin-right: 5px"/>
                      <project-outlined  v-else-if="proj.value !== null" style="margin-right: 5px" />
                      {{ proj.label }}
                    </span>
                  </a-select-option>
                </a-select>
              </a-form-item>
              <a-form-item name="templateid" ref="templateid" v-if="cluster.hypervisortype === 'KVM' && !selectedVmwareVcenter && !isDiskImport && !isExternalImport">
                <template #label>
                  <tooltip-label :title="$t('label.templatename')" :tooltip="apiParams.templateid.description + '. ' + $t('message.template.import.vm.temporary')"/>
                </template>
                <a-radio-group
                  style="width:100%"
                  :value="templateType"
                  @change="changeTemplateType">
                  <a-row :gutter="12">
                    <a-col :md="24" :lg="12" v-if="this.cluster.hypervisortype === 'VMWare'">
                      <a-radio value="auto">
                        {{ $t('label.template.temporary.import') }}
                      </a-radio>
                    </a-col>
                    <a-col :md="24" :lg="12">
                      <a-radio value="custom">
                        {{ $t('label.template.select.existing') }}
                      </a-radio>
                      <a-select
                        :disabled="templateType === 'auto'"
                        style="margin-top:10px"
                        v-model:value="form.templateid"
                        showSearch
                        optionFilterProp="label"
                        :filterOption="(input, option) => {
                          return option.label.toLowerCase().indexOf(input.toLowerCase()) >= 0
                        }"
                        :loading="optionsLoading.templates"
                        :placeholder="apiParams.templateid.description">
                        <a-select-option v-for="temp in templateSelectOptions" :key="temp.value" :label="temp.label">
                          <span>
                            <resource-icon v-if="temp.icon" :image="temp.icon" size="1x" style="margin-right: 5px"/>
                            <os-logo v-else-if="temp.value !== null" :osId="temp.ostypeid" :osName="temp.ostypename" size="lg" style="margin-left: -1px" />
                            {{ temp.label }}
                          </span>
                        </a-select-option>
                      </a-select>
                    </a-col>
                  </a-row>
                </a-radio-group>
              </a-form-item>
              <a-form-item name="converthostid" ref="converthostid">
                <check-box-select-pair
                  layout="vertical"
                  v-if="cluster.hypervisortype === 'KVM' && selectedVmwareVcenter"
                  :resourceKey="cluster.id"
                  :selectOptions="kvmHostsForConversion"
                  :checkBoxLabel="'(Optional) Select a KVM host in the cluster to perform the instance conversion through virt-v2v'"
                  :defaultCheckBoxValue="false"
                  :reversed="false"
                  @handle-checkselectpair-change="updateSelectedKvmHostForConversion"
                />
              </a-form-item>
              <a-form-item name="convertstorageoption" ref="convertstorageoption">
                <check-box-select-pair
                  layout="vertical"
                  style="margin-bottom: 20px"
                  v-if="cluster.hypervisortype === 'KVM' && selectedVmwareVcenter"
                  :resourceKey="cluster.id"
                  :selectOptions="storageOptionsForConversion"
                  :checkBoxLabel="'(Optional) Select a Storage temporary destination for the converted disks through virt-v2v'"
                  :defaultCheckBoxValue="false"
                  :reversed="false"
                  @handle-checkselectpair-change="updateSelectedStorageOptionForConversion"
                />
              </a-form-item>
              <a-form-item v-if="showStoragePoolsForConversion" name="convertstoragepool" ref="convertstoragepool" :label="$t('label.storagepool')">
                <a-select
                  v-model:value="form.convertstoragepoolid"
                  defaultActiveFirstOption
                  showSearch
                  optionFilterProp="label"
                  :filterOption="(input, option) => {
                    return option.label.toLowerCase().indexOf(input.toLowerCase()) >= 0
                  }"
                  @change="val => { selectedStoragePoolForConversion = val }">
                  <a-select-option v-for="(pool) in storagePoolsForConversion" :key="pool.id" :label="pool.name">
                    {{ pool.name }}
                  </a-select-option>
                </a-select>
              </a-form-item>
              <a-form-item name="serviceofferingid" ref="serviceofferingid">
                <template #label>
                  <tooltip-label :title="$t('label.serviceofferingid')" :tooltip="apiParams.serviceofferingid.description"/>
                </template>
                <compute-offering-selection
                  :compute-items="computeOfferings"
                  :loading="computeOfferingLoading"
                  :rowCount="totalComputeOfferings"
                  :value="computeOffering ? computeOffering.id : ''"
                  :minimumCpunumber="isVmRunning ? resource.cpunumber : null"
                  :minimumCpuspeed="isVmRunning ? resource.cpuspeed : null"
                  :minimumMemory="isVmRunning ? resource.memory : null"
                  :allowAllOfferings="selectedVmwareVcenter ? true : false"
                  size="small"
                  @select-compute-item="($event) => updateComputeOffering($event)"
                  @handle-search-filter="($event) => fetchComputeOfferings($event)" />
                <compute-selection
                  class="row-element"
                  v-if="computeOffering && (computeOffering.iscustomized || computeOffering.iscustomizediops)"
                  :isCustomized="computeOffering.iscustomized"
                  :isCustomizedIOps="'iscustomizediops' in computeOffering && computeOffering.iscustomizediops"
                  :cpuNumberInputDecorator="cpuNumberKey"
                  :cpuSpeedInputDecorator="cpuSpeedKey"
                  :memoryInputDecorator="memoryKey"
                  :computeOfferingId="computeOffering.id"
                  :preFillContent="resource"
                  :isConstrained="'serviceofferingdetails' in computeOffering"
                  :minCpu="getMinCpu()"
                  :maxCpu="getMaxCpu()"
                  :minMemory="getMinMemory()"
                  :maxMemory="getMaxMemory()"
                  :cpuSpeed="getCPUSpeed()"
                  @update-iops-value="updateFieldValue"
                  @update-compute-cpunumber="updateFieldValue"
                  @update-compute-cpuspeed="updateCpuSpeed"
                  @update-compute-memory="updateFieldValue" />
              </a-form-item>
              <div v-if="resource.disk && resource.disk.length > 1">
                <a-form-item name="selection" ref="selection">
                  <template #label>
                    <tooltip-label :title="$t('label.disk.selection')" :tooltip="apiParams.datadiskofferinglist.description"/>
                  </template>
                </a-form-item>
                <a-form-item name="rootdiskid" ref="rootdiskid" :label="$t('label.select.root.disk')">
                  <a-select
                    v-model:value="form.rootdiskid"
                    defaultActiveFirstOption
                    showSearch
                    optionFilterProp="label"
                    :filterOption="(input, option) => {
                      return option.label.toLowerCase().indexOf(input.toLowerCase()) >= 0
                    }"
                    @change="onSelectRootDisk">
                    <a-select-option v-for="(opt, optIndex) in resource.disk" :key="optIndex" :label="opt.label || opt.id">
                      {{ opt.label || opt.id }}
                    </a-select-option>
                  </a-select>
                  <a-table
                    :columns="selectedRootDiskColumns"
                    :dataSource="selectedRootDiskSources"
                    :pagination="false">
                    <template #bodyCell="{ column, record }">
                      <template v-if="column.key === 'name'">
                        <span>{{ record.displaytext || record.name }}</span>
                        <div v-if="record.meta">
                          <div v-for="meta in record.meta" :key="meta.key">
                            <a-tag style="margin-top: 5px" :key="meta.key">{{ meta.key + ': ' + meta.value }}</a-tag>
                          </div>
                        </div>
                      </template>
                    </template>
                  </a-table>
                </a-form-item>
                <multi-disk-selection
                  :items="dataDisks"
                  :zoneId="cluster.zoneid"
                  :selectionEnabled="false"
                  :customOfferingsAllowed="true"
                  :autoSelectCustomOffering="true"
                  :isKVMUnmanage="isKVMUnmanage"
                  :autoSelectLabel="$t('label.auto.assign.diskoffering.disk.size')"
                  @select-multi-disk-offering="updateMultiDiskOffering" />
              </div>
              <div v-if="resource.nic && resource.nic.length > 0">
                <a-form-item name="networkselection" ref="networkselection">
                  <template #label>
                    <tooltip-label :title="$t('label.network.selection')" :tooltip="apiParams.nicnetworklist.description"/>
                  </template>
                  <span>{{ $t('message.ip.address.changes.effect.after.vm.restart') }}</span>
                </a-form-item>
                <a-row v-if="selectedVmwareVcenter" :gutter="12" justify="end">
                  <a-col style="text-align: right">
                    <a-form-item name="forced" ref="forced">
                      <template #label>
                        <tooltip-label
                          :title="$t('label.allow.duplicate.macaddresses')"
                          :tooltip="apiParams.forced.description"/>
                      </template>
                      <a-switch v-model:checked="form.forced" @change="val => { switches.forced = val }" />
                    </a-form-item>
                  </a-col>
                </a-row>
                <multi-network-selection
                  :items="nics"
                  :zoneId="cluster.zoneid"
                  :selectionEnabled="false"
                  :filterUnimplementedNetworks="true"
                  :hypervisor="this.cluster.hypervisortype"
                  :filterMatchKey="isKVMUnmanage ? undefined : 'broadcasturi'"
                  @select-multi-network="updateMultiNetworkOffering" />
              </div>
              <a-row v-else style="margin: 12px 0" >
                <div v-if="!isExternalImport && !isDiskImport">
                  <a-alert type="warning">
                    <template #message>
                      <div v-html="$t('message.warn.importing.instance.without.nic')"></div>
                    </template>
                  </a-alert>
                </div>
              </a-row>
<<<<<<< HEAD
              <div v-if="isDiskImport">
                <a-form-item name="networkid" ref="networkid">
                  <template #label>
                    <tooltip-label :title="$t('label.network')"/>
                  </template>
                  <a-select
                    v-model:value="form.networkid"
                    showSearch
                    optionFilterProp="label"
                    :filterOption="(input, option) => {
                      return option.label.toLowerCase().indexOf(input.toLowerCase()) >= 0
                    }"
                    :loading="optionsLoading.networks">
                    <a-select-option v-for="network in networkSelectOptions" :key="network.value" :label="network.label">
                      <span>
                        {{ network.label }}
                      </span>
                    </a-select-option>
                  </a-select>
                </a-form-item>
              </div>
              <a-row :gutter="12">
                <a-col :md="24" :lg="12">
                  <a-form-item name="migrateallowed" ref="migrateallowed" v-if="!selectedVmwareVcenter && !isDiskImport && !isExternalImport">
=======
              <a-row v-if="!selectedVmwareVcenter" :gutter="12">
                <a-col :md="24" :lg="12">
                  <a-form-item name="migrateallowed" ref="migrateallowed">
>>>>>>> 82f7abdd
                    <template #label>
                      <tooltip-label :title="$t('label.migrate.allowed')" :tooltip="apiParams.migrateallowed.description"/>
                    </template>
                    <a-switch v-model:checked="form.migrateallowed" @change="val => { switches.migrateAllowed = val }" />
                  </a-form-item>
                </a-col>
                <a-col>
                  <a-form-item name="forced" ref="forced">
                    <template #label>
                      <tooltip-label
                        :title="$t('label.forced')"
                        :tooltip="apiParams.forced.description"/>
                    </template>
                    <a-switch v-model:checked="form.forced" @change="val => { switches.forced = val }" />
                  </a-form-item>
                </a-col>
              </a-row>
              <div :span="24" class="action-button">
                <a-button @click="closeAction">{{ $t('label.cancel') }}</a-button>
                <a-button :loading="loading" type="primary" @click="handleSubmit">{{ $t('label.ok') }}</a-button>
              </div>
            </a-form>
          </a-card>
        </a-col>
      </a-row>
    </a-spin>
  </div>
</template>

<script>
import { ref, reactive, toRaw } from 'vue'
import { api } from '@/api'
import _ from 'lodash'
import InfoCard from '@/components/view/InfoCard'
import TooltipLabel from '@/components/widgets/TooltipLabel'
import ComputeOfferingSelection from '@views/compute/wizard/ComputeOfferingSelection'
import ComputeSelection from '@views/compute/wizard/ComputeSelection'
import MultiDiskSelection from '@views/compute/wizard/MultiDiskSelection'
import MultiNetworkSelection from '@views/compute/wizard/MultiNetworkSelection'
import OsLogo from '@/components/widgets/OsLogo'
import ResourceIcon from '@/components/view/ResourceIcon'
import CheckBoxSelectPair from '@/components/CheckBoxSelectPair'

export default {
  name: 'ImportUnmanagedInstances',
  components: {
    InfoCard,
    TooltipLabel,
    ComputeOfferingSelection,
    ComputeSelection,
    MultiDiskSelection,
    MultiNetworkSelection,
    OsLogo,
    ResourceIcon,
    CheckBoxSelectPair
  },
  props: {
    cluster: {
      type: Object,
      required: true
    },
    host: {
      type: Object,
      required: true
    },
    pool: {
      type: Object,
      required: true
    },
    resource: {
      type: Object,
      required: true
    },
    isOpen: {
      type: Boolean,
      required: false
    },
    zoneid: {
      type: String,
      required: false
    },
    importsource: {
      type: String,
      required: false
    },
    hypervisor: {
      type: String,
      required: false
    },
    exthost: {
      type: String,
      required: false
    },
    username: {
      type: String,
      required: false
    },
    password: {
      type: String,
      required: false
    },
    tmppath: {
      type: String,
      required: false
    },
    diskpath: {
      type: String,
      required: false
    },
    selectedVmwareVcenter: {
      type: Array,
      required: false
    }
  },
  data () {
    return {
      options: {
        domains: [],
        projects: [],
        networks: [],
        templates: []
      },
      rowCount: {},
      optionsLoading: {
        domains: false,
        projects: false,
        networks: false,
        templates: false
      },
      domains: [],
      domainLoading: false,
      selectedDomainId: null,
      templates: [],
      templateLoading: false,
      templateType: this.defaultTemplateType(),
      totalComputeOfferings: 0,
      computeOfferings: [],
      computeOfferingLoading: false,
      computeOffering: {},
      selectedRootDiskIndex: 0,
      dataDisksOfferingsMapping: {},
      nicsNetworksMapping: {},
      cpuNumberKey: 'cpuNumber',
      cpuSpeedKey: 'cpuSpeed',
      memoryKey: 'memory',
      minIopsKey: 'minIops',
      maxIopsKey: 'maxIops',
      switches: {},
      loading: false,
      kvmHostsForConversion: [],
      selectedKvmHostForConversion: null,
      storageOptionsForConversion: [
        {
          id: 'secondary',
          name: 'Secondary Storage'
        }, {
          id: 'primary',
          name: 'Primary Storage'
        }
      ],
      storagePoolsForConversion: [],
      selectedStorageOptionForConversion: null,
      selectedStoragePoolForConversion: null,
      showStoragePoolsForConversion: false,
      selectedRootDiskColumns: [
        {
          key: 'name',
          dataIndex: 'name',
          title: this.$t('label.rootdisk')
        }
      ],
      selectedRootDiskSources: []
    }
  },
  beforeCreate () {
    this.apiConfig = this.$store.getters.apis.importUnmanagedInstance || {}
    this.apiParams = {}
    this.apiConfig.params.forEach(param => {
      this.apiParams[param.name] = param
    })
  },
  created () {
    this.initForm()
    this.fetchData()
  },
  computed: {
    params () {
      return {
        domains: {
          list: 'listDomains',
          isLoad: true,
          field: 'domainid',
          options: {
            details: 'min',
            showicon: true
          }
        },
        projects: {
          list: 'listProjects',
          isLoad: true,
          field: 'projectid',
          options: {
            details: 'min',
            showicon: true
          }
        },
        networks: {
          list: 'listNetworks',
          isLoad: true,
          field: 'networkid',
          options: {
            zoneid: this.zoneid,
            details: 'min'
          }
        },
        templates: {
          list: 'listTemplates',
          isLoad: true,
          options: {
            templatefilter: 'all',
            hypervisor: this.cluster.hypervisortype,
            showicon: true
          },
          field: 'templateid'
        }
      }
    },
    isVmRunning () {
      if (this.resource && this.resource.powerstate === 'PowerOn') {
        return true
      }
      return false
    },
    isDiskImport () {
      if (this.importsource === 'local' || this.importsource === 'shared') {
        return true
      }
      return false
    },
    isExternalImport () {
      if (this.importsource === 'external') {
        return true
      }
      return false
    },
    isKVMUnmanage () {
      return this.hypervisor && this.hypervisor === 'kvm' && (this.importsource === 'unmanaged' || this.importsource === 'external')
    },
    domainSelectOptions () {
      var domains = this.options.domains.map((domain) => {
        return {
          label: domain.path || domain.name,
          value: domain.id,
          icon: domain?.icon?.base64image || ''
        }
      })
      domains.unshift({
        label: '',
        value: null
      })
      return domains
    },
    projectSelectOptions () {
      var projects = this.options.projects.map((project) => {
        return {
          label: project.name,
          value: project.id,
          icon: project?.icon?.base64image || ''
        }
      })
      projects.unshift({
        label: '',
        value: null
      })
      return projects
    },
    networkSelectOptions () {
      var networks = this.options.networks.map((network) => {
        return {
          label: network.name + ' (' + network.displaytext + ')',
          value: network.id
        }
      })
      networks.unshift({
        label: '',
        value: null
      })
      return networks
    },
    templateSelectOptions () {
      return this.options.templates.map((template) => {
        return {
          label: template.name,
          value: template.id,
          icon: template?.icon?.base64image || '',
          ostypeid: template.ostypeid,
          ostypename: template.ostypename
        }
      })
    },
    dataDisks () {
      var disks = []
      if (this.resource.disk && this.resource.disk.length > 1) {
        for (var index = 0; index < this.resource.disk.length; ++index) {
          if (index !== this.selectedRootDiskIndex) {
            var disk = { ...this.resource.disk[index] }
            disk.size = disk.capacity / (1024 * 1024 * 1024)
            disk.name = disk.label
            disk.meta = this.getMeta(disk, { controller: 'controller', datastorename: 'datastore', position: 'position' })
            disks.push(disk)
          }
        }
      }
      return disks
    },
    nics () {
      var nics = []
      if (this.resource.nic && this.resource.nic.length > 0) {
        for (var nicEntry of this.resource.nic) {
          var nic = { ...nicEntry }
          nic.name = nic.name || nic.id
          nic.displaytext = nic.name
          if (this.isExternalImport && nic.vlanid === -1) {
            delete nic.vlanid
          }
          if (nic.vlanid) {
            nic.broadcasturi = 'vlan://' + nic.vlanid
            if (nic.isolatedpvlan) {
              nic.broadcasturi = 'pvlan://' + nic.vlanid + '-i' + nic.isolatedpvlan
            }
          }
          if (this.cluster.hypervisortype === 'VMWare') {
            nic.meta = this.getMeta(nic, { macaddress: 'mac', vlanid: 'vlan', networkname: 'network' })
          } else {
            nic.meta = this.getMeta(nic, { macaddress: 'mac', vlanid: 'vlan' })
          }
          nics.push(nic)
        }
      }
      return nics
    }
  },
  watch: {
    isOpen (newValue) {
      if (newValue) {
        this.resetForm()
        this.$refs.displayname.focus()
        this.selectMatchingComputeOffering()
      }
    }
  },
  methods: {
    initForm () {
      this.formRef = ref()
      this.form = reactive({
        rootdiskid: 0,
        migrateallowed: this.switches.migrateAllowed,
        forced: this.switches.forced
      })
      this.rules = reactive({
        displayname: [{ required: true, message: this.$t('message.error.input.value') }],
        templateid: [{ required: this.templateType !== 'auto', message: this.$t('message.error.input.value') }],
        rootdiskid: [{ required: this.templateType !== 'auto', message: this.$t('message.error.input.value') }]
      })
    },
    fetchData () {
      _.each(this.params, (param, name) => {
        if (param.isLoad) {
          this.fetchOptions(param, name)
        }
      })
      this.fetchComputeOfferings({
        keyword: '',
        pageSize: 10,
        page: 1
      })
      this.fetchKvmHostsForConversion()
      if (this.resource.disk.length > 1) {
        this.updateSelectedRootDisk()
      }
    },
    getMeta (obj, metaKeys) {
      var meta = []
      for (var key in metaKeys) {
        if (key in obj) {
          meta.push({ key: metaKeys[key], value: obj[key] })
        }
      }
      return meta
    },
    getMinCpu () {
      if (this.isVmRunning) {
        return this.resource.cpunumber
      }
      return 'serviceofferingdetails' in this.computeOffering ? this.computeOffering.serviceofferingdetails.mincpunumber * 1 : 1
    },
    getMinMemory () {
      if (this.isVmRunning) {
        return this.resource.memory
      }
      return 'serviceofferingdetails' in this.computeOffering ? this.computeOffering.serviceofferingdetails.minmemory * 1 : 32
    },
    getMaxCpu () {
      if (this.isVmRunning) {
        return this.resource.cpunumber
      }
      return 'serviceofferingdetails' in this.computeOffering ? this.computeOffering.serviceofferingdetails.maxcpunumber * 1 : Number.MAX_SAFE_INTEGER
    },
    getMaxMemory () {
      if (this.isVmRunning) {
        return this.resource.memory
      }
      return 'serviceofferingdetails' in this.computeOffering ? this.computeOffering.serviceofferingdetails.maxmemory * 1 : Number.MAX_SAFE_INTEGER
    },
    getCPUSpeed () {
      if (!this.computeOffering) {
        return 0
      }
      if (this.computeOffering.cpuspeed) {
        return this.computeOffering.cpuspeed * 1
      }
      return this.resource.cpuspeed * 1 || 0
    },
    fetchOptions (param, name, exclude) {
      if (exclude && exclude.length > 0) {
        if (exclude.includes(name)) {
          return
        }
      }
      this.optionsLoading[name] = true
      param.loading = true
      param.opts = []
      const options = param.options || {}
      if (!('listall' in options)) {
        options.listall = true
      }
      api(param.list, options).then((response) => {
        param.loading = false
        _.map(response, (responseItem, responseKey) => {
          if (Object.keys(responseItem).length === 0) {
            this.rowCount[name] = 0
            this.options[name] = []
            return
          }
          if (!responseKey.includes('response')) {
            return
          }
          _.map(responseItem, (response, key) => {
            if (key === 'count') {
              this.rowCount[name] = response
              return
            }
            param.opts = response
            this.options[name] = response
          })
        })
      }).catch(function (error) {
        console.log(error.stack)
        param.loading = false
      }).finally(() => {
        this.optionsLoading[name] = false
      })
    },
    fetchComputeOfferings (options) {
      this.computeOfferingLoading = true
      this.totalComputeOfferings = 0
      this.computeOfferings = []
      this.offeringsMap = []
      api('listServiceOfferings', {
        keyword: options.keyword,
        page: options.page,
        pageSize: options.pageSize,
        details: 'min',
        response: 'json'
      }).then(response => {
        this.totalComputeOfferings = response.listserviceofferingsresponse.count
        if (this.totalComputeOfferings === 0) {
          return
        }
        this.computeOfferings = response.listserviceofferingsresponse.serviceoffering
        this.computeOfferings.map(i => { this.offeringsMap[i.id] = i })
      }).finally(() => {
        this.computeOfferingLoading = false
        this.selectMatchingComputeOffering()
      })
    },
    updateCpuSpeed (name, value) {
      if (this.computeOffering.iscustomized) {
        if (this.computeOffering.serviceofferingdetails) {
          this.updateFieldValue(this.cpuSpeedKey, this.computeOffering.cpuspeed)
        } else {
          this.updateFieldValue(this.cpuSpeedKey, value)
        }
      }
    },
    updateFieldValue (name, value) {
      this.form[name] = value
    },
    updateComputeOffering (id) {
      this.updateFieldValue('computeofferingid', id)
      this.computeOffering = this.computeOfferings.filter(x => x.id === id)[0]
      if (this.computeOffering && !this.computeOffering.iscustomizediops) {
        this.updateFieldValue(this.minIopsKey, undefined)
        this.updateFieldValue(this.maxIopsKey, undefined)
      }
    },
    updateMultiDiskOffering (data) {
      this.dataDisksOfferingsMapping = data
    },
    updateMultiNetworkOffering (data) {
      this.nicsNetworksMapping = data
    },
    defaultTemplateType () {
      if (this.cluster.hypervisortype === 'VMWare') {
        return 'auto'
      }
      return 'custom'
    },
    changeTemplateType (e) {
      this.templateType = e.target.value
      if (this.templateType === 'auto') {
        this.updateFieldValue('templateid', undefined)
      }
      this.rules = reactive({
        displayname: [{ required: true, message: this.$t('message.error.input.value') }],
        templateid: [{ required: this.templateType !== 'auto', message: this.$t('message.error.input.value') }],
        rootdiskid: [{ required: this.templateType !== 'auto', message: this.$t('message.error.input.value') }]
      })
    },
    selectMatchingComputeOffering () {
      var offerings = [...this.computeOfferings]
      offerings.sort(function (a, b) {
        return a.cpunumber - b.cpunumber
      })
      for (var offering of offerings) {
        var cpuNumberMatches = false
        var cpuSpeedMatches = false
        var memoryMatches = false
        if (!offering.iscustomized) {
          cpuNumberMatches = offering.cpunumber === this.resource.cpunumber
          cpuSpeedMatches = !this.resource.cpuspeed || offering.cpuspeed === this.resource.cpuspeed
          memoryMatches = offering.memory === this.resource.memory
        } else {
          cpuNumberMatches = cpuSpeedMatches = memoryMatches = true
          if (offering.serviceofferingdetails) {
            cpuNumberMatches = (this.resource.cpunumber >= offering.serviceofferingdetails.mincpunumber &&
              this.resource.cpunumber <= offering.serviceofferingdetails.maxcpunumber)
            memoryMatches = (this.resource.memory >= offering.serviceofferingdetails.minmemory &&
              this.resource.memory <= offering.serviceofferingdetails.maxmemory)
            cpuSpeedMatches = !this.resource.cpuspeed || offering.cpuspeed === this.resource.cpuspeed
          }
        }
        if (cpuNumberMatches && cpuSpeedMatches && memoryMatches) {
          setTimeout(() => {
            this.updateComputeOffering(offering.id)
          }, 250)
          break
        }
      }
    },
    fetchKvmHostsForConversion () {
      api('listHosts', {
        clusterid: this.cluster.id,
        hypervisor: this.cluster.hypervisortype,
        type: 'Routing',
        state: 'Up',
        resourcestate: 'Enabled'
      }).then(json => {
        this.kvmHostsForConversion = json.listhostsresponse.host || []
      })
    },
    fetchStoragePoolsForConversion () {
      if (this.selectedStorageOptionForConversion === 'primary') {
        api('listStoragePools', {
          zoneid: this.cluster.zoneid,
          state: 'Up'
        }).then(json => {
          this.storagePoolsForConversion = json.liststoragepoolsresponse.storagepool || []
        })
      } else if (this.selectedStorageOptionForConversion === 'local') {
        const kvmHost = this.kvmHostsForConversion.filter(x => x.id === this.selectedKvmHostForConversion)[0]
        api('listStoragePools', {
          scope: 'HOST',
          ipaddress: kvmHost.ipaddress,
          state: 'Up'
        }).then(json => {
          this.storagePoolsForConversion = json.liststoragepoolsresponse.storagepool || []
        })
      }
    },
    updateSelectedKvmHostForConversion (clusterid, checked, value) {
      if (checked) {
        this.selectedKvmHostForConversion = value
        const kvmHost = this.kvmHostsForConversion.filter(x => x.id === this.selectedKvmHostForConversion)[0]
        if (kvmHost.islocalstorageactive) {
          this.storageOptionsForConversion.push({
            id: 'local',
            name: 'Host Local Storage'
          })
        } else {
          this.resetStorageOptionsForConversion()
        }
      } else {
        this.selectedKvmHostForConversion = null
        this.resetStorageOptionsForConversion()
      }
    },
    updateSelectedStorageOptionForConversion (clusterid, checked, value) {
      if (checked) {
        this.selectedStorageOptionForConversion = value
        this.fetchStoragePoolsForConversion()
        this.showStoragePoolsForConversion = value !== 'secondary'
      } else {
        this.showStoragePoolsForConversion = false
        this.selectedStoragePoolForConversion = null
      }
    },
    resetStorageOptionsForConversion () {
      this.storageOptionsForConversion = [
        {
          id: 'secondary',
          name: 'Secondary Storage'
        }, {
          id: 'primary',
          name: 'Primary Storage'
        }
      ]
    },
    onSelectRootDisk (val) {
      this.selectedRootDiskIndex = val
      this.updateSelectedRootDisk()
    },
    updateSelectedRootDisk () {
      var rootDisk = this.resource.disk[this.selectedRootDiskIndex]
      rootDisk.size = rootDisk.capacity / (1024 * 1024 * 1024)
      rootDisk.name = `${rootDisk.label} (${rootDisk.size} GB)`
      rootDisk.meta = this.getMeta(rootDisk, { controller: 'controller', datastorename: 'datastore', position: 'position' })
      this.selectedRootDiskSources = [rootDisk]
    },
    handleSubmit (e) {
      e.preventDefault()
      if (this.loading) return
      this.formRef.value.validate().then(() => {
        const values = toRaw(this.form)
        const params = {
          name: this.resource.name,
          clusterid: this.cluster.id,
          displayname: values.displayname,
          zoneid: this.zoneid,
          importsource: this.importsource,
          hypervisor: this.hypervisor,
          host: this.exthost,
          hostname: values.hostname,
          username: this.username,
          password: this.password,
          hostid: this.host.id,
          storageid: this.pool.id,
          diskpath: this.diskpath,
          temppath: this.tmppath
        }
        var importapi = 'importUnmanagedInstance'
        if (this.isExternalImport || this.isDiskImport || this.selectedVmwareVcenter) {
          importapi = 'importVm'
          if (this.isDiskImport) {
            if (!values.networkid) {
              this.$notification.error({
                message: this.$t('message.request.failed'),
                description: this.$t('message.please.enter.valid.value') + ': ' + this.$t('label.network')
              })
              return
            }
            params.name = values.displayname
            params.networkid = values.networkid
          }
        }
        if (!this.computeOffering || !this.computeOffering.id) {
          this.$notification.error({
            message: this.$t('message.request.failed'),
            description: this.$t('message.step.2.continue')
          })
          return
        }
        params.serviceofferingid = values.computeofferingid
        if (this.computeOffering.iscustomized) {
          var details = [this.cpuNumberKey, this.cpuSpeedKey, this.memoryKey]
          for (var detail of details) {
            if (!(values[detail] || this.computeOffering[detail])) {
              this.$notification.error({
                message: this.$t('message.request.failed'),
                description: this.$t('message.please.enter.valid.value') + ': ' + this.$t('label.' + detail.toLowerCase())
              })
              return
            }
            if (values[detail]) {
              params['details[0].' + detail] = values[detail]
            }
          }
        }
        if (this.computeOffering.iscustomizediops) {
          var iopsDetails = [this.minIopsKey, this.maxIopsKey]
          for (var iopsDetail of iopsDetails) {
            if (!values[iopsDetail] || values[iopsDetail] < 0) {
              this.$notification.error({
                message: this.$t('message.request.failed'),
                description: this.$t('message.please.enter.valid.value') + ': ' + this.$t('label.' + iopsDetail.toLowerCase())
              })
              return
            }
            params['details[0].' + iopsDetail] = values[iopsDetail]
          }
          if (values[this.minIopsKey] > values[this.maxIopsKey]) {
            this.$notification.error({
              message: this.$t('message.request.failed'),
              description: this.$t('error.form.message')
            })
          }
        }
        if (this.isDiskImport) {
          var storageType = this.computeOffering.storagetype
          if (this.importsource !== storageType) {
            this.$notification.error({
              message: this.$t('message.request.failed'),
              description: 'Incompatible Storage. Import Source is: ' + this.importsource + '. Storage Type in service offering is: ' + storageType
            })
            return
          }
        }
        if (this.selectedVmwareVcenter) {
          if (this.selectedVmwareVcenter.existingvcenterid) {
            params.existingvcenterid = this.selectedVmwareVcenter.existingvcenterid
          } else {
            params.vcenter = this.selectedVmwareVcenter.vcenter
            params.datacentername = this.selectedVmwareVcenter.datacentername
            params.username = this.selectedVmwareVcenter.username
            params.password = this.selectedVmwareVcenter.password
          }
          params.hostip = this.resource.hostname
          params.clustername = this.resource.clustername
          if (this.selectedKvmHostForConversion) {
            params.convertinstancehostid = this.selectedKvmHostForConversion
          }
          if (this.selectedStoragePoolForConversion) {
            params.convertinstancepoolid = this.selectedStoragePoolForConversion
          }
        }
        var keys = ['hostname', 'domainid', 'projectid', 'account', 'migrateallowed', 'forced']
        if (this.templateType !== 'auto') {
          keys.push('templateid')
        }
        for (var key of keys) {
          if (values[key]) {
            params[key] = values[key]
          }
        }
        var diskOfferingIndex = 0
        for (var diskId in this.dataDisksOfferingsMapping) {
          if (!this.dataDisksOfferingsMapping[diskId]) {
            this.$notification.error({
              message: this.$t('message.request.failed'),
              description: this.$t('message.select.disk.offering') + ': ' + diskId
            })
            return
          }
          params['datadiskofferinglist[' + diskOfferingIndex + '].disk'] = diskId
          params['datadiskofferinglist[' + diskOfferingIndex + '].diskOffering'] = this.dataDisksOfferingsMapping[diskId]
          diskOfferingIndex++
        }
        var nicNetworkIndex = 0
        var nicIpIndex = 0
        var networkcheck = new Set()
        for (var nicId in this.nicsNetworksMapping) {
          if (!this.nicsNetworksMapping[nicId].network) {
            this.$notification.error({
              message: this.$t('message.request.failed'),
              description: this.$t('message.select.nic.network') + ': ' + nicId
            })
            return
          }
          params['nicnetworklist[' + nicNetworkIndex + '].nic'] = nicId
          params['nicnetworklist[' + nicNetworkIndex + '].network'] = this.nicsNetworksMapping[nicId].network
          var netId = this.nicsNetworksMapping[nicId].network
          if (!networkcheck.has(netId)) {
            networkcheck.add(netId)
          } else {
            this.$notification.error({
              message: this.$t('message.request.failed'),
              description: 'Same network cannot be assigned to multiple Nics'
            })
            return
          }
          nicNetworkIndex++
          if ('ipAddress' in this.nicsNetworksMapping[nicId]) {
            if (!this.nicsNetworksMapping[nicId].ipAddress) {
              this.$notification.error({
                message: this.$t('message.request.failed'),
                description: this.$t('message.enter.valid.nic.ip') + ': ' + nicId
              })
              return
            }
            params['nicipaddresslist[' + nicIpIndex + '].nic'] = nicId
            params['nicipaddresslist[' + nicIpIndex + '].ip4Address'] = this.nicsNetworksMapping[nicId].ipAddress
            nicIpIndex++
          }
        }
        this.updateLoading(true)
        const name = params.name
        return new Promise((resolve, reject) => {
          api(importapi, params).then(response => {
            var jobId
            if (this.isDiskImport || this.isExternalImport || this.selectedVmwareVcenter) {
              jobId = response.importvmresponse.jobid
            } else {
              jobId = response.importunmanagedinstanceresponse.jobid
            }
            let msgLoading = this.$t('label.import.instance') + ' ' + name + ' ' + this.$t('label.in.progress')
            if (this.selectedKvmHostForConversion) {
              const kvmHost = this.kvmHostsForConversion.filter(x => x.id === this.selectedKvmHostForConversion)[0]
              msgLoading += ' on host ' + kvmHost.name
            }
            this.$pollJob({
              jobId,
              title: this.$t('label.import.instance'),
              description: name,
              loadingMessage: msgLoading,
              catchMessage: this.$t('error.fetching.async.job.result'),
              successMessage: this.$t('message.success.import.instance') + ' ' + name,
              successMethod: result => {
                this.$emit('refresh-data')
                resolve(result)
              },
              errorMethod: (result) => {
                this.updateLoading(false)
                reject(result.jobresult.errortext)
              }
            })
          }).catch(error => {
            this.updateLoading(false)
            this.$notifyError(error)
          }).finally(() => {
            this.closeAction()
            this.updateLoading(false)
          })
        })
      }).catch(() => {
        this.$emit('loading-changed', false)
      })
    },
    updateLoading (value) {
      this.loading = value
      this.$emit('loading-changed', value)
    },
    resetForm () {
      var fields = ['displayname', 'hostname', 'domainid', 'account', 'projectid', 'computeofferingid']
      for (var field of fields) {
        this.updateFieldValue(field, undefined)
      }
      this.templateType = this.defaultTemplateType()
      this.updateComputeOffering(undefined)
      this.switches = {}
    },
    closeAction () {
      this.$emit('close-action')
    }
  }
}
</script>

<style lang="less">
@import url('../../style/index');
.ant-table-selection-column {
  // Fix for the table header if the row selection use radio buttons instead of checkboxes
  > div:empty {
    width: 16px;
  }
}

.ant-collapse-borderless > .ant-collapse-item {
  border: 1px solid @border-color-split;
  border-radius: @border-radius-base !important;
  margin: 0 0 1.2rem;
}

.form-layout {
  width: 120vw;

  @media (min-width: 1000px) {
    width: 550px;
  }
}

.action-button {
  text-align: right;

  button {
    margin-right: 5px;
  }
}
</style><|MERGE_RESOLUTION|>--- conflicted
+++ resolved
@@ -312,7 +312,6 @@
                   </a-alert>
                 </div>
               </a-row>
-<<<<<<< HEAD
               <div v-if="isDiskImport">
                 <a-form-item name="networkid" ref="networkid">
                   <template #label>
@@ -334,14 +333,9 @@
                   </a-select>
                 </a-form-item>
               </div>
-              <a-row :gutter="12">
-                <a-col :md="24" :lg="12">
-                  <a-form-item name="migrateallowed" ref="migrateallowed" v-if="!selectedVmwareVcenter && !isDiskImport && !isExternalImport">
-=======
               <a-row v-if="!selectedVmwareVcenter" :gutter="12">
                 <a-col :md="24" :lg="12">
                   <a-form-item name="migrateallowed" ref="migrateallowed">
->>>>>>> 82f7abdd
                     <template #label>
                       <tooltip-label :title="$t('label.migrate.allowed')" :tooltip="apiParams.migrateallowed.description"/>
                     </template>
