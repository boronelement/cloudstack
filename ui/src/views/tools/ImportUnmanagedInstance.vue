--- conflicted
+++ resolved
@@ -65,9 +65,6 @@
                   }"
                   :loading="optionsLoading.domains"
                   :placeholder="apiParams.domainid.description"
-<<<<<<< HEAD
-                  @change="val => { selectedDomainId = val }" />
-=======
                   @change="val => { this.selectedDomainId = val }">
                   <a-select-option v-for="dom in domainSelectOptions" :key="dom.value">
                     <resource-icon v-if="dom.icon" :image="dom.icon" size="1x" style="margin-right: 5px"/>
@@ -75,7 +72,6 @@
                     {{ dom.label }}
                   </a-select-option>
                 </a-select>
->>>>>>> 981dac7b
               </a-form-item>
               <a-form-item name="account" ref="account" v-if="selectedDomainId">
                 <template #label>
