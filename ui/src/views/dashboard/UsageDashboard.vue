--- conflicted
+++ resolved
@@ -171,72 +171,48 @@
         if (json && json.listvirtualmachinesresponse) {
           count = json.listvirtualmachinesresponse.count
         }
-<<<<<<< HEAD
-        this.stats.splice(0, 1, { name: this.$t('label.running'), count: count, icon: 'desktop-outlined', bgcolor: '#dfe9cc', path: '/vm?state=running&filter=running' })
-=======
         var tileColor = this.$config.theme['@dashboard-tile-runningvms-bg'] || '#dfe9cc'
-        this.stats.splice(0, 1, { name: this.$t('label.running'), count: count, icon: 'desktop', bgcolor: tileColor, path: '/vm?state=running&filter=running' })
->>>>>>> fe03e306
+        this.stats.splice(0, 1, { name: this.$t('label.running'), count: count, icon: 'desktop-outlined', bgcolor: tileColor, path: '/vm?state=running&filter=running' })
       })
       api('listVirtualMachines', { state: 'Stopped', listall: true }).then(json => {
         var count = 0
         if (json && json.listvirtualmachinesresponse) {
           count = json.listvirtualmachinesresponse.count
         }
-<<<<<<< HEAD
-        this.stats.splice(1, 1, { name: this.$t('label.stopped'), count: count, icon: 'poweroff-outlined', bgcolor: '#edcbce', path: '/vm?state=stopped&filter=stopped' })
-=======
         var tileColor = this.$config.theme['@dashboard-tile-stoppedvms-bg'] || '#edcbce'
-        this.stats.splice(1, 1, { name: this.$t('label.stopped'), count: count, icon: 'poweroff', bgcolor: tileColor, path: '/vm?state=stopped&filter=stopped' })
->>>>>>> fe03e306
+        this.stats.splice(1, 1, { name: this.$t('label.stopped'), count: count, icon: 'poweroff-outlined', bgcolor: tileColor, path: '/vm?state=stopped&filter=stopped' })
       })
       api('listVirtualMachines', { listall: true }).then(json => {
         var count = 0
         if (json && json.listvirtualmachinesresponse) {
           count = json.listvirtualmachinesresponse.count
         }
-<<<<<<< HEAD
-        this.stats.splice(2, 1, { name: this.$t('label.total.vms'), count: count, icon: 'number-outlined', path: '/vm' })
-=======
         var tileColor = this.$config.theme['@dashboard-tile-totalvms-bg'] || '#ffffff'
-        this.stats.splice(2, 1, { name: this.$t('label.total.vms'), count: count, icon: 'number', bgcolor: tileColor, path: '/vm' })
->>>>>>> fe03e306
+        this.stats.splice(2, 1, { name: this.$t('label.total.vms'), count: count, icon: 'number-outlined', bgcolor: tileColor, path: '/vm' })
       })
       api('listVolumes', { listall: true }).then(json => {
         var count = 0
         if (json && json.listvolumesresponse) {
           count = json.listvolumesresponse.count
         }
-<<<<<<< HEAD
-        this.stats.splice(3, 1, { name: this.$t('label.total.volume'), count: count, icon: 'database-outlined', path: '/volume' })
-=======
         var tileColor = this.$config.theme['@dashboard-tile-totalvolumes-bg'] || '#ffffff'
-        this.stats.splice(3, 1, { name: this.$t('label.total.volume'), count: count, icon: 'database', bgcolor: tileColor, path: '/volume' })
->>>>>>> fe03e306
+        this.stats.splice(3, 1, { name: this.$t('label.total.volume'), count: count, icon: 'database-outlined', bgcolor: tileColor, path: '/volume' })
       })
       api('listNetworks', { listall: true }).then(json => {
         var count = 0
         if (json && json.listnetworksresponse) {
           count = json.listnetworksresponse.count
         }
-<<<<<<< HEAD
-        this.stats.splice(4, 1, { name: this.$t('label.total.network'), count: count, icon: 'apartment-outlined', path: '/guestnetwork' })
-=======
         var tileColor = this.$config.theme['@dashboard-tile-totalnetworks-bg'] || '#ffffff'
-        this.stats.splice(4, 1, { name: this.$t('label.total.network'), count: count, icon: 'apartment', bgcolor: tileColor, path: '/guestnetwork' })
->>>>>>> fe03e306
+        this.stats.splice(4, 1, { name: this.$t('label.total.network'), count: count, icon: 'apartment-outlined', bgcolor: tileColor, path: '/guestnetwork' })
       })
       api('listPublicIpAddresses', { listall: true }).then(json => {
         var count = 0
         if (json && json.listpublicipaddressesresponse) {
           count = json.listpublicipaddressesresponse.count
         }
-<<<<<<< HEAD
-        this.stats.splice(5, 1, { name: this.$t('label.public.ip.addresses'), count: count, icon: 'environment-outlined', path: '/publicip' })
-=======
         var tileColor = this.$config.theme['@dashboard-tile-totalips-bg'] || '#ffffff'
-        this.stats.splice(5, 1, { name: this.$t('label.public.ip.addresses'), count: count, icon: 'environment', bgcolor: tileColor, path: '/publicip' })
->>>>>>> fe03e306
+        this.stats.splice(5, 1, { name: this.$t('label.public.ip.addresses'), count: count, icon: 'environment-outlined', bgcolor: tileColor, path: '/publicip' })
       })
       this.listEvents()
     },
