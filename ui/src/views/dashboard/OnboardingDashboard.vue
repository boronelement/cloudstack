// Licensed to the Apache Software Foundation (ASF) under one
// or more contributor license agreements.  See the NOTICE file
// distributed with this work for additional information
// regarding copyright ownership.  The ASF licenses this file
// to you under the Apache License, Version 2.0 (the
// "License"); you may not use this file except in compliance
// with the License.  You may obtain a copy of the License at
//
//   http://www.apache.org/licenses/LICENSE-2.0
//
// Unless required by applicable law or agreed to in writing,
// software distributed under the License is distributed on an
// "AS IS" BASIS, WITHOUT WARRANTIES OR CONDITIONS OF ANY
// KIND, either express or implied.  See the License for the
// specific language governing permissions and limitations
// under the License.

<template>
  <div class="onboarding">
    <div class="head">
      <h2>{{ $t('label.installwizard.title') }}</h2>
      <h3>{{ $t('label.installwizard.subtitle') }}</h3>
    </div>
    <div class="body">
      <div class="intro">
        <div class="title">{{ $t('label.what.is.cloudstack') }}</div>
        <div class="subtitle">{{ $t('label.introduction.to.cloudstack') }}</div>
        <p>{{ $t('message.installwizard.copy.whatiscloudstack') }}</p>
        <img class="center" src="assets/bg-what-is-cloudstack.png">
<<<<<<< HEAD
        <a-button @click="() => { step = 1 }" type="primary">
=======
        <pre>{{ $t('message.installwizard.cloudstack.helptext.header') }}</pre>
        <pre>{{ $t('message.installwizard.cloudstack.helptext.website') }}<a href="https://cloudstack.apache.org" target="_blank">https://cloudstack.apache.org</a></pre>
        <pre>{{ $t('message.installwizard.cloudstack.helptext.document') }}<a :href="'https://docs.cloudstack.apache.org/en/' + cloudstackminorversion" target="_blank">https://docs.cloudstack.apache.org/en/{{ cloudstackminorversion }}</a></pre>
        <pre>{{ $t('message.installwizard.cloudstack.helptext.releasenotes') }}<a :href="'https://docs.cloudstack.apache.org/en/' + cloudstackminorversion + '/releasenotes/'" target="_blank">https://docs.cloudstack.apache.org/en/{{ cloudstackminorversion }}/releasenotes/</a></pre>

        <pre>{{ $t('message.installwizard.cloudstack.helptext.mailinglists') }}<a href="https://cloudstack.apache.org/mailing-lists.html" target="_blank">https://cloudstack.apache.org/mailing-lists.html</a></pre>
        <pre>{{ $t('message.installwizard.cloudstack.helptext.survey') }}<a href="https://cloudstack.apache.org/survey.html" target="_blank">https://cloudstack.apache.org/survey.html</a></pre>
        <pre>{{ $t('message.installwizard.cloudstack.helptext.issues') }}<a href="https://github.com/apache/cloudstack/issues/new" target="_blank">https://github.com/apache/cloudstack/issues/new</a></pre>

        <a-button @click="() => { this.step = 1 }" type="primary">
>>>>>>> 38181b2a
          {{ $t('label.continue.install') }}
          <double-right-outlined />
        </a-button>
      </div>
    </div>
    <a-modal
      :title="$t('message.change.password')"
      :visible="step === 1"
      :closable="true"
      :maskClosable="false"
      :footer="null"
      @cancel="closeAction"
      centered
      width="auto">
      <change-user-password
        :resource="resource"
        @close-action="() => { if (step !== 2) step = 0 }"
        @refresh-data="() => { step = 2 }" />
    </a-modal>
    <a-modal
      :title="$t('label.installwizard.addzoneintro.title')"
      :visible="step === 2"
      :closable="true"
      :maskClosable="false"
      :footer="null"
      @cancel="closeAction"
      centered
      width="auto">
      <zone-wizard
        @close-action="closeAction"
        @refresh-data="parentFetchData" />
    </a-modal>
  </div>
</template>

<script>
import ChangeUserPassword from '@/views/iam/ChangeUserPassword.vue'
import ZoneWizard from '@/views/infra/zone/ZoneWizard.vue'

export default {
  name: 'OnboardingDashboard',
  components: {
    ChangeUserPassword,
    ZoneWizard
  },
  inject: ['parentFetchData'],
  data () {
    return {
      step: 0,
      cloudstackminorversion: this.$store.getters.features.cloudstackversion.split('-')[0],
      resource: {
        id: this.$store.getters.userInfo.id,
        username: this.$store.getters.userInfo.username
      }
    }
  },
  methods: {
    closeAction () {
      this.step = 0
    }
  }
}
</script>

<style scoped lang="scss">

.onboarding {
  font-family: sans-serif;
  padding: 20px 10px 50px 10px;
  background: #fff;
  box-shadow: 0 1px 4px rgba(0, 21, 41, 0.08);
  @media (min-width: 760px) {
    padding: 20px 10% 50px 10%;
  }
}

.head {
  text-align: center;
}

h2 {
  font-size: 28px;
}

h3 {
  font-size: 20px;
}

.body {
  padding: 56px 20px 20px 20px;
}

.title {
  margin: auto auto 30px;
  font-size: 22px;
}

.subtitle {
  font-size: 12px;
  font-weight: bold;
}

p {
  font-family: sans-serif;
  text-align: justify;
  font-size: 15px;
  line-height: 23px;
  white-space: pre-line;
}

pre {
  font-family: sans-serif;
  text-align: justify;
  font-size: 15px;
  white-space: pre-wrap;
  margin: 0px 0px;
}

.center {
  display: block;
  margin-left: auto;
  margin-right: auto;
  margin-bottom: 10px;
  text-align: center;
}

button {
  float: right;
}
</style><|MERGE_RESOLUTION|>--- conflicted
+++ resolved
@@ -27,9 +27,6 @@
         <div class="subtitle">{{ $t('label.introduction.to.cloudstack') }}</div>
         <p>{{ $t('message.installwizard.copy.whatiscloudstack') }}</p>
         <img class="center" src="assets/bg-what-is-cloudstack.png">
-<<<<<<< HEAD
-        <a-button @click="() => { step = 1 }" type="primary">
-=======
         <pre>{{ $t('message.installwizard.cloudstack.helptext.header') }}</pre>
         <pre>{{ $t('message.installwizard.cloudstack.helptext.website') }}<a href="https://cloudstack.apache.org" target="_blank">https://cloudstack.apache.org</a></pre>
         <pre>{{ $t('message.installwizard.cloudstack.helptext.document') }}<a :href="'https://docs.cloudstack.apache.org/en/' + cloudstackminorversion" target="_blank">https://docs.cloudstack.apache.org/en/{{ cloudstackminorversion }}</a></pre>
@@ -40,7 +37,6 @@
         <pre>{{ $t('message.installwizard.cloudstack.helptext.issues') }}<a href="https://github.com/apache/cloudstack/issues/new" target="_blank">https://github.com/apache/cloudstack/issues/new</a></pre>
 
         <a-button @click="() => { this.step = 1 }" type="primary">
->>>>>>> 38181b2a
           {{ $t('label.continue.install') }}
           <double-right-outlined />
         </a-button>
