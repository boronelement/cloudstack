--- conflicted
+++ resolved
@@ -21,26 +21,18 @@
       <div class="capacity-dashboard-wrapper">
         <div class="capacity-dashboard-select">
           <a-select
-<<<<<<< HEAD
-            showSearch
             :defaultValue="zoneSelected.name"
             :placeholder="$t('label.select.a.zone')"
             v-model:value="zoneSelected.name"
-            @change="changeZone">
-=======
-            :defaultValue="zoneSelected.name"
-            :placeholder="$t('label.select.a.zone')"
-            :value="zoneSelected.name"
             @change="changeZone"
             showSearch
-            optionFilterProp="children"
+            optionFilterProp="label"
             :filterOption="(input, option) => {
-              return option.componentOptions.children[0].text.toLowerCase().indexOf(input.toLowerCase()) >= 0
-            }" >
->>>>>>> 981dac7b
+              return option.children[0].children.toLowerCase().indexOf(input.toLowerCase()) >= 0
+            }">
             <a-select-option v-for="(zone, index) in zones" :key="index">
               <resource-icon v-if="zone.icon && zone.icon.base64image" :image="zone.icon.base64image" size="1x" style="margin-right: 5px"/>
-              <a-icon v-else style="margin-right: 5px" type="global" />
+              <global-outlined v-else style="margin-right: 5px" />
               {{ zone.name }}
             </a-select-option>
           </a-select>
