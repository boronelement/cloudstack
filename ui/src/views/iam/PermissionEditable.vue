--- conflicted
+++ resolved
@@ -19,16 +19,12 @@
   <a-select
     v-model:value="value"
     @change="handleChange"
-<<<<<<< HEAD
-    v-focus="true">
-=======
-    autoFocus
+    v-focus="true"
     showSearch
     optionFilterProp="children"
     :filterOption="(input, option) => {
       return option.componentOptions.children[0].text.toLowerCase().indexOf(input.toLowerCase()) >= 0
     }" >
->>>>>>> 981dac7b
     <a-select-option value="allow">{{ $t('label.allow') }}</a-select-option>
     <a-select-option value="deny">{{ $t('label.deny') }}</a-select-option>
   </a-select>
