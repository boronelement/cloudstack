// Licensed to the Apache Software Foundation (ASF) under one
// or more contributor license agreements.  See the NOTICE file
// distributed with this work for additional information
// regarding copyright ownership.  The ASF licenses this file
// to you under the Apache License, Version 2.0 (the
// "License"); you may not use this file except in compliance
// with the License.  You may obtain a copy of the License at
//
//   http://www.apache.org/licenses/LICENSE-2.0
//
// Unless required by applicable law or agreed to in writing,
// software distributed under the License is distributed on an
// "AS IS" BASIS, WITHOUT WARRANTIES OR CONDITIONS OF ANY
// KIND, either express or implied.  See the License for the
// specific language governing permissions and limitations
// under the License.

<template>
  <div class="form-layout" v-ctrl-enter="handleSubmit">
    <a-form
      :ref="formRef"
      :model="form"
      :rules="rules"
      layout="vertical"
      :loading="loading"
      @finish="handleSubmit">
      <a-form-item name="samlEnable" ref="samlEnable" :label="$t('label.samlenable')">
        <a-switch
          v-model:checked="form.samlEnable"
          v-focus="true"
        />
      </a-form-item>
      <a-form-item name="samlEntity" ref="samlEntity" :label="$t('label.samlentity')">
        <a-select
          v-model:value="form.samlEntity"
          showSearch
          optionFilterProp="label"
          :filterOption="(input, option) => {
            return option.children[0].children.toLowerCase().indexOf(input.toLowerCase()) >= 0
          }" >
          <a-select-option v-for="idp in idps" :key="idp.id">
            {{ idp.orgName }}
          </a-select-option>
        </a-select>
      </a-form-item>
      <div class="action-button">
        <a-button @click="handleClose">{{ $t('label.close') }}</a-button>
        <a-button :loading="loading" ref="submit" type="primary" @click="handleSubmit">{{ $t('label.ok') }}</a-button>
      </div>
    </a-form>
  </div>
</template>
<script>
import { ref, reactive, toRaw } from 'vue'
import { api } from '@/api'

export default {
  name: 'ConfigureSamlSsoAuth',
  props: {
    resource: {
      type: Object,
      required: true
    }
  },
  data () {
    return {
      idps: [],
      loading: false
    }
  },
  created () {
    this.initForm()
    this.fetchData()
  },
  methods: {
    initForm () {
      this.formRef = ref()
      this.form = reactive({})
      this.rules = reactive({})
    },
    fetchData () {
      this.IsUserSamlAuthorized()
      this.loading = true
      api('listIdps').then(response => {
        this.idps = response.listidpsresponse.idp || []
      }).finally(() => {
        this.loading = false
      })
    },
    IsUserSamlAuthorized () {
      api('listSamlAuthorization', {
        userid: this.resource.id
      }).then(response => {
        this.form.samlEnable = response.listsamlauthorizationsresponse.samlauthorization[0].status || false
        this.form.samlEntity = response.listsamlauthorizationsresponse.samlauthorization[0].idpid || ''
      })
    },
    handleClose () {
      this.$emit('close-action')
    },
    handleSubmit (e) {
      e.preventDefault()
      if (this.loading) return
<<<<<<< HEAD
      this.formRef.value.validate().then(() => {
        const values = toRaw(this.form)
=======
      this.form.validateFieldsAndScroll((err, values) => {
        if (err) {
          return
        }
        this.loading = true
>>>>>>> d8004871
        api('authorizeSamlSso', {
          enable: values.samlEnable,
          userid: this.resource.id,
          entityid: values.samlEntity
        }).then(response => {
          this.$notification.success({
            message: values.samlEnable ? this.$t('label.saml.enable') : this.$t('label.saml.disable'),
            description: values.samlEnable ? `${this.$t('message.success.enable.saml.auth')} ${this.$t('label.for')} ${this.resource.username}`
              : `${this.$t('message.success.disable.saml.auth')} ${this.$t('label.for')} ${this.resource.username}`
          })
          this.handleClose()
        }).catch(error => {
          this.$notification.error({
            message: this.$t('message.request.failed'),
            description: (error.response && error.response.headers && error.response.headers['x-description']) || error.message,
            duration: 0
          })
        }).finally(() => {
          this.loading = false
        })
      })
    }
  }
}
</script>
<style scoped lang="less">
.form-layout {
  width: 75vw;

  @media (min-width: 700px) {
    width: 40vw;
  }
}
</style><|MERGE_RESOLUTION|>--- conflicted
+++ resolved
@@ -23,7 +23,8 @@
       :rules="rules"
       layout="vertical"
       :loading="loading"
-      @finish="handleSubmit">
+      @finish="handleSubmit"
+      :scrollToFirstError="true">
       <a-form-item name="samlEnable" ref="samlEnable" :label="$t('label.samlenable')">
         <a-switch
           v-model:checked="form.samlEnable"
@@ -101,16 +102,8 @@
     handleSubmit (e) {
       e.preventDefault()
       if (this.loading) return
-<<<<<<< HEAD
       this.formRef.value.validate().then(() => {
         const values = toRaw(this.form)
-=======
-      this.form.validateFieldsAndScroll((err, values) => {
-        if (err) {
-          return
-        }
-        this.loading = true
->>>>>>> d8004871
         api('authorizeSamlSso', {
           enable: values.samlEnable,
           userid: this.resource.id,
