--- conflicted
+++ resolved
@@ -32,18 +32,12 @@
       </a-form-item>
       <a-form-item name="samlEntity" ref="samlEntity" :label="$t('label.samlentity')">
         <a-select
-<<<<<<< HEAD
-          v-model:value="form.samlEntity">
-=======
-          v-decorator="['samlEntity', {
-            initialValue: selectedIdp,
-          }]"
+          v-model:value="form.samlEntity"
           showSearch
           optionFilterProp="children"
           :filterOption="(input, option) => {
             return option.componentOptions.children[0].text.toLowerCase().indexOf(input.toLowerCase()) >= 0
           }" >
->>>>>>> 981dac7b
           <a-select-option v-for="(idp, idx) in idps" :key="idx">
             {{ idp.orgName }}
           </a-select-option>
