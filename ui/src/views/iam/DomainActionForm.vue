--- conflicted
+++ resolved
@@ -176,12 +176,8 @@
   methods: {
     handleSubmit (e) {
       e.preventDefault()
-<<<<<<< HEAD
-      this.form.validateFieldsAndScroll((err, values) => {
-=======
       if (this.action.loading) return
       this.form.validateFields((err, values) => {
->>>>>>> 0382f2b0
         if (err) {
           return
         }
