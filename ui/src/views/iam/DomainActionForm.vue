--- conflicted
+++ resolved
@@ -22,21 +22,11 @@
       :visible="showAction"
       :closable="true"
       :maskClosable="false"
-<<<<<<< HEAD
-      :okText="$t('label.ok')"
-      :cancelText="$t('label.cancel')"
-      style="top: 20px;"
-      @ok="handleSubmit"
-      @cancel="parentCloseAction"
-      :confirmLoading="actionLoading"
-      centered
-=======
       :confirmLoading="action.loading"
       :footer="null"
       @cancel="parentCloseAction"
       style="top: 20px;"
       v-ctrl-enter="handleSubmit"
->>>>>>> 2bbc7817
     >
       <template #title>
         {{ $t(action.label) }}
@@ -51,7 +41,6 @@
           <a-alert type="warning" v-if="action.message">
             <template #message>{{ $t(action.message) }}</template>
           </a-alert>
-<<<<<<< HEAD
           <template v-for="(field, fieldIndex) in action.paramFields" :key="fieldIndex">
             <a-form-item
               :ref="field.name"
@@ -59,21 +48,7 @@
               :v-bind="field.name"
               v-if="!(action.mapping && field.name in action.mapping && action.mapping[field.name].value)"
             >
-              <template #label>
-                {{ $t('label.' + field.name) }}
-                <a-tooltip :title="field.description">
-                  <InfoCircleOutlined style="color: rgba(0,0,0,.45)" />
-                </a-tooltip>
-              </template>
-=======
-          <a-form-item
-            v-for="(field, fieldIndex) in action.paramFields"
-            :key="fieldIndex"
-            :v-bind="field.name"
-            v-if="!(action.mapping && field.name in action.mapping && action.mapping[field.name].value)"
-          >
-            <tooltip-label slot="label" :title="$t('label.' + field.name)" :tooltip="field.description"/>
->>>>>>> 2bbc7817
+              <tooltip-label slot="label" :title="$t('label.' + field.name)" :tooltip="field.description"/>
 
               <a-switch
                 v-if="field.type==='boolean'"
@@ -130,18 +105,13 @@
                 v-model:value="form[field.name]"
                 :placeholder="field.description"
                 :autoFocus="fieldIndex === firstIndex" />
-<<<<<<< HEAD
             </a-form-item>
           </template>
-=======
-            </span>
-          </a-form-item>
 
           <div :span="24" class="action-button">
             <a-button @click="parentCloseAction">{{ $t('label.cancel') }}</a-button>
             <a-button type="primary" ref="submit" @click="handleSubmit">{{ $t('label.ok') }}</a-button>
           </div>
->>>>>>> 2bbc7817
         </a-form>
       </a-spin>
     </a-modal>
@@ -150,11 +120,8 @@
 
 <script>
 import { api } from '@/api'
-<<<<<<< HEAD
 import { ref, reactive, toRaw } from 'vue'
-=======
 import TooltipLabel from '@/components/widgets/TooltipLabel'
->>>>>>> 2bbc7817
 
 export default {
   name: 'DomainActionForm',
@@ -202,21 +169,12 @@
   },
   inject: ['parentCloseAction', 'parentFetchData'],
   methods: {
-<<<<<<< HEAD
-    handleSubmit () {
+    handleSubmit (e) {
+      e.preventDefault()
+      if (this.action.loading) return
       this.formRef.value.validate().then(() => {
         const values = toRaw(this.form)
         this.actionLoading = true
-=======
-    handleSubmit (e) {
-      e.preventDefault()
-      if (this.action.loading) return
-      this.form.validateFields((err, values) => {
-        if (err) {
-          return
-        }
-        this.action.loading = true
->>>>>>> 2bbc7817
         const params = {}
         if ('id' in this.resource && this.action.params.map(i => { return i.name }).includes('id')) {
           params.id = this.resource.id
