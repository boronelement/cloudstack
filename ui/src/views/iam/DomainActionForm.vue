--- conflicted
+++ resolved
@@ -157,8 +157,6 @@
     this.form = this.$form.createForm(this)
   },
   created () {
-<<<<<<< HEAD
-=======
     this.firstIndex = 0
     for (let fieldIndex = 0; fieldIndex < this.action.paramFields.length; fieldIndex++) {
       const field = this.action.paramFields[fieldIndex]
@@ -167,9 +165,6 @@
         break
       }
     }
-  },
-  mounted () {
->>>>>>> d6a74272
     if (this.action.dataView && this.action.icon === 'edit') {
       this.fillEditFormFieldValues()
     }
