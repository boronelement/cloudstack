--- conflicted
+++ resolved
@@ -241,12 +241,9 @@
                     title: this.$t(this.action.label),
                     description: this.resource.name,
                     successMethod: result => {
-<<<<<<< HEAD
-=======
                       if (this.action.api === 'deleteDomain') {
                         this.parentFetchData()
                       }
->>>>>>> 4b7dcfa2
                       if (this.action.response) {
                         const description = this.action.response(result.jobresult)
                         if (description) {
