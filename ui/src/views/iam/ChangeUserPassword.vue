--- conflicted
+++ resolved
@@ -28,11 +28,7 @@
           <template #label>
             {{ $t('label.currentpassword') }}
             <a-tooltip :title="apiParams.currentpassword.description">
-<<<<<<< HEAD
               <info-circle-outlined style="color: rgba(0,0,0,.45)" />
-=======
-              <a-icon type="info-circle" />
->>>>>>> 8680f7d9
             </a-tooltip>
           </template>
           <a-input-password
@@ -44,11 +40,7 @@
           <template #label>
             {{ $t('label.new.password') }}
             <a-tooltip :title="apiParams.password.description">
-<<<<<<< HEAD
               <info-circle-outlined style="color: rgba(0,0,0,.45)" />
-=======
-              <a-icon type="info-circle" />
->>>>>>> 8680f7d9
             </a-tooltip>
           </template>
           <a-input-password
@@ -59,11 +51,7 @@
           <template #label>
             {{ $t('label.confirmpassword') }}
             <a-tooltip :title="apiParams.password.description">
-<<<<<<< HEAD
               <info-circle-outlined style="color: rgba(0,0,0,.45)" />
-=======
-              <a-icon type="info-circle" />
->>>>>>> 8680f7d9
             </a-tooltip>
           </template>
           <a-input-password
@@ -72,8 +60,8 @@
         </a-form-item>
 
         <div :span="24" class="action-button">
-          <a-button @click="closeAction">{{ this.$t('label.cancel') }}</a-button>
-          <a-button :loading="loading" type="primary" html-type="submit">{{ this.$t('label.ok') }}</a-button>
+          <a-button @click="closeAction">{{ $t('label.cancel') }}</a-button>
+          <a-button :loading="loading" type="primary" html-type="submit">{{ $t('label.ok') }}</a-button>
         </div>
       </a-form>
     </a-spin>
