--- conflicted
+++ resolved
@@ -19,72 +19,34 @@
   <div class="form-layout" v-ctrl-enter="handleSubmit">
     <a-spin :spinning="loading">
       <a-form
-<<<<<<< HEAD
         :ref="formRef"
         :model="form"
         :rules="rules"
         layout="vertical"
         @finish="handleSubmit">
         <a-form-item name="currentpassword" ref="currentpassword" v-if="!this.isAdminOrDomainAdmin()">
-          <template #label>
-            {{ $t('label.currentpassword') }}
-            <a-tooltip :title="apiParams.currentpassword.description">
-              <info-circle-outlined style="color: rgba(0,0,0,.45)" />
-            </a-tooltip>
-          </template>
-=======
-        :form="form"
-        @submit="handleSubmit"
-        layout="vertical">
-        <a-form-item v-if="!this.isAdminOrDomainAdmin()">
           <tooltip-label slot="label" :title="$t('label.currentpassword')" :tooltip="apiParams.currentpassword.description"/>
->>>>>>> 2bbc7817
           <a-input-password
             v-model:value="form.currentpassword"
             :placeholder="$t('message.error.current.password')"
             autoFocus />
         </a-form-item>
-<<<<<<< HEAD
         <a-form-item name="password" ref="password">
-          <template #label>
-            {{ $t('label.new.password') }}
-            <a-tooltip :title="apiParams.password.description">
-              <info-circle-outlined style="color: rgba(0,0,0,.45)" />
-            </a-tooltip>
-          </template>
-=======
-        <a-form-item>
           <tooltip-label slot="label" :title="$t('label.new.password')" :tooltip="apiParams.password.description"/>
->>>>>>> 2bbc7817
           <a-input-password
             v-model:value="form.password"
             :placeholder="$t('label.new.password')"/>
         </a-form-item>
-<<<<<<< HEAD
         <a-form-item name="confirmpassword" ref="confirmpassword">
-          <template #label>
-            {{ $t('label.confirmpassword') }}
-            <a-tooltip :title="apiParams.password.description">
-              <info-circle-outlined style="color: rgba(0,0,0,.45)" />
-            </a-tooltip>
-          </template>
-=======
-        <a-form-item>
           <tooltip-label slot="label" :title="$t('label.confirmpassword')" :tooltip="apiParams.password.description"/>
->>>>>>> 2bbc7817
           <a-input-password
             v-model:value="form.confirmpassword"
             :placeholder="$t('label.confirmpassword.description')"/>
         </a-form-item>
 
         <div :span="24" class="action-button">
-<<<<<<< HEAD
           <a-button @click="closeAction">{{ $t('label.cancel') }}</a-button>
-          <a-button :loading="loading" type="primary" html-type="submit">{{ $t('label.ok') }}</a-button>
-=======
-          <a-button @click="closeAction">{{ this.$t('label.cancel') }}</a-button>
-          <a-button :loading="loading" ref="submit" type="primary" @click="handleSubmit">{{ this.$t('label.ok') }}</a-button>
->>>>>>> 2bbc7817
+          <a-button :loading="loading" ref="submit" type="primary" @click="handleSubmit">{{ $t('label.ok') }}</a-button>
         </div>
       </a-form>
     </a-spin>
@@ -153,19 +115,11 @@
         return Promise.resolve()
       }
     },
-<<<<<<< HEAD
-    handleSubmit () {
-      this.formRef.value.validate().then(() => {
-        const values = toRaw(this.form)
-=======
     handleSubmit (e) {
       e.preventDefault()
       if (this.loading) return
-      this.form.validateFields((err, values) => {
-        if (err) {
-          return
-        }
->>>>>>> 2bbc7817
+      this.formRef.value.validate().then(() => {
+        const values = toRaw(this.form)
         this.loading = true
         const params = {
           id: this.resource.id,
