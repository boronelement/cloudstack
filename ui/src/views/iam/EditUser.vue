--- conflicted
+++ resolved
@@ -69,19 +69,14 @@
             <tooltip-label :title="$t('label.timezone')" :tooltip="apiParams.timezone.description"/>
           </template>
           <a-select
-<<<<<<< HEAD
             showSearch
             v-model:value="form.timezone"
-            :loading="timeZoneLoading">
-=======
-            v-decorator="['timezone']"
             :loading="timeZoneLoading"
             showSearch
             optionFilterProp="children"
             :filterOption="(input, option) => {
               return option.componentOptions.children[0].text.toLowerCase().indexOf(input.toLowerCase()) >= 0
             }" >
->>>>>>> 981dac7b
             <a-select-option v-for="opt in timeZoneMap" :key="opt.id">
               {{ opt.name || opt.description }}
             </a-select-option>
