--- conflicted
+++ resolved
@@ -128,11 +128,7 @@
 
             <div class="action-button">
               <a-button @click="handleClose">{{ $t('label.close') }}</a-button>
-<<<<<<< HEAD
-              <a-button :loading="loading" type="primary" html-type="submit">{{ $t('label.add') }}</a-button>
-=======
               <a-button :loading="loading" ref="submit" type="primary" @click="handleSubmit">{{ $t('label.add') }}</a-button>
->>>>>>> 2bbc7817
             </div>
           </a-form>
         </a-card>
@@ -343,20 +339,12 @@
         })
       })
     },
-<<<<<<< HEAD
-    handleSubmit () {
-      this.formRef.value.validate().then(() => {
-        const values = toRaw(this.form)
-
-=======
     handleSubmit (e) {
       e.preventDefault()
       if (this.loading) return
-      this.form.validateFields((err, values) => {
-        if (err) {
-          return
-        }
->>>>>>> 2bbc7817
+      this.formRef.value.validate().then(() => {
+        const values = toRaw(this.form)
+
         let apiName = 'ldapCreateAccount'
         const domain = this.listDomains.filter(item => item.name === values.domainid)
         const role = this.listRoles.filter(item => item.name === values.roleid)
