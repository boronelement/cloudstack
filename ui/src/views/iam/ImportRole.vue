// Licensed to the Apache Software Foundation (ASF) under one
// or more contributor license agreements.  See the NOTICE file
// distributed with this work for additional information
// regarding copyright ownership.  The ASF licenses this file
// to you under the Apache License, Version 2.0 (the
// "License"); you may not use this file except in compliance
// with the License.  You may obtain a copy of the License at
//
//   http://www.apache.org/licenses/LICENSE-2.0
//
// Unless required by applicable law or agreed to in writing,
// software distributed under the License is distributed on an
// "AS IS" BASIS, WITHOUT WARRANTIES OR CONDITIONS OF ANY
// KIND, either express or implied.  See the License for the
// specific language governing permissions and limitations
// under the License.

<template>
  <div class="form-layout" v-ctrl-enter="handleSubmit">
    <a-spin :spinning="loading">
      <a-form
        :ref="formRef"
        :model="form"
        :rules="rules"
        layout="vertical"
        @finish="handleSubmit">
        <a-form-item name="file" ref="file">
          <template #label>
            <tooltip-label :title="$t('label.rules.file')" :tooltip="$t('label.rules.file.to.import')"/>
          </template>
          <a-upload-dragger
            :multiple="false"
            :fileList="fileList"
            :remove="handleRemove"
            :beforeUpload="beforeUpload"
            @change="handleChange"
            v-model:value="form.file">
            <p class="ant-upload-drag-icon">
              <cloud-upload-outlined />
            </p>
            <p class="ant-upload-text" v-if="fileList.length === 0">
              {{ $t('label.rules.file.import.description') }}
            </p>
          </a-upload-dragger>
        </a-form-item>
        <a-form-item name="name" ref="name">
          <template #label>
            <tooltip-label :title="$t('label.name')" :tooltip="apiParams.name.description"/>
          </template>
          <a-input
            v-model:value="form.name"
            :placeholder="apiParams.name.description"
            v-focus="true" />
        </a-form-item>

        <a-form-item name="description" ref="description">
          <template #label>
            <tooltip-label :title="$t('label.description')" :tooltip="apiParams.description.description"/>
          </template>
          <a-input
            v-model:value="form.description"
            :placeholder="apiParams.description.description" />
        </a-form-item>

        <a-form-item name="type" ref="type">
          <template #label>
            <tooltip-label :title="$t('label.type')" :tooltip="apiParams.type.description"/>
          </template>
          <a-select
<<<<<<< HEAD
            v-model:value="form.type"
            :placeholder="apiParams.type.description">
=======
            v-decorator="['type', {
              rules: [{ required: true, message: $t('message.error.select') }]
            }]"
            :placeholder="apiParams.type.description"
            showSearch
            optionFilterProp="children"
            :filterOption="(input, option) => {
              return option.componentOptions.children[0].text.toLowerCase().indexOf(input.toLowerCase()) >= 0
            }" >
>>>>>>> 981dac7b
            <a-select-option v-for="role in defaultRoles" :key="role">
              {{ role }}
            </a-select-option>
          </a-select>
        </a-form-item>

        <a-form-item name="forced" ref="forced">
          <template #label>
            <tooltip-label :title="$t('label.forced')" :tooltip="apiParams.forced.description"/>
          </template>
          <a-switch v-model:checked="form.forced" />
        </a-form-item>

        <div :span="24" class="action-button">
          <a-button @click="closeAction">{{ $t('label.cancel') }}</a-button>
          <a-button :loading="loading" ref="submit" type="primary" @click="handleSubmit">{{ $t('label.ok') }}</a-button>
        </div>
      </a-form>
    </a-spin>
  </div>
</template>

<script>
import { ref, reactive, toRaw } from 'vue'
import { api } from '@/api'
import TooltipLabel from '@/components/widgets/TooltipLabel'

export default {
  name: 'ImportRole',
  components: {
    TooltipLabel
  },
  data () {
    return {
      fileList: [],
      defaultRoles: ['Admin', 'DomainAdmin', 'ResourceAdmin', 'User'],
      rulesCsv: '',
      loading: false
    }
  },
  beforeCreate () {
    this.apiParams = this.$getApiParams('importRole')
  },
  created () {
    this.initForm()
  },
  methods: {
    initForm () {
      this.formRef = ref()
      this.form = reactive({})
      this.rules = reactive({
        file: [
          { required: true, message: this.$t('message.error.required.input') },
          {
            validator: this.checkCsvRulesFile,
            message: this.$t('label.error.rules.file.import')
          }
        ],
        name: [{ required: true, message: this.$t('message.error.required.input') }],
        type: [{ required: true, message: this.$t('message.error.select') }]
      })
    },
    handleRemove (file) {
      const index = this.fileList.indexOf(file)
      const newFileList = this.fileList.slice()
      newFileList.splice(index, 1)
      this.fileList = newFileList
    },
    handleChange (info) {
      if (info.file.status === 'error') {
        this.$notification.error({
          message: this.$t('label.error.file.upload'),
          description: this.$t('label.error.file.upload')
        })
      }
    },
    beforeUpload (file) {
      if (file.type !== 'text/csv') {
        return false
      }

      this.fileList = [file]
      return false
    },
    handleSubmit (e) {
      e.preventDefault()
      if (this.loading) return
      this.formRef.value.validate().then(() => {
        const values = toRaw(this.form)
        const params = {}
        for (const key in values) {
          const input = values[key]
          if (input === undefined) {
            continue
          }
          if (key === 'file') {
            continue
          }

          params[key] = input
        }

        if (this.fileList.length !== 1) {
          return
        }

        var rules = this.rulesCsvToJson(this.rulesCsv)
        rules.forEach(function (values, index) {
          for (const key in values) {
            params['rules[' + index + '].' + key] = values[key]
          }
        })

        this.importRole(params)
      })
    },
    closeAction () {
      this.$emit('close-action')
    },
    importRole (params) {
      this.loading = true
      api('importRole', {}, 'POST', params).then(json => {
        const role = json.importroleresponse.role
        if (role) {
          this.$emit('refresh-data')
          this.$notification.success({
            message: 'Import Role',
            description: 'Sucessfully imported role ' + params.name
          })
        }
        this.closeAction()
      }).catch(error => {
        this.$notifyError(error)
      }).finally(() => {
        this.loading = false
      })
    },
    rulesCsvToJson (rulesCsv) {
      const columnDelimiter = ','
      const lineDelimiter = '\n'
      var lines = rulesCsv.split(lineDelimiter)
      var result = []
      if (lines.length === 0) {
        return result
      }
      var headers = lines[0].split(columnDelimiter)
      lines = lines.slice(1) // Remove header

      lines.map((line, indexLine) => {
        if (line.trim() === '') return // Empty line
        var obj = {}
        var currentline = line.trim().split(columnDelimiter)

        headers.map((header, indexHeader) => {
          if (indexHeader === 2 && currentline.length > 3) {
            if (currentline[indexHeader].startsWith('"')) {
              obj[header.trim()] = currentline[indexHeader].substr(1)
            } else {
              obj[header.trim()] = currentline[indexHeader]
            }

            for (let i = 3; i < currentline.length - 1; i++) {
              obj[header.trim()] += columnDelimiter + currentline[i]
            }

            var lastColumn = currentline[currentline.length - 1]
            if (lastColumn.endsWith('"')) {
              obj[header.trim()] += columnDelimiter + lastColumn.substr(0, lastColumn.length - 1)
            } else {
              obj[header.trim()] += columnDelimiter + lastColumn
            }
          } else {
            obj[header.trim()] = currentline[indexHeader]
          }
        })
        result.push(obj)
      })
      return result
    },
    async checkCsvRulesFile (rule, value) {
      if (!value || value === '' || value.file === '') {
        return Promise.resolve()
      } else {
        if (value.file.type !== 'text/csv') {
          return Promise.reject(rule.message)
        }

        this.readCsvFile(value.file).then((validFile) => {
          if (!validFile) {
            return Promise.reject(rule.message)
          } else {
            return Promise.resolve()
          }
        }).catch((reason) => {
          console.log(reason)
          return Promise.reject(rule.message)
        })
      }
    },
    readCsvFile (file) {
      return new Promise((resolve, reject) => {
        if (window.FileReader) {
          var reader = new FileReader()
          reader.onload = (event) => {
            this.rulesCsv = event.target.result
            var lines = this.rulesCsv.split('\n')
            var headers = lines[0].split(',')
            if (headers.length !== 3) {
              resolve(false)
            } else if (!(headers[0].trim() === 'rule' && headers[1].trim() === 'permission' && headers[2].trim() === 'description')) {
              resolve(false)
            } else {
              resolve(true)
            }
          }

          reader.onerror = (event) => {
            if (event.target.error.name === 'NotReadableError') {
              reject(event.target.error)
            }
          }

          reader.readAsText(file)
        } else {
          reject(this.$t('label.error.file.read'))
        }
      })
    }
  }
}
</script>

<style scoped lang="less">
  .form-layout {
    width: 80vw;

    @media (min-width: 700px) {
      width: 550px;
    }
  }
</style><|MERGE_RESOLUTION|>--- conflicted
+++ resolved
@@ -67,20 +67,13 @@
             <tooltip-label :title="$t('label.type')" :tooltip="apiParams.type.description"/>
           </template>
           <a-select
-<<<<<<< HEAD
             v-model:value="form.type"
-            :placeholder="apiParams.type.description">
-=======
-            v-decorator="['type', {
-              rules: [{ required: true, message: $t('message.error.select') }]
-            }]"
             :placeholder="apiParams.type.description"
             showSearch
             optionFilterProp="children"
             :filterOption="(input, option) => {
               return option.componentOptions.children[0].text.toLowerCase().indexOf(input.toLowerCase()) >= 0
             }" >
->>>>>>> 981dac7b
             <a-select-option v-for="role in defaultRoles" :key="role">
               {{ role }}
             </a-select-option>
