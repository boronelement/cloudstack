--- conflicted
+++ resolved
@@ -23,7 +23,8 @@
         :model="form"
         :rules="rules"
         layout="vertical"
-        @finish="handleSubmit">
+        @finish="handleSubmit"
+        :scrollToFirstError="true">
         <a-form-item name="file" ref="file">
           <template #label>
             <tooltip-label :title="$t('label.rules.file')" :tooltip="$t('label.rules.file.to.import')"/>
@@ -161,15 +162,8 @@
     handleSubmit (e) {
       e.preventDefault()
       if (this.loading) return
-<<<<<<< HEAD
       this.formRef.value.validate().then(() => {
         const values = toRaw(this.form)
-=======
-      this.form.validateFieldsAndScroll((err, values) => {
-        if (err) {
-          return
-        }
->>>>>>> d8004871
         const params = {}
         for (const key in values) {
           const input = values[key]
