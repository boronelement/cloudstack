// Licensed to the Apache Software Foundation (ASF) under one
// or more contributor license agreements.  See the NOTICE file
// distributed with this work for additional information
// regarding copyright ownership.  The ASF licenses this file
// to you under the Apache License, Version 2.0 (the
// "License"); you may not use this file except in compliance
// with the License.  You may obtain a copy of the License at
//
//   http://www.apache.org/licenses/LICENSE-2.0
//
// Unless required by applicable law or agreed to in writing,
// software distributed under the License is distributed on an
// "AS IS" BASIS, WITHOUT WARRANTIES OR CONDITIONS OF ANY
// KIND, either express or implied.  See the License for the
// specific language governing permissions and limitations
// under the License.

<template>
  <div class="form-layout" v-ctrl-enter="handleSubmit">
    <a-spin :spinning="loading">
      <a-form :form="form" :loading="loading" @submit="handleSubmit" layout="vertical">
        <a-form-item>
          <tooltip-label slot="label" :title="$t('label.username')" :tooltip="apiParams.username.description"/>
          <a-input
            v-decorator="['username', {
              rules: [{ required: true, message: $t('message.error.required.input') }]
            }]"
            :placeholder="apiParams.username.description"
            autoFocus/>
        </a-form-item>
        <a-row :gutter="12">
          <a-col :md="24" :lg="12">
            <a-form-item>
              <tooltip-label slot="label" :title="$t('label.password')" :tooltip="apiParams.password.description"/>
              <a-input-password
                v-decorator="['password', {
                  rules: [{ required: true, message: $t('message.error.required.input') }]
                }]"
                :placeholder="apiParams.password.description"/>
            </a-form-item>
          </a-col>
          <a-col :md="24" :lg="12">
            <a-form-item>
              <tooltip-label slot="label" :title="$t('label.confirmpassword')" :tooltip="apiParams.password.description"/>
              <a-input-password
                v-decorator="['confirmpassword', {
                  rules: [
                    { required: true, message: $t('message.error.required.input') },
                    { validator: validateConfirmPassword }
                  ]
                }]"
                :placeholder="apiParams.password.description"/>
            </a-form-item>
          </a-col>
        </a-row>
        <a-form-item>
          <tooltip-label slot="label" :title="$t('label.email')" :tooltip="apiParams.email.description"/>
          <a-input
            v-decorator="['email', {
              rules: [{ required: true, message: $t('message.error.required.input') }]
            }]"
            :placeholder="apiParams.email.description" />
        </a-form-item>
        <a-row :gutter="12">
          <a-col :md="24" :lg="12">
            <a-form-item>
              <tooltip-label slot="label" :title="$t('label.firstname')" :tooltip="apiParams.firstname.description"/>
              <a-input
                v-decorator="['firstname', {
                  rules: [{ required: true, message: $t('message.error.required.input') }]
                }]"
                :placeholder="apiParams.firstname.description" />
            </a-form-item>
          </a-col>
          <a-col :md="24" :lg="12">
            <a-form-item>
              <tooltip-label slot="label" :title="$t('label.lastname')" :tooltip="apiParams.lastname.description"/>
              <a-input
                v-decorator="['lastname', {
                  rules: [{ required: true, message: $t('message.error.required.input') }]
                }]"
                :placeholder="apiParams.lastname.description" />
            </a-form-item>
          </a-col>
        </a-row>
        <a-form-item v-if="this.isAdminOrDomainAdmin() && !domainid">
          <tooltip-label slot="label" :title="$t('label.domainid')" :tooltip="apiParams.domainid.description"/>
          <a-select
            :loading="domainLoading"
            v-decorator="['domainid']"
            :placeholder="apiParams.domainid.description">
            <a-select-option v-for="domain in domainsList" :key="domain.id">
              <resource-icon v-if="domain && domain.icon" :image="domain.icon.base64image" size="1x" style="margin-right: 5px"/>
              <a-icon v-else type="block" style="margin-right: 5px" />
              {{ domain.path || domain.name || domain.description }}
            </a-select-option>
          </a-select>
        </a-form-item>
        <a-form-item v-if="!account">
          <tooltip-label slot="label" :title="$t('label.account')" :tooltip="apiParams.account.description"/>
          <a-select
            v-decorator="['account', {
              rules: [{ required: true, message: $t('message.error.required.input') }]
            }]"
            :loading="loadingAccount"
            :placeholder="apiParams.account.description">
            <a-select-option v-for="(item, idx) in accountList" :key="idx">
              <resource-icon v-if="item && item.icon" :image="item.icon.base64image" size="1x" style="margin-right: 5px"/>
              <a-icon v-else type="team" style="margin-right: 5px" />
              {{ item.name }}
            </a-select-option>
          </a-select>
        </a-form-item>
        <a-form-item>
          <tooltip-label slot="label" :title="$t('label.timezone')" :tooltip="apiParams.timezone.description"/>
          <a-select
            showSearch
            v-decorator="['timezone']"
            :loading="timeZoneLoading">
            <a-select-option v-for="opt in timeZoneMap" :key="opt.id">
              {{ opt.name || opt.description }}
            </a-select-option>
          </a-select>
        </a-form-item>
        <div v-if="'authorizeSamlSso' in $store.getters.apis">
          <a-form-item :label="$t('label.samlenable')">
            <a-switch v-decorator="['samlenable']" @change="checked => { this.samlEnable = checked }" />
          </a-form-item>
          <a-form-item v-if="samlEnable">
            <tooltip-label slot="label" :title="$t('label.samlentity')" :tooltip="apiParams.entityid.description"/>
            <a-select
              v-decorator="['samlentity', {
                initialValue: selectedIdp,
              }]"
              :loading="idpLoading">
              <a-select-option v-for="(idp, idx) in idps" :key="idx">
                {{ idp.orgName }}
              </a-select-option>
            </a-select>
          </a-form-item>
        </div>
        <div :span="24" class="action-button">
          <a-button @click="closeAction">{{ $t('label.cancel') }}</a-button>
          <a-button :loading="loading" ref="submit" type="primary" @click="handleSubmit">{{ $t('label.ok') }}</a-button>
        </div>
      </a-form>
    </a-spin>
  </div>
</template>

<script>
import { api } from '@/api'
import { timeZone } from '@/utils/timezone'
import debounce from 'lodash/debounce'
<<<<<<< HEAD
import ResourceIcon from '@/components/view/ResourceIcon'
=======
import TooltipLabel from '@/components/widgets/TooltipLabel'
>>>>>>> 846efdbf

export default {
  name: 'AddUser',
  components: {
    TooltipLabel
  },
  data () {
    this.fetchTimeZone = debounce(this.fetchTimeZone, 800)
    return {
      loading: false,
      timeZoneLoading: false,
      timeZoneMap: [],
      domainLoading: false,
      domainsList: [],
      selectedDomain: '',
      samlEnable: false,
      idpLoading: false,
      idps: [],
      selectedIdp: '',
      loadingAccount: false,
      accountList: [],
      account: null,
      domainid: null
    }
  },
  components: {
    ResourceIcon
  },
  created () {
    this.form = this.$form.createForm(this)
    this.apiParams = this.$getApiParams('createUser', 'authorizeSamlSso')
    this.fetchData()
  },
  methods: {
    fetchData () {
      this.account = this.$route.query && this.$route.query.account ? this.$route.query.account : null
      this.domainid = this.$route.query && this.$route.query.domainid ? this.$route.query.domainid : null
      if (!this.domianid) {
        this.fetchDomains()
      }
      if (!this.account) {
        this.fetchAccount()
      }
      this.fetchTimeZone()
      if ('listIdps' in this.$store.getters.apis) {
        this.fetchIdps()
      }
    },
    fetchDomains () {
      this.domainLoading = true
      api('listDomains', {
        listAll: true,
        showicon: true,
        details: 'min'
      }).then(response => {
        this.domainsList = response.listdomainsresponse.domain || []
        this.selectedDomain = this.domainsList[0].id || ''
      }).catch(error => {
        this.$notification.error({
          message: `${this.$t('label.error')} ${error.response.status}`,
          description: error.response.data.errorresponse.errortext
        })
      }).finally(() => {
        this.domainLoading = false
      })
    },
    fetchAccount () {
      this.accountList = []
      this.loadingAccount = true
      api('listAccounts', { listAll: true, showicon: true }).then(response => {
        this.accountList = response.listaccountsresponse.account || []
      }).catch(error => {
        this.$notification.error({
          message: `${this.$t('label.error')} ${error.response.status}`,
          description: error.response.data.errorresponse.errortext
        })
      }).finally(() => {
        this.loadingAccount = false
      })
    },
    fetchTimeZone (value) {
      this.timeZoneMap = []
      this.timeZoneLoading = true

      timeZone(value).then(json => {
        this.timeZoneMap = json
        this.timeZoneLoading = false
      })
    },
    fetchIdps () {
      this.idpLoading = true
      api('listIdps').then(response => {
        this.idps = response.listidpsresponse.idp || []
        this.selectedIdp = this.idps[0].id || ''
      }).finally(() => {
        this.idpLoading = false
      })
    },
    isAdminOrDomainAdmin () {
      return ['Admin', 'DomainAdmin'].includes(this.$store.getters.userInfo.roletype)
    },
    isValidValueForKey (obj, key) {
      return key in obj && obj[key] != null
    },
    handleSubmit (e) {
      e.preventDefault()
      if (this.loading) return
      this.form.validateFields((err, values) => {
        if (err) {
          return
        }
        this.loading = true
        const params = {
          username: values.username,
          password: values.password,
          email: values.email,
          firstname: values.firstname,
          lastname: values.lastname,
          accounttype: 0
        }

        if (this.account) {
          params.account = this.account
        } else if (this.accountList[values.account]) {
          params.account = this.accountList[values.account].name
        }

        if (this.domainid) {
          params.domainid = this.domainid
        } else if (values.domainid) {
          params.domainid = values.domainid
        }

        if (this.isValidValueForKey(values, 'timezone') && values.timezone.length > 0) {
          params.timezone = values.timezone
        }

        api('createUser', {}, 'POST', params).then(response => {
          this.$emit('refresh-data')
          this.$notification.success({
            message: this.$t('label.create.user'),
            description: `${this.$t('message.success.create.user')} ${params.username}`
          })
          const users = response.createuserresponse.user.user
          if (values.samlenable && users) {
            for (var i = 0; i < users.length; i++) {
              api('authorizeSamlSso', {
                enable: values.samlenable,
                entityid: values.samlentity,
                userid: users[i].id
              }).then(response => {
                this.$notification.success({
                  message: this.$t('label.samlenable'),
                  description: this.$t('message.success.enable.saml.auth')
                })
              }).catch(error => {
                this.$notification.error({
                  message: this.$t('message.request.failed'),
                  description: (error.response && error.response.headers && error.response.headers['x-description']) || error.message,
                  duration: 0
                })
              })
            }
          }
          this.closeAction()
        }).catch(error => {
          this.$notification.error({
            message: this.$t('message.request.failed'),
            description: (error.response && error.response.headers && error.response.headers['x-description']) || error.message,
            duration: 0
          })
        }).finally(() => {
          this.loading = false
        })
      })
    },
    validateConfirmPassword (rule, value, callback) {
      if (!value || value.length === 0) {
        callback()
      } else if (rule.field === 'confirmpassword') {
        const form = this.form
        const messageConfirm = this.$t('error.password.not.match')
        const passwordVal = form.getFieldValue('password')
        if (passwordVal && passwordVal !== value) {
          callback(messageConfirm)
        } else {
          callback()
        }
      } else {
        callback()
      }
    },
    closeAction () {
      this.$emit('close-action')
    }
  }
}
</script>

<style scoped lang="less">
.form-layout {
  width: 80vw;
  @media (min-width: 600px) {
    width: 450px;
  }
}
</style><|MERGE_RESOLUTION|>--- conflicted
+++ resolved
@@ -152,16 +152,14 @@
 import { api } from '@/api'
 import { timeZone } from '@/utils/timezone'
 import debounce from 'lodash/debounce'
-<<<<<<< HEAD
 import ResourceIcon from '@/components/view/ResourceIcon'
-=======
 import TooltipLabel from '@/components/widgets/TooltipLabel'
->>>>>>> 846efdbf
 
 export default {
   name: 'AddUser',
   components: {
-    TooltipLabel
+    TooltipLabel,
+    ResourceIcon
   },
   data () {
     this.fetchTimeZone = debounce(this.fetchTimeZone, 800)
@@ -181,9 +179,6 @@
       account: null,
       domainid: null
     }
-  },
-  components: {
-    ResourceIcon
   },
   created () {
     this.form = this.$form.createForm(this)
