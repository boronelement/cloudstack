// Licensed to the Apache Software Foundation (ASF) under one
// or more contributor license agreements.  See the NOTICE file
// distributed with this work for additional information
// regarding copyright ownership.  The ASF licenses this file
// to you under the Apache License, Version 2.0 (the
// "License"); you may not use this file except in compliance
// with the License.  You may obtain a copy of the License at
//
//   http://www.apache.org/licenses/LICENSE-2.0
//
// Unless required by applicable law or agreed to in writing,
// software distributed under the License is distributed on an
// "AS IS" BASIS, WITHOUT WARRANTIES OR CONDITIONS OF ANY
// KIND, either express or implied.  See the License for the
// specific language governing permissions and limitations
// under the License.

<template>
  <div class="form-layout" v-ctrl-enter="handleSubmit">
    <a-spin :spinning="loading">
      <a-form
        :ref="formRef"
        :model="form"
        :rules="rules"
        :loading="loading"
        layout="vertical"
        @finish="handleSubmit">
        <a-form-item name="username" ref="username">
          <template #label>
            <tooltip-label :title="$t('label.username')" :tooltip="apiParams.username.description"/>
          </template>
          <a-input
            v-model:value="form.username"
            :placeholder="apiParams.username.description"
            v-focus="true"/>
        </a-form-item>
        <a-row :gutter="12">
          <a-col :md="24" :lg="12">
            <a-form-item name="password" ref="password">
              <template #label>
                <tooltip-label :title="$t('label.password')" :tooltip="apiParams.password.description"/>
              </template>
              <a-input-password
                v-model:value="form.password"
                :placeholder="apiParams.password.description"/>
            </a-form-item>
          </a-col>
          <a-col :md="24" :lg="12">
            <a-form-item name="confirmpassword" ref="confirmpassword">
              <template #label>
                <tooltip-label :title="$t('label.confirmpassword')" :tooltip="apiParams.password.description"/>
              </template>
              <a-input-password
                v-model:value="form.confirmpassword"
                :placeholder="apiParams.password.description"/>
            </a-form-item>
          </a-col>
        </a-row>
        <a-form-item name="email" ref="email">
          <template #label>
            <tooltip-label :title="$t('label.email')" :tooltip="apiParams.email.description"/>
          </template>
          <a-input
            v-model:value="form.email"
            :placeholder="apiParams.email.description" />
        </a-form-item>
        <a-row :gutter="12">
          <a-col :md="24" :lg="12">
            <a-form-item name="firstname" ref="firstname">
              <template #label>
                <tooltip-label :title="$t('label.firstname')" :tooltip="apiParams.firstname.description"/>
              </template>
              <a-input
                v-model:value="form.firstname"
                :placeholder="apiParams.firstname.description" />
            </a-form-item>
          </a-col>
          <a-col :md="24" :lg="12">
            <a-form-item name="lastname" ref="lastname">
              <template #label>
                <tooltip-label :title="$t('label.lastname')" :tooltip="apiParams.lastname.description"/>
              </template>
              <a-input
                v-model:value="form.lastname"
                :placeholder="apiParams.lastname.description" />
            </a-form-item>
          </a-col>
        </a-row>
        <a-form-item name="domainid" ref="domainid" v-if="isAdminOrDomainAdmin() && !domainid">
          <template #label>
            <tooltip-label :title="$t('label.domainid')" :tooltip="apiParams.domainid.description"/>
          </template>
          <a-select
            :loading="domainLoading"
<<<<<<< HEAD
            v-model:value="form.domainid"
            :placeholder="apiParams.domainid.description">
=======
            v-decorator="['domainid']"
            :placeholder="apiParams.domainid.description"
            showSearch
            optionFilterProp="children"
            :filterOption="(input, option) => {
              return option.componentOptions.children[0].text.toLowerCase().indexOf(input.toLowerCase()) >= 0
            }" >
>>>>>>> 981dac7b
            <a-select-option v-for="domain in domainsList" :key="domain.id">
              <resource-icon v-if="domain && domain.icon" :image="domain.icon.base64image" size="1x" style="margin-right: 5px"/>
              <a-icon v-else type="block" style="margin-right: 5px" />
              {{ domain.path || domain.name || domain.description }}
            </a-select-option>
          </a-select>
        </a-form-item>
        <a-form-item name="account" ref="account" v-if="!account">
          <template #label>
            <tooltip-label :title="$t('label.account')" :tooltip="apiParams.account.description"/>
          </template>
          <a-select
            v-model:value="form.account"
            :loading="loadingAccount"
            :placeholder="apiParams.account.description"
            showSearch
            optionFilterProp="children"
            :filterOption="(input, option) => {
              return option.componentOptions.children[0].text.toLowerCase().indexOf(input.toLowerCase()) >= 0
            }" >
            <a-select-option v-for="(item, idx) in accountList" :key="idx">
              <resource-icon v-if="item && item.icon" :image="item.icon.base64image" size="1x" style="margin-right: 5px"/>
              <a-icon v-else type="team" style="margin-right: 5px" />
              {{ item.name }}
            </a-select-option>
          </a-select>
        </a-form-item>
        <a-form-item name="timezone" ref="timezone">
          <template #label>
            <tooltip-label :title="$t('label.timezone')" :tooltip="apiParams.timezone.description"/>
          </template>
          <a-select
<<<<<<< HEAD
            showSearch
            v-model:value="form.timezone"
            :loading="timeZoneLoading">
=======
            v-decorator="['timezone']"
            :loading="timeZoneLoading"
            showSearch
            optionFilterProp="children"
            :filterOption="(input, option) => {
              return option.componentOptions.children[0].text.toLowerCase().indexOf(input.toLowerCase()) >= 0
            }" >
>>>>>>> 981dac7b
            <a-select-option v-for="opt in timeZoneMap" :key="opt.id">
              {{ opt.name || opt.description }}
            </a-select-option>
          </a-select>
        </a-form-item>
        <div v-if="'authorizeSamlSso' in $store.getters.apis">
          <a-form-item name="samlenable" ref="samlenable" :label="$t('label.samlenable')">
            <a-switch v-model:checked="form.samlenable" />
          </a-form-item>
          <a-form-item name="samlentity" ref="samlentity" v-if="form.samlenable">
            <template #label>
              <tooltip-label :title="$t('label.samlentity')" :tooltip="apiParams.entityid.description"/>
            </template>
            <a-select
<<<<<<< HEAD
              v-model:value="form.samlentity"
              :loading="idpLoading">
=======
              v-decorator="['samlentity', {
                initialValue: selectedIdp,
              }]"
              :loading="idpLoading"
              showSearch
              optionFilterProp="children"
              :filterOption="(input, option) => {
                return option.componentOptions.children[0].text.toLowerCase().indexOf(input.toLowerCase()) >= 0
              }" >
>>>>>>> 981dac7b
              <a-select-option v-for="(idp, idx) in idps" :key="idx">
                {{ idp.orgName }}
              </a-select-option>
            </a-select>
          </a-form-item>
        </div>
        <div :span="24" class="action-button">
          <a-button @click="closeAction">{{ $t('label.cancel') }}</a-button>
          <a-button :loading="loading" ref="submit" type="primary" @click="handleSubmit">{{ $t('label.ok') }}</a-button>
        </div>
      </a-form>
    </a-spin>
  </div>
</template>

<script>
import { ref, reactive, toRaw } from 'vue'
import { api } from '@/api'
import { timeZone } from '@/utils/timezone'
import debounce from 'lodash/debounce'
import ResourceIcon from '@/components/view/ResourceIcon'
import TooltipLabel from '@/components/widgets/TooltipLabel'

export default {
  name: 'AddUser',
  components: {
    TooltipLabel,
    ResourceIcon
  },
  data () {
    this.fetchTimeZone = debounce(this.fetchTimeZone, 800)
    return {
      loading: false,
      timeZoneLoading: false,
      timeZoneMap: [],
      domainLoading: false,
      domainsList: [],
      selectedDomain: '',
      idpLoading: false,
      idps: [],
      loadingAccount: false,
      accountList: [],
      account: null,
      domainid: null
    }
  },
  created () {
    this.apiParams = this.$getApiParams('createUser', 'authorizeSamlSso')
    this.initForm()
    this.fetchData()
  },
  methods: {
    initForm () {
      this.formRef = ref()
      this.form = reactive({})
      this.rules = reactive({
        username: [{ required: true, message: this.$t('message.error.required.input') }],
        password: [{ required: true, message: this.$t('message.error.required.input') }],
        confirmpassword: [
          { required: true, message: this.$t('message.error.required.input') },
          { validator: this.validateConfirmPassword }
        ],
        email: [{ required: true, message: this.$t('message.error.required.input') }],
        firstname: [{ required: true, message: this.$t('message.error.required.input') }],
        lastname: [{ required: true, message: this.$t('message.error.required.input') }],
        account: [{ required: true, message: this.$t('message.error.required.input') }],
        timezone: [{ required: true, message: this.$t('message.error.required.input') }]
      })
    },
    fetchData () {
      this.account = this.$route.query && this.$route.query.account ? this.$route.query.account : null
      this.domainid = this.$route.query && this.$route.query.domainid ? this.$route.query.domainid : null
      if (!this.domianid) {
        this.fetchDomains()
      }
      if (!this.account) {
        this.fetchAccount()
      }
      this.fetchTimeZone()
      if ('listIdps' in this.$store.getters.apis) {
        this.fetchIdps()
      }
    },
    fetchDomains () {
      this.domainLoading = true
      api('listDomains', {
        listAll: true,
        showicon: true,
        details: 'min'
      }).then(response => {
        this.domainsList = response.listdomainsresponse.domain || []
        this.form.domainid = this.domainsList[0].id || ''
      }).catch(error => {
        this.$notification.error({
          message: `${this.$t('label.error')} ${error.response.status}`,
          description: error.response.data.errorresponse.errortext
        })
      }).finally(() => {
        this.domainLoading = false
      })
    },
    fetchAccount () {
      this.accountList = []
      this.loadingAccount = true
      api('listAccounts', { listAll: true, showicon: true }).then(response => {
        this.accountList = response.listaccountsresponse.account || []
      }).catch(error => {
        this.$notification.error({
          message: `${this.$t('label.error')} ${error.response.status}`,
          description: error.response.data.errorresponse.errortext
        })
      }).finally(() => {
        this.loadingAccount = false
      })
    },
    fetchTimeZone (value) {
      this.timeZoneMap = []
      this.timeZoneLoading = true

      timeZone(value).then(json => {
        this.timeZoneMap = json
        this.timeZoneLoading = false
      })
    },
    fetchIdps () {
      this.idpLoading = true
      api('listIdps').then(response => {
        this.idps = response.listidpsresponse.idp || []
        this.form.samlentity = this.idps[0].id || ''
      }).finally(() => {
        this.idpLoading = false
      })
    },
    isAdminOrDomainAdmin () {
      return ['Admin', 'DomainAdmin'].includes(this.$store.getters.userInfo.roletype)
    },
    isValidValueForKey (obj, key) {
      return key in obj && obj[key] != null
    },
    handleSubmit (e) {
      e.preventDefault()
      if (this.loading) return
      this.formRef.value.validate().then(() => {
        const values = toRaw(this.form)
        this.loading = true
        const params = {
          username: values.username,
          password: values.password,
          email: values.email,
          firstname: values.firstname,
          lastname: values.lastname,
          accounttype: 0
        }

        if (this.account) {
          params.account = this.account
        } else if (this.accountList[values.account]) {
          params.account = this.accountList[values.account].name
        }

        if (this.domainid) {
          params.domainid = this.domainid
        } else if (values.domainid) {
          params.domainid = values.domainid
        }

        if (this.isValidValueForKey(values, 'timezone') && values.timezone.length > 0) {
          params.timezone = values.timezone
        }

        api('createUser', {}, 'POST', params).then(response => {
          this.$emit('refresh-data')
          this.$notification.success({
            message: this.$t('label.create.user'),
            description: `${this.$t('message.success.create.user')} ${params.username}`
          })
          const users = response.createuserresponse.user.user
          if (values.samlenable && users) {
            for (var i = 0; i < users.length; i++) {
              api('authorizeSamlSso', {
                enable: values.samlenable,
                entityid: values.samlentity,
                userid: users[i].id
              }).then(response => {
                this.$notification.success({
                  message: this.$t('label.samlenable'),
                  description: this.$t('message.success.enable.saml.auth')
                })
              }).catch(error => {
                this.$notification.error({
                  message: this.$t('message.request.failed'),
                  description: (error.response && error.response.headers && error.response.headers['x-description']) || error.message,
                  duration: 0
                })
              })
            }
          }
          this.closeAction()
        }).catch(error => {
          this.$notification.error({
            message: this.$t('message.request.failed'),
            description: (error.response && error.response.headers && error.response.headers['x-description']) || error.message,
            duration: 0
          })
        }).finally(() => {
          this.loading = false
        })
      })
    },
    async validateConfirmPassword (rule, value) {
      if (!value || value.length === 0) {
        return Promise.resolve()
      } else if (rule.field === 'confirmpassword') {
        const messageConfirm = this.$t('error.password.not.match')
        const passwordVal = this.form.password
        if (passwordVal && passwordVal !== value) {
          return Promise.reject(messageConfirm)
        } else {
          return Promise.resolve()
        }
      } else {
        return Promise.resolve()
      }
    },
    closeAction () {
      this.$emit('close-action')
    }
  }
}
</script>

<style scoped lang="less">
.form-layout {
  width: 80vw;
  @media (min-width: 600px) {
    width: 450px;
  }
}
</style><|MERGE_RESOLUTION|>--- conflicted
+++ resolved
@@ -92,21 +92,16 @@
           </template>
           <a-select
             :loading="domainLoading"
-<<<<<<< HEAD
             v-model:value="form.domainid"
-            :placeholder="apiParams.domainid.description">
-=======
-            v-decorator="['domainid']"
             :placeholder="apiParams.domainid.description"
             showSearch
             optionFilterProp="children"
             :filterOption="(input, option) => {
               return option.componentOptions.children[0].text.toLowerCase().indexOf(input.toLowerCase()) >= 0
             }" >
->>>>>>> 981dac7b
             <a-select-option v-for="domain in domainsList" :key="domain.id">
               <resource-icon v-if="domain && domain.icon" :image="domain.icon.base64image" size="1x" style="margin-right: 5px"/>
-              <a-icon v-else type="block" style="margin-right: 5px" />
+              <block-outlined v-else style="margin-right: 5px" />
               {{ domain.path || domain.name || domain.description }}
             </a-select-option>
           </a-select>
@@ -126,7 +121,7 @@
             }" >
             <a-select-option v-for="(item, idx) in accountList" :key="idx">
               <resource-icon v-if="item && item.icon" :image="item.icon.base64image" size="1x" style="margin-right: 5px"/>
-              <a-icon v-else type="team" style="margin-right: 5px" />
+              <team-outlined v-else style="margin-right: 5px" />
               {{ item.name }}
             </a-select-option>
           </a-select>
@@ -136,19 +131,14 @@
             <tooltip-label :title="$t('label.timezone')" :tooltip="apiParams.timezone.description"/>
           </template>
           <a-select
-<<<<<<< HEAD
             showSearch
             v-model:value="form.timezone"
-            :loading="timeZoneLoading">
-=======
-            v-decorator="['timezone']"
             :loading="timeZoneLoading"
             showSearch
             optionFilterProp="children"
             :filterOption="(input, option) => {
               return option.componentOptions.children[0].text.toLowerCase().indexOf(input.toLowerCase()) >= 0
             }" >
->>>>>>> 981dac7b
             <a-select-option v-for="opt in timeZoneMap" :key="opt.id">
               {{ opt.name || opt.description }}
             </a-select-option>
@@ -163,20 +153,13 @@
               <tooltip-label :title="$t('label.samlentity')" :tooltip="apiParams.entityid.description"/>
             </template>
             <a-select
-<<<<<<< HEAD
               v-model:value="form.samlentity"
-              :loading="idpLoading">
-=======
-              v-decorator="['samlentity', {
-                initialValue: selectedIdp,
-              }]"
               :loading="idpLoading"
               showSearch
               optionFilterProp="children"
               :filterOption="(input, option) => {
                 return option.componentOptions.children[0].text.toLowerCase().indexOf(input.toLowerCase()) >= 0
               }" >
->>>>>>> 981dac7b
               <a-select-option v-for="(idp, idx) in idps" :key="idx">
                 {{ idp.orgName }}
               </a-select-option>
