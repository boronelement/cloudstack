--- conflicted
+++ resolved
@@ -24,7 +24,8 @@
         :rules="rules"
         :loading="loading"
         layout="vertical"
-        @finish="handleSubmit">
+        @finish="handleSubmit"
+        :scrollToFirstError="true">
         <a-form-item ref="roleid" name="roleid">
           <template #label>
             <tooltip-label :title="$t('label.role')" :tooltip="apiParams.roleid.description"/>
@@ -333,21 +334,9 @@
     handleSubmit (e) {
       e.preventDefault()
       if (this.loading) return
-<<<<<<< HEAD
       this.formRef.value.validate().then(() => {
         const values = toRaw(this.form)
 
-=======
-      const options = {
-        scroll: {
-          offsetTop: 10
-        }
-      }
-      this.form.validateFieldsAndScroll(options, (err, values) => {
-        if (err) {
-          return
-        }
->>>>>>> d8004871
         this.loading = true
         const params = {
           roleid: values.roleid,
