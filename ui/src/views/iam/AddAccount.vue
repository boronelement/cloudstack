--- conflicted
+++ resolved
@@ -33,16 +33,12 @@
             v-model:value="form.roleid"
             :loading="roleLoading"
             :placeholder="apiParams.roleid.description"
-<<<<<<< HEAD
-            v-focus="true">
-=======
-            autoFocus
+            v-focus="true"
             showSearch
             optionFilterProp="children"
             :filterOption="(input, option) => {
               return option.componentOptions.children[0].text.toLowerCase().indexOf(input.toLowerCase()) >= 0
-            }" >
->>>>>>> 981dac7b
+            }">
             <a-select-option v-for="role in roles" :key="role.id">
               {{ role.name + ' (' + role.type + ')' }}
             </a-select-option>
@@ -114,23 +110,16 @@
           </template>
           <a-select
             :loading="domainLoading"
-<<<<<<< HEAD
             v-model:value="form.domainid"
-            :placeholder="apiParams.domainid.description">
-=======
-            v-decorator="['domainid', {
-              initialValue: selectedDomain,
-              rules: [{ required: true, message: $t('message.error.select') }] }]"
             :placeholder="apiParams.domainid.description"
             showSearch
             optionFilterProp="children"
             :filterOption="(input, option) => {
               return option.componentOptions.children[0].text.toLowerCase().indexOf(input.toLowerCase()) >= 0
-            }" >
->>>>>>> 981dac7b
+            }">
             <a-select-option v-for="domain in domainsList" :key="domain.id">
               <resource-icon v-if="domain && domain.icon" :image="domain.icon.base64image" size="1x" style="margin-right: 5px"/>
-              <a-icon v-else type="block" style="margin-right: 5px"/>
+              <block-outlined v-else style="margin-right: 5px"/>
               {{ domain.path || domain.name || domain.description }}
             </a-select-option>
           </a-select>
@@ -146,19 +135,15 @@
             <tooltip-label :title="$t('label.timezone')" :tooltip="apiParams.timezone.description"/>
           </template>
           <a-select
-<<<<<<< HEAD
             showSearch
             v-model:value="form.timezone"
-=======
-            v-decorator="['timezone']"
->>>>>>> 981dac7b
             :loading="timeZoneLoading"
             :placeholder="apiParams.timezone.description"
             showSearch
             optionFilterProp="children"
             :filterOption="(input, option) => {
               return option.componentOptions.children[0].text.toLowerCase().indexOf(input.toLowerCase()) >= 0
-            }" >
+            }">
             <a-select-option v-for="opt in timeZoneMap" :key="opt.id">
               {{ opt.name || opt.description }}
             </a-select-option>
@@ -181,21 +166,14 @@
               <tooltip-label :title="$t('label.samlentity')" :tooltip="apiParams.entityid.description"/>
             </template>
             <a-select
-<<<<<<< HEAD
               v-model:value="form.samlentity"
               :loading="idpLoading"
-              :placeholder="apiParams.entityid.description">
-=======
-              v-decorator="['samlentity', {
-                initialValue: selectedIdp,
-              }]"
-              :loading="idpLoading"
+              :placeholder="apiParams.entityid.description"
               showSearch
               optionFilterProp="children"
               :filterOption="(input, option) => {
                 return option.componentOptions.children[0].text.toLowerCase().indexOf(input.toLowerCase()) >= 0
-              }" >
->>>>>>> 981dac7b
+              }">
               <a-select-option v-for="(idp, idx) in idps" :key="idx">
                 {{ idp.orgName }}
               </a-select-option>
