// Licensed to the Apache Software Foundation (ASF) under one
// or more contributor license agreements.  See the NOTICE file
// distributed with this work for additional information
// regarding copyright ownership.  The ASF licenses this file
// to you under the Apache License, Version 2.0 (the
// "License"); you may not use this file except in compliance
// with the License.  You may obtain a copy of the License at
//
//   http://www.apache.org/licenses/LICENSE-2.0
//
// Unless required by applicable law or agreed to in writing,
// software distributed under the License is distributed on an
// "AS IS" BASIS, WITHOUT WARRANTIES OR CONDITIONS OF ANY
// KIND, either express or implied.  See the License for the
// specific language governing permissions and limitations
// under the License.
<template>
  <div>
    <a-tabs class="form-layout">
      <a-tab-pane
        key="1"
        :tab="$t('label.action.project.add.account')"
        v-ctrl-enter="addAccountToProject">
        <a-form
          :form="form"
          @submit="addAccountToProject"
          layout="vertical">
          <a-form-item>
            <tooltip-label slot="label" :title="$t('label.account')" :tooltip="apiParams.addAccountToProject.account.description"/>
            <a-input
              v-decorator="['account']"
              :placeholder="apiParams.addAccountToProject.account.description"
              autoFocus />
          </a-form-item>
          <a-form-item>
            <tooltip-label slot="label" :title="$t('label.email')" :tooltip="apiParams.addAccountToProject.email.description"/>
            <a-input
              v-decorator="['email']"
              :placeholder="apiParams.addAccountToProject.email.description"></a-input>
          </a-form-item>
          <a-form-item v-if="apiParams.addAccountToProject.projectroleid">
            <tooltip-label slot="label" :title="$t('label.project.role')" :tooltip="apiParams.addAccountToProject.projectroleid.description"/>
            <a-select
              showSearch
              v-decorator="['projectroleid']"
              :loading="loading"
              :placeholder="$t('label.project.role')"
            >
              <a-select-option v-for="role in projectRoles" :key="role.id">
                {{ role.name }}
              </a-select-option>
            </a-select>
          </a-form-item>
          <a-form-item v-if="apiParams.addAccountToProject.roletype">
            <tooltip-label slot="label" :title="$t('label.name')" :tooltip="apiParams.addAccountToProject.roletype.description"/>
            <a-select
              showSearch
              v-decorator="['roletype']"
              :placeholder="$t('label.roletype')">
              <a-select-option value="Admin">Admin</a-select-option>
              <a-select-option value="Regular">Regular</a-select-option>
            </a-select>
          </a-form-item>
          <div :span="24" class="action-button">
            <a-button @click="closeAction">{{ this.$t('label.cancel') }}</a-button>
            <a-button type="primary" ref="submit" @click="addAccountToProject" :loading="loading">{{ $t('label.ok') }}</a-button>
          </div>
        </a-form>
      </a-tab-pane>
      <a-tab-pane
        key="2"
        :tab="$t('label.action.project.add.user')"
        v-if="apiParams.addUserToProject"
        v-ctrl-enter="addUserToProject">
        <a-form
          :form="form"
          @submit="addUserToProject"
          layout="vertical">
          <a-alert type="warning" style="margin-bottom: 20px">
            <span slot="message" v-html="$t('message.add.user.to.project')"></span>
          </a-alert>
          <a-form-item>
            <tooltip-label slot="label" :title="$t('label.name')" :tooltip="apiParams.addUserToProject.username.description"/>
            <a-input
              v-decorator="['username']"
              :placeholder="apiParams.addUserToProject.username.description"
              autoFocus />
          </a-form-item>
          <a-form-item>
            <tooltip-label slot="label" :title="$t('label.email')" :tooltip="apiParams.addUserToProject.email.description"/>
            <a-input
              v-decorator="['email']"
              :placeholder="apiParams.addUserToProject.email.description"></a-input>
          </a-form-item>
          <a-form-item>
            <tooltip-label slot="label" :title="$t('label.project.role')" :tooltip="apiParams.addUserToProject.roletype.description"/>
            <a-select
              showSearch
              v-decorator="['projectroleid']"
              :loading="loading"
              :placeholder="$t('label.project.role')"
            >
              <a-select-option v-for="role in projectRoles" :key="role.id">
                {{ role.name }}
              </a-select-option>
            </a-select>
          </a-form-item>
          <a-form-item>
            <tooltip-label slot="label" :title="$t('label.roletype')" :tooltip="apiParams.addUserToProject.roletype.description"/>
            <a-select
              showSearch
              v-decorator="['roletype']"
              :placeholder="$t('label.roletype')">
              <a-select-option value="Admin">Admin</a-select-option>
              <a-select-option value="Regular">Regular</a-select-option>
            </a-select>
          </a-form-item>
          <div :span="24" class="action-button">
            <a-button @click="closeAction">{{ this.$t('label.cancel') }}</a-button>
            <a-button type="primary" ref="submit" @click="addUserToProject" :loading="loading">{{ $t('label.ok') }}</a-button>
          </div>
        </a-form>
      </a-tab-pane>
    </a-tabs>
  </div>
</template>
<script>
import { api } from '@/api'
import TooltipLabel from '@/components/widgets/TooltipLabel'

export default {
  name: 'AddAccountOrUserToProject',
  components: {
    TooltipLabel
  },
  props: {
    resource: {
      type: Object,
      required: true
    }
  },
  data () {
    return {
      users: [],
      accounts: [],
      projectRoles: [],
      selectedUser: null,
      selectedAccount: null,
      loading: false,
      load: {
        users: false,
        accounts: false,
        projectRoles: false
      }
    }
  },
  created () {
    this.fetchData()
  },
  beforeCreate () {
    this.form = this.$form.createForm(this)
    const apis = ['addAccountToProject']
    if ('addUserToProject' in this.$store.getters.apis) {
      apis.push('addUserToProject')
    }
    this.apiParams = {}
    for (var api of apis) {
      this.apiParams[api] = this.$getApiParams(api)
    }
  },
  methods: {
    fetchData () {
      this.fetchUsers()
      this.fetchAccounts()
      if (this.isProjectRolesSupported()) {
        this.fetchProjectRoles()
      }
    },
    fetchUsers () {
      this.load.users = true
      api('listUsers', { listall: true }).then(response => {
        this.users = response.listusersresponse.user ? response.listusersresponse.user : []
      }).catch(error => {
        this.$notifyError(error)
      }).finally(() => {
        this.load.users = false
      })
    },
    fetchAccounts () {
      this.load.accounts = true
      api('listAccounts', {
        domainid: this.resource.domainid
      }).then(response => {
        this.accounts = response.listaccountsresponse.account || []
      }).catch(error => {
        this.$notifyError(error)
      }).finally(() => {
        this.load.accounts = false
      })
    },
    fetchProjectRoles () {
      this.load.projectRoles = true
      api('listProjectRoles', {
        projectid: this.resource.id
      }).then(response => {
        this.projectRoles = response.listprojectrolesresponse.projectrole || []
      }).catch(error => {
        this.$notifyError(error)
      }).finally(() => {
        this.load.projectRoles = false
      })
    },
    isProjectRolesSupported () {
      return ('listProjectRoles' in this.$store.getters.apis)
    },
    addAccountToProject (e) {
      e.preventDefault()
<<<<<<< HEAD
      this.form.validateFieldsAndScroll((err, values) => {
=======
      if (this.loading) return
      this.form.validateFields((err, values) => {
>>>>>>> 0382f2b0
        if (err) {
          return
        }
        this.loading = true
        var params = {
          projectid: this.resource.id
        }
        for (const key in values) {
          const input = values[key]
          if (input === undefined) {
            continue
          }
          params[key] = input
        }
        api('addAccountToProject', params).then(response => {
          this.$pollJob({
            jobId: response.addaccounttoprojectresponse.jobid,
            successMessage: `Successfully added account ${params.account} to project`,
            errorMessage: `Failed to add account: ${params.account} to project`,
            loadingMessage: `Adding Account: ${params.account} to project...`,
            catchMessage: 'Error encountered while fetching async job result'
          })
          this.closeAction()
        }).catch(error => {
          this.$notifyError(error)
        }).finally(() => {
          this.loading = false
        })
      })
    },
    addUserToProject (e) {
      e.preventDefault()
<<<<<<< HEAD
      this.form.validateFieldsAndScroll((err, values) => {
=======
      if (this.loading) return
      this.form.validateFields((err, values) => {
>>>>>>> 0382f2b0
        if (err) {
          return
        }

        this.loading = true
        var params = {
          projectid: this.resource.id
        }
        for (const key in values) {
          const input = values[key]
          if (input === undefined) {
            continue
          }
          params[key] = input
        }
        api('addUserToProject', params).then(response => {
          this.$pollJob({
            jobId: response.addusertoprojectresponse.jobid,
            successMessage: `Successfully added user ${params.username} to project`,
            errorMessage: `Failed to add user: ${params.username} to project`,
            loadingMessage: `Adding User ${params.username} to project...`,
            catchMessage: 'Error encountered while fetching async job result'
          })
          this.closeAction()
        }).catch(error => {
          console.log('catch')
          this.$notifyError(error)
        }).finally(() => {
          this.loading = false
        })
      })
    },
    closeAction () {
      this.$emit('close-action')
    }
  }
}
</script>
<style lang="scss" scoped>
  .form-layout {
    width: 80vw;

    @media (min-width: 600px) {
      width: 450px;
    }
  }
</style><|MERGE_RESOLUTION|>--- conflicted
+++ resolved
@@ -215,12 +215,8 @@
     },
     addAccountToProject (e) {
       e.preventDefault()
-<<<<<<< HEAD
-      this.form.validateFieldsAndScroll((err, values) => {
-=======
       if (this.loading) return
       this.form.validateFields((err, values) => {
->>>>>>> 0382f2b0
         if (err) {
           return
         }
@@ -253,12 +249,8 @@
     },
     addUserToProject (e) {
       e.preventDefault()
-<<<<<<< HEAD
-      this.form.validateFieldsAndScroll((err, values) => {
-=======
       if (this.loading) return
       this.form.validateFields((err, values) => {
->>>>>>> 0382f2b0
         if (err) {
           return
         }
