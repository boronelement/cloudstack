--- conflicted
+++ resolved
@@ -26,51 +26,21 @@
           :model="form"
           :rules="rules"
           layout="vertical">
-<<<<<<< HEAD
-          <a-form-item ref="account" name="account">
-            <template #label>
-              {{ $t('label.account') }}
-              <a-tooltip :title="apiParams.addAccountToProject.account.description">
-                <info-circle-outlined style="color: rgba(0,0,0,.45)" />
-              </a-tooltip>
-            </template>
-=======
           <a-form-item>
             <tooltip-label slot="label" :title="$t('label.account')" :tooltip="apiParams.addAccountToProject.account.description"/>
->>>>>>> 2bbc7817
             <a-input
               v-model:value="form.account"
               :placeholder="apiParams.addAccountToProject.account.description"
               autoFocus />
           </a-form-item>
-<<<<<<< HEAD
-          <a-form-item ref="email" name="email">
-            <template #label>
-              {{ $t('label.email') }}
-              <a-tooltip :title="apiParams.addAccountToProject.email.description">
-                <info-circle-outlined style="color: rgba(0,0,0,.45)" />
-              </a-tooltip>
-            </template>
-=======
           <a-form-item>
             <tooltip-label slot="label" :title="$t('label.email')" :tooltip="apiParams.addAccountToProject.email.description"/>
->>>>>>> 2bbc7817
             <a-input
               v-model:value="form.email"
               :placeholder="apiParams.addAccountToProject.email.description"></a-input>
           </a-form-item>
-<<<<<<< HEAD
-          <a-form-item ref="projectroleid" name="projectroleid" v-if="apiParams.addAccountToProject.projectroleid">
-            <template #label>
-              {{ $t('label.project.role') }}
-              <a-tooltip :title="apiParams.addAccountToProject.projectroleid.description">
-                <info-circle-outlined style="color: rgba(0,0,0,.45)" />
-              </a-tooltip>
-            </template>
-=======
           <a-form-item v-if="apiParams.addAccountToProject.projectroleid">
             <tooltip-label slot="label" :title="$t('label.project.role')" :tooltip="apiParams.addAccountToProject.projectroleid.description"/>
->>>>>>> 2bbc7817
             <a-select
               showSearch
               v-model:value="form.projectroleid"
@@ -82,18 +52,8 @@
               </a-select-option>
             </a-select>
           </a-form-item>
-<<<<<<< HEAD
-          <a-form-item ref="roletype" name="roletype" v-if="apiParams.addAccountToProject.roletype">
-            <template #label>
-              {{ $t('label.roletype') }}
-              <a-tooltip :title="apiParams.addAccountToProject.roletype.description">
-                <info-circle-outlined style="color: rgba(0,0,0,.45)" />
-              </a-tooltip>
-            </template>
-=======
           <a-form-item v-if="apiParams.addAccountToProject.roletype">
             <tooltip-label slot="label" :title="$t('label.name')" :tooltip="apiParams.addAccountToProject.roletype.description"/>
->>>>>>> 2bbc7817
             <a-select
               showSearch
               v-model:value="form.roletype"
@@ -103,13 +63,8 @@
             </a-select>
           </a-form-item>
           <div :span="24" class="action-button">
-<<<<<<< HEAD
-            <a-button @click="closeAction">{{ $t('label.cancel') }}</a-button>
-            <a-button type="primary" @click="addAccountToProject" :loading="loading">{{ $t('label.ok') }}</a-button>
-=======
             <a-button @click="closeAction">{{ this.$t('label.cancel') }}</a-button>
             <a-button type="primary" ref="submit" @click="addAccountToProject" :loading="loading">{{ $t('label.ok') }}</a-button>
->>>>>>> 2bbc7817
           </div>
         </a-form>
       </a-tab-pane>
@@ -128,51 +83,21 @@
               <div v-html="$t('message.add.user.to.project')"></div>
             </template>
           </a-alert>
-<<<<<<< HEAD
-          <a-form-item ref="username" name="username">
-            <template #label>
-              {{ $t('label.user') }}
-              <a-tooltip :title="apiParams.addUserToProject.username.description">
-                <info-circle-outlined style="color: rgba(0,0,0,.45)" />
-              </a-tooltip>
-            </template>
-=======
           <a-form-item>
             <tooltip-label slot="label" :title="$t('label.name')" :tooltip="apiParams.addUserToProject.username.description"/>
->>>>>>> 2bbc7817
             <a-input
               v-model:value="form.username"
               :placeholder="apiParams.addUserToProject.username.description"
               autoFocus />
           </a-form-item>
-<<<<<<< HEAD
-          <a-form-item ref="email" name="email">
-            <template #label>
-              {{ $t('label.email') }}
-              <a-tooltip :title="apiParams.addUserToProject.email.description">
-                <info-circle-outlined style="color: rgba(0,0,0,.45)" />
-              </a-tooltip>
-            </template>
-=======
           <a-form-item>
             <tooltip-label slot="label" :title="$t('label.email')" :tooltip="apiParams.addUserToProject.email.description"/>
->>>>>>> 2bbc7817
             <a-input
               v-model:value="form.email"
               :placeholder="apiParams.addUserToProject.email.description"></a-input>
           </a-form-item>
-<<<<<<< HEAD
-          <a-form-item ref="projectroleid" name="projectroleid">
-            <template #label>
-              {{ $t('label.project.role') }}
-              <a-tooltip :title="apiParams.addUserToProject.roletype.description">
-                <info-circle-outlined style="color: rgba(0,0,0,.45)" />
-              </a-tooltip>
-            </template>
-=======
           <a-form-item>
             <tooltip-label slot="label" :title="$t('label.project.role')" :tooltip="apiParams.addUserToProject.roletype.description"/>
->>>>>>> 2bbc7817
             <a-select
               showSearch
               v-model:value="form.projectroleid"
@@ -184,18 +109,8 @@
               </a-select-option>
             </a-select>
           </a-form-item>
-<<<<<<< HEAD
-          <a-form-item ref="roletype" name="roletype">
-            <template #label>
-              {{ $t('label.roletype') }}
-              <a-tooltip :title="apiParams.addUserToProject.roletype.description">
-                <info-circle-outlined style="color: rgba(0,0,0,.45)" />
-              </a-tooltip>
-            </template>
-=======
           <a-form-item>
             <tooltip-label slot="label" :title="$t('label.roletype')" :tooltip="apiParams.addUserToProject.roletype.description"/>
->>>>>>> 2bbc7817
             <a-select
               showSearch
               v-model:value="form.roletype"
@@ -205,13 +120,8 @@
             </a-select>
           </a-form-item>
           <div :span="24" class="action-button">
-<<<<<<< HEAD
             <a-button @click="closeAction">{{ $t('label.cancel') }}</a-button>
-            <a-button type="primary" @click="addUserToProject" :loading="loading">{{ $t('label.ok') }}</a-button>
-=======
-            <a-button @click="closeAction">{{ this.$t('label.cancel') }}</a-button>
             <a-button type="primary" ref="submit" @click="addUserToProject" :loading="loading">{{ $t('label.ok') }}</a-button>
->>>>>>> 2bbc7817
           </div>
         </a-form>
       </a-tab-pane>
@@ -221,10 +131,7 @@
 <script>
 import { ref, reactive, toRaw } from 'vue'
 import { api } from '@/api'
-<<<<<<< HEAD
-=======
 import TooltipLabel from '@/components/widgets/TooltipLabel'
->>>>>>> 2bbc7817
 
 export default {
   name: 'AddAccountOrUserToProject',
@@ -316,19 +223,11 @@
     isProjectRolesSupported () {
       return ('listProjectRoles' in this.$store.getters.apis)
     },
-<<<<<<< HEAD
-    addAccountToProject () {
-      this.formRef.value.validate().then(() => {
-        const values = toRaw(this.form)
-=======
     addAccountToProject (e) {
       e.preventDefault()
       if (this.loading) return
-      this.form.validateFields((err, values) => {
-        if (err) {
-          return
-        }
->>>>>>> 2bbc7817
+      this.formRef.value.validate().then(() => {
+        const values = toRaw(this.form)
         this.loading = true
         var params = {
           projectid: this.resource.id
@@ -356,19 +255,11 @@
         })
       })
     },
-<<<<<<< HEAD
-    addUserToProject () {
-      this.formRef.value.validate().then(() => {
-        const values = toRaw(this.form)
-=======
     addUserToProject (e) {
       e.preventDefault()
       if (this.loading) return
-      this.form.validateFields((err, values) => {
-        if (err) {
-          return
-        }
->>>>>>> 2bbc7817
+      this.formRef.value.validate().then(() => {
+        const values = toRaw(this.form)
 
         this.loading = true
         var params = {
