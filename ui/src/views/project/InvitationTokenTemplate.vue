// Licensed to the Apache Software Foundation (ASF) under one
// or more contributor license agreements.  See the NOTICE file
// distributed with this work for additional information
// regarding copyright ownership.  The ASF licenses this file
// to you under the Apache License, Version 2.0 (the
// "License"); you may not use this file except in compliance
// with the License.  You may obtain a copy of the License at
//
//   http://www.apache.org/licenses/LICENSE-2.0
//
// Unless required by applicable law or agreed to in writing,
// software distributed under the License is distributed on an
// "AS IS" BASIS, WITHOUT WARRANTIES OR CONDITIONS OF ANY
// KIND, either express or implied.  See the License for the
// specific language governing permissions and limitations
// under the License.

<template>
  <div class="row-project-invitation" v-ctrl-enter="handleSubmit">
    <a-spin :spinning="loading">
      <a-form
        :ref="formRef"
        :model="form"
        :rules="rules"
        layout="vertical">
        <a-form-item ref="projectid" name="projectid" :label="$t('label.projectid')">
          <a-input
            v-model:value="form.projectid"
            :placeholder="apiParams.projectid.description"
            v-focus="true"
          />
        </a-form-item>
        <a-form-item ref="token" name="token" :label="$t('label.token')">
          <a-input
            v-model:value="form.token"
            :placeholder="apiParams.token.description"
          />
        </a-form-item>

        <div :span="24" class="action-button">
          <a-button @click="() => $emit('close-action')">{{ $t('label.cancel') }}</a-button>
          <a-button :loading="loading" ref="submit" type="primary" @click="handleSubmit">{{ $t('label.ok') }}</a-button>
        </div>
      </a-form>
    </a-spin>
  </div>
</template>

<script>
import { ref, reactive, toRaw } from 'vue'
import { api } from '@/api'

export default {
  name: 'InvitationTokenTemplate',
  beforeCreate () {
    this.apiParams = this.$getApiParams('updateProjectInvitation')
  },
  data () {
    return {
      loading: false
    }
  },
  created () {
    this.formRef = ref()
    this.form = reactive({})
    this.rules = reactive({
      projectid: [{ required: true, message: this.$t('message.error.required.input') }],
      token: [{ required: true, message: this.$t('message.error.required.input') }]
    })
  },
  methods: {
    handleSubmit (e) {
      e.preventDefault()
      if (this.loading) return
<<<<<<< HEAD
      this.formRef.value.validate().then(() => {
        const values = toRaw(this.form)
=======
      this.form.validateFieldsAndScroll((err, values) => {
        if (err) {
          return
        }
>>>>>>> d8004871

        const title = this.$t('label.accept.project.invitation')
        const description = this.$t('label.projectid') + ' ' + values.projectid
        const loading = this.$message.loading(title + `${this.$t('label.in.progress.for')} ` + description, 0)

        this.loading = true

        api('updateProjectInvitation', values).then(json => {
          this.checkForAddAsyncJob(json, title, description)
          this.$emit('close-action')
        }).catch(error => {
          this.$notifyError(error)
        }).finally(() => {
          this.$emit('refresh-data')
          this.loading = false
          setTimeout(loading, 1000)
        })
      })
    },
    checkForAddAsyncJob (json, title, description) {
      let hasJobId = false

      for (const obj in json) {
        if (obj.includes('response')) {
          for (const res in json[obj]) {
            if (res === 'jobid') {
              hasJobId = true
              const jobId = json[obj][res]
              this.$pollJob({
                title: title,
                jobid: jobId,
                description: description,
                showLoading: false
              })
            }
          }
        }
      }

      return hasJobId
    }
  }
}
</script>

<style lang="less" scoped>
.row-project-invitation {
  min-width: 450px;
}
</style><|MERGE_RESOLUTION|>--- conflicted
+++ resolved
@@ -22,7 +22,8 @@
         :ref="formRef"
         :model="form"
         :rules="rules"
-        layout="vertical">
+        layout="vertical"
+        :scrollToFirstError="true">
         <a-form-item ref="projectid" name="projectid" :label="$t('label.projectid')">
           <a-input
             v-model:value="form.projectid"
@@ -72,15 +73,8 @@
     handleSubmit (e) {
       e.preventDefault()
       if (this.loading) return
-<<<<<<< HEAD
       this.formRef.value.validate().then(() => {
         const values = toRaw(this.form)
-=======
-      this.form.validateFieldsAndScroll((err, values) => {
-        if (err) {
-          return
-        }
->>>>>>> d8004871
 
         const title = this.$t('label.accept.project.invitation')
         const description = this.$t('label.projectid') + ' ' + values.projectid
