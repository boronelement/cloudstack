--- conflicted
+++ resolved
@@ -66,13 +66,8 @@
   methods: {
     handleSubmit (e) {
       e.preventDefault()
-<<<<<<< HEAD
-
-      this.form.validateFieldsAndScroll((err, values) => {
-=======
       if (this.loading) return
       this.form.validateFields((err, values) => {
->>>>>>> 0382f2b0
         if (err) {
           return
         }
