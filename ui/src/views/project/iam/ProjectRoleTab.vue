--- conflicted
+++ resolved
@@ -75,8 +75,6 @@
               <a-button @click="closeAction">{{ this.$t('label.cancel') }}</a-button>
               <a-button type="primary" ref="submit" @click="updateProjectRole" :loading="loading">{{ $t('label.ok') }}</a-button>
             </div>
-<<<<<<< HEAD
-=======
             <span slot="action" slot-scope="text, record">
               <tooltip-button
                 tooltipPlacement="top"
@@ -93,7 +91,6 @@
                 size="small"
                 @click="deleteProjectRole(record)" />
             </span>
->>>>>>> 2ececbf9
           </a-form>
         </a-modal>
         <a-modal
