// Licensed to the Apache Software Foundation (ASF) under one
// or more contributor license agreements.  See the NOTICE file
// distributed with this work for additional information
// regarding copyright ownership.  The ASF licenses this file
// to you under the Apache License, Version 2.0 (the
// "License"); you may not use this file except in compliance
// with the License.  You may obtain a copy of the License at
//
//   http://www.apache.org/licenses/LICENSE-2.0
//
// Unless required by applicable law or agreed to in writing,
// software distributed under the License is distributed on an
// "AS IS" BASIS, WITHOUT WARRANTIES OR CONDITIONS OF ANY
// KIND, either express or implied.  See the License for the
// specific language governing permissions and limitations
// under the License.
<template>
  <div>
    <a-button type="dashed" style="width: 100%; margin-bottom: 15px" @click="openCreateModal">
      <template #icon><plus-outlined /></template>
      {{ $t('label.create.project.role') }}
    </a-button>
    <a-row :gutter="12">
      <a-col :md="24" :lg="24">
        <a-table
          size="small"
          :loading="loading"
          :columns="columns"
          :dataSource="dataSource"
          :rowKey="(record,idx) => record.projectid + '-' + idx"
          :pagination="false">
          <template #expandedRowRender="{ record }">
            <ProjectRolePermissionTab class="table" :resource="resource" :role="record"/>
          </template>
          <template #name="{ record }"> {{ record.name }} </template>
          <template #description="{ record }">
            {{ record.description }}
          </template>
          <template #action="{ record }">
            <tooltip-button
              tooltipPlacement="top"
              :tooltip="$t('label.update.project.role')"
              icon="edit-outlined"
              size="small"
              style="margin:10px"
              @onClick="openUpdateModal(record)" />
            <tooltip-button
              tooltipPlacement="top"
              :tooltip="$t('label.remove.project.role')"
              type="primary"
              :danger="true"
              icon="delete-outlined"
              size="small"
              @onClick="deleteProjectRole(record)" />
          </template>
        </a-table>
        <a-modal
          :title="$t('label.edit.project.role')"
          :visible="editModalVisible"
          :footer="null"
          :afterClose="closeAction"
          :maskClosable="false"
          :closable="true"
          @cancel="closeAction">
          <a-form
            :ref="formRef"
            :model="form"
            :rules="rules"
            layout="vertical"
            @finish="updateProjectRole"
            v-ctrl-enter="updateProjectRole">
            <a-form-item ref="name" name="name" :label="$t('label.name')">
              <a-input v-model:value="form.name" v-focus="true"></a-input>
            </a-form-item>
            <a-form-item ref="description" name="description" :label="$t('label.description')">
              <a-input v-model:value="form.description"></a-input>
            </a-form-item>
            <div :span="24" class="action-button">
              <a-button @click="closeAction">{{ $t('label.cancel') }}</a-button>
              <a-button type="primary" ref="submit" @click="updateProjectRole" :loading="loading">{{ $t('label.ok') }}</a-button>
            </div>
          </a-form>
        </a-modal>
        <a-modal
          :title="$t('label.create.project.role')"
          :visible="createModalVisible"
          :footer="null"
          :afterClose="closeAction"
          :maskClosable="false"
          :closable="true"
          @cancel="closeAction">
          <a-form
            :ref="formRef"
            :model="form"
            :rules="rules"
            @finish="createProjectRole"
            v-ctrl-enter="createProjectRole"
            layout="vertical">
            <a-form-item ref="name" name="name" :label="$t('label.name')">
              <a-input
                v-model:value="form.name"
                v-focus="true"></a-input>
            </a-form-item>
            <a-form-item ref="description" name="description" :label="$t('label.description')">
              <a-input v-model:value="form.description"></a-input>
            </a-form-item>
            <div :span="24" class="action-button">
              <a-button @click="closeAction">{{ $t('label.cancel') }}</a-button>
              <a-button type="primary" ref="submit" @click="createProjectRole" :loading="loading">{{ $t('label.ok') }}</a-button>
            </div>
          </a-form>
        </a-modal>
      </a-col>
    </a-row>
  </div>
</template>
<script>
import { ref, reactive, toRaw } from 'vue'
import { api } from '@/api'
import ProjectRolePermissionTab from '@/views/project/iam/ProjectRolePermissionTab'
import TooltipButton from '@/components/widgets/TooltipButton'

export default {
  name: 'ProjectRoleTab',
  props: {
    resource: {
      type: Object,
      required: true
    }
  },
  components: {
    ProjectRolePermissionTab,
    TooltipButton
  },
  data () {
    return {
      columns: [],
      dataSource: [],
      loading: false,
      createModalVisible: false,
      editModalVisible: false,
      selectedRole: null,
      projectPermisssions: [],
      customStyle: 'margin-bottom: 0; border: none'
    }
  },
  created () {
    this.columns = [
      {
        title: this.$t('label.name'),
        dataIndex: 'name',
        width: '35%',
        slots: { customRender: 'name' }
      },
      {
        title: this.$t('label.description'),
        dataIndex: 'description'
      },
      {
        title: this.$t('label.action'),
        dataIndex: 'action',
        width: 100,
        slots: { customRender: 'action' }
      }
    ]
    this.initForm()
  },
  mounted () {
    this.fetchData()
  },
  watch: {
    resource: {
      deep: true,
      handler (newItem) {
        if (!newItem || !newItem.id) {
          return
        }
        this.fetchData()
      }
    }
  },
  methods: {
    initForm () {
      this.formRef = ref()
      this.form = reactive({})
      this.rules = reactive({})
    },
    fetchData () {
      this.loading = true
      api('listProjectRoles', { projectid: this.resource.id }).then(json => {
        const projectRoles = json.listprojectrolesresponse.projectrole
        if (!projectRoles || projectRoles.length === 0) {
          this.dataSource = []
          return
        }
        this.dataSource = projectRoles
      }).catch(error => {
        this.$notifyError(error)
      }).finally(() => {
        this.loading = false
      })
    },
    openUpdateModal (role) {
      this.selectedRole = role
      this.editModalVisible = true
      this.rules = {}
    },
    openCreateModal () {
      this.createModalVisible = true
      this.rules = {
        name: [{ required: true, message: this.$t('message.error.required.input') }]
      }
    },
    updateProjectRole (e) {
      e.preventDefault()
      if (this.loading) return
<<<<<<< HEAD
      this.formRef.value.validate().then(() => {
        const values = toRaw(this.form)
=======
      this.form.validateFieldsAndScroll((err, values) => {
        if (err) {
          return
        }
>>>>>>> d8004871
        var params = {}
        this.loading = true
        params.projectid = this.resource.id
        params.id = this.selectedRole.id
        for (const key in values) {
          const input = values[key]
          if (input === undefined) {
            continue
          }
          params[key] = input
        }
        api('updateProjectRole', params).then(response => {
          this.$notification.success({
            message: this.$t('label.update.project.role'),
            description: this.$t('label.update.project.role')
          })
          this.fetchData()
          this.closeAction()
        }).catch(error => {
          this.$notifyError(error)
        }).finally(() => {
          this.loading = false
        })
      })
    },
    closeAction () {
      if (this.editModalVisible) {
        this.editModalVisible = false
      }
      if (this.createModalVisible) {
        this.createModalVisible = false
      }
    },
    createProjectRole (e) {
      e.preventDefault()
      if (this.loading) return
<<<<<<< HEAD
      this.formRef.value.validate().then(() => {
        const values = toRaw(this.form)
=======
      this.form.validateFieldsAndScroll((err, values) => {
        if (err) {
          return
        }
>>>>>>> d8004871
        this.loading = true
        var params = {}
        params.projectid = this.resource.id
        for (const key in values) {
          const input = values[key]
          if (input === undefined) {
            continue
          }
          params[key] = input
        }
        api('createProjectRole', params).then(response => {
          this.$notification.success({
            message: this.$t('label.create.project.role'),
            description: this.$t('label.create.project.role')
          })
          this.fetchData()
          this.closeAction()
        }).catch(error => {
          this.$notifyError(error)
        }).finally(() => {
          this.loading = false
        })
      })
    },
    deleteProjectRole (role) {
      this.loading = true
      api('deleteProjectRole', {
        projectid: this.resource.id,
        id: role.id
      }).then(response => {
        this.$notification.success({
          message: this.$t('label.delete.project.role'),
          description: this.$t('label.delete.project.role')
        })
        this.fetchData()
        this.closeAction()
      }).catch(error => {
        this.$notifyError(error)
      }).finally(() => {
        this.loading = false
      })
    }
  }
}
</script><|MERGE_RESOLUTION|>--- conflicted
+++ resolved
@@ -68,7 +68,8 @@
             :rules="rules"
             layout="vertical"
             @finish="updateProjectRole"
-            v-ctrl-enter="updateProjectRole">
+            v-ctrl-enter="updateProjectRole"
+            :scrollToFirstError="true">
             <a-form-item ref="name" name="name" :label="$t('label.name')">
               <a-input v-model:value="form.name" v-focus="true"></a-input>
             </a-form-item>
@@ -95,7 +96,8 @@
             :rules="rules"
             @finish="createProjectRole"
             v-ctrl-enter="createProjectRole"
-            layout="vertical">
+            layout="vertical"
+            :scrollToFirstError="true">
             <a-form-item ref="name" name="name" :label="$t('label.name')">
               <a-input
                 v-model:value="form.name"
@@ -214,15 +216,8 @@
     updateProjectRole (e) {
       e.preventDefault()
       if (this.loading) return
-<<<<<<< HEAD
       this.formRef.value.validate().then(() => {
         const values = toRaw(this.form)
-=======
-      this.form.validateFieldsAndScroll((err, values) => {
-        if (err) {
-          return
-        }
->>>>>>> d8004871
         var params = {}
         this.loading = true
         params.projectid = this.resource.id
@@ -259,15 +254,8 @@
     createProjectRole (e) {
       e.preventDefault()
       if (this.loading) return
-<<<<<<< HEAD
       this.formRef.value.validate().then(() => {
         const values = toRaw(this.form)
-=======
-      this.form.validateFieldsAndScroll((err, values) => {
-        if (err) {
-          return
-        }
->>>>>>> d8004871
         this.loading = true
         var params = {}
         params.projectid = this.resource.id
