// Licensed to the Apache Software Foundation (ASF) under one
// or more contributor license agreements.  See the NOTICE file
// distributed with this work for additional information
// regarding copyright ownership.  The ASF licenses this file
// to you under the Apache License, Version 2.0 (the
// "License"); you may not use this file except in compliance
// with the License.  You may obtain a copy of the License at
//
//   http://www.apache.org/licenses/LICENSE-2.0
//
// Unless required by applicable law or agreed to in writing,
// software distributed under the License is distributed on an
// "AS IS" BASIS, WITHOUT WARRANTIES OR CONDITIONS OF ANY
// KIND, either express or implied.  See the License for the
// specific language governing permissions and limitations
// under the License.

<template>
  <a-spin :spinning="loading">
    <div class="form-layout" v-ctrl-enter="handleSubmit">
      <a-alert type="warning">
        <template #message>
          <div v-html="$t('label.header.volume.snapshot')"></div>
        </template>
      </a-alert>
      <div class="form">
        <a-form
          :ref="formRef"
          :model="form"
          :rules="rules"
          layout="vertical"
          @finish="handleSubmit"
         >
          <a-row :gutter="12">
            <a-col :md="24" :lg="24">
              <a-form-item :label="$t('label.intervaltype')" name="intervaltype" ref="intervaltype">
                <a-radio-group
                  v-model:value="form.intervaltype"
                  buttonStyle="solid"
                  @change="handleChangeIntervalType">
                  <a-radio-button value="hourly" :disabled="handleVisibleInterval(0)">
                    {{ $t('label.hourly') }}
                  </a-radio-button>
                  <a-radio-button value="daily" :disabled="handleVisibleInterval(1)">
                    {{ $t('label.daily') }}
                  </a-radio-button>
                  <a-radio-button value="weekly" :disabled="handleVisibleInterval(2)">
                    {{ $t('label.weekly') }}
                  </a-radio-button>
                  <a-radio-button value="monthly" :disabled="handleVisibleInterval(3)">
                    {{ $t('label.monthly') }}
                  </a-radio-button>
                </a-radio-group>
              </a-form-item>
            </a-col>
            <a-col :md="24" :lg="12" v-if="form.intervaltype==='hourly'">
              <a-form-item :label="$t('label.time')" name="time" ref="time">
                <a-tooltip
                  placement="right"
                  :title="$t('label.minute.past.hour')">
                  <a-input-number
                    style="width: 100%"
                    v-model:value="form.time"
                    :min="1"
                    :max="59"
                    v-focus="true" />
                </a-tooltip>
              </a-form-item>
            </a-col>
            <a-col :md="24" :lg="12" v-if="['daily', 'weekly', 'monthly'].includes(form.intervaltype)">
              <a-form-item
                class="custom-time-select"
                :label="$t('label.time')"
                name="timeSelect"
                ref="timeSelect">
                <a-time-picker
<<<<<<< HEAD
                  use12Hours
                  format="h:mm A"
                  v-model:value="form.timeSelect"
                  style="width: 100%;" />
=======
                  format="HH:mm"
                  v-model:value="form.timeSelect" />
>>>>>>> da58a20c
              </a-form-item>
            </a-col>
            <a-col :md="24" :lg="12" v-if="form.intervaltype==='weekly'">
              <a-form-item :label="$t('label.day.of.week')" name="day-of-week" ref="day-of-week">
                <a-select
                  v-model:value="form['day-of-week']"
                  showSearch
                  optionFilterProp="label"
                  :filterOption="(input, option) => {
                    return option.label.toLowerCase().indexOf(input.toLowerCase()) >= 0
                  }" >
                  <a-select-option v-for="(opt, optIndex) in dayOfWeek" :key="optIndex" :label="opt.name || opt.description">
                    {{ opt.name || opt.description }}
                  </a-select-option>
                </a-select>
              </a-form-item>
            </a-col>
            <a-col :md="24" :lg="12" v-if="form.intervaltype==='monthly'">
              <a-form-item :label="$t('label.day.of.month')" ref="day-of-month" name="day-of-month">
                <a-select
                  v-model:value="form['day-of-month']"
                  showSearch
                  optionFilterProp="label"
                  :filterOption="(input, option) => {
                    return option.value.toLowerCase().indexOf(input.toLowerCase()) >= 0
                  }" >
                  <a-select-option v-for="opt in dayOfMonth" :key="opt.name">
                    {{ opt.name }}
                  </a-select-option>
                </a-select>
              </a-form-item>
            </a-col>
            <a-col :md="24" :lg="12">
              <a-form-item :label="$t('label.keep')" name="maxsnaps" ref="maxsnaps">
                <a-tooltip
                  placement="right"
                  :title="$t('label.snapshots')">
                  <a-input-number
                    style="width: 100%"
                    v-model:value="form.maxsnaps"
                    :min="1" />
                </a-tooltip>
              </a-form-item>
            </a-col>
            <a-col :md="24" :lg="24">
              <a-form-item :label="$t('label.timezone')" ref="timezone" name="timezone">
                <a-select
                  v-model:value="form.timezone"
                  :loading="fetching"
                  showSearch
                  optionFilterProp="label"
                  :filterOption="(input, option) => {
                    return option.label.toLowerCase().indexOf(input.toLowerCase()) >= 0
                  }" >
                  <a-select-option v-for="opt in timeZoneMap" :key="opt.id" :label="opt.name || opt.description">
                    {{ opt.name || opt.description }}
                  </a-select-option>
                </a-select>
              </a-form-item>
            </a-col>
          </a-row>
          <a-divider/>
          <div class="tagsTitle">{{ $t('label.tags') }}</div>
          <div>
            <div v-for="(tag, index) in tags" :key="index">
              <a-tag :key="index" :closable="'deleteTags' in $store.getters.apis" @close="() => handleDeleteTag(tag)">
                {{ tag.key }} = {{ tag.value }}
              </a-tag>
            </div>
            <div v-if="inputVisible">
              <a-input-group
                type="text"
                size="small"
                @blur="handleInputConfirm"
                @keyup.enter="handleInputConfirm"
                compact>
                <a-input ref="input" :value="inputKey" @change="handleKeyChange" style="width: 100px; text-align: center" :placeholder="$t('label.key')" />
                <a-input
                  class="tag-disabled-input"
                  style=" width: 30px; border-left: 0; pointer-events: none; text-align: center"
                  placeholder="="
                  disabled />
                <a-input :value="inputValue" @change="handleValueChange" style="width: 100px; text-align: center; border-left: 0" :placeholder="$t('label.value')" />
                <tooltip-button :tooltip="$t('label.ok')" icon="check-outlined" size="small" @onClick="handleInputConfirm" />
                <tooltip-button :tooltip="$t('label.cancel')" icon="close-outlined" size="small" @onClick="inputVisible=false" />
              </a-input-group>
            </div>
            <a-tag v-else @click="showInput" class="btn-add-tag" style="borderStyle: dashed;">
              <plus-outlined /> {{ $t('label.new.tag') }}
            </a-tag>
          </div>
          <div :span="24" class="action-button">
            <a-button
              :loading="actionLoading"
              @click="closeAction">
              {{ $t('label.cancel') }}
            </a-button>
            <a-button
              v-if="handleShowButton()"
              :loading="actionLoading"
              type="primary"
              ref="submit"
              @click="handleSubmit">
              {{ $t('label.ok') }}
            </a-button>
          </div>
        </a-form>
      </div>
    </div>
  </a-spin>
</template>

<script>
import { ref, reactive, toRaw } from 'vue'
import { api } from '@/api'
import TooltipButton from '@/components/widgets/TooltipButton'
import { timeZone } from '@/utils/timezone'
import { mixinForm } from '@/utils/mixin'
import debounce from 'lodash/debounce'

export default {
  name: 'FormSchedule',
  mixins: [mixinForm],
  components: {
    TooltipButton
  },
  props: {
    loading: {
      type: Boolean,
      default: false
    },
    dataSource: {
      type: Array,
      required: true
    },
    resource: {
      type: Object,
      required: true
    }
  },
  data () {
    this.fetchTimeZone = debounce(this.fetchTimeZone, 800)

    return {
      actionLoading: false,
      volumeId: '',
      inputKey: '',
      inputVisible: '',
      inputValue: '',
      intervalType: 'hourly',
      intervalValue: 0,
      tags: [],
      dayOfWeek: [],
      dayOfMonth: [],
      timeZoneMap: [],
      fetching: false,
      listDayOfWeek: ['sunday', 'monday', 'tuesday', 'wednesday', 'thursday', 'friday', 'saturday']
    }
  },
  created () {
    this.initForm()
    this.volumeId = this.resource.id
    this.fetchTimeZone()
  },
  methods: {
    initForm () {
      this.formRef = ref()
      this.form = reactive({
        intervaltype: 'hourly',
        time: undefined,
        timeSelect: undefined,
        'day-of-week': undefined,
        'day-of-month': undefined,
        maxsnaps: undefined,
        timezone: undefined
      })
      this.rules = reactive({
        time: [{ type: 'number', required: true, message: this.$t('message.error.required.input') }],
        timeSelect: [{ type: 'object', required: true, message: this.$t('message.error.time') }],
        'day-of-week': [{ type: 'number', required: true, message: `${this.$t('message.error.select')}` }],
        'day-of-month': [{ required: true, message: `${this.$t('message.error.select')}` }],
        maxsnaps: [{ required: true, message: this.$t('message.error.required.input') }],
        timezone: [{ required: true, message: `${this.$t('message.error.select')}` }]
      })
    },
    fetchTimeZone (value) {
      this.timeZoneMap = []
      this.fetching = true

      timeZone(value).then(json => {
        this.timeZoneMap = json
        this.fetching = false
      })
    },
    fetchDayOfWeek () {
      this.dayOfWeek = []

      for (const index in this.listDayOfWeek) {
        const dayName = this.listDayOfWeek[index]
        this.dayOfWeek.push({
          id: dayName,
          name: this.$t('label.' + dayName)
        })
      }
    },
    fetchDayOfMonth () {
      this.dayOfMonth = []
      const maxDayOfMonth = 28
      for (let num = 1; num <= maxDayOfMonth; num++) {
        this.dayOfMonth.push({
          id: num,
          name: num
        })
      }
    },
    handleChangeIntervalType () {
      switch (this.form.intervaltype) {
        case 'hourly':
          this.intervalValue = 0
          break
        case 'daily':
          this.intervalValue = 1
          break
        case 'weekly':
          this.intervalValue = 2
          this.fetchDayOfWeek()
          break
        case 'monthly':
          this.intervalValue = 3
          this.fetchDayOfMonth()
          break
      }
    },
    handleVisibleInterval (intervalType) {
      if (this.dataSource.length === 0) {
        return false
      }
      const dataSource = this.dataSource.filter(item => item.intervaltype === intervalType)
      if (dataSource && dataSource.length > 0) {
        return true
      }
      return false
    },
    handleShowButton () {
      if (this.dataSource.length === 0) {
        return true
      }
      const dataSource = this.dataSource.filter(item => item.intervaltype === this.intervalValue)
      if (dataSource && dataSource.length > 0) {
        return false
      }
      return true
    },
    handleKeyChange (e) {
      this.inputKey = e.target.value
    },
    handleValueChange (e) {
      this.inputValue = e.target.value
    },
    handleInputConfirm () {
      this.tags.push({
        key: this.inputKey,
        value: this.inputValue
      })
      this.inputVisible = false
      this.inputKey = ''
      this.inputValue = ''
    },
    handleDeleteTag (tag) {
    },
    handleSubmit (e) {
      if (this.actionLoading) return
      this.formRef.value.validate().then(() => {
        const formRaw = toRaw(this.form)
        const values = this.handleRemoveFields(formRaw)

        let params = {}
        params.volumeid = this.volumeId
        params.intervaltype = values.intervaltype
        params.timezone = values.timezone
        params.maxsnaps = values.maxsnaps
        switch (values.intervaltype) {
          case 'hourly':
            params.schedule = values.time
            break
          case 'daily':
            params.schedule = values.timeSelect.format('mm:HH')
            break
          case 'weekly':
            params.schedule = [values.timeSelect.format('mm:HH'), (values['day-of-week'] + 1)].join(':')
            break
          case 'monthly':
            params.schedule = [values.timeSelect.format('mm:HH'), values['day-of-month']].join(':')
            break
        }
        for (let i = 0; i < this.tags.length; i++) {
          const formattedTagData = {}
          const tag = this.tags[i]
          formattedTagData['tags[' + i + '].key'] = tag.key
          formattedTagData['tags[' + i + '].value'] = tag.value
          params = Object.assign({}, params, formattedTagData)
        }
        this.actionLoading = true
        api('createSnapshotPolicy', params).then(json => {
          this.$emit('refresh')
          this.$notification.success({
            message: this.$t('label.action.recurring.snapshot'),
            description: this.$t('message.success.recurring.snapshot')
          })
          this.resetForm()
        }).catch(error => {
          this.$notifyError(error)
        }).finally(() => {
          this.actionLoading = false
        })
      })
    },
    showInput () {
      this.inputVisible = true
      this.$nextTick(function () {
        this.$refs.input.focus()
      })
    },
    resetForm () {
      this.form.time = undefined
      this.form.timezone = undefined
      this.form.timeSelect = undefined
      this.form.maxsnaps = undefined
      this.form['day-of-week'] = undefined
      this.form['day-of-month'] = undefined
      this.tags = []
    },
    closeAction () {
      this.$emit('close-action')
    }
  }
}
</script>

<style lang="less" scoped>
.form-layout {
  .ant-tag {
    margin-bottom: 10px;
  }

  :deep(.custom-time-select) .ant-time-picker {
    width: 100%;
  }

  :deep(.ant-divider-horizontal) {
    margin-top: 0;
  }
}

.form {
  margin: 10px 0;
}

.tagsTitle {
  font-weight: 500;
  margin-bottom: 12px;
}
</style><|MERGE_RESOLUTION|>--- conflicted
+++ resolved
@@ -74,15 +74,10 @@
                 name="timeSelect"
                 ref="timeSelect">
                 <a-time-picker
-<<<<<<< HEAD
                   use12Hours
                   format="h:mm A"
                   v-model:value="form.timeSelect"
                   style="width: 100%;" />
-=======
-                  format="HH:mm"
-                  v-model:value="form.timeSelect" />
->>>>>>> da58a20c
               </a-form-item>
             </a-col>
             <a-col :md="24" :lg="12" v-if="form.intervaltype==='weekly'">
