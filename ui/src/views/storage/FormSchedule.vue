--- conflicted
+++ resolved
@@ -29,7 +29,8 @@
           :model="form"
           :rules="rules"
           layout="vertical"
-          @finish="handleSubmit">
+          @finish="handleSubmit"
+          :scrollToFirstError="true">
           <a-row :gutter="12">
             <a-col :md="24" :lg="24">
               <a-form-item :label="$t('label.intervaltype')" name="intervaltype" ref="intervaltype">
@@ -347,15 +348,8 @@
     },
     handleSubmit (e) {
       if (this.actionLoading) return
-<<<<<<< HEAD
       this.formRef.value.validate().then(() => {
         const values = toRaw(this.form)
-=======
-      this.form.validateFieldsAndScroll((error, values) => {
-        if (error) {
-          return
-        }
->>>>>>> d8004871
 
         let params = {}
         params.volumeid = this.volumeId
