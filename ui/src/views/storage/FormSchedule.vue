--- conflicted
+++ resolved
@@ -17,17 +17,10 @@
 
 <template>
   <a-spin :spinning="loading">
-<<<<<<< HEAD
     <div class="form-layout" v-ctrl-enter="handleSubmit">
-      <label>
-        {{ $t('label.header.volume.snapshot') }}
-      </label>
-=======
-    <div class="form-layout">
       <a-alert type="warning">
         <span slot="message" v-html="$t('label.header.volume.snapshot')" />
       </a-alert>
->>>>>>> faf27e2b
       <div class="form">
         <a-form
           :form="form"
