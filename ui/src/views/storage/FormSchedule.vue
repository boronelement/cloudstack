// Licensed to the Apache Software Foundation (ASF) under one
// or more contributor license agreements.  See the NOTICE file
// distributed with this work for additional information
// regarding copyright ownership.  The ASF licenses this file
// to you under the Apache License, Version 2.0 (the
// "License"); you may not use this file except in compliance
// with the License.  You may obtain a copy of the License at
//
//   http://www.apache.org/licenses/LICENSE-2.0
//
// Unless required by applicable law or agreed to in writing,
// software distributed under the License is distributed on an
// "AS IS" BASIS, WITHOUT WARRANTIES OR CONDITIONS OF ANY
// KIND, either express or implied.  See the License for the
// specific language governing permissions and limitations
// under the License.

<template>
  <a-spin :spinning="loading">
    <div class="form-layout" v-ctrl-enter="handleSubmit">
      <a-alert type="warning">
        <template #message>
          <div v-html="$t('label.header.volume.snapshot')"></div>
        </template>
      </a-alert>
      <div class="form">
        <a-form
          :ref="formRef"
          :model="form"
          :rules="rules"
          layout="vertical"
          @finish="handleSubmit">
          <a-row :gutter="12">
            <a-col :md="24" :lg="24">
              <a-form-item :label="$t('label.intervaltype')" name="intervaltype" ref="intervaltype">
                <a-radio-group
                  v-model:value="form.intervaltype"
                  buttonStyle="solid"
                  @change="handleChangeIntervalType">
                  <a-radio-button value="hourly" :disabled="handleVisibleInterval(0)">
                    {{ $t('label.hourly') }}
                  </a-radio-button>
                  <a-radio-button value="daily" :disabled="handleVisibleInterval(1)">
                    {{ $t('label.daily') }}
                  </a-radio-button>
                  <a-radio-button value="weekly" :disabled="handleVisibleInterval(2)">
                    {{ $t('label.weekly') }}
                  </a-radio-button>
                  <a-radio-button value="monthly" :disabled="handleVisibleInterval(3)">
                    {{ $t('label.monthly') }}
                  </a-radio-button>
                </a-radio-group>
              </a-form-item>
            </a-col>
            <a-col :md="24" :lg="12" v-if="form.intervaltype==='hourly'">
              <a-form-item :label="$t('label.time')" name="time" ref="time">
                <a-tooltip
                  placement="right"
                  :title="$t('label.minute.past.hour')">
                  <a-input-number
                    style="width: 100%"
                    v-model:value="form.time"
                    :min="1"
                    :max="59"
                    autoFocus />
                </a-tooltip>
              </a-form-item>
            </a-col>
            <a-col :md="24" :lg="12" v-if="['daily', 'weekly', 'monthly'].includes(form.intervaltype)">
              <a-form-item
                class="custom-time-select"
                :label="$t('label.time')"
                name="timeSelect"
                ref="timeSelect">
                <a-time-picker
                  use12Hours
                  format="h:mm A"
                  v-model:value="form.timeSelect" />
              </a-form-item>
            </a-col>
            <a-col :md="24" :lg="12" v-if="form.intervaltype==='weekly'">
              <a-form-item :label="$t('label.day.of.week')" name="day-of-week" ref="day-of-week">
                <a-select
                  v-model:value="form['day-of-week']">
                  <a-select-option v-for="(opt, optIndex) in dayOfWeek" :key="optIndex">
                    {{ opt.name || opt.description }}
                  </a-select-option>
                </a-select>
              </a-form-item>
            </a-col>
            <a-col :md="24" :lg="12" v-if="form.intervaltype==='monthly'">
              <a-form-item :label="$t('label.day.of.month')" ref="day-of-month" name="day-of-month">
                <a-select
                  v-model:value="form['day-of-month']">
                  <a-select-option v-for="opt in dayOfMonth" :key="opt.name">
                    {{ opt.name }}
                  </a-select-option>
                </a-select>
              </a-form-item>
            </a-col>
            <a-col :md="24" :lg="12">
              <a-form-item :label="$t('label.keep')" name="maxsnaps" ref="maxsnaps">
                <a-tooltip
                  placement="right"
                  :title="$t('label.snapshots')">
                  <a-input-number
                    style="width: 100%"
                    v-model:value="form.maxsnaps"
                    :min="1"
                    :max="8" />
                </a-tooltip>
              </a-form-item>
            </a-col>
            <a-col :md="24" :lg="24">
              <a-form-item :label="$t('label.timezone')" ref="timezone" name="timezone">
                <a-select
                  showSearch
                  v-model:value="form.timezone"
                  :loading="fetching">
                  <a-select-option v-for="opt in timeZoneMap" :key="opt.id">
                    {{ opt.name || opt.description }}
                  </a-select-option>
                </a-select>
              </a-form-item>
            </a-col>
          </a-row>
          <a-divider/>
          <div class="tagsTitle">{{ $t('label.tags') }}</div>
          <div>
            <div v-for="(tag, index) in tags" :key="index">
              <a-tag :key="index" :closable="'deleteTags' in $store.getters.apis" :afterClose="() => handleDeleteTag(tag)">
                {{ tag.key }} = {{ tag.value }}
              </a-tag>
            </div>
            <div v-if="inputVisible">
              <a-input-group
                type="text"
                size="small"
                @blur="handleInputConfirm"
                @keyup.enter="handleInputConfirm"
                compact>
                <a-input ref="input" :value="inputKey" @change="handleKeyChange" style="width: 100px; text-align: center" :placeholder="$t('label.key')" />
                <a-input
                  class="tag-disabled-input"
                  style=" width: 30px; border-left: 0; pointer-events: none; text-align: center"
                  placeholder="="
                  disabled />
                <a-input :value="inputValue" @change="handleValueChange" style="width: 100px; text-align: center; border-left: 0" :placeholder="$t('label.value')" />
                <tooltip-button :tooltip="$t('label.ok')" icon="check-outlined" size="small" @onClick="handleInputConfirm" />
                <tooltip-button :tooltip="$t('label.cancel')" icon="close-outlined" size="small" @onClick="inputVisible=false" />
              </a-input-group>
            </div>
            <a-tag v-else @click="showInput" class="btn-add-tag" style="borderStyle: dashed;">
              <plus-outlined /> {{ $t('label.new.tag') }}
            </a-tag>
          </div>
          <div :span="24" class="action-button">
            <a-button
              :loading="actionLoading"
              @click="closeAction">
              {{ $t('label.cancel') }}
            </a-button>
            <a-button
              v-if="handleShowButton()"
              :loading="actionLoading"
              type="primary"
<<<<<<< HEAD
              html-type="submit">
              {{ $t('label.ok') }}
=======
              ref="submit"
              @click="handleSubmit">
              {{ this.$t('label.ok') }}
>>>>>>> 2bbc7817
            </a-button>
          </div>
        </a-form>
      </div>
    </div>
  </a-spin>
</template>

<script>
import { ref, reactive, toRaw } from 'vue'
import { api } from '@/api'
import TooltipButton from '@/components/widgets/TooltipButton'
import { timeZone } from '@/utils/timezone'
import debounce from 'lodash/debounce'

export default {
  name: 'FormSchedule',
  components: {
    TooltipButton
  },
  props: {
    loading: {
      type: Boolean,
      default: false
    },
    dataSource: {
      type: Array,
      required: true
    },
    resource: {
      type: Object,
      required: true
    }
  },
  data () {
    this.fetchTimeZone = debounce(this.fetchTimeZone, 800)

    return {
      actionLoading: false,
      volumeId: '',
      inputKey: '',
      inputVisible: '',
      inputValue: '',
      intervalType: 'hourly',
      intervalValue: 0,
      tags: [],
      dayOfWeek: [],
      dayOfMonth: [],
      timeZoneMap: [],
      fetching: false,
      listDayOfWeek: ['sunday', 'monday', 'tuesday', 'wednesday', 'thursday', 'friday', 'saturday']
    }
  },
  created () {
    this.initForm()
    this.volumeId = this.resource.id
    this.fetchTimeZone()
  },
  methods: {
    initForm () {
      this.formRef = ref()
      this.form = reactive({
        intervaltype: 'hourly',
        time: undefined,
        timeSelect: undefined,
        'day-of-week': undefined,
        'day-of-month': undefined,
        maxsnaps: undefined,
        timezone: undefined
      })
      this.rules = reactive({
        time: [{ type: 'number', required: true, message: this.$t('message.error.required.input') }],
        timeSelect: [{ type: 'object', required: true, message: this.$t('message.error.time') }],
        'day-of-week': [{ type: 'number', required: true, message: `${this.$t('message.error.select')}` }],
        'day-of-month': [{ required: true, message: `${this.$t('message.error.select')}` }],
        maxsnaps: [{ required: true, message: this.$t('message.error.required.input') }],
        timezone: [{ required: true, message: `${this.$t('message.error.select')}` }]
      })
    },
    fetchTimeZone (value) {
      this.timeZoneMap = []
      this.fetching = true

      timeZone(value).then(json => {
        this.timeZoneMap = json
        this.fetching = false
      })
    },
    fetchDayOfWeek () {
      this.dayOfWeek = []

      for (const index in this.listDayOfWeek) {
        const dayName = this.listDayOfWeek[index]
        this.dayOfWeek.push({
          id: dayName,
          name: this.$t('label.' + dayName)
        })
      }
    },
    fetchDayOfMonth () {
      this.dayOfMonth = []
      const maxDayOfMonth = 28
      for (let num = 1; num <= maxDayOfMonth; num++) {
        this.dayOfMonth.push({
          id: num,
          name: num
        })
      }
    },
    handleChangeIntervalType () {
      switch (this.form.intervaltype) {
        case 'hourly':
          this.intervalValue = 0
          break
        case 'daily':
          this.intervalValue = 1
          break
        case 'weekly':
          this.intervalValue = 2
          this.fetchDayOfWeek()
          break
        case 'monthly':
          this.intervalValue = 3
          this.fetchDayOfMonth()
          break
      }
    },
    handleVisibleInterval (intervalType) {
      if (this.dataSource.length === 0) {
        return false
      }
      const dataSource = this.dataSource.filter(item => item.intervaltype === intervalType)
      if (dataSource && dataSource.length > 0) {
        return true
      }
      return false
    },
    handleShowButton () {
      if (this.dataSource.length === 0) {
        return true
      }
      const dataSource = this.dataSource.filter(item => item.intervaltype === this.intervalValue)
      if (dataSource && dataSource.length > 0) {
        return false
      }
      return true
    },
    handleKeyChange (e) {
      this.inputKey = e.target.value
    },
    handleValueChange (e) {
      this.inputValue = e.target.value
    },
    handleInputConfirm () {
      this.tags.push({
        key: this.inputKey,
        value: this.inputValue
      })
      this.inputVisible = false
      this.inputKey = ''
      this.inputValue = ''
    },
    handleDeleteTag (tag) {
    },
<<<<<<< HEAD
    handleSubmit () {
      this.formRef.value.validate().then(() => {
        const values = toRaw(this.form)
=======
    handleSubmit (e) {
      if (this.actionLoading) return
      this.form.validateFields((error, values) => {
        if (error) {
          return
        }
>>>>>>> 2bbc7817

        let params = {}
        params.volumeid = this.volumeId
        params.intervaltype = values.intervaltype
        params.timezone = values.timezone
        params.maxsnaps = values.maxsnaps
        switch (values.intervaltype) {
          case 'hourly':
            params.schedule = values.time
            break
          case 'daily':
            params.schedule = values.timeSelect.format('mm:HH')
            break
          case 'weekly':
            params.schedule = [values.timeSelect.format('mm:HH'), (values['day-of-week'] + 1)].join(':')
            break
          case 'monthly':
            params.schedule = [values.timeSelect.format('mm:HH'), values['day-of-month']].join(':')
            break
        }
        for (let i = 0; i < this.tags.length; i++) {
          const formattedTagData = {}
          const tag = this.tags[i]
          formattedTagData['tags[' + i + '].key'] = tag.key
          formattedTagData['tags[' + i + '].value'] = tag.value
          params = Object.assign({}, params, formattedTagData)
        }
        this.actionLoading = true
        api('createSnapshotPolicy', params).then(json => {
          this.$emit('refresh')
          this.$notification.success({
            message: this.$t('label.action.recurring.snapshot'),
            description: this.$t('message.success.recurring.snapshot')
          })
          this.resetForm()
        }).catch(error => {
          this.$notifyError(error)
        }).finally(() => {
          this.actionLoading = false
        })
      })
    },
    showInput () {
      this.inputVisible = true
      this.$nextTick(function () {
        this.$refs.input.focus()
      })
    },
    resetForm () {
      this.form.time = undefined
      this.form.timezone = undefined
      this.form.timeSelect = undefined
      this.form.maxsnaps = undefined
      this.form['day-of-week'] = undefined
      this.form['day-of-month'] = undefined
      this.tags = []
    },
    closeAction () {
      this.$emit('close-action')
    }
  }
}
</script>

<style lang="less" scoped>
.form-layout {
  .ant-tag {
    margin-bottom: 10px;
  }

  :deep(.custom-time-select) .ant-time-picker {
    width: 100%;
  }

  :deep(.ant-divider-horizontal) {
    margin-top: 0;
  }
}

.form {
  margin: 10px 0;
}

.tagsTitle {
  font-weight: 500;
  margin-bottom: 12px;
}
</style><|MERGE_RESOLUTION|>--- conflicted
+++ resolved
@@ -164,14 +164,9 @@
               v-if="handleShowButton()"
               :loading="actionLoading"
               type="primary"
-<<<<<<< HEAD
-              html-type="submit">
-              {{ $t('label.ok') }}
-=======
               ref="submit"
               @click="handleSubmit">
-              {{ this.$t('label.ok') }}
->>>>>>> 2bbc7817
+              {{ $t('label.ok') }}
             </a-button>
           </div>
         </a-form>
@@ -336,18 +331,10 @@
     },
     handleDeleteTag (tag) {
     },
-<<<<<<< HEAD
-    handleSubmit () {
+    handleSubmit (e) {
+      if (this.actionLoading) return
       this.formRef.value.validate().then(() => {
         const values = toRaw(this.form)
-=======
-    handleSubmit (e) {
-      if (this.actionLoading) return
-      this.form.validateFields((error, values) => {
-        if (error) {
-          return
-        }
->>>>>>> 2bbc7817
 
         let params = {}
         params.volumeid = this.volumeId
