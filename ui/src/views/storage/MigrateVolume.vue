--- conflicted
+++ resolved
@@ -79,29 +79,19 @@
   },
   inject: ['parentFetchData'],
   data () {
-      let storagePools = []
-      let selectedStoragePool = null
-      let diskOfferings = []
-      let replaceDiskOffering = false
-      let selectedDiskOffering = null
-      let isSubmitted = false
+      let storagePools = [];
+      let selectedStoragePool = null;
+      let diskOfferings = [];
+      let replaceDiskOffering = false;
+      let selectedDiskOffering = null;
+      let isSubmitted = false;
     return {
-<<<<<<< HEAD
       storagePools,
       selectedStoragePool,
       diskOfferings,
       replaceDiskOffering,
       selectedDiskOffering,
-      isSubmitted,
-=======
-      storagePools: [],
-      selectedStoragePool: null,
-      diskOfferings: [],
-      diskOfferingLoading: false,
-      replaceDiskOffering: false,
-      selectedDiskOffering: null,
-      isSubmitted: false
->>>>>>> 2df82d81
+      isSubmitted
     }
   },
   watch: {
