// Licensed to the Apache Software Foundation (ASF) under one
// or more contributor license agreements.  See the NOTICE file
// distributed with this work for additional information
// regarding copyright ownership.  The ASF licenses this file
// to you under the Apache License, Version 2.0 (the
// "License"); you may not use this file except in compliance
// with the License.  You may obtain a copy of the License at
//
//   http://www.apache.org/licenses/LICENSE-2.0
//
// Unless required by applicable law or agreed to in writing,
// software distributed under the License is distributed on an
// "AS IS" BASIS, WITHOUT WARRANTIES OR CONDITIONS OF ANY
// KIND, either express or implied.  See the License for the
// specific language governing permissions and limitations
// under the License.

<template>
<<<<<<< HEAD
  <div class="migrate-volume-container" v-ctrl-enter="submitMigrateVolume">
    <div class="modal-form">
      <div v-if="storagePools.length > 0">
        <a-alert type="warning">
          <template #message>
            <div v-html="$t('message.migrate.volume')" />
          </template>
        </a-alert>
        <p class="modal-form__label">{{ $t('label.storagepool') }}</p>
        <a-select
          v-model:value="selectedStoragePool"
          style="width: 100%;"
          v-focus="storagePools.length > 0"
          showSearch
          optionFilterProp="label"
          :filterOption="(input, option) => {
            return option.children[0].children.toLowerCase().indexOf(input.toLowerCase()) >= 0
          }" >
          <a-select-option v-for="(storagePool, index) in storagePools" :value="storagePool.id" :key="index">
            {{ storagePool.name }} <span v-if="resource.virtualmachineid">{{ storagePool.suitableformigration ? `(${$t('label.suitable')})` : `(${$t('label.not.suitable')})` }}</span>
          </a-select-option>
        </a-select>
        <template v-if="resource.virtualmachineid">
          <p class="modal-form__label" @click="replaceDiskOffering = !replaceDiskOffering" style="cursor:pointer;">
            {{ $t('label.usenewdiskoffering') }}
          </p>
          <a-checkbox v-model:checked="replaceDiskOffering" />

          <template v-if="replaceDiskOffering">
            <p class="modal-form__label">{{ $t('label.newdiskoffering') }}</p>
            <a-select
              v-model:value="selectedDiskOffering"
              style="width: 100%;"
              showSearch
              optionFilterProp="label"
              :filterOption="(input, option) => {
                return option.children[0].children.toLowerCase().indexOf(input.toLowerCase()) >= 0
              }" >
              <a-select-option v-for="(diskOffering, index) in diskOfferings" :value="diskOffering.id" :key="index">
                {{ diskOffering.displaytext }}
              </a-select-option>
            </a-select>
          </template>
        </template>
      </div>
      <a-alert style="margin-top: 15px" type="warning" v-else>
        <template #message>
          <div v-html="$t('message.no.primary.stores')" />
        </template>
      </a-alert>
=======
  <div class="form" v-ctrl-enter="handleKeyboardSubmit">
    <a-alert class="top-spaced" type="warning">
      <span slot="message" v-html="$t('message.migrate.volume')" />
    </a-alert>
    <storage-pool-select-view
      ref="storagePoolSelection"
      :resource="resource"
      :suitabilityEnabled="true"
      @storagePoolsUpdated="handleStoragePoolsChange"
      @select="handleStoragePoolSelect" />
    <div class="top-spaced" v-if="storagePools.length > 0">
      <template v-if="this.resource.virtualmachineid">
        <p class="modal-form__label" @click="replaceDiskOffering = !replaceDiskOffering" style="cursor:pointer;">
          {{ $t('label.usenewdiskoffering') }}
        </p>
        <a-checkbox v-model="replaceDiskOffering" />

        <template v-if="replaceDiskOffering">
          <p class="modal-form__label">{{ $t('label.newdiskoffering') }}</p>
          <a-select
            :loading="diskOfferingLoading"
            v-model="selectedDiskOffering"
            style="width: 100%;"
            showSearch
            optionFilterProp="children"
            :filterOption="(input, option) => {
              return option.componentOptions.children[0].text.toLowerCase().indexOf(input.toLowerCase()) >= 0
            }" >
            <a-select-option v-for="(diskOffering, index) in diskOfferings" :value="diskOffering.id" :key="index">
              {{ diskOffering.displaytext }}
            </a-select-option>
          </a-select>
        </template>
      </template>
>>>>>>> 895f282d
    </div>

    <a-divider />

    <div class="actions">
      <a-button @click="closeModal">{{ $t('label.cancel') }}</a-button>
      <a-button type="primary" ref="submit" :disabled="!selectedStoragePool" @click="submitForm">{{ $t('label.ok') }}</a-button>
    </div>

  </div>
</template>

<script>
import { api } from '@/api'
import StoragePoolSelectView from '@/components/view/StoragePoolSelectView'

export default {
  name: 'MigrateVolume',
  components: {
    StoragePoolSelectView
  },
  props: {
    resource: {
      type: Object,
      required: true
    }
  },
  inject: ['parentFetchData'],
  data () {
    return {
      storagePools: [],
      selectedStoragePool: null,
      diskOfferings: [],
      diskOfferingLoading: false,
      replaceDiskOffering: false,
      selectedDiskOffering: null,
      isSubmitted: false
    }
  },
  watch: {
    replaceDiskOffering (newValue) {
      if (newValue) {
        this.fetchDiskOfferings()
      }
    }
  },
  methods: {
    fetchDiskOfferings () {
      this.diskOfferingLoading = true
      api('listDiskOfferings', {
        listall: true
      }).then(response => {
        this.diskOfferings = response.listdiskofferingsresponse.diskoffering
      }).catch(error => {
        this.$notifyError(error)
        this.closeModal()
      }).finally(() => {
        this.diskOfferingLoading = false
        if (this.diskOfferings.length > 0) {
          this.selectedDiskOffering = this.diskOfferings[0].id
        }
      })
    },
    handleStoragePoolsChange (storagePools) {
      this.storagePools = storagePools
    },
    handleStoragePoolSelect (storagePool) {
      this.selectedStoragePool = storagePool
    },
    handleKeyboardSubmit () {
      if (!this.selectedStoragePool) {
        return
      }
      this.submitForm()
    },
    closeModal () {
      this.$emit('close-action')
    },
    submitForm () {
      if (this.isSubmitted) return
      if (this.storagePools.length === 0) {
        this.closeModal()
        return
      }
      this.isSubmitted = true
      var params = {
        livemigrate: this.resource.vmstate === 'Running',
        storageid: this.selectedStoragePool.id,
        volumeid: this.resource.id
      }
      if (this.replaceDiskOffering) {
        params.newdiskofferingid = this.selectedDiskOffering
      }
      api('migrateVolume', params).then(response => {
        this.$pollJob({
          jobId: response.migratevolumeresponse.jobid,
          successMessage: this.$t('message.success.migrate.volume'),
          errorMessage: this.$t('message.migrate.volume.failed'),
          errorMethod: () => {
            this.isSubmitted = false
          },
          loadingMessage: this.$t('message.migrate.volume.processing'),
          catchMessage: this.$t('error.fetching.async.job.result'),
          catchMethod: () => {
            this.parentFetchData()
            this.isSubmitted = false
          }
        })
        this.closeModal()
      }).catch(error => {
        this.$notifyError(error)
        this.isSubmitted = false
      })
    }
  }
}
</script>

<style scoped lang="scss">
  .form {
    width: 80vw;

    @media (min-width: 900px) {
      width: 850px;
    }
  }

  .top-spaced {
    margin-top: 20px;
  }

  .actions {
    display: flex;
    justify-content: flex-end;
    margin-top: 20px;

    button {
      &:not(:last-child) {
        margin-right: 10px;
      }
    }
  }
</style><|MERGE_RESOLUTION|>--- conflicted
+++ resolved
@@ -16,61 +16,11 @@
 // under the License.
 
 <template>
-<<<<<<< HEAD
-  <div class="migrate-volume-container" v-ctrl-enter="submitMigrateVolume">
-    <div class="modal-form">
-      <div v-if="storagePools.length > 0">
-        <a-alert type="warning">
-          <template #message>
-            <div v-html="$t('message.migrate.volume')" />
-          </template>
-        </a-alert>
-        <p class="modal-form__label">{{ $t('label.storagepool') }}</p>
-        <a-select
-          v-model:value="selectedStoragePool"
-          style="width: 100%;"
-          v-focus="storagePools.length > 0"
-          showSearch
-          optionFilterProp="label"
-          :filterOption="(input, option) => {
-            return option.children[0].children.toLowerCase().indexOf(input.toLowerCase()) >= 0
-          }" >
-          <a-select-option v-for="(storagePool, index) in storagePools" :value="storagePool.id" :key="index">
-            {{ storagePool.name }} <span v-if="resource.virtualmachineid">{{ storagePool.suitableformigration ? `(${$t('label.suitable')})` : `(${$t('label.not.suitable')})` }}</span>
-          </a-select-option>
-        </a-select>
-        <template v-if="resource.virtualmachineid">
-          <p class="modal-form__label" @click="replaceDiskOffering = !replaceDiskOffering" style="cursor:pointer;">
-            {{ $t('label.usenewdiskoffering') }}
-          </p>
-          <a-checkbox v-model:checked="replaceDiskOffering" />
-
-          <template v-if="replaceDiskOffering">
-            <p class="modal-form__label">{{ $t('label.newdiskoffering') }}</p>
-            <a-select
-              v-model:value="selectedDiskOffering"
-              style="width: 100%;"
-              showSearch
-              optionFilterProp="label"
-              :filterOption="(input, option) => {
-                return option.children[0].children.toLowerCase().indexOf(input.toLowerCase()) >= 0
-              }" >
-              <a-select-option v-for="(diskOffering, index) in diskOfferings" :value="diskOffering.id" :key="index">
-                {{ diskOffering.displaytext }}
-              </a-select-option>
-            </a-select>
-          </template>
-        </template>
-      </div>
-      <a-alert style="margin-top: 15px" type="warning" v-else>
-        <template #message>
-          <div v-html="$t('message.no.primary.stores')" />
-        </template>
-      </a-alert>
-=======
   <div class="form" v-ctrl-enter="handleKeyboardSubmit">
     <a-alert class="top-spaced" type="warning">
-      <span slot="message" v-html="$t('message.migrate.volume')" />
+      <template #message>
+        <span v-html="$t('message.migrate.volume')" />
+      </template>
     </a-alert>
     <storage-pool-select-view
       ref="storagePoolSelection"
@@ -79,30 +29,29 @@
       @storagePoolsUpdated="handleStoragePoolsChange"
       @select="handleStoragePoolSelect" />
     <div class="top-spaced" v-if="storagePools.length > 0">
-      <template v-if="this.resource.virtualmachineid">
+      <div v-if="this.resource.virtualmachineid">
         <p class="modal-form__label" @click="replaceDiskOffering = !replaceDiskOffering" style="cursor:pointer;">
           {{ $t('label.usenewdiskoffering') }}
         </p>
-        <a-checkbox v-model="replaceDiskOffering" />
+        <a-checkbox v-model:checked="replaceDiskOffering" />
 
         <template v-if="replaceDiskOffering">
           <p class="modal-form__label">{{ $t('label.newdiskoffering') }}</p>
           <a-select
             :loading="diskOfferingLoading"
-            v-model="selectedDiskOffering"
+            v-model:value="selectedDiskOffering"
             style="width: 100%;"
             showSearch
-            optionFilterProp="children"
+            optionFilterProp="label"
             :filterOption="(input, option) => {
-              return option.componentOptions.children[0].text.toLowerCase().indexOf(input.toLowerCase()) >= 0
+              return option.children[0].children.toLowerCase().indexOf(input.toLowerCase()) >= 0
             }" >
             <a-select-option v-for="(diskOffering, index) in diskOfferings" :value="diskOffering.id" :key="index">
               {{ diskOffering.displaytext }}
             </a-select-option>
           </a-select>
         </template>
-      </template>
->>>>>>> 895f282d
+      </div>
     </div>
 
     <a-divider />
