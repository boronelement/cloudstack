--- conflicted
+++ resolved
@@ -23,7 +23,9 @@
       </template>
     </a-alert>
     <a-form-item>
-      <tooltip-label slot="label" :title="$t('label.storagepool')" :tooltip="$t('message.migrate.volume.tooltip')"/>
+      <template #label>
+        <tooltip-label :title="$t('label.storagepool')" :tooltip="$t('message.migrate.volume.tooltip')"/>
+      </template>
       <storage-pool-select-view
         ref="storagePoolSelection"
         :resource="resource"
@@ -33,18 +35,11 @@
         @select="handleStoragePoolSelect" />
     </a-form-item>
     <div class="top-spaced" v-if="storagePools.length > 0">
-      <div v-if="this.resource.virtualmachineid">
+      <div v-if="resource.virtualmachineid">
         <p class="modal-form__label" @click="replaceDiskOffering = !replaceDiskOffering" style="cursor:pointer;">
           {{ $t('label.usenewdiskoffering') }}
         </p>
-<<<<<<< HEAD
         <a-checkbox v-model:checked="replaceDiskOffering" />
-=======
-        <a-switch
-          v-decorator="['replaceDiskOffering']"
-          :checked="replaceDiskOffering"
-          @change="val => { replaceDiskOffering = val }"/>
->>>>>>> 2c111715
 
         <template v-if="replaceDiskOffering">
           <p class="modal-form__label">{{ $t('label.newdiskoffering') }}</p>
