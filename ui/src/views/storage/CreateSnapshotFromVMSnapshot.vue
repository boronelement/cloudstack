--- conflicted
+++ resolved
@@ -24,7 +24,8 @@
       :rules="rules"
       @finish="handleSubmit"
       v-ctrl-enter="handleSubmit"
-      layout="vertical">
+      layout="vertical"
+      :scrollToFirstError="true">
       <a-form-item :label="$t('label.name')" name="name" ref="name">
         <a-input
           v-focus="true"
@@ -102,15 +103,8 @@
     },
     handleSubmit (e) {
       if (this.loading) return
-<<<<<<< HEAD
       this.formRef.value.validate().then(() => {
         const values = toRaw(this.form)
-=======
-      this.form.validateFieldsAndScroll((err, values) => {
-        if (err) {
-          return
-        }
->>>>>>> d8004871
         this.loading = true
         api('createSnapshotFromVMSnapshot', {
           name: values.name,
