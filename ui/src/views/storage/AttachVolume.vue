--- conflicted
+++ resolved
@@ -17,11 +17,7 @@
 
 <template>
   <a-spin :spinning="loading">
-<<<<<<< HEAD
-    <a-form class="form" :ref="formRef" :model="form" :rules="rules" layout="vertical">
-=======
     <a-form class="form" :form="form" @submit="handleSubmit" layout="vertical" v-ctrl-enter="handleSubmit">
->>>>>>> 2bbc7817
       <div style="margin-bottom: 10px">
         <a-alert type="warning">
           <template #message>
@@ -111,19 +107,11 @@
     closeAction () {
       this.$emit('close-action')
     },
-<<<<<<< HEAD
-    handleSubmit () {
-      this.formRef.value.validate().then(() => {
-        const values = toRaw(this.form)
-=======
     handleSubmit (e) {
       e.preventDefault()
       if (this.loading) return
-      this.form.validateFields((err, values) => {
-        if (err) {
-          return
-        }
->>>>>>> 2bbc7817
+      this.formRef.value.validate().then(() => {
+        const values = toRaw(this.form)
 
         this.loading = true
         api('attachVolume', {
