// Licensed to the Apache Software Foundation (ASF) under one
// or more contributor license agreements.  See the NOTICE file
// distributed with this work for additional information
// regarding copyright ownership.  The ASF licenses this file
// to you under the Apache License, Version 2.0 (the
// "License"); you may not use this file except in compliance
// with the License.  You may obtain a copy of the License at
//
//   http://www.apache.org/licenses/LICENSE-2.0
//
// Unless required by applicable law or agreed to in writing,
// software distributed under the License is distributed on an
// "AS IS" BASIS, WITHOUT WARRANTIES OR CONDITIONS OF ANY
// KIND, either express or implied.  See the License for the
// specific language governing permissions and limitations
// under the License.

<template>
  <a-spin :spinning="loading">
    <a-form class="form" :ref="formRef" :model="form" :rules="rules" layout="vertical">
      <div style="margin-bottom: 10px">
        <a-alert type="warning">
          <template #message>
            <div v-html="$t('message.confirm.attach.disk')"></div>
          </template>
        </a-alert>
      </div>
      <a-form-item :label="$t('label.virtualmachineid')" name="virtualmachineid" ref="virtualmachineid">
        <a-select
          autoFocus
          v-model:value="form.virtualmachineid"
          :placeholder="apiParams.virtualmachineid.description">
          <a-select-option v-for="vm in virtualmachines" :key="vm.id">
            {{ vm.name || vm.displayname }}
          </a-select-option>
        </a-select>
      </a-form-item>
    </a-form>
    <div class="actions">
      <a-button @click="closeAction">{{ $t('label.cancel') }}</a-button>
      <a-button type="primary" @click="handleSubmit">{{ $t('label.ok') }}</a-button>
    </div>
  </a-spin>
</template>
<script>
import { ref, reactive, toRaw } from 'vue'
import { api } from '@/api'

export default {
  name: 'AttachVolume',
  props: {
    resource: {
      type: Object,
      required: true
    }
  },
  data () {
    return {
      virtualmachines: [],
      loading: true
    }
  },
  beforeCreate () {
<<<<<<< HEAD
    this.apiConfig = this.$store.getters.apis.attachVolume || {}
    this.apiParams = {}
    this.apiConfig.params.forEach(param => {
      this.apiParams[param.name] = param
    })
=======
    this.form = this.$form.createForm(this)
    this.apiParams = this.$getApiParams('attachVolume')
>>>>>>> 446337b4
  },
  created () {
    this.initForm()
    this.fetchData()
  },
  methods: {
    initForm () {
      this.formRef = ref()
      this.form = reactive({
        virtualmachineid: undefined
      })
      this.rules = reactive({
        virtualmachineid: [{ required: true, message: this.$t('message.error.select') }]
      })
    },
    fetchData () {
      var params = {
        zoneid: this.resource.zoneid
      }
      if (this.resource.hypervisor && this.resource.hypervisor !== 'None') {
        params.hypervisor = this.resource.hypervisor
      }
      if (this.resource.projectid) {
        params.projectid = this.resource.projectid
      } else {
        params.account = this.resource.account
        params.domainid = this.resource.domainid
      }

      this.loading = true
      var vmStates = ['Running', 'Stopped']
      vmStates.forEach((state) => {
        params.state = state
        api('listVirtualMachines', params).then(response => {
          this.virtualmachines = this.virtualmachines.concat(response.listvirtualmachinesresponse.virtualmachine || [])
        }).catch(error => {
          this.$notifyError(error)
        }).finally(() => {
          this.loading = false
        })
      })
    },
    closeAction () {
      this.$emit('close-action')
    },
    handleSubmit () {
      this.formRef.value.validate().then(() => {
        const values = toRaw(this.form)

        this.loading = true
        api('attachVolume', {
          id: this.resource.id,
          virtualmachineid: values.virtualmachineid
        }).then(response => {
          this.$pollJob({
            jobId: response.attachvolumeresponse.jobid,
            title: this.$t('label.action.attach.disk'),
            description: this.resource.id,
            errorMessage: `${this.$t('message.attach.volume.failed')}: ${this.resource.name || this.resource.id}`,
            loadingMessage: `${this.$t('message.attach.volume.progress')}: ${this.resource.name || this.resource.id}`,
            catchMessage: this.$t('error.fetching.async.job.result')
          })
          this.closeAction()
        }).catch(error => {
          this.$notifyError(error)
        }).finally(() => {
          this.loading = false
        })
      })
    }
  }
}
</script>
<style lang="scss" scoped>
.form {
  width: 80vw;

  @media (min-width: 500px) {
    width: 400px;
  }
}
.actions {
  display: flex;
  justify-content: flex-end;
  margin-top: 20px;
  button {
    &:not(:last-child) {
      margin-right: 10px;
    }
  }
}
</style><|MERGE_RESOLUTION|>--- conflicted
+++ resolved
@@ -61,16 +61,7 @@
     }
   },
   beforeCreate () {
-<<<<<<< HEAD
-    this.apiConfig = this.$store.getters.apis.attachVolume || {}
-    this.apiParams = {}
-    this.apiConfig.params.forEach(param => {
-      this.apiParams[param.name] = param
-    })
-=======
-    this.form = this.$form.createForm(this)
     this.apiParams = this.$getApiParams('attachVolume')
->>>>>>> 446337b4
   },
   created () {
     this.initForm()
