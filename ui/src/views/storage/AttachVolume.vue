--- conflicted
+++ resolved
@@ -24,7 +24,8 @@
       :model="form"
       :rules="rules"
       @finish="handleSubmit"
-      v-ctrl-enter="handleSubmit">
+      v-ctrl-enter="handleSubmit"
+      :scrollToFirstError="true">
       <div style="margin-bottom: 10px">
         <a-alert type="warning">
           <template #message>
@@ -120,15 +121,8 @@
     handleSubmit (e) {
       e.preventDefault()
       if (this.loading) return
-<<<<<<< HEAD
       this.formRef.value.validate().then(() => {
         const values = toRaw(this.form)
-=======
-      this.form.validateFieldsAndScroll((err, values) => {
-        if (err) {
-          return
-        }
->>>>>>> d8004871
 
         this.loading = true
         api('attachVolume', {
