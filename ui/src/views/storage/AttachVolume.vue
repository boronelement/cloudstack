--- conflicted
+++ resolved
@@ -34,11 +34,6 @@
       </div>
       <a-form-item :label="$t('label.virtualmachineid')" name="virtualmachineid" ref="virtualmachineid">
         <a-select
-<<<<<<< HEAD
-          v-focus="true"
-          v-model:value="form.virtualmachineid"
-          :placeholder="apiParams.virtualmachineid.description">
-=======
           autoFocus
           v-decorator="['virtualmachineid', {
             rules: [{ required: true, message: $t('message.error.select') }]
@@ -49,7 +44,6 @@
           :filterOption="(input, option) => {
             return option.componentOptions.children[0].text.toLowerCase().indexOf(input.toLowerCase()) >= 0
           }" >
->>>>>>> 981dac7b
           <a-select-option v-for="vm in virtualmachines" :key="vm.id">
             {{ vm.name || vm.displayname }}
           </a-select-option>
