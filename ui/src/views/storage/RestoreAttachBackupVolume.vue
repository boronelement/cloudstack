--- conflicted
+++ resolved
@@ -29,16 +29,12 @@
           allowClear
           v-model:value="form.volumeid"
           :loading="volumeOptions.loading"
-<<<<<<< HEAD
-          v-focus="true">
-=======
           autoFocus
           showSearch
           optionFilterProp="children"
           :filterOption="(input, option) => {
             return option.componentOptions.children[0].text.toLowerCase().indexOf(input.toLowerCase()) >= 0
           }" >
->>>>>>> 981dac7b
           <a-select-option
             v-for="(opt) in volumeOptions.opts"
             :key="opt.id">
@@ -49,10 +45,6 @@
       <a-form-item name="virtualmachineid" ref="virtualmachineid" :label="$t('label.vm')">
         <a-select
           allowClear
-<<<<<<< HEAD
-          v-model:value="form.virtualmachineid"
-          :loading="virtualMachineOptions.loading">
-=======
           v-decorator="['virtualmachineid', {
             rules: [{ required: true, message: `${this.$t('message.error.select')}` }]
           }]"
@@ -62,7 +54,6 @@
           :filterOption="(input, option) => {
             return option.componentOptions.children[0].text.toLowerCase().indexOf(input.toLowerCase()) >= 0
           }" >
->>>>>>> 981dac7b
           <a-select-option
             v-for="(opt) in virtualMachineOptions.opts"
             :key="opt.name">
