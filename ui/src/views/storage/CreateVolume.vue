// Licensed to the Apache Software Foundation (ASF) under one
// or more contributor license agreements.  See the NOTICE file
// distributed with this work for additional information
// regarding copyright ownership.  The ASF licenses this file
// to you under the Apache License, Version 2.0 (the
// "License"); you may not use this file except in compliance
// with the License.  You may obtain a copy of the License at
//
//   http://www.apache.org/licenses/LICENSE-2.0
//
// Unless required by applicable law or agreed to in writing,
// software distributed under the License is distributed on an
// "AS IS" BASIS, WITHOUT WARRANTIES OR CONDITIONS OF ANY
// KIND, either express or implied.  See the License for the
// specific language governing permissions and limitations
// under the License.

<template>
  <a-spin :spinning="loading">
    <a-form
      class="form"
      :form="form"
      @submit="handleSubmit"
      v-ctrl-enter="handleSubmit"
      layout="vertical">
      <a-form-item>
        <tooltip-label slot="label" :title="$t('label.name')" :tooltip="apiParams.name.description"/>
        <a-input
          v-decorator="['name', {
            rules: [{ required: true, message: $t('message.error.volume.name') }]
          }]"
          :placeholder="$t('label.volumename')"
          autoFocus />
      </a-form-item>
      <a-form-item>
        <tooltip-label slot="label" :title="$t('label.zoneid')" :tooltip="apiParams.zoneid.description"/>
        <a-select
          v-decorator="['zoneid', {
            initialValue: selectedZoneId,
            rules: [{ required: true, message: $t('message.error.zone') }] }]"
          :loading="loading"
          @change="zone => fetchDiskOfferings(zone)">
          <a-select-option
            v-for="(zone, index) in zones"
            :value="zone.id"
            :key="index">
            <resource-icon v-if="zone.icon" :image="zone.icon.base64image" size="1x" style="margin-right: 5px"/>
            <a-icon v-else type="global" style="margin-right: 5px"/>
            {{ zone.name }}
          </a-select-option>
        </a-select>
      </a-form-item>
      <a-form-item>
        <tooltip-label slot="label" :title="$t('label.diskofferingid')" :tooltip="apiParams.diskofferingid.description"/>
        <a-select
          v-decorator="['diskofferingid', {
            initialValue: selectedDiskOfferingId,
            rules: [{ required: true, message: $t('message.error.select') }]}]"
          :loading="loading"
          @change="id => onChangeDiskOffering(id)"
        >
          <a-select-option
            v-for="(offering, index) in offerings"
            :value="offering.id"
            :key="index">
            {{ offering.displaytext || offering.name }}
          </a-select-option>
        </a-select>
      </a-form-item>
      <span v-if="customDiskOffering">
        <a-form-item>
          <tooltip-label slot="label" :title="$t('label.sizegb')" :tooltip="apiParams.size.description"/>
          <a-input
            v-decorator="['size', {
              rules: [{ required: true, message: $t('message.error.custom.disk.size') }]}]"
            :placeholder="$t('label.disksize')"/>
        </a-form-item>
      </span>
      <span v-if="isCustomizedDiskIOps">
        <a-form-item>
          <span slot="label">
            {{ $t('label.miniops') }}
            <a-tooltip :title="apiParams.miniops.description">
              <a-icon type="info-circle" style="color: rgba(0,0,0,.45)" />
            </a-tooltip>
          </span>
          <a-input
            v-decorator="['miniops', {
              rules: [{
                validator: (rule, value, callback) => {
                  if (value && (isNaN(value) || value <= 0)) {
                    callback(this.$t('message.error.number'))
                  }
                  callback()
                }
              }]
            }]"
            :placeholder="this.$t('label.miniops')"/>
        </a-form-item>
        <a-form-item>
          <span slot="label">
            {{ $t('label.maxiops') }}
            <a-tooltip :title="apiParams.maxiops.description">
              <a-icon type="info-circle" style="color: rgba(0,0,0,.45)" />
            </a-tooltip>
          </span>
          <a-input
            v-decorator="['maxiops', {
              rules: [{
                validator: (rule, value, callback) => {
                  if (value && (isNaN(value) || value <= 0)) {
                    callback(this.$t('message.error.number'))
                  }
                  callback()
                }
              }]
            }]"
            :placeholder="this.$t('label.maxiops')"/>
        </a-form-item>
      </span>
      <div :span="24" class="action-button">
        <a-button @click="closeModal">{{ $t('label.cancel') }}</a-button>
        <a-button type="primary" ref="submit" @click="handleSubmit">{{ $t('label.ok') }}</a-button>
      </div>
    </a-form>
  </a-spin>
</template>

<script>
import { api } from '@/api'
<<<<<<< HEAD
import ResourceIcon from '@/components/view/ResourceIcon'
=======
import TooltipLabel from '@/components/widgets/TooltipLabel'
>>>>>>> 846efdbf

export default {
  name: 'CreateVolume',
  components: {
<<<<<<< HEAD
    ResourceIcon
=======
    TooltipLabel
>>>>>>> 846efdbf
  },
  data () {
    return {
      zones: [],
      offerings: [],
      selectedZoneId: '',
      selectedDiskOfferingId: '',
      customDiskOffering: false,
      loading: false,
      isCustomizedDiskIOps: false
    }
  },
  beforeCreate () {
    this.form = this.$form.createForm(this)
    this.apiParams = this.$getApiParams('createVolume')
  },
  created () {
    this.fetchData()
  },
  methods: {
    fetchData () {
      this.loading = true
      api('listZones', { showicon: true }).then(json => {
        this.zones = json.listzonesresponse.zone || []
        this.selectedZoneId = this.zones[0].id || ''
        this.fetchDiskOfferings(this.selectedZoneId)
      }).finally(() => {
        this.loading = false
      })
    },
    fetchDiskOfferings (zoneId) {
      this.loading = true
      api('listDiskOfferings', {
        zoneid: zoneId,
        listall: true
      }).then(json => {
        this.offerings = json.listdiskofferingsresponse.diskoffering || []
        this.selectedDiskOfferingId = this.offerings[0].id || ''
        this.customDiskOffering = this.offerings[0].iscustomized || false
        this.isCustomizedDiskIOps = this.offerings[0]?.iscustomizediops || false
      }).finally(() => {
        this.loading = false
      })
    },
    handleSubmit (e) {
      if (this.loading) return
      this.form.validateFields((err, values) => {
        if (err) {
          return
        }
        this.loading = true
        api('createVolume', values).then(response => {
          this.$pollJob({
            jobId: response.createvolumeresponse.jobid,
            title: this.$t('message.success.create.volume'),
            description: values.name,
            successMessage: this.$t('message.success.create.volume'),
            errorMessage: this.$t('message.create.volume.failed'),
            loadingMessage: this.$t('message.create.volume.processing'),
            catchMessage: this.$t('error.fetching.async.job.result')
          })
          this.closeModal()
        }).catch(error => {
          this.$notifyError(error)
        }).finally(() => {
          this.loading = false
        })
      })
    },
    closeModal () {
      this.$emit('close-action')
    },
    onChangeDiskOffering (id) {
      const offering = this.offerings.filter(x => x.id === id)
      this.customDiskOffering = offering[0]?.iscustomized || false
      this.isCustomizedDiskIOps = offering[0]?.iscustomizediops || false
    }
  }
}
</script>

<style lang="scss" scoped>
.form {
  width: 80vw;

  @media (min-width: 500px) {
    width: 400px;
  }
}
</style><|MERGE_RESOLUTION|>--- conflicted
+++ resolved
@@ -128,20 +128,14 @@
 
 <script>
 import { api } from '@/api'
-<<<<<<< HEAD
 import ResourceIcon from '@/components/view/ResourceIcon'
-=======
 import TooltipLabel from '@/components/widgets/TooltipLabel'
->>>>>>> 846efdbf
 
 export default {
   name: 'CreateVolume',
   components: {
-<<<<<<< HEAD
-    ResourceIcon
-=======
+    ResourceIcon,
     TooltipLabel
->>>>>>> 846efdbf
   },
   data () {
     return {
