// Licensed to the Apache Software Foundation (ASF) under one
// or more contributor license agreements.  See the NOTICE file
// distributed with this work for additional information
// regarding copyright ownership.  The ASF licenses this file
// to you under the Apache License, Version 2.0 (the
// "License"); you may not use this file except in compliance
// with the License.  You may obtain a copy of the License at
//
//   http://www.apache.org/licenses/LICENSE-2.0
//
// Unless required by applicable law or agreed to in writing,
// software distributed under the License is distributed on an
// "AS IS" BASIS, WITHOUT WARRANTIES OR CONDITIONS OF ANY
// KIND, either express or implied.  See the License for the
// specific language governing permissions and limitations
// under the License.

<template>
  <a-spin :spinning="loading">
    <a-form
      class="form"
      :ref="formRef"
      :model="form"
      :rules="rules"
      layout="vertical">
      <a-form-item ref="name" name="name">
        <template #label>
          {{ $t('label.name') }}
          <a-tooltip :title="apiParams.name.description">
            <info-circle-outlined style="color: rgba(0,0,0,.45)" />
          </a-tooltip>
        </template>
        <a-input
          v-model:value="form.name"
          :placeholder="$t('label.volumename')"
          autoFocus />
      </a-form-item>
      <a-form-item ref="zoneid" name="zoneid">
        <template #label>
          {{ $t('label.zoneid') }}
          <a-tooltip :title="apiParams.zoneid.description">
            <info-circle-outlined style="color: rgba(0,0,0,.45)" />
          </a-tooltip>
        </template>
        <a-select
          v-model:value="form.zoneid"
          :loading="loading"
          @change="zone => fetchDiskOfferings(zone)">
          <a-select-option
            v-for="(zone, index) in zones"
            :value="zone.id"
            :key="index">
            {{ zone.name }}
          </a-select-option>
        </a-select>
      </a-form-item>
      <a-form-item ref="diskofferingid" name="diskofferingid">
        <template #label>
          {{ $t('label.diskoffering') }}
          <a-tooltip :title="apiParams.diskofferingid.description || 'Disk Offering'">
            <info-circle-outlined style="color: rgba(0,0,0,.45)" />
          </a-tooltip>
        </template>
        <a-select
          v-model:value="form.diskofferingid"
          :loading="loading"
          @change="id => onChangeDiskOffering(id)"
        >
          <a-select-option
            v-for="(offering, index) in offerings"
            :value="offering.id"
            :key="index">
            {{ offering.displaytext || offering.name }}
          </a-select-option>
        </a-select>
      </a-form-item>
<<<<<<< HEAD
      <a-form-item v-if="customDiskOffering" ref="size" name="size">
        <template #label>
          {{ $t('label.sizegb') }}
          <a-tooltip :title="apiParams.size.description">
            <info-circle-outlined style="color: rgba(0,0,0,.45)" />
          </a-tooltip>
        </template>
        <a-input
          v-model:value="form.size"
          :placeholder="$t('label.disksize')"/>
      </a-form-item>
=======
      <span v-if="customDiskOffering">
        <a-form-item>
          <span slot="label">
            {{ $t('label.sizegb') }}
            <a-tooltip :title="apiParams.size.description">
              <a-icon type="info-circle" style="color: rgba(0,0,0,.45)" />
            </a-tooltip>
          </span>
          <a-input
            v-decorator="['size', {
              rules: [{ required: true, message: $t('message.error.custom.disk.size') }]}]"
            :placeholder="$t('label.disksize')"/>
        </a-form-item>
      </span>
      <span v-if="isCustomizedDiskIOps">
        <a-form-item>
          <span slot="label">
            {{ $t('label.miniops') }}
            <a-tooltip :title="apiParams.miniops.description">
              <a-icon type="info-circle" style="color: rgba(0,0,0,.45)" />
            </a-tooltip>
          </span>
          <a-input
            v-decorator="['miniops', {
              rules: [{
                validator: (rule, value, callback) => {
                  if (value && (isNaN(value) || value <= 0)) {
                    callback(this.$t('message.error.number'))
                  }
                  callback()
                }
              }]
            }]"
            :placeholder="this.$t('label.miniops')"/>
        </a-form-item>
        <a-form-item>
          <span slot="label">
            {{ $t('label.maxiops') }}
            <a-tooltip :title="apiParams.maxiops.description">
              <a-icon type="info-circle" style="color: rgba(0,0,0,.45)" />
            </a-tooltip>
          </span>
          <a-input
            v-decorator="['maxiops', {
              rules: [{
                validator: (rule, value, callback) => {
                  if (value && (isNaN(value) || value <= 0)) {
                    callback(this.$t('message.error.number'))
                  }
                  callback()
                }
              }]
            }]"
            :placeholder="this.$t('label.maxiops')"/>
        </a-form-item>
      </span>
>>>>>>> 446337b4
      <div :span="24" class="action-button">
        <a-button @click="closeModal">{{ $t('label.cancel') }}</a-button>
        <a-button type="primary" @click="handleSubmit">{{ $t('label.ok') }}</a-button>
      </div>
    </a-form>
  </a-spin>
</template>

<script>
import { ref, reactive, toRaw } from 'vue'
import { api } from '@/api'

export default {
  name: 'CreateVolume',
  data () {
    return {
      zones: [],
      offerings: [],
      customDiskOffering: false,
      loading: false,
      isCustomizedDiskIOps: false
    }
  },
  beforeCreate () {
<<<<<<< HEAD
    this.apiParams = {}
    const apiConfig = this.$store.getters.apis.createVolume || {}
    apiConfig.params.forEach(param => {
      this.apiParams[param.name] = param
    })
=======
    this.form = this.$form.createForm(this)
    this.apiParams = this.$getApiParams('createVolume')
>>>>>>> 446337b4
  },
  created () {
    this.initForm()
    this.fetchData()
  },
  methods: {
    initForm () {
      this.formRef = ref()
      this.form = reactive({
        name: undefined,
        zoneid: undefined,
        diskofferingid: undefined,
        size: undefined
      })
      this.rules = reactive({
        name: [{ required: true, message: this.$t('message.error.volume.name') }],
        zoneid: [{ required: true, message: this.$t('message.error.zone') }],
        diskofferingid: [{ required: true, message: this.$t('message.error.select') }],
        size: [{ required: true, message: this.$t('message.error.custom.disk.size') }]
      })
    },
    fetchData () {
      this.loading = true
      api('listZones').then(json => {
        this.zones = json.listzonesresponse.zone || []
        this.form.zoneid = this.zones[0].id || ''
        this.fetchDiskOfferings(this.form.zoneid)
      }).finally(() => {
        this.loading = false
      })
    },
    fetchDiskOfferings (zoneId) {
      this.loading = true
      api('listDiskOfferings', {
        zoneid: zoneId,
        listall: true
      }).then(json => {
        this.offerings = json.listdiskofferingsresponse.diskoffering || []
        this.form.diskofferingid = this.offerings[0].id || ''
        this.customDiskOffering = this.offerings[0].iscustomized || false
        this.isCustomizedDiskIOps = this.offerings[0]?.iscustomizediops || false
      }).finally(() => {
        this.loading = false
      })
    },
    handleSubmit () {
      this.formRef.value.validate().then(() => {
        const values = toRaw(this.form)
        this.loading = true
        api('createVolume', values).then(response => {
          this.$pollJob({
            jobId: response.createvolumeresponse.jobid,
            title: this.$t('message.success.create.volume'),
            description: values.name,
            successMessage: this.$t('message.success.create.volume'),
            errorMessage: this.$t('message.create.volume.failed'),
            loadingMessage: this.$t('message.create.volume.processing'),
            catchMessage: this.$t('error.fetching.async.job.result')
          })
          this.closeModal()
        }).catch(error => {
          this.$notifyError(error)
        }).finally(() => {
          this.loading = false
        })
      })
    },
    closeModal () {
      this.$emit('close-action')
    },
    onChangeDiskOffering (id) {
      const offering = this.offerings.filter(x => x.id === id)
      this.customDiskOffering = offering[0]?.iscustomized || false
      this.isCustomizedDiskIOps = offering[0]?.iscustomizediops || false
    }
  }
}
</script>

<style lang="scss" scoped>
.form {
  width: 80vw;

  @media (min-width: 500px) {
    width: 400px;
  }
}

.action-button {
  text-align: right;

  button {
    margin-right: 5px;
  }
}
</style><|MERGE_RESOLUTION|>--- conflicted
+++ resolved
@@ -74,19 +74,6 @@
           </a-select-option>
         </a-select>
       </a-form-item>
-<<<<<<< HEAD
-      <a-form-item v-if="customDiskOffering" ref="size" name="size">
-        <template #label>
-          {{ $t('label.sizegb') }}
-          <a-tooltip :title="apiParams.size.description">
-            <info-circle-outlined style="color: rgba(0,0,0,.45)" />
-          </a-tooltip>
-        </template>
-        <a-input
-          v-model:value="form.size"
-          :placeholder="$t('label.disksize')"/>
-      </a-form-item>
-=======
       <span v-if="customDiskOffering">
         <a-form-item>
           <span slot="label">
@@ -143,7 +130,6 @@
             :placeholder="this.$t('label.maxiops')"/>
         </a-form-item>
       </span>
->>>>>>> 446337b4
       <div :span="24" class="action-button">
         <a-button @click="closeModal">{{ $t('label.cancel') }}</a-button>
         <a-button type="primary" @click="handleSubmit">{{ $t('label.ok') }}</a-button>
@@ -168,16 +154,7 @@
     }
   },
   beforeCreate () {
-<<<<<<< HEAD
-    this.apiParams = {}
-    const apiConfig = this.$store.getters.apis.createVolume || {}
-    apiConfig.params.forEach(param => {
-      this.apiParams[param.name] = param
-    })
-=======
-    this.form = this.$form.createForm(this)
     this.apiParams = this.$getApiParams('createVolume')
->>>>>>> 446337b4
   },
   created () {
     this.initForm()
