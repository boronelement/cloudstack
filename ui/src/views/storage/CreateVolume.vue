--- conflicted
+++ resolved
@@ -42,15 +42,11 @@
           v-model:value="form.zoneid"
           :loading="loading"
           @change="zone => fetchDiskOfferings(zone)"
-<<<<<<< HEAD
-          :placeholder="apiParams.zoneid.description">
-=======
           showSearch
           optionFilterProp="children"
           :filterOption="(input, option) => {
             return option.componentOptions.children[0].text.toLowerCase().indexOf(input.toLowerCase()) >= 0
           }" >
->>>>>>> 981dac7b
           <a-select-option
             v-for="(zone, index) in zones"
             :value="zone.id"
@@ -69,16 +65,11 @@
           v-model:value="form.diskofferingid"
           :loading="loading"
           @change="id => onChangeDiskOffering(id)"
-<<<<<<< HEAD
-          :placeholder="apiParams.diskofferingid.description || $t('label.diskofferingid')"
-        >
-=======
           showSearch
           optionFilterProp="children"
           :filterOption="(input, option) => {
             return option.componentOptions.children[0].text.toLowerCase().indexOf(input.toLowerCase()) >= 0
           }" >
->>>>>>> 981dac7b
           <a-select-option
             v-for="(offering, index) in offerings"
             :value="offering.id"
