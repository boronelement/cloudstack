// Licensed to the Apache Software Foundation (ASF) under one
// or more contributor license agreements.  See the NOTICE file
// distributed with this work for additional information
// regarding copyright ownership.  The ASF licenses this file
// to you under the Apache License, Version 2.0 (the
// "License"); you may not use this file except in compliance
// with the License.  You may obtain a copy of the License at
//
//   http://www.apache.org/licenses/LICENSE-2.0
//
// Unless required by applicable law or agreed to in writing,
// software distributed under the License is distributed on an
// "AS IS" BASIS, WITHOUT WARRANTIES OR CONDITIONS OF ANY
// KIND, either express or implied.  See the License for the
// specific language governing permissions and limitations
// under the License.

<template>
  <div class="form-layout" v-ctrl-enter="handleSubmit">
<<<<<<< HEAD
    <a-form
      :ref="formRef"
      :model="form"
      :rules="rules"
      layout="vertical"
      @finish="handleSubmit"
     >
      <a-form-item
        name="diskofferingid"
        ref="diskofferingid"
        :label="$t('label.diskoffering')"
        v-if="resource.type !== 'ROOT'">
        <a-select
          v-model:value="form.diskofferingid"
          :loading="loading"
          :placeholder="$t('label.diskoffering')"
          @change="id => (customDiskOffering = offerings.filter(x => x.id === id)[0].iscustomized || false)"
          v-focus="resource.type !== 'ROOT'"
          showSearch
          optionFilterProp="label"
          :filterOption="(input, option) => {
            return option.children[0].children.toLowerCase().indexOf(input.toLowerCase()) >= 0
          }" >
          <a-select-option
            v-for="(offering, index) in offerings"
            :value="offering.id"
            :key="index"
          >{{ offering.displaytext || offering.name }}</a-select-option>
        </a-select>
      </a-form-item>
      <div name="size" ref="size" v-if="customDiskOffering || resource.type === 'ROOT'">
        <a-form-item :label="$t('label.sizegb')" ref="size" name="size">
          <a-input
            v-model:value="form.size"
            :placeholder="$t('label.disksize')"
            v-focus="customDiskOffering || resource.type === 'ROOT'"/>
        </a-form-item>
      </div>
      <a-form-item :label="$t('label.shrinkok')" name="shrinkok" ref="shrinkok" v-if="!['XenServer'].includes(resource.hypervisor)">
        <a-checkbox v-model:checked="form.shrinkok" />
=======
    <a-form :form="form" layout="vertical">
      <a-form-item :label="$t('label.sizegb')">
        <a-input
          v-decorator="['size', {
            rules: [{ required: true, message: $t('message.error.size') }]}]"
          :placeholder="$t('label.disksize')"/>
      </a-form-item>
      <div v-if="customDiskOfferingIops">
        <a-form-item :label="$t('label.miniops')">
          <a-input
            v-decorator="['miniops', {
              rules: [{ required: true, message: $t('message.error.number') }]}]"
            :placeholder="$t('label.miniops')"/>
        </a-form-item>
        <a-form-item :label="$t('label.maxiops')">
          <a-input
            v-decorator="['maxiops', {
              rules: [{ required: true, message: $t('message.error.number') }]}]"
            :placeholder="$t('label.maxiops')"/>
        </a-form-item>
      </div>
      <a-form-item :label="$t('label.shrinkok')" v-if="!['XenServer'].includes(resource.hypervisor)">
        <a-switch
          v-decorator="['shrinkOk']"
          :checked="shrinkOk"
          @change="val => { shrinkOk = val }"/>
>>>>>>> 2c111715
      </a-form-item>
      <div :span="24" class="action-button">
        <a-button @click="closeModal">{{ $t('label.cancel') }}</a-button>
        <a-button :loading="loading" type="primary" ref="submit" @click="handleSubmit">{{ $t('label.ok') }}</a-button>
      </div>
    </a-form>
  </div>
</template>
<script>
import { ref, reactive, toRaw } from 'vue'
import { api } from '@/api'

export default {
  name: 'ResizeVolume',
  props: {
    resource: {
      type: Object,
      required: true
    }
  },
  data () {
    return {
      offerings: [],
      customDiskOffering: false,
      loading: false
    }
  },
  created () {
    this.initForm()
    this.fetchData()
  },
  methods: {
    initForm () {
      this.formRef = ref()
      this.form = reactive({})
      this.rules = reactive({
        diskofferingid: [{ required: true, message: this.$t('message.error.select') }],
        size: [{ required: true, message: this.$t('message.error.size') }]
      })
    },
    fetchData () {
      this.loading = true
      api('listDiskOfferings', {
        zoneid: this.resource.zoneid,
        listall: true
      }).then(json => {
        this.offerings = json.listdiskofferingsresponse.diskoffering || []
        this.form.diskofferingid = this.offerings[0].id || ''
        this.customDiskOffering = this.offerings[0].iscustomized || false
      }).finally(() => {
        this.loading = false
      })
    },
    handleSubmit (e) {
      if (this.loading) return
      this.formRef.value.validate().then(() => {
        const values = toRaw(this.form)
        this.loading = true
        values.id = this.resource.id
        api('resizeVolume', values).then(response => {
          this.$pollJob({
            jobId: response.resizevolumeresponse.jobid,
            title: this.$t('message.success.resize.volume'),
            description: values.name,
            successMessage: this.$t('message.success.resize.volume'),
            successMethod: () => {},
            errorMessage: this.$t('message.resize.volume.failed'),
            errorMethod: () => {
              this.closeModal()
            },
            loadingMessage: `Volume resize is in progress`,
            catchMessage: this.$t('error.fetching.async.job.result'),
            catchMethod: () => {
              this.loading = false
              this.closeModal()
            }
          })
          this.closeModal()
        }).catch(error => {
          this.$notification.error({
            message: `${this.$t('label.error')} ${error.response.status}`,
            description: error.response.data.errorresponse.errortext,
            duration: 0
          })
        }).finally(() => {
          this.loading = false
        })
      }).catch((error) => {
        this.formRef.value.scrollToField(error.errorFields[0].name)
      })
    },
    closeModal () {
      this.$emit('refresh-data')
      this.$emit('close-action')
    }
  }
}
</script>
<style lang="scss" scoped>
.form-layout {
  width: 85vw;

  @media (min-width: 760px) {
    width: 500px;
  }
}
</style><|MERGE_RESOLUTION|>--- conflicted
+++ resolved
@@ -17,7 +17,6 @@
 
 <template>
   <div class="form-layout" v-ctrl-enter="handleSubmit">
-<<<<<<< HEAD
     <a-form
       :ref="formRef"
       :model="form"
@@ -25,67 +24,28 @@
       layout="vertical"
       @finish="handleSubmit"
      >
-      <a-form-item
-        name="diskofferingid"
-        ref="diskofferingid"
-        :label="$t('label.diskoffering')"
-        v-if="resource.type !== 'ROOT'">
-        <a-select
-          v-model:value="form.diskofferingid"
-          :loading="loading"
-          :placeholder="$t('label.diskoffering')"
-          @change="id => (customDiskOffering = offerings.filter(x => x.id === id)[0].iscustomized || false)"
-          v-focus="resource.type !== 'ROOT'"
-          showSearch
-          optionFilterProp="label"
-          :filterOption="(input, option) => {
-            return option.children[0].children.toLowerCase().indexOf(input.toLowerCase()) >= 0
-          }" >
-          <a-select-option
-            v-for="(offering, index) in offerings"
-            :value="offering.id"
-            :key="index"
-          >{{ offering.displaytext || offering.name }}</a-select-option>
-        </a-select>
-      </a-form-item>
-      <div name="size" ref="size" v-if="customDiskOffering || resource.type === 'ROOT'">
-        <a-form-item :label="$t('label.sizegb')" ref="size" name="size">
-          <a-input
-            v-model:value="form.size"
-            :placeholder="$t('label.disksize')"
-            v-focus="customDiskOffering || resource.type === 'ROOT'"/>
-        </a-form-item>
-      </div>
-      <a-form-item :label="$t('label.shrinkok')" name="shrinkok" ref="shrinkok" v-if="!['XenServer'].includes(resource.hypervisor)">
-        <a-checkbox v-model:checked="form.shrinkok" />
-=======
-    <a-form :form="form" layout="vertical">
-      <a-form-item :label="$t('label.sizegb')">
+      <a-form-item name="size" ref="size" :label="$t('label.sizegb')">
         <a-input
-          v-decorator="['size', {
-            rules: [{ required: true, message: $t('message.error.size') }]}]"
+          v-model:value="form.size"
           :placeholder="$t('label.disksize')"/>
       </a-form-item>
       <div v-if="customDiskOfferingIops">
-        <a-form-item :label="$t('label.miniops')">
+        <a-form-item name="miniops" ref="miniops" :label="$t('label.miniops')">
           <a-input
-            v-decorator="['miniops', {
-              rules: [{ required: true, message: $t('message.error.number') }]}]"
+            v-model:value="form.miniops"
             :placeholder="$t('label.miniops')"/>
         </a-form-item>
-        <a-form-item :label="$t('label.maxiops')">
+        <a-form-item name="maxiops" ref="maxiops" :label="$t('label.maxiops')">
           <a-input
-            v-decorator="['maxiops', {
-              rules: [{ required: true, message: $t('message.error.number') }]}]"
+            v-model:value="form.maxiops"
             :placeholder="$t('label.maxiops')"/>
         </a-form-item>
       </div>
-      <a-form-item :label="$t('label.shrinkok')" v-if="!['XenServer'].includes(resource.hypervisor)">
+      <a-form-item name="shrinkOk" ref="shrinkOk" :label="$t('label.shrinkok')" v-if="!['XenServer'].includes(resource.hypervisor)">
         <a-switch
-          v-decorator="['shrinkOk']"
+          v-model:checked="form.shrinkOk"
           :checked="shrinkOk"
           @change="val => { shrinkOk = val }"/>
->>>>>>> 2c111715
       </a-form-item>
       <div :span="24" class="action-button">
         <a-button @click="closeModal">{{ $t('label.cancel') }}</a-button>
@@ -122,8 +82,9 @@
       this.formRef = ref()
       this.form = reactive({})
       this.rules = reactive({
-        diskofferingid: [{ required: true, message: this.$t('message.error.select') }],
-        size: [{ required: true, message: this.$t('message.error.size') }]
+        size: [{ required: true, message: this.$t('message.error.size') }],
+        miniops: [{ required: true, message: this.$t('message.error.number') }],
+        maxiops: [{ required: true, message: this.$t('message.error.number') }]
       })
     },
     fetchData () {
