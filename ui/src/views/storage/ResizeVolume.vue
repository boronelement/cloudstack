--- conflicted
+++ resolved
@@ -28,17 +28,12 @@
           :loading="loading"
           :placeholder="$t('label.diskoffering')"
           @change="id => (customDiskOffering = offerings.filter(x => x.id === id)[0].iscustomized || false)"
-<<<<<<< HEAD
-          v-focus="resource.type !== 'ROOT'"
-        >
-=======
           :autoFocus="resource.type !== 'ROOT'"
           showSearch
           optionFilterProp="children"
           :filterOption="(input, option) => {
             return option.componentOptions.children[0].text.toLowerCase().indexOf(input.toLowerCase()) >= 0
           }" >
->>>>>>> 981dac7b
           <a-select-option
             v-for="(offering, index) in offerings"
             :value="offering.id"
