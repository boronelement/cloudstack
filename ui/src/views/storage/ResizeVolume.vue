--- conflicted
+++ resolved
@@ -16,19 +16,9 @@
 // under the License.
 
 <template>
-<<<<<<< HEAD
-  <div class="form-layout">
-    <a-form :ref="formRef" :model="form" :rules="rules" layout="vertical">
-      <a-form-item
-        :label="$t('label.diskoffering')"
-        v-if="resource.type !== 'ROOT'"
-        ref="diskofferingid"
-        name="diskofferingid">
-=======
   <div class="form-layout" v-ctrl-enter="handleSubmit">
     <a-form :form="form" layout="vertical">
       <a-form-item :label="$t('label.diskoffering')" v-if="resource.type !== 'ROOT'">
->>>>>>> 2bbc7817
         <a-select
           v-model:value="form.diskofferingid"
           :loading="loading"
@@ -110,18 +100,10 @@
         this.loading = false
       })
     },
-<<<<<<< HEAD
-    handleSubmit () {
+    handleSubmit (e) {
+      if (this.loading) return
       this.formRef.value.validate().then(() => {
         const values = toRaw(this.form)
-=======
-    handleSubmit (e) {
-      if (this.loading) return
-      this.form.validateFields((err, values) => {
-        if (err) {
-          return
-        }
->>>>>>> 2bbc7817
         this.loading = true
         values.id = this.resource.id
         api('resizeVolume', values).then(response => {
