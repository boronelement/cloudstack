// Licensed to the Apache Software Foundation (ASF) under one
// or more contributor license agreements.  See the NOTICE file
// distributed with this work for additional information
// regarding copyright ownership.  The ASF licenses this file
// to you under the Apache License, Version 2.0 (the
// "License"); you may not use this file except in compliance
// with the License.  You may obtain a copy of the License at
//
//   http://www.apache.org/licenses/LICENSE-2.0
//
// Unless required by applicable law or agreed to in writing,
// software distributed under the License is distributed on an
// "AS IS" BASIS, WITHOUT WARRANTIES OR CONDITIONS OF ANY
// KIND, either express or implied.  See the License for the
// specific language governing permissions and limitations
// under the License.

<template>
  <div class="form-layout" v-ctrl-enter="handleSubmit">
    <a-form
      :ref="formRef"
      :model="form"
      :rules="rules"
      layout="vertical"
      @finish="handleSubmit"
     >
      <a-form-item
        name="diskofferingid"
        ref="diskofferingid"
        :label="$t('label.diskoffering')"
        v-if="resource.type !== 'ROOT'">
        <a-select
          v-model:value="form.diskofferingid"
          :loading="loading"
          :placeholder="$t('label.diskoffering')"
          @change="id => (customDiskOffering = offerings.filter(x => x.id === id)[0].iscustomized || false)"
          v-focus="resource.type !== 'ROOT'"
          showSearch
          optionFilterProp="label"
          :filterOption="(input, option) => {
            return option.children[0].children.toLowerCase().indexOf(input.toLowerCase()) >= 0
          }" >
          <a-select-option
            v-for="(offering, index) in offerings"
            :value="offering.id"
            :key="index"
          >{{ offering.displaytext || offering.name }}</a-select-option>
        </a-select>
      </a-form-item>
      <div name="size" ref="size" v-if="customDiskOffering || resource.type === 'ROOT'">
        <a-form-item :label="$t('label.sizegb')" ref="size" name="size">
          <a-input
            v-model:value="form.size"
            :placeholder="$t('label.disksize')"
            v-focus="customDiskOffering || resource.type === 'ROOT'"/>
        </a-form-item>
      </div>
<<<<<<< HEAD
      <a-form-item :label="$t('label.shrinkok')" name="shrinkok" ref="shrinkok">
        <a-checkbox v-model:checked="form.shrinkok" />
=======
      <a-form-item :label="$t('label.shrinkok')" v-if="!['XenServer'].includes(resource.hypervisor)">
        <a-checkbox v-decorator="['shrinkok']" />
>>>>>>> 5d7ea30f
      </a-form-item>
      <div :span="24" class="action-button">
        <a-button @click="closeModal">{{ $t('label.cancel') }}</a-button>
        <a-button :loading="loading" type="primary" ref="submit" @click="handleSubmit">{{ $t('label.ok') }}</a-button>
      </div>
    </a-form>
  </div>
</template>
<script>
import { ref, reactive, toRaw } from 'vue'
import { api } from '@/api'

export default {
  name: 'ResizeVolume',
  props: {
    resource: {
      type: Object,
      required: true
    }
  },
  data () {
    return {
      offerings: [],
      customDiskOffering: false,
      loading: false
    }
  },
  created () {
    this.initForm()
    this.fetchData()
  },
  methods: {
    initForm () {
      this.formRef = ref()
      this.form = reactive({})
      this.rules = reactive({
        diskofferingid: [{ required: true, message: this.$t('message.error.select') }],
        size: [{ required: true, message: this.$t('message.error.size') }]
      })
    },
    fetchData () {
      this.loading = true
      api('listDiskOfferings', {
        zoneid: this.resource.zoneid,
        listall: true
      }).then(json => {
        this.offerings = json.listdiskofferingsresponse.diskoffering || []
        this.form.diskofferingid = this.offerings[0].id || ''
        this.customDiskOffering = this.offerings[0].iscustomized || false
      }).finally(() => {
        this.loading = false
      })
    },
    handleSubmit (e) {
      if (this.loading) return
      this.formRef.value.validate().then(() => {
        const values = toRaw(this.form)
        this.loading = true
        values.id = this.resource.id
        api('resizeVolume', values).then(response => {
          this.$pollJob({
            jobId: response.resizevolumeresponse.jobid,
            title: this.$t('message.success.resize.volume'),
            description: values.name,
            successMessage: this.$t('message.success.resize.volume'),
            successMethod: () => {},
            errorMessage: this.$t('message.resize.volume.failed'),
            errorMethod: () => {
              this.closeModal()
            },
            loadingMessage: `Volume resize is in progress`,
            catchMessage: this.$t('error.fetching.async.job.result'),
            catchMethod: () => {
              this.loading = false
              this.closeModal()
            }
          })
          this.closeModal()
        }).catch(error => {
          this.$notification.error({
            message: `${this.$t('label.error')} ${error.response.status}`,
            description: error.response.data.errorresponse.errortext,
            duration: 0
          })
        }).finally(() => {
          this.loading = false
        })
      }).catch((error) => {
        this.formRef.value.scrollToField(error.errorFields[0].name)
      })
    },
    closeModal () {
      this.$emit('refresh-data')
      this.$emit('close-action')
    }
  }
}
</script>
<style lang="scss" scoped>
.form-layout {
  width: 85vw;

  @media (min-width: 760px) {
    width: 500px;
  }
}
</style><|MERGE_RESOLUTION|>--- conflicted
+++ resolved
@@ -55,13 +55,8 @@
             v-focus="customDiskOffering || resource.type === 'ROOT'"/>
         </a-form-item>
       </div>
-<<<<<<< HEAD
-      <a-form-item :label="$t('label.shrinkok')" name="shrinkok" ref="shrinkok">
+      <a-form-item :label="$t('label.shrinkok')" name="shrinkok" ref="shrinkok" v-if="!['XenServer'].includes(resource.hypervisor)">
         <a-checkbox v-model:checked="form.shrinkok" />
-=======
-      <a-form-item :label="$t('label.shrinkok')" v-if="!['XenServer'].includes(resource.hypervisor)">
-        <a-checkbox v-decorator="['shrinkok']" />
->>>>>>> 5d7ea30f
       </a-form-item>
       <div :span="24" class="action-button">
         <a-button @click="closeModal">{{ $t('label.cancel') }}</a-button>
