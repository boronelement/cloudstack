// Licensed to the Apache Software Foundation (ASF) under one
// or more contributor license agreements.  See the NOTICE file
// distributed with this work for additional information
// regarding copyright ownership.  The ASF licenses this file
// to you under the Apache License, Version 2.0 (the
// "License"); you may not use this file except in compliance
// with the License.  You may obtain a copy of the License at
//
//   http://www.apache.org/licenses/LICENSE-2.0
//
// Unless required by applicable law or agreed to in writing,
// software distributed under the License is distributed on an
// "AS IS" BASIS, WITHOUT WARRANTIES OR CONDITIONS OF ANY
// KIND, either express or implied.  See the License for the
// specific language governing permissions and limitations
// under the License.

<template>
  <div class="take-snapshot" v-ctrl-enter="handleSubmit">
    <a-spin :spinning="loading || actionLoading">
      <a-alert type="warning">
        <span slot="message" v-html="$t('label.header.volume.take.snapshot')" />
      </a-alert>
      <a-form
        class="form"
        :form="form"
        layout="vertical"
        @submit="handleSubmit">
        <a-row :gutter="12">
          <a-col :md="24" :lg="24">
            <a-form-item :label="$t('label.name')">
              <a-input
                v-decorator="['name']"
                :placeholder="apiParams.name.description"
                autoFocus />
            </a-form-item>
          </a-col>
          <a-col :md="24" :lg="24" v-if="!supportsStorageSnapshot">
            <a-form-item :label="$t('label.asyncbackup')">
              <a-switch v-decorator="['asyncbackup']" />
            </a-form-item>
          </a-col>
          <a-col :md="24" :lg="24" v-if="quiescevm">
            <a-form-item :label="$t('label.quiescevm')">
              <a-switch v-decorator="['quiescevm']" />
            </a-form-item>
          </a-col>
        </a-row>
        <a-divider/>
        <div class="tagsTitle">{{ $t('label.tags') }}</div>
        <div>
          <template v-for="(tag, index) in tags">
            <a-tag :key="index" :closable="true">
              {{ tag.key }} = {{ tag.value }}
            </a-tag>
          </template>
          <div v-if="inputVisible">
            <a-input-group
              type="text"
              size="small"
              @blur="handleInputConfirm"
              @keyup.enter="handleInputConfirm"
              compact>
              <a-input ref="input" :value="inputKey" @change="handleKeyChange" style="width: 100px; text-align: center" :placeholder="$t('label.key')" />
              <a-input style=" width: 30px; border-left: 0; pointer-events: none; backgroundColor: #fff" placeholder="=" disabled />
              <a-input :value="inputValue" @change="handleValueChange" style="width: 100px; text-align: center; border-left: 0" :placeholder="$t('label.value')" />
              <tooltip-button :tooltip="$t('label.ok')" icon="check" size="small" @click="handleInputConfirm" />
              <tooltip-button :tooltip="$t('label.cancel')" icon="close" size="small" @click="inputVisible=false" />
            </a-input-group>
          </div>
          <a-tag v-else @click="showInput" style="background: #fff; borderStyle: dashed;">
            <a-icon type="plus" /> {{ $t('label.new.tag') }}
          </a-tag>
        </div>
        <div :span="24" class="action-button">
          <a-button
            :loading="actionLoading"
            @click="closeAction">
            {{ this.$t('label.cancel') }}
          </a-button>
          <a-button
            v-if="handleShowButton()"
            :loading="actionLoading"
            type="primary"
            ref="submit"
            @click="handleSubmit">
            {{ this.$t('label.ok') }}
          </a-button>
        </div>
      </a-form>
    </a-spin>
  </div>
</template>

<script>
import { api } from '@/api'
import TooltipButton from '@/components/widgets/TooltipButton'

export default {
  name: 'TakeSnapshot',
  components: {
    TooltipButton
  },
  props: {
    loading: {
      type: Boolean,
      default: false
    },
    resource: {
      type: Object,
      required: true
    }
  },
  data () {
    return {
      actionLoading: false,
      quiescevm: false,
      supportsStorageSnapshot: false,
      inputValue: '',
      inputKey: '',
      inputVisible: '',
      tags: [],
      dataSource: []
    }
  },
  beforeCreate () {
    this.form = this.$form.createForm(this)
    this.apiParams = this.$getApiParams('createSnapshot')
  },
  mounted () {
    this.quiescevm = this.resource.quiescevm
    this.supportsStorageSnapshot = this.resource.supportsstoragesnapshot
  },
  methods: {
    handleSubmit (e) {
      e.preventDefault()
<<<<<<< HEAD
      this.form.validateFieldsAndScroll((error, values) => {
=======
      if (this.actionLoading) return
      this.form.validateFields((error, values) => {
>>>>>>> 0382f2b0
        if (error) {
          return
        }

        let params = {}
        params.volumeId = this.resource.id
        if (values.name) {
          params.name = values.name
        }
        params.asyncBackup = false
        if (values.asyncbackup) {
          params.asyncBackup = values.asyncbackup
        }
        params.quiescevm = false
        if (values.quiescevm) {
          params.quiescevm = values.quiescevm
        }
        for (let i = 0; i < this.tags.length; i++) {
          const formattedTagData = {}
          const tag = this.tags[i]
          formattedTagData['tags[' + i + '].key'] = tag.key
          formattedTagData['tags[' + i + '].value'] = tag.value
          params = Object.assign({}, params, formattedTagData)
        }

        this.actionLoading = true
        const title = this.$t('label.action.take.snapshot')
        const description = this.$t('label.volume') + ' ' + this.resource.id
        api('createSnapshot', params).then(json => {
          const jobId = json.createsnapshotresponse.jobid
          if (jobId) {
            this.$pollJob({
              jobId,
              title: title,
              description: values.name || this.resource.id,
              successMethod: result => {},
              loadingMessage: `${title} ${this.$t('label.in.progress.for')} ${description}`,
              catchMessage: this.$t('error.fetching.async.job.result')
            })
          }
          this.closeAction()
        }).catch(error => {
          this.$notifyError(error)
        }).finally(() => {
          this.actionLoading = false
        })
      })
    },
    handleVisibleInterval (intervalType) {
      if (this.dataSource.length === 0) {
        return false
      }
      const dataSource = this.dataSource.filter(item => item.intervaltype === intervalType)
      if (dataSource && dataSource.length > 0) {
        return true
      }
      return false
    },
    handleShowButton () {
      if (this.dataSource.length === 0) {
        return true
      }
      const dataSource = this.dataSource.filter(item => item.intervaltype === this.intervalValue)
      if (dataSource && dataSource.length > 0) {
        return false
      }
      return true
    },
    handleKeyChange (e) {
      this.inputKey = e.target.value
    },
    handleValueChange (e) {
      this.inputValue = e.target.value
    },
    handleInputConfirm () {
      this.tags.push({
        key: this.inputKey,
        value: this.inputValue
      })
      this.inputVisible = false
      this.inputKey = ''
      this.inputValue = ''
    },
    showInput () {
      this.inputVisible = true
      this.$nextTick(function () {
        this.$refs.input.focus()
      })
    },
    closeAction () {
      this.$emit('close-action')
    }
  }
}
</script>

<style lang="less" scoped>
.form {
  margin-top: 10px;
}

.take-snapshot {
  width: 85vw;

  @media (min-width: 760px) {
    width: 500px;
  }
}

.ant-tag {
  margin-bottom: 10px;
}

.ant-divider {
  margin-top: 0;
}

.tagsTitle {
  font-weight: 500;
  color: rgba(0, 0, 0, 0.85);
  margin-bottom: 12px;
}
</style><|MERGE_RESOLUTION|>--- conflicted
+++ resolved
@@ -134,12 +134,8 @@
   methods: {
     handleSubmit (e) {
       e.preventDefault()
-<<<<<<< HEAD
-      this.form.validateFieldsAndScroll((error, values) => {
-=======
       if (this.actionLoading) return
       this.form.validateFields((error, values) => {
->>>>>>> 0382f2b0
         if (error) {
           return
         }
