// Licensed to the Apache Software Foundation (ASF) under one
// or more contributor license agreements.  See the NOTICE file
// distributed with this work for additional information
// regarding copyright ownership.  The ASF licenses this file
// to you under the Apache License, Version 2.0 (the
// "License"); you may not use this file except in compliance
// with the License.  You may obtain a copy of the License at
//
//   http://www.apache.org/licenses/LICENSE-2.0
//
// Unless required by applicable law or agreed to in writing,
// software distributed under the License is distributed on an
// "AS IS" BASIS, WITHOUT WARRANTIES OR CONDITIONS OF ANY
// KIND, either express or implied.  See the License for the
// specific language governing permissions and limitations
// under the License.

<template>
  <div class="form-layout" v-ctrl-enter="handleSubmit">
    <span v-if="uploadPercentage > 0">
      <loading-outlined />
      {{ $t('message.upload.file.processing') }}
      <a-progress :percent="uploadPercentage" />
    </span>
    <a-spin :spinning="loading" v-else>
      <a-form
        :ref="formRef"
        :model="form"
        :rules="rules"
        @finish="handleSubmit"
        layout="vertical">
        <a-form-item :label="$t('label.templatefileupload')" ref="file" name="file">
          <a-upload-dragger
            :multiple="false"
            :fileList="fileList"
            :remove="handleRemove"
            :beforeUpload="beforeUpload"
            v-model:value="form.file">
            <p class="ant-upload-drag-icon">
              <cloud-upload-outlined />
            </p>
            <p class="ant-upload-text" v-if="fileList.length === 0">
              {{ $t('label.volume.volumefileupload.description') }}
            </p>
          </a-upload-dragger>
        </a-form-item>
        <a-form-item ref="name" name="name">
          <template #label>
            <tooltip-label :title="$t('label.name')" :tooltip="apiParams.name.description"/>
          </template>
          <a-input
            v-model:value="form.name"
            :placeholder="$t('label.volumename')"
            v-focus="true" />
        </a-form-item>
        <a-form-item ref="zoneId" name="zoneId">
          <template #label>
            <tooltip-label :title="$t('label.zoneid')" :tooltip="apiParams.zoneid.description"/>
          </template>
          <a-select
            v-model:value="form.zoneId"
            showSearch
            optionFilterProp="label"
            :filterOption="(input, option) => {
<<<<<<< HEAD
              return option.label.toLowerCase().indexOf(input.toLowerCase()) >= 0
            }" >
=======
              return option.componentOptions.propsData.label.toLowerCase().indexOf(input.toLowerCase()) >= 0
            }"
            @change="onZoneChange" >
>>>>>>> 2c111715
            <a-select-option :value="zone.id" v-for="zone in zones" :key="zone.id" :label="zone.name || zone.description">
              <span>
                <resource-icon v-if="zone.icon" :image="zone.icon.base64image" size="1x" style="margin-right: 5px"/>
                <global-outlined v-else style="margin-right: 5px"/>
                {{ zone.name || zone.description }}
              </span>
            </a-select-option>
          </a-select>
        </a-form-item>
<<<<<<< HEAD
        <a-form-item ref="format" name="format">
          <template #label>
            <tooltip-label :title="$t('label.format')" :tooltip="apiParams.format.description"/>
          </template>
=======
        <a-form-item>
          <tooltip-label slot="label" :title="$t('label.diskofferingid')" :tooltip="apiParams.diskofferingid.description"/>
          <a-select
            v-decorator="['diskofferingid', {}]"
            :loading="offeringLoading"
            :placeholder="apiParams.diskofferingid.description"
            showSearch
            optionFilterProp="children"
            :filterOption="(input, option) => {
              return option.componentOptions.propsData.label.toLowerCase().indexOf(input.toLowerCase()) >= 0
            }" >
            <a-select-option v-for="opt in offerings" :key="opt.id">
              {{ opt.name || opt.displaytext }}
            </a-select-option>
          </a-select>
        </a-form-item>
        <a-form-item>
          <tooltip-label slot="label" :title="$t('label.format')" :tooltip="apiParams.format.description"/>
>>>>>>> 2c111715
          <a-select
            v-model:value="form.format"
            showSearch
            optionFilterProp="label"
            :filterOption="(input, option) => {
              return option.children[0].children.toLowerCase().indexOf(input.toLowerCase()) >= 0
            }" >
            <a-select-option v-for="format in formats" :key="format">
              {{ format }}
            </a-select-option>
          </a-select>
        </a-form-item>
        <a-form-item ref="checksum" name="checksum">
          <template #label>
            <tooltip-label :title="$t('label.volumechecksum')" :tooltip="apiParams.checksum.description"/>
          </template>
          <a-input
            v-model:value="form.checksum"
            :placeholder="$t('label.volumechecksum.description')"
          />
        </a-form-item>
        <div :span="24" class="action-button">
          <a-button @click="closeAction">{{ this.$t('label.cancel') }}</a-button>
          <a-button :loading="loading" type="primary" ref="submit" @click="handleSubmit">{{ this.$t('label.ok') }}</a-button>
        </div>
      </a-form>
    </a-spin>
  </div>
</template>

<script>
import { ref, reactive, toRaw } from 'vue'
import { api } from '@/api'
import { axios } from '../../utils/request'
import ResourceIcon from '@/components/view/ResourceIcon'
import TooltipLabel from '@/components/widgets/TooltipLabel'

export default {
  name: 'UploadLocalVolume',
  components: {
    ResourceIcon,
    TooltipLabel
  },
  data () {
    return {
      fileList: [],
      zones: [],
      offerings: [],
      offeringLoading: false,
      formats: ['RAW', 'VHD', 'VHDX', 'OVA', 'QCOW2'],
      uploadParams: null,
      loading: false,
      uploadPercentage: 0
    }
  },
  beforeCreate () {
    this.apiParams = this.$getApiParams('getUploadParamsForVolume')
  },
  created () {
    this.initForm()
    this.listZones()
  },
  methods: {
    initForm () {
      this.formRef = ref()
      this.form = reactive({
        file: undefined,
        name: undefined,
        zoneId: undefined,
        format: 'RAW',
        checksum: undefined
      })
      this.rules = reactive({
        file: [{ required: true, message: this.$t('message.error.required.input') }],
        name: [{ required: true, message: this.$t('message.error.volume.name') }],
        zoneId: [{ required: true, message: this.$t('message.error.select') }]
      })
    },
    listZones () {
      api('listZones', { showicon: true }).then(json => {
        if (json && json.listzonesresponse && json.listzonesresponse.zone) {
          this.zones = json.listzonesresponse.zone
          if (this.zones.length > 0) {
<<<<<<< HEAD
            this.form.zoneId = this.zones[0].id
=======
            this.onZoneChange(this.zones[0].id)
>>>>>>> 2c111715
          }
        }
      })
    },
    onZoneChange (zoneId) {
      this.zoneSelected = this.zones[0].id
      this.fetchDiskOfferings(zoneId)
    },
    fetchDiskOfferings (zoneId) {
      this.offeringLoading = true
      this.offerings = [{ id: -1, name: '' }]
      this.form.setFieldsValue({
        diskofferingid: undefined
      })
      api('listDiskOfferings', {
        zoneid: zoneId,
        listall: true
      }).then(json => {
        for (var offering of json.listdiskofferingsresponse.diskoffering) {
          if (offering.iscustomized) {
            this.offerings.push(offering)
          }
        }
      }).finally(() => {
        this.offeringLoading = false
      })
    },
    handleRemove (file) {
      const index = this.fileList.indexOf(file)
      const newFileList = this.fileList.slice()
      newFileList.splice(index, 1)
      this.fileList = newFileList
    },
    beforeUpload (file) {
      this.fileList = [...this.fileList, file]
      return false
    },
    handleSubmit (e) {
      e.preventDefault()
      if (this.loading) return
      this.formRef.value.validate().then(() => {
        const values = toRaw(this.form)
        const params = {}
        for (const key in values) {
          const input = values[key]
          if (input === undefined) {
            continue
          }
          if (key === 'file') {
            continue
          }
          params[key] = input
        }
        this.loading = true
        api('getUploadParamsForVolume', params).then(json => {
          this.uploadParams = json.postuploadvolumeresponse?.getuploadparams || ''
          const { fileList } = this
          if (this.fileList.length > 1) {
            this.$notification.error({
              message: this.$t('message.upload.volume.failed'),
              description: this.$t('message.upload.file.limit'),
              duration: 0
            })
          }
          const formData = new FormData()
          fileList.forEach(file => {
            formData.append('files[]', file)
          })
          this.uploadPercentage = 0
          axios.post(this.uploadParams.postURL,
            formData,
            {
              headers: {
                'Content-Type': 'multipart/form-data',
                'X-signature': this.uploadParams.signature,
                'X-expires': this.uploadParams.expires,
                'X-metadata': this.uploadParams.metadata
              },
              onUploadProgress: (progressEvent) => {
                this.uploadPercentage = Number(parseFloat(100 * progressEvent.loaded / progressEvent.total).toFixed(1))
              },
              timeout: 86400000
            }).then((json) => {
            this.$notification.success({
              message: this.$t('message.success.upload'),
              description: this.$t('message.success.upload.volume.description')
            })
            this.closeAction()
          }).catch(e => {
            this.$notification.error({
              message: this.$t('message.upload.failed'),
              description: `${this.$t('message.upload.volume.failed')} -  ${e}`,
              duration: 0
            })
          }).finally(() => {
            this.loading = false
          })
        }).catch(e => {
          this.$notification.error({
            message: this.$t('message.upload.failed'),
            description: `${this.$t('message.upload.volume.failed')} -  ${e?.response?.data?.postuploadvolumeresponse?.errortext || e}`,
            duration: 0
          })
        }).finally(() => {
          this.loading = false
        })
      })
    },
    closeAction () {
      this.$emit('close-action')
    }
  }
}
</script>

<style scoped lang="less">
  .form-layout {
    width: 80vw;

    @media (min-width: 700px) {
      width: 550px;
    }
  }
</style><|MERGE_RESOLUTION|>--- conflicted
+++ resolved
@@ -62,14 +62,8 @@
             showSearch
             optionFilterProp="label"
             :filterOption="(input, option) => {
-<<<<<<< HEAD
               return option.label.toLowerCase().indexOf(input.toLowerCase()) >= 0
             }" >
-=======
-              return option.componentOptions.propsData.label.toLowerCase().indexOf(input.toLowerCase()) >= 0
-            }"
-            @change="onZoneChange" >
->>>>>>> 2c111715
             <a-select-option :value="zone.id" v-for="zone in zones" :key="zone.id" :label="zone.name || zone.description">
               <span>
                 <resource-icon v-if="zone.icon" :image="zone.icon.base64image" size="1x" style="margin-right: 5px"/>
@@ -79,31 +73,28 @@
             </a-select-option>
           </a-select>
         </a-form-item>
-<<<<<<< HEAD
-        <a-form-item ref="format" name="format">
-          <template #label>
-            <tooltip-label :title="$t('label.format')" :tooltip="apiParams.format.description"/>
-          </template>
-=======
-        <a-form-item>
-          <tooltip-label slot="label" :title="$t('label.diskofferingid')" :tooltip="apiParams.diskofferingid.description"/>
+        <a-form-item name="diskofferingid" ref="diskofferingid">
+          <template #label>
+            <tooltip-label :title="$t('label.diskofferingid')" :tooltip="apiParams.diskofferingid.description"/>
+          </template>
           <a-select
-            v-decorator="['diskofferingid', {}]"
+            v-model:value="form.diskofferingid"
             :loading="offeringLoading"
             :placeholder="apiParams.diskofferingid.description"
             showSearch
-            optionFilterProp="children"
+            optionFilterProp="label"
             :filterOption="(input, option) => {
-              return option.componentOptions.propsData.label.toLowerCase().indexOf(input.toLowerCase()) >= 0
+              return option.children[0].children.toLowerCase().indexOf(input.toLowerCase()) >= 0
             }" >
             <a-select-option v-for="opt in offerings" :key="opt.id">
               {{ opt.name || opt.displaytext }}
             </a-select-option>
           </a-select>
         </a-form-item>
-        <a-form-item>
-          <tooltip-label slot="label" :title="$t('label.format')" :tooltip="apiParams.format.description"/>
->>>>>>> 2c111715
+        <a-form-item ref="format" name="format">
+          <template #label>
+            <tooltip-label :title="$t('label.format')" :tooltip="apiParams.format.description"/>
+          </template>
           <a-select
             v-model:value="form.format"
             showSearch
@@ -187,17 +178,14 @@
         if (json && json.listzonesresponse && json.listzonesresponse.zone) {
           this.zones = json.listzonesresponse.zone
           if (this.zones.length > 0) {
-<<<<<<< HEAD
-            this.form.zoneId = this.zones[0].id
-=======
             this.onZoneChange(this.zones[0].id)
->>>>>>> 2c111715
           }
         }
       })
     },
     onZoneChange (zoneId) {
-      this.zoneSelected = this.zones[0].id
+      this.form.zoneId = zoneId
+      this.zoneId = zoneId
       this.fetchDiskOfferings(zoneId)
     },
     fetchDiskOfferings (zoneId) {
