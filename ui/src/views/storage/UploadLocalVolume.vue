--- conflicted
+++ resolved
@@ -48,11 +48,7 @@
           <template #label>
             {{ $t('label.name') }}
             <a-tooltip :title="apiParams.name.description">
-<<<<<<< HEAD
-              <info-circle-outlined style="color: rgba(0,0,0,.45)" />
-=======
-              <a-icon type="info-circle" />
->>>>>>> 8680f7d9
+              <info-circle-outlined />
             </a-tooltip>
           </template>
           <a-input
@@ -64,11 +60,7 @@
           <template #label>
             {{ $t('label.zone') }}
             <a-tooltip :title="apiParams.zoneid.description">
-<<<<<<< HEAD
-              <info-circle-outlined style="color: rgba(0,0,0,.45)" />
-=======
-              <a-icon type="info-circle" />
->>>>>>> 8680f7d9
+              <info-circle-outlined />
             </a-tooltip>
           </template>
           <a-select
@@ -82,11 +74,7 @@
           <template #label>
             {{ $t('label.format') }}
             <a-tooltip :title="apiParams.format.description">
-<<<<<<< HEAD
-              <info-circle-outlined style="color: rgba(0,0,0,.45)" />
-=======
-              <a-icon type="info-circle" />
->>>>>>> 8680f7d9
+              <info-circle-outlined />
             </a-tooltip>
           </template>
           <a-select
@@ -100,11 +88,7 @@
           <template #label>
             {{ $t('label.volumechecksum') }}
             <a-tooltip :title="apiParams.checksum.description">
-<<<<<<< HEAD
-              <info-circle-outlined style="color: rgba(0,0,0,.45)" />
-=======
-              <a-icon type="info-circle" />
->>>>>>> 8680f7d9
+              <info-circle-outlined />
             </a-tooltip>
           </template>
           <a-input
