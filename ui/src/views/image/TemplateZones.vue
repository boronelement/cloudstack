// Licensed to the Apache Software Foundation (ASF) under one
// or more contributor license agreements.  See the NOTICE file
// distributed with this work for additional information
// regarding copyright ownership.  The ASF licenses this file
// to you under the Apache License, Version 2.0 (the
// "License"); you may not use this file except in compliance
// with the License.  You may obtain a copy of the License at
//
//   http://www.apache.org/licenses/LICENSE-2.0
//
// Unless required by applicable law or agreed to in writing,
// software distributed under the License is distributed on an
// "AS IS" BASIS, WITHOUT WARRANTIES OR CONDITIONS OF ANY
// KIND, either express or implied.  See the License for the
// specific language governing permissions and limitations
// under the License.

<template>
  <div>
    <a-button
      v-if="(('deleteTemplate' in $store.getters.apis) && this.selectedRowKeys.length > 0)"
      type="danger"
      icon="plus"
      style="width: 100%; margin-bottom: 15px"
      @click="bulkActionConfirmation()">
      {{ $t('label.action.bulk.delete.templates') }}
    </a-button>
    <a-table
      size="small"
      style="overflow-y: auto"
      :loading="loading || fetchLoading"
      :columns="columns"
      :dataSource="dataSource"
      :pagination="false"
      :rowSelection="{selectedRowKeys: selectedRowKeys, onChange: onSelectChange}"
      :rowKey="record => record.zoneid">
      <div slot="isready" slot-scope="text, record">
        <span v-if="record.isready">{{ $t('label.yes') }}</span>
        <span v-else>{{ $t('label.no') }}</span>
      </div>
      <template slot="action" slot-scope="text, record">
        <tooltip-button
          style="margin-right: 5px"
          :disabled="!('copyTemplate' in $store.getters.apis && record.isready)"
          :title="$t('label.action.copy.template')"
          icon="copy"
          :loading="copyLoading"
          @click="showCopyTemplate(record)" />
        <tooltip-button
          style="margin-right: 5px"
          :disabled="!('deleteTemplate' in $store.getters.apis)"
          :title="$t('label.action.delete.template')"
          type="danger"
          icon="delete"
          @click="onShowDeleteModal(record)"/>
      </template>
    </a-table>
    <a-pagination
      class="row-element"
      size="small"
      :current="page"
      :pageSize="pageSize"
      :total="itemCount"
      :showTotal="total => `${$t('label.total')} ${total} ${$t('label.items')}`"
      :pageSizeOptions="['10', '20', '40', '80', '100']"
      @change="handleChangePage"
      @showSizeChange="handleChangePageSize"
      showSizeChanger>
      <template slot="buildOptionText" slot-scope="props">
        <span>{{ props.value }} / {{ $t('label.page') }}</span>
      </template>
    </a-pagination>

    <a-modal
      v-if="'copyTemplate' in $store.getters.apis"
      style="top: 20px;"
      :title="$t('label.action.copy.template')"
      :visible="showCopyActionForm"
      :closable="true"
      :maskClosable="false"
      :footer="null"
      :confirmLoading="copyLoading"
      @cancel="onCloseModal"
      v-ctrl-enter="handleCopyTemplateSubmit"
      centered>
      <a-spin :spinning="copyLoading">
        <a-form
          :form="form"
          @submit="handleCopyTemplateSubmit"
          layout="vertical">
          <a-form-item :label="$t('label.zoneid')">
            <a-select
              id="zone-selection"
              mode="multiple"
              :placeholder="$t('label.select.zones')"
              v-decorator="['zoneid', {
                rules: [
                  {
                    required: true,
                    message: `${this.$t('message.error.select')}`
                  }
                ]
              }]"
              showSearch
              optionFilterProp="children"
              :filterOption="(input, option) => {
                return option.componentOptions.children[0].text.toLowerCase().indexOf(input.toLowerCase()) >= 0
              }"
              :loading="zoneLoading"
              autoFocus>
              <a-select-option v-for="zone in zones" :key="zone.id">
                {{ zone.name }}
              </a-select-option>
            </a-select>
          </a-form-item>

          <div :span="24" class="action-button">
            <a-button @click="onCloseModal">{{ $t('label.cancel') }}</a-button>
            <a-button type="primary" ref="submit" @click="handleCopyTemplateSubmit">{{ $t('label.ok') }}</a-button>
          </div>
        </a-form>
      </a-spin>
    </a-modal>

    <a-modal
      :title="selectedItems.length > 0 && showTable ? $t(message.title) : $t('label.action.delete.template')"
      :visible="showDeleteTemplate"
      :closable="true"
      :maskClosable="false"
<<<<<<< HEAD
      :footer="null"
      @cancel="onCloseModal"
      v-ctrl-enter="deleteTemplate"
=======
      :okText="$t('label.ok')"
      :cancelText="$t('label.cancel')"
      :width="showTable ? modalWidth : '30vw'"
      @ok="selectedItems.length > 0 ? deleteTemplates() : deleteTemplate(currentRecord)"
      @cancel="onCloseModal"
      :ok-button-props="getOkProps()"
      :cancel-button-props="getCancelProps()"
>>>>>>> f7fdc8a9
      :confirmLoading="deleteLoading"
      centered>
      <div v-if="selectedRowKeys.length > 0">
        <a-alert type="error">
          <a-icon slot="message" type="exclamation-circle" style="color: red; fontSize: 30px; display: inline-flex" />
          <span style="padding-left: 5px" slot="message" v-html="`<b>${selectedRowKeys.length} ` + $t('label.items.selected') + `. </b>`" />
          <span slot="message" v-html="$t(message.confirmMessage)" />
        </a-alert>
      </div>
      <a-alert v-else :message="$t('message.action.delete.template')" type="warning" />
      <br />
      <a-table
        v-if="selectedRowKeys.length > 0 && showTable"
        size="middle"
        :columns="selectedColumns"
        :dataSource="selectedItems"
        :rowKey="(record, idx) => record.zoneid || record.name"
        :pagination="true"
        style="overflow-y: auto">
      </a-table>
      <a-spin :spinning="deleteLoading">
        <a-form-item :label="$t('label.isforced')" style="margin-bottom: 0;">
          <a-switch v-model="forcedDelete" autoFocus></a-switch>
        </a-form-item>
        <div :span="24" class="action-button">
          <a-button @click="onCloseModal">{{ $t('label.cancel') }}</a-button>
          <a-button type="primary" ref="submit" @click="deleteTemplate">{{ $t('label.ok') }}</a-button>
        </div>
      </a-spin>
    </a-modal>
    <bulk-action-progress
      :showGroupActionModal="showGroupActionModal"
      :selectedItems="selectedItems"
      :selectedColumns="selectedColumns"
      :message="message"
      @handle-cancel="handleCancel" />
  </div>
</template>

<script>
import { api } from '@/api'
import TooltipButton from '@/components/widgets/TooltipButton'
import BulkActionProgress from '@/components/view/BulkActionProgress'
import Status from '@/components/widgets/Status'
import eventBus from '@/config/eventBus'

export default {
  name: 'TemplateZones',
  components: {
    TooltipButton,
    BulkActionProgress,
    Status
  },
  props: {
    resource: {
      type: Object,
      required: true
    },
    loading: {
      type: Boolean,
      default: false
    }
  },
  data () {
    return {
      columns: [],
      dataSource: [],
      page: 1,
      pageSize: 10,
      itemCount: 0,
      fetchLoading: false,
      showCopyActionForm: false,
      currentRecord: {},
      zones: [],
      zoneLoading: false,
      copyLoading: false,
      deleteLoading: false,
      showDeleteTemplate: false,
      forcedDelete: false,
      selectedRowKeys: [],
      showGroupActionModal: false,
      selectedItems: [],
      selectedColumns: [],
      filterColumns: ['Status', 'Ready'],
      showConfirmationAction: false,
      message: {
        title: this.$t('label.action.bulk.delete.templates'),
        confirmMessage: this.$t('label.confirm.delete.templates')
      },
      modalWidth: '30vw',
      showTable: false
    }
  },
  beforeCreate () {
    this.form = this.$form.createForm(this)
    this.apiParams = this.$getApiParams('copyTemplate')
  },
  created () {
    this.columns = [
      {
        title: this.$t('label.zonename'),
        dataIndex: 'zonename'
      },
      {
        title: this.$t('label.status'),
        dataIndex: 'status'
      },
      {
        title: this.$t('label.isready'),
        dataIndex: 'isready',
        scopedSlots: { customRender: 'isready' }
      }
    ]
    if (this.isActionPermitted()) {
      this.columns.push({
        title: '',
        dataIndex: 'action',
        fixed: 'right',
        width: 100,
        scopedSlots: { customRender: 'action' }
      })
    }

    const userInfo = this.$store.getters.userInfo
    if (!['Admin'].includes(userInfo.roletype) &&
      (userInfo.account !== this.resource.account || userInfo.domain !== this.resource.domain)) {
      this.columns = this.columns.filter(col => { return col.dataIndex !== 'status' })
    }
    this.fetchData()
  },
  watch: {
    loading (newData, oldData) {
      if (!newData && !this.showGroupActionModal) {
        this.fetchData()
      }
    }
  },
  methods: {
    fetchData () {
      const params = {}
      params.id = this.resource.id
      params.templatefilter = 'executable'
      params.listall = true
      params.page = this.page
      params.pagesize = this.pageSize

      this.dataSource = []
      this.itemCount = 0
      this.fetchLoading = true
      api('listTemplates', params).then(json => {
        this.dataSource = json.listtemplatesresponse.template || []
        this.itemCount = json.listtemplatesresponse.count || 0
      }).catch(error => {
        this.$notifyError(error)
      }).finally(() => {
        this.fetchLoading = false
      })
    },
    handleChangePage (page, pageSize) {
      this.page = page
      this.pageSize = pageSize
      this.fetchData()
    },
    handleChangePageSize (currentPage, pageSize) {
      this.page = currentPage
      this.pageSize = pageSize
      this.fetchData()
    },
    isActionPermitted () {
      return (['Admin'].includes(this.$store.getters.userInfo.roletype) || // If admin or owner or belongs to current project
        (this.resource.domainid === this.$store.getters.userInfo.domainid && this.resource.account === this.$store.getters.userInfo.account) ||
        (this.resource.domainid === this.$store.getters.userInfo.domainid && this.resource.projectid && this.$store.getters.project && this.$store.getters.project.id && this.resource.projectid === this.$store.getters.project.id)) &&
        (this.resource.isready || !this.resource.status || this.resource.status.indexOf('Downloaded') === -1) && // Template is ready or downloaded
        this.resource.templatetype !== 'SYSTEM'
    },
<<<<<<< HEAD
    deleteTemplate () {
      if (this.deleteLoading) return
=======
    setSelection (selection) {
      this.selectedRowKeys = selection
      if (selection?.length > 0) {
        this.modalWidth = '50vw'
        this.$emit('selection-change', this.selectedRowKeys)
        this.selectedItems = (this.dataSource.filter(function (item) {
          return selection.indexOf(item.zoneid) !== -1
        }))
      } else {
        this.modalWidth = '30vw'
        this.selectedItems = []
      }
    },
    resetSelection () {
      this.setSelection([])
    },
    onSelectChange (selectedRowKeys, selectedRows) {
      this.setSelection(selectedRowKeys)
    },
    bulkActionConfirmation () {
      this.showConfirmationAction = true
      this.selectedColumns = this.columns.filter(column => {
        return !this.filterColumns.includes(column.title)
      })
      this.selectedItems = this.selectedItems.map(v => ({ ...v, status: 'InProgress' }))
      this.onShowDeleteModal(this.selectedItems[0])
    },
    handleCancel () {
      eventBus.$emit('update-bulk-job-status', this.selectedItems, false)
      this.showGroupActionModal = false
      this.selectedItems = []
      this.selectedColumns = []
      this.selectedRowKeys = []
      this.showTable = false
      this.fetchData()
      if (this.dataSource.length === 0) {
        this.$router.go(-1)
      }
    },
    getOkProps () {
      if (this.selectedRowKeys.length > 0) {
        return { props: { type: 'default' } }
      } else {
        return { props: { type: 'primary' } }
      }
    },
    getCancelProps () {
      if (this.selectedRowKeys.length > 0) {
        return { props: { type: 'primary' } }
      } else {
        return { props: { type: 'default' } }
      }
    },
    deleteTemplates (e) {
      this.showConfirmationAction = false
      this.selectedColumns.splice(0, 0, {
        dataIndex: 'status',
        title: this.$t('label.operation.status'),
        scopedSlots: { customRender: 'status' },
        filters: [
          { text: 'In Progress', value: 'InProgress' },
          { text: 'Success', value: 'success' },
          { text: 'Failed', value: 'failed' }
        ]
      })
      if (this.selectedRowKeys.length > 0 && this.showTable) {
        this.showGroupActionModal = true
      }
      for (const template of this.selectedItems) {
        this.deleteTemplate(template)
      }
    },
    deleteTemplate (template) {
>>>>>>> f7fdc8a9
      const params = {
        id: template.id,
        forced: this.forcedDelete,
        zoneid: template.zoneid
      }
      this.deleteLoading = true
      api('deleteTemplate', params).then(json => {
        const jobId = json.deletetemplateresponse.jobid
        this.$store.dispatch('AddAsyncJob', {
          title: this.$t('label.action.delete.template'),
          jobid: jobId,
          description: this.resource.name,
          status: 'progress',
          bulkAction: this.selectedItems.length > 0 && this.showGroupActionModal
        })
        eventBus.$emit('update-job-details', jobId, null)
        const singleZone = (this.dataSource.length === 1)
        this.$pollJob({
          jobId,
          successMethod: result => {
            if (singleZone) {
              const isResourcePage = (this.$route.params && this.$route.params.id)
              if (isResourcePage) {
                if (this.selectedItems.length === 0 && !this.showGroupActionModal) {
                  this.$router.push({ path: '/template' })
                }
              }
            } else {
              if (this.selectedItems.length === 0) {
                this.fetchData()
              }
            }
            if (this.selectedItems.length > 0) {
              eventBus.$emit('update-resource-state', this.selectedItems, template.zoneid, 'success')
            }
          },
          errorMethod: () => {
            if (this.selectedItems.length === 0) {
              this.fetchData()
            }
            if (this.selectedItems.length > 0) {
              eventBus.$emit('update-resource-state', this.selectedItems, template.zoneid, 'failed')
            }
          },
          showLoading: !(this.selectedItems.length > 0 && this.showGroupActionModal),
          loadingMessage: `${this.$t('label.deleting.template')} ${this.resource.name} ${this.$t('label.in.progress')}`,
          catchMessage: this.$t('error.fetching.async.job.result'),
          bulkAction: this.selectedItems.length > 0 && this.showGroupActionModal
        })
        this.onCloseModal()
        if (this.selectedItems.length === 0) {
          this.fetchData()
        }
      }).catch(error => {
        this.$notifyError(error)
      }).finally(() => {
        this.deleteLoading = false
      })
    },
    fetchZoneData () {
      this.zones = []
      this.zoneLoading = true
      api('listZones', { listall: true }).then(json => {
        const zones = json.listzonesresponse.zone || []
        this.zones = [...zones.filter((zone) => this.currentRecord.zoneid !== zone.id)]
      }).finally(() => {
        this.zoneLoading = false
      })
    },
    showCopyTemplate (record) {
      this.currentRecord = record
      this.form.setFieldsValue({
        zoneid: []
      })
      this.fetchZoneData()
      this.showCopyActionForm = true
    },
    onShowDeleteModal (record) {
      this.forcedDelete = false
      this.currentRecord = record
      this.showDeleteTemplate = true
      if (this.showConfirmationAction) {
        this.showTable = true
      } else {
        this.selectedItems = []
      }
    },
    onCloseModal () {
      this.currentRecord = {}
      this.showCopyActionForm = false
      this.showDeleteTemplate = false
      this.showConfirmationAction = false
      this.showTable = false
      this.selectedRowKeys = []
    },
    handleCopyTemplateSubmit (e) {
      e.preventDefault()
      if (this.copyLoading) return
      this.form.validateFields((err, values) => {
        if (err) {
          return
        }
        const params = {
          id: this.currentRecord.id,
          sourcezoneid: this.currentRecord.zoneid,
          destzoneids: values.zoneid.join()
        }
        this.copyLoading = true
        api('copyTemplate', params).then(json => {
          const jobId = json.copytemplateresponse.jobid
          this.$store.dispatch('AddAsyncJob', {
            title: this.$t('label.action.copy.template'),
            jobid: jobId,
            description: this.resource.name,
            status: 'progress'
          })
          eventBus.$emit('update-job-details', jobId, null)
          this.$pollJob({
            jobId,
            successMethod: result => {
              this.fetchData()
            },
            errorMethod: () => this.fetchData(),
            loadingMessage: `${this.$t('label.action.copy.template')} ${this.resource.name} ${this.$t('label.in.progress')}`,
            catchMessage: this.$t('error.fetching.async.job.result')
          })
        }).catch(error => {
          this.$notification.error({
            message: this.$t('message.request.failed'),
            description: (error.response && error.response.headers && error.response.headers['x-description']) || error.message
          })
        }).finally(() => {
          this.copyLoading = false
          this.$emit('refresh-data')
          this.onCloseModal()
          this.fetchData()
        })
      })
    }
  }
}
</script>

<style lang="less" scoped>
.row-element {
  margin-top: 15px;
  margin-bottom: 15px;
}
</style><|MERGE_RESOLUTION|>--- conflicted
+++ resolved
@@ -127,19 +127,13 @@
       :visible="showDeleteTemplate"
       :closable="true"
       :maskClosable="false"
-<<<<<<< HEAD
       :footer="null"
-      @cancel="onCloseModal"
       v-ctrl-enter="deleteTemplate"
-=======
-      :okText="$t('label.ok')"
-      :cancelText="$t('label.cancel')"
       :width="showTable ? modalWidth : '30vw'"
       @ok="selectedItems.length > 0 ? deleteTemplates() : deleteTemplate(currentRecord)"
       @cancel="onCloseModal"
       :ok-button-props="getOkProps()"
       :cancel-button-props="getCancelProps()"
->>>>>>> f7fdc8a9
       :confirmLoading="deleteLoading"
       centered>
       <div v-if="selectedRowKeys.length > 0">
@@ -315,10 +309,6 @@
         (this.resource.isready || !this.resource.status || this.resource.status.indexOf('Downloaded') === -1) && // Template is ready or downloaded
         this.resource.templatetype !== 'SYSTEM'
     },
-<<<<<<< HEAD
-    deleteTemplate () {
-      if (this.deleteLoading) return
-=======
     setSelection (selection) {
       this.selectedRowKeys = selection
       if (selection?.length > 0) {
@@ -392,7 +382,6 @@
       }
     },
     deleteTemplate (template) {
->>>>>>> f7fdc8a9
       const params = {
         id: template.id,
         forced: this.forcedDelete,
