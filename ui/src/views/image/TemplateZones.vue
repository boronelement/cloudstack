--- conflicted
+++ resolved
@@ -186,28 +186,21 @@
 
 <script>
 import { api } from '@/api'
-<<<<<<< HEAD
-import TooltipButton from '@/components/view/TooltipButton'
 import OsLogo from '@/components/widgets/OsLogo'
 import ResourceIcon from '@/components/view/ResourceIcon'
-=======
 import TooltipButton from '@/components/widgets/TooltipButton'
 import BulkActionProgress from '@/components/view/BulkActionProgress'
 import Status from '@/components/widgets/Status'
 import eventBus from '@/config/eventBus'
->>>>>>> 846efdbf
 
 export default {
   name: 'TemplateZones',
   components: {
     TooltipButton,
-<<<<<<< HEAD
     OsLogo,
-    ResourceIcon
-=======
+    ResourceIcon,
     BulkActionProgress,
     Status
->>>>>>> 846efdbf
   },
   props: {
     resource: {
