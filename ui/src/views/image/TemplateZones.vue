--- conflicted
+++ resolved
@@ -165,16 +165,7 @@
     }
   },
   beforeCreate () {
-<<<<<<< HEAD
-    this.apiConfigParams = (this.$store.getters.apis.copyTemplate && this.$store.getters.apis.copyTemplate.params) || []
-    this.apiParams = {}
-    this.apiConfigParams.forEach(param => {
-      this.apiParams[param.name] = param
-    })
-=======
-    this.form = this.$form.createForm(this)
     this.apiParams = this.$getApiParams('copyTemplate')
->>>>>>> 446337b4
   },
   created () {
     this.columns = [
