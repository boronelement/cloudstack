// Licensed to the Apache Software Foundation (ASF) under one
// or more contributor license agreements.  See the NOTICE file
// distributed with this work for additional information
// regarding copyright ownership.  The ASF licenses this file
// to you under the Apache License, Version 2.0 (the
// "License"); you may not use this file except in compliance
// with the License.  You may obtain a copy of the License at
//
//   http://www.apache.org/licenses/LICENSE-2.0
//
// Unless required by applicable law or agreed to in writing,
// software distributed under the License is distributed on an
// "AS IS" BASIS, WITHOUT WARRANTIES OR CONDITIONS OF ANY
// KIND, either express or implied.  See the License for the
// specific language governing permissions and limitations
// under the License.

<template>
  <div>
    <a-button
      v-if="(('deleteTemplate' in $store.getters.apis) && this.selectedRowKeys.length > 0)"
      type="primary"
      danger
      style="width: 100%; margin-bottom: 15px"
      @click="bulkActionConfirmation()">
      <template #icon><delete-outlined /></template>
      {{ $t('label.action.bulk.delete.templates') }}
    </a-button>
    <a-table
      size="small"
      style="overflow-y: auto"
      :loading="loading || fetchLoading"
      :columns="columns"
      :dataSource="dataSource"
      :pagination="false"
      :rowSelection="{selectedRowKeys: selectedRowKeys, onChange: onSelectChange}"
      :rowKey="record => record.zoneid">
      <template #zonename="{record}">
        <span v-if="fetchZoneIcon(record.zoneid)">
          <resource-icon :image="zoneIcon" size="1x" style="margin-right: 5px"/>
        </span>
        <global-outlined v-else style="margin-right: 5px" />
        <span> {{ record.zonename }} </span>
      </template>
      <template #isready="{ record }">
        <span v-if="record.isready">{{ $t('label.yes') }}</span>
        <span v-else>{{ $t('label.no') }}</span>
      </template>
      <template #expandedRowRender="{ record }">
        <a-table
          style="marginLeft: -50px; marginTop: 10px; marginBottom: 10px"
          :columns="innerColumns"
          :data-source="record.downloaddetails"
          :pagination="false"
          :bordered="true"
          :rowKey="record => record.zoneid">
        </a-table>
      </template>
      <template #action="{ record }">
        <tooltip-button
          style="margin-right: 5px"
          :disabled="!('copyTemplate' in $store.getters.apis && record.isready)"
          :title="$t('label.action.copy.template')"
          icon="copy-outlined"
          :loading="copyLoading"
          @onClick="showCopyTemplate(record)" />
        <tooltip-button
          style="margin-right: 5px"
          :disabled="!('deleteTemplate' in $store.getters.apis)"
          :title="$t('label.action.delete.template')"
          type="primary"
          :danger="true"
          icon="delete-outlined"
          @onClick="onShowDeleteModal(record)"/>
      </template>
    </a-table>
    <a-pagination
      class="row-element"
      size="small"
      :current="page"
      :pageSize="pageSize"
      :total="itemCount"
      :showTotal="total => `${$t('label.total')} ${total} ${$t('label.items')}`"
      :pageSizeOptions="['10', '20', '40', '80', '100']"
      @change="handleChangePage"
      @showSizeChange="handleChangePageSize"
      showSizeChanger>
      <template #buildOptionText="props">
        <span>{{ props.value }} / {{ $t('label.page') }}</span>
      </template>
    </a-pagination>

    <a-modal
      v-if="'copyTemplate' in $store.getters.apis"
      style="top: 20px;"
      :title="$t('label.action.copy.template')"
      :visible="showCopyActionForm"
      :closable="true"
      :maskClosable="false"
      :footer="null"
      :confirmLoading="copyLoading"
      @cancel="onCloseModal"
      centered>
      <a-spin :spinning="copyLoading" v-ctrl-enter="handleCopyTemplateSubmit">
        <a-form
          :ref="formRef"
          :model="form"
          :rules="rules"
          layout="vertical"
          @finish="handleCopyTemplateSubmit">
          <a-form-item ref="zoneid" name="zoneid" :label="$t('label.zoneid')">
            <a-select
              id="zone-selection"
              mode="multiple"
              :placeholder="$t('label.select.zones')"
              v-model:value="form.zoneid"
              showSearch
              optionFilterProp="label"
              :filterOption="(input, option) => {
                return option.label.toLowerCase().indexOf(input.toLowerCase()) >= 0
              }"
              :loading="zoneLoading"
              v-focus="true">
              <a-select-option v-for="zone in zones" :key="zone.id" :label="zone.name">
                <div>
                  <span v-if="zone.icon && zone.icon.base64image">
                    <resource-icon :image="zone.icon.base64image" size="1x" style="margin-right: 5px"/>
                  </span>
                  <global-outlined v-else style="margin-right: 5px" />
                  {{ zone.name }}
                </div>
              </a-select-option>
            </a-select>
          </a-form-item>

          <div :span="24" class="action-button">
            <a-button @click="onCloseModal">{{ $t('label.cancel') }}</a-button>
            <a-button type="primary" ref="submit" @click="handleCopyTemplateSubmit">{{ $t('label.ok') }}</a-button>
          </div>
        </a-form>
      </a-spin>
    </a-modal>

    <a-modal
      :title="selectedItems.length > 0 && showTable ? $t(message.title) : $t('label.action.delete.template')"
      :visible="showDeleteTemplate"
      :closable="true"
      :maskClosable="false"
      :footer="null"
      :width="showTable ? modalWidth : '30vw'"
      @ok="selectedItems.length > 0 ? deleteTemplates() : deleteTemplate(currentRecord)"
      @cancel="onCloseModal"
      :ok-button-props="getOkProps()"
      :cancel-button-props="getCancelProps()"
      :confirmLoading="deleteLoading"
      centered>
      <div v-ctrl-enter="deleteTemplate">
        <div v-if="selectedRowKeys.length > 0">
          <a-alert type="error">
            <template #message>
              <exclamation-circle-outlined style="color: red; fontSize: 30px; display: inline-flex" />
              <span style="padding-left: 5px" v-html="`<b>${selectedRowKeys.length} ` + $t('label.items.selected') + `. </b>`" />
              <span v-html="$t(message.confirmMessage)" />
            </template>
          </a-alert>
        </div>
        <a-alert v-else :message="$t('message.action.delete.template')" type="warning" />
        <br />
        <a-table
          v-if="selectedRowKeys.length > 0 && showTable"
          size="middle"
          :columns="selectedColumns"
          :dataSource="selectedItems"
          :rowKey="(record, idx) => record.zoneid || record.name"
          :pagination="true"
          style="overflow-y: auto">
        </a-table>
        <a-spin :spinning="deleteLoading">
          <a-form-item ref="forcedDelete" name="forcedDelete" :label="$t('label.isforced')" style="margin-bottom: 0;">
            <a-switch v-model:checked="forcedDelete" v-focus="true"></a-switch>
          </a-form-item>
          <div :span="24" class="action-button">
            <a-button @click="onCloseModal">{{ $t('label.cancel') }}</a-button>
            <a-button type="primary" ref="submit" @click="deleteTemplate">{{ $t('label.ok') }}</a-button>
          </div>
        </a-spin>
      </div>
    </a-modal>
    <bulk-action-progress
      :showGroupActionModal="showGroupActionModal"
      :selectedItems="selectedItems"
      :selectedColumns="selectedColumns"
      :message="message"
      @handle-cancel="handleCancel" />
  </div>
</template>

<script>
import { ref, reactive, toRaw } from 'vue'
import { api } from '@/api'
import OsLogo from '@/components/widgets/OsLogo'
import ResourceIcon from '@/components/view/ResourceIcon'
import TooltipButton from '@/components/widgets/TooltipButton'
import BulkActionProgress from '@/components/view/BulkActionProgress'
import Status from '@/components/widgets/Status'
import eventBus from '@/config/eventBus'

export default {
  name: 'TemplateZones',
  components: {
    TooltipButton,
    OsLogo,
    ResourceIcon,
    BulkActionProgress,
    Status
  },
  props: {
    resource: {
      type: Object,
      required: true
    },
    loading: {
      type: Boolean,
      default: false
    }
  },
  data () {
    return {
      columns: [],
      dataSource: [],
      page: 1,
      pageSize: 10,
      itemCount: 0,
      fetchLoading: false,
      showCopyActionForm: false,
      currentRecord: {},
      zones: [],
      zoneLoading: false,
      copyLoading: false,
      deleteLoading: false,
      showDeleteTemplate: false,
      forcedDelete: false,
      selectedRowKeys: [],
      showGroupActionModal: false,
      selectedItems: [],
      selectedColumns: [],
      filterColumns: ['Status', 'Ready'],
      showConfirmationAction: false,
      message: {
        title: this.$t('label.action.bulk.delete.templates'),
        confirmMessage: this.$t('label.confirm.delete.templates')
      },
      modalWidth: '30vw',
      showTable: false
    }
  },
  beforeCreate () {
    this.apiParams = this.$getApiParams('copyTemplate')
  },
  created () {
    this.columns = [
      {
        title: this.$t('label.zonename'),
        dataIndex: 'zonename',
        slots: { customRender: 'zonename' }
      },
      {
        title: this.$t('label.status'),
        dataIndex: 'status'
      },
      {
        title: this.$t('label.isready'),
        dataIndex: 'isready',
        slots: { customRender: 'isready' }
      }
    ]
    this.innerColumns = [
      {
        title: this.$t('label.secondary.storage'),
        dataIndex: 'datastore'
      },
      {
        title: this.$t('label.download.percent'),
        dataIndex: 'downloadPercent'
      },
      {
        title: this.$t('label.download.state'),
        dataIndex: 'downloadState'
      }
    ]
    if (this.isActionPermitted()) {
      this.columns.push({
        title: '',
        dataIndex: 'action',
        width: 100,
        slots: { customRender: 'action' }
      })
    }

    const userInfo = this.$store.getters.userInfo
    if (!['Admin'].includes(userInfo.roletype) &&
      (userInfo.account !== this.resource.account || userInfo.domain !== this.resource.domain)) {
      this.columns = this.columns.filter(col => { return col.dataIndex !== 'status' })
    }
    this.initForm()
    this.fetchData()
  },
  watch: {
    loading (newData, oldData) {
      if (!newData && !this.showGroupActionModal) {
        this.fetchData()
      }
    }
  },
  methods: {
    initForm () {
      this.formRef = ref()
      this.form = reactive({})
      this.rules = reactive({
        zoneid: [{ type: 'array', required: true, message: this.$t('message.error.select') }]
      })
    },
    fetchData () {
      const params = {}
      params.id = this.resource.id
      params.templatefilter = 'executable'
      params.listall = true
      params.page = this.page
      params.pagesize = this.pageSize

      this.dataSource = []
      this.itemCount = 0
      this.fetchLoading = true
      api('listTemplates', params).then(json => {
        this.dataSource = json.listtemplatesresponse.template || []
        this.itemCount = json.listtemplatesresponse.count || 0
      }).catch(error => {
        this.$notifyError(error)
      }).finally(() => {
        this.fetchLoading = false
      })
      this.fetchZoneData()
    },
    fetchZoneIcon (zoneid) {
      const zoneItem = this.zones.filter(zone => zone.id === zoneid)
      if (zoneItem?.[0]?.icon?.base64image) {
        this.zoneIcon = zoneItem[0].icon.base64image
        return true
      }
      return false
    },
    handleChangePage (page, pageSize) {
      this.page = page
      this.pageSize = pageSize
      this.fetchData()
    },
    handleChangePageSize (currentPage, pageSize) {
      this.page = currentPage
      this.pageSize = pageSize
      this.fetchData()
    },
    isActionPermitted () {
      return (['Admin'].includes(this.$store.getters.userInfo.roletype) || // If admin or owner or belongs to current project
        (this.resource.domainid === this.$store.getters.userInfo.domainid && this.resource.account === this.$store.getters.userInfo.account) ||
        (this.resource.domainid === this.$store.getters.userInfo.domainid && this.resource.projectid && this.$store.getters.project && this.$store.getters.project.id && this.resource.projectid === this.$store.getters.project.id)) &&
        (this.resource.isready || !this.resource.status || this.resource.status.indexOf('Downloaded') === -1) && // Template is ready or downloaded
        this.resource.templatetype !== 'SYSTEM'
    },
    setSelection (selection) {
      this.selectedRowKeys = selection
      if (selection?.length > 0) {
        this.modalWidth = '50vw'
        this.$emit('selection-change', this.selectedRowKeys)
        this.selectedItems = (this.dataSource.filter(function (item) {
          return selection.indexOf(item.zoneid) !== -1
        }))
      } else {
        this.modalWidth = '30vw'
        this.selectedItems = []
      }
    },
    resetSelection () {
      this.setSelection([])
    },
    onSelectChange (selectedRowKeys, selectedRows) {
      this.setSelection(selectedRowKeys)
    },
    bulkActionConfirmation () {
      this.showConfirmationAction = true
      this.selectedColumns = this.columns.filter(column => {
        return !this.filterColumns.includes(column.title)
      })
      this.selectedItems = this.selectedItems.map(v => ({ ...v, status: 'InProgress' }))
      this.onShowDeleteModal(this.selectedItems[0])
    },
    handleCancel () {
      eventBus.emit('update-bulk-job-status', this.selectedItems, false)
      this.showGroupActionModal = false
      this.selectedItems = []
      this.selectedColumns = []
      this.selectedRowKeys = []
      this.showTable = false
      this.fetchData()
      if (this.dataSource.length === 0) {
        this.$router.go(-1)
      }
    },
    getOkProps () {
      if (this.selectedRowKeys.length > 0) {
        return { props: { type: 'default' } }
      } else {
        return { props: { type: 'primary' } }
      }
    },
    getCancelProps () {
      if (this.selectedRowKeys.length > 0) {
        return { props: { type: 'primary' } }
      } else {
        return { props: { type: 'default' } }
      }
    },
    deleteTemplates (e) {
      this.showConfirmationAction = false
      this.selectedColumns.splice(0, 0, {
        dataIndex: 'status',
        title: this.$t('label.operation.status'),
        scopedSlots: { customRender: 'status' },
        filters: [
          { text: 'In Progress', value: 'InProgress' },
          { text: 'Success', value: 'success' },
          { text: 'Failed', value: 'failed' }
        ]
      })
      if (this.selectedRowKeys.length > 0 && this.showTable) {
        this.showGroupActionModal = true
      }
      for (const template of this.selectedItems) {
        this.deleteTemplate(template)
      }
    },
    deleteTemplate (template) {
      if (!template.id) {
        template = this.currentRecord
      }
      const params = {
        id: template.id,
        forced: this.forcedDelete,
        zoneid: template.zoneid
      }
      this.deleteLoading = true
      api('deleteTemplate', params).then(json => {
        const jobId = json.deletetemplateresponse.jobid
        eventBus.emit('update-job-details', jobId, null)
        const singleZone = (this.dataSource.length === 1)
        this.$pollJob({
          jobId,
          title: this.$t('label.action.delete.template'),
          description: this.resource.name,
          successMethod: result => {
            if (singleZone) {
              const isResourcePage = (this.$route.params && this.$route.params.id)
              if (isResourcePage) {
                if (this.selectedItems.length === 0 && !this.showGroupActionModal) {
                  this.$router.push({ path: '/template' })
                }
              }
            } else {
              if (this.selectedItems.length === 0) {
                this.fetchData()
              }
            }
            if (this.selectedItems.length > 0) {
              eventBus.emit('update-resource-state', this.selectedItems, template.zoneid, 'success')
            }
          },
          errorMethod: () => {
            if (this.selectedItems.length === 0) {
              this.fetchData()
            }
            if (this.selectedItems.length > 0) {
              eventBus.emit('update-resource-state', this.selectedItems, template.zoneid, 'failed')
            }
          },
          showLoading: !(this.selectedItems.length > 0 && this.showGroupActionModal),
          loadingMessage: `${this.$t('label.deleting.template')} ${this.resource.name} ${this.$t('label.in.progress')}`,
          catchMessage: this.$t('error.fetching.async.job.result'),
          bulkAction: this.selectedItems.length > 0 && this.showGroupActionModal
        })
        this.onCloseModal()
        if (this.selectedItems.length === 0) {
          this.fetchData()
        }
      }).catch(error => {
        this.$notifyError(error)
      }).finally(() => {
        this.deleteLoading = false
      })
    },
    fetchZoneData () {
      this.zones = []
      this.zoneLoading = true
      api('listZones', { listall: true, showicon: true }).then(json => {
        const zones = json.listzonesresponse.zone || []
        this.zones = [...zones.filter((zone) => this.currentRecord.zoneid !== zone.id)]
      }).finally(() => {
        this.zoneLoading = false
      })
    },
    showCopyTemplate (record) {
      this.currentRecord = record
      this.form.zoneid = []
      this.fetchZoneData()
      this.showCopyActionForm = true
    },
    onShowDeleteModal (record) {
      this.forcedDelete = false
      this.currentRecord = record
      this.showDeleteTemplate = true
      if (this.showConfirmationAction) {
        this.showTable = true
      } else {
        this.selectedItems = []
      }
    },
    onCloseModal () {
      this.currentRecord = {}
      this.showCopyActionForm = false
      this.showDeleteTemplate = false
      this.showConfirmationAction = false
      this.showTable = false
      this.selectedRowKeys = []
    },
    handleCopyTemplateSubmit (e) {
      e.preventDefault()
      if (this.copyLoading) return
<<<<<<< HEAD
      this.formRef.value.validate().then(() => {
        const values = toRaw(this.form)
=======
      this.form.validateFieldsAndScroll((err, values) => {
        if (err) {
          return
        }
>>>>>>> d8004871
        const params = {
          id: this.currentRecord.id,
          sourcezoneid: this.currentRecord.zoneid,
          destzoneids: values.zoneid.join()
        }
        this.copyLoading = true
        api('copyTemplate', params).then(json => {
          const jobId = json.copytemplateresponse.jobid
          eventBus.emit('update-job-details', jobId, null)
          this.$pollJob({
            jobId,
            title: this.$t('label.action.copy.template'),
            description: this.resource.name,
            successMethod: result => {
              this.fetchData()
            },
            errorMethod: () => this.fetchData(),
            loadingMessage: `${this.$t('label.action.copy.template')} ${this.resource.name} ${this.$t('label.in.progress')}`,
            catchMessage: this.$t('error.fetching.async.job.result')
          })
        }).catch(error => {
          this.$notification.error({
            message: this.$t('message.request.failed'),
            description: (error.response && error.response.headers && error.response.headers['x-description']) || error.message
          })
        }).finally(() => {
          this.copyLoading = false
          this.$emit('refresh-data')
          this.onCloseModal()
          this.fetchData()
        })
      })
    }
  }
}
</script>

<style lang="less" scoped>
.row-element {
  margin-top: 15px;
  margin-bottom: 15px;
}
</style><|MERGE_RESOLUTION|>--- conflicted
+++ resolved
@@ -107,7 +107,8 @@
           :model="form"
           :rules="rules"
           layout="vertical"
-          @finish="handleCopyTemplateSubmit">
+          @finish="handleCopyTemplateSubmit"
+          :scrollToFirstError="true">
           <a-form-item ref="zoneid" name="zoneid" :label="$t('label.zoneid')">
             <a-select
               id="zone-selection"
@@ -533,15 +534,8 @@
     handleCopyTemplateSubmit (e) {
       e.preventDefault()
       if (this.copyLoading) return
-<<<<<<< HEAD
       this.formRef.value.validate().then(() => {
         const values = toRaw(this.form)
-=======
-      this.form.validateFieldsAndScroll((err, values) => {
-        if (err) {
-          return
-        }
->>>>>>> d8004871
         const params = {
           id: this.currentRecord.id,
           sourcezoneid: this.currentRecord.zoneid,
