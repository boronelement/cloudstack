--- conflicted
+++ resolved
@@ -382,17 +382,7 @@
       this.deleteLoading = true
       api('deleteTemplate', params).then(json => {
         const jobId = json.deletetemplateresponse.jobid
-<<<<<<< HEAD
-        this.$store.dispatch('AddAsyncJob', {
-          title: this.$t('label.action.delete.template'),
-          jobid: jobId,
-          description: this.resource.name,
-          status: 'progress',
-          bulkAction: this.selectedItems.length > 0 && this.showGroupActionModal
-        })
         eventBus.$emit('update-job-details', jobId, null)
-=======
->>>>>>> 535761b2
         const singleZone = (this.dataSource.length === 1)
         this.$pollJob({
           jobId,
@@ -488,16 +478,7 @@
         this.copyLoading = true
         api('copyTemplate', params).then(json => {
           const jobId = json.copytemplateresponse.jobid
-<<<<<<< HEAD
-          this.$store.dispatch('AddAsyncJob', {
-            title: this.$t('label.action.copy.template'),
-            jobid: jobId,
-            description: this.resource.name,
-            status: 'progress'
-          })
           eventBus.$emit('update-job-details', jobId, null)
-=======
->>>>>>> 535761b2
           this.$pollJob({
             jobId,
             title: this.$t('label.action.copy.template'),
