--- conflicted
+++ resolved
@@ -165,13 +165,8 @@
         </a-form-item>
 
         <a-row :gutter="12" v-if="hyperKVMShow || hyperVMWShow">
-<<<<<<< HEAD
-          <a-col :md="24" :lg="24" v-if="hyperKVMShow || (hyperVMWShow && !deployasis)">
+          <a-col :md="24" :lg="hyperKVMShow ? 24 : 12" v-if="hyperKVMShow || (hyperVMWShow && !deployasis)">
             <a-form-item ref="rootDiskControllerType" name="rootDiskControllerType" :label="$t('label.rootdiskcontrollertype')">
-=======
-          <a-col :md="24" :lg="hyperKVMShow ? 24 : 12" v-if="hyperKVMShow || (hyperVMWShow && !deployasis)">
-            <a-form-item :label="$t('label.rootdiskcontrollertype')">
->>>>>>> 2a243b8b
               <a-select
                 v-model:value="form.rootDiskControllerType"
                 :loading="rootDisk.loading"
@@ -182,63 +177,25 @@
               </a-select>
             </a-form-item>
           </a-col>
-<<<<<<< HEAD
-          <a-col :md="24" :lg="24">
-            <a-form-item ref="keyboardType" name="keyboardType" v-if="hyperVMWShow && !deployasis" :label="$t('label.keyboardtype')">
+          <a-col :md="24" :lg="12" v-if="hyperVMWShow && !deployasis">
+            <a-form-item :label="$t('label.nicadaptertype')" name="nicadaptertype" ref="nicadaptertype">
               <a-select
-                v-model:value="form.keyboardType"
-                :placeholder="$t('label.keyboard')">
-                <a-select-option v-for="opt in keyboardType.opts" :key="opt.id">
+                v-model:value="form.nicAdapterType"
+                :placeholder="$t('label.nicadaptertype')">
+                <a-select-option v-for="opt in nicAdapterType.opts" :key="opt.id">
                   {{ opt.name || opt.description }}
                 </a-select-option>
               </a-select>
             </a-form-item>
           </a-col>
         </a-row>
-        <a-row :gutter="12" v-if="!hyperVMWShow || (hyperVMWShow && !deployasis)">
-          <a-col :md="24" :lg="24">
-            <a-form-item ref="ostypeid" name="ostypeid" :label="$t('label.ostypeid')">
-              <a-select
-                showSearch
-                optionFilterProp="label"
-                :filterOption="(input, option) => {
-                  return option.children[0].children.toLowerCase().indexOf(input.toLowerCase()) >= 0
-                }"
-                v-model:value="form.ostypeid"
-                :loading="osTypes.loading"
-                :placeholder="apiParams.ostypeid.description">
-                <a-select-option v-for="opt in osTypes.opts" :key="opt.id">
-=======
-          <a-col :md="24" :lg="12" v-if="hyperVMWShow && !deployasis">
-            <a-form-item :label="$t('label.nicadaptertype')">
-              <a-select
-                v-decorator="['nicAdapterType', {
-                  rules: [
-                    {
-                      required: false,
-                      message: `${this.$t('message.error.select')}`
-                    }
-                  ]
-                }]"
-                :placeholder="$t('label.nicadaptertype')">
-                <a-select-option v-for="opt in nicAdapterType.opts" :key="opt.id">
->>>>>>> 2a243b8b
-                  {{ opt.name || opt.description }}
-                </a-select-option>
-              </a-select>
-            </a-form-item>
-          </a-col>
-        </a-row>
-        <a-form-item :label="$t('label.keyboardtype')" :lg="12" v-if="hyperVMWShow && !deployasis">
+        <a-form-item
+          :label="$t('label.keyboardtype')"
+          v-if="hyperVMWShow && !deployasis"
+          name="keyboardType"
+          ref="keyboardType">
           <a-select
-            v-decorator="['keyboardType', {
-              rules: [
-                {
-                  required: false,
-                  message: `${this.$t('message.error.select')}`
-                }
-              ]
-            }]"
+            v-model:value="form.keyboardType"
             :placeholder="$t('label.keyboard')">
             <a-select-option v-for="opt in keyboardType.opts" :key="opt.id">
               {{ opt.name || opt.description }}
@@ -252,15 +209,7 @@
             :filterOption="(input, option) => {
               return option.componentOptions.children[0].text.toLowerCase().indexOf(input.toLowerCase()) >= 0
             }"
-            v-decorator="['ostypeid', {
-              initialValue: defaultOsId,
-              rules: [
-                {
-                  required: true,
-                  message: `${this.$t('message.error.select')}`
-                }
-              ]
-            }]"
+            v-model:value="form.ostypeid"
             :loading="osTypes.loading"
             :placeholder="apiParams.ostypeid.description">
             <a-select-option v-for="opt in osTypes.opts" :key="opt.id">
