// Licensed to the Apache Software Foundation (ASF) under one
// or more contributor license agreements.  See the NOTICE file
// distributed with this work for additional information
// regarding copyright ownership.  The ASF licenses this file
// to you under the Apache License, Version 2.0 (the
// "License"); you may not use this file except in compliance
// with the License.  You may obtain a copy of the License at
//
//   http://www.apache.org/licenses/LICENSE-2.0
//
// Unless required by applicable law or agreed to in writing,
// software distributed under the License is distributed on an
// "AS IS" BASIS, WITHOUT WARRANTIES OR CONDITIONS OF ANY
// KIND, either express or implied.  See the License for the
// specific language governing permissions and limitations
// under the License.

<template>
  <div
    class="form-layout"
    @keyup.ctrl.enter="handleSubmit">
    <span v-if="uploadPercentage > 0">
      <loading-outlined />
      {{ $t('message.upload.file.processing') }}
      <a-progress :percent="uploadPercentage" />
    </span>
    <a-spin :spinning="loading" v-else>
      <a-form
<<<<<<< HEAD
        v-ctrl-enter="handleSubmit"
        :ref="formRef"
        :model="form"
        :rules="rules"
        @finish="handleSubmit"
=======
        :form="form"
        @submit="handleSubmit"
>>>>>>> 1484f5a4
        layout="vertical">
        <div v-if="currentForm === 'Create'">
          <a-form-item :label="$t('label.url')" name="url" ref="url">
            <a-input
              v-focus="currentForm === 'Create'"
              v-model:value="form.url"
              :placeholder="apiParams.url.description" />
          </a-form-item>
        </div>
        <div v-if="currentForm === 'Upload'">
          <a-form-item :label="$t('label.templatefileupload')" name="file" ref="file">
            <a-upload-dragger
              :multiple="false"
              :fileList="fileList"
              :remove="handleRemove"
              :beforeUpload="beforeUpload"
              v-model:value="form.file">
              <p class="ant-upload-drag-icon">
                <cloud-upload-outlined />
              </p>
              <p class="ant-upload-text" v-if="fileList.length === 0">
                {{ $t('label.volume.volumefileupload.description') }}
              </p>
            </a-upload-dragger>
          </a-form-item>
        </div>
        <a-form-item :label="$t('label.name')" ref="name" name="name">
          <a-input
            v-model:value="form.name"
            :placeholder="apiParams.name.description"
            v-focus="currentForm !== 'Create'"/>
        </a-form-item>
        <a-form-item :label="$t('label.displaytext')" ref="displaytext" name="displaytext">
          <a-input
            v-model:value="form.displaytext"
            :placeholder="apiParams.displaytext.description" />
        </a-form-item>
        <div v-if="currentForm === 'Create'">
          <a-form-item
            :label="$t('label.zone')"
            name="zoneids"
            ref="zoneids">
            <a-select
              v-model:value="form.zoneids"
              :loading="zones.loading"
              mode="multiple"
              optionFilterProp="label"
              :filterOption="(input, option) => {
                return  option.label.toLowerCase().indexOf(input.toLowerCase()) >= 0
              }"
              :placeholder="apiParams.zoneids.description"
              @change="handlerSelectZone">
              <a-select-option v-for="opt in zones.opts" :key="opt.id" :label="opt.name || opt.description">
                <span>
                  <resource-icon v-if="opt.icon" :image="opt.icon.base64image" size="1x" style="margin-right: 5px"/>
                  <global-outlined v-else style="margin-right: 5px" />
                  {{ opt.name || opt.description }}
                </span>
              </a-select-option>
            </a-select>
          </a-form-item>
        </div>
        <div v-else>
          <a-form-item
            :label="$t('label.zoneid')"
            ref="zoneid"
            name="zoneid">
            <a-select
              v-model:value="form.zoneid"
              showSearch
              optionFilterProp="label"
              :filterOption="(input, option) => {
                return option.label.toLowerCase().indexOf(input.toLowerCase()) >= 0
              }"
              @change="handlerSelectZone"
              :placeholder="apiParams.zoneid.description"
              :loading="zones.loading">
              <a-select-option :value="zone.id" v-for="zone in zones.opts" :key="zone.id" :label="zone.name || zone.description">
                <span>
                  <resource-icon v-if="zone.icon" :image="zone.icon.base64image" size="1x" style="margin-right: 5px"/>
                  <global-outlined v-else style="margin-right: 5px" />
                  {{ zone.name || zone.description }}
                </span>
              </a-select-option>
            </a-select>
          </a-form-item>
        </div>
        <a-row :gutter="12">
          <a-col :md="24" :lg="12">
            <a-form-item ref="hypervisor" name="hypervisor" :label="$t('label.hypervisor')">
              <a-select
                v-model:value="form.hypervisor"
                :loading="hyperVisor.loading"
                :placeholder="apiParams.hypervisor.description"
                @change="handlerSelectHyperVisor"
                showSearch
                optionFilterProp="label"
                :filterOption="(input, option) => {
                  return option.children[0].children.toLowerCase().indexOf(input.toLowerCase()) >= 0
                }" >
                <a-select-option v-for="(opt, optIndex) in hyperVisor.opts" :key="optIndex">
                  {{ opt.name || opt.description }}
                </a-select-option>
              </a-select>
            </a-form-item>
          </a-col>
          <a-col :md="24" :lg="12">
            <a-form-item ref="format" name="format" :label="$t('label.format')">
              <a-select
                v-model:value="form.format"
                :placeholder="apiParams.format.description"
                @change="val => { selectedFormat = val }"
                showSearch
                optionFilterProp="label"
                :filterOption="(input, option) => {
                  return option.children[0].children.toLowerCase().indexOf(input.toLowerCase()) >= 0
                }" >
                <a-select-option v-for="opt in format.opts" :key="opt.id">
                  {{ opt.name || opt.description }}
                </a-select-option>
              </a-select>
            </a-form-item>
          </a-col>
        </a-row>
        <a-row :gutter="12" v-if="allowed && hyperKVMShow && currentForm !== 'Upload'">
          <a-col :md="24" :lg="12">
            <a-form-item ref="directdownload" name="directdownload" :label="$t('label.directdownload')">
              <a-switch v-model:checked="form.directdownload" @change="handleChangeDirect" />
            </a-form-item>
          </a-col>
          <a-col :md="24" :lg="12" v-if="allowDirectDownload">
            <a-form-item ref="checksum" name="checksum" :label="$t('label.checksum')">
              <a-input
                v-model:value="form.checksum"
                :placeholder="apiParams.checksum.description" />
            </a-form-item>
          </a-col>
        </a-row>
        <a-row :gutter="12" v-if="allowed && hyperXenServerShow">
          <a-form-item ref="xenserverToolsVersion61plus" name="xenserverToolsVersion61plus" v-if="hyperXenServerShow" :label="$t('label.xenservertoolsversion61plus')">
            <a-switch v-model:checked="form.xenserverToolsVersion61plus" />
          </a-form-item>
        </a-row>

        <a-form-item ref="deployasis" name="deployasis" :label="$t('label.deployasis')" v-if="selectedFormat === 'OVA'">
          <a-switch
            v-model:checked="form.deployasis"
            :checked="deployasis"
            @change="val => deployasis = val"/>
        </a-form-item>

        <a-row :gutter="12" v-if="hyperKVMShow || hyperVMWShow">
          <a-col :md="24" :lg="hyperKVMShow ? 24 : 12" v-if="hyperKVMShow || (hyperVMWShow && !deployasis)">
            <a-form-item ref="rootDiskControllerType" name="rootDiskControllerType" :label="$t('label.rootdiskcontrollertype')">
              <a-select
                v-model:value="form.rootDiskControllerType"
                :loading="rootDisk.loading"
                :placeholder="$t('label.rootdiskcontrollertype')"
                showSearch
                optionFilterProp="label"
                :filterOption="(input, option) => {
                  return option.children[0].children.toLowerCase().indexOf(input.toLowerCase()) >= 0
                }" >
                <a-select-option v-for="opt in rootDisk.opts" :key="opt.id">
                  {{ opt.name || opt.description }}
                </a-select-option>
              </a-select>
            </a-form-item>
          </a-col>
          <a-col :md="24" :lg="12" v-if="hyperVMWShow && !deployasis">
            <a-form-item :label="$t('label.nicadaptertype')" name="nicadaptertype" ref="nicadaptertype">
              <a-select
                v-model:value="form.nicAdapterType"
                showSearch
                optionFilterProp="label"
                :filterOption="(input, option) => {
                  return option.children[0].children.toLowerCase().indexOf(input.toLowerCase()) >= 0
                }"
                :placeholder="$t('label.nicadaptertype')">
                <a-select-option v-for="opt in nicAdapterType.opts" :key="opt.id">
                  {{ opt.name || opt.description }}
                </a-select-option>
              </a-select>
            </a-form-item>
          </a-col>
        </a-row>
        <a-form-item
          :label="$t('label.keyboardtype')"
          v-if="hyperVMWShow && !deployasis"
          name="keyboardType"
          ref="keyboardType">
          <a-select
            v-model:value="form.keyboardType"
            showSearch
            optionFilterProp="label"
            :filterOption="(input, option) => {
              return option.children[0].children.toLowerCase().indexOf(input.toLowerCase()) >= 0
            }"
            :placeholder="$t('label.keyboard')">
            <a-select-option v-for="opt in keyboardType.opts" :key="opt.id">
              {{ opt.name || opt.description }}
            </a-select-option>
          </a-select>
        </a-form-item>
        <a-form-item
          name="ostypeid"
          ref="ostypeid"
          :label="$t('label.ostypeid')"
          v-if="!hyperVMWShow || (hyperVMWShow && !deployasis)">
          <a-select
            showSearch
            optionFilterProp="label"
            :filterOption="(input, option) => {
              return option.children[0].children.toLowerCase().indexOf(input.toLowerCase()) >= 0
            }"
            v-model:value="form.ostypeid"
            :loading="osTypes.loading"
            :placeholder="apiParams.ostypeid.description">
            <a-select-option v-for="opt in osTypes.opts" :key="opt.id">
              {{ opt.name || opt.description }}
            </a-select-option>
          </a-select>
        </a-form-item>
        <a-row :gutter="12">
          <a-col :md="24" :lg="24">
            <a-form-item ref="groupenabled" name="groupenabled">
              <a-checkbox-group
                v-model:value="form.groupenabled"
                style="width: 100%;"
              >
                <a-row>
                  <a-col :span="12">
                    <a-checkbox value="isextractable">
                      {{ $t('label.isextractable') }}
                    </a-checkbox>
                  </a-col>
                  <a-col :span="12">
                    <a-checkbox value="passwordenabled">
                      {{ $t('label.passwordenabled') }}
                    </a-checkbox>
                  </a-col>
                  <a-col :span="12">
                    <a-checkbox value="isdynamicallyscalable">
                      {{ $t('label.isdynamicallyscalable') }}
                    </a-checkbox>
                  </a-col>
                  <a-col :span="12">
                    <a-checkbox value="requireshvm">
                      {{ $t('label.requireshvm') }}
                    </a-checkbox>
                  </a-col>
                  <a-col :span="12" v-if="isAdminRole">
                    <a-checkbox value="isfeatured">
                      {{ $t('label.isfeatured') }}
                    </a-checkbox>
                  </a-col>
                  <a-col :span="12" v-if="isAdminRole || $store.getters.features.userpublictemplateenabled">
                    <a-checkbox value="ispublic">
                      {{ $t('label.ispublic') }}
                    </a-checkbox>
                  </a-col>
                  <a-col :span="12" v-if="isAdminRole">
                    <a-checkbox value="isrouting">
                      {{ $t('label.isrouting') }}
                    </a-checkbox>
                  </a-col>
                </a-row>
              </a-checkbox-group>
            </a-form-item>
          </a-col>
        </a-row>

        <div :span="24" class="action-button">
          <a-button @click="closeAction">{{ $t('label.cancel') }}</a-button>
          <a-button :loading="loading" ref="submit" type="primary" @click="handleSubmit">{{ $t('label.ok') }}</a-button>
        </div>
      </a-form>
    </a-spin>
  </div>
</template>

<script>
import { ref, reactive, toRaw } from 'vue'
import { api } from '@/api'
import store from '@/store'
import { axios } from '../../utils/request'
import ResourceIcon from '@/components/view/ResourceIcon'

export default {
  name: 'RegisterOrUploadTemplate',
  props: {
    resource: {
      type: Object,
      required: true
    },
    action: {
      type: Object,
      required: true
    }
  },
  components: {
    ResourceIcon
  },
  data () {
    return {
      uploadPercentage: 0,
      uploading: false,
      fileList: [],
      zones: {},
      defaultZone: '',
      hyperVisor: {},
      rootDisk: {},
      nicAdapterType: {},
      keyboardType: {},
      format: {},
      osTypes: {},
      defaultOsType: '',
      defaultOsId: null,
      hyperKVMShow: false,
      hyperXenServerShow: false,
      hyperVMWShow: false,
      selectedFormat: '',
      deployasis: false,
      zoneError: '',
      loading: false,
      rootAdmin: 'Admin',
      allowed: false,
      allowDirectDownload: false,
      uploadParams: null,
      currentForm: ['plus-outlined', 'PlusOutlined'].includes(this.action.currentAction.icon) ? 'Create' : 'Upload'
    }
  },
  beforeCreate () {
    this.apiParams = this.$getApiParams('registerTemplate')
  },
  created () {
    this.initForm()
    this.fetchData()
  },
  computed: {
    isAdminRole () {
      return this.$store.getters.userInfo.roletype === 'Admin'
    }
  },
  methods: {
    initForm () {
      this.formRef = ref()
      this.form = reactive({
        deployasis: false,
        groupenabled: ['requireshvm']
      })
      this.rules = reactive({
        url: [{ required: true, message: this.$t('message.error.required.input') }],
        file: [{ required: true, message: this.$t('message.error.required.input') }],
        name: [{ required: true, message: this.$t('message.error.required.input') }],
        displaytext: [{ required: true, message: this.$t('message.error.required.input') }],
        zoneids: [
          { type: 'array', required: true, message: this.$t('message.error.select') },
          {
            validator: this.validZone
          }
        ],
        zoneid: [{ required: true, message: this.$t('message.error.select') }],
        hypervisor: [{ type: 'number', required: true, message: this.$t('message.error.select') }],
        format: [{ required: true, message: this.$t('message.error.select') }],
        checksum: [{ required: true, message: this.$t('message.error.required.input') }],
        rootDiskControllerType: [{ required: true, message: this.$t('message.error.select') }],
        ostypeid: [{ required: true, message: this.$t('message.error.select') }],
        groupenabled: [{ type: 'array' }]
      })
      console.log(this.form)
    },
    fetchData () {
      this.fetchZone()
      this.fetchOsTypes()
      if (Object.prototype.hasOwnProperty.call(store.getters.apis, 'listConfigurations')) {
        if (this.allowed && this.hyperXenServerShow) {
          this.fetchXenServerProvider()
        }
      }
    },
    handleFormChange (e) {
      this.currentForm = e.target.value
    },
    handleRemove (file) {
      const index = this.fileList.indexOf(file)
      const newFileList = this.fileList.slice()
      newFileList.splice(index, 1)
      this.fileList = newFileList
      this.form.file = undefined
    },
    beforeUpload (file) {
      this.fileList = [file]
      this.form.file = file
      return false
    },
    handleUpload () {
      const { fileList } = this
      const formData = new FormData()
      fileList.forEach(file => {
        formData.append('files[]', file)
      })
      this.uploadPercentage = 0
      axios.post(this.uploadParams.postURL,
        formData,
        {
          headers: {
            'Content-Type': 'multipart/form-data',
            'X-signature': this.uploadParams.signature,
            'X-expires': this.uploadParams.expires,
            'X-metadata': this.uploadParams.metadata
          },
          onUploadProgress: (progressEvent) => {
            this.uploadPercentage = Number(parseFloat(100 * progressEvent.loaded / progressEvent.total).toFixed(1))
          },
          timeout: 86400000
        }).then((json) => {
        this.$notification.success({
          message: this.$t('message.success.upload'),
          description: this.$t('message.success.upload.template.description')
        })
        this.$emit('refresh-data')
        this.closeAction()
      }).catch(e => {
        this.$notification.error({
          message: this.$t('message.upload.failed'),
          description: `${this.$t('message.upload.template.failed.description')} -  ${e}`,
          duration: 0
        })
      })
    },
    fetchZone () {
      const params = {}
      let listZones = []
      params.listAll = true
      params.showicon = true
      this.allowed = false

      if (store.getters.userInfo.roletype === this.rootAdmin && this.currentForm === 'Create') {
        this.allowed = true
        listZones.push({
          id: this.$t('label.all.zone'),
          name: this.$t('label.all.zone')
        })
      }

      this.zones.loading = true
      this.zones.opts = []

      api('listZones', params).then(json => {
        const listZonesResponse = json.listzonesresponse.zone
        listZones = listZones.concat(listZonesResponse)
        this.zones.opts = listZones
      }).finally(() => {
        this.form.zoneid = (this.zones.opts && this.zones.opts[1]) ? this.zones.opts[1].id : ''
        this.zones.loading = false
        this.fetchHyperVisor({ zoneid: this.form.zoneid })
      })
    },
    fetchHyperVisor (params) {
      this.hyperVisor.loading = true
      let listhyperVisors = this.hyperVisor.opts || []

      api('listHypervisors', params).then(json => {
        const listResponse = json.listhypervisorsresponse.hypervisor || []
        if (listResponse) {
          listhyperVisors = listhyperVisors.concat(listResponse)
        }
        if (this.currentForm !== 'Upload') {
          listhyperVisors.push({
            name: 'Any'
          })
        }
        this.hyperVisor.opts = listhyperVisors
      }).finally(() => {
        this.hyperVisor.loading = false
      })
    },
    fetchOsTypes () {
      const params = {}
      params.listAll = true

      this.osTypes.opts = []
      this.osTypes.loading = true

      api('listOsTypes', params).then(json => {
        const listOsTypes = json.listostypesresponse.ostype
        this.osTypes.opts = listOsTypes
        this.defaultOsType = this.osTypes.opts[1].description
        this.defaultOsId = this.osTypes.opts[1].id
      }).finally(() => {
        this.osTypes.loading = false
      })
    },
    fetchXenServerProvider () {
      const params = {}
      params.name = 'xenserver.pvdriver.version'

      this.form.xenserverToolsVersion61plus = true

      api('listConfigurations', params).then(json => {
        if (json.listconfigurationsresponse.configuration !== null && json.listconfigurationsresponse.configuration[0].value !== 'xenserver61') {
          this.form.xenserverToolsVersion61plus = false
        }
      })
    },
    fetchRootDisk (hyperVisor) {
      const controller = []
      this.rootDisk.opts = []

      if (hyperVisor === 'KVM') {
        controller.push({
          id: '',
          description: ''
        })
        controller.push({
          id: 'ide',
          description: 'ide'
        })
        controller.push({
          id: 'osdefault',
          description: 'osdefault'
        })
        controller.push({
          id: 'scsi',
          description: 'scsi'
        })
        controller.push({
          id: 'virtio',
          description: 'virtio'
        })
      } else if (hyperVisor === 'VMware') {
        controller.push({
          id: '',
          description: ''
        })
        controller.push({
          id: 'scsi',
          description: 'scsi'
        })
        controller.push({
          id: 'ide',
          description: 'ide'
        })
        controller.push({
          id: 'osdefault',
          description: 'osdefault'
        })
        controller.push({
          id: 'pvscsi',
          description: 'pvscsi'
        })
        controller.push({
          id: 'lsilogic',
          description: 'lsilogic'
        })
        controller.push({
          id: 'lsisas1068',
          description: 'lsilogicsas'
        })
        controller.push({
          id: 'buslogic',
          description: 'buslogic'
        })
      }

      this.rootDisk.opts = controller
    },
    fetchNicAdapterType () {
      const nicAdapterType = []
      nicAdapterType.push({
        id: '',
        description: ''
      })
      nicAdapterType.push({
        id: 'E1000',
        description: 'E1000'
      })
      nicAdapterType.push({
        id: 'PCNet32',
        description: 'PCNet32'
      })
      nicAdapterType.push({
        id: 'Vmxnet2',
        description: 'Vmxnet2'
      })
      nicAdapterType.push({
        id: 'Vmxnet3',
        description: 'Vmxnet3'
      })

      this.nicAdapterType.opts = nicAdapterType
    },
    fetchKeyboardType () {
      const keyboardType = []
      const keyboardOpts = this.$config.keyboardOptions || {}
      keyboardType.push({
        id: '',
        description: ''
      })

      Object.keys(keyboardOpts).forEach(keyboard => {
        keyboardType.push({
          id: keyboard,
          description: this.$t(keyboardOpts[keyboard])
        })
      })

      this.keyboardType.opts = keyboardType
    },
    fetchFormat (hyperVisor) {
      const format = []

      switch (hyperVisor) {
        case 'Hyperv':
          format.push({
            id: 'VHD',
            description: 'VHD'
          })
          format.push({
            id: 'VHDX',
            description: 'VHDX'
          })
          break
        case 'KVM':
          this.hyperKVMShow = true
          format.push({
            id: 'QCOW2',
            description: 'QCOW2'
          })
          format.push({
            id: 'RAW',
            description: 'RAW'
          })
          format.push({
            id: 'VHD',
            description: 'VHD'
          })
          format.push({
            id: 'VMDK',
            description: 'VMDK'
          })
          break
        case 'XenServer':
          this.hyperXenServerShow = true
          format.push({
            id: 'VHD',
            description: 'VHD'
          })
          break
        case 'Simulator':
          format.push({
            id: 'VHD',
            description: 'VHD'
          })
          break
        case 'VMware':
          this.hyperVMWShow = true
          format.push({
            id: 'OVA',
            description: 'OVA'
          })
          break
        case 'BareMetal':
          format.push({
            id: 'BareMetal',
            description: 'BareMetal'
          })
          break
        case 'Ovm':
          format.push({
            id: 'RAW',
            description: 'RAW'
          })
          break
        case 'LXC':
          format.push({
            id: 'TAR',
            description: 'TAR'
          })
          break
        default:
          break
      }
      this.format.opts = format
    },
    handlerSelectZone (value) {
      if (!Array.isArray(value)) {
        value = [value]
      }
      this.hyperVisor.opts = []

      if (this.zoneError !== '') {
        return
      }

      const arrSelectReset = ['hypervisor', 'format', 'rootDiskControllerType', 'nicAdapterType', 'keyboardType']
      this.resetSelect(arrSelectReset)

      const params = {}

      if (value.includes(this.$t('label.all.zone'))) {
        params.listAll = true
        this.fetchHyperVisor(params)
        return
      }

      for (let i = 0; i < value.length; i++) {
        const zoneSelected = this.zones.opts.filter(zone => zone.id === value[i])

        if (zoneSelected.length > 0) {
          params.zoneid = zoneSelected[0].id
          this.fetchHyperVisor(params)
        }
      }
    },
    handlerSelectHyperVisor (value) {
      const hyperVisor = this.hyperVisor.opts[value].name
      const arrSelectReset = ['format', 'rootDiskControllerType', 'nicAdapterType', 'keyboardType']

      this.hyperXenServerShow = false
      this.hyperVMWShow = false
      this.hyperKVMShow = false
      this.deployasis = false
      this.allowDirectDownload = false

      this.resetSelect(arrSelectReset)
      this.fetchFormat(hyperVisor)
      this.fetchRootDisk(hyperVisor)
      this.fetchNicAdapterType()
      this.fetchKeyboardType()

      this.form.rootDiskControllerType = this.rootDisk.opts.length > 0 ? 'osdefault' : ''
    },
    handleSubmit (e) {
      e.preventDefault()
      if (this.loading) return
      this.formRef.value.validate().then(() => {
        if (this.currentForm === 'Create') {
          delete this.form.zoneid
        } else {
          delete this.form.zoneids
        }
        const values = toRaw(this.form)
        let params = {}
        for (const key in values) {
          const input = values[key]

          if (input === undefined) {
            continue
          }
          if (key === 'file') {
            continue
          }

          if (key === 'zoneids') {
            if (input.length === 1 && input[0] === this.$t('label.all.zone')) {
              params.zoneids = '-1'
              continue
            }
            params[key] = input.join()
          } else if (key === 'hypervisor') {
            params[key] = this.hyperVisor.opts[input].name
          } else if (key === 'groupenabled') {
            for (const index in input) {
              const name = input[index]
              params[name] = true
            }
          } else {
            const formattedDetailData = {}
            switch (key) {
              case 'rootDiskControllerType':
                formattedDetailData['details[0].rootDiskController'] = input
                break
              case 'nicAdapterType':
                formattedDetailData['details[0].nicAdapter'] = input
                break
              case 'keyboardType':
                formattedDetailData['details[0].keyboard'] = input
                break
              case 'xenserverToolsVersion61plus':
                formattedDetailData['details[0].hypervisortoolsversion'] = input
                break
            }

            if (Object.keys(formattedDetailData).length > 0) {
              params = Object.assign({}, params, formattedDetailData)
            } else {
              params[key] = input
            }
          }
        }
        if (!('requireshvm' in params)) { // handled as default true by API
          params.requireshvm = false
        }
        if (this.currentForm === 'Create') {
          this.loading = true
          api('registerTemplate', params).then(json => {
            this.$notification.success({
              message: this.$t('label.register.template'),
              description: `${this.$t('message.success.register.template')} ${params.name}`
            })
            this.$emit('refresh-data')
            this.closeAction()
          }).catch(error => {
            this.$notifyError(error)
          }).finally(() => {
            this.loading = false
          })
        } else {
          this.loading = true
          if (this.fileList.length > 1) {
            this.$notification.error({
              message: this.$t('message.error.upload.template'),
              description: this.$t('message.error.upload.template.description'),
              duration: 0
            })
          }
          api('getUploadParamsForTemplate', params).then(json => {
            this.uploadParams = (json.postuploadtemplateresponse && json.postuploadtemplateresponse.getuploadparams) ? json.postuploadtemplateresponse.getuploadparams : ''
            this.handleUpload()
          }).catch(error => {
            this.$notifyError(error)
          }).finally(() => {
            this.loading = false
          })
        }
      }).catch(error => {
        this.formRef.value.scrollToField(error.errorFields[0].name)
      })
    },
    handleChangeDirect (checked) {
      this.allowDirectDownload = checked
    },
    async validZone (rule, value) {
      if (!value || value.length === 0) {
        return Promise.resolve()
      }
      const allZoneExists = value.filter(zone => zone === this.$t('label.all.zone'))
      this.zoneError = ''

      if (allZoneExists.length > 0 && value.length > 1) {
        this.zoneError = 'error'
        return Promise.reject(this.$t('message.error.zone.combined'))
      }

      return Promise.resolve()
    },
    closeAction () {
      this.$emit('close-action')
    },
    resetSelect (arrSelectReset) {
      arrSelectReset.forEach(name => {
        this.form[name] = undefined
      })
    }
  }
}
</script>

<style scoped lang="less">
  .form-layout {
    width: 80vw;

    @media (min-width: 700px) {
      width: 550px;
    }
  }
</style><|MERGE_RESOLUTION|>--- conflicted
+++ resolved
@@ -26,16 +26,10 @@
     </span>
     <a-spin :spinning="loading" v-else>
       <a-form
-<<<<<<< HEAD
-        v-ctrl-enter="handleSubmit"
         :ref="formRef"
         :model="form"
         :rules="rules"
         @finish="handleSubmit"
-=======
-        :form="form"
-        @submit="handleSubmit"
->>>>>>> 1484f5a4
         layout="vertical">
         <div v-if="currentForm === 'Create'">
           <a-form-item :label="$t('label.url')" name="url" ref="url">
