--- conflicted
+++ resolved
@@ -42,13 +42,8 @@
         </a-form-item>
 
         <div :span="24" class="action-button">
-<<<<<<< HEAD
           <a-button @click="closeAction">{{ $t('label.cancel') }}</a-button>
-          <a-button :loading="loading" type="primary" @click="handleSubmit">{{ $t('label.ok') }}</a-button>
-=======
-          <a-button @click="closeAction">{{ this.$t('label.cancel') }}</a-button>
-          <a-button :loading="loading" ref="submit" type="primary" @click="handleSubmit">{{ this.$t('label.ok') }}</a-button>
->>>>>>> 2bbc7817
+          <a-button :loading="loading" ref="submit" type="primary" @click="handleSubmit">{{ $t('label.ok') }}</a-button>
         </div>
       </a-form>
     </a-spin>
@@ -120,19 +115,11 @@
     isObjectEmpty (obj) {
       return !(obj !== null && obj !== undefined && Object.keys(obj).length > 0 && obj.constructor === Object)
     },
-<<<<<<< HEAD
-    handleSubmit () {
-      this.formRef.value.validate().then(() => {
-        const values = toRaw(this.form)
-=======
     handleSubmit (e) {
       e.preventDefault()
       if (this.loading) return
-      this.form.validateFields((err, values) => {
-        if (err) {
-          return
-        }
->>>>>>> 2bbc7817
+      this.formRef.value.validate().then(() => {
+        const values = toRaw(this.form)
         this.loading = true
         const params = {
           id: this.resource.id
