--- conflicted
+++ resolved
@@ -70,16 +70,7 @@
     }
   },
   beforeCreate () {
-<<<<<<< HEAD
-    this.apiConfig = this.$store.getters.apis.updateKubernetesSupportedVersion || {}
-    this.apiParams = {}
-    this.apiConfig.params.forEach(param => {
-      this.apiParams[param.name] = param
-    })
-=======
-    this.form = this.$form.createForm(this)
     this.apiParams = this.$getApiParams('updateKubernetesSupportedVersion')
->>>>>>> 446337b4
   },
   created () {
     this.states = [
