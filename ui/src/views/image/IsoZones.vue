// Licensed to the Apache Software Foundation (ASF) under one
// or more contributor license agreements.  See the NOTICE file
// distributed with this work for additional information
// regarding copyright ownership.  The ASF licenses this file
// to you under the Apache License, Version 2.0 (the
// "License"); you may not use this file except in compliance
// with the License.  You may obtain a copy of the License at
//
//   http://www.apache.org/licenses/LICENSE-2.0
//
// Unless required by applicable law or agreed to in writing,
// software distributed under the License is distributed on an
// "AS IS" BASIS, WITHOUT WARRANTIES OR CONDITIONS OF ANY
// KIND, either express or implied.  See the License for the
// specific language governing permissions and limitations
// under the License.

<template>
  <div>
    <a-button
      v-if="(('deleteIso' in $store.getters.apis) && this.selectedItems.length > 0)"
      type="primary"
      :danger="true"
      style="width: 100%; margin-bottom: 15px"
      @click="bulkActionConfirmation()">
      <template #icon><delete-outlined /></template>
      {{ $t(message.title) }}
    </a-button>
    <a-table
      size="small"
      style="overflow-y: auto"
      :loading="loading || fetchLoading"
      :columns="columns"
      :dataSource="dataSource"
      :pagination="false"
      :rowSelection="{selectedRowKeys: selectedRowKeys, onChange: onSelectChange}"
      :rowKey="record => record.zoneid">
<<<<<<< HEAD
      <template #isready="{ record }">
=======
      <div slot="zonename" slot-scope="text, record">
        <span v-if="fetchZoneIcon(record.zoneid)">
          <resource-icon :image="zoneIcon" size="1x" style="margin-right: 5px"/>
        </span>
        <a-icon v-else type="global" style="margin-right: 5px" />
        <span> {{ record.zonename }} </span>
      </div>
      <div slot="isready" slot-scope="text, record">
>>>>>>> 981dac7b
        <span v-if="record.isready">{{ $t('label.yes') }}</span>
        <span v-else>{{ $t('label.no') }}</span>
      </template>
      <template #action="{ record }">
        <span style="margin-right: 5px">
          <tooltip-button
            :tooltip="$t('label.action.copy.iso')"
            :disabled="!('copyIso' in $store.getters.apis && record.isready)"
            icon="copy-outlined"
            :loading="copyLoading"
            @click="showCopyIso(record)" />
        </span>
        <span style="margin-right: 5px">
          <a-popconfirm
            v-if="'deleteIso' in $store.getters.apis"
            placement="topRight"
            :title="$t('message.action.delete.iso')"
            :ok-text="$t('label.yes')"
            :cancel-text="$t('label.no')"
            :loading="deleteLoading"
            @confirm="deleteIso(record)"
          >
            <tooltip-button
              :tooltip="$t('label.action.delete.iso')"
              type="primary"
              :danger="true"
              icon="delete-outlined" />
          </a-popconfirm>
        </span>
      </template>
    </a-table>
    <a-pagination
      class="row-element"
      size="small"
      :current="page"
      :pageSize="pageSize"
      :total="itemCount"
      :showTotal="total => `${$t('label.total')} ${total} ${$t('label.items')}`"
      :pageSizeOptions="['10', '20', '40', '80', '100']"
      @change="handleChangePage"
      @showSizeChange="handleChangePageSize"
      showSizeChanger>
      <template #buildOptionText="props">
        <span>{{ props.value }} / {{ $t('label.page') }}</span>
      </template>
    </a-pagination>

    <a-modal
      v-if="'copyIso' in $store.getters.apis"
      style="top: 20px;"
      :title="$t('label.action.copy.iso')"
      :visible="showCopyActionForm"
      :closable="true"
      :maskClosable="false"
      :footer="null"
      :confirmLoading="copyLoading"
      @cancel="onCloseCopyForm"
      centered>
      <a-spin :spinning="copyLoading" @finish="handleCopyIsoSubmit">
        <a-form
          :ref="formRef"
          :model="form"
          :rules="rules"
          layout="vertical">
          v-ctrl-enter="handleCopyIsoSubmit">
          <a-form-item ref="zoneid" name="zoneid" :label="$t('label.zoneid')">
            <a-select
              id="zone-selection"
              mode="multiple"
              :placeholder="$t('label.select.zones')"
              v-model:value="form.zoneid"
              showSearch
              optionFilterProp="label"
              :filterOption="(input, option) => {
                return option.children[0].children.toLowerCase().indexOf(input.toLowerCase()) >= 0
              }"
              :loading="zoneLoading"
              v-focus="true">
              <a-select-option v-for="zone in zones" :key="zone.id">
                <span v-if="zone.icon && zone.icon.base64image">
                  <resource-icon :image="zone.icon.base64image" size="1x" style="margin-right: 5px"/>
                </span>
                <a-icon v-else type="global" style="margin-right: 5px" />
                {{ zone.name }}
              </a-select-option>
            </a-select>
          </a-form-item>

          <div :span="24" class="action-button">
            <a-button @click="onCloseCopyForm">{{ $t('label.cancel') }}</a-button>
            <a-button type="primary" ref="submit" @click="handleCopyIsoSubmit">{{ $t('label.ok') }}</a-button>
          </div>
        </a-form>
      </a-spin>
    </a-modal>
    <bulk-action-view
      v-if="showConfirmationAction || showGroupActionModal"
      :showConfirmationAction="showConfirmationAction"
      :showGroupActionModal="showGroupActionModal"
      :items="dataSource"
      :selectedRowKeys="selectedRowKeys"
      :selectedItems="selectedItems"
      :columns="columns"
      :selectedColumns="selectedColumns"
      action="deleteIso"
      :loading="loading"
      :message="message"
      @group-action="deleteIsos"
      @handle-cancel="handleCancel"
      @close-modal="closeModal" />
  </div>
</template>

<script>
import { ref, reactive, toRaw } from 'vue'
import { api } from '@/api'
import TooltipButton from '@/components/widgets/TooltipButton'
import OsLogo from '@/components/widgets/OsLogo'
import ResourceIcon from '@/components/view/ResourceIcon'
import BulkActionView from '@/components/view/BulkActionView'
import eventBus from '@/config/eventBus'

export default {
  name: 'IsoZones',
  components: {
    TooltipButton,
    OsLogo,
    ResourceIcon,
    BulkActionView
  },
  props: {
    resource: {
      type: Object,
      required: true
    },
    loading: {
      type: Boolean,
      default: false
    }
  },
  data () {
    return {
      columns: [],
      dataSource: [],
      page: 1,
      pageSize: 10,
      itemCount: 0,
      fetchLoading: false,
      showCopyActionForm: false,
      currentRecord: {},
      zones: [],
      zoneLoading: false,
      copyLoading: false,
      deleteLoading: false,
      selectedRowKeys: [],
      showGroupActionModal: false,
      selectedItems: [],
      selectedColumns: [],
      filterColumns: ['Status', 'Ready'],
      showConfirmationAction: false,
      message: {
        title: this.$t('label.action.bulk.delete.isos'),
        confirmMessage: this.$t('label.confirm.delete.isos')
      },
      modalWidth: '30vw'
    }
  },
  beforeCreate () {
    this.apiParams = this.$getApiParams('copyIso')
  },
  created () {
    this.initForm()
    this.columns = [
      {
        title: this.$t('label.zonename'),
        dataIndex: 'zonename',
        scopedSlots: { customRender: 'zonename' }
      },
      {
        title: this.$t('label.status'),
        dataIndex: 'status'
      },
      {
        title: this.$t('label.isready'),
        dataIndex: 'isready',
        slots: { customRender: 'isready' }
      }
    ]
    if (this.isActionPermitted()) {
      this.columns.push({
        title: '',
        dataIndex: 'action',
        fixed: 'right',
        width: 100,
        slots: { customRender: 'action' }
      })
    }

    const userInfo = this.$store.getters.userInfo
    if (!['Admin'].includes(userInfo.roletype) &&
      (userInfo.account !== this.resource.account || userInfo.domain !== this.resource.domain)) {
      this.columns = this.columns.filter(col => { return col.dataIndex !== 'status' })
    }
    this.fetchData()
  },
  watch: {
    loading (newData, oldData) {
      if (!newData) {
        this.fetchData()
      }
    }
  },
  methods: {
    initForm () {
      this.formRef = ref()
      this.form = reactive({})
      this.rules = reactive({
        zoneid: [{ type: 'array', required: true, message: this.$t('message.error.select') }]
      })
    },
    fetchData () {
      const params = {}
      params.id = this.resource.id
      params.isofilter = 'executable'
      params.listall = true
      params.page = this.page
      params.pagesize = this.pageSize

      this.dataSource = []
      this.itemCount = 0
      this.fetchLoading = true
      api('listIsos', params).then(json => {
        this.dataSource = json.listisosresponse.iso || []
        this.itemCount = json.listisosresponse.count || 0
      }).catch(error => {
        this.$notifyError(error)
      }).finally(() => {
        this.fetchLoading = false
      })
      this.fetchZoneData()
    },
    fetchZoneIcon (zoneid) {
      const zoneItem = this.zones.filter(zone => zone.id === zoneid)
      if (zoneItem?.[0]?.icon?.base64image) {
        this.zoneIcon = zoneItem[0].icon.base64image
        return true
      }
      return false
    },
    handleChangePage (page, pageSize) {
      this.page = page
      this.pageSize = pageSize
      this.fetchData()
    },
    handleChangePageSize (currentPage, pageSize) {
      this.page = currentPage
      this.pageSize = pageSize
      this.fetchData()
    },
    isActionPermitted () {
      return (['Admin'].includes(this.$store.getters.userInfo.roletype) || // If admin or owner or belongs to current project
        (this.resource.domainid === this.$store.getters.userInfo.domainid && this.resource.account === this.$store.getters.userInfo.account) ||
        (this.resource.domainid === this.$store.getters.userInfo.domainid && this.resource.projectid && this.$store.getters.project && this.$store.getters.project.id && this.resource.projectid === this.$store.getters.project.id)) &&
        (this.resource.isready || !this.resource.status || this.resource.status.indexOf('Downloaded') === -1) && // Iso is ready or downloaded
        this.resource.account !== 'system'
    },
    setSelection (selection) {
      this.selectedRowKeys = selection
      this.$emit('selection-change', this.selectedRowKeys)
      this.selectedItems = (this.dataSource.filter(function (item) {
        return selection.indexOf(item.zoneid) !== -1
      }))
    },
    resetSelection () {
      this.setSelection([])
    },
    onSelectChange (selectedRowKeys, selectedRows) {
      this.setSelection(selectedRowKeys)
    },
    bulkActionConfirmation () {
      this.showConfirmationAction = true
      this.selectedColumns = this.columns.filter(column => {
        return !this.filterColumns.includes(column.title)
      })
      this.selectedItems = this.selectedItems.map(v => ({ ...v, status: 'InProgress' }))
    },
    handleCancel () {
      eventBus.emit('update-bulk-job-status', this.selectedItems, false)
      this.showGroupActionModal = false
      this.selectedItems = []
      this.selectedColumns = []
      this.selectedRowKeys = []
      this.fetchData()
      if (this.dataSource.length === 0) {
        this.$router.go(-1)
      }
    },
    deleteIsos (e) {
      this.showConfirmationAction = false
      this.selectedColumns.splice(0, 0, {
        dataIndex: 'status',
        title: this.$t('label.operation.status'),
        scopedSlots: { customRender: 'status' },
        filters: [
          { text: 'In Progress', value: 'InProgress' },
          { text: 'Success', value: 'success' },
          { text: 'Failed', value: 'failed' }
        ]
      })
      if (this.selectedRowKeys.length > 0) {
        this.showGroupActionModal = true
      }
      for (const iso of this.selectedItems) {
        this.deleteIso(iso)
      }
    },
    deleteIso (record) {
      const params = {
        id: record.id,
        zoneid: record.zoneid
      }
      this.deleteLoading = true
      api('deleteIso', params).then(json => {
        const jobId = json.deleteisoresponse.jobid
        eventBus.emit('update-job-details', jobId, null)
        const singleZone = (this.dataSource.length === 1)
        this.$pollJob({
          jobId,
          title: this.$t('label.action.delete.iso'),
          description: this.resource.name,
          successMethod: result => {
            if (singleZone) {
              if (this.selectedItems.length === 0) {
                this.$router.go(-1)
              }
            } else {
              if (this.selectedItems.length === 0) {
                this.fetchData()
              }
            }
            if (this.selectedItems.length > 0) {
              eventBus.emit('update-resource-state', this.selectedItems, record.zoneid, 'success')
            }
          },
          errorMethod: () => {
            if (this.selectedItems.length === 0) {
              this.fetchData()
            }
            if (this.selectedItems.length > 0) {
              eventBus.emit('update-resource-state', this.selectedItems, record.zoneid, 'failed')
            }
          },
          showLoading: !(this.selectedItems.length > 0 && this.showGroupActionModal),
          loadingMessage: `${this.$t('label.deleting.iso')} ${this.resource.name} ${this.$t('label.in.progress')}`,
          catchMessage: this.$t('error.fetching.async.job.result'),
          bulkAction: this.selectedItems.length > 0 && this.showGroupActionModal
        })
      }).catch(error => {
        this.$notifyError(error)
      }).finally(() => {
        this.deleteLoading = false
        this.fetchData()
      })
    },
    fetchZoneData () {
      this.zones = []
      this.zoneLoading = true
      api('listZones', { listall: true, showicon: true }).then(json => {
        const zones = json.listzonesresponse.zone || []
        this.zones = [...zones.filter((zone) => this.currentRecord.zoneid !== zone.id)]
      }).finally(() => {
        this.zoneLoading = false
      })
    },
    showCopyIso (record) {
      this.currentRecord = record
      this.form.zoneid = []
      this.fetchZoneData()
      this.showCopyActionForm = true
    },
    onCloseCopyForm () {
      this.currentRecord = {}
      this.showCopyActionForm = false
    },
    handleCopyIsoSubmit (e) {
      e.preventDefault()
      if (this.copyLoading) return
      this.formRef.value.validate().then(() => {
        const values = toRaw(this.form)
        const params = {
          id: this.currentRecord.id,
          sourcezoneid: this.currentRecord.zoneid,
          destzoneids: values.zoneid.join()
        }
        this.copyLoading = true
        api('copyIso', params).then(json => {
          const jobId = json.copytemplateresponse.jobid
          eventBus.emit('update-job-details', jobId, null)
          this.$pollJob({
            jobId,
            title: this.$t('label.action.copy.iso'),
            description: this.resource.name,
            successMethod: result => {
              this.fetchData()
            },
            errorMethod: () => this.fetchData(),
            loadingMessage: `${this.$t('label.action.copy.iso')} ${this.resource.name} ${this.$t('label.in.progress')}`,
            catchMessage: this.$t('error.fetching.async.job.result')
          })
        }).catch(error => {
          this.$notification.error({
            message: this.$t('message.request.failed'),
            description: (error.response && error.response.headers && error.response.headers['x-description']) || error.message
          })
        }).finally(() => {
          this.copyLoading = false
          this.$emit('refresh-data')
          this.onCloseCopyForm()
          this.fetchData()
        })
      })
    },
    closeModal () {
      this.showConfirmationAction = false
    }
  }
}
</script>

<style lang="less" scoped>
.row-element {
  margin-top: 15px;
  margin-bottom: 15px;
}
</style><|MERGE_RESOLUTION|>--- conflicted
+++ resolved
@@ -35,18 +35,14 @@
       :pagination="false"
       :rowSelection="{selectedRowKeys: selectedRowKeys, onChange: onSelectChange}"
       :rowKey="record => record.zoneid">
-<<<<<<< HEAD
-      <template #isready="{ record }">
-=======
-      <div slot="zonename" slot-scope="text, record">
+      <template #zonename="{record}">
         <span v-if="fetchZoneIcon(record.zoneid)">
           <resource-icon :image="zoneIcon" size="1x" style="margin-right: 5px"/>
         </span>
-        <a-icon v-else type="global" style="margin-right: 5px" />
+        <global-outlined v-else style="margin-right: 5px" />
         <span> {{ record.zonename }} </span>
-      </div>
-      <div slot="isready" slot-scope="text, record">
->>>>>>> 981dac7b
+      </template>
+      <template #isready="{ record }">
         <span v-if="record.isready">{{ $t('label.yes') }}</span>
         <span v-else>{{ $t('label.no') }}</span>
       </template>
@@ -129,7 +125,7 @@
                 <span v-if="zone.icon && zone.icon.base64image">
                   <resource-icon :image="zone.icon.base64image" size="1x" style="margin-right: 5px"/>
                 </span>
-                <a-icon v-else type="global" style="margin-right: 5px" />
+                <global-outlined v-else style="margin-right: 5px" />
                 {{ zone.name }}
               </a-select-option>
             </a-select>
@@ -223,7 +219,7 @@
       {
         title: this.$t('label.zonename'),
         dataIndex: 'zonename',
-        scopedSlots: { customRender: 'zonename' }
+        slots: { customRender: 'zonename' }
       },
       {
         title: this.$t('label.status'),
