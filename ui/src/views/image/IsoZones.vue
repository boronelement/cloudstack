--- conflicted
+++ resolved
@@ -152,16 +152,7 @@
     }
   },
   beforeCreate () {
-<<<<<<< HEAD
-    this.apiConfigParams = (this.$store.getters.apis.copyIso && this.$store.getters.apis.copyIso.params) || []
-    this.apiParams = {}
-    this.apiConfigParams.forEach(param => {
-      this.apiParams[param.name] = param
-    })
-=======
-    this.form = this.$form.createForm(this)
     this.apiParams = this.$getApiParams('copyIso')
->>>>>>> 446337b4
   },
   created () {
     this.initForm()
