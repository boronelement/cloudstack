--- conflicted
+++ resolved
@@ -55,13 +55,9 @@
             }"
             :loading="zoneLoading"
             :placeholder="apiParams.zoneid.description">
-<<<<<<< HEAD
             <a-select-option v-for="(opt, optIndex) in zones" :key="optIndex">
-=======
-            <a-select-option v-for="(opt, optIndex) in this.zones" :key="optIndex">
               <resource-icon v-if="opt.icon" :image="opt.icon.base64image" size="1x" style="margin-right: 5px"/>
-              <a-icon v-else type="global" style="margin-right: 5px"/>
->>>>>>> 981dac7b
+              <global-outlined v-else style="margin-right: 5px"/>
               {{ opt.name || opt.description }}
             </a-select-option>
           </a-select>
