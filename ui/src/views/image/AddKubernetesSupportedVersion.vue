--- conflicted
+++ resolved
@@ -19,59 +19,26 @@
   <div class="form-layout" v-ctrl-enter="handleSubmit">
     <a-spin :spinning="loading">
       <a-form
-<<<<<<< HEAD
         :ref="formRef"
         :model="form"
         :rules="rules"
         layout="vertical"
         @finish="handleSubmit">
         <a-form-item ref="semanticversion" name="semanticversion">
-          <template #label>
-            {{ $t('label.semanticversion') }}
-            <a-tooltip :title="apiParams.semanticversion.description">
-              <info-circle-outlined style="color: rgba(0,0,0,.45)" />
-            </a-tooltip>
-          </template>
-=======
-        :form="form"
-        @submit="handleSubmit"
-        layout="vertical">
-        <a-form-item>
           <tooltip-label slot="label" :title="$t('label.semanticversion')" :tooltip="apiParams.semanticversion.description"/>
->>>>>>> 2bbc7817
           <a-input
             v-model:value="form.semanticversion"
             :placeholder="apiParams.semanticversion.description"
             autoFocus />
         </a-form-item>
-<<<<<<< HEAD
         <a-form-item ref="name" name="name">
-          <template #label>
-            {{ $t('label.name') }}
-            <a-tooltip :title="apiParams.name.description">
-              <info-circle-outlined style="color: rgba(0,0,0,.45)" />
-            </a-tooltip>
-          </template>
-=======
-        <a-form-item>
           <tooltip-label slot="label" :title="$t('label.name')" :tooltip="apiParams.name.description"/>
->>>>>>> 2bbc7817
           <a-input
             v-model:value="form.name"
             :placeholder="$t('label.name')"/>
         </a-form-item>
-<<<<<<< HEAD
         <a-form-item ref="zoneid" name="zoneid">
-          <template #label>
-            {{ $t('label.zoneid') }}
-            <a-tooltip :title="apiParams.zoneid.description">
-              <info-circle-outlined style="color: rgba(0,0,0,.45)" />
-            </a-tooltip>
-          </template>
-=======
-        <a-form-item>
           <tooltip-label slot="label" :title="$t('label.zoneid')" :tooltip="apiParams.zoneid.description"/>
->>>>>>> 2bbc7817
           <a-select
             id="zone-selection"
             v-model:value="form.zoneid"
@@ -87,79 +54,34 @@
             </a-select-option>
           </a-select>
         </a-form-item>
-<<<<<<< HEAD
         <a-form-item ref="url" name="url">
-          <template #label>
-            {{ $t('label.url') }}
-            <a-tooltip :title="apiParams.url.description">
-              <info-circle-outlined style="color: rgba(0,0,0,.45)" />
-            </a-tooltip>
-          </template>
-=======
-        <a-form-item>
           <tooltip-label slot="label" :title="$t('label.url')" :tooltip="apiParams.url.description"/>
->>>>>>> 2bbc7817
           <a-input
             v-model:value="form.url"
             :placeholder="apiParams.url.description" />
         </a-form-item>
-<<<<<<< HEAD
         <a-form-item ref="checksum" name="checksum">
-          <template #label>
-            {{ $t('label.checksum') }}
-            <a-tooltip :title="apiParams.checksum.description">
-              <info-circle-outlined style="color: rgba(0,0,0,.45)" />
-            </a-tooltip>
-          </template>
-=======
-        <a-form-item>
           <tooltip-label slot="label" :title="$t('label.checksum')" :tooltip="apiParams.checksum.description"/>
->>>>>>> 2bbc7817
           <a-input
             v-model:value="form.checksum"
             :placeholder="apiParams.checksum.description" />
         </a-form-item>
-<<<<<<< HEAD
         <a-form-item ref="mincpunumber" name="mincpunumber">
-          <template #label>
-            {{ $t('label.mincpunumber') }}
-            <a-tooltip :title="apiParams.mincpunumber.description">
-              <info-circle-outlined style="color: rgba(0,0,0,.45)" />
-            </a-tooltip>
-          </template>
-=======
-        <a-form-item>
           <tooltip-label slot="label" :title="$t('label.mincpunumber')" :tooltip="apiParams.mincpunumber.description"/>
->>>>>>> 2bbc7817
           <a-input
             v-model:value="form.mincpunumber"
             :placeholder="apiParams.mincpunumber.description"/>
         </a-form-item>
-<<<<<<< HEAD
         <a-form-item ref="minmemory" name="minmemory">
-          <template #label>
-            {{ $t('label.minmemory') }}
-            <a-tooltip :title="apiParams.minmemory.description">
-              <info-circle-outlined style="color: rgba(0,0,0,.45)" />
-            </a-tooltip>
-          </template>
-=======
-        <a-form-item>
           <tooltip-label slot="label" :title="$t('label.minmemory')" :tooltip="apiParams.minmemory.description"/>
->>>>>>> 2bbc7817
           <a-input
             v-model:value="form.minmemory"
             :placeholder="apiParams.minmemory.description"/>
         </a-form-item>
 
         <div :span="24" class="action-button">
-<<<<<<< HEAD
           <a-button @click="closeAction">{{ $t('label.cancel') }}</a-button>
-          <a-button :loading="loading" type="primary" html-type="submit">{{ $t('label.ok') }}</a-button>
-=======
-          <a-button @click="closeAction">{{ this.$t('label.cancel') }}</a-button>
-          <a-button :loading="loading" ref="submit" type="primary" @click="handleSubmit">{{ this.$t('label.ok') }}</a-button>
->>>>>>> 2bbc7817
+          <a-button :loading="loading" ref="submit" type="primary" @click="handleSubmit">{{ $t('label.ok') }}</a-button>
         </div>
       </a-form>
     </a-spin>
@@ -259,19 +181,11 @@
         }
       })
     },
-<<<<<<< HEAD
-    handleSubmit () {
-      this.formRef.value.validate().then(() => {
-        const values = toRaw(this.form)
-=======
     handleSubmit (e) {
       e.preventDefault()
       if (this.loading) return
-      this.form.validateFields((err, values) => {
-        if (err) {
-          return
-        }
->>>>>>> 2bbc7817
+      this.formRef.value.validate().then(() => {
+        const values = toRaw(this.form)
         this.loading = true
         const params = {
           semanticversion: values.semanticversion,
