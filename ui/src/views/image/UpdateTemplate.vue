--- conflicted
+++ resolved
@@ -280,11 +280,7 @@
         displaytext: [{ required: true, message: this.$t('message.error.required.input') }],
         ostypeid: [{ required: true, message: this.$t('message.error.select') }]
       })
-<<<<<<< HEAD
-      const resourceFields = ['name', 'displaytext', 'architecture', 'passwordenabled', 'ostypeid', 'isdynamicallyscalable', 'userdataid', 'userdatapolicy']
-=======
       const resourceFields = ['name', 'displaytext', 'architecture', 'passwordenabled', 'ostypeid', 'isdynamicallyscalable', 'userdataid', 'userdatapolicy', 'forcks']
->>>>>>> f8fd8e03
       if (this.isAdmin) {
         resourceFields.push('templatetype')
         resourceFields.push('templatetag')
