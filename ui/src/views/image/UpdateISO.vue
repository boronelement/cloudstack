--- conflicted
+++ resolved
@@ -174,11 +174,7 @@
         displaytext: [{ required: true, message: this.$t('message.error.required.input') }],
         ostypeid: [{ required: true, message: this.$t('message.error.select') }]
       })
-<<<<<<< HEAD
-      const resourceFields = ['name', 'displaytext', 'passwordenabled', 'ostypeid', 'userdataid', 'userdatapolicy']
-=======
-      const resourceFields = ['name', 'displaytext', 'ostypeid', 'isdynamicallyscalable', 'userdataid', 'userdatapolicy']
->>>>>>> 57e67afd
+      const resourceFields = ['name', 'displaytext', 'passwordenabled', 'isdynamicallyscalable', 'ostypeid', 'userdataid', 'userdatapolicy']
 
       for (var field of resourceFields) {
         var fieldValue = this.resource[field]
