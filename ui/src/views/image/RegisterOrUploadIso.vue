--- conflicted
+++ resolved
@@ -29,7 +29,8 @@
         :rules="rules"
         @finish="handleSubmit"
         v-ctrl-enter="handleSubmit"
-        layout="vertical">
+        layout="vertical"
+        :scrollToFirstError="true">
         <a-form-item
           v-if="currentForm === 'Create'"
           ref="url"
@@ -303,20 +304,8 @@
     handleSubmit (e) {
       e.preventDefault()
       if (this.loading) return
-<<<<<<< HEAD
       this.formRef.value.validate().then(() => {
         const values = toRaw(this.form)
-=======
-      const options = {
-        scroll: {
-          offsetTop: 10
-        }
-      }
-      this.form.validateFieldsAndScroll(options, (err, values) => {
-        if (err) {
-          return
-        }
->>>>>>> d8004871
         const params = {}
         for (const key in values) {
           const input = values[key]
