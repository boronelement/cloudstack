// Licensed to the Apache Software Foundation (ASF) under one
// or more contributor license agreements.  See the NOTICE file
// distributed with this work for additional information
// regarding copyright ownership.  The ASF licenses this file
// to you under the Apache License, Version 2.0 (the
// "License"); you may not use this file except in compliance
// with the License.  You may obtain a copy of the License at
//
//   http://www.apache.org/licenses/LICENSE-2.0
//
// Unless required by applicable law or agreed to in writing,
// software distributed under the License is distributed on an
// "AS IS" BASIS, WITHOUT WARRANTIES OR CONDITIONS OF ANY
// KIND, either express or implied.  See the License for the
// specific language governing permissions and limitations
// under the License.

<template>
  <div
    class="form-layout"
    @keyup.ctrl.enter="handleSubmit">
    <span v-if="uploadPercentage > 0">
      <loading-outlined />
      {{ $t('message.upload.file.processing') }}
      <a-progress :percent="uploadPercentage" />
    </span>
    <a-spin :spinning="loading" v-else>
      <a-form
        :ref="formRef"
        :model="form"
        :rules="rules"
        @finish="handleSubmit"
        v-ctrl-enter="handleSubmit"
        layout="vertical">
        <a-form-item
          v-if="currentForm === 'Create'"
          ref="url"
          name="url">
          <template #label>
            <tooltip-label :title="$t('label.url')" :tooltip="apiParams.url.description"/>
          </template>
          <a-input
            v-focus="currentForm === 'Create'"
            v-model:value="form.url"
            :placeholder="apiParams.url.description" />
        </a-form-item>
        <a-form-item
          v-if="currentForm === 'Upload'"
          ref="file"
          name="file"
          :label="$t('label.templatefileupload')">
          <a-upload-dragger
            :multiple="false"
            :fileList="fileList"
            @remove="handleRemove"
            :beforeUpload="beforeUpload"
            v-model:value="form.file">
            <p class="ant-upload-drag-icon">
              <cloud-upload-outlined />
            </p>
            <p class="ant-upload-text" v-if="fileList.length === 0">
              {{ $t('label.volume.volumefileupload.description') }}
            </p>
          </a-upload-dragger>
        </a-form-item>
        <a-form-item ref="name" name="name">
          <template #label>
            <tooltip-label :title="$t('label.name')" :tooltip="apiParams.name.description"/>
          </template>
          <a-input
            v-model:value="form.name"
            :placeholder="apiParams.name.description"
            v-focus="currentForm !== 'Create'" />
        </a-form-item>
        <a-form-item ref="displaytext" name="displaytext">
          <template #label>
            <tooltip-label :title="$t('label.displaytext')" :tooltip="apiParams.displaytext.description"/>
          </template>
          <a-input
            v-model:value="form.displaytext"
            :placeholder="apiParams.displaytext.description" />
        </a-form-item>

        <a-form-item ref="directdownload" name="directdownload" v-if="allowed && currentForm !== 'Upload'">
          <template #label>
            <tooltip-label :title="$t('label.directdownload')" :tooltip="apiParams.directdownload.description"/>
          </template>
          <a-switch v-model:checked="form.directdownload"/>
        </a-form-item>

        <a-form-item ref="zoneid" name="zoneid">
          <template #label>
            <tooltip-label :title="$t('label.zoneid')" :tooltip="apiParams.zoneid.description"/>
          </template>
          <a-select
            v-model:value="form.zoneid"
            showSearch
            optionFilterProp="label"
            :filterOption="(input, option) => {
              return  option.label.toLowerCase().indexOf(input.toLowerCase()) >= 0
            }"
            :loading="zoneLoading"
            :placeholder="apiParams.zoneid.description">
            <a-select-option :value="opt.id" v-for="opt in zones" :key="opt.id" :label="opt.name || opt.description">
              <span>
                <resource-icon v-if="opt.icon" :image="opt.icon.base64image" size="1x" style="margin-right: 5px"/>
                <global-outlined v-else style="margin-right: 5px" />
                {{ opt.name || opt.description }}
              </span>
            </a-select-option>
          </a-select>
        </a-form-item>

<<<<<<< HEAD
        <a-form-item name="domainid" ref="domainid" v-if="'listDomains' in $store.getters.apis">
          <template #label>
            <tooltip-label :title="$t('label.domainid')" :tooltip="apiParams.domainid.description"/>
          </template>
          <a-select
            v-model:value="form.domainid"
            showSearch
            optionFilterProp="label"
            :filterOption="(input, option) => {
              return option.label.toLowerCase().indexOf(input.toLowerCase()) >= 0
            }"
            :loading="domainLoading"
            :placeholder="apiParams.domainid.description"
            @change="val => { handleDomainChange(val) }">
            <a-select-option v-for="(opt, optIndex) in this.domains" :key="optIndex" :label="opt.path || opt.name || opt.description" :value="opt.id">
              <span>
                <resource-icon v-if="opt && opt.icon" :image="opt.icon.base64image" size="1x" style="margin-right: 5px"/>
                <block-outlined v-else style="margin-right: 5px" />
                {{ opt.path || opt.name || opt.description }}
              </span>
            </a-select-option>
          </a-select>
        </a-form-item>
        <a-form-item name="account" ref="account" v-if="domainid">
          <template #label>
            <tooltip-label :title="$t('label.account')" :tooltip="apiParams.account.description"/>
          </template>
          <a-select
            v-model:value="form.account"
            showSearch
            optionFilterProp="label"
            :filterOption="(input, option) => {
              return option.value.toLowerCase().indexOf(input.toLowerCase()) >= 0
            }"
            :placeholder="apiParams.account.description"
            @change="val => { handleAccountChange(val) }">
            <a-select-option v-for="(acc, index) in accounts" :value="acc.name" :key="index">
              {{ acc.name }}
            </a-select-option>
          </a-select>
        </a-form-item>

        <a-form-item ref="bootable" name="bootable" :label="$t('label.bootable')">
=======
        <a-form-item ref="bootable" name="bootable">
          <template #label>
            <tooltip-label :title="$t('label.bootable')" :tooltip="apiParams.bootable.description"/>
          </template>
>>>>>>> 6d242176
          <a-switch v-model:checked="form.bootable" />
        </a-form-item>

        <a-form-item ref="ostypeid" name="ostypeid" v-if="form.bootable">
          <template #label>
            <tooltip-label :title="$t('label.ostypeid')" :tooltip="apiParams.ostypeid.description"/>
          </template>
          <a-select
            v-model:value="form.ostypeid"
            showSearch
            optionFilterProp="label"
            :filterOption="(input, option) => {
              return  option.label.toLowerCase().indexOf(input.toLowerCase()) >= 0
            }"
            :loading="osTypeLoading"
            :placeholder="apiParams.ostypeid.description">
            <a-select-option :value="opt.id" v-for="(opt, optIndex) in osTypes" :key="optIndex" :label="opt.name">
              <span>
                <resource-icon v-if="opt.icon" :image="opt.icon.base64image" size="1x" style="margin-right: 5px"/>
                <global-outlined v-else style="margin-right: 5px" />
                {{ opt.name }}
              </span>
            </a-select-option>
          </a-select>
        </a-form-item>

        <a-row :gutter="12">
          <a-col :md="24" :lg="12">
            <a-form-item
              name="userdataid"
              ref="userdataid">
              <template #label>
                <tooltip-label :title="$t('label.userdata')" :tooltip="linkUserDataParams.userdataid.description"/>
              </template>
              <a-select
                showSearch
                optionFilterProp="label"
                :filterOption="(input, option) => {
                  return option.label.toLowerCase().indexOf(input.toLowerCase()) >= 0
                }"
                v-model:value="userdataid"
                :placeholder="linkUserDataParams.userdataid.description"
                :loading="userdata.loading">
                <a-select-option v-for="opt in userdata.opts" :key="opt.id" :label="opt.name || opt.description">
                  {{ opt.name || opt.description }}
                </a-select-option>
              </a-select>
            </a-form-item>
          </a-col>
          <a-col :md="24" :lg="12">
            <a-form-item ref="userdatapolicy" name="userdatapolicy">
              <template #label>
                <tooltip-label :title="$t('label.userdatapolicy')" :tooltip="linkUserDataParams.userdatapolicy.description"/>
              </template>
              <a-select
                showSearch
                v-model:value="userdatapolicy"
                :placeholder="linkUserDataParams.userdatapolicy.description"
                optionFilterProp="label"
                :filterOption="(input, option) => {
                  return option.label.toLowerCase().indexOf(input.toLowerCase()) >= 0
                }" >
                <a-select-option v-for="opt in userdatapolicylist.opts" :key="opt.id" :label="opt.id || opt.description">
                  {{ opt.id || opt.description }}
                </a-select-option>
              </a-select>
            </a-form-item>
          </a-col>
        </a-row>

        <a-form-item ref="isextractable" name="isextractable">
          <template #label>
            <tooltip-label :title="$t('label.isextractable')" :tooltip="apiParams.isextractable.description"/>
          </template>
          <a-switch v-model:checked="form.isextractable" />
        </a-form-item>

        <a-form-item
          ref="ispublic"
          name="ispublic"
          v-if="$store.getters.userInfo.roletype === 'Admin' || $store.getters.features.userpublictemplateenabled" >
          <template #label>
            <tooltip-label :title="$t('label.ispublic')" :tooltip="apiParams.ispublic.description"/>
          </template>
          <a-switch v-model:checked="form.ispublic" />
        </a-form-item>

        <a-form-item ref="isfeatured" name="isfeatured" v-if="$store.getters.userInfo.roletype === 'Admin'">
          <template #label>
            <tooltip-label :title="$t('label.isfeatured')" :tooltip="apiParams.isfeatured.description"/>
          </template>
          <a-switch v-model:checked="form.isfeatured" />
        </a-form-item>

        <div :span="24" class="action-button">
          <a-button @click="closeAction">{{ $t('label.cancel') }}</a-button>
          <a-button :loading="loading" ref="submit" type="primary" @click="handleSubmit">{{ $t('label.ok') }}</a-button>
        </div>
      </a-form>
    </a-spin>
  </div>
</template>

<script>
import { ref, reactive, toRaw } from 'vue'
import { api } from '@/api'
import store from '@/store'
import { axios } from '../../utils/request'
import { mixinForm } from '@/utils/mixin'
import ResourceIcon from '@/components/view/ResourceIcon'
import TooltipLabel from '@/components/widgets/TooltipLabel'

export default {
  name: 'RegisterIso',
  mixins: [mixinForm],
  props: {
    resource: {
      type: Object,
      required: true
    },
    action: {
      type: Object,
      required: true
    }
  },
  components: {
    ResourceIcon,
    TooltipLabel
  },
  data () {
    return {
      fileList: [],
      zones: [],
      osTypes: [],
      zoneLoading: false,
      osTypeLoading: false,
      userdata: {},
      userdataid: null,
      userdatapolicy: null,
      userdatapolicylist: {},
      loading: false,
      allowed: false,
      uploadParams: null,
      uploadPercentage: 0,
      currentForm: ['plus-outlined', 'PlusOutlined'].includes(this.action.currentAction.icon) ? 'Create' : 'Upload',
      domains: [],
      accounts: [],
      domainLoading: false,
      domainid: null,
      account: null
    }
  },
  beforeCreate () {
    this.apiParams = this.$getApiParams('registerIso')
    this.linkUserDataParams = this.$getApiParams('linkUserDataToTemplate')
  },
  created () {
    this.initForm()
    this.zones = []
    if (this.$store.getters.userInfo.roletype === 'Admin' && this.currentForm === 'Create') {
      this.zones = [
        {
          id: '-1',
          name: this.$t('label.all.zone')
        }
      ]
    }
    this.fetchData()
  },
  methods: {
    initForm () {
      this.formRef = ref()
      this.form = reactive({
        bootable: true,
        isextractable: false,
        ispublic: false
      })
      this.rules = reactive({
        url: [{ required: true, message: this.$t('label.upload.iso.from.local') }],
        file: [{ required: true, message: this.$t('message.error.required.input') }],
        name: [{ required: true, message: this.$t('message.error.required.input') }],
        zoneid: [{ required: true, message: this.$t('message.error.select') }],
        ostypeid: [{ required: true, message: this.$t('message.error.select') }]
      })
    },
    fetchData () {
      this.fetchZoneData()
      this.fetchOsType()
      this.fetchUserData()
      this.fetchUserdataPolicy()
      if ('listDomains' in this.$store.getters.apis) {
        this.fetchDomains()
      }
    },
    fetchZoneData () {
      const params = {}
      params.showicon = true

      this.zoneLoading = true
      if (store.getters.userInfo.roletype === 'Admin') {
        this.allowed = true
      }
      api('listZones', params).then(json => {
        const listZones = json.listzonesresponse.zone
        if (listZones) {
          this.zones = this.zones.concat(listZones)
          this.zones = this.zones.filter(zone => zone.type !== 'Edge')
        }
      }).finally(() => {
        this.zoneLoading = false
        this.form.zoneid = (this.zones[0].id ? this.zones[0].id : '')
      })
    },
    fetchOsType () {
      this.osTypeLoading = true

      api('listOsTypes').then(json => {
        const listOsTypes = json.listostypesresponse.ostype
        this.osTypes = this.osTypes.concat(listOsTypes)
      }).finally(() => {
        this.osTypeLoading = false
        this.form.ostypeid = this.osTypes[0].id
      })
    },
    fetchUserData () {
      const params = {}
      params.listAll = true

      this.userdata.opts = []
      this.userdata.loading = true

      api('listUserData', params).then(json => {
        const listUserdata = json.listuserdataresponse.userdata
        this.userdata.opts = listUserdata
      }).finally(() => {
        this.userdata.loading = false
      })
    },
    fetchUserdataPolicy () {
      const userdataPolicy = []
      userdataPolicy.push({
        id: 'allowoverride',
        description: 'allowoverride'
      })
      userdataPolicy.push({
        id: 'append',
        description: 'append'
      })
      userdataPolicy.push({
        id: 'denyoverride',
        description: 'denyoverride'
      })
      this.userdatapolicylist.opts = userdataPolicy
    },
    handleRemove (file) {
      const index = this.fileList.indexOf(file)
      const newFileList = this.fileList.slice()
      newFileList.splice(index, 1)
      this.fileList = newFileList
      this.form.file = undefined
    },
    beforeUpload (file) {
      this.fileList = [file]
      this.form.file = file
      return false
    },
    handleUpload () {
      const { fileList } = this
      if (this.fileList.length > 1) {
        this.$notification.error({
          message: this.$t('message.upload.iso.failed'),
          description: this.$t('message.error.upload.iso.description'),
          duration: 0
        })
      }
      const formData = new FormData()
      fileList.forEach(file => {
        formData.append('files[]', file)
      })
      this.uploadPercentage = 0
      axios.post(this.uploadParams.postURL,
        formData,
        {
          headers: {
            'content-type': 'multipart/form-data',
            'x-signature': this.uploadParams.signature,
            'x-expires': this.uploadParams.expires,
            'x-metadata': this.uploadParams.metadata
          },
          onUploadProgress: (progressEvent) => {
            this.uploadPercentage = Number(parseFloat(100 * progressEvent.loaded / progressEvent.total).toFixed(1))
          },
          timeout: 86400000
        }).then((json) => {
        this.$notification.success({
          message: this.$t('message.success.upload'),
          description: this.$t('message.success.upload.description')
        })
        this.closeAction()
        this.$emit('refresh-data')
      }).catch(e => {
        this.$notification.error({
          message: this.$t('message.upload.failed'),
          description: `${this.$t('message.upload.iso.failed.description')} -  ${e}`,
          duration: 0
        })
      })
    },
    handleSubmit (e) {
      e.preventDefault()
      if (this.loading) return
      this.formRef.value.validate().then(() => {
        const formRaw = toRaw(this.form)
        const values = this.handleRemoveFields(formRaw)
        const params = {}
        for (const key in values) {
          const input = values[key]
          if (input === undefined) {
            continue
          }
          if (key === 'file') {
            continue
          }
          switch (key) {
            case 'zoneid':
              var zone = this.zones.filter(zone => zone.id === input)
              params[key] = zone[0].id
              break
            case 'ostypeid':
              params[key] = input
              break
            default:
              params[key] = input
              break
          }
        }

        if (this.currentForm === 'Create') {
          this.loading = true
          api('registerIso', params).then(json => {
            if (this.userdataid !== null) {
              this.linkUserdataToTemplate(this.userdataid, json.registerisoresponse.iso[0].id, this.userdatapolicy)
            }
            this.$notification.success({
              message: this.$t('label.action.register.iso'),
              description: `${this.$t('message.success.register.iso')} ${params.name}`
            })
            this.closeAction()
            this.$emit('refresh-data')
          }).catch(error => {
            this.$notifyError(error)
          }).finally(() => {
            this.loading = false
          })
        } else {
          if (this.fileList.length !== 1) {
            return
          }
          params.format = 'ISO'
          this.loading = true
          api('getUploadParamsForIso', params).then(json => {
            this.uploadParams = (json.postuploadisoresponse && json.postuploadisoresponse.getuploadparams) ? json.postuploadisoresponse.getuploadparams : ''
            const response = this.handleUpload()
            if (this.userdataid !== null) {
              this.linkUserdataToTemplate(this.userdataid, json.postuploadisoresponse.iso[0].id)
            }
            if (response === 'upload successful') {
              this.$notification.success({
                message: this.$t('message.success.upload'),
                description: this.$t('message.success.upload.iso.description')
              })
            }
          }).catch(error => {
            this.$notifyError(error)
          }).finally(() => {
            this.loading = false
            this.$emit('refresh-data')
          })
        }
      }).catch(error => {
        this.formRef.value.scrollToField(error.errorFields[0].name)
      })
    },
    closeAction () {
      this.$emit('close-action')
    },
    linkUserdataToTemplate (userdataid, templateid, userdatapolicy) {
      this.loading = true
      const params = {}
      params.userdataid = userdataid
      params.templateid = templateid
      if (userdatapolicy) {
        params.userdatapolicy = userdatapolicy
      }
      api('linkUserDataToTemplate', params).then(json => {
        this.closeAction()
      }).catch(error => {
        this.$notifyError(error)
      }).finally(() => {
        this.loading = false
      })
    },
    fetchDomains () {
      const params = {}
      params.listAll = true
      params.showicon = true
      params.details = 'min'
      this.domainLoading = true
      api('listDomains', params).then(json => {
        this.domains = json.listdomainsresponse.domain
      }).finally(() => {
        this.domainLoading = false
        this.handleDomainChange(null)
      })
    },
    handleDomainChange (domain) {
      this.domainid = domain
      this.form.account = null
      this.account = null
      if ('listAccounts' in this.$store.getters.apis) {
        this.fetchAccounts()
      }
    },
    fetchAccounts () {
      api('listAccounts', {
        domainid: this.domainid
      }).then(response => {
        this.accounts = response.listaccountsresponse.account || []
      }).catch(error => {
        this.$notifyError(error)
      })
    },
    handleAccountChange (acc) {
      if (acc) {
        this.account = acc.name
      } else {
        this.account = acc
      }
    }
  }
}
</script>

<style scoped lang="less">
  .form-layout {
    width: 80vw;

    @media (min-width: 700px) {
      width: 550px;
    }
  }
</style><|MERGE_RESOLUTION|>--- conflicted
+++ resolved
@@ -111,7 +111,6 @@
           </a-select>
         </a-form-item>
 
-<<<<<<< HEAD
         <a-form-item name="domainid" ref="domainid" v-if="'listDomains' in $store.getters.apis">
           <template #label>
             <tooltip-label :title="$t('label.domainid')" :tooltip="apiParams.domainid.description"/>
@@ -154,13 +153,10 @@
           </a-select>
         </a-form-item>
 
-        <a-form-item ref="bootable" name="bootable" :label="$t('label.bootable')">
-=======
         <a-form-item ref="bootable" name="bootable">
           <template #label>
             <tooltip-label :title="$t('label.bootable')" :tooltip="apiParams.bootable.description"/>
           </template>
->>>>>>> 6d242176
           <a-switch v-model:checked="form.bootable" />
         </a-form-item>
 
