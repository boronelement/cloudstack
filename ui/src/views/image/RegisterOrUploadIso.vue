// Licensed to the Apache Software Foundation (ASF) under one
// or more contributor license agreements.  See the NOTICE file
// distributed with this work for additional information
// regarding copyright ownership.  The ASF licenses this file
// to you under the Apache License, Version 2.0 (the
// "License"); you may not use this file except in compliance
// with the License.  You may obtain a copy of the License at
//
//   http://www.apache.org/licenses/LICENSE-2.0
//
// Unless required by applicable law or agreed to in writing,
// software distributed under the License is distributed on an
// "AS IS" BASIS, WITHOUT WARRANTIES OR CONDITIONS OF ANY
// KIND, either express or implied.  See the License for the
// specific language governing permissions and limitations
// under the License.

<template>
  <div class="form-layout">
    <span v-if="uploadPercentage > 0">
      <loading-outlined />
      {{ $t('message.upload.file.processing') }}
      <a-progress :percent="uploadPercentage" />
    </span>
    <a-spin :spinning="loading" v-else>
      <a-form
        :ref="formRef"
        :model="form"
        :rules="rules"
        @finish="handleSubmit"
        v-ctrl-enter="handleSubmit"
        layout="vertical">
        <a-form-item
          v-if="currentForm === 'Create'"
          ref="url"
          name="url"
          :label="$t('label.url')">
          <a-input
            v-focus="currentForm === 'Create'"
            v-model:value="form.url"
            :placeholder="apiParams.url.description" />
        </a-form-item>
        <a-form-item
          v-if="currentForm === 'Upload'"
          ref="file"
          name="file"
          :label="$t('label.templatefileupload')">
          <a-upload-dragger
            :multiple="false"
            :fileList="fileList"
            :remove="handleRemove"
            :beforeUpload="beforeUpload"
            v-model:value="form.file">
            <p class="ant-upload-drag-icon">
              <cloud-upload-outlined />
            </p>
            <p class="ant-upload-text" v-if="fileList.length === 0">
              {{ $t('label.volume.volumefileupload.description') }}
            </p>
          </a-upload-dragger>
        </a-form-item>
        <a-form-item ref="name" name="name" :label="$t('label.name')">
          <a-input
            v-model:value="form.name"
            :placeholder="apiParams.name.description"
            v-focus="currentForm !== 'Create'" />
        </a-form-item>
        <a-form-item ref="displaytext" name="displaytext" :label="$t('label.displaytext')">
          <a-input
            v-model:value="form.displaytext"
            :placeholder="apiParams.displaytext.description" />
        </a-form-item>

        <a-form-item ref="directdownload" name="directdownload" v-if="allowed && currentForm !== 'Upload'" :label="$t('label.directdownload')">
          <a-switch v-model:checked="form.directdownload"/>
        </a-form-item>

        <a-form-item ref="zoneid" name="zoneid" :label="$t('label.zoneid')">
          <a-select
            v-model:value="form.zoneid"
            showSearch
            optionFilterProp="label"
            :filterOption="(input, option) => {
              return option.componentOptions.propsData.label.toLowerCase().indexOf(input.toLowerCase()) >= 0
            }"
            :loading="zoneLoading"
            :placeholder="apiParams.zoneid.description">
            <a-select-option :value="opt.id" v-for="opt in zones" :key="opt.id" :label="opt.name || opt.description">
              <span>
                <resource-icon v-if="opt.icon" :image="opt.icon.base64image" size="1x" style="margin-right: 5px"/>
                <global-outlined v-else style="margin-right: 5px" />
                {{ opt.name || opt.description }}
              </span>
            </a-select-option>
          </a-select>
        </a-form-item>

        <a-form-item ref="bootable" name="bootable" :label="$t('label.bootable')">
          <a-switch v-model:checked="form.bootable" />
        </a-form-item>

        <a-form-item ref="ostypeid" name="ostypeid" v-if="form.bootable" :label="$t('label.ostypeid')">
          <a-select
            v-model:value="form.ostypeid"
            showSearch
            optionFilterProp="label"
            :filterOption="(input, option) => {
              return option.componentOptions.propsData.label.toLowerCase().indexOf(input.toLowerCase()) >= 0
            }"
            :loading="osTypeLoading"
            :placeholder="apiParams.ostypeid.description">
            <a-select-option :value="opt.id" v-for="(opt, optIndex) in osTypes" :key="optIndex" :label="opt.name || opt.description">
              <span>
                <resource-icon v-if="opt.icon" :image="opt.icon.base64image" size="1x" style="margin-right: 5px"/>
                <global-outlined v-else style="margin-right: 5px" />
                {{ opt.name || opt.description }}
              </span>
            </a-select-option>
          </a-select>
        </a-form-item>

        <a-form-item ref="isextractable" name="isextractable" :label="$t('label.isextractable')">
          <a-switch v-model:checked="form.isextractable" />
        </a-form-item>

        <a-form-item
          ref="ispublic"
          name="ispublic"
          :label="$t('label.ispublic')"
          v-if="$store.getters.userInfo.roletype === 'Admin' || $store.getters.features.userpublictemplateenabled" >
<<<<<<< HEAD
          <a-switch v-model:checked="form.ispublic" />
        </a-form-item>

        <a-form-item ref="isfeatured" name="isfeatured" :label="$t('label.isfeatured')">
          <a-switch v-model:checked="form.isfeatured" />
=======
          <a-switch v-decorator="['ispublic', { initialValue: false }]" />
        </a-form-item>

        <a-form-item :label="$t('label.isfeatured')" v-if="$store.getters.userInfo.roletype === 'Admin'">
          <a-switch v-decorator="['isfeatured', { initialValue: false }]" />
>>>>>>> 0a88e710
        </a-form-item>

        <div :span="24" class="action-button">
          <a-button @click="closeAction">{{ $t('label.cancel') }}</a-button>
          <a-button :loading="loading" ref="submit" type="primary" @click="handleSubmit">{{ $t('label.ok') }}</a-button>
        </div>
      </a-form>
    </a-spin>
  </div>
</template>

<script>
import { ref, reactive, toRaw } from 'vue'
import { api } from '@/api'
import store from '@/store'
import { axios } from '../../utils/request'
import ResourceIcon from '@/components/view/ResourceIcon'

export default {
  name: 'RegisterIso',
  props: {
    resource: {
      type: Object,
      required: true
    },
    action: {
      type: Object,
      required: true
    }
  },
  components: {
    ResourceIcon
  },
  data () {
    return {
      fileList: [],
      zones: [],
      osTypes: [],
      zoneLoading: false,
      osTypeLoading: false,
      loading: false,
      allowed: false,
      uploadParams: null,
      uploadPercentage: 0,
      currentForm: ['plus-outlined', 'PlusOutlined'].includes(this.action.currentAction.icon) ? 'Create' : 'Upload'
    }
  },
  beforeCreate () {
    this.apiParams = this.$getApiParams('registerIso')
  },
  created () {
    this.initForm()
    this.zones = []
    if (this.$store.getters.userInfo.roletype === 'Admin' && this.currentForm === 'Create') {
      this.zones = [
        {
          id: '-1',
          name: this.$t('label.all.zone')
        }
      ]
    }
    this.fetchData()
  },
  methods: {
    initForm () {
      this.formRef = ref()
      this.form = reactive({
        bootable: true,
        isextractable: false,
        ispublic: false
      })
      this.rules = reactive({
        url: [{ required: true, message: this.$t('label.upload.iso.from.local') }],
        file: [{ required: true, message: this.$t('message.error.required.input') }],
        name: [{ required: true, message: this.$t('message.error.required.input') }],
        displaytext: [{ required: true, message: this.$t('message.error.required.input') }],
        zoneid: [{ required: true, message: this.$t('message.error.select') }],
        ostypeid: [{ required: true, message: this.$t('message.error.select') }]
      })
    },
    fetchData () {
      this.fetchZoneData()
      this.fetchOsType()
    },
    fetchZoneData () {
      const params = {}
      params.listAll = true
      params.showicon = true

      this.zoneLoading = true
      if (store.getters.userInfo.roletype === this.rootAdmin) {
        this.allowed = true
      }
      api('listZones', params).then(json => {
        const listZones = json.listzonesresponse.zone
        this.zones = this.zones.concat(listZones)
      }).finally(() => {
        this.zoneLoading = false
        this.form.zoneid = (this.zones[0].id ? this.zones[0].id : '')
      })
    },
    fetchOsType () {
      const params = {}
      params.listAll = true

      this.osTypeLoading = true

      api('listOsTypes', params).then(json => {
        const listOsTypes = json.listostypesresponse.ostype
        this.osTypes = this.osTypes.concat(listOsTypes)
      }).finally(() => {
        this.osTypeLoading = false
        this.form.ostypeid = this.osTypes[0].id
      })
    },
    handleRemove (file) {
      const index = this.fileList.indexOf(file)
      const newFileList = this.fileList.slice()
      newFileList.splice(index, 1)
      this.fileList = newFileList
    },
    beforeUpload (file) {
      this.fileList = [file]
      return false
    },
    handleUpload () {
      const { fileList } = this
      if (this.fileList.length > 1) {
        this.$notification.error({
          message: this.$t('message.upload.iso.failed'),
          description: this.$t('message.error.upload.iso.description'),
          duration: 0
        })
      }
      const formData = new FormData()
      fileList.forEach(file => {
        formData.append('files[]', file)
      })
      this.uploadPercentage = 0
      axios.post(this.uploadParams.postURL,
        formData,
        {
          headers: {
            'Content-Type': 'multipart/form-data',
            'X-signature': this.uploadParams.signature,
            'X-expires': this.uploadParams.expires,
            'X-metadata': this.uploadParams.metadata
          },
          onUploadProgress: (progressEvent) => {
            this.uploadPercentage = Number(parseFloat(100 * progressEvent.loaded / progressEvent.total).toFixed(1))
          },
          timeout: 86400000
        }).then((json) => {
        this.$notification.success({
          message: this.$t('message.success.upload'),
          description: this.$t('message.success.upload.description')
        })
        this.closeAction()
        this.$emit('refresh-data')
      }).catch(e => {
        this.$notification.error({
          message: this.$t('message.upload.failed'),
          description: `${this.$t('message.upload.iso.failed.description')} -  ${e}`,
          duration: 0
        })
      })
    },
    handleSubmit (e) {
      e.preventDefault()
      if (this.loading) return
      this.formRef.value.validate().then(() => {
        const values = toRaw(this.form)
        const params = {}
        for (const key in values) {
          const input = values[key]
          if (input === undefined) {
            continue
          }
          if (key === 'file') {
            continue
          }
          switch (key) {
            case 'zoneid':
              var zone = this.zones.filter(zone => zone.id === input)
              params[key] = zone[0].id
              break
            case 'ostypeid':
              params[key] = input
              break
            default:
              params[key] = input
              break
          }
        }

        if (this.currentForm === 'Create') {
          this.loading = true
          api('registerIso', params).then(json => {
            this.$notification.success({
              message: this.$t('label.action.register.iso'),
              description: `${this.$t('message.success.register.iso')} ${params.name}`
            })
            this.closeAction()
            this.$emit('refresh-data')
          }).catch(error => {
            this.$notifyError(error)
          }).finally(() => {
            this.loading = false
          })
        } else {
          if (this.fileList.length !== 1) {
            return
          }
          params.format = 'ISO'
          this.loading = true
          api('getUploadParamsForIso', params).then(json => {
            this.uploadParams = (json.postuploadisoresponse && json.postuploadisoresponse.getuploadparams) ? json.postuploadisoresponse.getuploadparams : ''
            const response = this.handleUpload()
            if (response === 'upload successful') {
              this.$notification.success({
                message: this.$t('message.success.upload'),
                description: this.$t('message.success.upload.iso.description')
              })
            }
          }).catch(error => {
            this.$notifyError(error)
          }).finally(() => {
            this.loading = false
            this.$emit('refresh-data')
          })
        }
      })
    },
    closeAction () {
      this.$emit('close-action')
    }
  }
}
</script>

<style scoped lang="less">
  .form-layout {
    width: 80vw;

    @media (min-width: 700px) {
      width: 550px;
    }
  }
</style><|MERGE_RESOLUTION|>--- conflicted
+++ resolved
@@ -128,19 +128,11 @@
           name="ispublic"
           :label="$t('label.ispublic')"
           v-if="$store.getters.userInfo.roletype === 'Admin' || $store.getters.features.userpublictemplateenabled" >
-<<<<<<< HEAD
           <a-switch v-model:checked="form.ispublic" />
         </a-form-item>
 
-        <a-form-item ref="isfeatured" name="isfeatured" :label="$t('label.isfeatured')">
+        <a-form-item ref="isfeatured" name="isfeatured" :label="$t('label.isfeatured')" v-if="$store.getters.userInfo.roletype === 'Admin'">
           <a-switch v-model:checked="form.isfeatured" />
-=======
-          <a-switch v-decorator="['ispublic', { initialValue: false }]" />
-        </a-form-item>
-
-        <a-form-item :label="$t('label.isfeatured')" v-if="$store.getters.userInfo.roletype === 'Admin'">
-          <a-switch v-decorator="['isfeatured', { initialValue: false }]" />
->>>>>>> 0a88e710
         </a-form-item>
 
         <div :span="24" class="action-button">
