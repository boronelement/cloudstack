// Licensed to the Apache Software Foundation (ASF) under one
// or more contributor license agreements.  See the NOTICE file
// distributed with this work for additional information
// regarding copyright ownership.  The ASF licenses this file
// to you under the Apache License, Version 2.0 (the
// "License"); you may not use this file except in compliance
// with the License.  You may obtain a copy of the License at
//
//   http://www.apache.org/licenses/LICENSE-2.0
//
// Unless required by applicable law or agreed to in writing,
// software distributed under the License is distributed on an
// "AS IS" BASIS, WITHOUT WARRANTIES OR CONDITIONS OF ANY
// KIND, either express or implied.  See the License for the
// specific language governing permissions and limitations
// under the License.

<template>
  <a-form
    :ref="formRef"
    id="formLogin"
    class="user-layout-login"
    :model="form"
    :rules="rules"
    @finish="handleSubmit">
    <a-tabs
      :activeKey="customActiveKey"
      size="large"
      :tabBarStyle="{ textAlign: 'center', borderBottom: 'unset' }"
      @change="handleTabClick"
      :animated="false"
    >
      <a-tab-pane key="cs">
<<<<<<< HEAD
        <template #tab>
          <span>
            <SafetyOutlined />
            {{ $t('label.login.portal') }}
          </span>
        </template>
        <a-form-item ref="username" name="username">
=======
        <span slot="tab">
          <a-icon type="safety" />
          {{ $t('label.login.portal') }}
        </span>
        <a-form-item v-if="$config.multipleServer">
          <a-select
            size="large"
            :placeholder="$t('server')"
            v-decorator="[
              'server',
              {
                initialValue: (server.apiHost || '') + server.apiBase
              }
            ]"
            @change="onChangeServer">
            <a-select-option v-for="item in $config.servers" :key="(item.apiHost || '') + item.apiBase">
              <a-icon slot="prefix" type="database" :style="{ color: 'rgba(0,0,0,.25)' }"></a-icon>
              {{ item.name }}
            </a-select-option>
          </a-select>
        </a-form-item>
        <a-form-item>
>>>>>>> 8680f7d9
          <a-input
            size="large"
            type="text"
            autoFocus
            :placeholder="$t('label.username')"
            v-model:value="form.username"
          >
<<<<<<< HEAD
            <template #prefix>
              <UserOutlined :style="{ color: 'rgba(0,0,0,.25)' }" />
            </template>
=======
            <a-icon slot="prefix" type="user" />
>>>>>>> 8680f7d9
          </a-input>
        </a-form-item>
        <a-form-item ref="password" name="password">
          <a-input-password
            size="large"
            type="password"
            autocomplete="false"
            :placeholder="$t('label.password')"
            v-model:value="form.password"
          >
<<<<<<< HEAD
            <template #prefix>
              <LockOutlined :style="{ color: 'rgba(0,0,0,.25)' }" />
            </template>
=======
            <a-icon slot="prefix" type="lock" />
>>>>>>> 8680f7d9
          </a-input-password>
        </a-form-item>
        <a-form-item ref="domain" name="domain">
          <a-input
            size="large"
            type="text"
            :placeholder="$t('label.domain')"
            v-model:value="form.domain"
          >
<<<<<<< HEAD
            <template #prefix>
              <BlockOutlined :style="{ color: 'rgba(0,0,0,.25)' }" />
            </template>
=======
            <a-icon slot="prefix" type="block" />
>>>>>>> 8680f7d9
          </a-input>
        </a-form-item>
      </a-tab-pane>
      <a-tab-pane key="saml" :disabled="idps.length === 0">
<<<<<<< HEAD
        <template #tab>
          <span>
            <AuditOutlined />
            {{ $t('label.login.single.signon') }}
          </span>
        </template>
=======
        <span slot="tab">
          <a-icon type="audit" />
          {{ $t('label.login.single.signon') }}
        </span>
        <a-form-item v-if="$config.multipleServer">
          <a-select
            size="large"
            :placeholder="$t('server')"
            v-decorator="[
              'server',
              {
                initialValue: (server.apiHost || '') + server.apiBase
              }
            ]"
            @change="onChangeServer">
            <a-select-option v-for="item in $config.servers" :key="(item.apiHost || '') + item.apiBase">
              <a-icon slot="prefix" type="database" :style="{ color: 'rgba(0,0,0,.25)' }"></a-icon>
              {{ item.name }}
            </a-select-option>
          </a-select>
        </a-form-item>
>>>>>>> 8680f7d9
        <a-form-item>
          <a-select v-model:value="form.idp">
            <a-select-option v-for="(idp, idx) in idps" :key="idx" :value="idp.id">
              {{ idp.orgName }}
            </a-select-option>
          </a-select>
        </a-form-item>
      </a-tab-pane>
    </a-tabs>

    <a-form-item>
      <a-button
        size="large"
        type="primary"
        html-type="submit"
        class="login-button"
        :loading="state.loginBtn"
        :disabled="state.loginBtn"
      >{{ $t('label.login') }}</a-button>
    </a-form-item>
    <translation-menu/>
  </a-form>
</template>

<script>
<<<<<<< HEAD
import { ref, reactive, toRaw } from 'vue'
=======
import Vue from 'vue'
>>>>>>> 8680f7d9
import { api } from '@/api'
import store from '@/store'
import { mapActions } from 'vuex'
import { SERVER_MANAGER } from '@/store/mutation-types'
import TranslationMenu from '@/components/header/TranslationMenu'

export default {
  components: {
    TranslationMenu
  },
  data () {
    return {
      idps: [],
      customActiveKey: 'cs',
      loginBtn: false,
      loginType: 0,
      state: {
        time: 60,
        loginBtn: false,
        loginType: 0
      },
      server: ''
    }
  },
  created () {
<<<<<<< HEAD
    this.initForm()
=======
    if (this.$config.multipleServer) {
      this.server = Vue.ls.get(SERVER_MANAGER) || this.$config.servers[0]
    }

>>>>>>> 8680f7d9
    this.fetchData()
  },
  methods: {
    ...mapActions(['Login', 'Logout']),
    initForm () {
      this.formRef = ref()
      this.form = reactive({})
      this.rules = reactive({
        username: [
          {
            required: true,
            message: this.$t('message.error.username'),
            trigger: 'change'
          },
          {
            validator: this.handleUsernameOrEmail,
            trigger: 'change'
          }
        ],
        password: [
          {
            required: true,
            message: this.$t('message.error.password'),
            trigger: 'change'
          }
        ]
      })
    },
    fetchData () {
      api('listIdps').then(response => {
        if (response) {
          this.idps = response.listidpsresponse.idp || []
          this.form.idp = this.idps[0].id || ''
        }
      })
    },
    // handler
    async handleUsernameOrEmail (rule, value) {
      const { state } = this
      const regex = /^([a-zA-Z0-9_-])+@([a-zA-Z0-9_-])+((\.[a-zA-Z0-9_-]{2,3}){1,2})$/
      if (regex.test(value)) {
        state.loginType = 0
      } else {
        state.loginType = 1
      }
      return Promise.resolve()
    },
    handleTabClick (key) {
      this.customActiveKey = key
      // this.form.resetFields()
    },
    handleSubmit () {
      this.formRef.value.validate().then(() => {
        this.state.loginBtn = true

<<<<<<< HEAD
        const values = toRaw(this.form)
        if (this.customActiveKey === 'cs') {
          const loginParams = { ...values }
          delete loginParams.username
          loginParams[!this.state.loginType ? 'email' : 'username'] = values.username
          loginParams.password = values.password
          loginParams.domain = values.domain
          if (!loginParams.domain) {
            loginParams.domain = '/'
          }
          this.Login(loginParams)
            .then((res) => this.loginSuccess(res))
            .catch(err => {
              this.requestFailed(err)
              this.state.loginBtn = false
            })
        } else if (this.customActiveKey === 'saml') {
          this.state.loginBtn = false
          var samlUrl = this.$config.apiBase + '?command=samlSso'
          if (values.idp) {
            samlUrl += ('&idpid=' + values.idp)
=======
      state.loginBtn = true

      const validateFieldsKey = customActiveKey === 'cs' ? ['username', 'password', 'domain'] : ['idp']

      validateFields(validateFieldsKey, { force: true }, (err, values) => {
        if (!err) {
          if (this.$config.multipleServer) {
            this.axios.defaults.baseURL = (this.server.apiHost || '') + this.server.apiBase
            store.dispatch('SetServer', this.server)
          }

          if (customActiveKey === 'cs') {
            const loginParams = { ...values }
            delete loginParams.username
            loginParams[!state.loginType ? 'email' : 'username'] = values.username
            loginParams.password = values.password
            loginParams.domain = values.domain
            if (!loginParams.domain) {
              loginParams.domain = '/'
            }
            Login(loginParams)
              .then((res) => this.loginSuccess(res))
              .catch(err => {
                this.requestFailed(err)
                state.loginBtn = false
              })
          } else if (customActiveKey === 'saml') {
            state.loginBtn = false
            var samlUrl = this.$config.apiBase + '?command=samlSso'
            if (values.idp) {
              samlUrl += ('&idpid=' + values.idp)
            }
            window.location.href = samlUrl
>>>>>>> 8680f7d9
          }
          window.location.href = samlUrl
        }
      })
    },
    loginSuccess (res) {
      this.$router.push({ path: '/dashboard' }).catch(() => {})
    },
    requestFailed (err) {
      if (err && err.response && err.response.data && err.response.data.loginresponse) {
        const error = err.response.data.loginresponse.errorcode + ': ' + err.response.data.loginresponse.errortext
        this.$message.error(`${this.$t('label.error')} ${error}`)
      } else {
        this.$message.error(this.$t('message.login.failed'))
      }
    },
    onChangeServer (server) {
      const servers = this.$config.servers || []
      const serverFilter = servers.filter(ser => (ser.apiHost || '') + ser.apiBase === server)
      this.server = serverFilter[0] || {}
    }
  }
}
</script>

<style lang="less" scoped>
.user-layout-login {
  min-width: 260px;
  width: 368px;
  margin: 0 auto;

  .mobile & {
    max-width: 368px;
    width: 98%;
  }

  label {
    font-size: 14px;
  }

  button.login-button {
    margin-top: 8px;
    padding: 0 15px;
    font-size: 16px;
    height: 40px;
    width: 100%;
  }

  .user-login-other {
    text-align: left;
    margin-top: 24px;
    line-height: 22px;

    .item-icon {
      font-size: 24px;
      color: rgba(0, 0, 0, 0.2);
      margin-left: 16px;
      vertical-align: middle;
      cursor: pointer;
      transition: color 0.3s;

      &:hover {
        color: #1890ff;
      }
    }

    .register {
      float: right;
    }
  }
}
</style><|MERGE_RESOLUTION|>--- conflicted
+++ resolved
@@ -31,15 +31,6 @@
       :animated="false"
     >
       <a-tab-pane key="cs">
-<<<<<<< HEAD
-        <template #tab>
-          <span>
-            <SafetyOutlined />
-            {{ $t('label.login.portal') }}
-          </span>
-        </template>
-        <a-form-item ref="username" name="username">
-=======
         <span slot="tab">
           <a-icon type="safety" />
           {{ $t('label.login.portal') }}
@@ -62,7 +53,6 @@
           </a-select>
         </a-form-item>
         <a-form-item>
->>>>>>> 8680f7d9
           <a-input
             size="large"
             type="text"
@@ -70,13 +60,7 @@
             :placeholder="$t('label.username')"
             v-model:value="form.username"
           >
-<<<<<<< HEAD
-            <template #prefix>
-              <UserOutlined :style="{ color: 'rgba(0,0,0,.25)' }" />
-            </template>
-=======
             <a-icon slot="prefix" type="user" />
->>>>>>> 8680f7d9
           </a-input>
         </a-form-item>
         <a-form-item ref="password" name="password">
@@ -87,13 +71,7 @@
             :placeholder="$t('label.password')"
             v-model:value="form.password"
           >
-<<<<<<< HEAD
-            <template #prefix>
-              <LockOutlined :style="{ color: 'rgba(0,0,0,.25)' }" />
-            </template>
-=======
             <a-icon slot="prefix" type="lock" />
->>>>>>> 8680f7d9
           </a-input-password>
         </a-form-item>
         <a-form-item ref="domain" name="domain">
@@ -103,25 +81,11 @@
             :placeholder="$t('label.domain')"
             v-model:value="form.domain"
           >
-<<<<<<< HEAD
-            <template #prefix>
-              <BlockOutlined :style="{ color: 'rgba(0,0,0,.25)' }" />
-            </template>
-=======
             <a-icon slot="prefix" type="block" />
->>>>>>> 8680f7d9
           </a-input>
         </a-form-item>
       </a-tab-pane>
       <a-tab-pane key="saml" :disabled="idps.length === 0">
-<<<<<<< HEAD
-        <template #tab>
-          <span>
-            <AuditOutlined />
-            {{ $t('label.login.single.signon') }}
-          </span>
-        </template>
-=======
         <span slot="tab">
           <a-icon type="audit" />
           {{ $t('label.login.single.signon') }}
@@ -143,7 +107,6 @@
             </a-select-option>
           </a-select>
         </a-form-item>
->>>>>>> 8680f7d9
         <a-form-item>
           <a-select v-model:value="form.idp">
             <a-select-option v-for="(idp, idx) in idps" :key="idx" :value="idp.id">
@@ -169,11 +132,8 @@
 </template>
 
 <script>
-<<<<<<< HEAD
 import { ref, reactive, toRaw } from 'vue'
-=======
 import Vue from 'vue'
->>>>>>> 8680f7d9
 import { api } from '@/api'
 import store from '@/store'
 import { mapActions } from 'vuex'
@@ -199,14 +159,10 @@
     }
   },
   created () {
-<<<<<<< HEAD
-    this.initForm()
-=======
     if (this.$config.multipleServer) {
       this.server = Vue.ls.get(SERVER_MANAGER) || this.$config.servers[0]
     }
-
->>>>>>> 8680f7d9
+    this.initForm()
     this.fetchData()
   },
   methods: {
@@ -262,8 +218,11 @@
       this.formRef.value.validate().then(() => {
         this.state.loginBtn = true
 
-<<<<<<< HEAD
         const values = toRaw(this.form)
+        if (this.$config.multipleServer) {
+          this.axios.defaults.baseURL = (this.server.apiHost || '') + this.server.apiBase
+          store.dispatch('SetServer', this.server)
+        }
         if (this.customActiveKey === 'cs') {
           const loginParams = { ...values }
           delete loginParams.username
@@ -284,41 +243,6 @@
           var samlUrl = this.$config.apiBase + '?command=samlSso'
           if (values.idp) {
             samlUrl += ('&idpid=' + values.idp)
-=======
-      state.loginBtn = true
-
-      const validateFieldsKey = customActiveKey === 'cs' ? ['username', 'password', 'domain'] : ['idp']
-
-      validateFields(validateFieldsKey, { force: true }, (err, values) => {
-        if (!err) {
-          if (this.$config.multipleServer) {
-            this.axios.defaults.baseURL = (this.server.apiHost || '') + this.server.apiBase
-            store.dispatch('SetServer', this.server)
-          }
-
-          if (customActiveKey === 'cs') {
-            const loginParams = { ...values }
-            delete loginParams.username
-            loginParams[!state.loginType ? 'email' : 'username'] = values.username
-            loginParams.password = values.password
-            loginParams.domain = values.domain
-            if (!loginParams.domain) {
-              loginParams.domain = '/'
-            }
-            Login(loginParams)
-              .then((res) => this.loginSuccess(res))
-              .catch(err => {
-                this.requestFailed(err)
-                state.loginBtn = false
-              })
-          } else if (customActiveKey === 'saml') {
-            state.loginBtn = false
-            var samlUrl = this.$config.apiBase + '?command=samlSso'
-            if (values.idp) {
-              samlUrl += ('&idpid=' + values.idp)
-            }
-            window.location.href = samlUrl
->>>>>>> 8680f7d9
           }
           window.location.href = samlUrl
         }
