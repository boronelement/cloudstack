--- conflicted
+++ resolved
@@ -24,6 +24,7 @@
     :rules="rules"
     @finish="handleSubmit"
     v-ctrl-enter="handleSubmit"
+    :scrollToFirstError="true"
   >
     <a-tabs
       :activeKey="customActiveKey"
@@ -245,7 +246,6 @@
     },
     handleSubmit (e) {
       e.preventDefault()
-<<<<<<< HEAD
       if (this.state.loginBtn) return
       this.formRef.value.validate().then(() => {
         this.state.loginBtn = true
@@ -263,25 +263,6 @@
           loginParams.domain = values.domain
           if (!loginParams.domain) {
             loginParams.domain = '/'
-=======
-      const {
-        form: { validateFieldsAndScroll },
-        state,
-        customActiveKey,
-        Login
-      } = this
-      if (state.loginBtn) return
-
-      state.loginBtn = true
-
-      const validateFieldsAndScrollKey = customActiveKey === 'cs' ? ['username', 'password', 'domain'] : ['idp']
-
-      validateFieldsAndScroll(validateFieldsAndScrollKey, { force: true }, (err, values) => {
-        if (!err) {
-          if (this.$config.multipleServer) {
-            this.axios.defaults.baseURL = (this.server.apiHost || '') + this.server.apiBase
-            store.dispatch('SetServer', this.server)
->>>>>>> d8004871
           }
           this.Login(loginParams)
             .then((res) => this.loginSuccess(res))
