// Licensed to the Apache Software Foundation (ASF) under one
// or more contributor license agreements.  See the NOTICE file
// distributed with this work for additional information
// regarding copyright ownership.  The ASF licenses this file
// to you under the Apache License, Version 2.0 (the
// "License"); you may not use this file except in compliance
// with the License.  You may obtain a copy of the License at
//
//   http://www.apache.org/licenses/LICENSE-2.0
//
// Unless required by applicable law or agreed to in writing,
// software distributed under the License is distributed on an
// "AS IS" BASIS, WITHOUT WARRANTIES OR CONDITIONS OF ANY
// KIND, either express or implied.  See the License for the
// specific language governing permissions and limitations
// under the License.

<template>
  <a-form
    id="formLogin"
    class="user-layout-login"
    :ref="formRef"
    :model="form"
    :rules="rules"
    @finish="handleSubmit"
    v-ctrl-enter="handleSubmit"
  >
    <a-tabs
      :activeKey="customActiveKey"
      size="large"
      :tabBarStyle="{ textAlign: 'center', borderBottom: 'unset' }"
      @change="handleTabClick"
      :animated="false"
    >
      <a-tab-pane key="cs">
        <template #tab>
          <span>
            <safety-outlined />
            {{ $t('label.login.portal') }}
          </span>
        </template>
        <a-form-item v-if="$config.multipleServer" name="server" ref="server">
          <a-select
            size="large"
            :placeholder="$t('server')"
<<<<<<< HEAD
            v-model:value="form.server"
            @change="onChangeServer">
=======
            v-decorator="[
              'server',
              {
                initialValue: (server.apiHost || '') + server.apiBase
              }
            ]"
            @change="onChangeServer"
            showSearch
            optionFilterProp="children"
            :filterOption="(input, option) => {
              return option.componentOptions.children[0].text.toLowerCase().indexOf(input.toLowerCase()) >= 0
            }" >
>>>>>>> 981dac7b
            <a-select-option v-for="item in $config.servers" :key="(item.apiHost || '') + item.apiBase">
              <template #prefix>
                <database-outlined />
              </template>
              {{ item.name }}
            </a-select-option>
          </a-select>
        </a-form-item>
        <a-form-item ref="username" name="username">
          <a-input
            size="large"
            type="text"
            v-focus="true"
            :placeholder="$t('label.username')"
            v-model:value="form.username"
          >
            <template #prefix>
              <user-outlined />
            </template>
          </a-input>
        </a-form-item>
        <a-form-item ref="password" name="password">
          <a-input-password
            size="large"
            type="password"
            autocomplete="false"
            :placeholder="$t('label.password')"
            v-model:value="form.password"
          >
            <template #prefix>
              <lock-outlined />
            </template>
          </a-input-password>
        </a-form-item>
        <a-form-item ref="domain" name="domain">
          <a-input
            size="large"
            type="text"
            :placeholder="$t('label.domain')"
            v-model:value="form.domain"
          >
            <template #prefix>
              <block-outlined />
            </template>
          </a-input>
        </a-form-item>
      </a-tab-pane>
      <a-tab-pane key="saml" :disabled="idps.length === 0">
        <template #tab>
          <span>
            <audit-outlined />
            {{ $t('label.login.single.signon') }}
          </span>
        </template>
        <a-form-item v-if="$config.multipleServer" name="server" ref="server">
          <a-select
            size="large"
            :placeholder="$t('server')"
<<<<<<< HEAD
            v-model:value="form.server"
            @change="onChangeServer">
=======
            v-decorator="[
              'server',
              {
                initialValue: (server.apiHost || '') + server.apiBase
              }
            ]"
            @change="onChangeServer"
            showSearch
            optionFilterProp="children"
            :filterOption="(input, option) => {
              return option.componentOptions.children[0].text.toLowerCase().indexOf(input.toLowerCase()) >= 0
            }" >
>>>>>>> 981dac7b
            <a-select-option v-for="item in $config.servers" :key="(item.apiHost || '') + item.apiBase">
              <template #prefix>
                <database-outlined />
              </template>
              {{ item.name }}
            </a-select-option>
          </a-select>
        </a-form-item>
<<<<<<< HEAD
        <a-form-item name="idp" ref="idp">
          <a-select v-model:value="form.idp">
=======
        <a-form-item>
          <a-select
            v-decorator="['idp', { initialValue: selectedIdp } ]"
            showSearch
            optionFilterProp="children"
            :filterOption="(input, option) => {
              return option.componentOptions.children[0].text.toLowerCase().indexOf(input.toLowerCase()) >= 0
            }" >
>>>>>>> 981dac7b
            <a-select-option v-for="(idp, idx) in idps" :key="idx" :value="idp.id">
              {{ idp.orgName }}
            </a-select-option>
          </a-select>
        </a-form-item>
      </a-tab-pane>
    </a-tabs>

    <a-form-item>
      <a-button
        size="large"
        type="primary"
        html-type="submit"
        class="login-button"
        :loading="state.loginBtn"
        :disabled="state.loginBtn"
        ref="submit"
        @click="handleSubmit"
      >{{ $t('label.login') }}</a-button>
    </a-form-item>
    <translation-menu/>
  </a-form>
</template>

<script>
import { ref, reactive, toRaw } from 'vue'
import { api } from '@/api'
import store from '@/store'
import { mapActions } from 'vuex'
import { SERVER_MANAGER } from '@/store/mutation-types'
import TranslationMenu from '@/components/header/TranslationMenu'

export default {
  components: {
    TranslationMenu
  },
  data () {
    return {
      idps: [],
      customActiveKey: 'cs',
      loginBtn: false,
      loginType: 0,
      state: {
        time: 60,
        loginBtn: false,
        loginType: 0
      },
      server: ''
    }
  },
  created () {
    if (this.$config.multipleServer) {
      this.server = this.$localStorage.get(SERVER_MANAGER) || this.$config.servers[0]
    }
    this.initForm()
    this.fetchData()
  },
  methods: {
    ...mapActions(['Login', 'Logout']),
    initForm () {
      this.formRef = ref()
      this.form = reactive({
        server: (this.server.apiHost || '') + this.server.apiBase
      })
      this.rules = reactive({
        username: [
          {
            required: true,
            message: this.$t('message.error.username'),
            trigger: 'change'
          },
          {
            validator: this.handleUsernameOrEmail,
            trigger: 'change'
          }
        ],
        password: [
          {
            required: true,
            message: this.$t('message.error.password'),
            trigger: 'change'
          }
        ]
      })
    },
    fetchData () {
      api('listIdps').then(response => {
        if (response) {
          this.idps = response.listidpsresponse.idp || []
          this.form.idp = this.idps[0].id || ''
        }
      })
    },
    // handler
    async handleUsernameOrEmail (rule, value) {
      const { state } = this
      const regex = /^([a-zA-Z0-9_-])+@([a-zA-Z0-9_-])+((\.[a-zA-Z0-9_-]{2,3}){1,2})$/
      if (regex.test(value)) {
        state.loginType = 0
      } else {
        state.loginType = 1
      }
      return Promise.resolve()
    },
    handleTabClick (key) {
      this.customActiveKey = key
    },
    handleSubmit (e) {
      e.preventDefault()
      if (this.state.loginBtn) return
      this.formRef.value.validate().then(() => {
        this.state.loginBtn = true

        const values = toRaw(this.form)
        if (this.$config.multipleServer) {
          this.axios.defaults.baseURL = (this.server.apiHost || '') + this.server.apiBase
          store.dispatch('SetServer', this.server)
        }
        if (this.customActiveKey === 'cs') {
          const loginParams = { ...values }
          delete loginParams.username
          loginParams[!this.state.loginType ? 'email' : 'username'] = values.username
          loginParams.password = values.password
          loginParams.domain = values.domain
          if (!loginParams.domain) {
            loginParams.domain = '/'
          }
          this.Login(loginParams)
            .then((res) => this.loginSuccess(res))
            .catch(err => {
              this.requestFailed(err)
              this.state.loginBtn = false
            })
        } else if (this.customActiveKey === 'saml') {
          this.state.loginBtn = false
          var samlUrl = this.$config.apiBase + '?command=samlSso'
          if (values.idp) {
            samlUrl += ('&idpid=' + values.idp)
          }
          window.location.href = samlUrl
        }
      })
    },
    loginSuccess (res) {
      this.$router.push({ path: '/dashboard' }).catch(() => {})
    },
    requestFailed (err) {
      if (err && err.response && err.response.data && err.response.data.loginresponse) {
        const error = err.response.data.loginresponse.errorcode + ': ' + err.response.data.loginresponse.errortext
        this.$message.error(`${this.$t('label.error')} ${error}`)
      } else {
        this.$message.error(this.$t('message.login.failed'))
      }
    },
    onChangeServer (server) {
      const servers = this.$config.servers || []
      const serverFilter = servers.filter(ser => (ser.apiHost || '') + ser.apiBase === server)
      this.server = serverFilter[0] || {}
    }
  }
}
</script>

<style lang="less" scoped>
.user-layout-login {
  min-width: 260px;
  width: 368px;
  margin: 0 auto;

  .mobile & {
    max-width: 368px;
    width: 98%;
  }

  label {
    font-size: 14px;
  }

  button.login-button {
    margin-top: 8px;
    padding: 0 15px;
    font-size: 16px;
    height: 40px;
    width: 100%;
  }

  .user-login-other {
    text-align: left;
    margin-top: 24px;
    line-height: 22px;

    .item-icon {
      font-size: 24px;
      color: rgba(0, 0, 0, 0.2);
      margin-left: 16px;
      vertical-align: middle;
      cursor: pointer;
      transition: color 0.3s;

      &:hover {
        color: #1890ff;
      }
    }

    .register {
      float: right;
    }
  }
}
</style><|MERGE_RESOLUTION|>--- conflicted
+++ resolved
@@ -43,23 +43,13 @@
           <a-select
             size="large"
             :placeholder="$t('server')"
-<<<<<<< HEAD
             v-model:value="form.server"
-            @change="onChangeServer">
-=======
-            v-decorator="[
-              'server',
-              {
-                initialValue: (server.apiHost || '') + server.apiBase
-              }
-            ]"
             @change="onChangeServer"
             showSearch
-            optionFilterProp="children"
+            optionFilterProp="label"
             :filterOption="(input, option) => {
-              return option.componentOptions.children[0].text.toLowerCase().indexOf(input.toLowerCase()) >= 0
-            }" >
->>>>>>> 981dac7b
+              return option.children[0].children.toLowerCase().indexOf(input.toLowerCase()) >= 0
+            }">
             <a-select-option v-for="item in $config.servers" :key="(item.apiHost || '') + item.apiBase">
               <template #prefix>
                 <database-outlined />
@@ -118,23 +108,13 @@
           <a-select
             size="large"
             :placeholder="$t('server')"
-<<<<<<< HEAD
             v-model:value="form.server"
-            @change="onChangeServer">
-=======
-            v-decorator="[
-              'server',
-              {
-                initialValue: (server.apiHost || '') + server.apiBase
-              }
-            ]"
             @change="onChangeServer"
             showSearch
-            optionFilterProp="children"
+            optionFilterProp="label"
             :filterOption="(input, option) => {
-              return option.componentOptions.children[0].text.toLowerCase().indexOf(input.toLowerCase()) >= 0
+              return option.children[0].children.toLowerCase().indexOf(input.toLowerCase()) >= 0
             }" >
->>>>>>> 981dac7b
             <a-select-option v-for="item in $config.servers" :key="(item.apiHost || '') + item.apiBase">
               <template #prefix>
                 <database-outlined />
@@ -143,19 +123,14 @@
             </a-select-option>
           </a-select>
         </a-form-item>
-<<<<<<< HEAD
         <a-form-item name="idp" ref="idp">
-          <a-select v-model:value="form.idp">
-=======
-        <a-form-item>
           <a-select
-            v-decorator="['idp', { initialValue: selectedIdp } ]"
+            v-model:value="form.idp"
             showSearch
-            optionFilterProp="children"
+            optionFilterProp="label"
             :filterOption="(input, option) => {
-              return option.componentOptions.children[0].text.toLowerCase().indexOf(input.toLowerCase()) >= 0
+              return option.children[0].children.toLowerCase().indexOf(input.toLowerCase()) >= 0
             }" >
->>>>>>> 981dac7b
             <a-select-option v-for="(idp, idx) in idps" :key="idx" :value="idp.id">
               {{ idp.orgName }}
             </a-select-option>
