--- conflicted
+++ resolved
@@ -172,12 +172,7 @@
     }
   },
   created () {
-<<<<<<< HEAD
     this.server = Vue.ls.get(SERVER_MANAGER) || this.$config.servers[0]
-  },
-  mounted () {
-=======
->>>>>>> e824fdba
     this.fetchData()
   },
   methods: {
