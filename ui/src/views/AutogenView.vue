--- conflicted
+++ resolved
@@ -401,11 +401,8 @@
       actions: [],
       formModel: {},
       confirmDirty: false,
-<<<<<<< HEAD
-      promises: []
-=======
+      promises: [],
       firstIndex: 0
->>>>>>> e824fdba
     }
   },
   beforeCreate () {
