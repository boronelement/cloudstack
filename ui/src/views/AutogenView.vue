// Licensed to the Apache Software Foundation (ASF) under one
// or more contributor license agreements.  See the NOTICE file
// distributed with this work for additional information
// regarding copyright ownership.  The ASF licenses this file
// to you under the Apache License, Version 2.0 (the
// "License"); you may not use this file except in compliance
// with the License.  You may obtain a copy of the License at
//
//   http://www.apache.org/licenses/LICENSE-2.0
//
// Unless required by applicable law or agreed to in writing,
// software distributed under the License is distributed on an
// "AS IS" BASIS, WITHOUT WARRANTIES OR CONDITIONS OF ANY
// KIND, either express or implied.  See the License for the
// specific language governing permissions and limitations
// under the License.

<template>
  <div>
<<<<<<< HEAD
    <a-card class="breadcrumb-card">
      <a-row>
        <a-col :span="device === 'mobile' ? 24 : 12" style="padding-left: 12px">
          <breadcrumb :resource="resource">
            <span slot="end">
              <a-button
                :loading="loading"
                style="margin-bottom: 5px"
                shape="round"
                size="small"
                icon="reload"
                @click="fetchData({ irefresh: true })">
                {{ $t('label.refresh') }}
              </a-button>
              <a-switch
                v-if="!dataView && ['vm', 'volume', 'zone', 'cluster', 'host', 'storagepool'].includes($route.name)"
                style="margin-left: 8px"
                :checked-children="$t('label.metrics')"
                :un-checked-children="$t('label.metrics')"
                :checked="$store.getters.metrics"
                @change="(checked, event) => { $store.dispatch('SetMetrics', checked) }"/>
              <a-tooltip placement="right">
                <template slot="title">
                  {{ $t('label.filterby') }}
                </template>
                <a-select
                  v-if="!dataView && filters && filters.length > 0"
                  :placeholder="$t('label.filterby')"
                  :value="$route.query.filter || (projectView && $route.name === 'vm' ||
                    ['Admin', 'DomainAdmin'].includes($store.getters.userInfo.roletype) && ['vm', 'iso', 'template'].includes($route.name)
                    ? 'all' : ['guestnetwork'].includes($route.name) ? 'all' : 'self')"
                  style="min-width: 100px; margin-left: 10px"
                  @change="changeFilter">
                  <a-icon slot="suffixIcon" type="filter" />
                  <a-select-option v-if="['Admin', 'DomainAdmin'].includes($store.getters.userInfo.roletype) && ['vm', 'iso', 'template'].includes($route.name)" key="all">
                    {{ $t('label.all') }}
                  </a-select-option>
                  <a-select-option v-for="filter in filters" :key="filter">
                    {{ $t('label.' + (['comment'].includes($route.name) ? 'filter.annotations.' : '') + filter) }}
                    <a-icon type="clock-circle" v-if="['comment'].includes($route.name) && !['Admin'].includes($store.getters.userInfo.roletype) && filter === 'all'" />
                  </a-select-option>
                </a-select>
              </a-tooltip>
            </span>
          </breadcrumb>
        </a-col>
        <a-col
          :span="device === 'mobile' ? 24 : 12"
          :style="device === 'mobile' ? { float: 'right', 'margin-top': '12px', 'margin-bottom': '-6px', display: 'table' } : { float: 'right', display: 'table', 'margin-bottom': '-6px' }" >
          <slot name="action" v-if="dataView && $route.path.startsWith('/publicip')"></slot>
          <action-button
            v-else
            :style="dataView ? { float: device === 'mobile' ? 'left' : 'right' } : { 'margin-right': '10px', display: getStyle(), padding: '5px' }"
            :loading="loading"
            :actions="actions"
            :selectedRowKeys="selectedRowKeys"
            :selectedItems="selectedItems"
            :dataView="dataView"
            :resource="resource"
            @exec-action="(action) => execAction(action, action.groupAction && !dataView)"/>
          <search-view
            v-if="!dataView"
            :searchFilters="searchFilters"
            :searchParams="searchParams"
            :apiName="apiName"
            @search="onSearch"
            @change-filter="changeFilter"/>
        </a-col>
      </a-row>
    </a-card>
=======
    <a-affix :offsetTop="78">
      <a-card class="breadcrumb-card" style="z-index: 10">
        <a-row>
          <a-col :span="device === 'mobile' ? 24 : 12" style="padding-left: 12px">
            <breadcrumb :resource="resource">
              <span slot="end">
                <a-button
                  :loading="loading"
                  style="margin-bottom: 5px"
                  shape="round"
                  size="small"
                  icon="reload"
                  @click="fetchData({ irefresh: true })">
                  {{ $t('label.refresh') }}
                </a-button>
                <a-switch
                  v-if="!dataView && ['vm', 'volume', 'zone', 'cluster', 'host', 'storagepool'].includes($route.name)"
                  style="margin-left: 8px"
                  :checked-children="$t('label.metrics')"
                  :un-checked-children="$t('label.metrics')"
                  :checked="$store.getters.metrics"
                  @change="(checked, event) => { $store.dispatch('SetMetrics', checked) }"/>
                <a-tooltip placement="right">
                  <template slot="title">
                    {{ $t('label.filterby') }}
                  </template>
                  <a-select
                    v-if="!dataView && filters && filters.length > 0"
                    :placeholder="$t('label.filterby')"
                    :value="$route.query.filter || (projectView && $route.name === 'vm' ||
                      ['Admin', 'DomainAdmin'].includes($store.getters.userInfo.roletype) && ['vm', 'iso', 'template'].includes($route.name)
                      ? 'all' : ['guestnetwork'].includes($route.name) ? 'all' : 'self')"
                    style="min-width: 100px; margin-left: 10px"
                    @change="changeFilter">
                    <a-icon slot="suffixIcon" type="filter" />
                    <a-select-option v-if="['Admin', 'DomainAdmin'].includes($store.getters.userInfo.roletype) && ['vm', 'iso', 'template'].includes($route.name)" key="all">
                      {{ $t('label.all') }}
                    </a-select-option>
                    <a-select-option v-for="filter in filters" :key="filter">
                      {{ $t('label.' + filter) }}
                    </a-select-option>
                  </a-select>
                </a-tooltip>
              </span>
            </breadcrumb>
          </a-col>
          <a-col
            :span="device === 'mobile' ? 24 : 12"
            :style="device === 'mobile' ? { float: 'right', 'margin-top': '12px', 'margin-bottom': '-6px', display: 'table' } : { float: 'right', display: 'table', 'margin-bottom': '-6px' }" >
            <slot name="action" v-if="dataView && $route.path.startsWith('/publicip')"></slot>
            <action-button
              v-else
              :style="dataView ? { float: device === 'mobile' ? 'left' : 'right' } : { 'margin-right': '10px', display: getStyle(), padding: '5px' }"
              :loading="loading"
              :actions="actions"
              :selectedRowKeys="selectedRowKeys"
              :dataView="dataView"
              :resource="resource"
              @exec-action="(action) => execAction(action, action.groupAction && !dataView)"/>
            <search-view
              v-if="!dataView"
              :searchFilters="searchFilters"
              :searchParams="searchParams"
              :apiName="apiName"
              @search="onSearch"
              @change-filter="changeFilter"/>
          </a-col>
        </a-row>
      </a-card>
    </a-affix>
>>>>>>> a1a3aff2

    <div v-show="showAction">
      <keep-alive v-if="currentAction.component && (!currentAction.groupAction || this.selectedRowKeys.length === 0)">
        <a-modal
          :visible="showAction"
          :closable="true"
          :maskClosable="false"
          :cancelText="$t('label.cancel')"
          style="top: 20px;"
          @cancel="closeAction"
          :confirmLoading="actionLoading"
          :footer="null"
          centered
          width="auto"
        >
          <span slot="title">
            {{ $t(currentAction.label) }}
            <a
              v-if="currentAction.docHelp || $route.meta.docHelp"
              style="margin-left: 5px"
              :href="$config.docBase + '/' + (currentAction.docHelp || $route.meta.docHelp)"
              target="_blank">
              <a-icon type="question-circle-o"></a-icon>
            </a>
          </span>
          <component
            :is="currentAction.component"
            :resource="resource"
            :loading="loading"
            :action="{currentAction}"
            v-bind="{currentAction}"
            @refresh-data="fetchData"
            @poll-action="pollActionCompletion"
            @close-action="closeAction"/>
        </a-modal>
      </keep-alive>
      <a-modal
        v-else
        :visible="showAction"
        :closable="true"
        :maskClosable="false"
        :footer="null"
        style="top: 20px;"
        :width="modalWidth"
        :ok-button-props="getOkProps()"
        :cancel-button-props="getCancelProps()"
        :confirmLoading="actionLoading"
        @cancel="closeAction"
        v-ctrl-enter="handleSubmit"
        centered
      >
        <span slot="title">
          {{ $t(currentAction.label) }}
          <a
            v-if="currentAction.docHelp || $route.meta.docHelp"
            style="margin-left: 5px"
            :href="$config.docBase + '/' + (currentAction.docHelp || $route.meta.docHelp)"
            target="_blank">
            <a-icon type="question-circle-o"></a-icon>
          </a>
        </span>
        <a-spin :spinning="actionLoading">
          <span v-if="currentAction.message">
            <div v-if="selectedRowKeys.length > 0">
              <a-alert
                v-if="['delete', 'poweroff'].includes(currentAction.icon)"
                type="error">
                <a-icon slot="message" type="exclamation-circle" style="color: red; fontSize: 30px; display: inline-flex" />
                <span style="padding-left: 5px" slot="message" v-html="`<b>${selectedRowKeys.length} ` + $t('label.items.selected') + `. </b>`" />
                <span slot="message" v-html="$t(currentAction.message)" />
              </a-alert>
              <a-alert v-else type="warning">
                <span v-if="selectedRowKeys.length > 0" slot="message" v-html="`<b>${selectedRowKeys.length} ` + $t('label.items.selected') + `. </b>`" />
                <span slot="message" v-html="$t(currentAction.message)" />
              </a-alert>
            </div>
            <div v-else>
              <a-alert type="warning">
                <span slot="message" v-html="$t(currentAction.message)" />
              </a-alert>
            </div>
            <div v-if="selectedRowKeys.length > 0">
              <a-divider />
              <a-table
                v-if="selectedRowKeys.length > 0"
                size="middle"
                :columns="chosenColumns"
                :dataSource="selectedItems"
                :rowKey="(record, idx) => record.id || record.name || record.usageType || idx + '-' + Math.random()"
                :pagination="true"
                style="overflow-y: auto"
              >
              </a-table>
            </div>
            <br v-if="currentAction.paramFields.length > 0"/>
          </span>
          <a-form
            :form="form"
            @submit="handleSubmit"
            layout="vertical" >
            <a-form-item
              v-for="(field, fieldIndex) in currentAction.paramFields"
              :key="fieldIndex"
              :v-bind="field.name"
              v-if="!(currentAction.mapping && field.name in currentAction.mapping && currentAction.mapping[field.name].value)"
            >
              <tooltip-label slot="label" :title="$t('label.' + field.name)" :tooltip="field.description"/>

              <span v-if="field.type==='boolean'">
                <a-switch
                  v-decorator="[field.name, {
                    rules: [{ required: field.required, message: `${$t('message.error.required.input')}` }]
                  }]"
                  v-model="formModel[field.name]"
                  :placeholder="field.description"
                  :autoFocus="fieldIndex === firstIndex"
                />
              </span>
              <span v-else-if="currentAction.mapping && field.name in currentAction.mapping && currentAction.mapping[field.name].options">
                <a-select
                  :loading="field.loading"
                  v-decorator="[field.name, {
                    rules: [{ required: field.required, message: `${$t('message.error.select')}` }]
                  }]"
                  :placeholder="field.description"
                  :autoFocus="fieldIndex === firstIndex"
                >
                  <a-select-option key="" >{{ }}</a-select-option>
                  <a-select-option v-for="(opt, optIndex) in currentAction.mapping[field.name].options" :key="optIndex">
                    {{ opt }}
                  </a-select-option>
                </a-select>
              </span>
              <span
                v-else-if="field.name==='keypair' ||
                  (field.name==='account' && !['addAccountToProject', 'createAccount'].includes(currentAction.api))">
                <a-select
                  showSearch
                  optionFilterProp="children"
                  v-decorator="[field.name, {
                    rules: [{ required: field.required, message: `${$t('message.error.select')}` }]
                  }]"
                  :loading="field.loading"
                  :placeholder="field.description"
                  :filterOption="(input, option) => {
                    return option.componentOptions.children[0].text.toLowerCase().indexOf(input.toLowerCase()) >= 0
                  }"
                  :autoFocus="fieldIndex === firstIndex"
                >
                  <a-select-option key="">{{ }}</a-select-option>
                  <a-select-option v-for="(opt, optIndex) in field.opts" :key="optIndex">
                    {{ opt.name || opt.description || opt.traffictype || opt.publicip }}
                  </a-select-option>
                </a-select>
              </span>
              <span
                v-else-if="field.type==='uuid'">
                <a-select
                  showSearch
                  optionFilterProp="children"
                  v-decorator="[field.name, {
                    rules: [{ required: field.required, message: `${$t('message.error.select')}` }]
                  }]"
                  :loading="field.loading"
                  :placeholder="field.description"
                  :filterOption="(input, option) => {
                    return option.componentOptions.children[0].text.toLowerCase().indexOf(input.toLowerCase()) >= 0
                  }"
                  :autoFocus="fieldIndex === firstIndex"
                >
                  <a-select-option key="">{{ }}</a-select-option>
                  <a-select-option v-for="opt in field.opts" :key="opt.id">
                    {{ opt.name || opt.description || opt.traffictype || opt.publicip }}
                  </a-select-option>
                </a-select>
              </span>
              <span v-else-if="field.type==='list'">
                <a-select
                  :loading="field.loading"
                  mode="multiple"
                  v-decorator="[field.name, {
                    rules: [{ required: field.required, message: `${$t('message.error.select')}` }]
                  }]"
                  :placeholder="field.description"
                  :autoFocus="fieldIndex === firstIndex"
                >
                  <a-select-option v-for="(opt, optIndex) in field.opts" :key="optIndex">
                    {{ opt.name && opt.type ? opt.name + ' (' + opt.type + ')' : opt.name || opt.description }}
                  </a-select-option>
                </a-select>
              </span>
              <span v-else-if="field.type==='long'">
                <a-input-number
                  :autoFocus="fieldIndex === firstIndex"
                  style="width: 100%;"
                  v-decorator="[field.name, {
                    rules: [{ required: field.required, message: `${$t('message.validate.number')}` }]
                  }]"
                  :placeholder="field.description"
                />
              </span>
              <span v-else-if="field.name==='password' || field.name==='currentpassword' || field.name==='confirmpassword'">
                <a-input-password
                  v-decorator="[field.name, {
                    rules: [
                      {
                        required: field.required,
                        message: `${$t('message.error.required.input')}`
                      },
                      {
                        validator: validateTwoPassword
                      }
                    ]
                  }]"
                  :placeholder="field.description"
                  @blur="($event) => handleConfirmBlur($event, field.name)"
                  :autoFocus="fieldIndex === firstIndex"
                />
              </span>
              <span v-else-if="field.name==='certificate' || field.name==='privatekey' || field.name==='certchain'">
                <a-textarea
                  rows="2"
                  v-decorator="[field.name, {
                    rules: [{ required: field.required, message: `${$t('message.error.required.input')}` }]
                  }]"
                  :placeholder="field.description"
                  :autoFocus="fieldIndex === firstIndex"
                />
              </span>
              <span v-else>
                <a-input
                  :autoFocus="fieldIndex === firstIndex"
                  v-decorator="[field.name, {
                    rules: [{ required: field.required, message: `${$t('message.error.required.input')}` }]
                  }]"
                  :placeholder="field.description" />
              </span>
            </a-form-item>

            <div :span="24" class="action-button">
              <a-button @click="closeAction">{{ $t('label.cancel') }}</a-button>
              <a-button type="primary" @click="handleSubmit" ref="submit">{{ $t('label.ok') }}</a-button>
            </div>
          </a-form>
        </a-spin>
        <br />
      </a-modal>
    </div>

    <div v-if="dataView" style="margin-top: -10px">
      <slot name="resource" v-if="$route.path.startsWith('/quotasummary') || $route.path.startsWith('/publicip')"></slot>
      <resource-view
        v-else
        :resource="resource"
        :loading="loading"
        :tabs="$route.meta.tabs" />
    </div>
    <div class="row-element" v-else>
      <list-view
        :loading="loading"
        :columns="columns"
        :items="items"
        :actions="actions"
        ref="listview"
        @selection-change="onRowSelectionChange"
        @refresh="this.fetchData" />
      <a-pagination
        class="row-element"
        style="margin-top: 10px"
        size="small"
        :current="page"
        :pageSize="pageSize"
        :total="itemCount"
        :showTotal="total => `${$t('label.showing')} ${Math.min(total, 1+((page-1)*pageSize))}-${Math.min(page*pageSize, total)} ${$t('label.of')} ${total} ${$t('label.items')}`"
        :pageSizeOptions="device === 'desktop' ? ['20', '50', '100', '200'] : ['10', '20', '50', '100', '200']"
        @change="changePage"
        @showSizeChange="changePageSize"
        showSizeChanger
        showQuickJumper>
        <template slot="buildOptionText" slot-scope="props">
          <span>{{ props.value }} / {{ $t('label.page') }}</span>
        </template>
      </a-pagination>
    </div>
    <bulk-action-progress
      :showGroupActionModal="showGroupActionModal"
      :selectedItems="selectedItems"
      :selectedColumns="selectedColumns"
      :message="modalInfo"
      @handle-cancel="handleCancel" />
  </div>
</template>

<script>
import { api } from '@/api'
import { mixinDevice } from '@/utils/mixin.js'
import { genericCompare } from '@/utils/sort.js'
import store from '@/store'
import eventBus from '@/config/eventBus'

import Breadcrumb from '@/components/widgets/Breadcrumb'
import ChartCard from '@/components/widgets/ChartCard'
import Status from '@/components/widgets/Status'
import ListView from '@/components/view/ListView'
import ResourceView from '@/components/view/ResourceView'
import ActionButton from '@/components/view/ActionButton'
import SearchView from '@/components/view/SearchView'
import BulkActionProgress from '@/components/view/BulkActionProgress'
import TooltipLabel from '@/components/widgets/TooltipLabel'

export default {
  name: 'Resource',
  components: {
    Breadcrumb,
    ChartCard,
    ResourceView,
    ListView,
    Status,
    ActionButton,
    SearchView,
    BulkActionProgress,
    TooltipLabel
  },
  mixins: [mixinDevice],
  provide: function () {
    return {
      parentFetchData: this.fetchData,
      parentToggleLoading: this.toggleLoading,
      parentStartLoading: this.startLoading,
      parentFinishLoading: this.finishLoading,
      parentSearch: this.onSearch,
      parentChangeFilter: this.changeFilter,
      parentChangeResource: this.changeResource,
      parentPollActionCompletion: this.pollActionCompletion,
      parentEditTariffAction: () => {}
    }
  },
  data () {
    return {
      apiName: '',
      loading: false,
      actionLoading: false,
      columns: [],
      selectedColumns: [],
      chosenColumns: [],
      showGroupActionModal: false,
      selectedItems: [],
      items: [],
      modalInfo: {},
      itemCount: 0,
      page: 1,
      pageSize: 10,
      resource: {},
      selectedRowKeys: [],
      currentAction: {},
      showAction: false,
      dataView: false,
      projectView: false,
      selectedFilter: '',
      filters: [],
      searchFilters: [],
      searchParams: {},
      actions: [],
      formModel: {},
      confirmDirty: false,
      firstIndex: 0,
      modalWidth: '30vw',
      promises: []
    }
  },
  beforeCreate () {
    this.form = this.$form.createForm(this)
  },
  beforeDestroy () {
    eventBus.$off('vm-refresh-data')
    eventBus.$off('async-job-complete')
    eventBus.$off('exec-action')
  },
  created () {
    eventBus.$on('vm-refresh-data', () => {
      if (this.$route.path === '/vm' || this.$route.path.includes('/vm/')) {
        this.fetchData()
      }
    })
    eventBus.$on('async-job-complete', (action) => {
      if (this.$route.path.includes('/vm/')) {
        if (action && 'api' in action && ['destroyVirtualMachine'].includes(action.api)) {
          return
        }
      }

      if ((this.$route.path.includes('/publicip/') && ['firewall', 'portforwarding', 'loadbalancing'].includes(this.$route.query.tab)) ||
        (this.$route.path.includes('/guestnetwork/') && (this.$route.query.tab === 'egress.rules' || this.$route.query.tab === 'public.ip.addresses'))) {
        return
      }

      if (this.$route.path.includes('/template/') || this.$route.path.includes('/iso/')) {
        return
      }
      this.fetchData()
    })
    eventBus.$on('exec-action', (action, isGroupAction) => {
      this.execAction(action, isGroupAction)
    })
    eventBus.$on('update-bulk-job-status', (items, action) => {
      for (const item of items) {
        this.$store.getters.headerNotices.map(function (j) {
          if (j.jobid === item.jobid) {
            j.bulkAction = action
          }
        })
      }
    })
    eventBus.$on('update-job-details', (jobId, resourceId) => {
      const fullPath = this.$route.fullPath
      const path = this.$route.path
      var jobs = this.$store.getters.headerNotices.map(job => {
        if (job.jobid === jobId) {
          if (resourceId && !path.includes(resourceId)) {
            job.path = path + '/' + resourceId
          } else {
            job.path = fullPath
          }
        }
        return job
      })
      this.$store.commit('SET_HEADER_NOTICES', jobs)
    })

    eventBus.$on('update-resource-state', (selectedItems, resource, state, jobid) => {
      if (selectedItems.length === 0) {
        return
      }
      var tempResource = []
      if (selectedItems && resource) {
        if (resource.includes(',')) {
          resource = resource.split(',')
          tempResource = resource
        } else {
          tempResource.push(resource)
        }
        for (var r = 0; r < tempResource.length; r++) {
          var objIndex = 0
          if (this.$route.path.includes('/template') || this.$route.path.includes('/iso')) {
            objIndex = selectedItems.findIndex(obj => (obj.zoneid === tempResource[r]))
          } else {
            objIndex = selectedItems.findIndex(obj => (obj.id === tempResource[r] || obj.username === tempResource[r]))
          }
          if (state && objIndex !== -1) {
            selectedItems[objIndex].status = state
          }
          if (jobid && objIndex !== -1) {
            selectedItems[objIndex].jobid = jobid
          }
        }
      }
    })

    if (this.device === 'desktop') {
      this.pageSize = 20
    }
    this.currentPath = this.$route.fullPath
    this.fetchData()
    if ('projectid' in this.$route.query) {
      this.switchProject(this.$route.query.projectid)
    }
  },
  beforeRouteUpdate (to, from, next) {
    this.currentPath = this.$route.fullPath
    next()
  },
  beforeRouteLeave (to, from, next) {
    this.currentPath = this.$route.fullPath
    next()
  },
  watch: {
    '$route' (to, from) {
      if (to.fullPath !== from.fullPath && !to.fullPath.includes('action/')) {
        if ('page' in to.query) {
          this.page = Number(to.query.page)
          this.pageSize = Number(to.query.pagesize)
        } else {
          this.page = 1
          this.pageSize = (this.device === 'desktop' ? 20 : 10)
        }
        this.itemCount = 0
        this.fetchData()
        if ('projectid' in to.query) {
          this.switchProject(to.query.projectid)
        }
      }
    },
    '$i18n.locale' (to, from) {
      if (to !== from) {
        this.fetchData()
      }
    },
    '$store.getters.metrics' (oldVal, newVal) {
      this.fetchData()
    }
  },
  computed: {
    hasSelected () {
      return this.selectedRowKeys.length > 0
    }
  },
  methods: {
    getStyle () {
      if (['snapshot', 'vmsnapshot', 'publicip'].includes(this.$route.name)) {
        return 'table-cell'
      }
      return 'inline-flex'
    },
    getOkProps () {
      if (this.selectedRowKeys.length > 0 && this.currentAction?.groupAction) {
        return { props: { type: 'default' } }
      } else {
        return { props: { type: 'primary' } }
      }
    },
    getCancelProps () {
      if (this.selectedRowKeys.length > 0 && this.currentAction?.groupAction) {
        return { props: { type: 'primary' } }
      } else {
        return { props: { type: 'default' } }
      }
    },
    switchProject (projectId) {
      if (!projectId || !projectId.length || projectId.length !== 36) {
        return
      }
      api('listProjects', { id: projectId, listall: true, details: 'min' }).then(json => {
        if (!json || !json.listprojectsresponse || !json.listprojectsresponse.project) return
        const project = json.listprojectsresponse.project[0]
        this.$store.dispatch('SetProject', project)
        this.$store.dispatch('ToggleTheme', project.id === undefined ? 'light' : 'dark')
        this.$message.success(`${this.$t('message.switch.to')} "${project.name}"`)
        const query = Object.assign({}, this.$route.query)
        delete query.projectid
        this.$router.replace({ query })
      })
    },
    fetchData (params = {}) {
      if (this.$route.name === 'deployVirtualMachine') {
        return
      }
      if (this.routeName !== this.$route.name) {
        this.routeName = this.$route.name
        this.items = []
      }
      if (!this.routeName) {
        this.routeName = this.$route.matched[this.$route.matched.length - 1].parent.name
      }
      this.apiName = ''
      this.actions = []
      this.columns = []
      this.columnKeys = []
      const refreshed = ('irefresh' in params)

      params.listall = true
      if (this.$route.meta.params) {
        const metaParams = this.$route.meta.params
        if (typeof metaParams === 'function') {
          Object.assign(params, metaParams())
        } else {
          Object.assign(params, metaParams)
        }
      }
      if (['Admin', 'DomainAdmin'].includes(this.$store.getters.userInfo.roletype) &&
        'templatefilter' in params && this.routeName === 'template') {
        params.templatefilter = 'all'
      }
      if (['Admin', 'DomainAdmin'].includes(this.$store.getters.userInfo.roletype) &&
        'isofilter' in params && this.routeName === 'iso') {
        params.isofilter = 'all'
      }
      if (Object.keys(this.$route.query).length > 0) {
        if ('page' in this.$route.query) {
          this.page = Number(this.$route.query.page)
        }
        if ('pagesize' in this.$route.query) {
          this.pagesize = Number(this.$route.query.pagesize)
        }
        Object.assign(params, this.$route.query)
      }
      delete params.q
      delete params.filter
      delete params.irefresh

      this.searchFilters = this.$route && this.$route.meta && this.$route.meta.searchFilters
      this.filters = this.$route && this.$route.meta && this.$route.meta.filters
      if (typeof this.filters === 'function') {
        this.filters = this.filters()
      }

      this.projectView = Boolean(store.getters.project && store.getters.project.id)

      if ((this.$route && this.$route.params && this.$route.params.id) || this.$route.query.dataView) {
        this.dataView = true
        if (!refreshed) {
          this.resource = {}
          this.$emit('change-resource', this.resource)
        }
      } else {
        this.dataView = false
      }

      if ('listview' in this.$refs && this.$refs.listview) {
        this.$refs.listview.resetSelection()
      }

      if (this.$route && this.$route.meta && this.$route.meta.permission) {
        this.apiName = this.$route.meta.permission[0]
        if (this.$route.meta.columns) {
          const columns = this.$route.meta.columns
          if (columns && typeof columns === 'function') {
            this.columnKeys = columns()
          } else {
            this.columnKeys = columns
          }
        }

        if (this.$route.meta.actions) {
          this.actions = this.$route.meta.actions
        }
      }

      if (this.apiName === '' || this.apiName === undefined) {
        return
      }

      if (!this.columnKeys || this.columnKeys.length === 0) {
        for (const field of store.getters.apis[this.apiName].response) {
          this.columnKeys.push(field.name)
        }
        this.columnKeys = [...new Set(this.columnKeys)]
        this.columnKeys.sort(function (a, b) {
          if (a === 'name' && b !== 'name') { return -1 }
          if (a < b) { return -1 }
          if (a > b) { return 1 }
          return 0
        })
      }

      const customRender = {}
      for (var columnKey of this.columnKeys) {
        let key = columnKey
        let title = columnKey
        if (typeof columnKey === 'object') {
          if ('customTitle' in columnKey && 'field' in columnKey) {
            key = columnKey.field
            title = columnKey.customTitle
            customRender[key] = columnKey[key]
          } else {
            key = Object.keys(columnKey)[0]
            title = Object.keys(columnKey)[0]
            customRender[key] = columnKey[key]
          }
        }
        this.columns.push({
          title: this.$t('label.' + String(title).toLowerCase()),
          dataIndex: key,
          scopedSlots: { customRender: key },
          sorter: function (a, b) { return genericCompare(a[this.dataIndex] || '', b[this.dataIndex] || '') }
        })
      }
      this.chosenColumns = this.columns.filter(column => {
        return ![this.$t('label.state'), this.$t('label.hostname'), this.$t('label.hostid'), this.$t('label.zonename'),
          this.$t('label.zone'), this.$t('label.zoneid'), this.$t('label.ip'), this.$t('label.ipaddress'), this.$t('label.privateip'),
          this.$t('label.linklocalip'), this.$t('label.size'), this.$t('label.sizegb'), this.$t('label.current'),
          this.$t('label.created'), this.$t('label.order')].includes(column.title)
      })

      if (['listTemplates', 'listIsos'].includes(this.apiName) && this.dataView) {
        delete params.showunique
      }

      this.loading = true
      if (this.$route.params && this.$route.params.id) {
        params.id = this.$route.params.id
        if (this.$route.path.startsWith('/vmsnapshot/')) {
          params.vmsnapshotid = this.$route.params.id
        } else if (this.$route.path.startsWith('/ldapsetting/')) {
          params.hostname = this.$route.params.id
        }
      }

      params.page = this.page
      params.pagesize = this.pageSize

      api(this.apiName, params).then(json => {
        var responseName
        var objectName
        for (const key in json) {
          if (key.includes('response')) {
            responseName = key
            break
          }
        }
        this.itemCount = 0
        for (const key in json[responseName]) {
          if (key === 'count') {
            this.itemCount = json[responseName].count
            continue
          }
          objectName = key
          break
        }
        this.items = json[responseName][objectName]
        if (!this.items || this.items.length === 0) {
          this.items = []
        }

        if (['listTemplates', 'listIsos'].includes(this.apiName) && this.items.length > 1) {
          this.items = [...new Map(this.items.map(x => [x.id, x])).values()]
        }

        if (this.apiName === 'listProjects' && this.items.length > 0) {
          this.columns.map(col => {
            if (col.title === 'Account') {
              col.title = this.$t('label.project.owner')
            }
          })
        }

        if (this.apiName === 'listAnnotations') {
          this.columns.map(col => {
            if (col.title === 'label.entityid') {
              col.title = this.$t('label.annotation.entity')
            } else if (col.title === 'label.entitytype') {
              col.title = this.$t('label.annotation.entity.type')
            } else if (col.title === 'label.adminsonly') {
              col.title = this.$t('label.annotation.admins.only')
            }
          })
        }

        for (let idx = 0; idx < this.items.length; idx++) {
          this.items[idx].key = idx
          for (const key in customRender) {
            const func = customRender[key]
            if (func && typeof func === 'function') {
              this.items[idx][key] = func(this.items[idx])
            }
          }
          if (this.$route.path.startsWith('/ldapsetting')) {
            this.items[idx].id = this.items[idx].hostname
          }
        }
        if (this.items.length > 0) {
          this.resource = this.items[0]
          this.$emit('change-resource', this.resource)
        } else {
          if (this.dataView) {
            this.$router.push({ path: '/exception/404' })
          }
        }
      }).catch(error => {
        if ([401].includes(error.response.status)) {
          return
        }

        if (Object.keys(this.searchParams).length > 0) {
          this.itemCount = 0
          this.items = []
          this.$message.error({
            content: error.response.headers['x-description'],
            duration: 5
          })
          return
        }

        this.$notifyError(error)

        if ([405].includes(error.response.status)) {
          this.$router.push({ path: '/exception/403' })
        }

        if ([430, 431, 432].includes(error.response.status)) {
          this.$router.push({ path: '/exception/404' })
        }

        if ([530, 531, 532, 533, 534, 535, 536, 537].includes(error.response.status)) {
          this.$router.push({ path: '/exception/500' })
        }
      }).finally(f => {
        this.loading = false
        this.searchParams = params
      })
    },
    closeAction () {
      this.actionLoading = false
      this.showAction = false
      this.currentAction = {}
    },
    onRowSelectionChange (selection) {
      this.selectedRowKeys = selection
      if (selection?.length > 0) {
        this.modalWidth = '50vw'
        this.selectedItems = (this.items.filter(function (item) {
          return selection.indexOf(item.id) !== -1
        }))
      } else {
        this.modalWidth = '30vw'
      }
    },
    execAction (action, isGroupAction) {
      const self = this
      this.form = this.$form.createForm(this)
      this.formModel = {}
      if (action.component && action.api && !action.popup) {
        this.$router.push({ name: action.api })
        return
      }
      this.currentAction = action
      this.currentAction.params = store.getters.apis[this.currentAction.api].params
      this.resource = action.resource
      this.$emit('change-resource', this.resource)
      var paramFields = this.currentAction.params
      paramFields.sort(function (a, b) {
        if (a.name === 'name' && b.name !== 'name') { return -1 }
        if (a.name !== 'name' && b.name === 'name') { return -1 }
        if (a.name === 'id') { return -1 }
        if (a.name < b.name) { return -1 }
        if (a.name > b.name) { return 1 }
        return 0
      })
      this.currentAction.paramFields = []
      if ('message' in action) {
        var message = action.message
        if (typeof action.message === 'function') {
          message = action.message(action.resource)
        }
        action.message = message
      }
      if ('args' in action) {
        var args = action.args
        if (typeof action.args === 'function') {
          args = action.args(action.resource, this.$store.getters, isGroupAction)
        }
        if (args.length > 0) {
          this.currentAction.paramFields = args.map(function (arg) {
            if (arg === 'confirmpassword') {
              return {
                type: 'password',
                name: 'confirmpassword',
                required: true,
                description: self.$t('label.confirmpassword.description')
              }
            }
            return paramFields.filter(function (param) {
              return param.name.toLowerCase() === arg.toLowerCase()
            })[0]
          })
        }
      }
      this.getFirstIndexFocus()

      this.showAction = true
      for (const param of this.currentAction.paramFields) {
        if (param.type === 'list' && ['tags', 'hosttags', 'storagetags'].includes(param.name)) {
          param.type = 'string'
        }
        if (param.type === 'uuid' || param.type === 'list' || param.name === 'account' || (this.currentAction.mapping && param.name in this.currentAction.mapping)) {
          this.listUuidOpts(param)
        }
      }
      this.actionLoading = false
      if (action.dataView && ['copy', 'edit', 'share-alt'].includes(action.icon)) {
        this.fillEditFormFieldValues()
      }
    },
    getFirstIndexFocus () {
      this.firstIndex = 0
      for (let fieldIndex = 0; fieldIndex < this.currentAction.paramFields.length; fieldIndex++) {
        const field = this.currentAction.paramFields[fieldIndex]
        if (!(this.currentAction.mapping && field.name in this.currentAction.mapping && this.currentAction.mapping[field.name].value)) {
          this.firstIndex = fieldIndex
          break
        }
      }
    },
    listUuidOpts (param) {
      if (this.currentAction.mapping && param.name in this.currentAction.mapping && !this.currentAction.mapping[param.name].api) {
        return
      }
      var paramName = param.name
      var extractedParamName = paramName.replace('ids', '').replace('id', '').toLowerCase()
      var params = { listall: true }
      const possibleName = 'list' + extractedParamName + 's'
      var possibleApi
      if (this.currentAction.mapping && param.name in this.currentAction.mapping && this.currentAction.mapping[param.name].api) {
        possibleApi = this.currentAction.mapping[param.name].api
        if (this.currentAction.mapping[param.name].params) {
          const customParams = this.currentAction.mapping[param.name].params(this.resource)
          if (customParams) {
            params = { ...params, ...customParams }
          }
        }
      } else if (paramName === 'id') {
        possibleApi = this.apiName
      } else {
        for (const api in store.getters.apis) {
          if (api.toLowerCase().startsWith(possibleName)) {
            possibleApi = api
            break
          }
        }
      }
      if (!possibleApi) {
        return
      }
      param.loading = true
      param.opts = []
      if (possibleApi === 'listTemplates') {
        params.templatefilter = 'executable'
      } else if (possibleApi === 'listIsos') {
        params.isofilter = 'executable'
      } else if (possibleApi === 'listHosts') {
        params.type = 'routing'
      }
      api(possibleApi, params).then(json => {
        param.loading = false
        for (const obj in json) {
          if (obj.includes('response')) {
            for (const res in json[obj]) {
              if (res === 'count') {
                continue
              }
              param.opts = json[obj][res]
              if (this.currentAction.mapping && this.currentAction.mapping[param.name] && this.currentAction.mapping[param.name].filter) {
                const filter = this.currentAction.mapping[param.name].filter
                param.opts = json[obj][res].filter(filter)
              }
              if (['listTemplates', 'listIsos'].includes(possibleApi)) {
                param.opts = [...new Map(param.opts.map(x => [x.id, x])).values()]
              }
              break
            }
            break
          }
        }
        this.$forceUpdate()
      }).catch(function (error) {
        console.log(error)
        param.loading = false
      }).then(function () {
      })
    },
    pollActionCompletion (jobId, action, resourceName, resource, showLoading = true) {
      if (this.shouldNavigateBack(action)) {
        action.isFetchData = false
      }
      return new Promise((resolve) => {
        this.$pollJob({
          jobId,
          title: this.$t(action.label),
          description: resourceName,
          name: resourceName,
          successMethod: result => {
            if (this.selectedItems.length > 0) {
              eventBus.$emit('update-resource-state', this.selectedItems, resource, 'success')
            }
            if (action.response) {
              const description = action.response(result.jobresult)
              if (description) {
                this.$notification.info({
                  message: this.$t(action.label),
                  description: (<span domPropsInnerHTML={description}></span>),
                  duration: 0
                })
              }
            }
            resolve(true)
          },
          errorMethod: () => {
            if (this.selectedItems.length > 0) {
              eventBus.$emit('update-resource-state', this.selectedItems, resource, 'failed')
            }
            resolve(true)
          },
          loadingMessage: `${this.$t(action.label)} - ${resourceName}`,
          showLoading: showLoading,
          catchMessage: this.$t('error.fetching.async.job.result'),
          action,
          bulkAction: `${this.selectedItems.length > 0}` && this.showGroupActionModal
        })
      })
    },
    fillEditFormFieldValues () {
      const form = this.form
      this.currentAction.paramFields.map(field => {
        let fieldValue = null
        let fieldName = null
        if (field.type === 'list' || field.name === 'account') {
          fieldName = field.name.replace('ids', 'name').replace('id', 'name')
        } else {
          fieldName = field.name
        }
        fieldValue = this.resource[fieldName] ? this.resource[fieldName] : null
        if (fieldValue) {
          form.getFieldDecorator(field.name, { initialValue: fieldValue })
          this.formModel[field.name] = fieldValue
        }
      })
    },
    handleCancel () {
      eventBus.$emit('update-bulk-job-status', this.selectedItems, false)
      this.showGroupActionModal = false
      this.selectedItems = []
      this.selectedColumns = []
      this.selectedRowKeys = []
      this.message = {}
    },
    handleSubmit (e) {
      if (this.actionLoading) return
      this.promises = []
      if (!this.dataView && this.currentAction.groupAction && this.selectedRowKeys.length > 0) {
        if (this.selectedRowKeys.length > 0) {
          this.selectedColumns = this.chosenColumns
          this.selectedItems = this.selectedItems.map(v => ({ ...v, status: 'InProgress' }))
          this.selectedColumns.splice(0, 0, {
            dataIndex: 'status',
            title: this.$t('label.operation.status'),
            scopedSlots: { customRender: 'status' },
            filters: [
              { text: 'In Progress', value: 'InProgress' },
              { text: 'Success', value: 'success' },
              { text: 'Failed', value: 'failed' }
            ]
          })
          this.showGroupActionModal = true
          this.modalInfo.title = this.currentAction.label
          this.modalInfo.docHelp = this.currentAction.docHelp
        }
        this.form.validateFields((err, values) => {
          if (!err) {
            this.actionLoading = true
            const itemsNameMap = {}
            this.items.map(x => {
              itemsNameMap[x.id] = x.name || x.displaytext || x.id
            })
            const paramsList = this.currentAction.groupMap(this.selectedRowKeys, values, this.items)
            for (const params of paramsList) {
              var resourceName = itemsNameMap[params.id || params.vmsnapshotid || params.username || params.name]
              // Using a method for this since it's an async call and don't want wrong prarms to be passed
              this.promises.push(this.callGroupApi(params, resourceName))
            }
            this.$message.info({
              content: this.$t(this.currentAction.label),
              key: this.currentAction.label,
              duration: 3
            })
            Promise.all(this.promises).finally(() => {
              this.actionLoading = false
              this.fetchData()
            })
          }
        })
      } else {
        this.execSubmit(e)
      }
    },
    callGroupApi (params, resourceName) {
      return new Promise((resolve, reject) => {
        const action = this.currentAction
        api(action.api, params).then(json => {
          resolve(this.handleResponse(json, resourceName, this.getDataIdentifier(params), action, false))
          this.closeAction()
        }).catch(error => {
          if ([401].includes(error.response.status)) {
            return
          }
          if (this.selectedItems.length !== 0) {
            this.$notifyError(error)
            eventBus.$emit('update-resource-state', this.selectedItems, this.getDataIdentifier(params), 'failed')
          }
        })
      })
    },
    getDataIdentifier (params) {
      var dataIdentifier = ''
      dataIdentifier = params.id || params.username || params.name || params.vmsnapshotid || params.ids
      return dataIdentifier
    },
    handleResponse (response, resourceName, resource, action, showLoading = true) {
      return new Promise(resolve => {
        let jobId = null
        for (const obj in response) {
          if (obj.includes('response')) {
            if (response[obj].jobid) {
              jobId = response[obj].jobid
            } else {
              if (this.selectedItems.length > 0) {
                eventBus.$emit('update-resource-state', this.selectedItems, resource, 'success')
                if (resource) {
                  this.selectedItems.filter(item => item === resource)
                }
              }
              var message = action.successMessage ? this.$t(action.successMessage) : this.$t(action.label) +
                (resourceName ? ' - ' + resourceName : '')
              var duration = 2
              if (action.additionalMessage) {
                message = message + ' - ' + this.$t(action.successMessage)
                duration = 5
              }
              if (this.selectedItems.length === 0) {
                this.$message.success({
                  content: message,
                  key: action.label + resourceName,
                  duration: duration
                })
              }
              break
            }
          }
        }
        if (['addLdapConfiguration', 'deleteLdapConfiguration'].includes(action.api)) {
          this.$store.dispatch('UpdateConfiguration')
        }
        if (jobId) {
          eventBus.$emit('update-resource-state', this.selectedItems, resource, 'InProgress', jobId)
          resolve(this.pollActionCompletion(jobId, action, resourceName, resource, showLoading))
        }
        resolve(false)
      })
    },
    execSubmit (e) {
      e.preventDefault()
      this.form.validateFields((err, values) => {
        if (err) {
          return
        }
        const params = {}
        const action = this.currentAction
        if ('id' in this.resource && action.params.map(i => { return i.name }).includes('id')) {
          params.id = this.resource.id
        }
        for (const key in values) {
          const input = values[key]
          for (const param of action.params) {
            if (param.name !== key) {
              continue
            }
            if (input === undefined || input === null ||
              (input === '' && !['updateStoragePool', 'updateHost', 'updatePhysicalNetwork', 'updateDiskOffering', 'updateNetworkOffering', 'updateServiceOffering'].includes(action.api))) {
              if (param.type === 'boolean') {
                params[key] = false
              }
              break
            }
            if (input === '' && !['tags', 'hosttags', 'storagetags'].includes(key)) {
              break
            }
            if (action.mapping && key in action.mapping && action.mapping[key].options) {
              params[key] = action.mapping[key].options[input]
            } else if (param.type === 'list') {
              params[key] = input.map(e => { return param.opts[e].id }).reduce((str, name) => { return str + ',' + name })
            } else if (param.name === 'account' || param.name === 'keypair') {
              if (['addAccountToProject', 'createAccount'].includes(action.api)) {
                params[key] = input
              } else {
                params[key] = param.opts[input].name
              }
            } else {
              params[key] = input
            }
            break
          }
        }

        for (const key in action.defaultArgs) {
          if (!params[key]) {
            params[key] = action.defaultArgs[key]
          }
        }

        if (!this.projectView || !['uploadSslCert'].includes(action.api)) {
          if (action.mapping) {
            for (const key in action.mapping) {
              if (!action.mapping[key].value) {
                continue
              }
              params[key] = action.mapping[key].value(this.resource, params)
            }
          }
        }

        const resourceName = params.displayname || params.displaytext || params.name || params.hostname || params.username ||
          params.ipaddress || params.virtualmachinename || this.resource.name || this.resource.ipaddress || this.resource.id

        var hasJobId = false
        this.actionLoading = true
        let args = null
        if (action.post) {
          args = [action.api, {}, 'POST', params]
        } else {
          args = [action.api, params]
        }
        api(...args).then(json => {
          var response = this.handleResponse(json, resourceName, this.getDataIdentifier(params), action)
          if (!response) {
            this.fetchData()
            this.closeAction()
            return
          }
          response.then(jobId => {
            hasJobId = jobId
            if (this.shouldNavigateBack(action)) {
              this.$router.go(-1)
            } else {
              if (!hasJobId) {
                this.fetchData()
              }
            }
          })
          this.closeAction()
        }).catch(error => {
          if ([401].includes(error.response.status)) {
            return
          }

          console.log(error)
          eventBus.$emit('update-resource-state', this.selectedItems, this.getDataIdentifier(params), 'failed')
          this.$notifyError(error)
        }).finally(f => {
          this.actionLoading = false
        })
      })
    },
    shouldNavigateBack (action) {
      return ((action.icon === 'delete' || ['archiveEvents', 'archiveAlerts', 'unmanageVirtualMachine'].includes(action.api)) && this.dataView)
    },
    changeFilter (filter) {
      const query = Object.assign({}, this.$route.query)
      delete query.templatefilter
      delete query.isofilter
      delete query.account
      delete query.domainid
      delete query.state
      delete query.annotationfilter
      if (this.$route.name === 'template') {
        query.templatefilter = filter
      } else if (this.$route.name === 'iso') {
        query.isofilter = filter
      } else if (this.$route.name === 'guestnetwork') {
        if (filter === 'all') {
          delete query.type
        } else {
          query.type = filter
        }
      } else if (this.$route.name === 'vm') {
        if (filter === 'self') {
          query.account = this.$store.getters.userInfo.account
          query.domainid = this.$store.getters.userInfo.domainid
        } else if (['running', 'stopped'].includes(filter)) {
          query.state = filter
        }
      } else if (this.$route.name === 'comment') {
        query.annotationfilter = filter
      }
      query.filter = filter
      query.page = 1
      query.pagesize = this.pageSize
      this.$router.push({ query })
    },
    onSearch (opts) {
      const query = Object.assign({}, this.$route.query)
      for (const key in this.searchParams) {
        delete query[key]
      }
      delete query.name
      delete query.templatetype
      delete query.keyword
      delete query.q
      this.searchParams = {}
      if (opts && Object.keys(opts).length > 0) {
        this.searchParams = opts
        if ('searchQuery' in opts) {
          const value = opts.searchQuery
          if (value && value.length > 0) {
            if (this.$route.name === 'role') {
              query.name = value
            } else if (this.$route.name === 'quotaemailtemplate') {
              query.templatetype = value
            } else if (this.$route.name === 'globalsetting') {
              query.name = value
            } else {
              query.keyword = value
            }
            query.q = value
          }
          this.searchParams = {}
        } else {
          Object.assign(query, opts)
        }
      }
      query.page = '1'
      query.pagesize = String(this.pageSize)
      if (JSON.stringify(query) === JSON.stringify(this.$route.query)) {
        this.fetchData(query)
        return
      }
      this.$router.push({ query })
    },
    changePage (page, pageSize) {
      const query = Object.assign({}, this.$route.query)
      query.page = page
      query.pagesize = pageSize
      this.$router.push({ query })
    },
    changePageSize (currentPage, pageSize) {
      const query = Object.assign({}, this.$route.query)
      query.page = currentPage
      query.pagesize = pageSize
      this.$router.push({ query })
    },
    changeResource (resource) {
      this.resource = resource
    },
    start () {
      this.loading = true
      this.fetchData()
      setTimeout(() => {
        this.loading = false
        this.selectedRowKeys = []
      }, 1000)
    },
    toggleLoading () {
      this.loading = !this.loading
    },
    startLoading () {
      this.loading = true
    },
    finishLoading () {
      this.loading = false
    },
    handleConfirmBlur (e, name) {
      if (name !== 'confirmpassword') {
        return
      }
      const value = e.target.value
      this.confirmDirty = this.confirmDirty || !!value
    },
    validateTwoPassword (rule, value, callback) {
      if (!value || value.length === 0) {
        callback()
      } else if (rule.field === 'confirmpassword') {
        const form = this.form
        const messageConfirm = this.$t('message.validate.equalto')
        const passwordVal = form.getFieldValue('password')
        if (passwordVal && passwordVal !== value) {
          callback(messageConfirm)
        } else {
          callback()
        }
      } else if (rule.field === 'password') {
        const form = this.form
        const confirmPasswordVal = form.getFieldValue('confirmpassword')
        if (!confirmPasswordVal || confirmPasswordVal.length === 0) {
          callback()
        } else if (value && this.confirmDirty) {
          form.validateFields(['confirmpassword'], { force: true })
          callback()
        } else {
          callback()
        }
      } else {
        callback()
      }
    }
  }
}
</script>

<style scoped>

.breadcrumb-card {
  margin-left: -24px;
  margin-right: -24px;
  margin-top: -16px;
  margin-bottom: 12px;
}

.row-element {
  margin-bottom: 10px;
}

.ant-breadcrumb {
  vertical-align: text-bottom;
}
</style><|MERGE_RESOLUTION|>--- conflicted
+++ resolved
@@ -17,78 +17,6 @@
 
 <template>
   <div>
-<<<<<<< HEAD
-    <a-card class="breadcrumb-card">
-      <a-row>
-        <a-col :span="device === 'mobile' ? 24 : 12" style="padding-left: 12px">
-          <breadcrumb :resource="resource">
-            <span slot="end">
-              <a-button
-                :loading="loading"
-                style="margin-bottom: 5px"
-                shape="round"
-                size="small"
-                icon="reload"
-                @click="fetchData({ irefresh: true })">
-                {{ $t('label.refresh') }}
-              </a-button>
-              <a-switch
-                v-if="!dataView && ['vm', 'volume', 'zone', 'cluster', 'host', 'storagepool'].includes($route.name)"
-                style="margin-left: 8px"
-                :checked-children="$t('label.metrics')"
-                :un-checked-children="$t('label.metrics')"
-                :checked="$store.getters.metrics"
-                @change="(checked, event) => { $store.dispatch('SetMetrics', checked) }"/>
-              <a-tooltip placement="right">
-                <template slot="title">
-                  {{ $t('label.filterby') }}
-                </template>
-                <a-select
-                  v-if="!dataView && filters && filters.length > 0"
-                  :placeholder="$t('label.filterby')"
-                  :value="$route.query.filter || (projectView && $route.name === 'vm' ||
-                    ['Admin', 'DomainAdmin'].includes($store.getters.userInfo.roletype) && ['vm', 'iso', 'template'].includes($route.name)
-                    ? 'all' : ['guestnetwork'].includes($route.name) ? 'all' : 'self')"
-                  style="min-width: 100px; margin-left: 10px"
-                  @change="changeFilter">
-                  <a-icon slot="suffixIcon" type="filter" />
-                  <a-select-option v-if="['Admin', 'DomainAdmin'].includes($store.getters.userInfo.roletype) && ['vm', 'iso', 'template'].includes($route.name)" key="all">
-                    {{ $t('label.all') }}
-                  </a-select-option>
-                  <a-select-option v-for="filter in filters" :key="filter">
-                    {{ $t('label.' + (['comment'].includes($route.name) ? 'filter.annotations.' : '') + filter) }}
-                    <a-icon type="clock-circle" v-if="['comment'].includes($route.name) && !['Admin'].includes($store.getters.userInfo.roletype) && filter === 'all'" />
-                  </a-select-option>
-                </a-select>
-              </a-tooltip>
-            </span>
-          </breadcrumb>
-        </a-col>
-        <a-col
-          :span="device === 'mobile' ? 24 : 12"
-          :style="device === 'mobile' ? { float: 'right', 'margin-top': '12px', 'margin-bottom': '-6px', display: 'table' } : { float: 'right', display: 'table', 'margin-bottom': '-6px' }" >
-          <slot name="action" v-if="dataView && $route.path.startsWith('/publicip')"></slot>
-          <action-button
-            v-else
-            :style="dataView ? { float: device === 'mobile' ? 'left' : 'right' } : { 'margin-right': '10px', display: getStyle(), padding: '5px' }"
-            :loading="loading"
-            :actions="actions"
-            :selectedRowKeys="selectedRowKeys"
-            :selectedItems="selectedItems"
-            :dataView="dataView"
-            :resource="resource"
-            @exec-action="(action) => execAction(action, action.groupAction && !dataView)"/>
-          <search-view
-            v-if="!dataView"
-            :searchFilters="searchFilters"
-            :searchParams="searchParams"
-            :apiName="apiName"
-            @search="onSearch"
-            @change-filter="changeFilter"/>
-        </a-col>
-      </a-row>
-    </a-card>
-=======
     <a-affix :offsetTop="78">
       <a-card class="breadcrumb-card" style="z-index: 10">
         <a-row>
@@ -128,7 +56,8 @@
                       {{ $t('label.all') }}
                     </a-select-option>
                     <a-select-option v-for="filter in filters" :key="filter">
-                      {{ $t('label.' + filter) }}
+                      {{ $t('label.' + (['comment'].includes($route.name) ? 'filter.annotations.' : '') + filter) }}
+                      <a-icon type="clock-circle" v-if="['comment'].includes($route.name) && !['Admin'].includes($store.getters.userInfo.roletype) && filter === 'all'" />
                     </a-select-option>
                   </a-select>
                 </a-tooltip>
@@ -145,6 +74,7 @@
               :loading="loading"
               :actions="actions"
               :selectedRowKeys="selectedRowKeys"
+              :selectedItems="selectedItems"
               :dataView="dataView"
               :resource="resource"
               @exec-action="(action) => execAction(action, action.groupAction && !dataView)"/>
@@ -159,7 +89,6 @@
         </a-row>
       </a-card>
     </a-affix>
->>>>>>> a1a3aff2
 
     <div v-show="showAction">
       <keep-alive v-if="currentAction.component && (!currentAction.groupAction || this.selectedRowKeys.length === 0)">
