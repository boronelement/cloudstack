// Licensed to the Apache Software Foundation (ASF) under one
// or more contributor license agreements.  See the NOTICE file
// distributed with this work for additional information
// regarding copyright ownership.  The ASF licenses this file
// to you under the Apache License, Version 2.0 (the
// "License"); you may not use this file except in compliance
// with the License.  You may obtain a copy of the License at
//
//   http://www.apache.org/licenses/LICENSE-2.0
//
// Unless required by applicable law or agreed to in writing,
// software distributed under the License is distributed on an
// "AS IS" BASIS, WITHOUT WARRANTIES OR CONDITIONS OF ANY
// KIND, either express or implied.  See the License for the
// specific language governing permissions and limitations
// under the License.

<template>
  <div>
    <a-affix :offsetTop="78">
      <a-card class="breadcrumb-card" style="z-index: 10">
        <a-row>
          <a-col :span="device === 'mobile' ? 24 : 12" style="padding-left: 12px">
            <breadcrumb :resource="resource">
              <span slot="end">
                <a-button
                  :loading="loading"
                  style="margin-bottom: 5px"
                  shape="round"
                  size="small"
                  icon="reload"
                  @click="fetchData({ irefresh: true })">
                  {{ $t('label.refresh') }}
                </a-button>
                <a-switch
                  v-if="!dataView && ['vm', 'volume', 'zone', 'cluster', 'host', 'storagepool'].includes($route.name)"
                  style="margin-left: 8px"
                  :checked-children="$t('label.metrics')"
                  :un-checked-children="$t('label.metrics')"
                  :checked="$store.getters.metrics"
                  @change="(checked, event) => { $store.dispatch('SetMetrics', checked) }"/>
                <a-tooltip placement="right">
                  <template slot="title">
                    {{ $t('label.filterby') }}
                  </template>
                  <a-select
                    v-if="!dataView && filters && filters.length > 0"
                    :placeholder="$t('label.filterby')"
                    :value="$route.query.filter || (projectView && $route.name === 'vm' ||
                      ['Admin', 'DomainAdmin'].includes($store.getters.userInfo.roletype) && ['vm', 'iso', 'template'].includes($route.name)
                      ? 'all' : ['guestnetwork'].includes($route.name) ? 'all' : 'self')"
                    style="min-width: 100px; margin-left: 10px"
                    @change="changeFilter"
                    showSearch
                    optionFilterProp="children"
                    :filterOption="(input, option) => {
                      return option.componentOptions.children[0].text.toLowerCase().indexOf(input.toLowerCase()) >= 0
                    }" >
                    <a-icon slot="suffixIcon" type="filter" />
                    <a-select-option v-if="['Admin', 'DomainAdmin'].includes($store.getters.userInfo.roletype) && ['vm', 'iso', 'template'].includes($route.name)" key="all">
                      {{ $t('label.all') }}
                    </a-select-option>
                    <a-select-option v-for="filter in filters" :key="filter">
                      {{ $t('label.' + (['comment'].includes($route.name) ? 'filter.annotations.' : '') + filter) }}
                      <a-icon type="clock-circle" v-if="['comment'].includes($route.name) && !['Admin'].includes($store.getters.userInfo.roletype) && filter === 'all'" />
                    </a-select-option>
                  </a-select>
                </a-tooltip>
              </span>
            </breadcrumb>
          </a-col>
          <a-col
            :span="device === 'mobile' ? 24 : 12"
            :style="device === 'mobile' ? { float: 'right', 'margin-top': '12px', 'margin-bottom': '-6px', display: 'table' } : { float: 'right', display: 'table', 'margin-bottom': '-6px' }" >
            <slot name="action" v-if="dataView && $route.path.startsWith('/publicip')"></slot>
            <action-button
              v-else
              :style="dataView ? { float: device === 'mobile' ? 'left' : 'right' } : { 'margin-right': '10px', display: getStyle(), padding: '5px' }"
              :loading="loading"
              :actions="actions"
              :selectedRowKeys="selectedRowKeys"
              :selectedItems="selectedItems"
              :dataView="dataView"
              :resource="resource"
              @exec-action="(action) => execAction(action, action.groupAction && !dataView)"/>
            <search-view
              v-if="!dataView"
              :searchFilters="searchFilters"
              :searchParams="searchParams"
              :apiName="apiName"
              @search="onSearch"
              @change-filter="changeFilter"/>
          </a-col>
        </a-row>
      </a-card>
    </a-affix>

    <div v-show="showAction">
      <keep-alive v-if="currentAction.component && (!currentAction.groupAction || this.selectedRowKeys.length === 0)">
        <a-modal
          :visible="showAction"
          :closable="true"
          :maskClosable="false"
          :cancelText="$t('label.cancel')"
          style="top: 20px;"
          @cancel="closeAction"
          :confirmLoading="actionLoading"
          :footer="null"
          centered
          width="auto"
        >
          <span slot="title">
            {{ $t(currentAction.label) }}
            <a
              v-if="currentAction.docHelp || $route.meta.docHelp"
              style="margin-left: 5px"
              :href="$config.docBase + '/' + (currentAction.docHelp || $route.meta.docHelp)"
              target="_blank">
              <a-icon type="question-circle-o"></a-icon>
            </a>
          </span>
          <component
            :is="currentAction.component"
            :resource="resource"
            :loading="loading"
            :action="{currentAction}"
            v-bind="{currentAction}"
            @refresh-data="fetchData"
            @poll-action="pollActionCompletion"
            @close-action="closeAction"/>
        </a-modal>
      </keep-alive>
      <a-modal
        v-else
        :visible="showAction"
        :closable="true"
        :maskClosable="false"
        :footer="null"
        style="top: 20px;"
        :width="modalWidth"
        :ok-button-props="getOkProps()"
        :cancel-button-props="getCancelProps()"
        :confirmLoading="actionLoading"
        @cancel="closeAction"
        v-ctrl-enter="handleSubmit"
        centered
      >
        <span slot="title">
          {{ $t(currentAction.label) }}
          <a
            v-if="currentAction.docHelp || $route.meta.docHelp"
            style="margin-left: 5px"
            :href="$config.docBase + '/' + (currentAction.docHelp || $route.meta.docHelp)"
            target="_blank">
            <a-icon type="question-circle-o"></a-icon>
          </a>
        </span>
        <a-spin :spinning="actionLoading">
          <span v-if="currentAction.message">
            <div v-if="selectedRowKeys.length > 0">
              <a-alert
                v-if="['delete', 'poweroff'].includes(currentAction.icon)"
                type="error">
                <a-icon slot="message" type="exclamation-circle" style="color: red; fontSize: 30px; display: inline-flex" />
                <span style="padding-left: 5px" slot="message" v-html="`<b>${selectedRowKeys.length} ` + $t('label.items.selected') + `. </b>`" />
                <span slot="message" v-html="$t(currentAction.message)" />
              </a-alert>
              <a-alert v-else type="warning">
                <span v-if="selectedRowKeys.length > 0" slot="message" v-html="`<b>${selectedRowKeys.length} ` + $t('label.items.selected') + `. </b>`" />
                <span slot="message" v-html="$t(currentAction.message)" />
              </a-alert>
            </div>
            <div v-else>
              <a-alert type="warning">
                <span slot="message" v-html="$t(currentAction.message)" />
              </a-alert>
            </div>
            <div v-if="selectedRowKeys.length > 0">
              <a-divider />
              <a-table
                v-if="selectedRowKeys.length > 0"
                size="middle"
                :columns="chosenColumns"
                :dataSource="selectedItems"
                :rowKey="(record, idx) => record.id || record.name || record.usageType || idx + '-' + Math.random()"
                :pagination="true"
                style="overflow-y: auto"
              >
              </a-table>
            </div>
            <br v-if="currentAction.paramFields.length > 0"/>
          </span>
          <a-form
            :form="form"
            @submit="handleSubmit"
            layout="vertical" >
            <a-form-item
              v-for="(field, fieldIndex) in currentAction.paramFields"
              :key="fieldIndex"
              :v-bind="field.name"
              v-if="!(currentAction.mapping && field.name in currentAction.mapping && currentAction.mapping[field.name].value)"
            >
              <tooltip-label slot="label" :title="$t('label.' + field.name)" :tooltip="field.description"/>

              <span v-if="field.type==='boolean'">
                <a-switch
                  v-decorator="[field.name, {
                    rules: [{ required: field.required, message: `${$t('message.error.required.input')}` }]
                  }]"
                  v-model="formModel[field.name]"
                  :placeholder="field.description"
                  :autoFocus="fieldIndex === firstIndex"
                />
              </span>
              <span v-else-if="currentAction.mapping && field.name in currentAction.mapping && currentAction.mapping[field.name].options">
                <a-select
                  :loading="field.loading"
                  v-decorator="[field.name, {
                    rules: [{ required: field.required, message: `${$t('message.error.select')}` }]
                  }]"
                  :placeholder="field.description"
                  :autoFocus="fieldIndex === firstIndex"
                  showSearch
                  optionFilterProp="children"
                  :filterOption="(input, option) => {
                    return option.componentOptions.children[0].text.toLowerCase().indexOf(input.toLowerCase()) >= 0
                  }"
                >
                  <a-select-option key="" >{{ }}</a-select-option>
                  <a-select-option v-for="(opt, optIndex) in currentAction.mapping[field.name].options" :key="optIndex">
                    {{ opt }}
                  </a-select-option>
                </a-select>
              </span>
              <span
                v-else-if="field.name==='keypair' ||
                  (field.name==='account' && !['addAccountToProject', 'createAccount'].includes(currentAction.api))">
                <a-select
                  showSearch
                  optionFilterProp="children"
                  v-decorator="[field.name, {
                    rules: [{ required: field.required, message: `${$t('message.error.select')}` }]
                  }]"
                  :loading="field.loading"
                  :placeholder="field.description"
                  :filterOption="(input, option) => {
                    return option.componentOptions.children[0].text.toLowerCase().indexOf(input.toLowerCase()) >= 0
                  }"
                  :autoFocus="fieldIndex === firstIndex"
                >
                  <a-select-option key="">{{ }}</a-select-option>
                  <a-select-option v-for="(opt, optIndex) in field.opts" :key="optIndex">
                    {{ opt.name || opt.description || opt.traffictype || opt.publicip }}
                  </a-select-option>
                </a-select>
              </span>
              <span
                v-else-if="field.type==='uuid'">
                <a-select
                  showSearch
                  optionFilterProp="children"
                  v-decorator="[field.name, {
                    rules: [{ required: field.required, message: `${$t('message.error.select')}` }]
                  }]"
                  :loading="field.loading"
                  :placeholder="field.description"
                  :filterOption="(input, option) => {
                    return option.componentOptions.propsData.label.toLowerCase().indexOf(input.toLowerCase()) >= 0
                  }"
                  :autoFocus="fieldIndex === firstIndex"
                >
                  <a-select-option key="">{{ }}</a-select-option>
                  <a-select-option v-for="opt in field.opts" :key="opt.id" :label="opt.name || opt.description || opt.traffictype || opt.publicip">
<<<<<<< HEAD
                    <span>
=======
                    <div>
>>>>>>> 34bd9225
                      <span v-if="(field.name.startsWith('template') || field.name.startsWith('iso'))">
                        <span v-if="opt.icon">
                          <resource-icon :image="opt.icon.base64image" size="1x" style="margin-right: 5px"/>
                        </span>
                        <os-logo v-else :osId="opt.ostypeid" :osName="opt.ostypename" size="lg" style="margin-left: -1px" />
                      </span>
                      <span v-if="(field.name.startsWith('zone'))">
                        <span v-if="opt.icon">
                          <resource-icon :image="opt.icon.base64image" size="1x" style="margin-right: 5px"/>
                        </span>
                        <a-icon v-else type="global" style="margin-right: 5px" />
                      </span>
                      <span v-if="(field.name.startsWith('project'))">
                        <span v-if="opt.icon">
                          <resource-icon :image="opt.icon.base64image" size="1x" style="margin-right: 5px"/>
                        </span>
                        <a-icon v-else type="project" style="margin-right: 5px" />
                      </span>
                      <span v-if="(field.name.startsWith('account') || field.name.startsWith('user'))">
                        <span v-if="opt.icon">
                          <resource-icon :image="opt.icon.base64image" size="1x" style="margin-right: 5px"/>
                        </span>
                        <a-icon v-else type="user" style="margin-right: 5px"/>
                      </span>
                      <span v-if="(field.name.startsWith('network'))">
                        <span v-if="opt.icon">
                          <resource-icon :image="opt.icon.base64image" size="1x" style="margin-right: 5px"/>
                        </span>
                        <a-icon v-else type="apartment" style="margin-right: 5px"/>
                      </span>
                      <span v-if="(field.name.startsWith('domain'))">
                        <span v-if="opt.icon">
                          <resource-icon :image="opt.icon.base64image" size="1x" style="margin-right: 5px"/>
                        </span>
                        <a-icon v-else type="block" style="margin-right: 5px"/>
                      </span>
                      {{ opt.name || opt.description || opt.traffictype || opt.publicip }}
                    </div>
                  </a-select-option>
                </a-select>
              </span>
              <span v-else-if="field.type==='list'">
                <a-select
                  :loading="field.loading"
                  mode="multiple"
                  v-decorator="[field.name, {
                    rules: [{ required: field.required, message: `${$t('message.error.select')}` }]
                  }]"
                  :placeholder="field.description"
                  :autoFocus="fieldIndex === firstIndex"
                  showSearch
                  optionFilterProp="children"
                  :filterOption="(input, option) => {
                    return option.componentOptions.children[0].text.toLowerCase().indexOf(input.toLowerCase()) >= 0
                  }"
                >
                  <a-select-option v-for="(opt, optIndex) in field.opts" :key="optIndex">
                    {{ opt.name && opt.type ? opt.name + ' (' + opt.type + ')' : opt.name || opt.description }}
                  </a-select-option>
                </a-select>
              </span>
              <span v-else-if="field.type==='long'">
                <a-input-number
                  :autoFocus="fieldIndex === firstIndex"
                  style="width: 100%;"
                  v-decorator="[field.name, {
                    rules: [{ required: field.required, message: `${$t('message.validate.number')}` }]
                  }]"
                  :placeholder="field.description"
                />
              </span>
              <span v-else-if="field.name==='password' || field.name==='currentpassword' || field.name==='confirmpassword'">
                <a-input-password
                  v-decorator="[field.name, {
                    rules: [
                      {
                        required: field.required,
                        message: `${$t('message.error.required.input')}`
                      },
                      {
                        validator: validateTwoPassword
                      }
                    ]
                  }]"
                  :placeholder="field.description"
                  @blur="($event) => handleConfirmBlur($event, field.name)"
                  :autoFocus="fieldIndex === firstIndex"
                />
              </span>
              <span v-else-if="field.name==='certificate' || field.name==='privatekey' || field.name==='certchain'">
                <a-textarea
                  rows="2"
                  v-decorator="[field.name, {
                    rules: [{ required: field.required, message: `${$t('message.error.required.input')}` }]
                  }]"
                  :placeholder="field.description"
                  :autoFocus="fieldIndex === firstIndex"
                />
              </span>
              <span v-else>
                <a-input
                  :autoFocus="fieldIndex === firstIndex"
                  v-decorator="[field.name, {
                    rules: [{ required: field.required, message: `${$t('message.error.required.input')}` }]
                  }]"
                  :placeholder="field.description" />
              </span>
            </a-form-item>

            <div :span="24" class="action-button">
              <a-button @click="closeAction">{{ $t('label.cancel') }}</a-button>
              <a-button type="primary" @click="handleSubmit" ref="submit">{{ $t('label.ok') }}</a-button>
            </div>
          </a-form>
        </a-spin>
        <br />
      </a-modal>
    </div>

    <div v-if="dataView" style="margin-top: -10px">
      <slot name="resource" v-if="$route.path.startsWith('/quotasummary') || $route.path.startsWith('/publicip')"></slot>
      <resource-view
        v-else
        :resource="resource"
        :loading="loading"
        :tabs="$route.meta.tabs" />
    </div>
    <div class="row-element" v-else>
      <list-view
        :loading="loading"
        :columns="columns"
        :items="items"
        :actions="actions"
        ref="listview"
        @selection-change="onRowSelectionChange"
        @refresh="this.fetchData" />
      <a-pagination
        class="row-element"
        style="margin-top: 10px"
        size="small"
        :current="page"
        :pageSize="pageSize"
        :total="itemCount"
        :showTotal="total => `${$t('label.showing')} ${Math.min(total, 1+((page-1)*pageSize))}-${Math.min(page*pageSize, total)} ${$t('label.of')} ${total} ${$t('label.items')}`"
        :pageSizeOptions="pageSizeOptions"
        @change="changePage"
        @showSizeChange="changePageSize"
        showSizeChanger
        showQuickJumper>
        <template slot="buildOptionText" slot-scope="props">
          <span>{{ props.value }} / {{ $t('label.page') }}</span>
        </template>
      </a-pagination>
    </div>
    <bulk-action-progress
      :showGroupActionModal="showGroupActionModal"
      :selectedItems="selectedItems"
      :selectedColumns="selectedColumns"
      :message="modalInfo"
      @handle-cancel="handleCancel" />
  </div>
</template>

<script>
import { api } from '@/api'
import { mixinDevice } from '@/utils/mixin.js'
import { genericCompare } from '@/utils/sort.js'
import store from '@/store'
import eventBus from '@/config/eventBus'

import Breadcrumb from '@/components/widgets/Breadcrumb'
import ChartCard from '@/components/widgets/ChartCard'
import Status from '@/components/widgets/Status'
import ListView from '@/components/view/ListView'
import ResourceView from '@/components/view/ResourceView'
import ActionButton from '@/components/view/ActionButton'
import SearchView from '@/components/view/SearchView'
import OsLogo from '@/components/widgets/OsLogo'
import ResourceIcon from '@/components/view/ResourceIcon'
import BulkActionProgress from '@/components/view/BulkActionProgress'
import TooltipLabel from '@/components/widgets/TooltipLabel'

export default {
  name: 'Resource',
  components: {
    Breadcrumb,
    ChartCard,
    ResourceView,
    ListView,
    Status,
    ActionButton,
    SearchView,
    BulkActionProgress,
    TooltipLabel,
    OsLogo,
    ResourceIcon
  },
  mixins: [mixinDevice],
  provide: function () {
    return {
      parentFetchData: this.fetchData,
      parentToggleLoading: this.toggleLoading,
      parentStartLoading: this.startLoading,
      parentFinishLoading: this.finishLoading,
      parentSearch: this.onSearch,
      parentChangeFilter: this.changeFilter,
      parentChangeResource: this.changeResource,
      parentPollActionCompletion: this.pollActionCompletion,
      parentEditTariffAction: () => {}
    }
  },
  data () {
    return {
      apiName: '',
      loading: false,
      actionLoading: false,
      columns: [],
      selectedColumns: [],
      chosenColumns: [],
      showGroupActionModal: false,
      selectedItems: [],
      items: [],
      modalInfo: {},
      itemCount: 0,
      page: 1,
      pageSize: this.$store.getters.defaultListViewPageSize,
      resource: {},
      selectedRowKeys: [],
      currentAction: {},
      showAction: false,
      dataView: false,
      projectView: false,
      selectedFilter: '',
      filters: [],
      searchFilters: [],
      searchParams: {},
      actions: [],
      formModel: {},
      confirmDirty: false,
      firstIndex: 0,
      modalWidth: '30vw',
      promises: []
    }
  },
  beforeCreate () {
    this.form = this.$form.createForm(this)
  },
  beforeDestroy () {
    eventBus.$off('vm-refresh-data')
    eventBus.$off('async-job-complete')
    eventBus.$off('exec-action')
  },
  mounted () {
    eventBus.$on('exec-action', (action, isGroupAction) => {
      this.execAction(action, isGroupAction)
    })
  },
  created () {
    eventBus.$on('vm-refresh-data', () => {
      if (this.$route.path === '/vm' || this.$route.path.includes('/vm/')) {
        this.fetchData()
      }
    })
    eventBus.$on('refresh-icon', () => {
      if (this.$showIcon()) {
        this.fetchData()
      }
    })
    eventBus.$on('async-job-complete', (action) => {
      if (this.$route.path.includes('/vm/')) {
        if (action && 'api' in action && ['destroyVirtualMachine'].includes(action.api)) {
          return
        }
      }

      if ((this.$route.path.includes('/publicip/') && ['firewall', 'portforwarding', 'loadbalancing'].includes(this.$route.query.tab)) ||
        (this.$route.path.includes('/guestnetwork/') && (this.$route.query.tab === 'egress.rules' || this.$route.query.tab === 'public.ip.addresses'))) {
        return
      }

      if (this.$route.path.includes('/template/') || this.$route.path.includes('/iso/')) {
        return
      }
      this.fetchData()
    })
    eventBus.$on('update-bulk-job-status', (items, action) => {
      for (const item of items) {
        this.$store.getters.headerNotices.map(function (j) {
          if (j.jobid === item.jobid) {
            j.bulkAction = action
          }
        })
      }
    })

    eventBus.$on('update-resource-state', (selectedItems, resource, state, jobid) => {
      if (selectedItems.length === 0) {
        return
      }
      var tempResource = []
      if (selectedItems && resource) {
        if (resource.includes(',')) {
          resource = resource.split(',')
          tempResource = resource
        } else {
          tempResource.push(resource)
        }
        for (var r = 0; r < tempResource.length; r++) {
          var objIndex = 0
          if (this.$route.path.includes('/template') || this.$route.path.includes('/iso')) {
            objIndex = selectedItems.findIndex(obj => (obj.zoneid === tempResource[r]))
          } else {
            objIndex = selectedItems.findIndex(obj => (obj.id === tempResource[r] || obj.username === tempResource[r]))
          }
          if (state && objIndex !== -1) {
            selectedItems[objIndex].status = state
          }
          if (jobid && objIndex !== -1) {
            selectedItems[objIndex].jobid = jobid
          }
        }
      }
    })

    this.currentPath = this.$route.fullPath
    this.fetchData()
    if ('projectid' in this.$route.query) {
      this.switchProject(this.$route.query.projectid)
    }
  },
  beforeRouteUpdate (to, from, next) {
    this.currentPath = this.$route.fullPath
    next()
  },
  beforeRouteLeave (to, from, next) {
    this.currentPath = this.$route.fullPath
    next()
  },
  watch: {
    '$route' (to, from) {
      if (to.fullPath !== from.fullPath && !to.fullPath.includes('action/')) {
        if ('page' in to.query) {
          this.page = Number(to.query.page)
          this.pageSize = Number(to.query.pagesize)
        } else {
          this.page = 1
        }
        this.itemCount = 0
        this.fetchData()
        if ('projectid' in to.query) {
          this.switchProject(to.query.projectid)
        }
      }
    },
    '$i18n.locale' (to, from) {
      if (to !== from) {
        this.fetchData()
      }
    },
    '$store.getters.metrics' (oldVal, newVal) {
      this.fetchData()
    }
  },
  computed: {
    hasSelected () {
      return this.selectedRowKeys.length > 0
    },
    pageSizeOptions () {
      var sizes = [20, 50, 100, 200, this.$store.getters.defaultListViewPageSize]
      if (this.device !== 'desktop') {
        sizes.unshift(10)
      }
      return [...new Set(sizes)].sort(function (a, b) {
        return a - b
      }).map(String)
    }
  },
  methods: {
    getStyle () {
      if (['snapshot', 'vmsnapshot', 'publicip'].includes(this.$route.name)) {
        return 'table-cell'
      }
      return 'inline-flex'
    },
    getOkProps () {
      if (this.selectedRowKeys.length > 0 && this.currentAction?.groupAction) {
        return { props: { type: 'default' } }
      } else {
        return { props: { type: 'primary' } }
      }
    },
    getCancelProps () {
      if (this.selectedRowKeys.length > 0 && this.currentAction?.groupAction) {
        return { props: { type: 'primary' } }
      } else {
        return { props: { type: 'default' } }
      }
    },
    switchProject (projectId) {
      if (!projectId || !projectId.length || projectId.length !== 36) {
        return
      }
      api('listProjects', { id: projectId, listall: true, details: 'min' }).then(json => {
        if (!json || !json.listprojectsresponse || !json.listprojectsresponse.project) return
        const project = json.listprojectsresponse.project[0]
        this.$store.dispatch('SetProject', project)
        this.$store.dispatch('ToggleTheme', project.id === undefined ? 'light' : 'dark')
        this.$message.success(`${this.$t('message.switch.to')} "${project.name}"`)
        const query = Object.assign({}, this.$route.query)
        delete query.projectid
        this.$router.replace({ query })
      })
    },
    fetchData (params = {}) {
      if (this.$route.name === 'deployVirtualMachine') {
        return
      }
      if (this.routeName !== this.$route.name) {
        this.routeName = this.$route.name
        this.items = []
      }
      if (!this.routeName) {
        this.routeName = this.$route.matched[this.$route.matched.length - 1].parent.name
      }
      this.apiName = ''
      this.actions = []
      this.columns = []
      this.columnKeys = []
      const refreshed = ('irefresh' in params)

      params.listall = true
      if (this.$route.meta.params) {
        const metaParams = this.$route.meta.params
        if (typeof metaParams === 'function') {
          Object.assign(params, metaParams())
        } else {
          Object.assign(params, metaParams)
        }
      }
      if (['Admin', 'DomainAdmin'].includes(this.$store.getters.userInfo.roletype) &&
        'templatefilter' in params && this.routeName === 'template') {
        params.templatefilter = 'all'
      }
      if (['Admin', 'DomainAdmin'].includes(this.$store.getters.userInfo.roletype) &&
        'isofilter' in params && this.routeName === 'iso') {
        params.isofilter = 'all'
      }
      if (Object.keys(this.$route.query).length > 0) {
        if ('page' in this.$route.query) {
          this.page = Number(this.$route.query.page)
        }
        if ('pagesize' in this.$route.query) {
          this.pagesize = Number(this.$route.query.pagesize)
        }
        Object.assign(params, this.$route.query)
      }
      delete params.q
      delete params.filter
      delete params.irefresh

      this.searchFilters = this.$route && this.$route.meta && this.$route.meta.searchFilters
      this.filters = this.$route && this.$route.meta && this.$route.meta.filters
      if (typeof this.filters === 'function') {
        this.filters = this.filters()
      }

      this.projectView = Boolean(store.getters.project && store.getters.project.id)

      if ((this.$route && this.$route.params && this.$route.params.id) || this.$route.query.dataView) {
        this.dataView = true
        if (!refreshed) {
          this.resource = {}
          this.$emit('change-resource', this.resource)
        }
      } else {
        this.dataView = false
      }

      if ('listview' in this.$refs && this.$refs.listview) {
        this.$refs.listview.resetSelection()
      }

      if (this.$route && this.$route.meta && this.$route.meta.permission) {
        this.apiName = this.$route.meta.permission[0]
        if (this.$route.meta.columns) {
          const columns = this.$route.meta.columns
          if (columns && typeof columns === 'function') {
            this.columnKeys = columns()
          } else {
            this.columnKeys = columns
          }
        }

        if (this.$route.meta.actions) {
          this.actions = this.$route.meta.actions
        }
      }

      if (this.apiName === '' || this.apiName === undefined) {
        return
      }

      if (!this.columnKeys || this.columnKeys.length === 0) {
        for (const field of store.getters.apis[this.apiName].response) {
          this.columnKeys.push(field.name)
        }
        this.columnKeys = [...new Set(this.columnKeys)]
        this.columnKeys.sort(function (a, b) {
          if (a === 'name' && b !== 'name') { return -1 }
          if (a < b) { return -1 }
          if (a > b) { return 1 }
          return 0
        })
      }

      const customRender = {}
      for (var columnKey of this.columnKeys) {
        let key = columnKey
        let title = columnKey
        if (typeof columnKey === 'object') {
          if ('customTitle' in columnKey && 'field' in columnKey) {
            key = columnKey.field
            title = columnKey.customTitle
            customRender[key] = columnKey[key]
          } else {
            key = Object.keys(columnKey)[0]
            title = Object.keys(columnKey)[0]
            customRender[key] = columnKey[key]
          }
        }
        this.columns.push({
          title: this.$t('label.' + String(title).toLowerCase()),
          dataIndex: key,
          scopedSlots: { customRender: key },
          sorter: function (a, b) { return genericCompare(a[this.dataIndex] || '', b[this.dataIndex] || '') }
        })
      }
      this.chosenColumns = this.columns.filter(column => {
        return ![this.$t('label.state'), this.$t('label.hostname'), this.$t('label.hostid'), this.$t('label.zonename'),
          this.$t('label.zone'), this.$t('label.zoneid'), this.$t('label.ip'), this.$t('label.ipaddress'), this.$t('label.privateip'),
          this.$t('label.linklocalip'), this.$t('label.size'), this.$t('label.sizegb'), this.$t('label.current'),
          this.$t('label.created'), this.$t('label.order')].includes(column.title)
      })

      if (['listTemplates', 'listIsos'].includes(this.apiName) && this.dataView) {
        delete params.showunique
      }

      this.loading = true
      if (this.$route.params && this.$route.params.id) {
        params.id = this.$route.params.id
        if (this.$route.path.startsWith('/vmsnapshot/')) {
          params.vmsnapshotid = this.$route.params.id
        } else if (this.$route.path.startsWith('/ldapsetting/')) {
          params.hostname = this.$route.params.id
        }
      }

      params.page = this.page
      params.pagesize = this.pageSize
      this.searchParams = params

      if (this.$showIcon()) {
        params.showIcon = true
      }
      api(this.apiName, params).then(json => {
        var responseName
        var objectName
        for (const key in json) {
          if (key.includes('response')) {
            responseName = key
            break
          }
        }
        this.itemCount = 0
        for (const key in json[responseName]) {
          if (key === 'count') {
            this.itemCount = json[responseName].count
            continue
          }
          objectName = key
          break
        }
        this.items = json[responseName][objectName]
        if (!this.items || this.items.length === 0) {
          this.items = []
        }

        if (['listTemplates', 'listIsos'].includes(this.apiName) && this.items.length > 1) {
          this.items = [...new Map(this.items.map(x => [x.id, x])).values()]
        }

        if (this.apiName === 'listProjects' && this.items.length > 0) {
          this.columns.map(col => {
            if (col.title === 'Account') {
              col.title = this.$t('label.project.owner')
            }
          })
        }

        if (this.apiName === 'listAnnotations') {
          this.columns.map(col => {
            if (col.title === 'label.entityid') {
              col.title = this.$t('label.annotation.entity')
            } else if (col.title === 'label.entitytype') {
              col.title = this.$t('label.annotation.entity.type')
            } else if (col.title === 'label.adminsonly') {
              col.title = this.$t('label.annotation.admins.only')
            }
          })
        }

        for (let idx = 0; idx < this.items.length; idx++) {
          this.items[idx].key = idx
          for (const key in customRender) {
            const func = customRender[key]
            if (func && typeof func === 'function') {
              this.items[idx][key] = func(this.items[idx])
            }
          }
          if (this.$route.path.startsWith('/ldapsetting')) {
            this.items[idx].id = this.items[idx].hostname
          }
        }
        if (this.items.length > 0) {
          this.resource = this.items[0]
          this.$emit('change-resource', this.resource)
        } else {
          if (this.dataView) {
            this.$router.push({ path: '/exception/404' })
          }
        }
      }).catch(error => {
        if ([401].includes(error.response.status)) {
          return
        }

        if (Object.keys(this.searchParams).length > 0) {
          this.itemCount = 0
          this.items = []
          this.$message.error({
            content: error.response.headers['x-description'],
            duration: 5
          })
          return
        }

        this.$notifyError(error)

        if ([405].includes(error.response.status)) {
          this.$router.push({ path: '/exception/403' })
        }

        if ([430, 431, 432].includes(error.response.status)) {
          this.$router.push({ path: '/exception/404' })
        }

        if ([530, 531, 532, 533, 534, 535, 536, 537].includes(error.response.status)) {
          this.$router.push({ path: '/exception/500' })
        }
      }).finally(f => {
        this.loading = false
        this.searchParams = params
      })
    },
    closeAction () {
      this.actionLoading = false
      this.showAction = false
      this.currentAction = {}
    },
    onRowSelectionChange (selection) {
      this.selectedRowKeys = selection
      if (selection?.length > 0) {
        this.modalWidth = '50vw'
        this.selectedItems = (this.items.filter(function (item) {
          return selection.indexOf(item.id) !== -1
        }))
      } else {
        this.modalWidth = '30vw'
      }
    },
    execAction (action, isGroupAction) {
      const self = this
      this.form = this.$form.createForm(this)
      this.formModel = {}
      if (action.component && action.api && !action.popup) {
        this.$router.push({ name: action.api })
        return
      }
      this.currentAction = action
      this.currentAction.params = store.getters.apis[this.currentAction.api].params
      this.resource = action.resource
      this.$emit('change-resource', this.resource)
      var paramFields = this.currentAction.params
      paramFields.sort(function (a, b) {
        if (a.name === 'name' && b.name !== 'name') { return -1 }
        if (a.name !== 'name' && b.name === 'name') { return -1 }
        if (a.name === 'id') { return -1 }
        if (a.name < b.name) { return -1 }
        if (a.name > b.name) { return 1 }
        return 0
      })
      this.currentAction.paramFields = []
      if ('message' in action) {
        var message = action.message
        if (typeof action.message === 'function') {
          message = action.message(action.resource)
        }
        action.message = message
      }
      if ('args' in action) {
        var args = action.args
        if (typeof action.args === 'function') {
          args = action.args(action.resource, this.$store.getters, isGroupAction)
        }
        if (args.length > 0) {
          this.currentAction.paramFields = args.map(function (arg) {
            if (arg === 'confirmpassword') {
              return {
                type: 'password',
                name: 'confirmpassword',
                required: true,
                description: self.$t('label.confirmpassword.description')
              }
            }
            return paramFields.filter(function (param) {
              return param.name.toLowerCase() === arg.toLowerCase()
            })[0]
          })
        }
      }
      this.getFirstIndexFocus()

      this.showAction = true
      for (const param of this.currentAction.paramFields) {
        if (param.type === 'list' && ['tags', 'hosttags', 'storagetags'].includes(param.name)) {
          param.type = 'string'
        }
        if (param.type === 'uuid' || param.type === 'list' || param.name === 'account' || (this.currentAction.mapping && param.name in this.currentAction.mapping)) {
          this.listUuidOpts(param)
        }
      }
      this.actionLoading = false
      if (action.dataView && ['copy', 'edit', 'share-alt'].includes(action.icon)) {
        this.fillEditFormFieldValues()
      }
    },
    getFirstIndexFocus () {
      this.firstIndex = 0
      for (let fieldIndex = 0; fieldIndex < this.currentAction.paramFields.length; fieldIndex++) {
        const field = this.currentAction.paramFields[fieldIndex]
        if (!(this.currentAction.mapping && field.name in this.currentAction.mapping && this.currentAction.mapping[field.name].value)) {
          this.firstIndex = fieldIndex
          break
        }
      }
    },
    listUuidOpts (param) {
      if (this.currentAction.mapping && param.name in this.currentAction.mapping && !this.currentAction.mapping[param.name].api) {
        return
      }
      var paramName = param.name
      var extractedParamName = paramName.replace('ids', '').replace('id', '').toLowerCase()
      var params = { listall: true }
      const possibleName = 'list' + extractedParamName + 's'
      var showIcon = false
      if (this.$showIcon(extractedParamName)) {
        showIcon = true
      }
      var possibleApi
      if (this.currentAction.mapping && param.name in this.currentAction.mapping && this.currentAction.mapping[param.name].api) {
        possibleApi = this.currentAction.mapping[param.name].api
        if (this.currentAction.mapping[param.name].params) {
          const customParams = this.currentAction.mapping[param.name].params(this.resource)
          if (customParams) {
            params = { ...params, ...customParams }
          }
        }
      } else if (paramName === 'id') {
        possibleApi = this.apiName
      } else {
        for (const api in store.getters.apis) {
          if (api.toLowerCase().startsWith(possibleName)) {
            possibleApi = api
            break
          }
        }
      }
      if (!possibleApi) {
        return
      }
      param.loading = true
      param.opts = []
      if (possibleApi === 'listTemplates') {
        params.templatefilter = 'executable'
      } else if (possibleApi === 'listIsos') {
        params.isofilter = 'executable'
      } else if (possibleApi === 'listHosts') {
        params.type = 'routing'
      }
      if (showIcon) {
        params.showicon = true
      }
      api(possibleApi, params).then(json => {
        param.loading = false
        for (const obj in json) {
          if (obj.includes('response')) {
            for (const res in json[obj]) {
              if (res === 'count') {
                continue
              }
              param.opts = json[obj][res]
              if (this.currentAction.mapping && this.currentAction.mapping[param.name] && this.currentAction.mapping[param.name].filter) {
                const filter = this.currentAction.mapping[param.name].filter
                param.opts = json[obj][res].filter(filter)
              }
              if (['listTemplates', 'listIsos'].includes(possibleApi)) {
                param.opts = [...new Map(param.opts.map(x => [x.id, x])).values()]
              }
              break
            }
            break
          }
        }
        this.$forceUpdate()
      }).catch(function (error) {
        console.log(error)
        param.loading = false
      }).then(function () {
      })
    },
    pollActionCompletion (jobId, action, resourceName, resource, showLoading = true) {
      if (this.shouldNavigateBack(action)) {
        action.isFetchData = false
      }
      return new Promise((resolve) => {
        this.$pollJob({
          jobId,
          title: this.$t(action.label),
          description: resourceName,
          name: resourceName,
          successMethod: result => {
            if (this.selectedItems.length > 0) {
              eventBus.$emit('update-resource-state', this.selectedItems, resource, 'success')
            }
            if (action.response) {
              const description = action.response(result.jobresult)
              if (description) {
                this.$notification.info({
                  message: this.$t(action.label),
                  description: (<span domPropsInnerHTML={description}></span>),
                  duration: 0
                })
              }
            }
            resolve(true)
          },
          errorMethod: () => {
            if (this.selectedItems.length > 0) {
              eventBus.$emit('update-resource-state', this.selectedItems, resource, 'failed')
            }
            resolve(true)
          },
          loadingMessage: `${this.$t(action.label)} - ${resourceName}`,
          showLoading: showLoading,
          catchMessage: this.$t('error.fetching.async.job.result'),
          action,
          bulkAction: `${this.selectedItems.length > 0}` && this.showGroupActionModal,
          resourceId: resource
        })
      })
    },
    fillEditFormFieldValues () {
      const form = this.form
      this.currentAction.paramFields.map(field => {
        let fieldValue = null
        let fieldName = null
        if (field.type === 'list' || field.name === 'account') {
          fieldName = field.name.replace('ids', 'name').replace('id', 'name')
        } else {
          fieldName = field.name
        }
        fieldValue = this.resource[fieldName] ? this.resource[fieldName] : null
        if (fieldValue) {
          form.getFieldDecorator(field.name, { initialValue: fieldValue })
          this.formModel[field.name] = fieldValue
        }
      })
    },
    handleCancel () {
      eventBus.$emit('update-bulk-job-status', this.selectedItems, false)
      this.showGroupActionModal = false
      this.selectedItems = []
      this.selectedColumns = []
      this.selectedRowKeys = []
      this.message = {}
    },
    handleSubmit (e) {
      if (this.actionLoading) return
      this.promises = []
      if (!this.dataView && this.currentAction.groupAction && this.selectedRowKeys.length > 0) {
        if (this.selectedRowKeys.length > 0) {
          this.selectedColumns = this.chosenColumns
          this.selectedItems = this.selectedItems.map(v => ({ ...v, status: 'InProgress' }))
          this.selectedColumns.splice(0, 0, {
            dataIndex: 'status',
            title: this.$t('label.operation.status'),
            scopedSlots: { customRender: 'status' },
            filters: [
              { text: 'In Progress', value: 'InProgress' },
              { text: 'Success', value: 'success' },
              { text: 'Failed', value: 'failed' }
            ]
          })
          this.showGroupActionModal = true
          this.modalInfo.title = this.currentAction.label
          this.modalInfo.docHelp = this.currentAction.docHelp
        }
        this.form.validateFields((err, values) => {
          if (!err) {
            this.actionLoading = true
            const itemsNameMap = {}
            this.items.map(x => {
              itemsNameMap[x.id] = x.name || x.displaytext || x.id
            })
            const paramsList = this.currentAction.groupMap(this.selectedRowKeys, values, this.items)
            for (const params of paramsList) {
              var resourceName = itemsNameMap[params.id || params.vmsnapshotid || params.username || params.name]
              // Using a method for this since it's an async call and don't want wrong prarms to be passed
              this.promises.push(this.callGroupApi(params, resourceName))
            }
            this.$message.info({
              content: this.$t(this.currentAction.label),
              key: this.currentAction.label,
              duration: 3
            })
            Promise.all(this.promises).finally(() => {
              this.actionLoading = false
              this.fetchData()
            })
          }
        })
      } else {
        this.execSubmit(e)
      }
    },
    callGroupApi (params, resourceName) {
      return new Promise((resolve, reject) => {
        const action = this.currentAction
        api(action.api, params).then(json => {
          resolve(this.handleResponse(json, resourceName, this.getDataIdentifier(params), action, false))
          this.closeAction()
        }).catch(error => {
          if ([401].includes(error.response.status)) {
            return
          }
          if (this.selectedItems.length !== 0) {
            this.$notifyError(error)
            eventBus.$emit('update-resource-state', this.selectedItems, this.getDataIdentifier(params), 'failed')
          }
        })
      })
    },
    getDataIdentifier (params) {
      var dataIdentifier = ''
      dataIdentifier = params.id || params.username || params.name || params.vmsnapshotid || params.ids
      return dataIdentifier
    },
    handleResponse (response, resourceName, resource, action, showLoading = true) {
      return new Promise(resolve => {
        let jobId = null
        for (const obj in response) {
          if (obj.includes('response')) {
            if (response[obj].jobid) {
              jobId = response[obj].jobid
            } else {
              if (this.selectedItems.length > 0) {
                eventBus.$emit('update-resource-state', this.selectedItems, resource, 'success')
                if (resource) {
                  this.selectedItems.filter(item => item === resource)
                }
              }
              var message = action.successMessage ? this.$t(action.successMessage) : this.$t(action.label) +
                (resourceName ? ' - ' + resourceName : '')
              var duration = 2
              if (action.additionalMessage) {
                message = message + ' - ' + this.$t(action.successMessage)
                duration = 5
              }
              if (this.selectedItems.length === 0) {
                this.$message.success({
                  content: message,
                  key: action.label + resourceName,
                  duration: duration
                })
              }
              break
            }
          }
        }
        if (['addLdapConfiguration', 'deleteLdapConfiguration'].includes(action.api)) {
          this.$store.dispatch('UpdateConfiguration')
        }
        if (jobId) {
          eventBus.$emit('update-resource-state', this.selectedItems, resource, 'InProgress', jobId)
          resolve(this.pollActionCompletion(jobId, action, resourceName, resource, showLoading))
        }
        resolve(false)
      })
    },
    execSubmit (e) {
      e.preventDefault()
      this.form.validateFields((err, values) => {
        if (err) {
          return
        }
        const params = {}
        const action = this.currentAction
        if ('id' in this.resource && action.params.map(i => { return i.name }).includes('id')) {
          params.id = this.resource.id
        }
        for (const key in values) {
          const input = values[key]
          for (const param of action.params) {
            if (param.name !== key) {
              continue
            }
            if (input === undefined || input === null ||
              (input === '' && !['updateStoragePool', 'updateHost', 'updatePhysicalNetwork', 'updateDiskOffering', 'updateNetworkOffering', 'updateServiceOffering'].includes(action.api))) {
              if (param.type === 'boolean') {
                params[key] = false
              }
              break
            }
            if (input === '' && !['tags', 'hosttags', 'storagetags'].includes(key)) {
              break
            }
            if (action.mapping && key in action.mapping && action.mapping[key].options) {
              params[key] = action.mapping[key].options[input]
            } else if (param.type === 'list') {
              params[key] = input.map(e => { return param.opts[e].id }).reduce((str, name) => { return str + ',' + name })
            } else if (param.name === 'account' || param.name === 'keypair') {
              if (['addAccountToProject', 'createAccount'].includes(action.api)) {
                params[key] = input
              } else {
                params[key] = param.opts[input].name
              }
            } else {
              params[key] = input
            }
            break
          }
        }

        for (const key in action.defaultArgs) {
          if (!params[key]) {
            params[key] = action.defaultArgs[key]
          }
        }

        if (!this.projectView || !['uploadSslCert'].includes(action.api)) {
          if (action.mapping) {
            for (const key in action.mapping) {
              if (!action.mapping[key].value) {
                continue
              }
              params[key] = action.mapping[key].value(this.resource, params)
            }
          }
        }

        const resourceName = params.displayname || params.displaytext || params.name || params.hostname || params.username ||
          params.ipaddress || params.virtualmachinename || this.resource.name || this.resource.ipaddress || this.resource.id

        var hasJobId = false
        this.actionLoading = true
        let args = null
        if (action.post) {
          args = [action.api, {}, 'POST', params]
        } else {
          args = [action.api, params]
        }
        api(...args).then(json => {
          var response = this.handleResponse(json, resourceName, this.getDataIdentifier(params), action)
          if (!response) {
            this.fetchData()
            this.closeAction()
            return
          }
          response.then(jobId => {
            hasJobId = jobId
            if (this.shouldNavigateBack(action)) {
              this.$router.go(-1)
            } else {
              if (!hasJobId) {
                this.fetchData()
              }
            }
          })
          this.closeAction()
        }).catch(error => {
          if ([401].includes(error.response.status)) {
            return
          }

          console.log(error)
          eventBus.$emit('update-resource-state', this.selectedItems, this.getDataIdentifier(params), 'failed')
          this.$notifyError(error)
        }).finally(f => {
          this.actionLoading = false
        })
      })
    },
    shouldNavigateBack (action) {
      return ((action.icon === 'delete' || ['archiveEvents', 'archiveAlerts', 'unmanageVirtualMachine'].includes(action.api)) && this.dataView)
    },
    changeFilter (filter) {
      const query = Object.assign({}, this.$route.query)
      delete query.templatefilter
      delete query.isofilter
      delete query.account
      delete query.domainid
      delete query.state
      delete query.annotationfilter
      if (this.$route.name === 'template') {
        query.templatefilter = filter
      } else if (this.$route.name === 'iso') {
        query.isofilter = filter
      } else if (this.$route.name === 'guestnetwork') {
        if (filter === 'all') {
          delete query.type
        } else {
          query.type = filter
        }
      } else if (this.$route.name === 'vm') {
        if (filter === 'self') {
          query.account = this.$store.getters.userInfo.account
          query.domainid = this.$store.getters.userInfo.domainid
        } else if (['running', 'stopped'].includes(filter)) {
          query.state = filter
        }
      } else if (this.$route.name === 'comment') {
        query.annotationfilter = filter
      }
      query.filter = filter
      query.page = 1
      query.pagesize = this.pageSize
      this.$router.push({ query })
    },
    onSearch (opts) {
      const query = Object.assign({}, this.$route.query)
      for (const key in this.searchParams) {
        delete query[key]
      }
      delete query.name
      delete query.templatetype
      delete query.keyword
      delete query.q
      this.searchParams = {}
      if (opts && Object.keys(opts).length > 0) {
        this.searchParams = opts
        if ('searchQuery' in opts) {
          const value = opts.searchQuery
          if (value && value.length > 0) {
            if (this.$route.name === 'role') {
              query.name = value
            } else if (this.$route.name === 'quotaemailtemplate') {
              query.templatetype = value
            } else if (this.$route.name === 'globalsetting') {
              query.name = value
            } else {
              query.keyword = value
            }
            query.q = value
          }
          this.searchParams = {}
        } else {
          Object.assign(query, opts)
        }
      }
      query.page = '1'
      query.pagesize = String(this.pageSize)
      if (JSON.stringify(query) === JSON.stringify(this.$route.query)) {
        this.fetchData(query)
        return
      }
      this.$router.push({ query })
    },
    changePage (page, pageSize) {
      const query = Object.assign({}, this.$route.query)
      query.page = page
      query.pagesize = pageSize
      this.$router.push({ query })
    },
    changePageSize (currentPage, pageSize) {
      const query = Object.assign({}, this.$route.query)
      query.page = currentPage
      query.pagesize = pageSize
      this.$router.push({ query })
    },
    changeResource (resource) {
      this.resource = resource
    },
    start () {
      this.loading = true
      this.fetchData()
      setTimeout(() => {
        this.loading = false
        this.selectedRowKeys = []
      }, 1000)
    },
    toggleLoading () {
      this.loading = !this.loading
    },
    startLoading () {
      this.loading = true
    },
    finishLoading () {
      this.loading = false
    },
    handleConfirmBlur (e, name) {
      if (name !== 'confirmpassword') {
        return
      }
      const value = e.target.value
      this.confirmDirty = this.confirmDirty || !!value
    },
    validateTwoPassword (rule, value, callback) {
      if (!value || value.length === 0) {
        callback()
      } else if (rule.field === 'confirmpassword') {
        const form = this.form
        const messageConfirm = this.$t('message.validate.equalto')
        const passwordVal = form.getFieldValue('password')
        if (passwordVal && passwordVal !== value) {
          callback(messageConfirm)
        } else {
          callback()
        }
      } else if (rule.field === 'password') {
        const form = this.form
        const confirmPasswordVal = form.getFieldValue('confirmpassword')
        if (!confirmPasswordVal || confirmPasswordVal.length === 0) {
          callback()
        } else if (value && this.confirmDirty) {
          form.validateFields(['confirmpassword'], { force: true })
          callback()
        } else {
          callback()
        }
      } else {
        callback()
      }
    }
  }
}
</script>

<style scoped>

.breadcrumb-card {
  margin-left: -24px;
  margin-right: -24px;
  margin-top: -16px;
  margin-bottom: 12px;
}

.row-element {
  margin-bottom: 10px;
}

.ant-breadcrumb {
  vertical-align: text-bottom;
}
</style><|MERGE_RESOLUTION|>--- conflicted
+++ resolved
@@ -271,11 +271,7 @@
                 >
                   <a-select-option key="">{{ }}</a-select-option>
                   <a-select-option v-for="opt in field.opts" :key="opt.id" :label="opt.name || opt.description || opt.traffictype || opt.publicip">
-<<<<<<< HEAD
-                    <span>
-=======
                     <div>
->>>>>>> 34bd9225
                       <span v-if="(field.name.startsWith('template') || field.name.startsWith('iso'))">
                         <span v-if="opt.icon">
                           <resource-icon :image="opt.icon.base64image" size="1x" style="margin-right: 5px"/>
