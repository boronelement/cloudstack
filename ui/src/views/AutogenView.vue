// Licensed to the Apache Software Foundation (ASF) under one
// or more contributor license agreements.  See the NOTICE file
// distributed with this work for additional information
// regarding copyright ownership.  The ASF licenses this file
// to you under the Apache License, Version 2.0 (the
// "License"); you may not use this file except in compliance
// with the License.  You may obtain a copy of the License at
//
//   http://www.apache.org/licenses/LICENSE-2.0
//
// Unless required by applicable law or agreed to in writing,
// software distributed under the License is distributed on an
// "AS IS" BASIS, WITHOUT WARRANTIES OR CONDITIONS OF ANY
// KIND, either express or implied.  See the License for the
// specific language governing permissions and limitations
// under the License.

<template>
  <div>
    <a-card class="breadcrumb-card">
      <a-row>
        <a-col :span="device === 'mobile' ? 24 : 12" style="padding-left: 12px">
          <breadcrumb :resource="resource">
            <span slot="end">
              <a-button
                :loading="loading"
                style="margin-bottom: 5px"
                shape="round"
                size="small"
                icon="reload"
                @click="fetchData({ irefresh: true })">
                {{ $t('label.refresh') }}
              </a-button>
              <a-switch
                v-if="!dataView && ['vm', 'volume', 'zone', 'cluster', 'host', 'storagepool'].includes($route.name)"
                style="margin-left: 8px"
                :checked-children="$t('label.metrics')"
                :un-checked-children="$t('label.metrics')"
                :checked="$store.getters.metrics"
                @change="(checked, event) => { $store.dispatch('SetMetrics', checked) }"/>
              <a-tooltip placement="right">
                <template slot="title">
                  {{ $t('label.filterby') }}
                </template>
                <a-select
                  v-if="!dataView && filters && filters.length > 0"
                  :placeholder="$t('label.filterby')"
                  :value="$route.query.filter || (projectView && $route.name === 'vm' ||
                    ['Admin', 'DomainAdmin'].includes($store.getters.userInfo.roletype) && ['vm', 'iso', 'template'].includes($route.name)
                    ? 'all' : ['guestnetwork'].includes($route.name) ? 'all' : 'self')"
                  style="min-width: 100px; margin-left: 10px"
                  @change="changeFilter">
                  <a-icon slot="suffixIcon" type="filter" />
                  <a-select-option v-if="['Admin', 'DomainAdmin'].includes($store.getters.userInfo.roletype) && ['vm', 'iso', 'template'].includes($route.name)" key="all">
                    {{ $t('label.all') }}
                  </a-select-option>
                  <a-select-option v-for="filter in filters" :key="filter">
                    {{ $t('label.' + filter) }}
                  </a-select-option>
                </a-select>
              </a-tooltip>
            </span>
          </breadcrumb>
        </a-col>
        <a-col
          :span="device === 'mobile' ? 24 : 12"
          :style="device === 'mobile' ? { float: 'right', 'margin-top': '12px', 'margin-bottom': '-6px', display: 'table' } : { float: 'right', display: 'table', 'margin-bottom': '-6px' }" >
          <slot name="action" v-if="dataView && $route.path.startsWith('/publicip')"></slot>
          <action-button
            v-else
            :style="dataView ? { float: device === 'mobile' ? 'left' : 'right' } : { 'margin-right': '10px', display: 'inline-flex' }"
            :loading="loading"
            :actions="actions"
            :selectedRowKeys="selectedRowKeys"
            :dataView="dataView"
            :resource="resource"
            @exec-action="(action) => execAction(action, action.groupAction && !dataView)"/>
          <search-view
            v-if="!dataView"
            :searchFilters="searchFilters"
            :searchParams="searchParams"
            :apiName="apiName"/>
        </a-col>
      </a-row>
    </a-card>

    <div v-show="showAction">
      <keep-alive v-if="currentAction.component && (!currentAction.groupAction || this.selectedRowKeys.length === 0)">
        <a-modal
          :visible="showAction"
          :closable="true"
          :maskClosable="false"
          :cancelText="$t('label.cancel')"
          style="top: 20px;"
          @cancel="closeAction"
          :confirmLoading="actionLoading"
          :footer="null"
          centered
          width="auto"
        >
          <span slot="title">
            {{ $t(currentAction.label) }}
            <a
              v-if="currentAction.docHelp || $route.meta.docHelp"
              style="margin-left: 5px"
              :href="$config.docBase + '/' + (currentAction.docHelp || $route.meta.docHelp)"
              target="_blank">
              <a-icon type="question-circle-o"></a-icon>
            </a>
          </span>
          <component
            :is="currentAction.component"
            :resource="resource"
            :loading="loading"
            :action="{currentAction}"
            v-bind="{currentAction}"
            @refresh-data="fetchData"
            @poll-action="pollActionCompletion"
            @close-action="closeAction"/>
        </a-modal>
      </keep-alive>
      <a-modal
        v-else
        :visible="showAction"
        :closable="true"
        :maskClosable="false"
        :okText="$t('label.ok')"
        :cancelText="$t('label.cancel')"
        style="top: 20px;"
        @ok="handleSubmit"
        @cancel="closeAction"
        :confirmLoading="actionLoading"
        centered
      >
        <span slot="title">
          {{ $t(currentAction.label) }}
          <a
            v-if="currentAction.docHelp || $route.meta.docHelp"
            style="margin-left: 5px"
            :href="$config.docBase + '/' + (currentAction.docHelp || $route.meta.docHelp)"
            target="_blank">
            <a-icon type="question-circle-o"></a-icon>
          </a>
        </span>
        <a-spin :spinning="actionLoading">
          <span v-if="currentAction.message">
            <a-alert type="warning">
              <span slot="message" v-html="$t(currentAction.message)" />
            </a-alert>
            <br v-if="currentAction.paramFields.length > 0"/>
          </span>
          <a-form
            :form="form"
            @submit="handleSubmit"
            layout="vertical" >
            <a-form-item
              v-for="(field, fieldIndex) in currentAction.paramFields"
              :key="fieldIndex"
              :v-bind="field.name"
              v-if="!(currentAction.mapping && field.name in currentAction.mapping && currentAction.mapping[field.name].value)"
            >
              <span slot="label">
                {{ $t('label.' + field.name) }}
                <a-tooltip :title="field.description">
                  <a-icon type="info-circle" style="color: rgba(0,0,0,.45)" />
                </a-tooltip>
              </span>

              <span v-if="field.type==='boolean'">
                <a-switch
                  v-decorator="[field.name, {
                    rules: [{ required: field.required, message: `${$t('message.error.required.input')}` }]
                  }]"
                  v-model="formModel[field.name]"
                  :placeholder="field.description"
                  :autoFocus="fieldIndex === firstIndex"
                />
              </span>
              <span v-else-if="currentAction.mapping && field.name in currentAction.mapping && currentAction.mapping[field.name].options">
                <a-select
                  :loading="field.loading"
                  v-decorator="[field.name, {
                    rules: [{ required: field.required, message: `${$t('message.error.select')}` }]
                  }]"
                  :placeholder="field.description"
                  :autoFocus="fieldIndex === firstIndex"
                >
                  <a-select-option key="" >{{ }}</a-select-option>
                  <a-select-option v-for="(opt, optIndex) in currentAction.mapping[field.name].options" :key="optIndex">
                    {{ opt }}
                  </a-select-option>
                </a-select>
              </span>
              <span
                v-else-if="field.name==='keypair' ||
                  (field.name==='account' && !['addAccountToProject', 'createAccount'].includes(currentAction.api))">
                <a-select
                  showSearch
                  optionFilterProp="children"
                  v-decorator="[field.name, {
                    rules: [{ required: field.required, message: `${$t('message.error.select')}` }]
                  }]"
                  :loading="field.loading"
                  :placeholder="field.description"
                  :filterOption="(input, option) => {
                    return option.componentOptions.children[0].text.toLowerCase().indexOf(input.toLowerCase()) >= 0
                  }"
                  :autoFocus="fieldIndex === firstIndex"
                >
                  <a-select-option key="">{{ }}</a-select-option>
                  <a-select-option v-for="(opt, optIndex) in field.opts" :key="optIndex">
                    {{ opt.name || opt.description || opt.traffictype || opt.publicip }}
                  </a-select-option>
                </a-select>
              </span>
              <span
                v-else-if="field.type==='uuid'">
                <a-select
                  showSearch
                  optionFilterProp="children"
                  v-decorator="[field.name, {
                    rules: [{ required: field.required, message: `${$t('message.error.select')}` }]
                  }]"
                  :loading="field.loading"
                  :placeholder="field.description"
                  :filterOption="(input, option) => {
                    return option.componentOptions.children[0].text.toLowerCase().indexOf(input.toLowerCase()) >= 0
                  }"
                  :autoFocus="fieldIndex === firstIndex"
                >
                  <a-select-option key="">{{ }}</a-select-option>
                  <a-select-option v-for="opt in field.opts" :key="opt.id">
                    {{ opt.name || opt.description || opt.traffictype || opt.publicip }}
                  </a-select-option>
                </a-select>
              </span>
              <span v-else-if="field.type==='list'">
                <a-select
                  :loading="field.loading"
                  mode="multiple"
                  v-decorator="[field.name, {
                    rules: [{ required: field.required, message: `${$t('message.error.select')}` }]
                  }]"
                  :placeholder="field.description"
                  :autoFocus="fieldIndex === firstIndex"
                >
                  <a-select-option v-for="(opt, optIndex) in field.opts" :key="optIndex">
                    {{ opt.name && opt.type ? opt.name + ' (' + opt.type + ')' : opt.name || opt.description }}
                  </a-select-option>
                </a-select>
              </span>
              <span v-else-if="field.type==='long'">
                <a-input-number
                  :autoFocus="fieldIndex === firstIndex"
                  style="width: 100%;"
                  v-decorator="[field.name, {
                    rules: [{ required: field.required, message: `${$t('message.validate.number')}` }]
                  }]"
                  :placeholder="field.description"
                />
              </span>
              <span v-else-if="field.name==='password' || field.name==='currentpassword' || field.name==='confirmpassword'">
                <a-input-password
                  v-decorator="[field.name, {
                    rules: [
                      {
                        required: field.required,
                        message: `${$t('message.error.required.input')}`
                      },
                      {
                        validator: validateTwoPassword
                      }
                    ]
                  }]"
                  :placeholder="field.description"
                  @blur="($event) => handleConfirmBlur($event, field.name)"
                  :autoFocus="fieldIndex === firstIndex"
                />
              </span>
              <span v-else-if="field.name==='certificate' || field.name==='privatekey' || field.name==='certchain'">
                <a-textarea
                  rows="2"
                  v-decorator="[field.name, {
                    rules: [{ required: field.required, message: `${$t('message.error.required.input')}` }]
                  }]"
                  :placeholder="field.description"
                  :autoFocus="fieldIndex === firstIndex"
                />
              </span>
              <span v-else>
                <a-input
                  :autoFocus="fieldIndex === firstIndex"
                  v-decorator="[field.name, {
                    rules: [{ required: field.required, message: `${$t('message.error.required.input')}` }]
                  }]"
                  :placeholder="field.description" />
              </span>
            </a-form-item>
          </a-form>
        </a-spin>
      </a-modal>
    </div>

    <div v-if="dataView">
      <slot name="resource" v-if="$route.path.startsWith('/quotasummary') || $route.path.startsWith('/publicip')"></slot>
      <resource-view
        v-else
        :resource="resource"
        :loading="loading"
        :tabs="$route.meta.tabs" />
    </div>
    <div class="row-element" v-else>
      <list-view
        :loading="loading"
        :columns="columns"
        :items="items"
        :actions="actions"
        ref="listview"
        @selection-change="onRowSelectionChange"
        @refresh="this.fetchData" />
      <a-pagination
        class="row-element"
        size="small"
        :current="page"
        :pageSize="pageSize"
        :total="itemCount"
        :showTotal="total => `${$t('label.showing')} ${Math.min(total, 1+((page-1)*pageSize))}-${Math.min(page*pageSize, total)} ${$t('label.of')} ${total} ${$t('label.items')}`"
        :pageSizeOptions="device === 'desktop' ? ['20', '50', '100', '200'] : ['10', '20', '50', '100', '200']"
        @change="changePage"
        @showSizeChange="changePageSize"
        showSizeChanger
        showQuickJumper>
        <template slot="buildOptionText" slot-scope="props">
          <span>{{ props.value }} / {{ $t('label.page') }}</span>
        </template>
      </a-pagination>
    </div>
  </div>
</template>

<script>
import { api } from '@/api'
import { mixinDevice } from '@/utils/mixin.js'
import { genericCompare } from '@/utils/sort.js'
import store from '@/store'
import eventBus from '@/config/eventBus'

import Breadcrumb from '@/components/widgets/Breadcrumb'
import ChartCard from '@/components/widgets/ChartCard'
import Status from '@/components/widgets/Status'
import ListView from '@/components/view/ListView'
import ResourceView from '@/components/view/ResourceView'
import ActionButton from '@/components/view/ActionButton'
import SearchView from '@/components/view/SearchView'

export default {
  name: 'Resource',
  components: {
    Breadcrumb,
    ChartCard,
    ResourceView,
    ListView,
    Status,
    ActionButton,
    SearchView
  },
  mixins: [mixinDevice],
  provide: function () {
    return {
      parentFetchData: this.fetchData,
      parentToggleLoading: this.toggleLoading,
      parentStartLoading: this.startLoading,
      parentFinishLoading: this.finishLoading,
      parentSearch: this.onSearch,
      parentChangeFilter: this.changeFilter,
      parentChangeResource: this.changeResource,
      parentPollActionCompletion: this.pollActionCompletion,
      parentEditTariffAction: () => {}
    }
  },
  data () {
    return {
      apiName: '',
      loading: false,
      actionLoading: false,
      columns: [],
      items: [],
      itemCount: 0,
      page: 1,
      pageSize: 10,
      resource: {},
      selectedRowKeys: [],
      currentAction: {},
      showAction: false,
      dataView: false,
      projectView: false,
      selectedFilter: '',
      filters: [],
      searchFilters: [],
      searchParams: {},
      actions: [],
      formModel: {},
      confirmDirty: false,
      firstIndex: 0
    }
  },
  beforeCreate () {
    this.form = this.$form.createForm(this)
  },
  created () {
    eventBus.$on('vm-refresh-data', () => {
      if (this.$route.path === '/vm' || this.$route.path.includes('/vm/')) {
        this.fetchData()
      }
    })
    eventBus.$on('async-job-complete', (action) => {
      if (this.$route.path.includes('/vm/')) {
        if (action && 'api' in action && ['destroyVirtualMachine'].includes(action.api)) {
          return
        }
      }
      this.fetchData()
    })
    eventBus.$on('exec-action', (action, isGroupAction) => {
      this.execAction(action, isGroupAction)
    })

    if (this.device === 'desktop') {
      this.pageSize = 20
    }
    this.currentPath = this.$route.fullPath
    this.fetchData()
    if ('projectid' in this.$route.query) {
      this.switchProject(this.$route.query.projectid)
    }
  },
  beforeRouteUpdate (to, from, next) {
    this.currentPath = this.$route.fullPath
    next()
  },
  beforeRouteLeave (to, from, next) {
    this.currentPath = this.$route.fullPath
    next()
  },
  watch: {
    '$route' (to, from) {
      if (to.fullPath !== from.fullPath && !to.fullPath.includes('action/')) {
        if ('page' in to.query) {
          this.page = Number(to.query.page)
          this.pageSize = Number(to.query.pagesize)
        } else {
          this.page = 1
          this.pageSize = (this.device === 'desktop' ? 20 : 10)
        }
        this.itemCount = 0
        this.fetchData()
        if ('projectid' in to.query) {
          this.switchProject(to.query.projectid)
        }
      }
    },
    '$i18n.locale' (to, from) {
      if (to !== from) {
        this.fetchData()
      }
    },
    '$store.getters.metrics' (oldVal, newVal) {
      this.fetchData()
    }
  },
  methods: {
    switchProject (projectId) {
      if (!projectId || !projectId.length || projectId.length !== 36) {
        return
      }
      api('listProjects', { id: projectId, listall: true, details: 'min' }).then(json => {
        if (!json || !json.listprojectsresponse || !json.listprojectsresponse.project) return
        const project = json.listprojectsresponse.project[0]
        this.$store.dispatch('SetProject', project)
        this.$store.dispatch('ToggleTheme', project.id === undefined ? 'light' : 'dark')
        this.$message.success(`${this.$t('message.switch.to')} "${project.name}"`)
        const query = Object.assign({}, this.$route.query)
        delete query.projectid
        this.$router.replace({ query })
      })
    },
    fetchData (params = {}) {
      if (this.$route.name === 'deployVirtualMachine') {
        return
      }
      if (this.routeName !== this.$route.name) {
        this.routeName = this.$route.name
        this.items = []
      }
      if (!this.routeName) {
        this.routeName = this.$route.matched[this.$route.matched.length - 1].parent.name
      }
      this.apiName = ''
      this.actions = []
      this.columns = []
      this.columnKeys = []
      const refreshed = ('irefresh' in params)

      params.listall = true
      if (this.$route.meta.params) {
        Object.assign(params, this.$route.meta.params)
      }
      if (['Admin', 'DomainAdmin'].includes(this.$store.getters.userInfo.roletype) &&
        'templatefilter' in params && this.routeName === 'template') {
        params.templatefilter = 'all'
      }
      if (['Admin', 'DomainAdmin'].includes(this.$store.getters.userInfo.roletype) &&
        'isofilter' in params && this.routeName === 'iso') {
        params.isofilter = 'all'
      }
      if (Object.keys(this.$route.query).length > 0) {
        if ('page' in this.$route.query) {
          this.page = Number(this.$route.query.page)
        }
        if ('pagesize' in this.$route.query) {
          this.pagesize = Number(this.$route.query.pagesize)
        }
        Object.assign(params, this.$route.query)
      }
      delete params.q
      delete params.filter
      delete params.irefresh

      this.searchFilters = this.$route && this.$route.meta && this.$route.meta.searchFilters
      this.filters = this.$route && this.$route.meta && this.$route.meta.filters
      if (typeof this.filters === 'function') {
        this.filters = this.filters()
      }

      this.projectView = Boolean(store.getters.project && store.getters.project.id)

      if ((this.$route && this.$route.params && this.$route.params.id) || this.$route.query.dataView) {
        this.dataView = true
        if (!refreshed) {
          this.resource = {}
          this.$emit('change-resource', this.resource)
        }
      } else {
        this.dataView = false
      }

      if ('listview' in this.$refs && this.$refs.listview) {
        this.$refs.listview.resetSelection()
      }

      if (this.$route && this.$route.meta && this.$route.meta.permission) {
        this.apiName = this.$route.meta.permission[0]
        if (this.$route.meta.columns) {
          const columns = this.$route.meta.columns
          if (columns && typeof columns === 'function') {
            this.columnKeys = columns()
          } else {
            this.columnKeys = columns
          }
        }

        if (this.$route.meta.actions) {
          this.actions = this.$route.meta.actions
        }
      }

      if (this.apiName === '' || this.apiName === undefined) {
        return
      }

      if (!this.columnKeys || this.columnKeys.length === 0) {
        for (const field of store.getters.apis[this.apiName].response) {
          this.columnKeys.push(field.name)
        }
        this.columnKeys = [...new Set(this.columnKeys)]
        this.columnKeys.sort(function (a, b) {
          if (a === 'name' && b !== 'name') { return -1 }
          if (a < b) { return -1 }
          if (a > b) { return 1 }
          return 0
        })
      }

      const customRender = {}
      for (var columnKey of this.columnKeys) {
        var key = columnKey
        if (typeof columnKey === 'object') {
          key = Object.keys(columnKey)[0]
          customRender[key] = columnKey[key]
        }
        this.columns.push({
          title: this.$t('label.' + String(key).toLowerCase()),
          dataIndex: key,
          scopedSlots: { customRender: key },
          sorter: function (a, b) { return genericCompare(a[this.dataIndex] || '', b[this.dataIndex] || '') }
        })
      }

      if (['listTemplates', 'listIsos'].includes(this.apiName) && this.dataView) {
        delete params.showunique
      }

      this.loading = true
      if (this.$route.params && this.$route.params.id) {
        params.id = this.$route.params.id
        if (this.$route.path.startsWith('/ssh/')) {
          params.name = this.$route.params.id
        } else if (this.$route.path.startsWith('/vmsnapshot/')) {
          params.vmsnapshotid = this.$route.params.id
        } else if (this.$route.path.startsWith('/ldapsetting/')) {
          params.hostname = this.$route.params.id
        }
      }

      params.page = this.page
      params.pagesize = this.pageSize
      this.searchParams = params
      api(this.apiName, params).then(json => {
        var responseName
        var objectName
        for (const key in json) {
          if (key.includes('response')) {
            responseName = key
            break
          }
        }
        this.itemCount = 0
        for (const key in json[responseName]) {
          if (key === 'count') {
            this.itemCount = json[responseName].count
            continue
          }
          objectName = key
          break
        }
        this.items = json[responseName][objectName]
        if (!this.items || this.items.length === 0) {
          this.items = []
        }

        if (['listTemplates', 'listIsos'].includes(this.apiName) && this.items.length > 1) {
          this.items = [...new Map(this.items.map(x => [x.id, x])).values()]
        }

        if (this.apiName === 'listProjects' && this.items.length > 0) {
          this.columns.map(col => {
            if (col.title === 'Account') {
              col.title = this.$t('label.project.owner')
            }
          })
        }

        for (let idx = 0; idx < this.items.length; idx++) {
          this.items[idx].key = idx
          for (const key in customRender) {
            const func = customRender[key]
            if (func && typeof func === 'function') {
              this.items[idx][key] = func(this.items[idx])
            }
          }
          if (this.$route.path.startsWith('/ssh')) {
            this.items[idx].id = this.items[idx].name
          } else if (this.$route.path.startsWith('/ldapsetting')) {
            this.items[idx].id = this.items[idx].hostname
          }
        }
        if (this.items.length > 0) {
          this.resource = this.items[0]
          this.$emit('change-resource', this.resource)
        } else {
          if (this.dataView) {
            this.$router.push({ path: '/exception/404' })
          }
        }
      }).catch(error => {
        if ([401].includes(error.response.status)) {
          return
        }

        if (Object.keys(this.searchParams).length > 0) {
          this.itemCount = 0
          this.items = []
          this.$message.error({
            content: error.response.headers['x-description'],
            duration: 5
          })
          return
        }

        this.$notifyError(error)

        if ([405].includes(error.response.status)) {
          this.$router.push({ path: '/exception/403' })
        }

        if ([430, 431, 432].includes(error.response.status)) {
          this.$router.push({ path: '/exception/404' })
        }

        if ([530, 531, 532, 533, 534, 535, 536, 537].includes(error.response.status)) {
          this.$router.push({ path: '/exception/500' })
        }
      }).finally(f => {
        this.loading = false
      })
    },
    closeAction () {
      this.actionLoading = false
      this.showAction = false
      this.currentAction = {}
    },
    onRowSelectionChange (selection) {
      this.selectedRowKeys = selection
    },
    execAction (action, isGroupAction) {
      const self = this
      this.form = this.$form.createForm(this)
      this.formModel = {}
      if (action.component && action.api && !action.popup) {
        this.$router.push({ name: action.api })
        return
      }
      this.currentAction = action
      this.currentAction.params = store.getters.apis[this.currentAction.api].params
      this.resource = action.resource
      this.$emit('change-resource', this.resource)
      var paramFields = this.currentAction.params
      paramFields.sort(function (a, b) {
        if (a.name === 'name' && b.name !== 'name') { return -1 }
        if (a.name !== 'name' && b.name === 'name') { return -1 }
        if (a.name === 'id') { return -1 }
        if (a.name < b.name) { return -1 }
        if (a.name > b.name) { return 1 }
        return 0
      })
      this.currentAction.paramFields = []
      if ('message' in action) {
        var message = action.message
        if (typeof action.message === 'function') {
          message = action.message(action.resource)
        }
        action.message = message
      }
      if ('args' in action) {
        var args = action.args
        if (typeof action.args === 'function') {
          args = action.args(action.resource, this.$store.getters, isGroupAction)
        }
        if (args.length > 0) {
          this.currentAction.paramFields = args.map(function (arg) {
            if (arg === 'confirmpassword') {
              return {
                type: 'password',
                name: 'confirmpassword',
                required: true,
                description: self.$t('label.confirmpassword.description')
              }
            }
            return paramFields.filter(function (param) {
              return param.name.toLowerCase() === arg.toLowerCase()
            })[0]
          })
        }
      }
      this.getFirstIndexFocus()

      this.showAction = true
      for (const param of this.currentAction.paramFields) {
        if (param.type === 'list' && ['tags', 'hosttags'].includes(param.name)) {
          param.type = 'string'
        }
        if (param.type === 'uuid' || param.type === 'list' || param.name === 'account' || (this.currentAction.mapping && param.name in this.currentAction.mapping)) {
          this.listUuidOpts(param)
        }
      }
      this.actionLoading = false
      if (action.dataView && ['copy', 'edit', 'share-alt'].includes(action.icon)) {
        this.fillEditFormFieldValues()
      }
    },
    getFirstIndexFocus () {
      this.firstIndex = 0
      for (let fieldIndex = 0; fieldIndex < this.currentAction.paramFields.length; fieldIndex++) {
        const field = this.currentAction.paramFields[fieldIndex]
        if (!(this.currentAction.mapping && field.name in this.currentAction.mapping && this.currentAction.mapping[field.name].value)) {
          this.firstIndex = fieldIndex
          break
        }
      }
    },
    listUuidOpts (param) {
      if (this.currentAction.mapping && param.name in this.currentAction.mapping && !this.currentAction.mapping[param.name].api) {
        return
      }
      var paramName = param.name
      var extractedParamName = paramName.replace('ids', '').replace('id', '').toLowerCase()
      var params = { listall: true }
      const possibleName = 'list' + extractedParamName + 's'
      var possibleApi
      if (this.currentAction.mapping && param.name in this.currentAction.mapping && this.currentAction.mapping[param.name].api) {
        possibleApi = this.currentAction.mapping[param.name].api
        if (this.currentAction.mapping[param.name].params) {
          const customParams = this.currentAction.mapping[param.name].params(this.resource)
          if (customParams) {
            params = { ...params, ...customParams }
          }
        }
      } else if (paramName === 'id') {
        possibleApi = this.apiName
      } else {
        for (const api in store.getters.apis) {
          if (api.toLowerCase().startsWith(possibleName)) {
            possibleApi = api
            break
          }
        }
      }
      if (!possibleApi) {
        return
      }
      param.loading = true
      param.opts = []
      if (possibleApi === 'listTemplates') {
        params.templatefilter = 'executable'
      } else if (possibleApi === 'listIsos') {
        params.isofilter = 'executable'
      } else if (possibleApi === 'listHosts') {
        params.type = 'routing'
      }
      api(possibleApi, params).then(json => {
        param.loading = false
        for (const obj in json) {
          if (obj.includes('response')) {
            for (const res in json[obj]) {
              if (res === 'count') {
                continue
              }
              param.opts = json[obj][res]
              if (this.currentAction.mapping && this.currentAction.mapping[param.name] && this.currentAction.mapping[param.name].filter) {
                const filter = this.currentAction.mapping[param.name].filter
                param.opts = json[obj][res].filter(filter)
              }
              if (['listTemplates', 'listIsos'].includes(possibleApi)) {
                param.opts = [...new Map(param.opts.map(x => [x.id, x])).values()]
              }
              break
            }
            break
          }
        }
        this.$forceUpdate()
      }).catch(function (error) {
        console.log(error)
        param.loading = false
      }).then(function () {
      })
    },
    pollActionCompletion (jobId, action, resourceName, showLoading = true) {
      this.$pollJob({
        jobId,
        name: resourceName,
        successMethod: result => {
          this.fetchData()
          if (action.response) {
            const description = action.response(result.jobresult)
            if (description) {
              this.$notification.info({
                message: this.$t(action.label),
                description: (<span domPropsInnerHTML={description}></span>),
                duration: 0
              })
            }
          }
        },
        errorMethod: () => this.fetchData(),
        loadingMessage: `${this.$t(action.label)} - ${resourceName}`,
        showLoading: showLoading,
        catchMessage: this.$t('error.fetching.async.job.result'),
        action
      })
    },
    fillEditFormFieldValues () {
      const form = this.form
      this.currentAction.paramFields.map(field => {
        let fieldValue = null
        let fieldName = null
        if (field.type === 'list' || field.name === 'account') {
          fieldName = field.name.replace('ids', 'name').replace('id', 'name')
        } else {
          fieldName = field.name
        }
        fieldValue = this.resource[fieldName] ? this.resource[fieldName] : null
        if (fieldValue) {
          form.getFieldDecorator(field.name, { initialValue: fieldValue })
          this.formModel[field.name] = fieldValue
        }
      })
    },
    handleSubmit (e) {
      if (!this.dataView && this.currentAction.groupAction && this.selectedRowKeys.length > 0) {
        this.form.validateFields((err, values) => {
          if (!err) {
            this.actionLoading = true
            const itemsNameMap = {}
            this.items.map(x => {
              itemsNameMap[x.id] = x.name || x.displaytext || x.id
            })
            const paramsList = this.currentAction.groupMap(this.selectedRowKeys, values)
            for (const params of paramsList) {
              var resourceName = itemsNameMap[params.id]
              // Using a method for this since it's an async call and don't want wrong prarms to be passed
              this.callGroupApi(params, resourceName)
            }
            this.$message.info({
              content: this.$t(this.currentAction.label),
              key: this.currentAction.label,
              duration: 3
            })
            setTimeout(() => {
              this.actionLoading = false
              this.closeAction()
              this.fetchData()
            }, 500)
          }
        })
      } else {
        this.execSubmit(e)
      }
    },
    callGroupApi (params, resourceName) {
      const action = this.currentAction
      api(action.api, params).then(json => {
        this.handleResponse(json, resourceName, action, false)
      }).catch(error => {
        if ([401].includes(error.response.status)) {
          return
        }
        this.$notifyError(error)
      })
    },
    handleResponse (response, resourceName, action, showLoading = true) {
      for (const obj in response) {
        if (obj.includes('response')) {
          if (response[obj].jobid) {
            const jobid = response[obj].jobid
            this.$store.dispatch('AddAsyncJob', { title: this.$t(action.label), jobid: jobid, description: resourceName, status: 'progress' })
            this.pollActionCompletion(jobid, action, resourceName, showLoading)
            return true
          } else {
            var message = action.successMessage ? this.$t(action.successMessage) : this.$t(action.label) +
              (resourceName ? ' - ' + resourceName : '')
            var duration = 2
            if (action.additionalMessage) {
              message = message + ' - ' + this.$t(action.successMessage)
              duration = 5
            }
            this.$message.success({
              content: message,
              key: action.label + resourceName,
              duration: duration
            })
          }
          break
        }
      }
      return false
    },
    execSubmit (e) {
      e.preventDefault()
      this.form.validateFields((err, values) => {
        if (err) {
          return
        }
        const params = {}
        const action = this.currentAction
        if ('id' in this.resource && action.params.map(i => { return i.name }).includes('id')) {
          params.id = this.resource.id
        }
        for (const key in values) {
          const input = values[key]
          for (const param of action.params) {
            if (param.name !== key) {
              continue
            }
            if (!input === undefined || input === null ||
              (input === '' && !['updateStoragePool', 'updateHost', 'updatePhysicalNetwork', 'updateDiskOffering', 'updateNetworkOffering'].includes(action.api))) {
              if (param.type === 'boolean') {
                params[key] = false
              }
              break
            }
<<<<<<< HEAD
            if (!input && input !== 0) {
=======
            if (!input && !['tags'].includes(key)) {
>>>>>>> 0bbf114c
              continue
            }
            if (action.mapping && key in action.mapping && action.mapping[key].options) {
              params[key] = action.mapping[key].options[input]
            } else if (param.type === 'list') {
              params[key] = input.map(e => { return param.opts[e].id }).reduce((str, name) => { return str + ',' + name })
            } else if (param.name === 'account' || param.name === 'keypair') {
              if (['addAccountToProject', 'createAccount'].includes(action.api)) {
                params[key] = input
              } else {
                params[key] = param.opts[input].name
              }
            } else {
              params[key] = input
            }
            break
          }
        }

        for (const key in action.defaultArgs) {
          if (!params[key]) {
            params[key] = action.defaultArgs[key]
          }
        }

        if (!this.projectView || !['uploadSslCert'].includes(action.api)) {
          if (action.mapping) {
            for (const key in action.mapping) {
              if (!action.mapping[key].value) {
                continue
              }
              params[key] = action.mapping[key].value(this.resource, params)
            }
          }
        }

        const resourceName = params.displayname || params.displaytext || params.name || params.hostname || params.username ||
          params.ipaddress || params.virtualmachinename || this.resource.name || this.resource.ipaddress || this.resource.id

        var hasJobId = false
        this.actionLoading = true
        let args = null
        if (action.post) {
          args = [action.api, {}, 'POST', params]
        } else {
          args = [action.api, params]
        }
        api(...args).then(json => {
          hasJobId = this.handleResponse(json, resourceName, action)
          if ((action.icon === 'delete' || ['archiveEvents', 'archiveAlerts', 'unmanageVirtualMachine'].includes(action.api)) && this.dataView) {
            this.$router.go(-1)
          } else {
            if (!hasJobId) {
              this.fetchData()
            }
          }
          this.closeAction()
        }).catch(error => {
          if ([401].includes(error.response.status)) {
            return
          }

          console.log(error)
          this.$notifyError(error)
        }).finally(f => {
          this.actionLoading = false
        })
      })
    },
    changeFilter (filter) {
      const query = Object.assign({}, this.$route.query)
      delete query.templatefilter
      delete query.isofilter
      delete query.account
      delete query.domainid
      delete query.state
      if (this.$route.name === 'template') {
        query.templatefilter = filter
      } else if (this.$route.name === 'iso') {
        query.isofilter = filter
      } else if (this.$route.name === 'guestnetwork') {
        if (filter === 'all') {
          delete query.type
        } else {
          query.type = filter
        }
      } else if (this.$route.name === 'vm') {
        if (filter === 'self') {
          query.account = this.$store.getters.userInfo.account
          query.domainid = this.$store.getters.userInfo.domainid
        } else if (['running', 'stopped'].includes(filter)) {
          query.state = filter
        }
      }
      query.filter = filter
      query.page = 1
      query.pagesize = this.pageSize
      this.$router.push({ query })
    },
    onSearch (opts) {
      const query = Object.assign({}, this.$route.query)
      for (const key in this.searchParams) {
        delete query[key]
      }
      delete query.name
      delete query.templatetype
      delete query.keyword
      delete query.q
      this.searchParams = {}
      if (opts && Object.keys(opts).length > 0) {
        this.searchParams = opts
        if ('searchQuery' in opts) {
          const value = opts.searchQuery
          if (value && value.length > 0) {
            if (this.$route.name === 'role') {
              query.name = value
            } else if (this.$route.name === 'quotaemailtemplate') {
              query.templatetype = value
            } else if (this.$route.name === 'globalsetting') {
              query.name = value
            } else {
              query.keyword = value
            }
            query.q = value
          }
          this.searchParams = {}
        } else {
          Object.assign(query, opts)
        }
      }
      query.page = 1
      query.pagesize = this.pageSize
      if (JSON.stringify(query) === JSON.stringify(this.$route.query)) {
        this.fetchData(query)
        return
      }
      this.$router.push({ query })
    },
    changePage (page, pageSize) {
      const query = Object.assign({}, this.$route.query)
      query.page = page
      query.pagesize = pageSize
      this.$router.push({ query })
    },
    changePageSize (currentPage, pageSize) {
      const query = Object.assign({}, this.$route.query)
      query.page = currentPage
      query.pagesize = pageSize
      this.$router.push({ query })
    },
    changeResource (resource) {
      this.resource = resource
    },
    start () {
      this.loading = true
      this.fetchData()
      setTimeout(() => {
        this.loading = false
        this.selectedRowKeys = []
      }, 1000)
    },
    toggleLoading () {
      this.loading = !this.loading
    },
    startLoading () {
      this.loading = true
    },
    finishLoading () {
      this.loading = false
    },
    handleConfirmBlur (e, name) {
      if (name !== 'confirmpassword') {
        return
      }
      const value = e.target.value
      this.confirmDirty = this.confirmDirty || !!value
    },
    validateTwoPassword (rule, value, callback) {
      if (!value || value.length === 0) {
        callback()
      } else if (rule.field === 'confirmpassword') {
        const form = this.form
        const messageConfirm = this.$t('message.validate.equalto')
        const passwordVal = form.getFieldValue('password')
        if (passwordVal && passwordVal !== value) {
          callback(messageConfirm)
        } else {
          callback()
        }
      } else if (rule.field === 'password') {
        const form = this.form
        const confirmPasswordVal = form.getFieldValue('confirmpassword')
        if (!confirmPasswordVal || confirmPasswordVal.length === 0) {
          callback()
        } else if (value && this.confirmDirty) {
          form.validateFields(['confirmpassword'], { force: true })
          callback()
        } else {
          callback()
        }
      } else {
        callback()
      }
    }
  }
}
</script>

<style scoped>

.breadcrumb-card {
  margin-left: -24px;
  margin-right: -24px;
  margin-top: -16px;
  margin-bottom: 12px;
}

.row-element {
  margin-top: 10px;
  margin-bottom: 10px;
}

.ant-breadcrumb {
  vertical-align: text-bottom;
}
</style><|MERGE_RESOLUTION|>--- conflicted
+++ resolved
@@ -989,11 +989,7 @@
               }
               break
             }
-<<<<<<< HEAD
-            if (!input && input !== 0) {
-=======
-            if (!input && !['tags'].includes(key)) {
->>>>>>> 0bbf114c
+            if (!input && input !== 0 && !['tags'].includes(key)) {
               continue
             }
             if (action.mapping && key in action.mapping && action.mapping[key].options) {
