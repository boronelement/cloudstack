// Licensed to the Apache Software Foundation (ASF) under one
// or more contributor license agreements.  See the NOTICE file
// distributed with this work for additional information
// regarding copyright ownership.  The ASF licenses this file
// to you under the Apache License, Version 2.0 (the
// "License"); you may not use this file except in compliance
// with the License.  You may obtain a copy of the License at
//
//   http://www.apache.org/licenses/LICENSE-2.0
//
// Unless required by applicable law or agreed to in writing,
// software distributed under the License is distributed on an
// "AS IS" BASIS, WITHOUT WARRANTIES OR CONDITIONS OF ANY
// KIND, either express or implied.  See the License for the
// specific language governing permissions and limitations
// under the License.

<template>
  <div>
    <a-card class="breadcrumb-card">
      <a-row>
        <a-col :span="device === 'mobile' ? 24 : 12" style="padding-left: 12px">
          <breadcrumb :resource="resource">
            <span slot="end">
              <a-button
                :loading="loading"
                style="margin-bottom: 5px"
                shape="round"
                size="small"
                icon="reload"
                @click="fetchData({ irefresh: true })">
                {{ $t('label.refresh') }}
              </a-button>
              <a-switch
                v-if="!dataView && ['vm', 'volume', 'zone', 'cluster', 'host', 'storagepool'].includes($route.name)"
                style="margin-left: 8px"
                :checked-children="$t('label.metrics')"
                :un-checked-children="$t('label.metrics')"
                :checked="$store.getters.metrics"
                @change="(checked, event) => { $store.dispatch('SetMetrics', checked) }"/>
              <a-tooltip placement="right">
                <template slot="title">
                  {{ $t('label.filterby') }}
                </template>
                <a-select
                  v-if="!dataView && filters && filters.length > 0"
                  :placeholder="$t('label.filterby')"
                  :value="$route.query.filter || (projectView && $route.name === 'vm' ||
                    ['Admin', 'DomainAdmin'].includes($store.getters.userInfo.roletype) && ['vm', 'iso', 'template'].includes($route.name)
                    ? 'all' : ['guestnetwork'].includes($route.name) ? 'all' : 'self')"
                  style="min-width: 100px; margin-left: 10px"
                  @change="changeFilter">
                  <a-icon slot="suffixIcon" type="filter" />
                  <a-select-option v-if="['Admin', 'DomainAdmin'].includes($store.getters.userInfo.roletype) && ['vm', 'iso', 'template'].includes($route.name)" key="all">
                    {{ $t('label.all') }}
                  </a-select-option>
                  <a-select-option v-for="filter in filters" :key="filter">
                    {{ $t('label.' + filter) }}
                  </a-select-option>
                </a-select>
              </a-tooltip>
            </span>
          </breadcrumb>
        </a-col>
        <a-col
          :span="device === 'mobile' ? 24 : 12"
          :style="device === 'mobile' ? { float: 'right', 'margin-top': '12px', 'margin-bottom': '-6px', display: 'table' } : { float: 'right', display: 'table', 'margin-bottom': '-6px' }" >
          <slot name="action" v-if="dataView && $route.path.startsWith('/publicip')"></slot>
          <action-button
            v-else
            :style="dataView ? { float: device === 'mobile' ? 'left' : 'right' } : { 'margin-right': '10px', display: getStyle(), padding: '5px' }"
            :loading="loading"
            :actions="actions"
            :selectedRowKeys="selectedRowKeys"
            :dataView="dataView"
            :resource="resource"
            @exec-action="(action) => execAction(action, action.groupAction && !dataView)"/>
          <search-view
            v-if="!dataView"
            :searchFilters="searchFilters"
            :searchParams="searchParams"
            :apiName="apiName"/>
        </a-col>
      </a-row>
    </a-card>

    <div v-show="showAction">
      <keep-alive v-if="currentAction.component && (!currentAction.groupAction || this.selectedRowKeys.length === 0)">
        <a-modal
          :visible="showAction"
          :closable="true"
          :maskClosable="false"
          :cancelText="$t('label.cancel')"
          style="top: 20px;"
          @cancel="closeAction"
          :confirmLoading="actionLoading"
          :footer="null"
          centered
          width="auto"
        >
          <span slot="title">
            {{ $t(currentAction.label) }}
            <a
              v-if="currentAction.docHelp || $route.meta.docHelp"
              style="margin-left: 5px"
              :href="$config.docBase + '/' + (currentAction.docHelp || $route.meta.docHelp)"
              target="_blank">
              <a-icon type="question-circle-o"></a-icon>
            </a>
          </span>
          <component
            :is="currentAction.component"
            :resource="resource"
            :loading="loading"
            :action="{currentAction}"
            v-bind="{currentAction}"
            @refresh-data="fetchData"
            @poll-action="pollActionCompletion"
            @close-action="closeAction"/>
        </a-modal>
      </keep-alive>
      <a-modal
        v-else
        :visible="showAction"
        :closable="true"
        :maskClosable="false"
        :okText="$t('label.ok')"
        :cancelText="$t('label.cancel')"
        style="top: 20px;"
        :width="modalWidth"
        @ok="handleSubmit"
        @cancel="closeAction"
        :ok-button-props="getOkProps()"
        :cancel-button-props="getCancelProps()"
        :confirmLoading="actionLoading"
        centered
      >
        <span slot="title">
          {{ $t(currentAction.label) }}
          <a
            v-if="currentAction.docHelp || $route.meta.docHelp"
            style="margin-left: 5px"
            :href="$config.docBase + '/' + (currentAction.docHelp || $route.meta.docHelp)"
            target="_blank">
            <a-icon type="question-circle-o"></a-icon>
          </a>
        </span>
        <a-spin :spinning="actionLoading">
          <span v-if="currentAction.message">
            <div v-if="selectedRowKeys.length > 0">
              <a-alert
                v-if="['delete', 'poweroff'].includes(currentAction.icon)"
                type="error">
                <a-icon slot="message" type="exclamation-circle" style="color: red; fontSize: 30px; display: inline-flex" />
                <span style="padding-left: 5px" slot="message" v-html="`<b>${selectedRowKeys.length} ` + $t('label.items.selected') + `. </b>`" />
                <span slot="message" v-html="$t(currentAction.message)" />
              </a-alert>
              <a-alert v-else type="warning">
                <span v-if="selectedRowKeys.length > 0" slot="message" v-html="`<b>${selectedRowKeys.length} ` + $t('label.items.selected') + `. </b>`" />
                <span slot="message" v-html="$t(currentAction.message)" />
              </a-alert>
            </div>
            <div v-else>
              <a-alert type="warning">
                <span slot="message" v-html="$t(currentAction.message)" />
              </a-alert>
            </div>
            <div v-if="selectedRowKeys.length > 0">
              <a-divider />
              <a-table
                v-if="selectedRowKeys.length > 0"
                size="middle"
                :columns="chosenColumns"
                :dataSource="selectedItems"
                :rowKey="(record, idx) => record.id || record.name || record.usageType || idx + '-' + Math.random()"
                :pagination="true"
                style="overflow-y: auto"
              >
              </a-table>
            </div>
            <br v-if="currentAction.paramFields.length > 0"/>
          </span>
          <a-form
            :form="form"
            @submit="handleSubmit"
            layout="vertical" >
            <a-form-item
              v-for="(field, fieldIndex) in currentAction.paramFields"
              :key="fieldIndex"
              :v-bind="field.name"
              v-if="!(currentAction.mapping && field.name in currentAction.mapping && currentAction.mapping[field.name].value)"
            >
              <tooltip-label slot="label" :title="$t('label.' + field.name)" :tooltip="field.description"/>

              <span v-if="field.type==='boolean'">
                <a-switch
                  v-decorator="[field.name, {
                    rules: [{ required: field.required, message: `${$t('message.error.required.input')}` }]
                  }]"
                  v-model="formModel[field.name]"
                  :placeholder="field.description"
                  :autoFocus="fieldIndex === firstIndex"
                />
              </span>
              <span v-else-if="currentAction.mapping && field.name in currentAction.mapping && currentAction.mapping[field.name].options">
                <a-select
                  :loading="field.loading"
                  v-decorator="[field.name, {
                    rules: [{ required: field.required, message: `${$t('message.error.select')}` }]
                  }]"
                  :placeholder="field.description"
                  :autoFocus="fieldIndex === firstIndex"
                >
                  <a-select-option key="" >{{ }}</a-select-option>
                  <a-select-option v-for="(opt, optIndex) in currentAction.mapping[field.name].options" :key="optIndex">
                    {{ opt }}
                  </a-select-option>
                </a-select>
              </span>
              <span
                v-else-if="field.name==='keypair' ||
                  (field.name==='account' && !['addAccountToProject', 'createAccount'].includes(currentAction.api))">
                <a-select
                  showSearch
                  optionFilterProp="children"
                  v-decorator="[field.name, {
                    rules: [{ required: field.required, message: `${$t('message.error.select')}` }]
                  }]"
                  :loading="field.loading"
                  :placeholder="field.description"
                  :filterOption="(input, option) => {
                    return option.componentOptions.children[0].text.toLowerCase().indexOf(input.toLowerCase()) >= 0
                  }"
                  :autoFocus="fieldIndex === firstIndex"
                >
                  <a-select-option key="">{{ }}</a-select-option>
                  <a-select-option v-for="(opt, optIndex) in field.opts" :key="optIndex">
                    {{ opt.name || opt.description || opt.traffictype || opt.publicip }}
                  </a-select-option>
                </a-select>
              </span>
              <span
                v-else-if="field.type==='uuid'">
                <a-select
                  showSearch
                  optionFilterProp="children"
                  v-decorator="[field.name, {
                    rules: [{ required: field.required, message: `${$t('message.error.select')}` }]
                  }]"
                  :loading="field.loading"
                  :placeholder="field.description"
                  :filterOption="(input, option) => {
                    return option.componentOptions.children[0].text.toLowerCase().indexOf(input.toLowerCase()) >= 0
                  }"
                  :autoFocus="fieldIndex === firstIndex"
                >
                  <a-select-option key="">{{ }}</a-select-option>
                  <a-select-option v-for="opt in field.opts" :key="opt.id">
                    {{ opt.name || opt.description || opt.traffictype || opt.publicip }}
                  </a-select-option>
                </a-select>
              </span>
              <span v-else-if="field.type==='list'">
                <a-select
                  :loading="field.loading"
                  mode="multiple"
                  v-decorator="[field.name, {
                    rules: [{ required: field.required, message: `${$t('message.error.select')}` }]
                  }]"
                  :placeholder="field.description"
                  :autoFocus="fieldIndex === firstIndex"
                >
                  <a-select-option v-for="(opt, optIndex) in field.opts" :key="optIndex">
                    {{ opt.name && opt.type ? opt.name + ' (' + opt.type + ')' : opt.name || opt.description }}
                  </a-select-option>
                </a-select>
              </span>
              <span v-else-if="field.type==='long'">
                <a-input-number
                  :autoFocus="fieldIndex === firstIndex"
                  style="width: 100%;"
                  v-decorator="[field.name, {
                    rules: [{ required: field.required, message: `${$t('message.validate.number')}` }]
                  }]"
                  :placeholder="field.description"
                />
              </span>
              <span v-else-if="field.name==='password' || field.name==='currentpassword' || field.name==='confirmpassword'">
                <a-input-password
                  v-decorator="[field.name, {
                    rules: [
                      {
                        required: field.required,
                        message: `${$t('message.error.required.input')}`
                      },
                      {
                        validator: validateTwoPassword
                      }
                    ]
                  }]"
                  :placeholder="field.description"
                  @blur="($event) => handleConfirmBlur($event, field.name)"
                  :autoFocus="fieldIndex === firstIndex"
                />
              </span>
              <span v-else-if="field.name==='certificate' || field.name==='privatekey' || field.name==='certchain'">
                <a-textarea
                  rows="2"
                  v-decorator="[field.name, {
                    rules: [{ required: field.required, message: `${$t('message.error.required.input')}` }]
                  }]"
                  :placeholder="field.description"
                  :autoFocus="fieldIndex === firstIndex"
                />
              </span>
              <span v-else>
                <a-input
                  :autoFocus="fieldIndex === firstIndex"
                  v-decorator="[field.name, {
                    rules: [{ required: field.required, message: `${$t('message.error.required.input')}` }]
                  }]"
                  :placeholder="field.description" />
              </span>
            </a-form-item>
          </a-form>
        </a-spin>
        <br />
      </a-modal>
    </div>

    <div v-if="dataView">
      <slot name="resource" v-if="$route.path.startsWith('/quotasummary') || $route.path.startsWith('/publicip')"></slot>
      <resource-view
        v-else
        :resource="resource"
        :loading="loading"
        :tabs="$route.meta.tabs" />
    </div>
    <div class="row-element" v-else>
      <list-view
        :loading="loading"
        :columns="columns"
        :items="items"
        :actions="actions"
        ref="listview"
        @selection-change="onRowSelectionChange"
        @refresh="this.fetchData" />
      <a-pagination
        class="row-element"
        size="small"
        :current="page"
        :pageSize="pageSize"
        :total="itemCount"
        :showTotal="total => `${$t('label.showing')} ${Math.min(total, 1+((page-1)*pageSize))}-${Math.min(page*pageSize, total)} ${$t('label.of')} ${total} ${$t('label.items')}`"
        :pageSizeOptions="device === 'desktop' ? ['20', '50', '100', '200'] : ['10', '20', '50', '100', '200']"
        @change="changePage"
        @showSizeChange="changePageSize"
        showSizeChanger
        showQuickJumper>
        <template slot="buildOptionText" slot-scope="props">
          <span>{{ props.value }} / {{ $t('label.page') }}</span>
        </template>
      </a-pagination>
    </div>
    <bulk-action-progress
      :showGroupActionModal="showGroupActionModal"
      :selectedItems="selectedItems"
      :selectedColumns="selectedColumns"
      :message="modalInfo"
      @handle-cancel="handleCancel" />
  </div>
</template>

<script>
import { api } from '@/api'
import { mixinDevice } from '@/utils/mixin.js'
import { genericCompare } from '@/utils/sort.js'
import store from '@/store'
import eventBus from '@/config/eventBus'

import Breadcrumb from '@/components/widgets/Breadcrumb'
import ChartCard from '@/components/widgets/ChartCard'
import Status from '@/components/widgets/Status'
import ListView from '@/components/view/ListView'
import ResourceView from '@/components/view/ResourceView'
import ActionButton from '@/components/view/ActionButton'
import SearchView from '@/components/view/SearchView'
import BulkActionProgress from '@/components/view/BulkActionProgress'
import TooltipLabel from '@/components/widgets/TooltipLabel'

export default {
  name: 'Resource',
  components: {
    Breadcrumb,
    ChartCard,
    ResourceView,
    ListView,
    Status,
    ActionButton,
    SearchView,
    BulkActionProgress,
    TooltipLabel
  },
  mixins: [mixinDevice],
  provide: function () {
    return {
      parentFetchData: this.fetchData,
      parentToggleLoading: this.toggleLoading,
      parentStartLoading: this.startLoading,
      parentFinishLoading: this.finishLoading,
      parentSearch: this.onSearch,
      parentChangeFilter: this.changeFilter,
      parentChangeResource: this.changeResource,
      parentPollActionCompletion: this.pollActionCompletion,
      parentEditTariffAction: () => {}
    }
  },
  data () {
    return {
      apiName: '',
      loading: false,
      actionLoading: false,
      columns: [],
      selectedColumns: [],
      chosenColumns: [],
      showGroupActionModal: false,
      selectedItems: [],
      items: [],
      modalInfo: {},
      itemCount: 0,
      page: 1,
      pageSize: 10,
      resource: {},
      selectedRowKeys: [],
      currentAction: {},
      showAction: false,
      dataView: false,
      projectView: false,
      selectedFilter: '',
      filters: [],
      searchFilters: [],
      searchParams: {},
      actions: [],
      formModel: {},
      confirmDirty: false,
<<<<<<< HEAD
      firstIndex: 0,
      modalWidth: '30vw'
=======
      promises: [],
      firstIndex: 0
>>>>>>> 535761b2
    }
  },
  beforeCreate () {
    this.form = this.$form.createForm(this)
  },
  beforeDestroy () {
    eventBus.$off('vm-refresh-data')
    eventBus.$off('async-job-complete')
    eventBus.$off('exec-action')
  },
  created () {
    eventBus.$on('vm-refresh-data', () => {
      if (this.$route.path === '/vm' || this.$route.path.includes('/vm/')) {
        this.fetchData()
      }
    })
    eventBus.$on('async-job-complete', (action) => {
<<<<<<< HEAD
      if (this.$route.path.includes('/vm/')) {
        if (action && 'api' in action && ['destroyVirtualMachine'].includes(action.api)) {
          return
        }
      }

      if ((this.$route.path.includes('/publicip/') && ['firewall', 'portforwarding', 'loadbalancing'].includes(this.$route.query.tab)) ||
        (this.$route.path.includes('/guestnetwork/') && (this.$route.query.tab === 'egress.rules' || this.$route.query.tab === 'public.ip.addresses'))) {
        return
      }

      if (this.$route.path.includes('/template/') || this.$route.path.includes('/iso/')) {
        return
      }
=======
>>>>>>> 535761b2
      this.fetchData()
    })
    eventBus.$on('exec-action', (action, isGroupAction) => {
      this.execAction(action, isGroupAction)
    })
    eventBus.$on('update-bulk-job-status', (items, action) => {
      for (const item of items) {
        this.$store.getters.asyncJobIds.map(function (j) {
          if (j.jobid === item.jobid) {
            j.bulkAction = action
          }
        })
      }
    })
    eventBus.$on('update-job-details', (jobId, resourceId) => {
      const fullPath = this.$route.fullPath
      const path = this.$route.path
      var jobs = this.$store.getters.asyncJobIds.map(job => {
        if (job.jobid === jobId) {
          if (resourceId && !path.includes(resourceId)) {
            job.path = path + '/' + resourceId
          } else {
            job.path = fullPath
          }
        }
        return job
      })

      this.$store.commit('SET_ASYNC_JOB_IDS', jobs)
    })

    eventBus.$on('update-resource-state', (selectedItems, resource, state, jobid) => {
      if (selectedItems.length === 0) {
        return
      }
      var tempResource = []
      if (selectedItems && resource) {
        if (resource.includes(',')) {
          resource = resource.split(',')
          tempResource = resource
        } else {
          tempResource.push(resource)
        }
        for (var r = 0; r < tempResource.length; r++) {
          var objIndex = 0
          if (this.$route.path.includes('/template') || this.$route.path.includes('/iso')) {
            objIndex = selectedItems.findIndex(obj => (obj.zoneid === tempResource[r]))
          } else {
            objIndex = selectedItems.findIndex(obj => (obj.id === tempResource[r] || obj.username === tempResource[r]))
          }
          if (state && objIndex !== -1) {
            selectedItems[objIndex].status = state
          }
          if (jobid && objIndex !== -1) {
            selectedItems[objIndex].jobid = jobid
          }
        }
      }
    })

    if (this.device === 'desktop') {
      this.pageSize = 20
    }
    this.currentPath = this.$route.fullPath
    this.fetchData()
    if ('projectid' in this.$route.query) {
      this.switchProject(this.$route.query.projectid)
    }
  },
  beforeRouteUpdate (to, from, next) {
    this.currentPath = this.$route.fullPath
    next()
  },
  beforeRouteLeave (to, from, next) {
    this.currentPath = this.$route.fullPath
    next()
  },
  watch: {
    '$route' (to, from) {
      if (to.fullPath !== from.fullPath && !to.fullPath.includes('action/')) {
        if ('page' in to.query) {
          this.page = Number(to.query.page)
          this.pageSize = Number(to.query.pagesize)
        } else {
          this.page = 1
          this.pageSize = (this.device === 'desktop' ? 20 : 10)
        }
        this.itemCount = 0
        this.fetchData()
        if ('projectid' in to.query) {
          this.switchProject(to.query.projectid)
        }
      }
    },
    '$i18n.locale' (to, from) {
      if (to !== from) {
        this.fetchData()
      }
    },
    '$store.getters.metrics' (oldVal, newVal) {
      this.fetchData()
    }
  },
  computed: {
    hasSelected () {
      return this.selectedRowKeys.length > 0
    }
  },
  methods: {
    getStyle () {
      if (['snapshot', 'vmsnapshot', 'publicip'].includes(this.$route.name)) {
        return 'table-cell'
      }
      return 'inline-flex'
    },
    getOkProps () {
      if (this.selectedRowKeys.length > 0 && this.currentAction?.groupAction) {
        return { props: { type: 'default' } }
      } else {
        return { props: { type: 'primary' } }
      }
    },
    getCancelProps () {
      if (this.selectedRowKeys.length > 0 && this.currentAction?.groupAction) {
        return { props: { type: 'primary' } }
      } else {
        return { props: { type: 'default' } }
      }
    },
    switchProject (projectId) {
      if (!projectId || !projectId.length || projectId.length !== 36) {
        return
      }
      api('listProjects', { id: projectId, listall: true, details: 'min' }).then(json => {
        if (!json || !json.listprojectsresponse || !json.listprojectsresponse.project) return
        const project = json.listprojectsresponse.project[0]
        this.$store.dispatch('SetProject', project)
        this.$store.dispatch('ToggleTheme', project.id === undefined ? 'light' : 'dark')
        this.$message.success(`${this.$t('message.switch.to')} "${project.name}"`)
        const query = Object.assign({}, this.$route.query)
        delete query.projectid
        this.$router.replace({ query })
      })
    },
    fetchData (params = {}) {
      if (this.$route.name === 'deployVirtualMachine') {
        return
      }
      if (this.routeName !== this.$route.name) {
        this.routeName = this.$route.name
        this.items = []
      }
      if (!this.routeName) {
        this.routeName = this.$route.matched[this.$route.matched.length - 1].parent.name
      }
      this.apiName = ''
      this.actions = []
      this.columns = []
      this.columnKeys = []
      const refreshed = ('irefresh' in params)

      params.listall = true
      if (this.$route.meta.params) {
        Object.assign(params, this.$route.meta.params)
      }
      if (['Admin', 'DomainAdmin'].includes(this.$store.getters.userInfo.roletype) &&
        'templatefilter' in params && this.routeName === 'template') {
        params.templatefilter = 'all'
      }
      if (['Admin', 'DomainAdmin'].includes(this.$store.getters.userInfo.roletype) &&
        'isofilter' in params && this.routeName === 'iso') {
        params.isofilter = 'all'
      }
      if (Object.keys(this.$route.query).length > 0) {
        if ('page' in this.$route.query) {
          this.page = Number(this.$route.query.page)
        }
        if ('pagesize' in this.$route.query) {
          this.pagesize = Number(this.$route.query.pagesize)
        }
        Object.assign(params, this.$route.query)
      }
      delete params.q
      delete params.filter
      delete params.irefresh

      this.searchFilters = this.$route && this.$route.meta && this.$route.meta.searchFilters
      this.filters = this.$route && this.$route.meta && this.$route.meta.filters
      if (typeof this.filters === 'function') {
        this.filters = this.filters()
      }

      this.projectView = Boolean(store.getters.project && store.getters.project.id)

      if ((this.$route && this.$route.params && this.$route.params.id) || this.$route.query.dataView) {
        this.dataView = true
        if (!refreshed) {
          this.resource = {}
          this.$emit('change-resource', this.resource)
        }
      } else {
        this.dataView = false
      }

      if ('listview' in this.$refs && this.$refs.listview) {
        this.$refs.listview.resetSelection()
      }

      if (this.$route && this.$route.meta && this.$route.meta.permission) {
        this.apiName = this.$route.meta.permission[0]
        if (this.$route.meta.columns) {
          const columns = this.$route.meta.columns
          if (columns && typeof columns === 'function') {
            this.columnKeys = columns()
          } else {
            this.columnKeys = columns
          }
        }

        if (this.$route.meta.actions) {
          this.actions = this.$route.meta.actions
        }
      }

      if (this.apiName === '' || this.apiName === undefined) {
        return
      }

      if (!this.columnKeys || this.columnKeys.length === 0) {
        for (const field of store.getters.apis[this.apiName].response) {
          this.columnKeys.push(field.name)
        }
        this.columnKeys = [...new Set(this.columnKeys)]
        this.columnKeys.sort(function (a, b) {
          if (a === 'name' && b !== 'name') { return -1 }
          if (a < b) { return -1 }
          if (a > b) { return 1 }
          return 0
        })
      }

      const customRender = {}
      for (var columnKey of this.columnKeys) {
        let key = columnKey
        let title = columnKey
        if (typeof columnKey === 'object') {
          if ('customTitle' in columnKey && 'field' in columnKey) {
            key = columnKey.field
            title = columnKey.customTitle
            customRender[key] = columnKey[key]
          } else {
            key = Object.keys(columnKey)[0]
            title = Object.keys(columnKey)[0]
            customRender[key] = columnKey[key]
          }
        }
        this.columns.push({
          title: this.$t('label.' + String(title).toLowerCase()),
          dataIndex: key,
          scopedSlots: { customRender: key },
          sorter: function (a, b) { return genericCompare(a[this.dataIndex] || '', b[this.dataIndex] || '') }
        })
      }
      this.chosenColumns = this.columns.filter(column => {
        return ![this.$t('label.state'), this.$t('label.hostname'), this.$t('label.hostid'), this.$t('label.zonename'),
          this.$t('label.zone'), this.$t('label.zoneid'), this.$t('label.ip'), this.$t('label.ipaddress'), this.$t('label.privateip'),
          this.$t('label.linklocalip'), this.$t('label.size'), this.$t('label.sizegb'), this.$t('label.current'),
          this.$t('label.created'), this.$t('label.order')].includes(column.title)
      })

      if (['listTemplates', 'listIsos'].includes(this.apiName) && this.dataView) {
        delete params.showunique
      }

      this.loading = true
      if (this.$route.params && this.$route.params.id) {
        params.id = this.$route.params.id
        if (this.$route.path.startsWith('/ssh/')) {
          params.name = this.$route.params.id
        } else if (this.$route.path.startsWith('/vmsnapshot/')) {
          params.vmsnapshotid = this.$route.params.id
        } else if (this.$route.path.startsWith('/ldapsetting/')) {
          params.hostname = this.$route.params.id
        }
      }

      params.page = this.page
      params.pagesize = this.pageSize
      this.searchParams = params
      api(this.apiName, params).then(json => {
        var responseName
        var objectName
        for (const key in json) {
          if (key.includes('response')) {
            responseName = key
            break
          }
        }
        this.itemCount = 0
        for (const key in json[responseName]) {
          if (key === 'count') {
            this.itemCount = json[responseName].count
            continue
          }
          objectName = key
          break
        }
        this.items = json[responseName][objectName]
        if (!this.items || this.items.length === 0) {
          this.items = []
        }

        if (['listTemplates', 'listIsos'].includes(this.apiName) && this.items.length > 1) {
          this.items = [...new Map(this.items.map(x => [x.id, x])).values()]
        }

        if (this.apiName === 'listProjects' && this.items.length > 0) {
          this.columns.map(col => {
            if (col.title === 'Account') {
              col.title = this.$t('label.project.owner')
            }
          })
        }

        for (let idx = 0; idx < this.items.length; idx++) {
          this.items[idx].key = idx
          for (const key in customRender) {
            const func = customRender[key]
            if (func && typeof func === 'function') {
              this.items[idx][key] = func(this.items[idx])
            }
          }
          if (this.$route.path.startsWith('/ssh')) {
            this.items[idx].id = this.items[idx].name
          } else if (this.$route.path.startsWith('/ldapsetting')) {
            this.items[idx].id = this.items[idx].hostname
          }
        }
        if (this.items.length > 0) {
          this.resource = this.items[0]
          this.$emit('change-resource', this.resource)
        } else {
          if (this.dataView) {
            this.$router.push({ path: '/exception/404' })
          }
        }
      }).catch(error => {
        if ([401].includes(error.response.status)) {
          return
        }

        if (Object.keys(this.searchParams).length > 0) {
          this.itemCount = 0
          this.items = []
          this.$message.error({
            content: error.response.headers['x-description'],
            duration: 5
          })
          return
        }

        this.$notifyError(error)

        if ([405].includes(error.response.status)) {
          this.$router.push({ path: '/exception/403' })
        }

        if ([430, 431, 432].includes(error.response.status)) {
          this.$router.push({ path: '/exception/404' })
        }

        if ([530, 531, 532, 533, 534, 535, 536, 537].includes(error.response.status)) {
          this.$router.push({ path: '/exception/500' })
        }
      }).finally(f => {
        this.loading = false
      })
    },
    closeAction () {
      this.actionLoading = false
      this.showAction = false
      this.currentAction = {}
    },
    onRowSelectionChange (selection) {
      this.selectedRowKeys = selection
      if (selection?.length > 0) {
        this.modalWidth = '50vw'
        this.selectedItems = (this.items.filter(function (item) {
          return selection.indexOf(item.id) !== -1
        }))
      } else {
        this.modalWidth = '30vw'
      }
    },
    execAction (action, isGroupAction) {
      const self = this
      this.form = this.$form.createForm(this)
      this.formModel = {}
      if (action.component && action.api && !action.popup) {
        this.$router.push({ name: action.api })
        return
      }
      this.currentAction = action
      this.currentAction.params = store.getters.apis[this.currentAction.api].params
      this.resource = action.resource
      this.$emit('change-resource', this.resource)
      var paramFields = this.currentAction.params
      paramFields.sort(function (a, b) {
        if (a.name === 'name' && b.name !== 'name') { return -1 }
        if (a.name !== 'name' && b.name === 'name') { return -1 }
        if (a.name === 'id') { return -1 }
        if (a.name < b.name) { return -1 }
        if (a.name > b.name) { return 1 }
        return 0
      })
      this.currentAction.paramFields = []
      if ('message' in action) {
        var message = action.message
        if (typeof action.message === 'function') {
          message = action.message(action.resource)
        }
        action.message = message
      }
      if ('args' in action) {
        var args = action.args
        if (typeof action.args === 'function') {
          args = action.args(action.resource, this.$store.getters, isGroupAction)
        }
        if (args.length > 0) {
          this.currentAction.paramFields = args.map(function (arg) {
            if (arg === 'confirmpassword') {
              return {
                type: 'password',
                name: 'confirmpassword',
                required: true,
                description: self.$t('label.confirmpassword.description')
              }
            }
            return paramFields.filter(function (param) {
              return param.name.toLowerCase() === arg.toLowerCase()
            })[0]
          })
        }
      }
      this.getFirstIndexFocus()

      this.showAction = true
      for (const param of this.currentAction.paramFields) {
        if (param.type === 'list' && ['tags', 'hosttags'].includes(param.name)) {
          param.type = 'string'
        }
        if (param.type === 'uuid' || param.type === 'list' || param.name === 'account' || (this.currentAction.mapping && param.name in this.currentAction.mapping)) {
          this.listUuidOpts(param)
        }
      }
      this.actionLoading = false
      if (action.dataView && ['copy', 'edit', 'share-alt'].includes(action.icon)) {
        this.fillEditFormFieldValues()
      }
    },
    getFirstIndexFocus () {
      this.firstIndex = 0
      for (let fieldIndex = 0; fieldIndex < this.currentAction.paramFields.length; fieldIndex++) {
        const field = this.currentAction.paramFields[fieldIndex]
        if (!(this.currentAction.mapping && field.name in this.currentAction.mapping && this.currentAction.mapping[field.name].value)) {
          this.firstIndex = fieldIndex
          break
        }
      }
    },
    listUuidOpts (param) {
      if (this.currentAction.mapping && param.name in this.currentAction.mapping && !this.currentAction.mapping[param.name].api) {
        return
      }
      var paramName = param.name
      var extractedParamName = paramName.replace('ids', '').replace('id', '').toLowerCase()
      var params = { listall: true }
      const possibleName = 'list' + extractedParamName + 's'
      var possibleApi
      if (this.currentAction.mapping && param.name in this.currentAction.mapping && this.currentAction.mapping[param.name].api) {
        possibleApi = this.currentAction.mapping[param.name].api
        if (this.currentAction.mapping[param.name].params) {
          const customParams = this.currentAction.mapping[param.name].params(this.resource)
          if (customParams) {
            params = { ...params, ...customParams }
          }
        }
      } else if (paramName === 'id') {
        possibleApi = this.apiName
      } else {
        for (const api in store.getters.apis) {
          if (api.toLowerCase().startsWith(possibleName)) {
            possibleApi = api
            break
          }
        }
      }
      if (!possibleApi) {
        return
      }
      param.loading = true
      param.opts = []
      if (possibleApi === 'listTemplates') {
        params.templatefilter = 'executable'
      } else if (possibleApi === 'listIsos') {
        params.isofilter = 'executable'
      } else if (possibleApi === 'listHosts') {
        params.type = 'routing'
      }
      api(possibleApi, params).then(json => {
        param.loading = false
        for (const obj in json) {
          if (obj.includes('response')) {
            for (const res in json[obj]) {
              if (res === 'count') {
                continue
              }
              param.opts = json[obj][res]
              if (this.currentAction.mapping && this.currentAction.mapping[param.name] && this.currentAction.mapping[param.name].filter) {
                const filter = this.currentAction.mapping[param.name].filter
                param.opts = json[obj][res].filter(filter)
              }
              if (['listTemplates', 'listIsos'].includes(possibleApi)) {
                param.opts = [...new Map(param.opts.map(x => [x.id, x])).values()]
              }
              break
            }
            break
          }
        }
        this.$forceUpdate()
      }).catch(function (error) {
        console.log(error)
        param.loading = false
      }).then(function () {
      })
    },
<<<<<<< HEAD
    pollActionCompletion (jobId, action, resourceName, resource, showLoading = true) {
      eventBus.$emit('update-job-details', jobId, resource)
      this.$pollJob({
        jobId,
        name: resourceName,
        successMethod: result => {
          this.fetchData()
          if (this.selectedItems.length > 0) {
            eventBus.$emit('update-resource-state', this.selectedItems, resource, 'success')
          }
          if (action.response) {
            const description = action.response(result.jobresult)
            if (description) {
              this.$notification.info({
                message: this.$t(action.label),
                description: (<span domPropsInnerHTML={description}></span>),
                duration: 0
              })
            }
          }
          if ('successMethod' in action) {
            action.successMethod(this, result)
          }
        },
        errorMethod: () => {
          this.fetchData()
          if (this.selectedItems.length > 0) {
            eventBus.$emit('update-resource-state', this.selectedItems, resource, 'failed')
          }
        },
        loadingMessage: `${this.$t(action.label)} - ${resourceName}`,
        showLoading: showLoading,
        catchMessage: this.$t('error.fetching.async.job.result'),
        action,
        bulkAction: `${this.selectedItems.length > 0}` && this.showGroupActionModal
=======
    pollActionCompletion (jobId, action, resourceName, showLoading = true) {
      return new Promise((resolve) => {
        this.$pollJob({
          jobId,
          title: this.$t(action.label),
          description: resourceName,
          name: resourceName,
          successMethod: result => {
            if (action.response) {
              const description = action.response(result.jobresult)
              if (description) {
                this.$notification.info({
                  message: this.$t(action.label),
                  description: (<span domPropsInnerHTML={description}></span>),
                  duration: 0
                })
              }
            }
            resolve(true)
          },
          errorMethod: () => {
            resolve(true)
          },
          loadingMessage: `${this.$t(action.label)} - ${resourceName}`,
          showLoading: showLoading,
          catchMessage: this.$t('error.fetching.async.job.result'),
          action
        })
>>>>>>> 535761b2
      })
    },
    fillEditFormFieldValues () {
      const form = this.form
      this.currentAction.paramFields.map(field => {
        let fieldValue = null
        let fieldName = null
        if (field.type === 'list' || field.name === 'account') {
          fieldName = field.name.replace('ids', 'name').replace('id', 'name')
        } else {
          fieldName = field.name
        }
        fieldValue = this.resource[fieldName] ? this.resource[fieldName] : null
        if (fieldValue) {
          form.getFieldDecorator(field.name, { initialValue: fieldValue })
          this.formModel[field.name] = fieldValue
        }
      })
    },
    handleCancel () {
      eventBus.$emit('update-bulk-job-status', this.selectedItems, false)
      this.showGroupActionModal = false
      this.selectedItems = []
      this.selectedColumns = []
      this.selectedRowKeys = []
      this.message = {}
    },
    handleSubmit (e) {
      this.promises = []
      if (!this.dataView && this.currentAction.groupAction && this.selectedRowKeys.length > 0) {
        if (this.selectedRowKeys.length > 0) {
          this.selectedColumns = this.chosenColumns
          this.selectedItems = this.selectedItems.map(v => ({ ...v, status: 'InProgress' }))
          this.selectedColumns.splice(0, 0, {
            dataIndex: 'status',
            title: this.$t('label.operation.status'),
            scopedSlots: { customRender: 'status' },
            filters: [
              { text: 'In Progress', value: 'InProgress' },
              { text: 'Success', value: 'success' },
              { text: 'Failed', value: 'failed' }
            ]
          })
          this.showGroupActionModal = true
          this.modalInfo.title = this.currentAction.label
          this.modalInfo.docHelp = this.currentAction.docHelp
        }
        this.form.validateFields((err, values) => {
          if (!err) {
            this.actionLoading = true
            const itemsNameMap = {}
            this.items.map(x => {
              itemsNameMap[x.id] = x.name || x.displaytext || x.id
            })
            const paramsList = this.currentAction.groupMap(this.selectedRowKeys, values, this.items)
            for (const params of paramsList) {
              var resourceName = itemsNameMap[params.id || params.vmsnapshotid || params.username || params.name]
              // Using a method for this since it's an async call and don't want wrong prarms to be passed
              this.promises.push(this.callGroupApi(params, resourceName))
            }
            this.$message.info({
              content: this.$t(this.currentAction.label),
              key: this.currentAction.label,
              duration: 3
            })
            Promise.all(this.promises).finally(() => {
              this.actionLoading = false
              this.fetchData()
            })
          }
        })
      } else {
        this.execSubmit(e)
      }
    },
    callGroupApi (params, resourceName) {
<<<<<<< HEAD
      const action = this.currentAction
      api(action.api, params).then(json => {
        this.handleResponse(json, resourceName, this.getDataIdentifier(params), action, false)
      }).catch(error => {
        if ([401].includes(error.response.status)) {
          return
        }
        if (this.selectedItems.length !== 0) {
          this.$notifyError(error)
          eventBus.$emit('update-resource-state', this.selectedItems, this.getDataIdentifier(params), 'failed')
        }
=======
      return new Promise((resolve, reject) => {
        const action = this.currentAction
        api(action.api, params).then(json => {
          resolve(this.handleResponse(json, resourceName, action, false))
          this.closeAction()
        }).catch(error => {
          if ([401].includes(error.response.status)) {
            return
          }
          this.$notifyError(error)
        })
>>>>>>> 535761b2
      })
    },
    getDataIdentifier (params) {
      var dataIdentifier = ''
      dataIdentifier = params.id || params.username || params.name || params.vmsnapshotid || params.ids
      return dataIdentifier
    },
    handleResponse (response, resourceName, resource, action, showLoading = true) {
      for (const obj in response) {
        if (obj.includes('response')) {
          if (response[obj].jobid) {
<<<<<<< HEAD
            const jobid = response[obj].jobid
            this.$store.dispatch('AddAsyncJob', {
              title: this.$t(action.label),
              jobid: jobid,
              description: resourceName,
              status: 'progress',
              bulkAction: this.selectedItems.length > 0 && this.showGroupActionModal
            })
            eventBus.$emit('update-resource-state', this.selectedItems, resource, 'InProgress', jobid)
            this.pollActionCompletion(jobid, action, resourceName, resource, showLoading)
            return true
=======
            return new Promise(resolve => {
              const jobid = response[obj].jobid
              resolve(this.pollActionCompletion(jobid, action, resourceName, showLoading))
            })
>>>>>>> 535761b2
          } else {
            if (this.selectedItems.length > 0) {
              eventBus.$emit('update-resource-state', this.selectedItems, resource, 'success')
              if (resource) {
                this.selectedItems.filter(item => item === resource)
              }
            }
            var message = action.successMessage ? this.$t(action.successMessage) : this.$t(action.label) +
              (resourceName ? ' - ' + resourceName : '')
            var duration = 2
            if (action.additionalMessage) {
              message = message + ' - ' + this.$t(action.successMessage)
              duration = 5
            }
            this.$message.success({
              content: message,
              key: action.label + resourceName,
              duration: duration
            })
          }
          break
        }
      }
      if (['addLdapConfiguration', 'deleteLdapConfiguration'].includes(action.api)) {
        this.$store.dispatch('UpdateConfiguration')
      }
      return false
    },
    execSubmit (e) {
      e.preventDefault()
      this.form.validateFields((err, values) => {
        if (err) {
          return
        }
        const params = {}
        const action = this.currentAction
        if ('id' in this.resource && action.params.map(i => { return i.name }).includes('id')) {
          params.id = this.resource.id
        }
        for (const key in values) {
          const input = values[key]
          for (const param of action.params) {
            if (param.name !== key) {
              continue
            }
            if (!input === undefined || input === null ||
              (input === '' && !['updateStoragePool', 'updateHost', 'updatePhysicalNetwork', 'updateDiskOffering', 'updateNetworkOffering'].includes(action.api))) {
              if (param.type === 'boolean') {
                params[key] = false
              }
              break
            }
            if (!input && input !== 0 && !['tags'].includes(key)) {
              continue
            }
            if (action.mapping && key in action.mapping && action.mapping[key].options) {
              params[key] = action.mapping[key].options[input]
            } else if (param.type === 'list') {
              params[key] = input.map(e => { return param.opts[e].id }).reduce((str, name) => { return str + ',' + name })
            } else if (param.name === 'account' || param.name === 'keypair') {
              if (['addAccountToProject', 'createAccount'].includes(action.api)) {
                params[key] = input
              } else {
                params[key] = param.opts[input].name
              }
            } else {
              params[key] = input
            }
            break
          }
        }

        for (const key in action.defaultArgs) {
          if (!params[key]) {
            params[key] = action.defaultArgs[key]
          }
        }

        if (!this.projectView || !['uploadSslCert'].includes(action.api)) {
          if (action.mapping) {
            for (const key in action.mapping) {
              if (!action.mapping[key].value) {
                continue
              }
              params[key] = action.mapping[key].value(this.resource, params)
            }
          }
        }

        const resourceName = params.displayname || params.displaytext || params.name || params.hostname || params.username ||
          params.ipaddress || params.virtualmachinename || this.resource.name || this.resource.ipaddress || this.resource.id

        var hasJobId = false
        this.actionLoading = true
        let args = null
        if (action.post) {
          args = [action.api, {}, 'POST', params]
        } else {
          args = [action.api, params]
        }
        api(...args).then(json => {
<<<<<<< HEAD
          hasJobId = this.handleResponse(json, resourceName, this.getDataIdentifier(params), action)
          if ((action.icon === 'delete' || ['archiveEvents', 'archiveAlerts', 'unmanageVirtualMachine'].includes(action.api)) && this.dataView) {
            this.$router.go(-1)
          } else {
            if (!hasJobId) {
              this.fetchData()
=======
          this.handleResponse(json, resourceName, action).then(jobId => {
            hasJobId = jobId
            if ((action.icon === 'delete' || ['archiveEvents', 'archiveAlerts', 'unmanageVirtualMachine'].includes(action.api)) && this.dataView) {
              this.$router.go(-1)
            } else {
              if (!hasJobId) {
                this.fetchData()
              }
>>>>>>> 535761b2
            }
          })
          this.closeAction()
        }).catch(error => {
          if ([401].includes(error.response.status)) {
            return
          }

          console.log(error)
          eventBus.$emit('update-resource-state', this.selectedItems, this.getDataIdentifier(params), 'failed')
          this.$notifyError(error)
        }).finally(f => {
          this.actionLoading = false
        })
      })
    },
    changeFilter (filter) {
      const query = Object.assign({}, this.$route.query)
      delete query.templatefilter
      delete query.isofilter
      delete query.account
      delete query.domainid
      delete query.state
      if (this.$route.name === 'template') {
        query.templatefilter = filter
      } else if (this.$route.name === 'iso') {
        query.isofilter = filter
      } else if (this.$route.name === 'guestnetwork') {
        if (filter === 'all') {
          delete query.type
        } else {
          query.type = filter
        }
      } else if (this.$route.name === 'vm') {
        if (filter === 'self') {
          query.account = this.$store.getters.userInfo.account
          query.domainid = this.$store.getters.userInfo.domainid
        } else if (['running', 'stopped'].includes(filter)) {
          query.state = filter
        }
      }
      query.filter = filter
      query.page = 1
      query.pagesize = this.pageSize
      this.$router.push({ query })
    },
    onSearch (opts) {
      const query = Object.assign({}, this.$route.query)
      for (const key in this.searchParams) {
        delete query[key]
      }
      delete query.name
      delete query.templatetype
      delete query.keyword
      delete query.q
      this.searchParams = {}
      if (opts && Object.keys(opts).length > 0) {
        this.searchParams = opts
        if ('searchQuery' in opts) {
          const value = opts.searchQuery
          if (value && value.length > 0) {
            if (this.$route.name === 'role') {
              query.name = value
            } else if (this.$route.name === 'quotaemailtemplate') {
              query.templatetype = value
            } else if (this.$route.name === 'globalsetting') {
              query.name = value
            } else {
              query.keyword = value
            }
            query.q = value
          }
          this.searchParams = {}
        } else {
          Object.assign(query, opts)
        }
      }
      query.page = 1
      query.pagesize = this.pageSize
      if (JSON.stringify(query) === JSON.stringify(this.$route.query)) {
        this.fetchData(query)
        return
      }
      this.$router.push({ query })
    },
    changePage (page, pageSize) {
      const query = Object.assign({}, this.$route.query)
      query.page = page
      query.pagesize = pageSize
      this.$router.push({ query })
    },
    changePageSize (currentPage, pageSize) {
      const query = Object.assign({}, this.$route.query)
      query.page = currentPage
      query.pagesize = pageSize
      this.$router.push({ query })
    },
    changeResource (resource) {
      this.resource = resource
    },
    start () {
      this.loading = true
      this.fetchData()
      setTimeout(() => {
        this.loading = false
        this.selectedRowKeys = []
      }, 1000)
    },
    toggleLoading () {
      this.loading = !this.loading
    },
    startLoading () {
      this.loading = true
    },
    finishLoading () {
      this.loading = false
    },
    handleConfirmBlur (e, name) {
      if (name !== 'confirmpassword') {
        return
      }
      const value = e.target.value
      this.confirmDirty = this.confirmDirty || !!value
    },
    validateTwoPassword (rule, value, callback) {
      if (!value || value.length === 0) {
        callback()
      } else if (rule.field === 'confirmpassword') {
        const form = this.form
        const messageConfirm = this.$t('message.validate.equalto')
        const passwordVal = form.getFieldValue('password')
        if (passwordVal && passwordVal !== value) {
          callback(messageConfirm)
        } else {
          callback()
        }
      } else if (rule.field === 'password') {
        const form = this.form
        const confirmPasswordVal = form.getFieldValue('confirmpassword')
        if (!confirmPasswordVal || confirmPasswordVal.length === 0) {
          callback()
        } else if (value && this.confirmDirty) {
          form.validateFields(['confirmpassword'], { force: true })
          callback()
        } else {
          callback()
        }
      } else {
        callback()
      }
    }
  }
}
</script>

<style scoped>

.breadcrumb-card {
  margin-left: -24px;
  margin-right: -24px;
  margin-top: -16px;
  margin-bottom: 12px;
}

.row-element {
  margin-top: 10px;
  margin-bottom: 10px;
}

.ant-breadcrumb {
  vertical-align: text-bottom;
}
</style><|MERGE_RESOLUTION|>--- conflicted
+++ resolved
@@ -443,13 +443,9 @@
       actions: [],
       formModel: {},
       confirmDirty: false,
-<<<<<<< HEAD
       firstIndex: 0,
-      modalWidth: '30vw'
-=======
-      promises: [],
-      firstIndex: 0
->>>>>>> 535761b2
+      modalWidth: '30vw',
+      promises: []
     }
   },
   beforeCreate () {
@@ -467,7 +463,6 @@
       }
     })
     eventBus.$on('async-job-complete', (action) => {
-<<<<<<< HEAD
       if (this.$route.path.includes('/vm/')) {
         if (action && 'api' in action && ['destroyVirtualMachine'].includes(action.api)) {
           return
@@ -482,8 +477,6 @@
       if (this.$route.path.includes('/template/') || this.$route.path.includes('/iso/')) {
         return
       }
-=======
->>>>>>> 535761b2
       this.fetchData()
     })
     eventBus.$on('exec-action', (action, isGroupAction) => {
@@ -491,7 +484,7 @@
     })
     eventBus.$on('update-bulk-job-status', (items, action) => {
       for (const item of items) {
-        this.$store.getters.asyncJobIds.map(function (j) {
+        this.$store.getters.headerNotices.map(function (j) {
           if (j.jobid === item.jobid) {
             j.bulkAction = action
           }
@@ -501,7 +494,7 @@
     eventBus.$on('update-job-details', (jobId, resourceId) => {
       const fullPath = this.$route.fullPath
       const path = this.$route.path
-      var jobs = this.$store.getters.asyncJobIds.map(job => {
+      var jobs = this.$store.getters.headerNotices.map(job => {
         if (job.jobid === jobId) {
           if (resourceId && !path.includes(resourceId)) {
             job.path = path + '/' + resourceId
@@ -511,8 +504,7 @@
         }
         return job
       })
-
-      this.$store.commit('SET_ASYNC_JOB_IDS', jobs)
+      this.$store.commit('SET_HEADER_NOTICES', jobs)
     })
 
     eventBus.$on('update-resource-state', (selectedItems, resource, state, jobid) => {
@@ -1021,44 +1013,8 @@
       }).then(function () {
       })
     },
-<<<<<<< HEAD
     pollActionCompletion (jobId, action, resourceName, resource, showLoading = true) {
       eventBus.$emit('update-job-details', jobId, resource)
-      this.$pollJob({
-        jobId,
-        name: resourceName,
-        successMethod: result => {
-          this.fetchData()
-          if (this.selectedItems.length > 0) {
-            eventBus.$emit('update-resource-state', this.selectedItems, resource, 'success')
-          }
-          if (action.response) {
-            const description = action.response(result.jobresult)
-            if (description) {
-              this.$notification.info({
-                message: this.$t(action.label),
-                description: (<span domPropsInnerHTML={description}></span>),
-                duration: 0
-              })
-            }
-          }
-          if ('successMethod' in action) {
-            action.successMethod(this, result)
-          }
-        },
-        errorMethod: () => {
-          this.fetchData()
-          if (this.selectedItems.length > 0) {
-            eventBus.$emit('update-resource-state', this.selectedItems, resource, 'failed')
-          }
-        },
-        loadingMessage: `${this.$t(action.label)} - ${resourceName}`,
-        showLoading: showLoading,
-        catchMessage: this.$t('error.fetching.async.job.result'),
-        action,
-        bulkAction: `${this.selectedItems.length > 0}` && this.showGroupActionModal
-=======
-    pollActionCompletion (jobId, action, resourceName, showLoading = true) {
       return new Promise((resolve) => {
         this.$pollJob({
           jobId,
@@ -1066,6 +1022,9 @@
           description: resourceName,
           name: resourceName,
           successMethod: result => {
+            if (this.selectedItems.length > 0) {
+              eventBus.$emit('update-resource-state', this.selectedItems, resource, 'success')
+            }
             if (action.response) {
               const description = action.response(result.jobresult)
               if (description) {
@@ -1079,14 +1038,17 @@
             resolve(true)
           },
           errorMethod: () => {
+            if (this.selectedItems.length > 0) {
+              eventBus.$emit('update-resource-state', this.selectedItems, resource, 'failed')
+            }
             resolve(true)
           },
           loadingMessage: `${this.$t(action.label)} - ${resourceName}`,
           showLoading: showLoading,
           catchMessage: this.$t('error.fetching.async.job.result'),
-          action
+          action,
+          bulkAction: `${this.selectedItems.length > 0}` && this.showGroupActionModal
         })
->>>>>>> 535761b2
       })
     },
     fillEditFormFieldValues () {
@@ -1163,31 +1125,20 @@
       }
     },
     callGroupApi (params, resourceName) {
-<<<<<<< HEAD
-      const action = this.currentAction
-      api(action.api, params).then(json => {
-        this.handleResponse(json, resourceName, this.getDataIdentifier(params), action, false)
-      }).catch(error => {
-        if ([401].includes(error.response.status)) {
-          return
-        }
-        if (this.selectedItems.length !== 0) {
-          this.$notifyError(error)
-          eventBus.$emit('update-resource-state', this.selectedItems, this.getDataIdentifier(params), 'failed')
-        }
-=======
       return new Promise((resolve, reject) => {
         const action = this.currentAction
         api(action.api, params).then(json => {
-          resolve(this.handleResponse(json, resourceName, action, false))
+          resolve(this.handleResponse(json, resourceName, this.getDataIdentifier(params), action, false))
           this.closeAction()
         }).catch(error => {
           if ([401].includes(error.response.status)) {
             return
           }
-          this.$notifyError(error)
+          if (this.selectedItems.length !== 0) {
+            this.$notifyError(error)
+            eventBus.$emit('update-resource-state', this.selectedItems, this.getDataIdentifier(params), 'failed')
+          }
         })
->>>>>>> 535761b2
       })
     },
     getDataIdentifier (params) {
@@ -1199,24 +1150,11 @@
       for (const obj in response) {
         if (obj.includes('response')) {
           if (response[obj].jobid) {
-<<<<<<< HEAD
-            const jobid = response[obj].jobid
-            this.$store.dispatch('AddAsyncJob', {
-              title: this.$t(action.label),
-              jobid: jobid,
-              description: resourceName,
-              status: 'progress',
-              bulkAction: this.selectedItems.length > 0 && this.showGroupActionModal
-            })
-            eventBus.$emit('update-resource-state', this.selectedItems, resource, 'InProgress', jobid)
-            this.pollActionCompletion(jobid, action, resourceName, resource, showLoading)
-            return true
-=======
             return new Promise(resolve => {
               const jobid = response[obj].jobid
-              resolve(this.pollActionCompletion(jobid, action, resourceName, showLoading))
+              eventBus.$emit('update-resource-state', this.selectedItems, resource, 'InProgress', jobid)
+              resolve(this.pollActionCompletion(jobid, action, resourceName, resource, showLoading))
             })
->>>>>>> 535761b2
           } else {
             if (this.selectedItems.length > 0) {
               eventBus.$emit('update-resource-state', this.selectedItems, resource, 'success')
@@ -1318,15 +1256,7 @@
           args = [action.api, params]
         }
         api(...args).then(json => {
-<<<<<<< HEAD
-          hasJobId = this.handleResponse(json, resourceName, this.getDataIdentifier(params), action)
-          if ((action.icon === 'delete' || ['archiveEvents', 'archiveAlerts', 'unmanageVirtualMachine'].includes(action.api)) && this.dataView) {
-            this.$router.go(-1)
-          } else {
-            if (!hasJobId) {
-              this.fetchData()
-=======
-          this.handleResponse(json, resourceName, action).then(jobId => {
+          this.handleResponse(json, resourceName, this.getDataIdentifier(params), action).then(jobId => {
             hasJobId = jobId
             if ((action.icon === 'delete' || ['archiveEvents', 'archiveAlerts', 'unmanageVirtualMachine'].includes(action.api)) && this.dataView) {
               this.$router.go(-1)
@@ -1334,7 +1264,6 @@
               if (!hasJobId) {
                 this.fetchData()
               }
->>>>>>> 535761b2
             }
           })
           this.closeAction()
