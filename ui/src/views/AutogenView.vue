--- conflicted
+++ resolved
@@ -390,7 +390,6 @@
       </a-modal>
     </div>
 
-<<<<<<< HEAD
     <div :style="this.$store.getters.shutdownTriggered ? 'margin-top: 25px;' : null">
       <div v-if="dataView" style="margin-top: -10px">
         <slot name="resource" v-if="$route.path.startsWith('/quotasummary') || $route.path.startsWith('/publicip')"></slot>
@@ -411,7 +410,7 @@
           ref="listview"
           @update-selected-columns="updateSelectedColumns"
           @selection-change="onRowSelectionChange"
-          @refresh="this.fetchData"
+          @refresh="fetchData"
           @edit-tariff-action="(showAction, record) => $emit('edit-tariff-action', showAction, record)"/>
         <a-pagination
           class="row-element"
@@ -431,46 +430,6 @@
           </template>
         </a-pagination>
       </div>
-=======
-    <div v-if="dataView" style="margin-top: -10px">
-      <slot name="resource" v-if="$route.path.startsWith('/quotasummary') || $route.path.startsWith('/publicip')"></slot>
-      <resource-view
-        v-else
-        :resource="resource"
-        :loading="loading"
-        :tabs="$route.meta.tabs" />
-    </div>
-    <div class="row-element" v-else>
-      <list-view
-        :loading="loading"
-        :columns="columns"
-        :items="items"
-        :actions="actions"
-        :columnKeys="columnKeys"
-        :selectedColumns="selectedColumns"
-        ref="listview"
-        @update-selected-columns="updateSelectedColumns"
-        @selection-change="onRowSelectionChange"
-        @refresh="fetchData"
-        @edit-tariff-action="(showAction, record) => $emit('edit-tariff-action', showAction, record)"/>
-      <a-pagination
-        class="row-element"
-        style="margin-top: 10px"
-        size="small"
-        :current="page"
-        :pageSize="pageSize"
-        :total="itemCount"
-        :showTotal="total => `${$t('label.showing')} ${Math.min(total, 1+((page-1)*pageSize))}-${Math.min(page*pageSize, total)} ${$t('label.of')} ${total} ${$t('label.items')}`"
-        :pageSizeOptions="pageSizeOptions"
-        @change="changePage"
-        @showSizeChange="changePageSize"
-        showSizeChanger
-        showQuickJumper>
-        <template #buildOptionText="props">
-          <span>{{ props.value }} / {{ $t('label.page') }}</span>
-        </template>
-      </a-pagination>
->>>>>>> 62b332e0
     </div>
     <bulk-action-progress
       :showGroupActionModal="showGroupActionModal"
