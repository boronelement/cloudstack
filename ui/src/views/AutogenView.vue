--- conflicted
+++ resolved
@@ -198,108 +198,108 @@
             :rules="rules"
             @finish="handleSubmit"
             layout="vertical" >
-            <a-form-item
-              v-for="(field, fieldIndex) in currentAction.paramFields"
-              :key="fieldIndex"
-              :v-bind="field.name"
-              v-if="!(currentAction.mapping && field.name in currentAction.mapping && currentAction.mapping[field.name].value)"
-            >
-              <template #label>
-                <tooltip-label :title="$t('label.' + field.name)" :tooltip="field.description"/>
-              </template>
-
-              <a-switch
-                v-if="field.type==='boolean'"
-                v-model:checked="form[field.name]"
-                :placeholder="field.description"
-                v-focus="fieldIndex === firstIndex"
-              />
-              <a-select
-                v-else-if="currentAction.mapping && field.name in currentAction.mapping && currentAction.mapping[field.name].options"
-                :loading="field.loading"
-                v-model:value="form[field.name]"
-                :placeholder="field.description"
-                v-focus="fieldIndex === firstIndex"
+            <div v-for="(field, fieldIndex) in currentAction.paramFields" :key="fieldIndex">
+              <a-form-item
+                :v-bind="field.name"
+                v-if="!(currentAction.mapping && field.name in currentAction.mapping && currentAction.mapping[field.name].value)"
               >
-                <a-select-option key="" >{{ }}</a-select-option>
-                <a-select-option v-for="(opt, optIndex) in currentAction.mapping[field.name].options" :key="optIndex">
-                  {{ opt }}
-                </a-select-option>
-              </a-select>
-              <a-select
-                v-else-if="field.name==='keypair' ||
-                  (field.name==='account' && !['addAccountToProject', 'createAccount'].includes(currentAction.api))"
-                showSearch
-                optionFilterProp="label"
-                v-model:value="form[field.name]"
-                :loading="field.loading"
-                :placeholder="field.description"
-                :filterOption="(input, option) => {
-                  return option.children[0].children.toLowerCase().indexOf(input.toLowerCase()) >= 0
-                }"
-                v-focus="fieldIndex === firstIndex"
-              >
-                <a-select-option key="">{{ }}</a-select-option>
-                <a-select-option v-for="(opt, optIndex) in field.opts" :key="optIndex">
-                  {{ opt.name || opt.description || opt.traffictype || opt.publicip }}
-                </a-select-option>
-              </a-select>
-              <a-select
-                v-else-if="field.type==='uuid'"
-                showSearch
-                optionFilterProp="label"
-                v-model:value="form[field.name]"
-                :loading="field.loading"
-                :placeholder="field.description"
-                :filterOption="(input, option) => {
-                  return option.children[0].children.toLowerCase().indexOf(input.toLowerCase()) >= 0
-                }"
-                v-focus="fieldIndex === firstIndex"
-              >
-                <a-select-option key="">{{ }}</a-select-option>
-                <a-select-option v-for="opt in field.opts" :key="opt.id">
-                  {{ opt.name || opt.description || opt.traffictype || opt.publicip }}
-                </a-select-option>
-              </a-select>
-              <a-select
-                v-else-if="field.type==='list'"
-                :loading="field.loading"
-                mode="multiple"
-                v-model:value="form[field.name]"
-                :placeholder="field.description"
-                v-focus="fieldIndex === firstIndex"
-              >
-                <a-select-option v-for="(opt, optIndex) in field.opts" :key="optIndex">
-                  {{ opt.name && opt.type ? opt.name + ' (' + opt.type + ')' : opt.name || opt.description }}
-                </a-select-option>
-              </a-select>
-              <a-input-number
-                v-else-if="field.type==='long'"
-                v-focus="fieldIndex === firstIndex"
-                style="width: 100%;"
-                v-model:value="form[field.name]"
-                :placeholder="field.description"
-              />
-              <a-input-password
-                v-else-if="field.name==='password' || field.name==='currentpassword' || field.name==='confirmpassword'"
-                v-model:value="form[field.name]"
-                :placeholder="field.description"
-                @blur="($event) => handleConfirmBlur($event, field.name)"
-                v-focus="fieldIndex === firstIndex"
-              />
-              <a-textarea
-                v-else-if="field.name==='certificate' || field.name==='privatekey' || field.name==='certchain'"
-                rows="2"
-                v-model:value="form[field.name]"
-                :placeholder="field.description"
-                v-focus="fieldIndex === firstIndex"
-              />
-              <a-input
-                v-else
-                v-focus="fieldIndex === firstIndex"
-                v-model:value="form[field.name]"
-                :placeholder="field.description" />
-            </a-form-item>
+                <template #label>
+                  <tooltip-label :title="$t('label.' + field.name)" :tooltip="field.description"/>
+                </template>
+
+                <a-switch
+                  v-if="field.type==='boolean'"
+                  v-model:checked="form[field.name]"
+                  :placeholder="field.description"
+                  v-focus="fieldIndex === firstIndex"
+                />
+                <a-select
+                  v-else-if="currentAction.mapping && field.name in currentAction.mapping && currentAction.mapping[field.name].options"
+                  :loading="field.loading"
+                  v-model:value="form[field.name]"
+                  :placeholder="field.description"
+                  v-focus="fieldIndex === firstIndex"
+                >
+                  <a-select-option key="" >{{ }}</a-select-option>
+                  <a-select-option v-for="(opt, optIndex) in currentAction.mapping[field.name].options" :key="optIndex">
+                    {{ opt }}
+                  </a-select-option>
+                </a-select>
+                <a-select
+                  v-else-if="field.name==='keypair' ||
+                    (field.name==='account' && !['addAccountToProject', 'createAccount'].includes(currentAction.api))"
+                  showSearch
+                  optionFilterProp="label"
+                  v-model:value="form[field.name]"
+                  :loading="field.loading"
+                  :placeholder="field.description"
+                  :filterOption="(input, option) => {
+                    return option.children[0].children.toLowerCase().indexOf(input.toLowerCase()) >= 0
+                  }"
+                  v-focus="fieldIndex === firstIndex"
+                >
+                  <a-select-option key="">{{ }}</a-select-option>
+                  <a-select-option v-for="(opt, optIndex) in field.opts" :key="optIndex">
+                    {{ opt.name || opt.description || opt.traffictype || opt.publicip }}
+                  </a-select-option>
+                </a-select>
+                <a-select
+                  v-else-if="field.type==='uuid'"
+                  showSearch
+                  optionFilterProp="label"
+                  v-model:value="form[field.name]"
+                  :loading="field.loading"
+                  :placeholder="field.description"
+                  :filterOption="(input, option) => {
+                    return option.children[0].children.toLowerCase().indexOf(input.toLowerCase()) >= 0
+                  }"
+                  v-focus="fieldIndex === firstIndex"
+                >
+                  <a-select-option key="">{{ }}</a-select-option>
+                  <a-select-option v-for="opt in field.opts" :key="opt.id">
+                    {{ opt.name || opt.description || opt.traffictype || opt.publicip }}
+                  </a-select-option>
+                </a-select>
+                <a-select
+                  v-else-if="field.type==='list'"
+                  :loading="field.loading"
+                  mode="multiple"
+                  v-model:value="form[field.name]"
+                  :placeholder="field.description"
+                  v-focus="fieldIndex === firstIndex"
+                >
+                  <a-select-option v-for="(opt, optIndex) in field.opts" :key="optIndex">
+                    {{ opt.name && opt.type ? opt.name + ' (' + opt.type + ')' : opt.name || opt.description }}
+                  </a-select-option>
+                </a-select>
+                <a-input-number
+                  v-else-if="field.type==='long'"
+                  v-focus="fieldIndex === firstIndex"
+                  style="width: 100%;"
+                  v-model:value="form[field.name]"
+                  :placeholder="field.description"
+                />
+                <a-input-password
+                  v-else-if="field.name==='password' || field.name==='currentpassword' || field.name==='confirmpassword'"
+                  v-model:value="form[field.name]"
+                  :placeholder="field.description"
+                  @blur="($event) => handleConfirmBlur($event, field.name)"
+                  v-focus="fieldIndex === firstIndex"
+                />
+                <a-textarea
+                  v-else-if="field.name==='certificate' || field.name==='privatekey' || field.name==='certchain'"
+                  rows="2"
+                  v-model:value="form[field.name]"
+                  :placeholder="field.description"
+                  v-focus="fieldIndex === firstIndex"
+                />
+                <a-input
+                  v-else
+                  v-focus="fieldIndex === firstIndex"
+                  v-model:value="form[field.name]"
+                  :placeholder="field.description" />
+              </a-form-item>
+            </div>
 
             <div :span="24" class="action-button">
               <a-button @click="closeAction">{{ $t('label.cancel') }}</a-button>
@@ -464,14 +464,7 @@
       }
       this.fetchData()
     })
-<<<<<<< HEAD
-    eventBus.on('exec-action', (action, isGroupAction) => {
-      this.execAction(action, isGroupAction)
-    })
     eventBus.on('update-bulk-job-status', (items, action) => {
-=======
-    eventBus.$on('update-bulk-job-status', (items, action) => {
->>>>>>> 2a243b8b
       for (const item of items) {
         this.$store.getters.headerNotices.map(function (j) {
           if (j.jobid === item.jobid) {
