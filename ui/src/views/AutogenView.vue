// Licensed to the Apache Software Foundation (ASF) under one
// or more contributor license agreements.  See the NOTICE file
// distributed with this work for additional information
// regarding copyright ownership.  The ASF licenses this file
// to you under the Apache License, Version 2.0 (the
// "License"); you may not use this file except in compliance
// with the License.  You may obtain a copy of the License at
//
//   http://www.apache.org/licenses/LICENSE-2.0
//
// Unless required by applicable law or agreed to in writing,
// software distributed under the License is distributed on an
// "AS IS" BASIS, WITHOUT WARRANTIES OR CONDITIONS OF ANY
// KIND, either express or implied.  See the License for the
// specific language governing permissions and limitations
// under the License.

<template>
  <div>
<<<<<<< HEAD
    <a-card class="breadcrumb-card">
      <a-row>
        <a-col :span="device === 'mobile' ? 24 : 12" style="padding-left: 12px">
          <breadcrumb :resource="resource">
            <span slot="end">
              <a-button
                :loading="loading"
                style="margin-bottom: 5px"
                shape="round"
                size="small"
                icon="reload"
                v-shortkey="['r']"
                @shortkey="fetchData({ irefresh: true })"
                @click="fetchData({ irefresh: true })">
                {{ $t('label.refresh') }}
                <span class="view-shortkey" v-if="$store.getters.showshortkeys">r</span>
              </a-button>
              <a-switch
                v-if="!dataView && ['vm', 'volume', 'zone', 'cluster', 'host', 'storagepool'].includes($route.name)"
                style="margin-left: 8px"
                :checked-children="$t('label.metrics')"
                :un-checked-children="$t('label.metrics')"
                :checked="$store.getters.metrics"
                @change="(checked, event) => { $store.dispatch('SetMetrics', checked) }"/>
              <a-tooltip placement="right">
                <template slot="title">
                  {{ $t('label.filterby') }}
                </template>
                <a-select
                  v-if="!dataView && filters && filters.length > 0"
                  :placeholder="$t('label.filterby')"
                  :value="$route.query.filter || (projectView && $route.name === 'vm' ||
                    ['Admin', 'DomainAdmin'].includes($store.getters.userInfo.roletype) && ['vm', 'iso', 'template'].includes($route.name)
                    ? 'all' : ['guestnetwork'].includes($route.name) ? 'all' : 'self')"
                  style="min-width: 100px; margin-left: 10px"
                  @change="changeFilter">
                  <a-icon slot="suffixIcon" type="filter" />
                  <a-select-option v-if="['Admin', 'DomainAdmin'].includes($store.getters.userInfo.roletype) && ['vm', 'iso', 'template'].includes($route.name)" key="all">
                    {{ $t('label.all') }}
                  </a-select-option>
                  <a-select-option v-for="filter in filters" :key="filter">
                    {{ $t('label.' + filter) }}
                  </a-select-option>
                </a-select>
              </a-tooltip>
            </span>
          </breadcrumb>
        </a-col>
        <a-col
          :span="device === 'mobile' ? 24 : 12"
          :style="device === 'mobile' ? { float: 'right', 'margin-top': '12px', 'margin-bottom': '-6px', display: 'table' } : { float: 'right', display: 'table', 'margin-bottom': '-6px' }" >
          <slot name="action" v-if="dataView && $route.path.startsWith('/publicip')"></slot>
          <action-button
            v-else
            :style="dataView ? { float: device === 'mobile' ? 'left' : 'right' } : { 'margin-right': '10px', display: getStyle(), padding: '5px' }"
            :loading="loading"
            :actions="actions"
            :selectedRowKeys="selectedRowKeys"
            :dataView="dataView"
            :resource="resource"
            @exec-action="(action) => execAction(action, action.groupAction && !dataView)"/>
          <search-view
            v-if="!dataView"
            :searchFilters="searchFilters"
            :searchParams="searchParams"
            :apiName="apiName"
            @search="onSearch"
            @change-filter="changeFilter"/>
        </a-col>
      </a-row>
    </a-card>
=======
    <a-affix :offsetTop="78">
      <a-card class="breadcrumb-card" style="z-index: 10">
        <a-row>
          <a-col :span="device === 'mobile' ? 24 : 12" style="padding-left: 12px">
            <breadcrumb :resource="resource">
              <span slot="end">
                <a-button
                  :loading="loading"
                  style="margin-bottom: 5px"
                  shape="round"
                  size="small"
                  icon="reload"
                  @click="fetchData({ irefresh: true })">
                  {{ $t('label.refresh') }}
                </a-button>
                <a-switch
                  v-if="!dataView && ['vm', 'volume', 'zone', 'cluster', 'host', 'storagepool'].includes($route.name)"
                  style="margin-left: 8px"
                  :checked-children="$t('label.metrics')"
                  :un-checked-children="$t('label.metrics')"
                  :checked="$store.getters.metrics"
                  @change="(checked, event) => { $store.dispatch('SetMetrics', checked) }"/>
                <a-tooltip placement="right">
                  <template slot="title">
                    {{ $t('label.filterby') }}
                  </template>
                  <a-select
                    v-if="!dataView && filters && filters.length > 0"
                    :placeholder="$t('label.filterby')"
                    :value="$route.query.filter || (projectView && $route.name === 'vm' ||
                      ['Admin', 'DomainAdmin'].includes($store.getters.userInfo.roletype) && ['vm', 'iso', 'template'].includes($route.name)
                      ? 'all' : ['guestnetwork'].includes($route.name) ? 'all' : 'self')"
                    style="min-width: 100px; margin-left: 10px"
                    @change="changeFilter">
                    <a-icon slot="suffixIcon" type="filter" />
                    <a-select-option v-if="['Admin', 'DomainAdmin'].includes($store.getters.userInfo.roletype) && ['vm', 'iso', 'template'].includes($route.name)" key="all">
                      {{ $t('label.all') }}
                    </a-select-option>
                    <a-select-option v-for="filter in filters" :key="filter">
                      {{ $t('label.' + filter) }}
                    </a-select-option>
                  </a-select>
                </a-tooltip>
              </span>
            </breadcrumb>
          </a-col>
          <a-col
            :span="device === 'mobile' ? 24 : 12"
            :style="device === 'mobile' ? { float: 'right', 'margin-top': '12px', 'margin-bottom': '-6px', display: 'table' } : { float: 'right', display: 'table', 'margin-bottom': '-6px' }" >
            <slot name="action" v-if="dataView && $route.path.startsWith('/publicip')"></slot>
            <action-button
              v-else
              :style="dataView ? { float: device === 'mobile' ? 'left' : 'right' } : { 'margin-right': '10px', display: getStyle(), padding: '5px' }"
              :loading="loading"
              :actions="actions"
              :selectedRowKeys="selectedRowKeys"
              :dataView="dataView"
              :resource="resource"
              @exec-action="(action) => execAction(action, action.groupAction && !dataView)"/>
            <search-view
              v-if="!dataView"
              :searchFilters="searchFilters"
              :searchParams="searchParams"
              :apiName="apiName"
              @search="onSearch"
              @change-filter="changeFilter"/>
          </a-col>
        </a-row>
      </a-card>
    </a-affix>
>>>>>>> b326fe5c

    <div v-show="showAction">
      <keep-alive v-if="currentAction.component && (!currentAction.groupAction || this.selectedRowKeys.length === 0)">
        <a-modal
          :visible="showAction"
          :closable="true"
          :maskClosable="false"
          :cancelText="$t('label.cancel')"
          style="top: 20px;"
          @cancel="closeAction"
          :confirmLoading="actionLoading"
          :footer="null"
          centered
          width="auto"
        >
          <span slot="title">
            {{ $t(currentAction.label) }}
            <a
              v-if="currentAction.docHelp || $route.meta.docHelp"
              style="margin-left: 5px"
              :href="$config.docBase + '/' + (currentAction.docHelp || $route.meta.docHelp)"
              target="_blank">
              <a-icon type="question-circle-o"></a-icon>
            </a>
          </span>
          <component
            :is="currentAction.component"
            :resource="resource"
            :loading="loading"
            :action="{currentAction}"
            v-bind="{currentAction}"
            @refresh-data="fetchData"
            @poll-action="pollActionCompletion"
            @close-action="closeAction"/>
        </a-modal>
      </keep-alive>
      <a-modal
        v-else
        :visible="showAction"
        :closable="true"
        :maskClosable="false"
        :footer="null"
        style="top: 20px;"
        :width="modalWidth"
        :ok-button-props="getOkProps()"
        :cancel-button-props="getCancelProps()"
        :confirmLoading="actionLoading"
        @cancel="closeAction"
        v-ctrl-enter="handleSubmit"
        centered
      >
        <span slot="title">
          {{ $t(currentAction.label) }}
          <a
            v-if="currentAction.docHelp || $route.meta.docHelp"
            style="margin-left: 5px"
            :href="$config.docBase + '/' + (currentAction.docHelp || $route.meta.docHelp)"
            target="_blank">
            <a-icon type="question-circle-o"></a-icon>
          </a>
        </span>
        <a-spin :spinning="actionLoading">
          <span v-if="currentAction.message">
            <div v-if="selectedRowKeys.length > 0">
              <a-alert
                v-if="['delete', 'poweroff'].includes(currentAction.icon)"
                type="error">
                <a-icon slot="message" type="exclamation-circle" style="color: red; fontSize: 30px; display: inline-flex" />
                <span style="padding-left: 5px" slot="message" v-html="`<b>${selectedRowKeys.length} ` + $t('label.items.selected') + `. </b>`" />
                <span slot="message" v-html="$t(currentAction.message)" />
              </a-alert>
              <a-alert v-else type="warning">
                <span v-if="selectedRowKeys.length > 0" slot="message" v-html="`<b>${selectedRowKeys.length} ` + $t('label.items.selected') + `. </b>`" />
                <span slot="message" v-html="$t(currentAction.message)" />
              </a-alert>
            </div>
            <div v-else>
              <a-alert type="warning">
                <span slot="message" v-html="$t(currentAction.message)" />
              </a-alert>
            </div>
            <div v-if="selectedRowKeys.length > 0">
              <a-divider />
              <a-table
                v-if="selectedRowKeys.length > 0"
                size="middle"
                :columns="chosenColumns"
                :dataSource="selectedItems"
                :rowKey="(record, idx) => record.id || record.name || record.usageType || idx + '-' + Math.random()"
                :pagination="true"
                style="overflow-y: auto"
              >
              </a-table>
            </div>
            <br v-if="currentAction.paramFields.length > 0"/>
          </span>
          <a-form
            :form="form"
            @submit="handleSubmit"
            layout="vertical" >
            <a-form-item
              v-for="(field, fieldIndex) in currentAction.paramFields"
              :key="fieldIndex"
              :v-bind="field.name"
              v-if="!(currentAction.mapping && field.name in currentAction.mapping && currentAction.mapping[field.name].value)"
            >
              <tooltip-label slot="label" :title="$t('label.' + field.name)" :tooltip="field.description"/>

              <span v-if="field.type==='boolean'">
                <a-switch
                  v-decorator="[field.name, {
                    rules: [{ required: field.required, message: `${$t('message.error.required.input')}` }]
                  }]"
                  v-model="formModel[field.name]"
                  :placeholder="field.description"
                  :autoFocus="fieldIndex === firstIndex"
                />
              </span>
              <span v-else-if="currentAction.mapping && field.name in currentAction.mapping && currentAction.mapping[field.name].options">
                <a-select
                  :loading="field.loading"
                  v-decorator="[field.name, {
                    rules: [{ required: field.required, message: `${$t('message.error.select')}` }]
                  }]"
                  :placeholder="field.description"
                  :autoFocus="fieldIndex === firstIndex"
                >
                  <a-select-option key="" >{{ }}</a-select-option>
                  <a-select-option v-for="(opt, optIndex) in currentAction.mapping[field.name].options" :key="optIndex">
                    {{ opt }}
                  </a-select-option>
                </a-select>
              </span>
              <span
                v-else-if="field.name==='keypair' ||
                  (field.name==='account' && !['addAccountToProject', 'createAccount'].includes(currentAction.api))">
                <a-select
                  showSearch
                  optionFilterProp="children"
                  v-decorator="[field.name, {
                    rules: [{ required: field.required, message: `${$t('message.error.select')}` }]
                  }]"
                  :loading="field.loading"
                  :placeholder="field.description"
                  :filterOption="(input, option) => {
                    return option.componentOptions.children[0].text.toLowerCase().indexOf(input.toLowerCase()) >= 0
                  }"
                  :autoFocus="fieldIndex === firstIndex"
                >
                  <a-select-option key="">{{ }}</a-select-option>
                  <a-select-option v-for="(opt, optIndex) in field.opts" :key="optIndex">
                    {{ opt.name || opt.description || opt.traffictype || opt.publicip }}
                  </a-select-option>
                </a-select>
              </span>
              <span
                v-else-if="field.type==='uuid'">
                <a-select
                  showSearch
                  optionFilterProp="children"
                  v-decorator="[field.name, {
                    rules: [{ required: field.required, message: `${$t('message.error.select')}` }]
                  }]"
                  :loading="field.loading"
                  :placeholder="field.description"
                  :filterOption="(input, option) => {
                    return option.componentOptions.children[0].text.toLowerCase().indexOf(input.toLowerCase()) >= 0
                  }"
                  :autoFocus="fieldIndex === firstIndex"
                >
                  <a-select-option key="">{{ }}</a-select-option>
                  <a-select-option v-for="opt in field.opts" :key="opt.id">
                    {{ opt.name || opt.description || opt.traffictype || opt.publicip }}
                  </a-select-option>
                </a-select>
              </span>
              <span v-else-if="field.type==='list'">
                <a-select
                  :loading="field.loading"
                  mode="multiple"
                  v-decorator="[field.name, {
                    rules: [{ required: field.required, message: `${$t('message.error.select')}` }]
                  }]"
                  :placeholder="field.description"
                  :autoFocus="fieldIndex === firstIndex"
                >
                  <a-select-option v-for="(opt, optIndex) in field.opts" :key="optIndex">
                    {{ opt.name && opt.type ? opt.name + ' (' + opt.type + ')' : opt.name || opt.description }}
                  </a-select-option>
                </a-select>
              </span>
              <span v-else-if="field.type==='long'">
                <a-input-number
                  :autoFocus="fieldIndex === firstIndex"
                  style="width: 100%;"
                  v-decorator="[field.name, {
                    rules: [{ required: field.required, message: `${$t('message.validate.number')}` }]
                  }]"
                  :placeholder="field.description"
                />
              </span>
              <span v-else-if="field.name==='password' || field.name==='currentpassword' || field.name==='confirmpassword'">
                <a-input-password
                  v-decorator="[field.name, {
                    rules: [
                      {
                        required: field.required,
                        message: `${$t('message.error.required.input')}`
                      },
                      {
                        validator: validateTwoPassword
                      }
                    ]
                  }]"
                  :placeholder="field.description"
                  @blur="($event) => handleConfirmBlur($event, field.name)"
                  :autoFocus="fieldIndex === firstIndex"
                />
              </span>
              <span v-else-if="field.name==='certificate' || field.name==='privatekey' || field.name==='certchain'">
                <a-textarea
                  rows="2"
                  v-decorator="[field.name, {
                    rules: [{ required: field.required, message: `${$t('message.error.required.input')}` }]
                  }]"
                  :placeholder="field.description"
                  :autoFocus="fieldIndex === firstIndex"
                />
              </span>
              <span v-else>
                <a-input
                  :autoFocus="fieldIndex === firstIndex"
                  v-decorator="[field.name, {
                    rules: [{ required: field.required, message: `${$t('message.error.required.input')}` }]
                  }]"
                  :placeholder="field.description" />
              </span>
            </a-form-item>

            <div :span="24" class="action-button">
              <a-button @click="closeAction">{{ $t('label.cancel') }}</a-button>
              <a-button type="primary" @click="handleSubmit" ref="submit">{{ $t('label.ok') }}</a-button>
            </div>
          </a-form>
        </a-spin>
        <br />
      </a-modal>
    </div>

    <div v-if="dataView" style="margin-top: -10px">
      <slot name="resource" v-if="$route.path.startsWith('/quotasummary') || $route.path.startsWith('/publicip')"></slot>
      <resource-view
        v-else
        :resource="resource"
        :loading="loading"
        :tabs="$route.meta.tabs" />
    </div>
    <div class="row-element" v-else>
      <list-view
        :loading="loading"
        :columns="columns"
        :items="items"
        :actions="actions"
        ref="listview"
        @selection-change="onRowSelectionChange"
        @refresh="this.fetchData" />
      <a-pagination
        class="row-element"
        style="margin-top: 10px"
        size="small"
        :current="page"
        :pageSize="pageSize"
        :total="itemCount"
        :showTotal="total => `${$t('label.showing')} ${Math.min(total, 1+((page-1)*pageSize))}-${Math.min(page*pageSize, total)} ${$t('label.of')} ${total} ${$t('label.items')}`"
        :pageSizeOptions="device === 'desktop' ? ['20', '50', '100', '200'] : ['10', '20', '50', '100', '200']"
        @change="changePage"
        @showSizeChange="changePageSize"
        showSizeChanger
        showQuickJumper>
        <template slot="buildOptionText" slot-scope="props">
          <span>{{ props.value }} / {{ $t('label.page') }}</span>
        </template>
      </a-pagination>
    </div>
    <bulk-action-progress
      :showGroupActionModal="showGroupActionModal"
      :selectedItems="selectedItems"
      :selectedColumns="selectedColumns"
      :message="modalInfo"
      @handle-cancel="handleCancel" />
  </div>
</template>

<script>
import { api } from '@/api'
import { mixinDevice } from '@/utils/mixin.js'
import { genericCompare } from '@/utils/sort.js'
import store from '@/store'
import eventBus from '@/config/eventBus'

import Breadcrumb from '@/components/widgets/Breadcrumb'
import ChartCard from '@/components/widgets/ChartCard'
import Status from '@/components/widgets/Status'
import ListView from '@/components/view/ListView'
import ResourceView from '@/components/view/ResourceView'
import ActionButton from '@/components/view/ActionButton'
import SearchView from '@/components/view/SearchView'
import BulkActionProgress from '@/components/view/BulkActionProgress'
import TooltipLabel from '@/components/widgets/TooltipLabel'

export default {
  name: 'Resource',
  components: {
    Breadcrumb,
    ChartCard,
    ResourceView,
    ListView,
    Status,
    ActionButton,
    SearchView,
    BulkActionProgress,
    TooltipLabel
  },
  mixins: [mixinDevice],
  provide: function () {
    return {
      parentFetchData: this.fetchData,
      parentToggleLoading: this.toggleLoading,
      parentStartLoading: this.startLoading,
      parentFinishLoading: this.finishLoading,
      parentSearch: this.onSearch,
      parentChangeFilter: this.changeFilter,
      parentChangeResource: this.changeResource,
      parentPollActionCompletion: this.pollActionCompletion,
      parentEditTariffAction: () => {}
    }
  },
  data () {
    return {
      apiName: '',
      loading: false,
      actionLoading: false,
      columns: [],
      selectedColumns: [],
      chosenColumns: [],
      showGroupActionModal: false,
      selectedItems: [],
      items: [],
      modalInfo: {},
      itemCount: 0,
      page: 1,
      pageSize: 10,
      resource: {},
      selectedRowKeys: [],
      currentAction: {},
      showAction: false,
      dataView: false,
      projectView: false,
      selectedFilter: '',
      filters: [],
      searchFilters: [],
      searchParams: {},
      actions: [],
      formModel: {},
      confirmDirty: false,
      firstIndex: 0,
      modalWidth: '30vw',
      promises: []
    }
  },
  beforeCreate () {
    this.form = this.$form.createForm(this)
  },
  beforeDestroy () {
    eventBus.$off('vm-refresh-data')
    eventBus.$off('async-job-complete')
    eventBus.$off('exec-action')
  },
  created () {
    eventBus.$on('vm-refresh-data', () => {
      if (this.$route.path === '/vm' || this.$route.path.includes('/vm/')) {
        this.fetchData()
      }
    })
    eventBus.$on('async-job-complete', (action) => {
      if (this.$route.path.includes('/vm/')) {
        if (action && 'api' in action && ['destroyVirtualMachine'].includes(action.api)) {
          return
        }
      }

      if ((this.$route.path.includes('/publicip/') && ['firewall', 'portforwarding', 'loadbalancing'].includes(this.$route.query.tab)) ||
        (this.$route.path.includes('/guestnetwork/') && (this.$route.query.tab === 'egress.rules' || this.$route.query.tab === 'public.ip.addresses'))) {
        return
      }

      if (this.$route.path.includes('/template/') || this.$route.path.includes('/iso/')) {
        return
      }
      this.fetchData()
    })
    eventBus.$on('exec-action', (action, isGroupAction) => {
      this.execAction(action, isGroupAction)
    })
    eventBus.$on('update-bulk-job-status', (items, action) => {
      for (const item of items) {
        this.$store.getters.headerNotices.map(function (j) {
          if (j.jobid === item.jobid) {
            j.bulkAction = action
          }
        })
      }
    })
    eventBus.$on('update-job-details', (jobId, resourceId) => {
      const fullPath = this.$route.fullPath
      const path = this.$route.path
      var jobs = this.$store.getters.headerNotices.map(job => {
        if (job.jobid === jobId) {
          if (resourceId && !path.includes(resourceId)) {
            job.path = path + '/' + resourceId
          } else {
            job.path = fullPath
          }
        }
        return job
      })
      this.$store.commit('SET_HEADER_NOTICES', jobs)
    })

    eventBus.$on('update-resource-state', (selectedItems, resource, state, jobid) => {
      if (selectedItems.length === 0) {
        return
      }
      var tempResource = []
      if (selectedItems && resource) {
        if (resource.includes(',')) {
          resource = resource.split(',')
          tempResource = resource
        } else {
          tempResource.push(resource)
        }
        for (var r = 0; r < tempResource.length; r++) {
          var objIndex = 0
          if (this.$route.path.includes('/template') || this.$route.path.includes('/iso')) {
            objIndex = selectedItems.findIndex(obj => (obj.zoneid === tempResource[r]))
          } else {
            objIndex = selectedItems.findIndex(obj => (obj.id === tempResource[r] || obj.username === tempResource[r]))
          }
          if (state && objIndex !== -1) {
            selectedItems[objIndex].status = state
          }
          if (jobid && objIndex !== -1) {
            selectedItems[objIndex].jobid = jobid
          }
        }
      }
    })

    if (this.device === 'desktop') {
      this.pageSize = 20
    }
    this.currentPath = this.$route.fullPath
    this.fetchData()
    if ('projectid' in this.$route.query) {
      this.switchProject(this.$route.query.projectid)
    }
  },
  beforeRouteUpdate (to, from, next) {
    this.currentPath = this.$route.fullPath
    next()
  },
  beforeRouteLeave (to, from, next) {
    this.currentPath = this.$route.fullPath
    next()
  },
  watch: {
    '$route' (to, from) {
      if (to.fullPath !== from.fullPath && !to.fullPath.includes('action/')) {
        if ('page' in to.query) {
          this.page = Number(to.query.page)
          this.pageSize = Number(to.query.pagesize)
        } else {
          this.page = 1
          this.pageSize = (this.device === 'desktop' ? 20 : 10)
        }
        this.itemCount = 0
        this.fetchData()
        if ('projectid' in to.query) {
          this.switchProject(to.query.projectid)
        }
      }
    },
    '$i18n.locale' (to, from) {
      if (to !== from) {
        this.fetchData()
      }
    },
    '$store.getters.metrics' (oldVal, newVal) {
      this.fetchData()
    }
  },
  computed: {
    hasSelected () {
      return this.selectedRowKeys.length > 0
    }
  },
  methods: {
    getStyle () {
      if (['snapshot', 'vmsnapshot', 'publicip'].includes(this.$route.name)) {
        return 'table-cell'
      }
      return 'inline-flex'
    },
    getOkProps () {
      if (this.selectedRowKeys.length > 0 && this.currentAction?.groupAction) {
        return { props: { type: 'default' } }
      } else {
        return { props: { type: 'primary' } }
      }
    },
    getCancelProps () {
      if (this.selectedRowKeys.length > 0 && this.currentAction?.groupAction) {
        return { props: { type: 'primary' } }
      } else {
        return { props: { type: 'default' } }
      }
    },
    switchProject (projectId) {
      if (!projectId || !projectId.length || projectId.length !== 36) {
        return
      }
      api('listProjects', { id: projectId, listall: true, details: 'min' }).then(json => {
        if (!json || !json.listprojectsresponse || !json.listprojectsresponse.project) return
        const project = json.listprojectsresponse.project[0]
        this.$store.dispatch('SetProject', project)
        this.$store.dispatch('ToggleTheme', project.id === undefined ? 'light' : 'dark')
        this.$message.success(`${this.$t('message.switch.to')} "${project.name}"`)
        const query = Object.assign({}, this.$route.query)
        delete query.projectid
        this.$router.replace({ query })
      })
    },
    fetchData (params = {}) {
      if (this.$route.name === 'deployVirtualMachine') {
        return
      }
      if (this.routeName !== this.$route.name) {
        this.routeName = this.$route.name
        this.items = []
      }
      if (!this.routeName) {
        this.routeName = this.$route.matched[this.$route.matched.length - 1].parent.name
      }
      this.apiName = ''
      this.actions = []
      this.columns = []
      this.columnKeys = []
      const refreshed = ('irefresh' in params)

      params.listall = true
      if (this.$route.meta.params) {
        Object.assign(params, this.$route.meta.params)
      }
      if (['Admin', 'DomainAdmin'].includes(this.$store.getters.userInfo.roletype) &&
        'templatefilter' in params && this.routeName === 'template') {
        params.templatefilter = 'all'
      }
      if (['Admin', 'DomainAdmin'].includes(this.$store.getters.userInfo.roletype) &&
        'isofilter' in params && this.routeName === 'iso') {
        params.isofilter = 'all'
      }
      if (Object.keys(this.$route.query).length > 0) {
        if ('page' in this.$route.query) {
          this.page = Number(this.$route.query.page)
        }
        if ('pagesize' in this.$route.query) {
          this.pagesize = Number(this.$route.query.pagesize)
        }
        Object.assign(params, this.$route.query)
      }
      delete params.q
      delete params.filter
      delete params.irefresh

      this.searchFilters = this.$route && this.$route.meta && this.$route.meta.searchFilters
      this.filters = this.$route && this.$route.meta && this.$route.meta.filters
      if (typeof this.filters === 'function') {
        this.filters = this.filters()
      }

      this.projectView = Boolean(store.getters.project && store.getters.project.id)

      if ((this.$route && this.$route.params && this.$route.params.id) || this.$route.query.dataView) {
        this.dataView = true
        if (!refreshed) {
          this.resource = {}
          this.$emit('change-resource', this.resource)
        }
      } else {
        this.dataView = false
      }

      if ('listview' in this.$refs && this.$refs.listview) {
        this.$refs.listview.resetSelection()
      }

      if (this.$route && this.$route.meta && this.$route.meta.permission) {
        this.apiName = this.$route.meta.permission[0]
        if (this.$route.meta.columns) {
          const columns = this.$route.meta.columns
          if (columns && typeof columns === 'function') {
            this.columnKeys = columns()
          } else {
            this.columnKeys = columns
          }
        }

        if (this.$route.meta.actions) {
          this.actions = this.$route.meta.actions
        }
      }

      if (this.apiName === '' || this.apiName === undefined) {
        return
      }

      if (!this.columnKeys || this.columnKeys.length === 0) {
        for (const field of store.getters.apis[this.apiName].response) {
          this.columnKeys.push(field.name)
        }
        this.columnKeys = [...new Set(this.columnKeys)]
        this.columnKeys.sort(function (a, b) {
          if (a === 'name' && b !== 'name') { return -1 }
          if (a < b) { return -1 }
          if (a > b) { return 1 }
          return 0
        })
      }

      const customRender = {}
      for (var columnKey of this.columnKeys) {
        let key = columnKey
        let title = columnKey
        if (typeof columnKey === 'object') {
          if ('customTitle' in columnKey && 'field' in columnKey) {
            key = columnKey.field
            title = columnKey.customTitle
            customRender[key] = columnKey[key]
          } else {
            key = Object.keys(columnKey)[0]
            title = Object.keys(columnKey)[0]
            customRender[key] = columnKey[key]
          }
        }
        this.columns.push({
          title: this.$t('label.' + String(title).toLowerCase()),
          dataIndex: key,
          scopedSlots: { customRender: key },
          sorter: function (a, b) { return genericCompare(a[this.dataIndex] || '', b[this.dataIndex] || '') }
        })
      }
      this.chosenColumns = this.columns.filter(column => {
        return ![this.$t('label.state'), this.$t('label.hostname'), this.$t('label.hostid'), this.$t('label.zonename'),
          this.$t('label.zone'), this.$t('label.zoneid'), this.$t('label.ip'), this.$t('label.ipaddress'), this.$t('label.privateip'),
          this.$t('label.linklocalip'), this.$t('label.size'), this.$t('label.sizegb'), this.$t('label.current'),
          this.$t('label.created'), this.$t('label.order')].includes(column.title)
      })

      if (['listTemplates', 'listIsos'].includes(this.apiName) && this.dataView) {
        delete params.showunique
      }

      this.loading = true
      if (this.$route.params && this.$route.params.id) {
        params.id = this.$route.params.id
        if (this.$route.path.startsWith('/ssh/')) {
          params.name = this.$route.params.id
        } else if (this.$route.path.startsWith('/vmsnapshot/')) {
          params.vmsnapshotid = this.$route.params.id
        } else if (this.$route.path.startsWith('/ldapsetting/')) {
          params.hostname = this.$route.params.id
        }
      }

      params.page = this.page
      params.pagesize = this.pageSize

      api(this.apiName, params).then(json => {
        var responseName
        var objectName
        for (const key in json) {
          if (key.includes('response')) {
            responseName = key
            break
          }
        }
        this.itemCount = 0
        for (const key in json[responseName]) {
          if (key === 'count') {
            this.itemCount = json[responseName].count
            continue
          }
          objectName = key
          break
        }
        this.items = json[responseName][objectName]
        if (!this.items || this.items.length === 0) {
          this.items = []
        }

        if (['listTemplates', 'listIsos'].includes(this.apiName) && this.items.length > 1) {
          this.items = [...new Map(this.items.map(x => [x.id, x])).values()]
        }

        if (this.apiName === 'listProjects' && this.items.length > 0) {
          this.columns.map(col => {
            if (col.title === 'Account') {
              col.title = this.$t('label.project.owner')
            }
          })
        }

        for (let idx = 0; idx < this.items.length; idx++) {
          this.items[idx].key = idx
          for (const key in customRender) {
            const func = customRender[key]
            if (func && typeof func === 'function') {
              this.items[idx][key] = func(this.items[idx])
            }
          }
          if (this.$route.path.startsWith('/ssh')) {
            this.items[idx].id = this.items[idx].name
          } else if (this.$route.path.startsWith('/ldapsetting')) {
            this.items[idx].id = this.items[idx].hostname
          }
        }
        if (this.items.length > 0) {
          this.resource = this.items[0]
          this.$emit('change-resource', this.resource)
        } else {
          if (this.dataView) {
            this.$router.push({ path: '/exception/404' })
          }
        }
      }).catch(error => {
        if ([401].includes(error.response.status)) {
          return
        }

        if (Object.keys(this.searchParams).length > 0) {
          this.itemCount = 0
          this.items = []
          this.$message.error({
            content: error.response.headers['x-description'],
            duration: 5
          })
          return
        }

        this.$notifyError(error)

        if ([405].includes(error.response.status)) {
          this.$router.push({ path: '/exception/403' })
        }

        if ([430, 431, 432].includes(error.response.status)) {
          this.$router.push({ path: '/exception/404' })
        }

        if ([530, 531, 532, 533, 534, 535, 536, 537].includes(error.response.status)) {
          this.$router.push({ path: '/exception/500' })
        }
      }).finally(f => {
        this.loading = false
        this.searchParams = params
      })
    },
    closeAction () {
      this.actionLoading = false
      this.showAction = false
      this.currentAction = {}
    },
    onRowSelectionChange (selection) {
      this.selectedRowKeys = selection
      if (selection?.length > 0) {
        this.modalWidth = '50vw'
        this.selectedItems = (this.items.filter(function (item) {
          return selection.indexOf(item.id) !== -1
        }))
      } else {
        this.modalWidth = '30vw'
      }
    },
    execAction (action, isGroupAction) {
      const self = this
      this.form = this.$form.createForm(this)
      this.formModel = {}
      if (action.component && action.api && !action.popup) {
        this.$router.push({ name: action.api })
        return
      }
      this.currentAction = action
      this.currentAction.params = store.getters.apis[this.currentAction.api].params
      this.resource = action.resource
      this.$emit('change-resource', this.resource)
      var paramFields = this.currentAction.params
      paramFields.sort(function (a, b) {
        if (a.name === 'name' && b.name !== 'name') { return -1 }
        if (a.name !== 'name' && b.name === 'name') { return -1 }
        if (a.name === 'id') { return -1 }
        if (a.name < b.name) { return -1 }
        if (a.name > b.name) { return 1 }
        return 0
      })
      this.currentAction.paramFields = []
      if ('message' in action) {
        var message = action.message
        if (typeof action.message === 'function') {
          message = action.message(action.resource)
        }
        action.message = message
      }
      if ('args' in action) {
        var args = action.args
        if (typeof action.args === 'function') {
          args = action.args(action.resource, this.$store.getters, isGroupAction)
        }
        if (args.length > 0) {
          this.currentAction.paramFields = args.map(function (arg) {
            if (arg === 'confirmpassword') {
              return {
                type: 'password',
                name: 'confirmpassword',
                required: true,
                description: self.$t('label.confirmpassword.description')
              }
            }
            return paramFields.filter(function (param) {
              return param.name.toLowerCase() === arg.toLowerCase()
            })[0]
          })
        }
      }
      this.getFirstIndexFocus()

      this.showAction = true
      for (const param of this.currentAction.paramFields) {
        if (param.type === 'list' && ['tags', 'hosttags', 'storagetags'].includes(param.name)) {
          param.type = 'string'
        }
        if (param.type === 'uuid' || param.type === 'list' || param.name === 'account' || (this.currentAction.mapping && param.name in this.currentAction.mapping)) {
          this.listUuidOpts(param)
        }
      }
      this.actionLoading = false
      if (action.dataView && ['copy', 'edit', 'share-alt'].includes(action.icon)) {
        this.fillEditFormFieldValues()
      }
    },
    getFirstIndexFocus () {
      this.firstIndex = 0
      for (let fieldIndex = 0; fieldIndex < this.currentAction.paramFields.length; fieldIndex++) {
        const field = this.currentAction.paramFields[fieldIndex]
        if (!(this.currentAction.mapping && field.name in this.currentAction.mapping && this.currentAction.mapping[field.name].value)) {
          this.firstIndex = fieldIndex
          break
        }
      }
    },
    listUuidOpts (param) {
      if (this.currentAction.mapping && param.name in this.currentAction.mapping && !this.currentAction.mapping[param.name].api) {
        return
      }
      var paramName = param.name
      var extractedParamName = paramName.replace('ids', '').replace('id', '').toLowerCase()
      var params = { listall: true }
      const possibleName = 'list' + extractedParamName + 's'
      var possibleApi
      if (this.currentAction.mapping && param.name in this.currentAction.mapping && this.currentAction.mapping[param.name].api) {
        possibleApi = this.currentAction.mapping[param.name].api
        if (this.currentAction.mapping[param.name].params) {
          const customParams = this.currentAction.mapping[param.name].params(this.resource)
          if (customParams) {
            params = { ...params, ...customParams }
          }
        }
      } else if (paramName === 'id') {
        possibleApi = this.apiName
      } else {
        for (const api in store.getters.apis) {
          if (api.toLowerCase().startsWith(possibleName)) {
            possibleApi = api
            break
          }
        }
      }
      if (!possibleApi) {
        return
      }
      param.loading = true
      param.opts = []
      if (possibleApi === 'listTemplates') {
        params.templatefilter = 'executable'
      } else if (possibleApi === 'listIsos') {
        params.isofilter = 'executable'
      } else if (possibleApi === 'listHosts') {
        params.type = 'routing'
      }
      api(possibleApi, params).then(json => {
        param.loading = false
        for (const obj in json) {
          if (obj.includes('response')) {
            for (const res in json[obj]) {
              if (res === 'count') {
                continue
              }
              param.opts = json[obj][res]
              if (this.currentAction.mapping && this.currentAction.mapping[param.name] && this.currentAction.mapping[param.name].filter) {
                const filter = this.currentAction.mapping[param.name].filter
                param.opts = json[obj][res].filter(filter)
              }
              if (['listTemplates', 'listIsos'].includes(possibleApi)) {
                param.opts = [...new Map(param.opts.map(x => [x.id, x])).values()]
              }
              break
            }
            break
          }
        }
        this.$forceUpdate()
      }).catch(function (error) {
        console.log(error)
        param.loading = false
      }).then(function () {
      })
    },
    pollActionCompletion (jobId, action, resourceName, resource, showLoading = true) {
      if (this.shouldNavigateBack(action)) {
        action.isFetchData = false
      }
      return new Promise((resolve) => {
        this.$pollJob({
          jobId,
          title: this.$t(action.label),
          description: resourceName,
          name: resourceName,
          successMethod: result => {
            if (this.selectedItems.length > 0) {
              eventBus.$emit('update-resource-state', this.selectedItems, resource, 'success')
            }
            if (action.response) {
              const description = action.response(result.jobresult)
              if (description) {
                this.$notification.info({
                  message: this.$t(action.label),
                  description: (<span domPropsInnerHTML={description}></span>),
                  duration: 0
                })
              }
            }
            resolve(true)
          },
          errorMethod: () => {
            if (this.selectedItems.length > 0) {
              eventBus.$emit('update-resource-state', this.selectedItems, resource, 'failed')
            }
            resolve(true)
          },
          loadingMessage: `${this.$t(action.label)} - ${resourceName}`,
          showLoading: showLoading,
          catchMessage: this.$t('error.fetching.async.job.result'),
          action,
          bulkAction: `${this.selectedItems.length > 0}` && this.showGroupActionModal
        })
      })
    },
    fillEditFormFieldValues () {
      const form = this.form
      this.currentAction.paramFields.map(field => {
        let fieldValue = null
        let fieldName = null
        if (field.type === 'list' || field.name === 'account') {
          fieldName = field.name.replace('ids', 'name').replace('id', 'name')
        } else {
          fieldName = field.name
        }
        fieldValue = this.resource[fieldName] ? this.resource[fieldName] : null
        if (fieldValue) {
          form.getFieldDecorator(field.name, { initialValue: fieldValue })
          this.formModel[field.name] = fieldValue
        }
      })
    },
    handleCancel () {
      eventBus.$emit('update-bulk-job-status', this.selectedItems, false)
      this.showGroupActionModal = false
      this.selectedItems = []
      this.selectedColumns = []
      this.selectedRowKeys = []
      this.message = {}
    },
    handleSubmit (e) {
      if (this.actionLoading) return
      this.promises = []
      if (!this.dataView && this.currentAction.groupAction && this.selectedRowKeys.length > 0) {
        if (this.selectedRowKeys.length > 0) {
          this.selectedColumns = this.chosenColumns
          this.selectedItems = this.selectedItems.map(v => ({ ...v, status: 'InProgress' }))
          this.selectedColumns.splice(0, 0, {
            dataIndex: 'status',
            title: this.$t('label.operation.status'),
            scopedSlots: { customRender: 'status' },
            filters: [
              { text: 'In Progress', value: 'InProgress' },
              { text: 'Success', value: 'success' },
              { text: 'Failed', value: 'failed' }
            ]
          })
          this.showGroupActionModal = true
          this.modalInfo.title = this.currentAction.label
          this.modalInfo.docHelp = this.currentAction.docHelp
        }
        this.form.validateFields((err, values) => {
          if (!err) {
            this.actionLoading = true
            const itemsNameMap = {}
            this.items.map(x => {
              itemsNameMap[x.id] = x.name || x.displaytext || x.id
            })
            const paramsList = this.currentAction.groupMap(this.selectedRowKeys, values, this.items)
            for (const params of paramsList) {
              var resourceName = itemsNameMap[params.id || params.vmsnapshotid || params.username || params.name]
              // Using a method for this since it's an async call and don't want wrong prarms to be passed
              this.promises.push(this.callGroupApi(params, resourceName))
            }
            this.$message.info({
              content: this.$t(this.currentAction.label),
              key: this.currentAction.label,
              duration: 3
            })
            Promise.all(this.promises).finally(() => {
              this.actionLoading = false
              this.fetchData()
            })
          }
        })
      } else {
        this.execSubmit(e)
      }
    },
    callGroupApi (params, resourceName) {
      return new Promise((resolve, reject) => {
        const action = this.currentAction
        api(action.api, params).then(json => {
          resolve(this.handleResponse(json, resourceName, this.getDataIdentifier(params), action, false))
          this.closeAction()
        }).catch(error => {
          if ([401].includes(error.response.status)) {
            return
          }
          if (this.selectedItems.length !== 0) {
            this.$notifyError(error)
            eventBus.$emit('update-resource-state', this.selectedItems, this.getDataIdentifier(params), 'failed')
          }
        })
      })
    },
    getDataIdentifier (params) {
      var dataIdentifier = ''
      dataIdentifier = params.id || params.username || params.name || params.vmsnapshotid || params.ids
      return dataIdentifier
    },
    handleResponse (response, resourceName, resource, action, showLoading = true) {
      return new Promise(resolve => {
        let jobId = null
        for (const obj in response) {
          if (obj.includes('response')) {
            if (response[obj].jobid) {
              jobId = response[obj].jobid
            } else {
              if (this.selectedItems.length > 0) {
                eventBus.$emit('update-resource-state', this.selectedItems, resource, 'success')
                if (resource) {
                  this.selectedItems.filter(item => item === resource)
                }
              }
              var message = action.successMessage ? this.$t(action.successMessage) : this.$t(action.label) +
                (resourceName ? ' - ' + resourceName : '')
              var duration = 2
              if (action.additionalMessage) {
                message = message + ' - ' + this.$t(action.successMessage)
                duration = 5
              }
              if (this.selectedItems.length === 0) {
                this.$message.success({
                  content: message,
                  key: action.label + resourceName,
                  duration: duration
                })
              }
              break
            }
          }
        }
        if (['addLdapConfiguration', 'deleteLdapConfiguration'].includes(action.api)) {
          this.$store.dispatch('UpdateConfiguration')
        }
        if (jobId) {
          eventBus.$emit('update-resource-state', this.selectedItems, resource, 'InProgress', jobId)
          resolve(this.pollActionCompletion(jobId, action, resourceName, resource, showLoading))
        }
        resolve(false)
      })
    },
    execSubmit (e) {
      e.preventDefault()
      this.form.validateFields((err, values) => {
        if (err) {
          return
        }
        const params = {}
        const action = this.currentAction
        if ('id' in this.resource && action.params.map(i => { return i.name }).includes('id')) {
          params.id = this.resource.id
        }
        for (const key in values) {
          const input = values[key]
          for (const param of action.params) {
            if (param.name !== key) {
              continue
            }
            if (input === undefined || input === null ||
              (input === '' && !['updateStoragePool', 'updateHost', 'updatePhysicalNetwork', 'updateDiskOffering', 'updateNetworkOffering', 'updateServiceOffering'].includes(action.api))) {
              if (param.type === 'boolean') {
                params[key] = false
              }
              break
            }
            if (input === '' && !['tags', 'hosttags', 'storagetags'].includes(key)) {
              break
            }
            if (action.mapping && key in action.mapping && action.mapping[key].options) {
              params[key] = action.mapping[key].options[input]
            } else if (param.type === 'list') {
              params[key] = input.map(e => { return param.opts[e].id }).reduce((str, name) => { return str + ',' + name })
            } else if (param.name === 'account' || param.name === 'keypair') {
              if (['addAccountToProject', 'createAccount'].includes(action.api)) {
                params[key] = input
              } else {
                params[key] = param.opts[input].name
              }
            } else {
              params[key] = input
            }
            break
          }
        }

        for (const key in action.defaultArgs) {
          if (!params[key]) {
            params[key] = action.defaultArgs[key]
          }
        }

        if (!this.projectView || !['uploadSslCert'].includes(action.api)) {
          if (action.mapping) {
            for (const key in action.mapping) {
              if (!action.mapping[key].value) {
                continue
              }
              params[key] = action.mapping[key].value(this.resource, params)
            }
          }
        }

        const resourceName = params.displayname || params.displaytext || params.name || params.hostname || params.username ||
          params.ipaddress || params.virtualmachinename || this.resource.name || this.resource.ipaddress || this.resource.id

        var hasJobId = false
        this.actionLoading = true
        let args = null
        if (action.post) {
          args = [action.api, {}, 'POST', params]
        } else {
          args = [action.api, params]
        }
        api(...args).then(json => {
          var response = this.handleResponse(json, resourceName, this.getDataIdentifier(params), action)
          if (!response) {
            this.fetchData()
            this.closeAction()
            return
          }
          response.then(jobId => {
            hasJobId = jobId
            if (this.shouldNavigateBack(action)) {
              this.$router.go(-1)
            } else {
              if (!hasJobId) {
                this.fetchData()
              }
            }
          })
          this.closeAction()
        }).catch(error => {
          if ([401].includes(error.response.status)) {
            return
          }

          console.log(error)
          eventBus.$emit('update-resource-state', this.selectedItems, this.getDataIdentifier(params), 'failed')
          this.$notifyError(error)
        }).finally(f => {
          this.actionLoading = false
        })
      })
    },
    shouldNavigateBack (action) {
      return ((action.icon === 'delete' || ['archiveEvents', 'archiveAlerts', 'unmanageVirtualMachine'].includes(action.api)) && this.dataView)
    },
    changeFilter (filter) {
      const query = Object.assign({}, this.$route.query)
      delete query.templatefilter
      delete query.isofilter
      delete query.account
      delete query.domainid
      delete query.state
      if (this.$route.name === 'template') {
        query.templatefilter = filter
      } else if (this.$route.name === 'iso') {
        query.isofilter = filter
      } else if (this.$route.name === 'guestnetwork') {
        if (filter === 'all') {
          delete query.type
        } else {
          query.type = filter
        }
      } else if (this.$route.name === 'vm') {
        if (filter === 'self') {
          query.account = this.$store.getters.userInfo.account
          query.domainid = this.$store.getters.userInfo.domainid
        } else if (['running', 'stopped'].includes(filter)) {
          query.state = filter
        }
      }
      query.filter = filter
      query.page = 1
      query.pagesize = this.pageSize
      this.$router.push({ query })
    },
    onSearch (opts) {
      const query = Object.assign({}, this.$route.query)
      for (const key in this.searchParams) {
        delete query[key]
      }
      delete query.name
      delete query.templatetype
      delete query.keyword
      delete query.q
      this.searchParams = {}
      if (opts && Object.keys(opts).length > 0) {
        this.searchParams = opts
        if ('searchQuery' in opts) {
          const value = opts.searchQuery
          if (value && value.length > 0) {
            if (this.$route.name === 'role') {
              query.name = value
            } else if (this.$route.name === 'quotaemailtemplate') {
              query.templatetype = value
            } else if (this.$route.name === 'globalsetting') {
              query.name = value
            } else {
              query.keyword = value
            }
            query.q = value
          }
          this.searchParams = {}
        } else {
          Object.assign(query, opts)
        }
      }
      query.page = '1'
      query.pagesize = String(this.pageSize)
      if (JSON.stringify(query) === JSON.stringify(this.$route.query)) {
        this.fetchData(query)
        return
      }
      this.$router.push({ query })
    },
    changePage (page, pageSize) {
      const query = Object.assign({}, this.$route.query)
      query.page = page
      query.pagesize = pageSize
      this.$router.push({ query })
    },
    changePageSize (currentPage, pageSize) {
      const query = Object.assign({}, this.$route.query)
      query.page = currentPage
      query.pagesize = pageSize
      this.$router.push({ query })
    },
    changeResource (resource) {
      this.resource = resource
    },
    start () {
      this.loading = true
      this.fetchData()
      setTimeout(() => {
        this.loading = false
        this.selectedRowKeys = []
      }, 1000)
    },
    toggleLoading () {
      this.loading = !this.loading
    },
    startLoading () {
      this.loading = true
    },
    finishLoading () {
      this.loading = false
    },
    handleConfirmBlur (e, name) {
      if (name !== 'confirmpassword') {
        return
      }
      const value = e.target.value
      this.confirmDirty = this.confirmDirty || !!value
    },
    validateTwoPassword (rule, value, callback) {
      if (!value || value.length === 0) {
        callback()
      } else if (rule.field === 'confirmpassword') {
        const form = this.form
        const messageConfirm = this.$t('message.validate.equalto')
        const passwordVal = form.getFieldValue('password')
        if (passwordVal && passwordVal !== value) {
          callback(messageConfirm)
        } else {
          callback()
        }
      } else if (rule.field === 'password') {
        const form = this.form
        const confirmPasswordVal = form.getFieldValue('confirmpassword')
        if (!confirmPasswordVal || confirmPasswordVal.length === 0) {
          callback()
        } else if (value && this.confirmDirty) {
          form.validateFields(['confirmpassword'], { force: true })
          callback()
        } else {
          callback()
        }
      } else {
        callback()
      }
    }
  }
}
</script>

<style scoped>

.breadcrumb-card {
  margin-left: -24px;
  margin-right: -24px;
  margin-top: -16px;
  margin-bottom: 12px;
}
.view-shortkey {
 position: absolute;
 bottom: 20px;
 right: 5px;
 font-size: 10px;
 background-color: rgba(0, 0, 0, 0.9);
 padding: 2px 6px 2px 6px;
 border-radius: 4px;
 color: #e9e9e9;
 /* margin: 5px; */
 box-shadow: 0px 0px 3px rgba(0, 0, 0, 0.5), -1px 0px 3px  rgba(0, 0, 0, 0.9);
}
.row-element {
  margin-bottom: 10px;
}

.ant-breadcrumb {
  vertical-align: text-bottom;
}
</style><|MERGE_RESOLUTION|>--- conflicted
+++ resolved
@@ -17,79 +17,6 @@
 
 <template>
   <div>
-<<<<<<< HEAD
-    <a-card class="breadcrumb-card">
-      <a-row>
-        <a-col :span="device === 'mobile' ? 24 : 12" style="padding-left: 12px">
-          <breadcrumb :resource="resource">
-            <span slot="end">
-              <a-button
-                :loading="loading"
-                style="margin-bottom: 5px"
-                shape="round"
-                size="small"
-                icon="reload"
-                v-shortkey="['r']"
-                @shortkey="fetchData({ irefresh: true })"
-                @click="fetchData({ irefresh: true })">
-                {{ $t('label.refresh') }}
-                <span class="view-shortkey" v-if="$store.getters.showshortkeys">r</span>
-              </a-button>
-              <a-switch
-                v-if="!dataView && ['vm', 'volume', 'zone', 'cluster', 'host', 'storagepool'].includes($route.name)"
-                style="margin-left: 8px"
-                :checked-children="$t('label.metrics')"
-                :un-checked-children="$t('label.metrics')"
-                :checked="$store.getters.metrics"
-                @change="(checked, event) => { $store.dispatch('SetMetrics', checked) }"/>
-              <a-tooltip placement="right">
-                <template slot="title">
-                  {{ $t('label.filterby') }}
-                </template>
-                <a-select
-                  v-if="!dataView && filters && filters.length > 0"
-                  :placeholder="$t('label.filterby')"
-                  :value="$route.query.filter || (projectView && $route.name === 'vm' ||
-                    ['Admin', 'DomainAdmin'].includes($store.getters.userInfo.roletype) && ['vm', 'iso', 'template'].includes($route.name)
-                    ? 'all' : ['guestnetwork'].includes($route.name) ? 'all' : 'self')"
-                  style="min-width: 100px; margin-left: 10px"
-                  @change="changeFilter">
-                  <a-icon slot="suffixIcon" type="filter" />
-                  <a-select-option v-if="['Admin', 'DomainAdmin'].includes($store.getters.userInfo.roletype) && ['vm', 'iso', 'template'].includes($route.name)" key="all">
-                    {{ $t('label.all') }}
-                  </a-select-option>
-                  <a-select-option v-for="filter in filters" :key="filter">
-                    {{ $t('label.' + filter) }}
-                  </a-select-option>
-                </a-select>
-              </a-tooltip>
-            </span>
-          </breadcrumb>
-        </a-col>
-        <a-col
-          :span="device === 'mobile' ? 24 : 12"
-          :style="device === 'mobile' ? { float: 'right', 'margin-top': '12px', 'margin-bottom': '-6px', display: 'table' } : { float: 'right', display: 'table', 'margin-bottom': '-6px' }" >
-          <slot name="action" v-if="dataView && $route.path.startsWith('/publicip')"></slot>
-          <action-button
-            v-else
-            :style="dataView ? { float: device === 'mobile' ? 'left' : 'right' } : { 'margin-right': '10px', display: getStyle(), padding: '5px' }"
-            :loading="loading"
-            :actions="actions"
-            :selectedRowKeys="selectedRowKeys"
-            :dataView="dataView"
-            :resource="resource"
-            @exec-action="(action) => execAction(action, action.groupAction && !dataView)"/>
-          <search-view
-            v-if="!dataView"
-            :searchFilters="searchFilters"
-            :searchParams="searchParams"
-            :apiName="apiName"
-            @search="onSearch"
-            @change-filter="changeFilter"/>
-        </a-col>
-      </a-row>
-    </a-card>
-=======
     <a-affix :offsetTop="78">
       <a-card class="breadcrumb-card" style="z-index: 10">
         <a-row>
@@ -102,8 +29,11 @@
                   shape="round"
                   size="small"
                   icon="reload"
+                  v-shortkey="['r']"
+                  @shortkey="fetchData({ irefresh: true })"
                   @click="fetchData({ irefresh: true })">
                   {{ $t('label.refresh') }}
+                  <span class="view-shortkey" v-if="$store.getters.showshortkeys">r</span>
                 </a-button>
                 <a-switch
                   v-if="!dataView && ['vm', 'volume', 'zone', 'cluster', 'host', 'storagepool'].includes($route.name)"
@@ -160,7 +90,6 @@
         </a-row>
       </a-card>
     </a-affix>
->>>>>>> b326fe5c
 
     <div v-show="showAction">
       <keep-alive v-if="currentAction.component && (!currentAction.groupAction || this.selectedRowKeys.length === 0)">
