--- conflicted
+++ resolved
@@ -1208,25 +1208,15 @@
             if (param.name !== key) {
               continue
             }
-<<<<<<< HEAD
-            if (!input === undefined || input === null ||
+            if (input === undefined || input === null ||
               (input === '' && !['updateStoragePool', 'updateHost', 'updatePhysicalNetwork', 'updateDiskOffering', 'updateNetworkOffering', 'updateServiceOffering'].includes(action.api))) {
-=======
-            if (input === undefined || input === null ||
-              (input === '' && !['updateStoragePool', 'updateHost', 'updatePhysicalNetwork', 'updateDiskOffering', 'updateNetworkOffering'].includes(action.api))) {
->>>>>>> 98d42750
               if (param.type === 'boolean') {
                 params[key] = false
               }
               break
             }
-<<<<<<< HEAD
-            if (!input && input !== 0 && !['tags', 'hosttags', 'storagetags'].includes(key)) {
-              continue
-=======
-            if (input === '' && !['tags'].includes(key)) {
+            if (input === '' && !['tags', 'hosttags', 'storagetags'].includes(key)) {
               break
->>>>>>> 98d42750
             }
             if (action.mapping && key in action.mapping && action.mapping[key].options) {
               params[key] = action.mapping[key].options[input]
