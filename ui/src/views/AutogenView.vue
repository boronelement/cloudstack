// Licensed to the Apache Software Foundation (ASF) under one
// or more contributor license agreements.  See the NOTICE file
// distributed with this work for additional information
// regarding copyright ownership.  The ASF licenses this file
// to you under the Apache License, Version 2.0 (the
// "License"); you may not use this file except in compliance
// with the License.  You may obtain a copy of the License at
//
//   http://www.apache.org/licenses/LICENSE-2.0
//
// Unless required by applicable law or agreed to in writing,
// software distributed under the License is distributed on an
// "AS IS" BASIS, WITHOUT WARRANTIES OR CONDITIONS OF ANY
// KIND, either express or implied.  See the License for the
// specific language governing permissions and limitations
// under the License.

<template>
  <div>
    <a-affix :offsetTop="78">
      <a-card class="breadcrumb-card" style="z-index: 10">
        <a-row>
          <a-col :span="device === 'mobile' ? 24 : 12" style="padding-left: 12px">
            <breadcrumb :resource="resource">
              <template #end>
                <a-button
                  :loading="loading"
                  style="margin-bottom: 5px"
                  shape="round"
                  size="small"
                  @click="fetchData({ irefresh: true })">
                  <template #icon><reload-outlined /></template>
                  {{ $t('label.refresh') }}
                </a-button>
                <a-switch
                  v-if="!dataView && ['vm', 'volume', 'zone', 'cluster', 'host', 'storagepool'].includes($route.name)"
                  style="margin-left: 8px"
                  :checked-children="$t('label.metrics')"
                  :un-checked-children="$t('label.metrics')"
                  :checked="$store.getters.metrics"
                  @change="(checked, event) => { $store.dispatch('SetMetrics', checked) }"/>
                <a-tooltip placement="right">
                  <template #title>
                    {{ $t('label.filterby') }}
                  </template>
                  <a-select
                    v-if="!dataView && filters && filters.length > 0"
                    :placeholder="$t('label.filterby')"
                    :value="$route.query.filter || (projectView && $route.name === 'vm' ||
                      ['Admin', 'DomainAdmin'].includes($store.getters.userInfo.roletype) && ['vm', 'iso', 'template'].includes($route.name)
                      ? 'all' : ['guestnetwork'].includes($route.name) ? 'all' : 'self')"
                    style="min-width: 100px; margin-left: 10px"
                    @change="changeFilter"
                    showSearch
                    optionFilterProp="label"
                    :filterOption="(input, option) => {
                      return option.label.toLowerCase().indexOf(input.toLowerCase()) >= 0
                    }" >
                    <template #suffixIcon><filter-outlined /></template>
                    <a-select-option
                      v-if="['Admin', 'DomainAdmin'].includes($store.getters.userInfo.roletype) && ['vm', 'iso', 'template'].includes($route.name)"
                      key="all"
                      :label="$t('label.all')">
                      {{ $t('label.all') }}
                    </a-select-option>
                    <a-select-option
                      v-for="filter in filters"
                      :key="filter"
                      :label="$t('label.' + (['comment'].includes($route.name) ? 'filter.annotations.' : '') + filter)">
                      {{ $t('label.' + (['comment'].includes($route.name) ? 'filter.annotations.' : '') + filter) }}
                      <clock-circle-outlined v-if="['comment'].includes($route.name) && !['Admin'].includes($store.getters.userInfo.roletype) && filter === 'all'" />
                    </a-select-option>
                  </a-select>
                </a-tooltip>
              </template>
            </breadcrumb>
          </a-col>
          <a-col
            :span="device === 'mobile' ? 24 : 12"
            :style="device === 'mobile' ? { float: 'right', 'margin-top': '12px', 'margin-bottom': '-6px', display: 'table' } : { float: 'right', display: 'table', 'margin-bottom': '-6px' }" >
            <slot name="action" v-if="dataView && $route.path.startsWith('/publicip')"></slot>
            <action-button
              v-else
              :style="dataView ? { float: device === 'mobile' ? 'left' : 'right' } : { 'margin-right': '10px', display: getStyle(), padding: '5px' }"
              :loading="loading"
              :actions="actions"
              :selectedRowKeys="selectedRowKeys"
              :selectedItems="selectedItems"
              :dataView="dataView"
              :resource="resource"
              @exec-action="(action) => execAction(action, action.groupAction && !dataView)"/>
            <search-view
              v-if="!dataView"
              :searchFilters="searchFilters"
              :searchParams="searchParams"
              :apiName="apiName"
              @search="onSearch"
              @change-filter="changeFilter"/>
          </a-col>
        </a-row>
      </a-card>
    </a-affix>

    <div v-show="showAction">
      <keep-alive v-if="currentAction.component && (!currentAction.groupAction || selectedRowKeys.length === 0)">
        <a-modal
          :visible="showAction"
          :closable="true"
          :maskClosable="false"
          :cancelText="$t('label.cancel')"
          style="top: 20px;"
          @cancel="closeAction"
          :confirmLoading="actionLoading"
          :footer="null"
          centered
          width="auto"
        >
          <template #title>
            <span v-if="currentAction.label">{{ $t(currentAction.label) }}</span>
            <a
              v-if="currentAction.docHelp || $route.meta.docHelp"
              style="margin-left: 5px"
              :href="$config.docBase + '/' + (currentAction.docHelp || $route.meta.docHelp)"
              target="_blank">
              <question-circle-outlined />
            </a>
          </template>
          <keep-alive>
            <component
              :is="currentAction.component"
              :resource="resource"
              :loading="loading"
              :action="{currentAction}"
              v-bind="{currentAction}"
              @refresh-data="fetchData"
              @poll-action="pollActionCompletion"
              @close-action="closeAction"/>
          </keep-alive>
        </a-modal>
      </keep-alive>
      <a-modal
        v-else
        :visible="showAction"
        :closable="true"
        :maskClosable="false"
        :footer="null"
        style="top: 20px;"
        :width="modalWidth"
        :ok-button-props="getOkProps()"
        :cancel-button-props="getCancelProps()"
        :confirmLoading="actionLoading"
        @cancel="closeAction"
        centered
      >
        <template #title>
          <span v-if="currentAction.label">{{ $t(currentAction.label) }}</span>
          <a
            v-if="currentAction.docHelp || $route.meta.docHelp"
            style="margin-left: 5px"
            :href="$config.docBase + '/' + (currentAction.docHelp || $route.meta.docHelp)"
            target="_blank">
            <question-circle-outlined />
          </a>
        </template>
        <a-spin :spinning="actionLoading" v-ctrl-enter="handleSubmit">
          <span v-if="currentAction.message">
            <div v-if="selectedRowKeys.length > 0">
              <a-alert
                v-if="['delete-outlined', 'DeleteOutlined', 'poweroff-outlined', 'PoweroffOutlined'].includes(currentAction.icon)"
                type="error">
                <template #message>
                  <exclamation-circle-outlined style="color: red; fontSize: 30px; display: inline-flex" />
                  <span style="padding-left: 5px" v-html="`<b>${selectedRowKeys.length} ` + $t('label.items.selected') + `. </b>`" />
                  <span v-html="$t(currentAction.message)" />
                </template>
              </a-alert>
              <a-alert v-else type="warning">
                <template #message>
                  <span v-if="selectedRowKeys.length > 0" v-html="`<b>${selectedRowKeys.length} ` + $t('label.items.selected') + `. </b>`" />
                  <span v-html="$t(currentAction.message)" />
                </template>
              </a-alert>
            </div>
            <div v-else>
              <a-alert type="warning">
                <template #message>
                  <span v-html="$t(currentAction.message)" />
                </template>
              </a-alert>
            </div>
            <div v-if="selectedRowKeys.length > 0">
              <a-divider />
              <a-table
                v-if="selectedRowKeys.length > 0"
                size="middle"
                :columns="chosenColumns"
                :dataSource="selectedItems"
                :rowKey="(record, idx) => record.id || record.name || record.usageType || idx + '-' + Math.random()"
                :pagination="true"
                style="overflow-y: auto"
              >
              </a-table>
            </div>
            <br v-if="currentAction.paramFields.length > 0"/>
          </span>
          <a-form
            :ref="formRef"
            :model="form"
            :rules="rules"
            @finish="handleSubmit"
            layout="vertical" >
            <div v-for="(field, fieldIndex) in currentAction.paramFields" :key="fieldIndex">
              <a-form-item
                :name="field.name"
                :ref="field.name"
                :v-bind="field.name"
                v-if="!(currentAction.mapping && field.name in currentAction.mapping && currentAction.mapping[field.name].value)"
              >
                <template #label>
                  <tooltip-label :title="$t('label.' + field.name)" :tooltip="field.description"/>
                </template>

                <a-switch
                  v-if="field.type==='boolean'"
                  v-model:checked="form[field.name]"
                  :placeholder="field.description"
                  v-focus="fieldIndex === firstIndex"
                />
                <a-select
                  v-else-if="currentAction.mapping && field.name in currentAction.mapping && currentAction.mapping[field.name].options"
                  :loading="field.loading"
                  v-model:value="form[field.name]"
                  :placeholder="field.description"
                  v-focus="fieldIndex === firstIndex"
                  showSearch
                  optionFilterProp="label"
                  :filterOption="(input, option) => {
                    return option.children[0].children.toLowerCase().indexOf(input.toLowerCase()) >= 0
                  }"
                >
                  <a-select-option key="" >{{ }}</a-select-option>
                  <a-select-option v-for="(opt, optIndex) in currentAction.mapping[field.name].options" :key="optIndex">
                    {{ opt }}
                  </a-select-option>
                </a-select>
                <a-select
                  v-else-if="field.name==='keypair' ||
                    (field.name==='account' && !['addAccountToProject', 'createAccount'].includes(currentAction.api))"
                  showSearch
                  optionFilterProp="label"
                  v-model:value="form[field.name]"
                  :loading="field.loading"
                  :placeholder="field.description"
                  :filterOption="(input, option) => {
                    return option.children[0].children.toLowerCase().indexOf(input.toLowerCase()) >= 0
                  }"
                  v-focus="fieldIndex === firstIndex"
                >
                  <a-select-option key="">{{ }}</a-select-option>
                  <a-select-option v-for="(opt, optIndex) in field.opts" :key="optIndex">
                    {{ opt.name || opt.description || opt.traffictype || opt.publicip }}
                  </a-select-option>
                </a-select>
                <a-select
                  v-else-if="field.type==='uuid'"
                  showSearch
                  optionFilterProp="label"
                  v-model:value="form[field.name]"
                  :loading="field.loading"
                  :placeholder="field.description"
                  :filterOption="(input, option) => {
                    return option.label.toLowerCase().indexOf(input.toLowerCase()) >= 0
                  }"
                  v-focus="fieldIndex === firstIndex"
                >
                  <a-select-option key="">{{ }}</a-select-option>
                  <a-select-option v-for="opt in field.opts" :key="opt.id" :label="opt.name || opt.description || opt.traffictype || opt.publicip">
                    <div>
                      <span v-if="(field.name.startsWith('template') || field.name.startsWith('iso'))">
                        <span v-if="opt.icon">
                          <resource-icon :image="opt.icon.base64image" size="1x" style="margin-right: 5px"/>
                        </span>
                        <os-logo v-else :osId="opt.ostypeid" :osName="opt.ostypename" size="lg" style="margin-left: -1px" />
                      </span>
                      <span v-if="(field.name.startsWith('zone'))">
                        <span v-if="opt.icon">
                          <resource-icon :image="opt.icon.base64image" size="1x" style="margin-right: 5px"/>
                        </span>
                        <global-outlined v-else style="margin-right: 5px" />
                      </span>
                      <span v-if="(field.name.startsWith('project'))">
                        <span v-if="opt.icon">
                          <resource-icon :image="opt.icon.base64image" size="1x" style="margin-right: 5px"/>
                        </span>
                        <project-outlined v-else style="margin-right: 5px" />
                      </span>
                      <span v-if="(field.name.startsWith('account') || field.name.startsWith('user'))">
                        <span v-if="opt.icon">
                          <resource-icon :image="opt.icon.base64image" size="1x" style="margin-right: 5px"/>
                        </span>
                        <user-outlined v-else style="margin-right: 5px"/>
                      </span>
                      <span v-if="(field.name.startsWith('network'))">
                        <span v-if="opt.icon">
                          <resource-icon :image="opt.icon.base64image" size="1x" style="margin-right: 5px"/>
                        </span>
                        <apartment-outlined v-else style="margin-right: 5px"/>
                      </span>
                      <span v-if="(field.name.startsWith('domain'))">
                        <span v-if="opt.icon">
                          <resource-icon :image="opt.icon.base64image" size="1x" style="margin-right: 5px"/>
                        </span>
                        <block-outlined v-else style="margin-right: 5px"/>
                      </span>
                      {{ opt.name || opt.description || opt.traffictype || opt.publicip }}
                    </div>
                  </a-select-option>
                </a-select>
                <a-select
                  v-else-if="field.type==='list'"
                  :loading="field.loading"
                  mode="multiple"
                  v-model:value="form[field.name]"
                  :placeholder="field.description"
                  v-focus="fieldIndex === firstIndex"
                  showSearch
                  optionFilterProp="label"
                  :filterOption="(input, option) => {
                    return option.children[0].children.toLowerCase().indexOf(input.toLowerCase()) >= 0
                  }"
                >
                  <a-select-option v-for="(opt, optIndex) in field.opts" :key="optIndex">
                    {{ opt.name && opt.type ? opt.name + ' (' + opt.type + ')' : opt.name || opt.description }}
                  </a-select-option>
                </a-select>
                <a-input-number
                  v-else-if="field.type==='long'"
                  v-focus="fieldIndex === firstIndex"
                  style="width: 100%;"
                  v-model:value="form[field.name]"
                  :placeholder="field.description"
                />
                <a-input-password
                  v-else-if="field.name==='password' || field.name==='currentpassword' || field.name==='confirmpassword'"
                  v-model:value="form[field.name]"
                  :placeholder="field.description"
                  @blur="($event) => handleConfirmBlur($event, field.name)"
                  v-focus="fieldIndex === firstIndex"
                />
                <a-textarea
                  v-else-if="field.name==='certificate' || field.name==='privatekey' || field.name==='certchain'"
                  rows="2"
                  v-model:value="form[field.name]"
                  :placeholder="field.description"
                  v-focus="fieldIndex === firstIndex"
                />
                <a-input
                  v-else
                  v-focus="fieldIndex === firstIndex"
                  v-model:value="form[field.name]"
                  :placeholder="field.description" />
              </a-form-item>
            </div>

            <div :span="24" class="action-button">
              <a-button @click="closeAction">{{ $t('label.cancel') }}</a-button>
              <a-button type="primary" @click="handleSubmit" ref="submit">{{ $t('label.ok') }}</a-button>
            </div>
          </a-form>
        </a-spin>
        <br />
      </a-modal>
    </div>

    <div v-if="dataView" style="margin-top: -10px">
      <slot name="resource" v-if="$route.path.startsWith('/quotasummary') || $route.path.startsWith('/publicip')"></slot>
      <resource-view
        v-else
        :resource="resource"
        :loading="loading"
        :tabs="$route.meta.tabs" />
    </div>
    <div class="row-element" v-else>
      <list-view
        :loading="loading"
        :columns="columns"
        :items="items"
        :actions="actions"
        ref="listview"
        @selection-change="onRowSelectionChange"
<<<<<<< HEAD
        @refresh="fetchData"
        @edit-tariff-action="closeAction"/>
=======
        @refresh="this.fetchData"
        @edit-tariff-action="(showAction, record) => $emit('edit-tariff-action', showAction, record)"/>
>>>>>>> cd4e7e03
      <a-pagination
        class="row-element"
        style="margin-top: 10px"
        size="small"
        :current="page"
        :pageSize="pageSize"
        :total="itemCount"
        :showTotal="total => `${$t('label.showing')} ${Math.min(total, 1+((page-1)*pageSize))}-${Math.min(page*pageSize, total)} ${$t('label.of')} ${total} ${$t('label.items')}`"
        :pageSizeOptions="pageSizeOptions"
        @change="changePage"
        @showSizeChange="changePageSize"
        showSizeChanger
        showQuickJumper>
        <template #buildOptionText="props">
          <span>{{ props.value }} / {{ $t('label.page') }}</span>
        </template>
      </a-pagination>
    </div>
    <bulk-action-progress
      :showGroupActionModal="showGroupActionModal"
      :selectedItems="selectedItems"
      :selectedColumns="selectedColumns"
      :message="modalInfo"
      @handle-cancel="handleCancel" />
  </div>
</template>

<script>
import { ref, reactive, toRaw } from 'vue'
import { api } from '@/api'
import { mixinDevice } from '@/utils/mixin.js'
import { genericCompare } from '@/utils/sort.js'
import store from '@/store'
import eventBus from '@/config/eventBus'

import Breadcrumb from '@/components/widgets/Breadcrumb'
import ListView from '@/components/view/ListView'
import ResourceView from '@/components/view/ResourceView'
import ActionButton from '@/components/view/ActionButton'
import SearchView from '@/components/view/SearchView'
import OsLogo from '@/components/widgets/OsLogo'
import ResourceIcon from '@/components/view/ResourceIcon'
import BulkActionProgress from '@/components/view/BulkActionProgress'
import TooltipLabel from '@/components/widgets/TooltipLabel'

export default {
  name: 'Resource',
  components: {
    Breadcrumb,
    ResourceView,
    ListView,
    ActionButton,
    SearchView,
    BulkActionProgress,
    TooltipLabel,
    OsLogo,
    ResourceIcon
  },
  mixins: [mixinDevice],
  provide: function () {
    return {
      parentFetchData: this.fetchData,
      parentToggleLoading: this.toggleLoading,
      parentStartLoading: this.startLoading,
      parentFinishLoading: this.finishLoading,
      parentSearch: this.onSearch,
      parentChangeFilter: this.changeFilter,
      parentChangeResource: this.changeResource,
      parentPollActionCompletion: this.pollActionCompletion
    }
  },
  data () {
    return {
      apiName: '',
      loading: false,
      actionLoading: false,
      columns: [],
      selectedColumns: [],
      chosenColumns: [],
      showGroupActionModal: false,
      selectedItems: [],
      items: [],
      modalInfo: {},
      itemCount: 0,
      page: 1,
      pageSize: this.$store.getters.defaultListViewPageSize,
      resource: {},
      selectedRowKeys: [],
      currentAction: {},
      showAction: false,
      dataView: false,
      projectView: false,
      selectedFilter: '',
      filters: [],
      searchFilters: [],
      searchParams: {},
      actions: [],
      confirmDirty: false,
      firstIndex: 0,
      modalWidth: '30vw',
      promises: []
    }
  },
  beforeUnmount () {
    eventBus.off('vm-refresh-data')
    eventBus.off('async-job-complete')
    eventBus.off('exec-action')
  },
  mounted () {
    eventBus.on('exec-action', (action, isGroupAction) => {
      this.execAction(action, isGroupAction)
    })
  },
  created () {
    this.formRef = ref()
    this.form = reactive({})
    this.rules = reactive({})
    eventBus.on('vm-refresh-data', () => {
      if (this.$route.path === '/vm' || this.$route.path.includes('/vm/')) {
        this.fetchData()
      }
    })
    eventBus.on('refresh-icon', () => {
      if (this.$showIcon()) {
        this.fetchData()
      }
    })
    eventBus.on('async-job-complete', (action) => {
      if (this.$route.path.includes('/vm/')) {
        if (action && 'api' in action && ['destroyVirtualMachine'].includes(action.api)) {
          return
        }
      }

      if ((this.$route.path.includes('/publicip/') && ['firewall', 'portforwarding', 'loadbalancing'].includes(this.$route.query.tab)) ||
        (this.$route.path.includes('/guestnetwork/') && (this.$route.query.tab === 'egress.rules' || this.$route.query.tab === 'public.ip.addresses'))) {
        return
      }

      if (this.$route.path.includes('/template/') || this.$route.path.includes('/iso/')) {
        return
      }
      this.fetchData()
    })
    eventBus.on('update-bulk-job-status', (items, action) => {
      for (const item of items) {
        this.$store.getters.headerNotices.map(function (j) {
          if (j.jobid === item.jobid) {
            j.bulkAction = action
          }
        })
      }
    })

    eventBus.on('update-resource-state', (selectedItems, resource, state, jobid) => {
      if (selectedItems.length === 0) {
        return
      }
      var tempResource = []
      if (selectedItems && resource) {
        if (resource.includes(',')) {
          resource = resource.split(',')
          tempResource = resource
        } else {
          tempResource.push(resource)
        }
        for (var r = 0; r < tempResource.length; r++) {
          var objIndex = 0
          if (this.$route.path.includes('/template') || this.$route.path.includes('/iso')) {
            objIndex = selectedItems.findIndex(obj => (obj.zoneid === tempResource[r]))
          } else {
            objIndex = selectedItems.findIndex(obj => (obj.id === tempResource[r] || obj.username === tempResource[r]))
          }
          if (state && objIndex !== -1) {
            selectedItems[objIndex].status = state
          }
          if (jobid && objIndex !== -1) {
            selectedItems[objIndex].jobid = jobid
          }
        }
      }
    })

    this.currentPath = this.$route.fullPath
    this.fetchData()
    if ('projectid' in this.$route.query) {
      this.switchProject(this.$route.query.projectid)
    }
    this.setModalWidthByScreen()
  },
  beforeRouteUpdate (to, from, next) {
    this.currentPath = this.$route.fullPath
    next()
  },
  beforeRouteLeave (to, from, next) {
    this.currentPath = this.$route.fullPath
    next()
  },
  watch: {
    '$route' (to, from) {
      if (to.fullPath !== from.fullPath && !to.fullPath.includes('action/')) {
        if ('page' in to.query) {
          this.page = Number(to.query.page)
          this.pageSize = Number(to.query.pagesize)
        } else {
          this.page = 1
        }
        this.itemCount = 0
        this.fetchData()
        if ('projectid' in to.query) {
          this.switchProject(to.query.projectid)
        }
      }
    },
    '$i18n.locale' (to, from) {
      if (to !== from) {
        this.fetchData()
      }
    },
    '$store.getters.metrics' (oldVal, newVal) {
      this.fetchData()
    }
  },
  computed: {
    hasSelected () {
      return this.selectedRowKeys.length > 0
    },
    pageSizeOptions () {
      var sizes = [20, 50, 100, 200, this.$store.getters.defaultListViewPageSize]
      if (this.device !== 'desktop') {
        sizes.unshift(10)
      }
      return [...new Set(sizes)].sort(function (a, b) {
        return a - b
      }).map(String)
    }
  },
  methods: {
    getStyle () {
      if (['snapshot', 'vmsnapshot', 'publicip'].includes(this.$route.name)) {
        return 'table-cell'
      }
      return 'inline-flex'
    },
    getOkProps () {
      if (this.selectedRowKeys.length > 0 && this.currentAction?.groupAction) {
        return { props: { type: 'default' } }
      } else {
        return { props: { type: 'primary' } }
      }
    },
    getCancelProps () {
      if (this.selectedRowKeys.length > 0 && this.currentAction?.groupAction) {
        return { props: { type: 'primary' } }
      } else {
        return { props: { type: 'default' } }
      }
    },
    switchProject (projectId) {
      if (!projectId || !projectId.length || projectId.length !== 36) {
        return
      }
      api('listProjects', { id: projectId, listall: true, details: 'min' }).then(json => {
        if (!json || !json.listprojectsresponse || !json.listprojectsresponse.project) return
        const project = json.listprojectsresponse.project[0]
        this.$store.dispatch('SetProject', project)
        this.$store.dispatch('ToggleTheme', project.id === undefined ? 'light' : 'dark')
        this.$message.success(`${this.$t('message.switch.to')} "${project.name}"`)
        const query = Object.assign({}, this.$route.query)
        delete query.projectid
        this.$router.replace({ query })
      })
    },
    fetchData (params = {}) {
      if (this.$route.name === 'deployVirtualMachine') {
        return
      }
      if (this.routeName !== this.$route.name) {
        this.routeName = this.$route.name
        this.items = []
      }
      if (!this.routeName) {
        this.routeName = this.$route.matched[this.$route.matched.length - 1].meta.name
      }
      this.apiName = ''
      this.actions = []
      this.columns = []
      this.columnKeys = []
      const refreshed = ('irefresh' in params)

      params.listall = true
      if (this.$route.meta.params) {
        const metaParams = this.$route.meta.params
        if (typeof metaParams === 'function') {
          Object.assign(params, metaParams())
        } else {
          Object.assign(params, metaParams)
        }
      }
      if (['Admin', 'DomainAdmin'].includes(this.$store.getters.userInfo.roletype) &&
        'templatefilter' in params && this.routeName === 'template') {
        params.templatefilter = 'all'
      }
      if (['Admin', 'DomainAdmin'].includes(this.$store.getters.userInfo.roletype) &&
        'isofilter' in params && this.routeName === 'iso') {
        params.isofilter = 'all'
      }
      if (Object.keys(this.$route.query).length > 0) {
        if ('page' in this.$route.query) {
          this.page = Number(this.$route.query.page)
        }
        if ('pagesize' in this.$route.query) {
          this.pagesize = Number(this.$route.query.pagesize)
        }
        Object.assign(params, this.$route.query)
      }
      delete params.q
      delete params.filter
      delete params.irefresh

      this.searchFilters = this.$route && this.$route.meta && this.$route.meta.searchFilters
      this.filters = this.$route && this.$route.meta && this.$route.meta.filters
      if (typeof this.filters === 'function') {
        this.filters = this.filters()
      }

      this.projectView = Boolean(store.getters.project && store.getters.project.id)

      if ((this.$route && this.$route.params && this.$route.params.id) || this.$route.query.dataView) {
        this.dataView = true
        if (!refreshed) {
          this.resource = {}
          this.$emit('change-resource', this.resource)
        }
      } else {
        this.dataView = false
      }

      if ('listview' in this.$refs && this.$refs.listview) {
        this.$refs.listview.resetSelection()
      }

      if (this.$route && this.$route.meta && this.$route.meta.permission) {
        this.apiName = this.$route.meta.permission[0]
        if (this.$route.meta.columns) {
          const columns = this.$route.meta.columns
          if (columns && typeof columns === 'function') {
            this.columnKeys = columns()
          } else {
            this.columnKeys = columns
          }
        }

        if (this.$route.meta.actions) {
          this.actions = this.$route.meta.actions
        }
      }

      if (this.apiName === '' || this.apiName === undefined) {
        return
      }

      if (!this.columnKeys || this.columnKeys.length === 0) {
        for (const field of store.getters.apis[this.apiName].response) {
          this.columnKeys.push(field.name)
        }
        this.columnKeys = [...new Set(this.columnKeys)]
        this.columnKeys.sort(function (a, b) {
          if (a === 'name' && b !== 'name') { return -1 }
          if (a < b) { return -1 }
          if (a > b) { return 1 }
          return 0
        })
      }

      const customRender = {}
      for (var columnKey of this.columnKeys) {
        let key = columnKey
        let title = columnKey
        if (typeof columnKey === 'object') {
          if ('customTitle' in columnKey && 'field' in columnKey) {
            key = columnKey.field
            title = columnKey.customTitle
            customRender[key] = columnKey[key]
          } else {
            key = Object.keys(columnKey)[0]
            title = Object.keys(columnKey)[0]
            customRender[key] = columnKey[key]
          }
        }
        this.columns.push({
          title: this.$t('label.' + String(title).toLowerCase()),
          dataIndex: key,
          slots: { customRender: key },
          sorter: function (a, b) { return genericCompare(a[this.dataIndex] || '', b[this.dataIndex] || '') }
        })
      }
      this.chosenColumns = this.columns.filter(column => {
        return ![this.$t('label.state'), this.$t('label.hostname'), this.$t('label.hostid'), this.$t('label.zonename'),
          this.$t('label.zone'), this.$t('label.zoneid'), this.$t('label.ip'), this.$t('label.ipaddress'), this.$t('label.privateip'),
          this.$t('label.linklocalip'), this.$t('label.size'), this.$t('label.sizegb'), this.$t('label.current'),
          this.$t('label.created'), this.$t('label.order')].includes(column.title)
      })

      if (['listTemplates', 'listIsos'].includes(this.apiName) && this.dataView) {
        delete params.showunique
      }

      this.loading = true
      if (this.$route.params && this.$route.params.id) {
        params.id = this.$route.params.id
        if (this.$route.path.startsWith('/vmsnapshot/')) {
          params.vmsnapshotid = this.$route.params.id
        } else if (this.$route.path.startsWith('/ldapsetting/')) {
          params.hostname = this.$route.params.id
        }
      }

      params.page = this.page
      params.pagesize = this.pageSize

      if (this.$showIcon()) {
        params.showIcon = true
      }
      api(this.apiName, params).then(json => {
        var responseName
        var objectName
        for (const key in json) {
          if (key.includes('response')) {
            responseName = key
            break
          }
        }
        this.itemCount = 0
        for (const key in json[responseName]) {
          if (key === 'count') {
            this.itemCount = json[responseName].count
            continue
          }
          objectName = key
          break
        }
        this.items = json[responseName][objectName]
        if (!this.items || this.items.length === 0) {
          this.items = []
        }

        if (['listTemplates', 'listIsos'].includes(this.apiName) && this.items.length > 1) {
          this.items = [...new Map(this.items.map(x => [x.id, x])).values()]
        }

        if (this.apiName === 'listProjects' && this.items.length > 0) {
          this.columns.map(col => {
            if (col.title === 'Account') {
              col.title = this.$t('label.project.owner')
            }
          })
        }

        if (this.apiName === 'listAnnotations') {
          this.columns.map(col => {
            if (col.title === 'label.entityid') {
              col.title = this.$t('label.annotation.entity')
            } else if (col.title === 'label.entitytype') {
              col.title = this.$t('label.annotation.entity.type')
            } else if (col.title === 'label.adminsonly') {
              col.title = this.$t('label.annotation.admins.only')
            }
          })
        }

        for (let idx = 0; idx < this.items.length; idx++) {
          this.items[idx].key = idx
          for (const key in customRender) {
            const func = customRender[key]
            if (func && typeof func === 'function') {
              this.items[idx][key] = func(this.items[idx])
            }
          }
          if (this.$route.path.startsWith('/ldapsetting')) {
            this.items[idx].id = this.items[idx].hostname
          }
        }
        if (this.items.length > 0) {
          this.resource = this.items[0]
          this.$emit('change-resource', this.resource)
        } else {
          if (this.dataView) {
            this.$router.push({ path: '/exception/404' })
          }
        }
      }).catch(error => {
        if ([401].includes(error.response.status)) {
          return
        }

        if (Object.keys(this.searchParams).length > 0) {
          this.itemCount = 0
          this.items = []
          this.$message.error({
            content: error.response.headers['x-description'],
            duration: 5
          })
          return
        }

        this.$notifyError(error)

        if ([405].includes(error.response.status)) {
          this.$router.push({ path: '/exception/403' })
        }

        if ([430, 431, 432].includes(error.response.status)) {
          this.$router.push({ path: '/exception/404' })
        }

        if ([530, 531, 532, 533, 534, 535, 536, 537].includes(error.response.status)) {
          this.$router.push({ path: '/exception/500' })
        }
      }).finally(f => {
        this.loading = false
        this.searchParams = params
      })
    },
    closeAction () {
      this.actionLoading = false
      this.showAction = false
      this.currentAction = {}
    },
    onRowSelectionChange (selection) {
      this.selectedRowKeys = selection
      if (selection?.length > 0) {
        this.modalWidth = '50vw'
        this.selectedItems = (this.items.filter(function (item) {
          return selection.indexOf(item.id) !== -1
        }))
      } else {
        this.modalWidth = '30vw'
      }

      this.setModalWidthByScreen()
    },
    execAction (action, isGroupAction) {
      const self = this
      this.formRef = ref()
      this.form = reactive({})
      this.rules = reactive({})
      if (action.component && action.api && !action.popup) {
        this.$router.push({ name: action.api })
        return
      }
      this.currentAction = action
      this.currentAction.params = store.getters.apis[this.currentAction.api].params
      this.resource = action.resource
      this.$emit('change-resource', this.resource)
      var paramFields = this.currentAction.params
      paramFields.sort(function (a, b) {
        if (a.name === 'name' && b.name !== 'name') { return -1 }
        if (a.name !== 'name' && b.name === 'name') { return -1 }
        if (a.name === 'id') { return -1 }
        if (a.name < b.name) { return -1 }
        if (a.name > b.name) { return 1 }
        return 0
      })
      this.currentAction.paramFields = []
      if ('message' in action) {
        var message = action.message
        if (typeof action.message === 'function') {
          message = action.message(action.resource)
        }
        action.message = message
      }
      if ('args' in action) {
        var args = action.args
        if (typeof action.args === 'function') {
          args = action.args(action.resource, this.$store.getters, isGroupAction)
        }
        if (args.length > 0) {
          this.currentAction.paramFields = args.map(function (arg) {
            if (arg === 'confirmpassword') {
              return {
                type: 'password',
                name: 'confirmpassword',
                required: true,
                description: self.$t('label.confirmpassword.description')
              }
            }
            return paramFields.filter(function (param) {
              return param.name.toLowerCase() === arg.toLowerCase()
            })[0]
          })
        }
      }
      this.getFirstIndexFocus()

      this.showAction = true
      const listIconForFillValues = ['copy-outlined', 'CopyOutlined', 'edit-outlined', 'EditOutlined', 'share-alt-outlined', 'ShareAltOutlined']
      for (const param of this.currentAction.paramFields) {
        this.setRules(param)
        if (param.type === 'list' && ['tags', 'hosttags', 'storagetags'].includes(param.name)) {
          param.type = 'string'
        }
        if (param.type === 'uuid' || param.type === 'list' || param.name === 'account' || (this.currentAction.mapping && param.name in this.currentAction.mapping)) {
          this.listUuidOpts(param)
        }
      }
      this.actionLoading = false
      if (action.dataView && listIconForFillValues.includes(action.icon)) {
        this.fillEditFormFieldValues()
      }
    },
    getFirstIndexFocus () {
      this.firstIndex = 0
      for (let fieldIndex = 0; fieldIndex < this.currentAction.paramFields.length; fieldIndex++) {
        const field = this.currentAction.paramFields[fieldIndex]
        if (!(this.currentAction.mapping && field.name in this.currentAction.mapping && this.currentAction.mapping[field.name].value)) {
          this.firstIndex = fieldIndex
          break
        }
      }
    },
    listUuidOpts (param) {
      if (this.currentAction.mapping && param.name in this.currentAction.mapping && !this.currentAction.mapping[param.name].api) {
        return
      }
      var paramName = param.name
      var extractedParamName = paramName.replace('ids', '').replace('id', '').toLowerCase()
      var params = { listall: true }
      const possibleName = 'list' + extractedParamName + 's'
      var showIcon = false
      if (this.$showIcon(extractedParamName)) {
        showIcon = true
      }
      var possibleApi
      if (this.currentAction.mapping && param.name in this.currentAction.mapping && this.currentAction.mapping[param.name].api) {
        possibleApi = this.currentAction.mapping[param.name].api
        if (this.currentAction.mapping[param.name].params) {
          const customParams = this.currentAction.mapping[param.name].params(this.resource)
          if (customParams) {
            params = { ...params, ...customParams }
          }
        }
      } else if (paramName === 'id') {
        possibleApi = this.apiName
      } else {
        for (const api in store.getters.apis) {
          if (api.toLowerCase().startsWith(possibleName)) {
            possibleApi = api
            break
          }
        }
      }
      if (!possibleApi) {
        return
      }
      param.loading = true
      param.opts = []
      if (possibleApi === 'listTemplates') {
        params.templatefilter = 'executable'
      } else if (possibleApi === 'listIsos') {
        params.isofilter = 'executable'
      } else if (possibleApi === 'listHosts') {
        params.type = 'routing'
      } else if (possibleApi === 'listNetworkOfferings' && this.resource) {
        if (this.resource.type) {
          params.guestiptype = this.resource.type
        }
        if (!this.resource.vpcid) {
          params.forvpc = false
        }
      }
      if (showIcon) {
        params.showicon = true
      }
      api(possibleApi, params).then(json => {
        param.loading = false
        for (const obj in json) {
          if (obj.includes('response')) {
            for (const res in json[obj]) {
              if (res === 'count') {
                continue
              }
              param.opts = json[obj][res]
              if (this.currentAction.mapping && this.currentAction.mapping[param.name] && this.currentAction.mapping[param.name].filter) {
                const filter = this.currentAction.mapping[param.name].filter
                param.opts = json[obj][res].filter(filter)
              }
              if (['listTemplates', 'listIsos'].includes(possibleApi)) {
                param.opts = [...new Map(param.opts.map(x => [x.id, x])).values()]
              }
              break
            }
            break
          }
        }
      }).catch(function (error) {
        console.log(error)
        param.loading = false
      })
    },
    pollActionCompletion (jobId, action, resourceName, resource, showLoading = true) {
      if (this.shouldNavigateBack(action)) {
        action.isFetchData = false
      }
      return new Promise((resolve) => {
        this.$pollJob({
          jobId,
          title: this.$t(action.label),
          description: resourceName,
          name: resourceName,
          successMethod: result => {
            if (this.selectedItems.length > 0) {
              eventBus.emit('update-resource-state', this.selectedItems, resource, 'success')
            }
            if (action.response) {
              const description = action.response(result.jobresult)
              if (description) {
                this.$notification.info({
                  message: this.$t(action.label),
                  description: (<span domPropsInnerHTML={description}></span>),
                  duration: 0
                })
              }
            }
            resolve(true)
          },
          errorMethod: () => {
            if (this.selectedItems.length > 0) {
              eventBus.emit('update-resource-state', this.selectedItems, resource, 'failed')
            }
            resolve(true)
          },
          loadingMessage: `${this.$t(action.label)} - ${resourceName}`,
          showLoading: showLoading,
          catchMessage: this.$t('error.fetching.async.job.result'),
          action,
          bulkAction: `${this.selectedItems.length > 0}` && this.showGroupActionModal,
          resourceId: resource
        })
      })
    },
    fillEditFormFieldValues () {
      this.currentAction.paramFields.map(field => {
        let fieldValue = null
        let fieldName = null
        if (field.type === 'list' || field.name === 'account') {
          fieldName = field.name.replace('ids', 'name').replace('id', 'name')
        } else {
          fieldName = field.name
        }
        fieldValue = this.resource[fieldName] ? this.resource[fieldName] : null
        if (fieldValue) {
          this.form[field.name] = fieldValue
        }
      })
    },
    handleCancel () {
      eventBus.emit('update-bulk-job-status', this.selectedItems, false)
      this.showGroupActionModal = false
      this.selectedItems = []
      this.selectedColumns = []
      this.selectedRowKeys = []
      this.message = {}
    },
    handleSubmit (e) {
      if (this.actionLoading) return
      this.promises = []
      if (!this.dataView && this.currentAction.groupAction && this.selectedRowKeys.length > 0) {
        if (this.selectedRowKeys.length > 0) {
          this.selectedColumns = this.chosenColumns
          this.selectedItems = this.selectedItems.map(v => ({ ...v, status: 'InProgress' }))
          this.selectedColumns.splice(0, 0, {
            dataIndex: 'status',
            title: this.$t('label.operation.status'),
            scopedSlots: { customRender: 'status' },
            filters: [
              { text: 'In Progress', value: 'InProgress' },
              { text: 'Success', value: 'success' },
              { text: 'Failed', value: 'failed' }
            ]
          })
          this.showGroupActionModal = true
          this.modalInfo.title = this.currentAction.label
          this.modalInfo.docHelp = this.currentAction.docHelp
        }
        this.formRef.value.validate().then(() => {
          const values = toRaw(this.form)
          this.actionLoading = true
          const itemsNameMap = {}
          this.items.map(x => {
            itemsNameMap[x.id] = x.name || x.displaytext || x.id
          })
          const paramsList = this.currentAction.groupMap(this.selectedRowKeys, values)
          for (const params of paramsList) {
            var resourceName = itemsNameMap[params.id]
            // Using a method for this since it's an async call and don't want wrong prarms to be passed
            this.promises.push(this.callGroupApi(params, resourceName))
          }
          this.$message.info({
            content: this.$t(this.currentAction.label),
            key: this.currentAction.label,
            duration: 3
          })
          Promise.all(this.promises).finally(() => {
            this.actionLoading = false
            this.fetchData()
          })
        })
      } else {
        this.execSubmit(e)
      }
    },
    callGroupApi (params, resourceName) {
      return new Promise((resolve, reject) => {
        const action = this.currentAction
        api(action.api, params).then(json => {
          resolve(this.handleResponse(json, resourceName, this.getDataIdentifier(params), action, false))
          this.closeAction()
        }).catch(error => {
          if ([401].includes(error.response.status)) {
            return
          }
          if (this.selectedItems.length !== 0) {
            this.$notifyError(error)
            eventBus.emit('update-resource-state', this.selectedItems, this.getDataIdentifier(params), 'failed')
          }
        })
      })
    },
    getDataIdentifier (params) {
      var dataIdentifier = ''
      dataIdentifier = params.id || params.username || params.name || params.vmsnapshotid || params.ids
      return dataIdentifier
    },
    handleResponse (response, resourceName, resource, action, showLoading = true) {
      return new Promise(resolve => {
        let jobId = null
        for (const obj in response) {
          if (obj.includes('response')) {
            if (response[obj].jobid) {
              jobId = response[obj].jobid
            } else {
              if (this.selectedItems.length > 0) {
                eventBus.emit('update-resource-state', this.selectedItems, resource, 'success')
                if (resource) {
                  this.selectedItems.filter(item => item === resource)
                }
              }
              var message = action.successMessage ? this.$t(action.successMessage) : this.$t(action.label) +
                (resourceName ? ' - ' + resourceName : '')
              var duration = 2
              if (action.additionalMessage) {
                message = message + ' - ' + this.$t(action.successMessage)
                duration = 5
              }
              if (this.selectedItems.length === 0) {
                this.$message.success({
                  content: message,
                  key: action.label + resourceName,
                  duration: duration
                })
              }
              break
            }
          }
        }
        if (['addLdapConfiguration', 'deleteLdapConfiguration'].includes(action.api)) {
          this.$store.dispatch('UpdateConfiguration')
        }
        if (jobId) {
          eventBus.emit('update-resource-state', this.selectedItems, resource, 'InProgress', jobId)
          resolve(this.pollActionCompletion(jobId, action, resourceName, resource, showLoading))
        }
        resolve(false)
      })
    },
    execSubmit (e) {
      e.preventDefault()
      this.formRef.value.validate().then(() => {
        const values = toRaw(this.form)
        const params = {}
        const action = this.currentAction
        if ('id' in this.resource && action.params.map(i => { return i.name }).includes('id')) {
          params.id = this.resource.id
        }
        for (const key in values) {
          const input = values[key]
          for (const param of action.params) {
            if (param.name !== key) {
              continue
            }
            if (input === undefined || input === null ||
              (input === '' && !['updateStoragePool', 'updateHost', 'updatePhysicalNetwork', 'updateDiskOffering', 'updateNetworkOffering', 'updateServiceOffering'].includes(action.api))) {
              if (param.type === 'boolean') {
                params[key] = false
              }
              break
            }
            if (input === '' && !['tags', 'hosttags', 'storagetags'].includes(key)) {
              break
            }
            if (action.mapping && key in action.mapping && action.mapping[key].options) {
              params[key] = action.mapping[key].options[input]
            } else if (param.type === 'list') {
              params[key] = input.map(e => { return param.opts[e].id }).reduce((str, name) => { return str + ',' + name })
            } else if (param.name === 'account' || param.name === 'keypair') {
              if (['addAccountToProject', 'createAccount'].includes(action.api)) {
                params[key] = input
              } else {
                params[key] = param.opts[input].name
              }
            } else {
              params[key] = input
            }
            break
          }
        }

        for (const key in action.defaultArgs) {
          if (!params[key]) {
            params[key] = action.defaultArgs[key]
          }
        }

        if (!this.projectView || !['uploadSslCert'].includes(action.api)) {
          if (action.mapping) {
            for (const key in action.mapping) {
              if (!action.mapping[key].value) {
                continue
              }
              params[key] = action.mapping[key].value(this.resource, params)
            }
          }
        }

        const resourceName = params.displayname || params.displaytext || params.name || params.hostname || params.username ||
          params.ipaddress || params.virtualmachinename || this.resource.name || this.resource.ipaddress || this.resource.id

        var hasJobId = false
        this.actionLoading = true
        let args = null
        if (action.post) {
          args = [action.api, {}, 'POST', params]
        } else {
          args = [action.api, params]
        }
        api(...args).then(json => {
          var response = this.handleResponse(json, resourceName, this.getDataIdentifier(params), action)
          if (!response) {
            this.fetchData()
            this.closeAction()
            return
          }
          response.then(jobId => {
            hasJobId = jobId
            if (this.shouldNavigateBack(action)) {
              this.$router.go(-1)
            } else {
              if (!hasJobId) {
                this.fetchData()
              }
            }
          })
          this.closeAction()
        }).catch(error => {
          if ([401].includes(error.response.status)) {
            return
          }

          console.log(error)
          eventBus.emit('update-resource-state', this.selectedItems, this.getDataIdentifier(params), 'failed')
          this.$notifyError(error)
        }).finally(f => {
          this.actionLoading = false
        })
      })
    },
    shouldNavigateBack (action) {
      return ((['delete-outlined', 'DeleteOutlined'].includes(action.icon) || ['archiveEvents', 'archiveAlerts', 'unmanageVirtualMachine'].includes(action.api)) && this.dataView)
    },
    changeFilter (filter) {
      const query = Object.assign({}, this.$route.query)
      delete query.templatefilter
      delete query.isofilter
      delete query.account
      delete query.domainid
      delete query.state
      delete query.annotationfilter
      if (this.$route.name === 'template') {
        query.templatefilter = filter
      } else if (this.$route.name === 'iso') {
        query.isofilter = filter
      } else if (this.$route.name === 'guestnetwork') {
        if (filter === 'all') {
          delete query.type
        } else {
          query.type = filter
        }
      } else if (this.$route.name === 'vm') {
        if (filter === 'self') {
          query.account = this.$store.getters.userInfo.account
          query.domainid = this.$store.getters.userInfo.domainid
        } else if (['running', 'stopped'].includes(filter)) {
          query.state = filter
        }
      } else if (this.$route.name === 'comment') {
        query.annotationfilter = filter
      }
      query.filter = filter
      query.page = '1'
      query.pagesize = this.pageSize.toString()
      this.$router.push({ query })
    },
    onSearch (opts) {
      const query = Object.assign({}, this.$route.query)
      for (const key in this.searchParams) {
        delete query[key]
      }
      delete query.name
      delete query.templatetype
      delete query.keyword
      delete query.q
      this.searchParams = {}
      if (opts && Object.keys(opts).length > 0) {
        this.searchParams = opts
        if ('searchQuery' in opts) {
          const value = opts.searchQuery
          if (value && value.length > 0) {
            if (this.$route.name === 'role') {
              query.name = value
            } else if (this.$route.name === 'quotaemailtemplate') {
              query.templatetype = value
            } else if (this.$route.name === 'globalsetting') {
              query.name = value
            } else {
              query.keyword = value
            }
            query.q = value
          }
          this.searchParams = {}
        } else {
          Object.assign(query, opts)
        }
      }
      query.page = '1'
      query.pagesize = String(this.pageSize)
      if (JSON.stringify(query) === JSON.stringify(this.$route.query)) {
        this.fetchData(query)
        return
      }
      this.$router.push({ query })
    },
    changePage (page, pageSize) {
      const query = Object.assign({}, this.$route.query)
      query.page = page
      query.pagesize = pageSize
      this.$router.push({ query })
    },
    changePageSize (currentPage, pageSize) {
      const query = Object.assign({}, this.$route.query)
      query.page = currentPage
      query.pagesize = pageSize
      this.$router.push({ query })
    },
    changeResource (resource) {
      this.resource = resource
    },
    start () {
      this.loading = true
      this.fetchData()
      setTimeout(() => {
        this.loading = false
        this.selectedRowKeys = []
      }, 1000)
    },
    toggleLoading () {
      this.loading = !this.loading
    },
    startLoading () {
      this.loading = true
    },
    finishLoading () {
      this.loading = false
    },
    handleConfirmBlur (e, name) {
      if (name !== 'confirmpassword') {
        return
      }
      const value = e.target.value
      this.confirmDirty = this.confirmDirty || !!value
    },
    async validateTwoPassword (rule, value) {
      if (!value || value.length === 0) {
        return Promise.resolve()
      } else if (rule.field === 'confirmpassword') {
        const messageConfirm = this.$t('message.validate.equalto')
        const passwordVal = this.form.password
        if (passwordVal && passwordVal !== value) {
          return Promise.reject(messageConfirm)
        } else {
          return Promise.resolve()
        }
      } else if (rule.field === 'password') {
        const confirmPasswordVal = this.form.confirmpassword
        if (!confirmPasswordVal || confirmPasswordVal.length === 0) {
          return Promise.resolve()
        } else if (value && this.confirmDirty) {
          this.formRef.value.validateFields('confirmpassword')
          return Promise.resolve()
        } else {
          return Promise.resolve()
        }
      } else {
        return Promise.resolve()
      }
    },
    setRules (field) {
      let rule = {}

      if (!field || Object.keys(field).length === 0) {
        return
      }
<<<<<<< HEAD

      if (!this.rules[field.name]) {
        this.rules[field.name] = []
      }

      switch (true) {
        case (field.type === 'boolean'):
          rule.required = field.required
          rule.message = this.$t('message.error.required.input')
          this.rules[field.name].push(rule)
          break
        case (this.currentAction.mapping && field.name in this.currentAction.mapping && 'options' in this.currentAction.mapping[field.name]):
          rule.required = field.required
          rule.message = this.$t('message.error.select')
          this.rules[field.name].push(rule)
          break
        case (field.name === 'keypair' || (field.name === 'account' && !['addAccountToProject', 'createAccount'].includes(this.currentAction.api))):
          rule.required = field.required
          rule.message = this.$t('message.error.select')
          this.rules[field.name].push(rule)
          break
        case (field.type === 'uuid'):
          rule.required = field.required
          rule.message = this.$t('message.error.select')
          this.rules[field.name].push(rule)
          break
        case (field.type === 'list'):
          rule.type = 'array'
          rule.required = field.required
          rule.message = this.$t('message.error.select')
          this.rules[field.name].push(rule)
          break
        case (field.type === 'long'):
          rule.type = 'number'
          rule.required = field.required
          rule.message = this.$t('message.validate.number')
          this.rules[field.name].push(rule)
          break
        case (field.name === 'password' || field.name === 'currentpassword' || field.name === 'confirmpassword'):
          rule.required = field.required
          rule.message = this.$t('message.error.required.input')
          this.rules[field.name].push(rule)

          rule = {}
          rule.validator = this.validateTwoPassword
          this.rules[field.name].push(rule)
          break
        case (field.name === 'certificate' || field.name === 'privatekey' || field.name === 'certchain'):
          rule.required = field.required
          rule.message = this.$t('message.error.required.input')
          this.rules[field.name].push(rule)
          break
        default:
          rule.required = field.required
          rule.message = this.$t('message.error.required.input')
          this.rules[field.name].push(rule)
          break
      }

      rule = {}
=======
    },
    setModalWidthByScreen () {
      const screenWidth = window.innerWidth
      if (screenWidth <= 768) {
        this.modalWidth = '450px'
      }
>>>>>>> cd4e7e03
    }
  }
}
</script>

<style scoped>
.breadcrumb-card {
  margin-left: -24px;
  margin-right: -24px;
  margin-top: -16px;
  margin-bottom: 12px;
}

.row-element {
  margin-bottom: 10px;
}

.ant-breadcrumb {
  vertical-align: text-bottom;
}
</style><|MERGE_RESOLUTION|>--- conflicted
+++ resolved
@@ -22,14 +22,14 @@
         <a-row>
           <a-col :span="device === 'mobile' ? 24 : 12" style="padding-left: 12px">
             <breadcrumb :resource="resource">
-              <template #end>
+              <span slot="end">
                 <a-button
                   :loading="loading"
                   style="margin-bottom: 5px"
                   shape="round"
                   size="small"
+                  icon="reload"
                   @click="fetchData({ irefresh: true })">
-                  <template #icon><reload-outlined /></template>
                   {{ $t('label.refresh') }}
                 </a-button>
                 <a-switch
@@ -40,7 +40,7 @@
                   :checked="$store.getters.metrics"
                   @change="(checked, event) => { $store.dispatch('SetMetrics', checked) }"/>
                 <a-tooltip placement="right">
-                  <template #title>
+                  <template slot="title">
                     {{ $t('label.filterby') }}
                   </template>
                   <a-select
@@ -52,27 +52,21 @@
                     style="min-width: 100px; margin-left: 10px"
                     @change="changeFilter"
                     showSearch
-                    optionFilterProp="label"
+                    optionFilterProp="children"
                     :filterOption="(input, option) => {
-                      return option.label.toLowerCase().indexOf(input.toLowerCase()) >= 0
+                      return option.componentOptions.children[0].text.toLowerCase().indexOf(input.toLowerCase()) >= 0
                     }" >
-                    <template #suffixIcon><filter-outlined /></template>
-                    <a-select-option
-                      v-if="['Admin', 'DomainAdmin'].includes($store.getters.userInfo.roletype) && ['vm', 'iso', 'template'].includes($route.name)"
-                      key="all"
-                      :label="$t('label.all')">
+                    <a-icon slot="suffixIcon" type="filter" />
+                    <a-select-option v-if="['Admin', 'DomainAdmin'].includes($store.getters.userInfo.roletype) && ['vm', 'iso', 'template'].includes($route.name)" key="all">
                       {{ $t('label.all') }}
                     </a-select-option>
-                    <a-select-option
-                      v-for="filter in filters"
-                      :key="filter"
-                      :label="$t('label.' + (['comment'].includes($route.name) ? 'filter.annotations.' : '') + filter)">
+                    <a-select-option v-for="filter in filters" :key="filter">
                       {{ $t('label.' + (['comment'].includes($route.name) ? 'filter.annotations.' : '') + filter) }}
-                      <clock-circle-outlined v-if="['comment'].includes($route.name) && !['Admin'].includes($store.getters.userInfo.roletype) && filter === 'all'" />
+                      <a-icon type="clock-circle" v-if="['comment'].includes($route.name) && !['Admin'].includes($store.getters.userInfo.roletype) && filter === 'all'" />
                     </a-select-option>
                   </a-select>
                 </a-tooltip>
-              </template>
+              </span>
             </breadcrumb>
           </a-col>
           <a-col
@@ -102,7 +96,7 @@
     </a-affix>
 
     <div v-show="showAction">
-      <keep-alive v-if="currentAction.component && (!currentAction.groupAction || selectedRowKeys.length === 0)">
+      <keep-alive v-if="currentAction.component && (!currentAction.groupAction || this.selectedRowKeys.length === 0)">
         <a-modal
           :visible="showAction"
           :closable="true"
@@ -115,27 +109,25 @@
           centered
           width="auto"
         >
-          <template #title>
-            <span v-if="currentAction.label">{{ $t(currentAction.label) }}</span>
+          <span slot="title">
+            {{ $t(currentAction.label) }}
             <a
               v-if="currentAction.docHelp || $route.meta.docHelp"
               style="margin-left: 5px"
               :href="$config.docBase + '/' + (currentAction.docHelp || $route.meta.docHelp)"
               target="_blank">
-              <question-circle-outlined />
+              <a-icon type="question-circle-o"></a-icon>
             </a>
-          </template>
-          <keep-alive>
-            <component
-              :is="currentAction.component"
-              :resource="resource"
-              :loading="loading"
-              :action="{currentAction}"
-              v-bind="{currentAction}"
-              @refresh-data="fetchData"
-              @poll-action="pollActionCompletion"
-              @close-action="closeAction"/>
-          </keep-alive>
+          </span>
+          <component
+            :is="currentAction.component"
+            :resource="resource"
+            :loading="loading"
+            :action="{currentAction}"
+            v-bind="{currentAction}"
+            @refresh-data="fetchData"
+            @poll-action="pollActionCompletion"
+            @close-action="closeAction"/>
         </a-modal>
       </keep-alive>
       <a-modal
@@ -150,42 +142,37 @@
         :cancel-button-props="getCancelProps()"
         :confirmLoading="actionLoading"
         @cancel="closeAction"
+        v-ctrl-enter="handleSubmit"
         centered
       >
-        <template #title>
-          <span v-if="currentAction.label">{{ $t(currentAction.label) }}</span>
+        <span slot="title">
+          {{ $t(currentAction.label) }}
           <a
             v-if="currentAction.docHelp || $route.meta.docHelp"
             style="margin-left: 5px"
             :href="$config.docBase + '/' + (currentAction.docHelp || $route.meta.docHelp)"
             target="_blank">
-            <question-circle-outlined />
+            <a-icon type="question-circle-o"></a-icon>
           </a>
-        </template>
-        <a-spin :spinning="actionLoading" v-ctrl-enter="handleSubmit">
+        </span>
+        <a-spin :spinning="actionLoading">
           <span v-if="currentAction.message">
             <div v-if="selectedRowKeys.length > 0">
               <a-alert
-                v-if="['delete-outlined', 'DeleteOutlined', 'poweroff-outlined', 'PoweroffOutlined'].includes(currentAction.icon)"
+                v-if="['delete', 'poweroff'].includes(currentAction.icon)"
                 type="error">
-                <template #message>
-                  <exclamation-circle-outlined style="color: red; fontSize: 30px; display: inline-flex" />
-                  <span style="padding-left: 5px" v-html="`<b>${selectedRowKeys.length} ` + $t('label.items.selected') + `. </b>`" />
-                  <span v-html="$t(currentAction.message)" />
-                </template>
+                <a-icon slot="message" type="exclamation-circle" style="color: red; fontSize: 30px; display: inline-flex" />
+                <span style="padding-left: 5px" slot="message" v-html="`<b>${selectedRowKeys.length} ` + $t('label.items.selected') + `. </b>`" />
+                <span slot="message" v-html="$t(currentAction.message)" />
               </a-alert>
               <a-alert v-else type="warning">
-                <template #message>
-                  <span v-if="selectedRowKeys.length > 0" v-html="`<b>${selectedRowKeys.length} ` + $t('label.items.selected') + `. </b>`" />
-                  <span v-html="$t(currentAction.message)" />
-                </template>
+                <span v-if="selectedRowKeys.length > 0" slot="message" v-html="`<b>${selectedRowKeys.length} ` + $t('label.items.selected') + `. </b>`" />
+                <span slot="message" v-html="$t(currentAction.message)" />
               </a-alert>
             </div>
             <div v-else>
               <a-alert type="warning">
-                <template #message>
-                  <span v-html="$t(currentAction.message)" />
-                </template>
+                <span slot="message" v-html="$t(currentAction.message)" />
               </a-alert>
             </div>
             <div v-if="selectedRowKeys.length > 0">
@@ -204,38 +191,39 @@
             <br v-if="currentAction.paramFields.length > 0"/>
           </span>
           <a-form
-            :ref="formRef"
-            :model="form"
-            :rules="rules"
-            @finish="handleSubmit"
+            :form="form"
+            @submit="handleSubmit"
             layout="vertical" >
-            <div v-for="(field, fieldIndex) in currentAction.paramFields" :key="fieldIndex">
-              <a-form-item
-                :name="field.name"
-                :ref="field.name"
-                :v-bind="field.name"
-                v-if="!(currentAction.mapping && field.name in currentAction.mapping && currentAction.mapping[field.name].value)"
-              >
-                <template #label>
-                  <tooltip-label :title="$t('label.' + field.name)" :tooltip="field.description"/>
-                </template>
-
+            <a-form-item
+              v-for="(field, fieldIndex) in currentAction.paramFields"
+              :key="fieldIndex"
+              :v-bind="field.name"
+              v-if="!(currentAction.mapping && field.name in currentAction.mapping && currentAction.mapping[field.name].value)"
+            >
+              <tooltip-label slot="label" :title="$t('label.' + field.name)" :tooltip="field.description"/>
+
+              <span v-if="field.type==='boolean'">
                 <a-switch
-                  v-if="field.type==='boolean'"
-                  v-model:checked="form[field.name]"
+                  v-decorator="[field.name, {
+                    rules: [{ required: field.required, message: `${$t('message.error.required.input')}` }]
+                  }]"
+                  v-model="formModel[field.name]"
                   :placeholder="field.description"
-                  v-focus="fieldIndex === firstIndex"
+                  :autoFocus="fieldIndex === firstIndex"
                 />
+              </span>
+              <span v-else-if="currentAction.mapping && field.name in currentAction.mapping && currentAction.mapping[field.name].options">
                 <a-select
-                  v-else-if="currentAction.mapping && field.name in currentAction.mapping && currentAction.mapping[field.name].options"
                   :loading="field.loading"
-                  v-model:value="form[field.name]"
+                  v-decorator="[field.name, {
+                    rules: [{ required: field.required, message: `${$t('message.error.select')}` }]
+                  }]"
                   :placeholder="field.description"
-                  v-focus="fieldIndex === firstIndex"
+                  :autoFocus="fieldIndex === firstIndex"
                   showSearch
-                  optionFilterProp="label"
+                  optionFilterProp="children"
                   :filterOption="(input, option) => {
-                    return option.children[0].children.toLowerCase().indexOf(input.toLowerCase()) >= 0
+                    return option.componentOptions.children[0].text.toLowerCase().indexOf(input.toLowerCase()) >= 0
                   }"
                 >
                   <a-select-option key="" >{{ }}</a-select-option>
@@ -243,35 +231,43 @@
                     {{ opt }}
                   </a-select-option>
                 </a-select>
+              </span>
+              <span
+                v-else-if="field.name==='keypair' ||
+                  (field.name==='account' && !['addAccountToProject', 'createAccount'].includes(currentAction.api))">
                 <a-select
-                  v-else-if="field.name==='keypair' ||
-                    (field.name==='account' && !['addAccountToProject', 'createAccount'].includes(currentAction.api))"
                   showSearch
-                  optionFilterProp="label"
-                  v-model:value="form[field.name]"
+                  optionFilterProp="children"
+                  v-decorator="[field.name, {
+                    rules: [{ required: field.required, message: `${$t('message.error.select')}` }]
+                  }]"
                   :loading="field.loading"
                   :placeholder="field.description"
                   :filterOption="(input, option) => {
-                    return option.children[0].children.toLowerCase().indexOf(input.toLowerCase()) >= 0
+                    return option.componentOptions.children[0].text.toLowerCase().indexOf(input.toLowerCase()) >= 0
                   }"
-                  v-focus="fieldIndex === firstIndex"
+                  :autoFocus="fieldIndex === firstIndex"
                 >
                   <a-select-option key="">{{ }}</a-select-option>
                   <a-select-option v-for="(opt, optIndex) in field.opts" :key="optIndex">
                     {{ opt.name || opt.description || opt.traffictype || opt.publicip }}
                   </a-select-option>
                 </a-select>
+              </span>
+              <span
+                v-else-if="field.type==='uuid'">
                 <a-select
-                  v-else-if="field.type==='uuid'"
                   showSearch
-                  optionFilterProp="label"
-                  v-model:value="form[field.name]"
+                  optionFilterProp="children"
+                  v-decorator="[field.name, {
+                    rules: [{ required: field.required, message: `${$t('message.error.select')}` }]
+                  }]"
                   :loading="field.loading"
                   :placeholder="field.description"
                   :filterOption="(input, option) => {
-                    return option.label.toLowerCase().indexOf(input.toLowerCase()) >= 0
+                    return option.componentOptions.propsData.label.toLowerCase().indexOf(input.toLowerCase()) >= 0
                   }"
-                  v-focus="fieldIndex === firstIndex"
+                  :autoFocus="fieldIndex === firstIndex"
                 >
                   <a-select-option key="">{{ }}</a-select-option>
                   <a-select-option v-for="opt in field.opts" :key="opt.id" :label="opt.name || opt.description || opt.traffictype || opt.publicip">
@@ -286,81 +282,104 @@
                         <span v-if="opt.icon">
                           <resource-icon :image="opt.icon.base64image" size="1x" style="margin-right: 5px"/>
                         </span>
-                        <global-outlined v-else style="margin-right: 5px" />
+                        <a-icon v-else type="global" style="margin-right: 5px" />
                       </span>
                       <span v-if="(field.name.startsWith('project'))">
                         <span v-if="opt.icon">
                           <resource-icon :image="opt.icon.base64image" size="1x" style="margin-right: 5px"/>
                         </span>
-                        <project-outlined v-else style="margin-right: 5px" />
+                        <a-icon v-else type="project" style="margin-right: 5px" />
                       </span>
                       <span v-if="(field.name.startsWith('account') || field.name.startsWith('user'))">
                         <span v-if="opt.icon">
                           <resource-icon :image="opt.icon.base64image" size="1x" style="margin-right: 5px"/>
                         </span>
-                        <user-outlined v-else style="margin-right: 5px"/>
+                        <a-icon v-else type="user" style="margin-right: 5px"/>
                       </span>
                       <span v-if="(field.name.startsWith('network'))">
                         <span v-if="opt.icon">
                           <resource-icon :image="opt.icon.base64image" size="1x" style="margin-right: 5px"/>
                         </span>
-                        <apartment-outlined v-else style="margin-right: 5px"/>
+                        <a-icon v-else type="apartment" style="margin-right: 5px"/>
                       </span>
                       <span v-if="(field.name.startsWith('domain'))">
                         <span v-if="opt.icon">
                           <resource-icon :image="opt.icon.base64image" size="1x" style="margin-right: 5px"/>
                         </span>
-                        <block-outlined v-else style="margin-right: 5px"/>
+                        <a-icon v-else type="block" style="margin-right: 5px"/>
                       </span>
                       {{ opt.name || opt.description || opt.traffictype || opt.publicip }}
                     </div>
                   </a-select-option>
                 </a-select>
+              </span>
+              <span v-else-if="field.type==='list'">
                 <a-select
-                  v-else-if="field.type==='list'"
                   :loading="field.loading"
                   mode="multiple"
-                  v-model:value="form[field.name]"
+                  v-decorator="[field.name, {
+                    rules: [{ required: field.required, message: `${$t('message.error.select')}` }]
+                  }]"
                   :placeholder="field.description"
-                  v-focus="fieldIndex === firstIndex"
+                  :autoFocus="fieldIndex === firstIndex"
                   showSearch
-                  optionFilterProp="label"
+                  optionFilterProp="children"
                   :filterOption="(input, option) => {
-                    return option.children[0].children.toLowerCase().indexOf(input.toLowerCase()) >= 0
+                    return option.componentOptions.children[0].text.toLowerCase().indexOf(input.toLowerCase()) >= 0
                   }"
                 >
                   <a-select-option v-for="(opt, optIndex) in field.opts" :key="optIndex">
                     {{ opt.name && opt.type ? opt.name + ' (' + opt.type + ')' : opt.name || opt.description }}
                   </a-select-option>
                 </a-select>
+              </span>
+              <span v-else-if="field.type==='long'">
                 <a-input-number
-                  v-else-if="field.type==='long'"
-                  v-focus="fieldIndex === firstIndex"
+                  :autoFocus="fieldIndex === firstIndex"
                   style="width: 100%;"
-                  v-model:value="form[field.name]"
+                  v-decorator="[field.name, {
+                    rules: [{ required: field.required, message: `${$t('message.validate.number')}` }]
+                  }]"
                   :placeholder="field.description"
                 />
+              </span>
+              <span v-else-if="field.name==='password' || field.name==='currentpassword' || field.name==='confirmpassword'">
                 <a-input-password
-                  v-else-if="field.name==='password' || field.name==='currentpassword' || field.name==='confirmpassword'"
-                  v-model:value="form[field.name]"
+                  v-decorator="[field.name, {
+                    rules: [
+                      {
+                        required: field.required,
+                        message: `${$t('message.error.required.input')}`
+                      },
+                      {
+                        validator: validateTwoPassword
+                      }
+                    ]
+                  }]"
                   :placeholder="field.description"
                   @blur="($event) => handleConfirmBlur($event, field.name)"
-                  v-focus="fieldIndex === firstIndex"
+                  :autoFocus="fieldIndex === firstIndex"
                 />
+              </span>
+              <span v-else-if="field.name==='certificate' || field.name==='privatekey' || field.name==='certchain'">
                 <a-textarea
-                  v-else-if="field.name==='certificate' || field.name==='privatekey' || field.name==='certchain'"
                   rows="2"
-                  v-model:value="form[field.name]"
+                  v-decorator="[field.name, {
+                    rules: [{ required: field.required, message: `${$t('message.error.required.input')}` }]
+                  }]"
                   :placeholder="field.description"
-                  v-focus="fieldIndex === firstIndex"
+                  :autoFocus="fieldIndex === firstIndex"
                 />
+              </span>
+              <span v-else>
                 <a-input
-                  v-else
-                  v-focus="fieldIndex === firstIndex"
-                  v-model:value="form[field.name]"
+                  :autoFocus="fieldIndex === firstIndex"
+                  v-decorator="[field.name, {
+                    rules: [{ required: field.required, message: `${$t('message.error.required.input')}` }]
+                  }]"
                   :placeholder="field.description" />
-              </a-form-item>
-            </div>
+              </span>
+            </a-form-item>
 
             <div :span="24" class="action-button">
               <a-button @click="closeAction">{{ $t('label.cancel') }}</a-button>
@@ -388,13 +407,8 @@
         :actions="actions"
         ref="listview"
         @selection-change="onRowSelectionChange"
-<<<<<<< HEAD
-        @refresh="fetchData"
-        @edit-tariff-action="closeAction"/>
-=======
         @refresh="this.fetchData"
         @edit-tariff-action="(showAction, record) => $emit('edit-tariff-action', showAction, record)"/>
->>>>>>> cd4e7e03
       <a-pagination
         class="row-element"
         style="margin-top: 10px"
@@ -408,7 +422,7 @@
         @showSizeChange="changePageSize"
         showSizeChanger
         showQuickJumper>
-        <template #buildOptionText="props">
+        <template slot="buildOptionText" slot-scope="props">
           <span>{{ props.value }} / {{ $t('label.page') }}</span>
         </template>
       </a-pagination>
@@ -423,7 +437,6 @@
 </template>
 
 <script>
-import { ref, reactive, toRaw } from 'vue'
 import { api } from '@/api'
 import { mixinDevice } from '@/utils/mixin.js'
 import { genericCompare } from '@/utils/sort.js'
@@ -431,6 +444,8 @@
 import eventBus from '@/config/eventBus'
 
 import Breadcrumb from '@/components/widgets/Breadcrumb'
+import ChartCard from '@/components/widgets/ChartCard'
+import Status from '@/components/widgets/Status'
 import ListView from '@/components/view/ListView'
 import ResourceView from '@/components/view/ResourceView'
 import ActionButton from '@/components/view/ActionButton'
@@ -444,8 +459,10 @@
   name: 'Resource',
   components: {
     Breadcrumb,
+    ChartCard,
     ResourceView,
     ListView,
+    Status,
     ActionButton,
     SearchView,
     BulkActionProgress,
@@ -492,37 +509,38 @@
       searchFilters: [],
       searchParams: {},
       actions: [],
+      formModel: {},
       confirmDirty: false,
       firstIndex: 0,
       modalWidth: '30vw',
       promises: []
     }
   },
-  beforeUnmount () {
-    eventBus.off('vm-refresh-data')
-    eventBus.off('async-job-complete')
-    eventBus.off('exec-action')
+  beforeCreate () {
+    this.form = this.$form.createForm(this)
+  },
+  beforeDestroy () {
+    eventBus.$off('vm-refresh-data')
+    eventBus.$off('async-job-complete')
+    eventBus.$off('exec-action')
   },
   mounted () {
-    eventBus.on('exec-action', (action, isGroupAction) => {
+    eventBus.$on('exec-action', (action, isGroupAction) => {
       this.execAction(action, isGroupAction)
     })
   },
   created () {
-    this.formRef = ref()
-    this.form = reactive({})
-    this.rules = reactive({})
-    eventBus.on('vm-refresh-data', () => {
+    eventBus.$on('vm-refresh-data', () => {
       if (this.$route.path === '/vm' || this.$route.path.includes('/vm/')) {
         this.fetchData()
       }
     })
-    eventBus.on('refresh-icon', () => {
+    eventBus.$on('refresh-icon', () => {
       if (this.$showIcon()) {
         this.fetchData()
       }
     })
-    eventBus.on('async-job-complete', (action) => {
+    eventBus.$on('async-job-complete', (action) => {
       if (this.$route.path.includes('/vm/')) {
         if (action && 'api' in action && ['destroyVirtualMachine'].includes(action.api)) {
           return
@@ -539,7 +557,7 @@
       }
       this.fetchData()
     })
-    eventBus.on('update-bulk-job-status', (items, action) => {
+    eventBus.$on('update-bulk-job-status', (items, action) => {
       for (const item of items) {
         this.$store.getters.headerNotices.map(function (j) {
           if (j.jobid === item.jobid) {
@@ -549,7 +567,7 @@
       }
     })
 
-    eventBus.on('update-resource-state', (selectedItems, resource, state, jobid) => {
+    eventBus.$on('update-resource-state', (selectedItems, resource, state, jobid) => {
       if (selectedItems.length === 0) {
         return
       }
@@ -677,7 +695,7 @@
         this.items = []
       }
       if (!this.routeName) {
-        this.routeName = this.$route.matched[this.$route.matched.length - 1].meta.name
+        this.routeName = this.$route.matched[this.$route.matched.length - 1].parent.name
       }
       this.apiName = ''
       this.actions = []
@@ -788,7 +806,7 @@
         this.columns.push({
           title: this.$t('label.' + String(title).toLowerCase()),
           dataIndex: key,
-          slots: { customRender: key },
+          scopedSlots: { customRender: key },
           sorter: function (a, b) { return genericCompare(a[this.dataIndex] || '', b[this.dataIndex] || '') }
         })
       }
@@ -939,9 +957,8 @@
     },
     execAction (action, isGroupAction) {
       const self = this
-      this.formRef = ref()
-      this.form = reactive({})
-      this.rules = reactive({})
+      this.form = this.$form.createForm(this)
+      this.formModel = {}
       if (action.component && action.api && !action.popup) {
         this.$router.push({ name: action.api })
         return
@@ -991,9 +1008,7 @@
       this.getFirstIndexFocus()
 
       this.showAction = true
-      const listIconForFillValues = ['copy-outlined', 'CopyOutlined', 'edit-outlined', 'EditOutlined', 'share-alt-outlined', 'ShareAltOutlined']
       for (const param of this.currentAction.paramFields) {
-        this.setRules(param)
         if (param.type === 'list' && ['tags', 'hosttags', 'storagetags'].includes(param.name)) {
           param.type = 'string'
         }
@@ -1002,7 +1017,7 @@
         }
       }
       this.actionLoading = false
-      if (action.dataView && listIconForFillValues.includes(action.icon)) {
+      if (action.dataView && ['copy', 'edit', 'share-alt'].includes(action.icon)) {
         this.fillEditFormFieldValues()
       }
     },
@@ -1090,6 +1105,7 @@
             break
           }
         }
+        this.$forceUpdate()
       }).catch(function (error) {
         console.log(error)
         param.loading = false
@@ -1107,7 +1123,7 @@
           name: resourceName,
           successMethod: result => {
             if (this.selectedItems.length > 0) {
-              eventBus.emit('update-resource-state', this.selectedItems, resource, 'success')
+              eventBus.$emit('update-resource-state', this.selectedItems, resource, 'success')
             }
             if (action.response) {
               const description = action.response(result.jobresult)
@@ -1123,7 +1139,7 @@
           },
           errorMethod: () => {
             if (this.selectedItems.length > 0) {
-              eventBus.emit('update-resource-state', this.selectedItems, resource, 'failed')
+              eventBus.$emit('update-resource-state', this.selectedItems, resource, 'failed')
             }
             resolve(true)
           },
@@ -1137,6 +1153,7 @@
       })
     },
     fillEditFormFieldValues () {
+      const form = this.form
       this.currentAction.paramFields.map(field => {
         let fieldValue = null
         let fieldName = null
@@ -1147,12 +1164,13 @@
         }
         fieldValue = this.resource[fieldName] ? this.resource[fieldName] : null
         if (fieldValue) {
-          this.form[field.name] = fieldValue
+          form.getFieldDecorator(field.name, { initialValue: fieldValue })
+          this.formModel[field.name] = fieldValue
         }
       })
     },
     handleCancel () {
-      eventBus.emit('update-bulk-job-status', this.selectedItems, false)
+      eventBus.$emit('update-bulk-job-status', this.selectedItems, false)
       this.showGroupActionModal = false
       this.selectedItems = []
       this.selectedColumns = []
@@ -1180,28 +1198,29 @@
           this.modalInfo.title = this.currentAction.label
           this.modalInfo.docHelp = this.currentAction.docHelp
         }
-        this.formRef.value.validate().then(() => {
-          const values = toRaw(this.form)
-          this.actionLoading = true
-          const itemsNameMap = {}
-          this.items.map(x => {
-            itemsNameMap[x.id] = x.name || x.displaytext || x.id
-          })
-          const paramsList = this.currentAction.groupMap(this.selectedRowKeys, values)
-          for (const params of paramsList) {
-            var resourceName = itemsNameMap[params.id]
-            // Using a method for this since it's an async call and don't want wrong prarms to be passed
-            this.promises.push(this.callGroupApi(params, resourceName))
-          }
-          this.$message.info({
-            content: this.$t(this.currentAction.label),
-            key: this.currentAction.label,
-            duration: 3
-          })
-          Promise.all(this.promises).finally(() => {
-            this.actionLoading = false
-            this.fetchData()
-          })
+        this.form.validateFields((err, values) => {
+          if (!err) {
+            this.actionLoading = true
+            const itemsNameMap = {}
+            this.items.map(x => {
+              itemsNameMap[x.id] = x.name || x.displaytext || x.id
+            })
+            const paramsList = this.currentAction.groupMap(this.selectedRowKeys, values, this.items)
+            for (const params of paramsList) {
+              var resourceName = itemsNameMap[params.id || params.vmsnapshotid || params.username || params.name]
+              // Using a method for this since it's an async call and don't want wrong prarms to be passed
+              this.promises.push(this.callGroupApi(params, resourceName))
+            }
+            this.$message.info({
+              content: this.$t(this.currentAction.label),
+              key: this.currentAction.label,
+              duration: 3
+            })
+            Promise.all(this.promises).finally(() => {
+              this.actionLoading = false
+              this.fetchData()
+            })
+          }
         })
       } else {
         this.execSubmit(e)
@@ -1219,7 +1238,7 @@
           }
           if (this.selectedItems.length !== 0) {
             this.$notifyError(error)
-            eventBus.emit('update-resource-state', this.selectedItems, this.getDataIdentifier(params), 'failed')
+            eventBus.$emit('update-resource-state', this.selectedItems, this.getDataIdentifier(params), 'failed')
           }
         })
       })
@@ -1238,7 +1257,7 @@
               jobId = response[obj].jobid
             } else {
               if (this.selectedItems.length > 0) {
-                eventBus.emit('update-resource-state', this.selectedItems, resource, 'success')
+                eventBus.$emit('update-resource-state', this.selectedItems, resource, 'success')
                 if (resource) {
                   this.selectedItems.filter(item => item === resource)
                 }
@@ -1265,7 +1284,7 @@
           this.$store.dispatch('UpdateConfiguration')
         }
         if (jobId) {
-          eventBus.emit('update-resource-state', this.selectedItems, resource, 'InProgress', jobId)
+          eventBus.$emit('update-resource-state', this.selectedItems, resource, 'InProgress', jobId)
           resolve(this.pollActionCompletion(jobId, action, resourceName, resource, showLoading))
         }
         resolve(false)
@@ -1273,8 +1292,10 @@
     },
     execSubmit (e) {
       e.preventDefault()
-      this.formRef.value.validate().then(() => {
-        const values = toRaw(this.form)
+      this.form.validateFields((err, values) => {
+        if (err) {
+          return
+        }
         const params = {}
         const action = this.currentAction
         if ('id' in this.resource && action.params.map(i => { return i.name }).includes('id')) {
@@ -1365,7 +1386,7 @@
           }
 
           console.log(error)
-          eventBus.emit('update-resource-state', this.selectedItems, this.getDataIdentifier(params), 'failed')
+          eventBus.$emit('update-resource-state', this.selectedItems, this.getDataIdentifier(params), 'failed')
           this.$notifyError(error)
         }).finally(f => {
           this.actionLoading = false
@@ -1373,7 +1394,7 @@
       })
     },
     shouldNavigateBack (action) {
-      return ((['delete-outlined', 'DeleteOutlined'].includes(action.icon) || ['archiveEvents', 'archiveAlerts', 'unmanageVirtualMachine'].includes(action.api)) && this.dataView)
+      return ((action.icon === 'delete' || ['archiveEvents', 'archiveAlerts', 'unmanageVirtualMachine'].includes(action.api)) && this.dataView)
     },
     changeFilter (filter) {
       const query = Object.assign({}, this.$route.query)
@@ -1404,8 +1425,8 @@
         query.annotationfilter = filter
       }
       query.filter = filter
-      query.page = '1'
-      query.pagesize = this.pageSize.toString()
+      query.page = 1
+      query.pagesize = this.pageSize
       this.$router.push({ query })
     },
     onSearch (opts) {
@@ -1486,106 +1507,38 @@
       const value = e.target.value
       this.confirmDirty = this.confirmDirty || !!value
     },
-    async validateTwoPassword (rule, value) {
+    validateTwoPassword (rule, value, callback) {
       if (!value || value.length === 0) {
-        return Promise.resolve()
+        callback()
       } else if (rule.field === 'confirmpassword') {
+        const form = this.form
         const messageConfirm = this.$t('message.validate.equalto')
-        const passwordVal = this.form.password
+        const passwordVal = form.getFieldValue('password')
         if (passwordVal && passwordVal !== value) {
-          return Promise.reject(messageConfirm)
+          callback(messageConfirm)
         } else {
-          return Promise.resolve()
+          callback()
         }
       } else if (rule.field === 'password') {
-        const confirmPasswordVal = this.form.confirmpassword
+        const form = this.form
+        const confirmPasswordVal = form.getFieldValue('confirmpassword')
         if (!confirmPasswordVal || confirmPasswordVal.length === 0) {
-          return Promise.resolve()
+          callback()
         } else if (value && this.confirmDirty) {
-          this.formRef.value.validateFields('confirmpassword')
-          return Promise.resolve()
+          form.validateFields(['confirmpassword'], { force: true })
+          callback()
         } else {
-          return Promise.resolve()
+          callback()
         }
       } else {
-        return Promise.resolve()
-      }
-    },
-    setRules (field) {
-      let rule = {}
-
-      if (!field || Object.keys(field).length === 0) {
-        return
-      }
-<<<<<<< HEAD
-
-      if (!this.rules[field.name]) {
-        this.rules[field.name] = []
-      }
-
-      switch (true) {
-        case (field.type === 'boolean'):
-          rule.required = field.required
-          rule.message = this.$t('message.error.required.input')
-          this.rules[field.name].push(rule)
-          break
-        case (this.currentAction.mapping && field.name in this.currentAction.mapping && 'options' in this.currentAction.mapping[field.name]):
-          rule.required = field.required
-          rule.message = this.$t('message.error.select')
-          this.rules[field.name].push(rule)
-          break
-        case (field.name === 'keypair' || (field.name === 'account' && !['addAccountToProject', 'createAccount'].includes(this.currentAction.api))):
-          rule.required = field.required
-          rule.message = this.$t('message.error.select')
-          this.rules[field.name].push(rule)
-          break
-        case (field.type === 'uuid'):
-          rule.required = field.required
-          rule.message = this.$t('message.error.select')
-          this.rules[field.name].push(rule)
-          break
-        case (field.type === 'list'):
-          rule.type = 'array'
-          rule.required = field.required
-          rule.message = this.$t('message.error.select')
-          this.rules[field.name].push(rule)
-          break
-        case (field.type === 'long'):
-          rule.type = 'number'
-          rule.required = field.required
-          rule.message = this.$t('message.validate.number')
-          this.rules[field.name].push(rule)
-          break
-        case (field.name === 'password' || field.name === 'currentpassword' || field.name === 'confirmpassword'):
-          rule.required = field.required
-          rule.message = this.$t('message.error.required.input')
-          this.rules[field.name].push(rule)
-
-          rule = {}
-          rule.validator = this.validateTwoPassword
-          this.rules[field.name].push(rule)
-          break
-        case (field.name === 'certificate' || field.name === 'privatekey' || field.name === 'certchain'):
-          rule.required = field.required
-          rule.message = this.$t('message.error.required.input')
-          this.rules[field.name].push(rule)
-          break
-        default:
-          rule.required = field.required
-          rule.message = this.$t('message.error.required.input')
-          this.rules[field.name].push(rule)
-          break
-      }
-
-      rule = {}
-=======
+        callback()
+      }
     },
     setModalWidthByScreen () {
       const screenWidth = window.innerWidth
       if (screenWidth <= 768) {
         this.modalWidth = '450px'
       }
->>>>>>> cd4e7e03
     }
   }
 }
