--- conflicted
+++ resolved
@@ -385,11 +385,8 @@
 import ResourceView from '@/components/view/ResourceView'
 import ActionButton from '@/components/view/ActionButton'
 import SearchView from '@/components/view/SearchView'
-<<<<<<< HEAD
 import BulkActionProgress from '@/components/view/BulkActionProgress'
-=======
 import TooltipLabel from '@/components/widgets/TooltipLabel'
->>>>>>> 5ac184ed
 
 export default {
   name: 'Resource',
@@ -401,11 +398,8 @@
     Status,
     ActionButton,
     SearchView,
-<<<<<<< HEAD
-    BulkActionProgress
-=======
+    BulkActionProgress,
     TooltipLabel
->>>>>>> 5ac184ed
   },
   mixins: [mixinDevice],
   provide: function () {
