--- conflicted
+++ resolved
@@ -770,10 +770,7 @@
 
       params.page = this.page
       params.pagesize = this.pageSize
-<<<<<<< HEAD
-
-=======
->>>>>>> 1ccd61cb
+
       api(this.apiName, params).then(json => {
         var responseName
         var objectName
@@ -1152,7 +1149,6 @@
         })
       })
     },
-<<<<<<< HEAD
     getDataIdentifier (params) {
       var dataIdentifier = ''
       dataIdentifier = params.id || params.username || params.name || params.vmsnapshotid || params.ids
@@ -1180,28 +1176,6 @@
             if (action.additionalMessage) {
               message = message + ' - ' + this.$t(action.successMessage)
               duration = 5
-=======
-    handleResponse (response, resourceName, action, showLoading = true) {
-      return new Promise(resolve => {
-        let jobId = null
-        for (const obj in response) {
-          if (obj.includes('response')) {
-            if (response[obj].jobid) {
-              jobId = response[obj].jobid
-            } else {
-              var message = action.successMessage ? this.$t(action.successMessage) : this.$t(action.label) +
-                (resourceName ? ' - ' + resourceName : '')
-              var duration = 2
-              if (action.additionalMessage) {
-                message = message + ' - ' + this.$t(action.successMessage)
-                duration = 5
-              }
-              this.$message.success({
-                content: message,
-                key: action.label + resourceName,
-                duration: duration
-              })
->>>>>>> 1ccd61cb
             }
             break
           }
