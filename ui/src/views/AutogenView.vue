--- conflicted
+++ resolved
@@ -79,7 +79,6 @@
                     </a-select-option>
                   </a-select>
                 </a-tooltip>
-<<<<<<< HEAD
                 <span style="margin-left: 8px">
                   <a-dropdown :trigger="['click']" v-if="!dataView && !$store.getters.metrics" :visible="customColumnsDropdownVisible" @visibleChange="(visible) => customColumnsDropdownVisible = visible">
                     <a-button>
@@ -89,29 +88,13 @@
                       <a-menu>
                         <a-menu-item v-for="(column, idx) in columnKeys" :key="idx" @click="updateSelectedColumns(column)">
                           <a-checkbox :id="idx.toString()" :checked="selectedColumns.includes(getColumnKey(column))"/>
-                          {{ $t('label.' + getColumnKey(column)) }}
+                          {{ $t('label.' + String(getColumnKey(column)).toLowerCase()) }}
                         </a-menu-item>
                       </a-menu>
                     </template>
                   </a-dropdown>
                 </span>
               </template>
-=======
-                <a-dropdown style="margin-left: 8px" :trigger="['click']" v-if="!dataView && !$store.getters.metrics" v-model="customColumnsDropdownVisible">
-                  <a-button>
-                    {{ $t('label.columns') }} <a-icon type="down" style="color: rgba(0,0,0,.45)" />
-                  </a-button>
-                  <a-menu
-                    @click="() => { customColumnsDropdownVisible = true }"
-                    slot="overlay" >
-                    <a-menu-item v-for="(column, idx) in columnKeys" :key="idx" @click="updateSelectedColumns(column)">
-                      <a-checkbox :id="idx.toString()" :checked="selectedColumns.includes(getColumnKey(column))"/>
-                      {{ $t('label.' + String(getColumnKey(column)).toLowerCase()) }}
-                    </a-menu-item>
-                  </a-menu>
-                </a-dropdown>
-              </span>
->>>>>>> bc1498de
             </breadcrumb>
           </a-col>
           <a-col
@@ -932,6 +915,18 @@
           })
         }
 
+        if (this.apiName === 'listAnnotations') {
+          this.columns.map(col => {
+            if (col.title === 'label.entityid') {
+              col.title = this.$t('label.annotation.entity')
+            } else if (col.title === 'label.entitytype') {
+              col.title = this.$t('label.annotation.entity.type')
+            } else if (col.title === 'label.adminsonly') {
+              col.title = this.$t('label.annotation.admins.only')
+            }
+          })
+        }
+
         for (let idx = 0; idx < this.items.length; idx++) {
           this.items[idx].key = idx
           for (const key in customRender) {
