--- conflicted
+++ resolved
@@ -208,7 +208,8 @@
             :model="form"
             :rules="rules"
             @finish="handleSubmit"
-            layout="vertical" >
+            layout="vertical"
+            :scrollToFirstError="true">
             <div v-for="(field, fieldIndex) in currentAction.paramFields" :key="fieldIndex">
               <a-form-item
                 :name="field.name"
@@ -1114,9 +1115,6 @@
                 })
               }
             }
-            if ('successMethod' in action) {
-              action.successMethod(this, result)
-            }
             resolve(true)
           },
           errorMethod: () => {
@@ -1178,7 +1176,6 @@
           this.modalInfo.title = this.currentAction.label
           this.modalInfo.docHelp = this.currentAction.docHelp
         }
-<<<<<<< HEAD
         this.formRef.value.validate().then(() => {
           const values = toRaw(this.form)
           this.actionLoading = true
@@ -1191,30 +1188,6 @@
             var resourceName = itemsNameMap[params.id]
             // Using a method for this since it's an async call and don't want wrong prarms to be passed
             this.promises.push(this.callGroupApi(params, resourceName))
-=======
-        this.form.validateFieldsAndScroll((err, values) => {
-          if (!err) {
-            this.actionLoading = true
-            const itemsNameMap = {}
-            this.items.map(x => {
-              itemsNameMap[x.id] = x.name || x.displaytext || x.id
-            })
-            const paramsList = this.currentAction.groupMap(this.selectedRowKeys, values, this.items)
-            for (const params of paramsList) {
-              var resourceName = itemsNameMap[params.id || params.vmsnapshotid || params.username || params.name]
-              // Using a method for this since it's an async call and don't want wrong prarms to be passed
-              this.promises.push(this.callGroupApi(params, resourceName))
-            }
-            this.$message.info({
-              content: this.$t(this.currentAction.label),
-              key: this.currentAction.label,
-              duration: 3
-            })
-            Promise.all(this.promises).finally(() => {
-              this.actionLoading = false
-              this.fetchData()
-            })
->>>>>>> d8004871
           }
           this.$message.info({
             content: this.$t(this.currentAction.label),
@@ -1296,15 +1269,8 @@
     },
     execSubmit (e) {
       e.preventDefault()
-<<<<<<< HEAD
       this.formRef.value.validate().then(() => {
         const values = toRaw(this.form)
-=======
-      this.form.validateFieldsAndScroll((err, values) => {
-        if (err) {
-          return
-        }
->>>>>>> d8004871
         const params = {}
         const action = this.currentAction
         if ('id' in this.resource && action.params.map(i => { return i.name }).includes('id')) {
@@ -1532,13 +1498,8 @@
         if (!confirmPasswordVal || confirmPasswordVal.length === 0) {
           return Promise.resolve()
         } else if (value && this.confirmDirty) {
-<<<<<<< HEAD
           this.formRef.value.validateFields('confirmpassword')
           return Promise.resolve()
-=======
-          form.validateFieldsAndScroll(['confirmpassword'], { force: true })
-          callback()
->>>>>>> d8004871
         } else {
           return Promise.resolve()
         }
