--- conflicted
+++ resolved
@@ -799,13 +799,8 @@
       }
 
       this.projectView = Boolean(store.getters.project && store.getters.project.id)
-<<<<<<< HEAD
-      this.hasProjectId = ['vm', 'vmgroup', 'ssh', 'affinitygroup', 'userdata', 'volume', 'snapshot', 'vmsnapshot', 'guestnetwork',
+      this.hasProjectId = ['vm', 'vmgroup', 'ssh', 'affinitygroup', 'userdata', 'volume', 'snapshot', 'buckets', 'vmsnapshot', 'guestnetwork',
         'vpc', 'securitygroups', 'publicip', 'vpncustomergateway', 'template', 'iso', 'event', 'kubernetes', 'sharedfs',
-=======
-      this.hasProjectId = ['vm', 'vmgroup', 'ssh', 'affinitygroup', 'userdata', 'volume', 'snapshot', 'buckets', 'vmsnapshot', 'guestnetwork',
-        'vpc', 'securitygroups', 'publicip', 'vpncustomergateway', 'template', 'iso', 'event', 'kubernetes',
->>>>>>> 70131be8
         'autoscalevmgroup', 'vnfapp', 'webhook'].includes(this.$route.name)
 
       if ((this.$route && this.$route.params && this.$route.params.id) || this.$route.query.dataView) {
