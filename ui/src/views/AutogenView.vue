--- conflicted
+++ resolved
@@ -874,8 +874,6 @@
                 })
               }
             }
-<<<<<<< HEAD
-
             resolve(true)
           },
           errorMethod: () => {
@@ -886,18 +884,6 @@
           catchMessage: this.$t('error.fetching.async.job.result'),
           action
         })
-=======
-          }
-          if ('successMethod' in action) {
-            action.successMethod(this, result)
-          }
-        },
-        errorMethod: () => this.fetchData(),
-        loadingMessage: `${this.$t(action.label)} - ${resourceName}`,
-        showLoading: showLoading,
-        catchMessage: this.$t('error.fetching.async.job.result'),
-        action
->>>>>>> 3a51540c
       })
     },
     fillEditFormFieldValues () {
