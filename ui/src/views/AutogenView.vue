// Licensed to the Apache Software Foundation (ASF) under one
// or more contributor license agreements.  See the NOTICE file
// distributed with this work for additional information
// regarding copyright ownership.  The ASF licenses this file
// to you under the Apache License, Version 2.0 (the
// "License"); you may not use this file except in compliance
// with the License.  You may obtain a copy of the License at
//
//   http://www.apache.org/licenses/LICENSE-2.0
//
// Unless required by applicable law or agreed to in writing,
// software distributed under the License is distributed on an
// "AS IS" BASIS, WITHOUT WARRANTIES OR CONDITIONS OF ANY
// KIND, either express or implied.  See the License for the
// specific language governing permissions and limitations
// under the License.

<template>
  <div>
    <a-card class="breadcrumb-card">
      <a-row>
        <a-col :span="device === 'mobile' ? 24 : 12" style="padding-left: 12px">
          <breadcrumb :resource="resource">
            <span slot="end">
              <a-button
                :loading="loading"
                style="margin-bottom: 5px"
                shape="round"
                size="small"
                icon="reload"
                @click="fetchData({ irefresh: true })">
                {{ $t('label.refresh') }}
              </a-button>
              <a-switch
                v-if="!dataView && ['vm', 'volume', 'zone', 'cluster', 'host', 'storagepool'].includes($route.name)"
                style="margin-left: 8px"
                :checked-children="$t('label.metrics')"
                :un-checked-children="$t('label.metrics')"
                :checked="$store.getters.metrics"
                @change="(checked, event) => { $store.dispatch('SetMetrics', checked) }"/>
              <a-tooltip placement="right">
                <template slot="title">
                  {{ $t('label.filterby') }}
                </template>
                <a-select
                  v-if="!dataView && filters && filters.length > 0"
                  :placeholder="$t('label.filterby')"
                  :value="$route.query.filter || (projectView && $route.name === 'vm' ||
                    ['Admin', 'DomainAdmin'].includes($store.getters.userInfo.roletype) && ['vm', 'iso', 'template'].includes($route.name)
                    ? 'all' : ['guestnetwork'].includes($route.name) ? 'all' : 'self')"
                  style="min-width: 100px; margin-left: 10px"
                  @change="changeFilter">
                  <a-icon slot="suffixIcon" type="filter" />
                  <a-select-option v-if="['Admin', 'DomainAdmin'].includes($store.getters.userInfo.roletype) && ['vm', 'iso', 'template'].includes($route.name)" key="all">
                    {{ $t('label.all') }}
                  </a-select-option>
                  <a-select-option v-for="filter in filters" :key="filter">
                    {{ $t('label.' + filter) }}
                  </a-select-option>
                </a-select>
              </a-tooltip>
            </span>
          </breadcrumb>
        </a-col>
        <a-col
          :span="device === 'mobile' ? 24 : 12"
          :style="device === 'mobile' ? { float: 'right', 'margin-top': '12px', 'margin-bottom': '-6px', display: 'table' } : { float: 'right', display: 'table', 'margin-bottom': '-6px' }" >
          <slot name="action" v-if="dataView && $route.path.startsWith('/publicip')"></slot>
          <action-button
            v-else
            :style="dataView ? { float: device === 'mobile' ? 'left' : 'right' } : { 'margin-right': '10px', display: 'inline-flex' }"
            :loading="loading"
            :actions="actions"
            :selectedRowKeys="selectedRowKeys"
            :dataView="dataView"
            :resource="resource"
            @exec-action="(action) => execAction(action, action.groupAction && !dataView)"/>
          <search-view
            v-if="!dataView"
            :searchFilters="searchFilters"
            :searchParams="searchParams"
            :apiName="apiName"/>
        </a-col>
      </a-row>
    </a-card>

    <div v-show="showAction">
      <keep-alive v-if="currentAction.component && (!currentAction.groupAction || this.selectedRowKeys.length === 0)">
        <a-modal
          :visible="showAction"
          :closable="true"
          :maskClosable="false"
          :cancelText="$t('label.cancel')"
          style="top: 20px;"
          @cancel="closeAction"
          :confirmLoading="actionLoading"
          :footer="null"
          centered
          width="auto"
        >
          <span slot="title">
            {{ $t(currentAction.label) }}
            <a
              v-if="currentAction.docHelp || $route.meta.docHelp"
              style="margin-left: 5px"
              :href="$config.docBase + '/' + (currentAction.docHelp || $route.meta.docHelp)"
              target="_blank">
              <a-icon type="question-circle-o"></a-icon>
            </a>
          </span>
          <component
            :is="currentAction.component"
            :resource="resource"
            :loading="loading"
            :action="{currentAction}"
            v-bind="{currentAction}"
            @refresh-data="fetchData"
            @poll-action="pollActionCompletion"
            @close-action="closeAction"/>
        </a-modal>
      </keep-alive>
      <a-modal
        v-else
        :visible="showAction"
        :closable="true"
        :maskClosable="false"
        :okText="$t('label.ok')"
        :cancelText="$t('label.cancel')"
        style="top: 20px;"
        width="60vw"
        @ok="handleSubmit"
        @cancel="closeAction"
        :confirmLoading="actionLoading"
        centered
      >
        <span slot="title">
          {{ $t(currentAction.label) }}
          <a
            v-if="currentAction.docHelp || $route.meta.docHelp"
            style="margin-left: 5px"
            :href="$config.docBase + '/' + (currentAction.docHelp || $route.meta.docHelp)"
            target="_blank">
            <a-icon type="question-circle-o"></a-icon>
          </a>
        </span>
        <a-spin :spinning="actionLoading">
          <span v-if="currentAction.message">
            <a-alert type="warning">
              <span v-if="selectedRowKeys.length > 0" slot="message" v-html="`<b>${selectedRowKeys.length} ` + $t('label.items.selected') + `. </b>`" />
              <span slot="message" v-html="$t(currentAction.message)" />
            </a-alert>
            <div v-if="selectedRowKeys.length > 0">
              <a-divider />
              <a-table
                v-if="selectedRowKeys.length > 0"
                size="middle"
                :columns="columns"
                :dataSource="selectedItems"
                :rowKey="(record, idx) => record.id || record.name || record.usageType || idx + '-' + Math.random()"
                :pagination="false"
                style="overflow-y: auto"
              >
              </a-table>
            </div>
            <br v-if="currentAction.paramFields.length > 0"/>
          </span>
          <a-form
            :form="form"
            @submit="handleSubmit"
            layout="vertical" >
            <a-form-item
              v-for="(field, fieldIndex) in currentAction.paramFields"
              :key="fieldIndex"
              :v-bind="field.name"
              v-if="!(currentAction.mapping && field.name in currentAction.mapping && currentAction.mapping[field.name].value)"
            >
              <span slot="label">
                {{ $t('label.' + field.name) }}
                <a-tooltip :title="field.description">
                  <a-icon type="info-circle" style="color: rgba(0,0,0,.45)" />
                </a-tooltip>
              </span>

              <span v-if="field.type==='boolean'">
                <a-switch
                  v-decorator="[field.name, {
                    rules: [{ required: field.required, message: `${$t('message.error.required.input')}` }]
                  }]"
                  v-model="formModel[field.name]"
                  :placeholder="field.description"
                  :autoFocus="fieldIndex === firstIndex"
                />
              </span>
              <span v-else-if="currentAction.mapping && field.name in currentAction.mapping && currentAction.mapping[field.name].options">
                <a-select
                  :loading="field.loading"
                  v-decorator="[field.name, {
                    rules: [{ required: field.required, message: `${$t('message.error.select')}` }]
                  }]"
                  :placeholder="field.description"
                  :autoFocus="fieldIndex === firstIndex"
                >
                  <a-select-option key="" >{{ }}</a-select-option>
                  <a-select-option v-for="(opt, optIndex) in currentAction.mapping[field.name].options" :key="optIndex">
                    {{ opt }}
                  </a-select-option>
                </a-select>
              </span>
              <span
                v-else-if="field.name==='keypair' ||
                  (field.name==='account' && !['addAccountToProject', 'createAccount'].includes(currentAction.api))">
                <a-select
                  showSearch
                  optionFilterProp="children"
                  v-decorator="[field.name, {
                    rules: [{ required: field.required, message: `${$t('message.error.select')}` }]
                  }]"
                  :loading="field.loading"
                  :placeholder="field.description"
                  :filterOption="(input, option) => {
                    return option.componentOptions.children[0].text.toLowerCase().indexOf(input.toLowerCase()) >= 0
                  }"
                  :autoFocus="fieldIndex === firstIndex"
                >
                  <a-select-option key="">{{ }}</a-select-option>
                  <a-select-option v-for="(opt, optIndex) in field.opts" :key="optIndex">
                    {{ opt.name || opt.description || opt.traffictype || opt.publicip }}
                  </a-select-option>
                </a-select>
              </span>
              <span
                v-else-if="field.type==='uuid'">
                <a-select
                  showSearch
                  optionFilterProp="children"
                  v-decorator="[field.name, {
                    rules: [{ required: field.required, message: `${$t('message.error.select')}` }]
                  }]"
                  :loading="field.loading"
                  :placeholder="field.description"
                  :filterOption="(input, option) => {
                    return option.componentOptions.children[0].text.toLowerCase().indexOf(input.toLowerCase()) >= 0
                  }"
                  :autoFocus="fieldIndex === firstIndex"
                >
                  <a-select-option key="">{{ }}</a-select-option>
                  <a-select-option v-for="opt in field.opts" :key="opt.id">
                    {{ opt.name || opt.description || opt.traffictype || opt.publicip }}
                  </a-select-option>
                </a-select>
              </span>
              <span v-else-if="field.type==='list'">
                <a-select
                  :loading="field.loading"
                  mode="multiple"
                  v-decorator="[field.name, {
                    rules: [{ required: field.required, message: `${$t('message.error.select')}` }]
                  }]"
                  :placeholder="field.description"
                  :autoFocus="fieldIndex === firstIndex"
                >
                  <a-select-option v-for="(opt, optIndex) in field.opts" :key="optIndex">
                    {{ opt.name && opt.type ? opt.name + ' (' + opt.type + ')' : opt.name || opt.description }}
                  </a-select-option>
                </a-select>
              </span>
              <span v-else-if="field.type==='long'">
                <a-input-number
                  :autoFocus="fieldIndex === firstIndex"
                  style="width: 100%;"
                  v-decorator="[field.name, {
                    rules: [{ required: field.required, message: `${$t('message.validate.number')}` }]
                  }]"
                  :placeholder="field.description"
                />
              </span>
              <span v-else-if="field.name==='password' || field.name==='currentpassword' || field.name==='confirmpassword'">
                <a-input-password
                  v-decorator="[field.name, {
                    rules: [
                      {
                        required: field.required,
                        message: `${$t('message.error.required.input')}`
                      },
                      {
                        validator: validateTwoPassword
                      }
                    ]
                  }]"
                  :placeholder="field.description"
                  @blur="($event) => handleConfirmBlur($event, field.name)"
                  :autoFocus="fieldIndex === firstIndex"
                />
              </span>
              <span v-else-if="field.name==='certificate' || field.name==='privatekey' || field.name==='certchain'">
                <a-textarea
                  rows="2"
                  v-decorator="[field.name, {
                    rules: [{ required: field.required, message: `${$t('message.error.required.input')}` }]
                  }]"
                  :placeholder="field.description"
                  :autoFocus="fieldIndex === firstIndex"
                />
              </span>
              <span v-else>
                <a-input
                  :autoFocus="fieldIndex === firstIndex"
                  v-decorator="[field.name, {
                    rules: [{ required: field.required, message: `${$t('message.error.required.input')}` }]
                  }]"
                  :placeholder="field.description" />
              </span>
            </a-form-item>
          </a-form>
        </a-spin>
        <br />
      </a-modal>
    </div>

    <div v-if="dataView">
      <slot name="resource" v-if="$route.path.startsWith('/quotasummary') || $route.path.startsWith('/publicip')"></slot>
      <resource-view
        v-else
        :resource="resource"
        :loading="loading"
        :tabs="$route.meta.tabs" />
    </div>
    <div class="row-element" v-else>
      <list-view
        :loading="loading"
        :columns="columns"
        :items="items"
        :actions="actions"
        ref="listview"
        @selection-change="onRowSelectionChange"
        @refresh="this.fetchData" />
      <a-pagination
        class="row-element"
        size="small"
        :current="page"
        :pageSize="pageSize"
        :total="itemCount"
        :showTotal="total => `${$t('label.showing')} ${Math.min(total, 1+((page-1)*pageSize))}-${Math.min(page*pageSize, total)} ${$t('label.of')} ${total} ${$t('label.items')}`"
        :pageSizeOptions="device === 'desktop' ? ['20', '50', '100', '200'] : ['10', '20', '50', '100', '200']"
        @change="changePage"
        @showSizeChange="changePageSize"
        showSizeChanger
        showQuickJumper>
        <template slot="buildOptionText" slot-scope="props">
          <span>{{ props.value }} / {{ $t('label.page') }}</span>
        </template>
      </a-pagination>
    </div>
    <a-modal
      :visible="showGroupActionModal"
      :closable="true"
      :maskClosable="false"
      :okText="$t('label.ok')"
      :cancelText="$t('label.cancel')"
      @cancel="handleCancel"
      width="60vw"
      style="top: 20px;overflow-y: auto"
      centered
    >
      <template slot="footer">
        <a-button key="back" @click="handleCancel"> {{ $t('label.close') }} </a-button>
      </template>
      <div v-if="showGroupActionModal">
        <a-table
          v-if="selectedItems.length > 0"
          size="middle"
          :columns="selectedColumns"
          :dataSource="selectedItems"
          :rowKey="(record, idx) => record.id || record.name || record.usageType || idx + '-' + Math.random()"
          :pagination="false"
          style="overflow-y: auto"
        >
          <div slot="status" slot-scope="text">
            <status :text=" text ? text : 'inprogress' " displayText></status>
          </div>
        </a-table>
        <a-divider />
        <a-alert type="info">
          <span
            slot="message"
            v-html="`<b>Successfully completed: ${selectedItems.filter(item => item.status === 'success').length || 0}
            <br/>Failed: ${selectedItems.filter(item => item.status === 'failure').length || 0}
            <br/>In Progress: ${selectedItems.filter(item => item.status === 'inprogress').length || 0}<b/>`" />
        </a-alert>
        <br/>
        <a-pagination
          class="pagination"
          size="small"
          :current="page"
          :pageSize="pageSize"
          :total="selectedItems.length"
          :showTotal="total => `${$t('label.total')} ${total} ${$t('label.items')}`"
          :pageSizeOptions="['10', '20', '40', '80', '100']"
          @change="changePage"
          @showSizeChange="changePageSize"
          showSizeChanger>
          <template slot="buildOptionText" slot-scope="props">
            <span>{{ props.value }} / {{ $t('label.page') }}</span>
          </template>
        </a-pagination>
      </div>
    </a-modal>
  </div>
</template>

<script>
import { api } from '@/api'
import { mixinDevice } from '@/utils/mixin.js'
import { genericCompare } from '@/utils/sort.js'
import store from '@/store'
import eventBus from '@/config/eventBus'

import Breadcrumb from '@/components/widgets/Breadcrumb'
import ChartCard from '@/components/widgets/ChartCard'
import Status from '@/components/widgets/Status'
import ListView from '@/components/view/ListView'
import ResourceView from '@/components/view/ResourceView'
import ActionButton from '@/components/view/ActionButton'
import SearchView from '@/components/view/SearchView'

export default {
  name: 'Resource',
  components: {
    Breadcrumb,
    ChartCard,
    ResourceView,
    ListView,
    Status,
    ActionButton,
    SearchView
  },
  mixins: [mixinDevice],
  provide: function () {
    return {
      parentFetchData: this.fetchData,
      parentToggleLoading: this.toggleLoading,
      parentStartLoading: this.startLoading,
      parentFinishLoading: this.finishLoading,
      parentSearch: this.onSearch,
      parentChangeFilter: this.changeFilter,
      parentChangeResource: this.changeResource,
      parentPollActionCompletion: this.pollActionCompletion,
      parentEditTariffAction: () => {}
    }
  },
  data () {
    return {
      apiName: '',
      loading: false,
      actionLoading: false,
      columns: [],
      selectedColumns: [],
      showGroupActionModal: false,
      showBulkActionCompletedModal: false,
      selectedItems: {},
      items: [],
      itemCount: 0,
      page: 1,
      pageSize: 10,
      resource: {},
      selectedRowKeys: [],
      currentAction: {},
      showAction: false,
      dataView: false,
      projectView: false,
      selectedFilter: '',
      filters: [],
      searchFilters: [],
      searchParams: {},
      actions: [],
      formModel: {},
      confirmDirty: false,
      firstIndex: 0
    }
  },
  beforeCreate () {
    this.form = this.$form.createForm(this)
  },
  created () {
    eventBus.$on('vm-refresh-data', () => {
      if (this.$route.path === '/vm' || this.$route.path.includes('/vm/')) {
        this.fetchData()
      }
    })
    eventBus.$on('async-job-complete', (action) => {
      if (this.$route.path.includes('/vm/')) {
        if (action && 'api' in action && ['destroyVirtualMachine'].includes(action.api)) {
          return
        }
      }

      if ((this.$route.path.includes('/publicip/') && ['firewall', 'portforwarding', 'loadbalancing'].includes(this.$route.query.tab)) ||
        (this.$route.path.includes('/guestnetwork/') && this.$route.query.tab === 'egress.rules')) {
        return
      }
      this.fetchData()
    })
    eventBus.$on('exec-action', (action, isGroupAction) => {
      this.execAction(action, isGroupAction)
    })

    if (this.device === 'desktop') {
      this.pageSize = 20
    }
    this.currentPath = this.$route.fullPath
    this.fetchData()
    if ('projectid' in this.$route.query) {
      this.switchProject(this.$route.query.projectid)
    }
  },
  beforeRouteUpdate (to, from, next) {
    this.currentPath = this.$route.fullPath
    next()
  },
  beforeRouteLeave (to, from, next) {
    this.currentPath = this.$route.fullPath
    next()
  },
  watch: {
    '$route' (to, from) {
      if (to.fullPath !== from.fullPath && !to.fullPath.includes('action/')) {
        if ('page' in to.query) {
          this.page = Number(to.query.page)
          this.pageSize = Number(to.query.pagesize)
        } else {
          this.page = 1
          this.pageSize = (this.device === 'desktop' ? 20 : 10)
        }
        this.itemCount = 0
        this.fetchData()
        if ('projectid' in to.query) {
          this.switchProject(to.query.projectid)
        }
      }
    },
    '$i18n.locale' (to, from) {
      if (to !== from) {
        this.fetchData()
      }
    },
    '$store.getters.metrics' (oldVal, newVal) {
      this.fetchData()
    }
  },
  computed: {
    hasSelected () {
      return this.selectedRowKeys.length > 0
    }
  },
  methods: {
    switchProject (projectId) {
      if (!projectId || !projectId.length || projectId.length !== 36) {
        return
      }
      api('listProjects', { id: projectId, listall: true, details: 'min' }).then(json => {
        if (!json || !json.listprojectsresponse || !json.listprojectsresponse.project) return
        const project = json.listprojectsresponse.project[0]
        this.$store.dispatch('SetProject', project)
        this.$store.dispatch('ToggleTheme', project.id === undefined ? 'light' : 'dark')
        this.$message.success(`${this.$t('message.switch.to')} "${project.name}"`)
        const query = Object.assign({}, this.$route.query)
        delete query.projectid
        this.$router.replace({ query })
      })
    },
    fetchData (params = {}) {
      if (this.$route.name === 'deployVirtualMachine') {
        return
      }
      if (this.routeName !== this.$route.name) {
        this.routeName = this.$route.name
        this.items = []
      }
      if (!this.routeName) {
        this.routeName = this.$route.matched[this.$route.matched.length - 1].parent.name
      }
      this.apiName = ''
      this.actions = []
      this.columns = []
      this.columnKeys = []
      const refreshed = ('irefresh' in params)

      params.listall = true
      if (this.$route.meta.params) {
        Object.assign(params, this.$route.meta.params)
      }
      if (['Admin', 'DomainAdmin'].includes(this.$store.getters.userInfo.roletype) &&
        'templatefilter' in params && this.routeName === 'template') {
        params.templatefilter = 'all'
      }
      if (['Admin', 'DomainAdmin'].includes(this.$store.getters.userInfo.roletype) &&
        'isofilter' in params && this.routeName === 'iso') {
        params.isofilter = 'all'
      }
      if (Object.keys(this.$route.query).length > 0) {
        if ('page' in this.$route.query) {
          this.page = Number(this.$route.query.page)
        }
        if ('pagesize' in this.$route.query) {
          this.pagesize = Number(this.$route.query.pagesize)
        }
        Object.assign(params, this.$route.query)
      }
      delete params.q
      delete params.filter
      delete params.irefresh

      this.searchFilters = this.$route && this.$route.meta && this.$route.meta.searchFilters
      this.filters = this.$route && this.$route.meta && this.$route.meta.filters
      if (typeof this.filters === 'function') {
        this.filters = this.filters()
      }

      this.projectView = Boolean(store.getters.project && store.getters.project.id)

      if ((this.$route && this.$route.params && this.$route.params.id) || this.$route.query.dataView) {
        this.dataView = true
        if (!refreshed) {
          this.resource = {}
          this.$emit('change-resource', this.resource)
        }
      } else {
        this.dataView = false
      }

      if ('listview' in this.$refs && this.$refs.listview) {
        this.$refs.listview.resetSelection()
      }

      if (this.$route && this.$route.meta && this.$route.meta.permission) {
        this.apiName = this.$route.meta.permission[0]
        if (this.$route.meta.columns) {
          const columns = this.$route.meta.columns
          if (columns && typeof columns === 'function') {
            this.columnKeys = columns()
          } else {
            this.columnKeys = columns
          }
        }

        if (this.$route.meta.actions) {
          this.actions = this.$route.meta.actions
        }
      }

      if (this.apiName === '' || this.apiName === undefined) {
        return
      }

      if (!this.columnKeys || this.columnKeys.length === 0) {
        for (const field of store.getters.apis[this.apiName].response) {
          this.columnKeys.push(field.name)
        }
        this.columnKeys = [...new Set(this.columnKeys)]
        this.columnKeys.sort(function (a, b) {
          if (a === 'name' && b !== 'name') { return -1 }
          if (a < b) { return -1 }
          if (a > b) { return 1 }
          return 0
        })
      }

      const customRender = {}
      for (var columnKey of this.columnKeys) {
        var key = columnKey
        if (typeof columnKey === 'object') {
          key = Object.keys(columnKey)[0]
          customRender[key] = columnKey[key]
        }
        this.columns.push({
          title: this.$t('label.' + String(key).toLowerCase()),
          dataIndex: key,
          scopedSlots: { customRender: key },
          sorter: function (a, b) { return genericCompare(a[this.dataIndex] || '', b[this.dataIndex] || '') }
        })
      }

      if (['listTemplates', 'listIsos'].includes(this.apiName) && this.dataView) {
        delete params.showunique
      }

      this.loading = true
      if (this.$route.params && this.$route.params.id) {
        params.id = this.$route.params.id
        if (this.$route.path.startsWith('/ssh/')) {
          params.name = this.$route.params.id
        } else if (this.$route.path.startsWith('/vmsnapshot/')) {
          params.vmsnapshotid = this.$route.params.id
        } else if (this.$route.path.startsWith('/ldapsetting/')) {
          params.hostname = this.$route.params.id
        }
      }

      params.page = this.page
      params.pagesize = this.pageSize
      this.searchParams = params
      api(this.apiName, params).then(json => {
        var responseName
        var objectName
        for (const key in json) {
          if (key.includes('response')) {
            responseName = key
            break
          }
        }
        this.itemCount = 0
        for (const key in json[responseName]) {
          if (key === 'count') {
            this.itemCount = json[responseName].count
            continue
          }
          objectName = key
          break
        }
        this.items = json[responseName][objectName]
        if (!this.items || this.items.length === 0) {
          this.items = []
        }

        if (['listTemplates', 'listIsos'].includes(this.apiName) && this.items.length > 1) {
          this.items = [...new Map(this.items.map(x => [x.id, x])).values()]
        }

        if (this.apiName === 'listProjects' && this.items.length > 0) {
          this.columns.map(col => {
            if (col.title === 'Account') {
              col.title = this.$t('label.project.owner')
            }
          })
        }

        for (let idx = 0; idx < this.items.length; idx++) {
          this.items[idx].key = idx
          for (const key in customRender) {
            const func = customRender[key]
            if (func && typeof func === 'function') {
              this.items[idx][key] = func(this.items[idx])
            }
          }
          if (this.$route.path.startsWith('/ssh')) {
            this.items[idx].id = this.items[idx].name
          } else if (this.$route.path.startsWith('/ldapsetting')) {
            this.items[idx].id = this.items[idx].hostname
          }
        }
        if (this.items.length > 0) {
          this.resource = this.items[0]
          this.$emit('change-resource', this.resource)
        } else {
          if (this.dataView) {
            this.$router.push({ path: '/exception/404' })
          }
        }
      }).catch(error => {
        if ([401].includes(error.response.status)) {
          return
        }

        if (Object.keys(this.searchParams).length > 0) {
          this.itemCount = 0
          this.items = []
          this.$message.error({
            content: error.response.headers['x-description'],
            duration: 5
          })
          return
        }

        this.$notifyError(error)

        if ([405].includes(error.response.status)) {
          this.$router.push({ path: '/exception/403' })
        }

        if ([430, 431, 432].includes(error.response.status)) {
          this.$router.push({ path: '/exception/404' })
        }

        if ([530, 531, 532, 533, 534, 535, 536, 537].includes(error.response.status)) {
          this.$router.push({ path: '/exception/500' })
        }
      }).finally(f => {
        this.loading = false
      })
    },
    closeAction () {
      this.actionLoading = false
      this.showAction = false
      this.currentAction = {}
    },
    onRowSelectionChange (selection) {
      this.selectedRowKeys = selection
      if (selection?.length > 0) {
        this.selectedItems = (this.items.filter(function (item) {
          return selection.indexOf(item.id) !== -1
        }))
      }
    },
    execAction (action, isGroupAction) {
      const self = this
      this.form = this.$form.createForm(this)
      this.formModel = {}
      if (action.component && action.api && !action.popup) {
        this.$router.push({ name: action.api })
        return
      }
      this.currentAction = action
      this.currentAction.params = store.getters.apis[this.currentAction.api].params
      this.resource = action.resource
      this.$emit('change-resource', this.resource)
      var paramFields = this.currentAction.params
      paramFields.sort(function (a, b) {
        if (a.name === 'name' && b.name !== 'name') { return -1 }
        if (a.name !== 'name' && b.name === 'name') { return -1 }
        if (a.name === 'id') { return -1 }
        if (a.name < b.name) { return -1 }
        if (a.name > b.name) { return 1 }
        return 0
      })
      this.currentAction.paramFields = []
      if ('message' in action) {
        var message = action.message
        if (typeof action.message === 'function') {
          message = action.message(action.resource)
        }
        action.message = message
      }
      if ('args' in action) {
        var args = action.args
        if (typeof action.args === 'function') {
          args = action.args(action.resource, this.$store.getters, isGroupAction)
        }
        if (args.length > 0) {
          this.currentAction.paramFields = args.map(function (arg) {
            if (arg === 'confirmpassword') {
              return {
                type: 'password',
                name: 'confirmpassword',
                required: true,
                description: self.$t('label.confirmpassword.description')
              }
            }
            return paramFields.filter(function (param) {
              return param.name.toLowerCase() === arg.toLowerCase()
            })[0]
          })
        }
      }
      this.getFirstIndexFocus()

      this.showAction = true
      for (const param of this.currentAction.paramFields) {
        if (param.type === 'list' && ['tags', 'hosttags'].includes(param.name)) {
          param.type = 'string'
        }
        if (param.type === 'uuid' || param.type === 'list' || param.name === 'account' || (this.currentAction.mapping && param.name in this.currentAction.mapping)) {
          this.listUuidOpts(param)
        }
      }
      this.actionLoading = false
      if (action.dataView && ['copy', 'edit', 'share-alt'].includes(action.icon)) {
        this.fillEditFormFieldValues()
      }
    },
    getFirstIndexFocus () {
      this.firstIndex = 0
      for (let fieldIndex = 0; fieldIndex < this.currentAction.paramFields.length; fieldIndex++) {
        const field = this.currentAction.paramFields[fieldIndex]
        if (!(this.currentAction.mapping && field.name in this.currentAction.mapping && this.currentAction.mapping[field.name].value)) {
          this.firstIndex = fieldIndex
          break
        }
      }
    },
    listUuidOpts (param) {
      if (this.currentAction.mapping && param.name in this.currentAction.mapping && !this.currentAction.mapping[param.name].api) {
        return
      }
      var paramName = param.name
      var extractedParamName = paramName.replace('ids', '').replace('id', '').toLowerCase()
      var params = { listall: true }
      const possibleName = 'list' + extractedParamName + 's'
      var possibleApi
      if (this.currentAction.mapping && param.name in this.currentAction.mapping && this.currentAction.mapping[param.name].api) {
        possibleApi = this.currentAction.mapping[param.name].api
        if (this.currentAction.mapping[param.name].params) {
          const customParams = this.currentAction.mapping[param.name].params(this.resource)
          if (customParams) {
            params = { ...params, ...customParams }
          }
        }
      } else if (paramName === 'id') {
        possibleApi = this.apiName
      } else {
        for (const api in store.getters.apis) {
          if (api.toLowerCase().startsWith(possibleName)) {
            possibleApi = api
            break
          }
        }
      }
      if (!possibleApi) {
        return
      }
      param.loading = true
      param.opts = []
      if (possibleApi === 'listTemplates') {
        params.templatefilter = 'executable'
      } else if (possibleApi === 'listIsos') {
        params.isofilter = 'executable'
      } else if (possibleApi === 'listHosts') {
        params.type = 'routing'
      }
      api(possibleApi, params).then(json => {
        param.loading = false
        for (const obj in json) {
          if (obj.includes('response')) {
            for (const res in json[obj]) {
              if (res === 'count') {
                continue
              }
              param.opts = json[obj][res]
              if (this.currentAction.mapping && this.currentAction.mapping[param.name] && this.currentAction.mapping[param.name].filter) {
                const filter = this.currentAction.mapping[param.name].filter
                param.opts = json[obj][res].filter(filter)
              }
              if (['listTemplates', 'listIsos'].includes(possibleApi)) {
                param.opts = [...new Map(param.opts.map(x => [x.id, x])).values()]
              }
              break
            }
            break
          }
        }
        this.$forceUpdate()
      }).catch(function (error) {
        console.log(error)
        param.loading = false
      }).then(function () {
      })
    },
    pollActionCompletion (jobId, action, resourceName, resource, showLoading = true) {
      this.$pollJob({
        jobId,
        name: resourceName,
        successMethod: result => {
          this.fetchData()
          if (this.selectedItems.length > 0) {
            this.updateResourceState(resource, 'success')
          }
          if (action.response) {
            const description = action.response(result.jobresult)
            if (description) {
              this.$notification.info({
                message: this.$t(action.label),
                description: (<span domPropsInnerHTML={description}></span>),
                duration: 0
              })
            }
          }
        },
        errorMethod: () => {
          this.fetchData()
          if (this.selectedItems.length > 0) {
            this.updateResourceState(resource, 'failure')
          }
        },
        loadingMessage: `${this.$t(action.label)} - ${resourceName}`,
        showLoading: showLoading,
        catchMessage: this.$t('error.fetching.async.job.result'),
        action,
        bulkAction: `${this.selectedItems.length > 0}`
      })
    },
    fillEditFormFieldValues () {
      const form = this.form
      this.currentAction.paramFields.map(field => {
        let fieldValue = null
        let fieldName = null
        if (field.type === 'list' || field.name === 'account') {
          fieldName = field.name.replace('ids', 'name').replace('id', 'name')
        } else {
          fieldName = field.name
        }
        fieldValue = this.resource[fieldName] ? this.resource[fieldName] : null
        if (fieldValue) {
          form.getFieldDecorator(field.name, { initialValue: fieldValue })
          this.formModel[field.name] = fieldValue
        }
      })
    },
    getSelectedItems () {
      const that = this
      this.selectedItems = (this.items.filter(function (item) {
        return that.selectedRowKeys.indexOf(item.id) !== -1
      }))
      this.selectedItems = this.selectedItems.map(v => ({ ...v, status: 'inprogress' }))
    },
    handleCancel () {
      this.showGroupActionModal = false
      this.showBulkActionCompletedModal = false
      this.jobCompletedNotificationCancel()
    },
    jobCompletedNotificationCancel () {
      this.showBulkActionCompletedModal = false
      this.selectedItems = []
      this.selectedColumns = []
      this.selectedRowKeys = []
      // this.parentFetchData()
    },
    updateJobsState () {
      if (this.selectedItems) {
        this.jobsState.inprogress = this.selectedItems.filter(item => item.status === 'inprogress')
        this.jobsState.success = this.selectedItems.filter(item => item.status === 'success')
        this.jobsState.failure = this.selectedItems.filter(item => item.status === 'failure')
      }
    },
    handleSubmit (e) {
      if (!this.dataView && this.currentAction.groupAction && this.selectedRowKeys.length > 0) {
        if (this.selectedRowKeys.length > 0) {
          this.selectedColumns = this.columns
          this.selectedItems = this.selectedItems.map(v => ({ ...v, status: 'inprogress' }))
          this.selectedColumns.splice(0, 0, {
            dataIndex: 'status',
            title: this.$t('label.status'),
            scopedSlots: { customRender: 'status' }
          })
          this.showGroupActionModal = true
        }
        this.form.validateFields((err, values) => {
          if (!err) {
            this.actionLoading = true
            const itemsNameMap = {}
            this.items.map(x => {
              itemsNameMap[x.id] = x.name || x.displaytext || x.id
            })
<<<<<<< HEAD
            console.log(this.items)
=======
>>>>>>> e9aadc8c
            const paramsList = this.currentAction.groupMap(this.selectedRowKeys, values, this.items)
            for (const params of paramsList) {
              var resourceName = itemsNameMap[params.id]
              // Using a method for this since it's an async call and don't want wrong prarms to be passed
              this.callGroupApi(params, resourceName)
            }
            this.$message.info({
              content: this.$t(this.currentAction.label),
              key: this.currentAction.label,
              duration: 3
            })
            setTimeout(() => {
              this.actionLoading = false
              this.closeAction()
              this.fetchData()
            }, 500)
          }
        })
      } else {
        this.execSubmit(e)
      }
    },
    callGroupApi (params, resourceName) {
      const action = this.currentAction
      api(action.api, params).then(json => {
        this.handleResponse(json, resourceName, this.getDataIdentifier(params), action, false)
      }).catch(error => {
        if ([401].includes(error.response.status)) {
          return
        }
        if (this.selectedItems.length !== 0) {
          this.$notifyError(error)
        }
      })
    },
    bulkDeleteRulesConfirmation () {
      this.showConfirmationAction = true
      this.selectedColumns = this.columns.filter(column => {
        return !this.filterColumns.includes(column.title)
      })
      this.selectedItems = this.selectedItems.map(v => ({ ...v, status: 'inprogress' }))
    },
    updateResourceState (resource, state) {
      var tempResource = []
      if (this.selectedItems && resource) {
        if (resource.includes(',')) {
          resource = resource.split(',')
          tempResource = resource
        } else {
          tempResource.push(resource)
        }
        for (var r = 0; r < tempResource.length; r++) {
          const objIndex = this.selectedItems.findIndex(obj => obj.id === tempResource[r])
          this.selectedItems[objIndex].status = state
        }
      }
    },
    getDataIdentifier (params) {
      var dataIdentifier = ''
      if (this.selectedItems.length > 0) {
        dataIdentifier = params.id || params.username || params.name || params.vmsnapshotid || params.ids
      }
      return dataIdentifier
    },
    handleResponse (response, resourceName, resource, action, showLoading = true) {
      for (const obj in response) {
        if (obj.includes('response')) {
          if (response[obj].jobid) {
            const jobid = response[obj].jobid
            this.$store.dispatch('AddAsyncJob', { title: this.$t(action.label), jobid: jobid, description: resourceName, status: 'progress', bulkAction: this.selectedItems.length > 0 })
            this.pollActionCompletion(jobid, action, resourceName, resource, showLoading)
            return true
          } else {
            if (this.selectedItems.length > 0) {
              this.updateResourceState(resource, 'success')
              if (resource) {
                this.selectedItems.filter(item => item === resource)
              }
            }
            var message = action.successMessage ? this.$t(action.successMessage) : this.$t(action.label) +
              (resourceName ? ' - ' + resourceName : '')
            var duration = 2
            if (action.additionalMessage) {
              message = message + ' - ' + this.$t(action.successMessage)
              duration = 5
            }
            this.$message.success({
              content: message,
              key: action.label + resourceName,
              duration: duration
            })
          }
          break
        }
      }
      if (['addLdapConfiguration', 'deleteLdapConfiguration'].includes(action.api)) {
        this.$store.dispatch('UpdateConfiguration')
      }
      return false
    },
    execSubmit (e) {
      e.preventDefault()
      this.form.validateFields((err, values) => {
        if (err) {
          return
        }
        const params = {}
        const action = this.currentAction
        if ('id' in this.resource && action.params.map(i => { return i.name }).includes('id')) {
          params.id = this.resource.id
        }
        for (const key in values) {
          const input = values[key]
          for (const param of action.params) {
            if (param.name !== key) {
              continue
            }
            if (!input === undefined || input === null ||
              (input === '' && !['updateStoragePool', 'updateHost', 'updatePhysicalNetwork', 'updateDiskOffering', 'updateNetworkOffering'].includes(action.api))) {
              if (param.type === 'boolean') {
                params[key] = false
              }
              break
            }
            if (!input && input !== 0 && !['tags'].includes(key)) {
              continue
            }
            if (action.mapping && key in action.mapping && action.mapping[key].options) {
              params[key] = action.mapping[key].options[input]
            } else if (param.type === 'list') {
              params[key] = input.map(e => { return param.opts[e].id }).reduce((str, name) => { return str + ',' + name })
            } else if (param.name === 'account' || param.name === 'keypair') {
              if (['addAccountToProject', 'createAccount'].includes(action.api)) {
                params[key] = input
              } else {
                params[key] = param.opts[input].name
              }
            } else {
              params[key] = input
            }
            break
          }
        }

        for (const key in action.defaultArgs) {
          if (!params[key]) {
            params[key] = action.defaultArgs[key]
          }
        }

        if (!this.projectView || !['uploadSslCert'].includes(action.api)) {
          if (action.mapping) {
            for (const key in action.mapping) {
              if (!action.mapping[key].value) {
                continue
              }
              params[key] = action.mapping[key].value(this.resource, params)
            }
          }
        }

        const resourceName = params.displayname || params.displaytext || params.name || params.hostname || params.username ||
          params.ipaddress || params.virtualmachinename || this.resource.name || this.resource.ipaddress || this.resource.id

        var hasJobId = false
        this.actionLoading = true
        let args = null
        if (action.post) {
          args = [action.api, {}, 'POST', params]
        } else {
          args = [action.api, params]
        }
        api(...args).then(json => {
          hasJobId = this.handleResponse(json, resourceName, this.getDataIdentifier(params), action)
          if ((action.icon === 'delete' || ['archiveEvents', 'archiveAlerts', 'unmanageVirtualMachine'].includes(action.api)) && this.dataView) {
            this.$router.go(-1)
          } else {
            if (!hasJobId) {
              this.fetchData()
            }
          }
          this.closeAction()
        }).catch(error => {
          if ([401].includes(error.response.status)) {
            return
          }

          console.log(error)
          this.$notifyError(error)
        }).finally(f => {
          this.actionLoading = false
        })
      })
    },
    changeFilter (filter) {
      const query = Object.assign({}, this.$route.query)
      delete query.templatefilter
      delete query.isofilter
      delete query.account
      delete query.domainid
      delete query.state
      if (this.$route.name === 'template') {
        query.templatefilter = filter
      } else if (this.$route.name === 'iso') {
        query.isofilter = filter
      } else if (this.$route.name === 'guestnetwork') {
        if (filter === 'all') {
          delete query.type
        } else {
          query.type = filter
        }
      } else if (this.$route.name === 'vm') {
        if (filter === 'self') {
          query.account = this.$store.getters.userInfo.account
          query.domainid = this.$store.getters.userInfo.domainid
        } else if (['running', 'stopped'].includes(filter)) {
          query.state = filter
        }
      }
      query.filter = filter
      query.page = 1
      query.pagesize = this.pageSize
      this.$router.push({ query })
    },
    onSearch (opts) {
      const query = Object.assign({}, this.$route.query)
      for (const key in this.searchParams) {
        delete query[key]
      }
      delete query.name
      delete query.templatetype
      delete query.keyword
      delete query.q
      this.searchParams = {}
      if (opts && Object.keys(opts).length > 0) {
        this.searchParams = opts
        if ('searchQuery' in opts) {
          const value = opts.searchQuery
          if (value && value.length > 0) {
            if (this.$route.name === 'role') {
              query.name = value
            } else if (this.$route.name === 'quotaemailtemplate') {
              query.templatetype = value
            } else if (this.$route.name === 'globalsetting') {
              query.name = value
            } else {
              query.keyword = value
            }
            query.q = value
          }
          this.searchParams = {}
        } else {
          Object.assign(query, opts)
        }
      }
      query.page = 1
      query.pagesize = this.pageSize
      if (JSON.stringify(query) === JSON.stringify(this.$route.query)) {
        this.fetchData(query)
        return
      }
      this.$router.push({ query })
    },
    changePage (page, pageSize) {
      const query = Object.assign({}, this.$route.query)
      query.page = page
      query.pagesize = pageSize
      this.$router.push({ query })
    },
    changePageSize (currentPage, pageSize) {
      const query = Object.assign({}, this.$route.query)
      query.page = currentPage
      query.pagesize = pageSize
      this.$router.push({ query })
    },
    changeResource (resource) {
      this.resource = resource
    },
    start () {
      this.loading = true
      this.fetchData()
      setTimeout(() => {
        this.loading = false
        this.selectedRowKeys = []
      }, 1000)
    },
    toggleLoading () {
      this.loading = !this.loading
    },
    startLoading () {
      this.loading = true
    },
    finishLoading () {
      this.loading = false
    },
    handleConfirmBlur (e, name) {
      if (name !== 'confirmpassword') {
        return
      }
      const value = e.target.value
      this.confirmDirty = this.confirmDirty || !!value
    },
    validateTwoPassword (rule, value, callback) {
      if (!value || value.length === 0) {
        callback()
      } else if (rule.field === 'confirmpassword') {
        const form = this.form
        const messageConfirm = this.$t('message.validate.equalto')
        const passwordVal = form.getFieldValue('password')
        if (passwordVal && passwordVal !== value) {
          callback(messageConfirm)
        } else {
          callback()
        }
      } else if (rule.field === 'password') {
        const form = this.form
        const confirmPasswordVal = form.getFieldValue('confirmpassword')
        if (!confirmPasswordVal || confirmPasswordVal.length === 0) {
          callback()
        } else if (value && this.confirmDirty) {
          form.validateFields(['confirmpassword'], { force: true })
          callback()
        } else {
          callback()
        }
      } else {
        callback()
      }
    }
  }
}
</script>

<style scoped>

.breadcrumb-card {
  margin-left: -24px;
  margin-right: -24px;
  margin-top: -16px;
  margin-bottom: 12px;
}

.row-element {
  margin-top: 10px;
  margin-bottom: 10px;
}

.ant-breadcrumb {
  vertical-align: text-bottom;
}
</style><|MERGE_RESOLUTION|>--- conflicted
+++ resolved
@@ -1039,10 +1039,6 @@
             this.items.map(x => {
               itemsNameMap[x.id] = x.name || x.displaytext || x.id
             })
-<<<<<<< HEAD
-            console.log(this.items)
-=======
->>>>>>> e9aadc8c
             const paramsList = this.currentAction.groupMap(this.selectedRowKeys, values, this.items)
             for (const params of paramsList) {
               var resourceName = itemsNameMap[params.id]
