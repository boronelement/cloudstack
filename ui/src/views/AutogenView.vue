--- conflicted
+++ resolved
@@ -1029,11 +1029,7 @@
         api(...args).then(json => {
           this.handleResponse(json, resourceName, action).then(jobId => {
             hasJobId = jobId
-<<<<<<< HEAD
-            if ((['delete-outlined', 'DeleteOutlined'].includes(action.icon) || ['archiveEvents', 'archiveAlerts', 'unmanageVirtualMachine'].includes(action.api)) && this.dataView) {
-=======
             if (this.shouldNavigateBack(action)) {
->>>>>>> 41f6f0e5
               this.$router.go(-1)
             } else {
               if (!hasJobId) {
@@ -1119,11 +1115,7 @@
         }
       }
       query.page = '1'
-<<<<<<< HEAD
-      query.pagesize = this.pageSize.toString()
-=======
       query.pagesize = String(this.pageSize)
->>>>>>> 41f6f0e5
       if (JSON.stringify(query) === JSON.stringify(this.$route.query)) {
         this.fetchData(query)
         return
