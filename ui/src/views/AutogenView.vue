--- conflicted
+++ resolved
@@ -1082,11 +1082,8 @@
       this.message = {}
     },
     handleSubmit (e) {
-<<<<<<< HEAD
       if (this.actionLoading) return
-=======
       this.promises = []
->>>>>>> 1f743e91
       if (!this.dataView && this.currentAction.groupAction && this.selectedRowKeys.length > 0) {
         if (this.selectedRowKeys.length > 0) {
           this.selectedColumns = this.chosenColumns
