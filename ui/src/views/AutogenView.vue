// Licensed to the Apache Software Foundation (ASF) under one
// or more contributor license agreements.  See the NOTICE file
// distributed with this work for additional information
// regarding copyright ownership.  The ASF licenses this file
// to you under the Apache License, Version 2.0 (the
// "License"); you may not use this file except in compliance
// with the License.  You may obtain a copy of the License at
//
//   http://www.apache.org/licenses/LICENSE-2.0
//
// Unless required by applicable law or agreed to in writing,
// software distributed under the License is distributed on an
// "AS IS" BASIS, WITHOUT WARRANTIES OR CONDITIONS OF ANY
// KIND, either express or implied.  See the License for the
// specific language governing permissions and limitations
// under the License.

<template>
  <div>
    <a-card class="breadcrumb-card">
      <a-row>
        <a-col :span="device === 'mobile' ? 24 : 12" style="padding-left: 12px">
          <breadcrumb :resource="resource">
            <span slot="end">
              <a-button
                :loading="loading"
                style="margin-bottom: 5px"
                shape="round"
                size="small"
                icon="reload"
                @click="fetchData({ irefresh: true })">
                {{ $t('label.refresh') }}
              </a-button>
              <a-switch
                v-if="!dataView && ['vm', 'volume', 'zone', 'cluster', 'host', 'storagepool'].includes($route.name)"
                style="margin-left: 8px"
                :checked-children="$t('label.metrics')"
                :un-checked-children="$t('label.metrics')"
                :checked="$store.getters.metrics"
                @change="(checked, event) => { $store.dispatch('SetMetrics', checked) }"/>
              <a-tooltip placement="right">
                <template slot="title">
                  {{ $t('label.filterby') }}
                </template>
                <a-select
                  v-if="!dataView && filters && filters.length > 0"
                  :placeholder="$t('label.filterby')"
                  :value="$route.query.filter || (projectView && $route.name === 'vm' ||
                    ['Admin', 'DomainAdmin'].includes($store.getters.userInfo.roletype) && ['vm', 'iso', 'template'].includes($route.name)
                    ? 'all' : ['guestnetwork'].includes($route.name) ? 'all' : 'self')"
                  style="min-width: 100px; margin-left: 10px"
                  @change="changeFilter">
                  <a-icon slot="suffixIcon" type="filter" />
                  <a-select-option v-if="['Admin', 'DomainAdmin'].includes($store.getters.userInfo.roletype) && ['vm', 'iso', 'template'].includes($route.name)" key="all">
                    {{ $t('label.all') }}
                  </a-select-option>
                  <a-select-option v-for="filter in filters" :key="filter">
                    {{ $t('label.' + filter) }}
                  </a-select-option>
                </a-select>
              </a-tooltip>
            </span>
          </breadcrumb>
        </a-col>
        <a-col
          :span="device === 'mobile' ? 24 : 12"
          :style="device === 'mobile' ? { float: 'right', 'margin-top': '12px', 'margin-bottom': '-6px', display: 'table' } : { float: 'right', display: 'table', 'margin-bottom': '-6px' }" >
          <slot name="action" v-if="dataView && $route.path.startsWith('/publicip')"></slot>
          <action-button
            v-else
            :style="dataView ? { float: device === 'mobile' ? 'left' : 'right' } : { 'margin-right': '10px', display: getStyle(), padding: '5px' }"
            :loading="loading"
            :actions="actions"
            :selectedRowKeys="selectedRowKeys"
            :dataView="dataView"
            :resource="resource"
            @exec-action="(action) => execAction(action, action.groupAction && !dataView)"/>
          <search-view
            v-if="!dataView"
            :searchFilters="searchFilters"
            :searchParams="searchParams"
            :apiName="apiName"/>
        </a-col>
      </a-row>
    </a-card>

    <div v-show="showAction">
      <keep-alive v-if="currentAction.component && (!currentAction.groupAction || this.selectedRowKeys.length === 0)">
        <a-modal
          :visible="showAction"
          :closable="true"
          :maskClosable="false"
          :cancelText="$t('label.cancel')"
          style="top: 20px;"
          @cancel="closeAction"
          :confirmLoading="actionLoading"
          :footer="null"
          centered
          width="auto"
        >
          <span slot="title">
            {{ $t(currentAction.label) }}
            <a
              v-if="currentAction.docHelp || $route.meta.docHelp"
              style="margin-left: 5px"
              :href="$config.docBase + '/' + (currentAction.docHelp || $route.meta.docHelp)"
              target="_blank">
              <a-icon type="question-circle-o"></a-icon>
            </a>
          </span>
          <component
            :is="currentAction.component"
            :resource="resource"
            :loading="loading"
            :action="{currentAction}"
            v-bind="{currentAction}"
            @refresh-data="fetchData"
            @poll-action="pollActionCompletion"
            @close-action="closeAction"/>
        </a-modal>
      </keep-alive>
      <a-modal
        v-else
        :visible="showAction"
        :closable="true"
        :maskClosable="false"
        :footer="null"
        style="top: 20px;"
<<<<<<< HEAD
=======
        :width="modalWidth"
        @ok="handleSubmit"
        @cancel="closeAction"
        :ok-button-props="getOkProps()"
        :cancel-button-props="getCancelProps()"
>>>>>>> f7fdc8a9
        :confirmLoading="actionLoading"
        @cancel="closeAction"
        v-ctrl-enter="handleSubmit"
        centered
      >
        <span slot="title">
          {{ $t(currentAction.label) }}
          <a
            v-if="currentAction.docHelp || $route.meta.docHelp"
            style="margin-left: 5px"
            :href="$config.docBase + '/' + (currentAction.docHelp || $route.meta.docHelp)"
            target="_blank">
            <a-icon type="question-circle-o"></a-icon>
          </a>
        </span>
        <a-spin :spinning="actionLoading">
          <span v-if="currentAction.message">
            <div v-if="selectedRowKeys.length > 0">
              <a-alert
                v-if="['delete', 'poweroff'].includes(currentAction.icon)"
                type="error">
                <a-icon slot="message" type="exclamation-circle" style="color: red; fontSize: 30px; display: inline-flex" />
                <span style="padding-left: 5px" slot="message" v-html="`<b>${selectedRowKeys.length} ` + $t('label.items.selected') + `. </b>`" />
                <span slot="message" v-html="$t(currentAction.message)" />
              </a-alert>
              <a-alert v-else type="warning">
                <span v-if="selectedRowKeys.length > 0" slot="message" v-html="`<b>${selectedRowKeys.length} ` + $t('label.items.selected') + `. </b>`" />
                <span slot="message" v-html="$t(currentAction.message)" />
              </a-alert>
            </div>
            <div v-else>
              <a-alert type="warning">
                <span slot="message" v-html="$t(currentAction.message)" />
              </a-alert>
            </div>
            <div v-if="selectedRowKeys.length > 0">
              <a-divider />
              <a-table
                v-if="selectedRowKeys.length > 0"
                size="middle"
                :columns="chosenColumns"
                :dataSource="selectedItems"
                :rowKey="(record, idx) => record.id || record.name || record.usageType || idx + '-' + Math.random()"
                :pagination="true"
                style="overflow-y: auto"
              >
              </a-table>
            </div>
            <br v-if="currentAction.paramFields.length > 0"/>
          </span>
          <a-form
            :form="form"
            @submit="handleSubmit"
            layout="vertical" >
            <a-form-item
              v-for="(field, fieldIndex) in currentAction.paramFields"
              :key="fieldIndex"
              :v-bind="field.name"
              v-if="!(currentAction.mapping && field.name in currentAction.mapping && currentAction.mapping[field.name].value)"
            >
              <tooltip-label slot="label" :title="$t('label.' + field.name)" :tooltip="field.description"/>

              <span v-if="field.type==='boolean'">
                <a-switch
                  v-decorator="[field.name, {
                    rules: [{ required: field.required, message: `${$t('message.error.required.input')}` }]
                  }]"
                  v-model="formModel[field.name]"
                  :placeholder="field.description"
                  :autoFocus="fieldIndex === firstIndex"
                />
              </span>
              <span v-else-if="currentAction.mapping && field.name in currentAction.mapping && currentAction.mapping[field.name].options">
                <a-select
                  :loading="field.loading"
                  v-decorator="[field.name, {
                    rules: [{ required: field.required, message: `${$t('message.error.select')}` }]
                  }]"
                  :placeholder="field.description"
                  :autoFocus="fieldIndex === firstIndex"
                >
                  <a-select-option key="" >{{ }}</a-select-option>
                  <a-select-option v-for="(opt, optIndex) in currentAction.mapping[field.name].options" :key="optIndex">
                    {{ opt }}
                  </a-select-option>
                </a-select>
              </span>
              <span
                v-else-if="field.name==='keypair' ||
                  (field.name==='account' && !['addAccountToProject', 'createAccount'].includes(currentAction.api))">
                <a-select
                  showSearch
                  optionFilterProp="children"
                  v-decorator="[field.name, {
                    rules: [{ required: field.required, message: `${$t('message.error.select')}` }]
                  }]"
                  :loading="field.loading"
                  :placeholder="field.description"
                  :filterOption="(input, option) => {
                    return option.componentOptions.children[0].text.toLowerCase().indexOf(input.toLowerCase()) >= 0
                  }"
                  :autoFocus="fieldIndex === firstIndex"
                >
                  <a-select-option key="">{{ }}</a-select-option>
                  <a-select-option v-for="(opt, optIndex) in field.opts" :key="optIndex">
                    {{ opt.name || opt.description || opt.traffictype || opt.publicip }}
                  </a-select-option>
                </a-select>
              </span>
              <span
                v-else-if="field.type==='uuid'">
                <a-select
                  showSearch
                  optionFilterProp="children"
                  v-decorator="[field.name, {
                    rules: [{ required: field.required, message: `${$t('message.error.select')}` }]
                  }]"
                  :loading="field.loading"
                  :placeholder="field.description"
                  :filterOption="(input, option) => {
                    return option.componentOptions.children[0].text.toLowerCase().indexOf(input.toLowerCase()) >= 0
                  }"
                  :autoFocus="fieldIndex === firstIndex"
                >
                  <a-select-option key="">{{ }}</a-select-option>
                  <a-select-option v-for="opt in field.opts" :key="opt.id">
                    {{ opt.name || opt.description || opt.traffictype || opt.publicip }}
                  </a-select-option>
                </a-select>
              </span>
              <span v-else-if="field.type==='list'">
                <a-select
                  :loading="field.loading"
                  mode="multiple"
                  v-decorator="[field.name, {
                    rules: [{ required: field.required, message: `${$t('message.error.select')}` }]
                  }]"
                  :placeholder="field.description"
                  :autoFocus="fieldIndex === firstIndex"
                >
                  <a-select-option v-for="(opt, optIndex) in field.opts" :key="optIndex">
                    {{ opt.name && opt.type ? opt.name + ' (' + opt.type + ')' : opt.name || opt.description }}
                  </a-select-option>
                </a-select>
              </span>
              <span v-else-if="field.type==='long'">
                <a-input-number
                  :autoFocus="fieldIndex === firstIndex"
                  style="width: 100%;"
                  v-decorator="[field.name, {
                    rules: [{ required: field.required, message: `${$t('message.validate.number')}` }]
                  }]"
                  :placeholder="field.description"
                />
              </span>
              <span v-else-if="field.name==='password' || field.name==='currentpassword' || field.name==='confirmpassword'">
                <a-input-password
                  v-decorator="[field.name, {
                    rules: [
                      {
                        required: field.required,
                        message: `${$t('message.error.required.input')}`
                      },
                      {
                        validator: validateTwoPassword
                      }
                    ]
                  }]"
                  :placeholder="field.description"
                  @blur="($event) => handleConfirmBlur($event, field.name)"
                  :autoFocus="fieldIndex === firstIndex"
                />
              </span>
              <span v-else-if="field.name==='certificate' || field.name==='privatekey' || field.name==='certchain'">
                <a-textarea
                  rows="2"
                  v-decorator="[field.name, {
                    rules: [{ required: field.required, message: `${$t('message.error.required.input')}` }]
                  }]"
                  :placeholder="field.description"
                  :autoFocus="fieldIndex === firstIndex"
                />
              </span>
              <span v-else>
                <a-input
                  :autoFocus="fieldIndex === firstIndex"
                  v-decorator="[field.name, {
                    rules: [{ required: field.required, message: `${$t('message.error.required.input')}` }]
                  }]"
                  :placeholder="field.description" />
              </span>
            </a-form-item>

            <div :span="24" class="action-button">
              <a-button @click="closeAction">{{ $t('label.cancel') }}</a-button>
              <a-button type="primary" @click="handleSubmit" ref="submit">{{ $t('label.ok') }}</a-button>
            </div>
          </a-form>
        </a-spin>
        <br />
      </a-modal>
    </div>

    <div v-if="dataView">
      <slot name="resource" v-if="$route.path.startsWith('/quotasummary') || $route.path.startsWith('/publicip')"></slot>
      <resource-view
        v-else
        :resource="resource"
        :loading="loading"
        :tabs="$route.meta.tabs" />
    </div>
    <div class="row-element" v-else>
      <list-view
        :loading="loading"
        :columns="columns"
        :items="items"
        :actions="actions"
        ref="listview"
        @selection-change="onRowSelectionChange"
        @refresh="this.fetchData" />
      <a-pagination
        class="row-element"
        size="small"
        :current="page"
        :pageSize="pageSize"
        :total="itemCount"
        :showTotal="total => `${$t('label.showing')} ${Math.min(total, 1+((page-1)*pageSize))}-${Math.min(page*pageSize, total)} ${$t('label.of')} ${total} ${$t('label.items')}`"
        :pageSizeOptions="device === 'desktop' ? ['20', '50', '100', '200'] : ['10', '20', '50', '100', '200']"
        @change="changePage"
        @showSizeChange="changePageSize"
        showSizeChanger
        showQuickJumper>
        <template slot="buildOptionText" slot-scope="props">
          <span>{{ props.value }} / {{ $t('label.page') }}</span>
        </template>
      </a-pagination>
    </div>
    <bulk-action-progress
      :showGroupActionModal="showGroupActionModal"
      :selectedItems="selectedItems"
      :selectedColumns="selectedColumns"
      :message="modalInfo"
      @handle-cancel="handleCancel" />
  </div>
</template>

<script>
import { api } from '@/api'
import { mixinDevice } from '@/utils/mixin.js'
import { genericCompare } from '@/utils/sort.js'
import store from '@/store'
import eventBus from '@/config/eventBus'

import Breadcrumb from '@/components/widgets/Breadcrumb'
import ChartCard from '@/components/widgets/ChartCard'
import Status from '@/components/widgets/Status'
import ListView from '@/components/view/ListView'
import ResourceView from '@/components/view/ResourceView'
import ActionButton from '@/components/view/ActionButton'
import SearchView from '@/components/view/SearchView'
import BulkActionProgress from '@/components/view/BulkActionProgress'
import TooltipLabel from '@/components/widgets/TooltipLabel'

export default {
  name: 'Resource',
  components: {
    Breadcrumb,
    ChartCard,
    ResourceView,
    ListView,
    Status,
    ActionButton,
    SearchView,
    BulkActionProgress,
    TooltipLabel
  },
  mixins: [mixinDevice],
  provide: function () {
    return {
      parentFetchData: this.fetchData,
      parentToggleLoading: this.toggleLoading,
      parentStartLoading: this.startLoading,
      parentFinishLoading: this.finishLoading,
      parentSearch: this.onSearch,
      parentChangeFilter: this.changeFilter,
      parentChangeResource: this.changeResource,
      parentPollActionCompletion: this.pollActionCompletion,
      parentEditTariffAction: () => {}
    }
  },
  data () {
    return {
      apiName: '',
      loading: false,
      actionLoading: false,
      columns: [],
      selectedColumns: [],
      chosenColumns: [],
      showGroupActionModal: false,
      selectedItems: [],
      items: [],
      modalInfo: {},
      itemCount: 0,
      page: 1,
      pageSize: 10,
      resource: {},
      selectedRowKeys: [],
      currentAction: {},
      showAction: false,
      dataView: false,
      projectView: false,
      selectedFilter: '',
      filters: [],
      searchFilters: [],
      searchParams: {},
      actions: [],
      formModel: {},
      confirmDirty: false,
      firstIndex: 0,
      modalWidth: '30vw'
    }
  },
  beforeCreate () {
    this.form = this.$form.createForm(this)
  },
  created () {
    eventBus.$on('vm-refresh-data', () => {
      if (this.$route.path === '/vm' || this.$route.path.includes('/vm/')) {
        this.fetchData()
      }
    })
    eventBus.$on('async-job-complete', (action) => {
      if (this.$route.path.includes('/vm/')) {
        if (action && 'api' in action && ['destroyVirtualMachine'].includes(action.api)) {
          return
        }
      }

      if ((this.$route.path.includes('/publicip/') && ['firewall', 'portforwarding', 'loadbalancing'].includes(this.$route.query.tab)) ||
        (this.$route.path.includes('/guestnetwork/') && (this.$route.query.tab === 'egress.rules' || this.$route.query.tab === 'public.ip.addresses'))) {
        return
      }

      if (this.$route.path.includes('/template/') || this.$route.path.includes('/iso/')) {
        return
      }
      this.fetchData()
    })
    eventBus.$on('exec-action', (action, isGroupAction) => {
      this.execAction(action, isGroupAction)
    })
    eventBus.$on('update-bulk-job-status', (items, action) => {
      for (const item of items) {
        this.$store.getters.asyncJobIds.map(function (j) {
          if (j.jobid === item.jobid) {
            j.bulkAction = action
          }
        })
      }
    })
    eventBus.$on('update-job-details', (jobId, resourceId) => {
      const fullPath = this.$route.fullPath
      const path = this.$route.path
      var jobs = this.$store.getters.asyncJobIds.map(job => {
        if (job.jobid === jobId) {
          if (resourceId && !path.includes(resourceId)) {
            job.path = path + '/' + resourceId
          } else {
            job.path = fullPath
          }
        }
        return job
      })

      this.$store.commit('SET_ASYNC_JOB_IDS', jobs)
    })

    eventBus.$on('update-resource-state', (selectedItems, resource, state, jobid) => {
      if (selectedItems.length === 0) {
        return
      }
      var tempResource = []
      if (selectedItems && resource) {
        if (resource.includes(',')) {
          resource = resource.split(',')
          tempResource = resource
        } else {
          tempResource.push(resource)
        }
        for (var r = 0; r < tempResource.length; r++) {
          var objIndex = 0
          if (this.$route.path.includes('/template') || this.$route.path.includes('/iso')) {
            objIndex = selectedItems.findIndex(obj => (obj.zoneid === tempResource[r]))
          } else {
            objIndex = selectedItems.findIndex(obj => (obj.id === tempResource[r] || obj.username === tempResource[r]))
          }
          if (state && objIndex !== -1) {
            selectedItems[objIndex].status = state
          }
          if (jobid && objIndex !== -1) {
            selectedItems[objIndex].jobid = jobid
          }
        }
      }
    })

    if (this.device === 'desktop') {
      this.pageSize = 20
    }
    this.currentPath = this.$route.fullPath
    this.fetchData()
    if ('projectid' in this.$route.query) {
      this.switchProject(this.$route.query.projectid)
    }
  },
  beforeRouteUpdate (to, from, next) {
    this.currentPath = this.$route.fullPath
    next()
  },
  beforeRouteLeave (to, from, next) {
    this.currentPath = this.$route.fullPath
    next()
  },
  watch: {
    '$route' (to, from) {
      if (to.fullPath !== from.fullPath && !to.fullPath.includes('action/')) {
        if ('page' in to.query) {
          this.page = Number(to.query.page)
          this.pageSize = Number(to.query.pagesize)
        } else {
          this.page = 1
          this.pageSize = (this.device === 'desktop' ? 20 : 10)
        }
        this.itemCount = 0
        this.fetchData()
        if ('projectid' in to.query) {
          this.switchProject(to.query.projectid)
        }
      }
    },
    '$i18n.locale' (to, from) {
      if (to !== from) {
        this.fetchData()
      }
    },
    '$store.getters.metrics' (oldVal, newVal) {
      this.fetchData()
    }
  },
  computed: {
    hasSelected () {
      return this.selectedRowKeys.length > 0
    }
  },
  methods: {
    getStyle () {
      if (['snapshot', 'vmsnapshot', 'publicip'].includes(this.$route.name)) {
        return 'table-cell'
      }
      return 'inline-flex'
    },
    getOkProps () {
      if (this.selectedRowKeys.length > 0 && this.currentAction?.groupAction) {
        return { props: { type: 'default' } }
      } else {
        return { props: { type: 'primary' } }
      }
    },
    getCancelProps () {
      if (this.selectedRowKeys.length > 0 && this.currentAction?.groupAction) {
        return { props: { type: 'primary' } }
      } else {
        return { props: { type: 'default' } }
      }
    },
    switchProject (projectId) {
      if (!projectId || !projectId.length || projectId.length !== 36) {
        return
      }
      api('listProjects', { id: projectId, listall: true, details: 'min' }).then(json => {
        if (!json || !json.listprojectsresponse || !json.listprojectsresponse.project) return
        const project = json.listprojectsresponse.project[0]
        this.$store.dispatch('SetProject', project)
        this.$store.dispatch('ToggleTheme', project.id === undefined ? 'light' : 'dark')
        this.$message.success(`${this.$t('message.switch.to')} "${project.name}"`)
        const query = Object.assign({}, this.$route.query)
        delete query.projectid
        this.$router.replace({ query })
      })
    },
    fetchData (params = {}) {
      if (this.$route.name === 'deployVirtualMachine') {
        return
      }
      if (this.routeName !== this.$route.name) {
        this.routeName = this.$route.name
        this.items = []
      }
      if (!this.routeName) {
        this.routeName = this.$route.matched[this.$route.matched.length - 1].parent.name
      }
      this.apiName = ''
      this.actions = []
      this.columns = []
      this.columnKeys = []
      const refreshed = ('irefresh' in params)

      params.listall = true
      if (this.$route.meta.params) {
        Object.assign(params, this.$route.meta.params)
      }
      if (['Admin', 'DomainAdmin'].includes(this.$store.getters.userInfo.roletype) &&
        'templatefilter' in params && this.routeName === 'template') {
        params.templatefilter = 'all'
      }
      if (['Admin', 'DomainAdmin'].includes(this.$store.getters.userInfo.roletype) &&
        'isofilter' in params && this.routeName === 'iso') {
        params.isofilter = 'all'
      }
      if (Object.keys(this.$route.query).length > 0) {
        if ('page' in this.$route.query) {
          this.page = Number(this.$route.query.page)
        }
        if ('pagesize' in this.$route.query) {
          this.pagesize = Number(this.$route.query.pagesize)
        }
        Object.assign(params, this.$route.query)
      }
      delete params.q
      delete params.filter
      delete params.irefresh

      this.searchFilters = this.$route && this.$route.meta && this.$route.meta.searchFilters
      this.filters = this.$route && this.$route.meta && this.$route.meta.filters
      if (typeof this.filters === 'function') {
        this.filters = this.filters()
      }

      this.projectView = Boolean(store.getters.project && store.getters.project.id)

      if ((this.$route && this.$route.params && this.$route.params.id) || this.$route.query.dataView) {
        this.dataView = true
        if (!refreshed) {
          this.resource = {}
          this.$emit('change-resource', this.resource)
        }
      } else {
        this.dataView = false
      }

      if ('listview' in this.$refs && this.$refs.listview) {
        this.$refs.listview.resetSelection()
      }

      if (this.$route && this.$route.meta && this.$route.meta.permission) {
        this.apiName = this.$route.meta.permission[0]
        if (this.$route.meta.columns) {
          const columns = this.$route.meta.columns
          if (columns && typeof columns === 'function') {
            this.columnKeys = columns()
          } else {
            this.columnKeys = columns
          }
        }

        if (this.$route.meta.actions) {
          this.actions = this.$route.meta.actions
        }
      }

      if (this.apiName === '' || this.apiName === undefined) {
        return
      }

      if (!this.columnKeys || this.columnKeys.length === 0) {
        for (const field of store.getters.apis[this.apiName].response) {
          this.columnKeys.push(field.name)
        }
        this.columnKeys = [...new Set(this.columnKeys)]
        this.columnKeys.sort(function (a, b) {
          if (a === 'name' && b !== 'name') { return -1 }
          if (a < b) { return -1 }
          if (a > b) { return 1 }
          return 0
        })
      }

      const customRender = {}
      for (var columnKey of this.columnKeys) {
        let key = columnKey
        let title = columnKey
        if (typeof columnKey === 'object') {
          if ('customTitle' in columnKey && 'field' in columnKey) {
            key = columnKey.field
            title = columnKey.customTitle
            customRender[key] = columnKey[key]
          } else {
            key = Object.keys(columnKey)[0]
            title = Object.keys(columnKey)[0]
            customRender[key] = columnKey[key]
          }
        }
        this.columns.push({
          title: this.$t('label.' + String(title).toLowerCase()),
          dataIndex: key,
          scopedSlots: { customRender: key },
          sorter: function (a, b) { return genericCompare(a[this.dataIndex] || '', b[this.dataIndex] || '') }
        })
      }
      this.chosenColumns = this.columns.filter(column => {
        return ![this.$t('label.state'), this.$t('label.hostname'), this.$t('label.hostid'), this.$t('label.zonename'),
          this.$t('label.zone'), this.$t('label.zoneid'), this.$t('label.ip'), this.$t('label.ipaddress'), this.$t('label.privateip'),
          this.$t('label.linklocalip'), this.$t('label.size'), this.$t('label.sizegb'), this.$t('label.current'),
          this.$t('label.created'), this.$t('label.order')].includes(column.title)
      })

      if (['listTemplates', 'listIsos'].includes(this.apiName) && this.dataView) {
        delete params.showunique
      }

      this.loading = true
      if (this.$route.params && this.$route.params.id) {
        params.id = this.$route.params.id
        if (this.$route.path.startsWith('/ssh/')) {
          params.name = this.$route.params.id
        } else if (this.$route.path.startsWith('/vmsnapshot/')) {
          params.vmsnapshotid = this.$route.params.id
        } else if (this.$route.path.startsWith('/ldapsetting/')) {
          params.hostname = this.$route.params.id
        }
      }

      params.page = this.page
      params.pagesize = this.pageSize

      api(this.apiName, params).then(json => {
        var responseName
        var objectName
        for (const key in json) {
          if (key.includes('response')) {
            responseName = key
            break
          }
        }
        this.itemCount = 0
        for (const key in json[responseName]) {
          if (key === 'count') {
            this.itemCount = json[responseName].count
            continue
          }
          objectName = key
          break
        }
        this.items = json[responseName][objectName]
        if (!this.items || this.items.length === 0) {
          this.items = []
        }

        if (['listTemplates', 'listIsos'].includes(this.apiName) && this.items.length > 1) {
          this.items = [...new Map(this.items.map(x => [x.id, x])).values()]
        }

        if (this.apiName === 'listProjects' && this.items.length > 0) {
          this.columns.map(col => {
            if (col.title === 'Account') {
              col.title = this.$t('label.project.owner')
            }
          })
        }

        for (let idx = 0; idx < this.items.length; idx++) {
          this.items[idx].key = idx
          for (const key in customRender) {
            const func = customRender[key]
            if (func && typeof func === 'function') {
              this.items[idx][key] = func(this.items[idx])
            }
          }
          if (this.$route.path.startsWith('/ssh')) {
            this.items[idx].id = this.items[idx].name
          } else if (this.$route.path.startsWith('/ldapsetting')) {
            this.items[idx].id = this.items[idx].hostname
          }
        }
        if (this.items.length > 0) {
          this.resource = this.items[0]
          this.$emit('change-resource', this.resource)
        } else {
          if (this.dataView) {
            this.$router.push({ path: '/exception/404' })
          }
        }
      }).catch(error => {
        if ([401].includes(error.response.status)) {
          return
        }

        if (Object.keys(this.searchParams).length > 0) {
          this.itemCount = 0
          this.items = []
          this.$message.error({
            content: error.response.headers['x-description'],
            duration: 5
          })
          return
        }

        this.$notifyError(error)

        if ([405].includes(error.response.status)) {
          this.$router.push({ path: '/exception/403' })
        }

        if ([430, 431, 432].includes(error.response.status)) {
          this.$router.push({ path: '/exception/404' })
        }

        if ([530, 531, 532, 533, 534, 535, 536, 537].includes(error.response.status)) {
          this.$router.push({ path: '/exception/500' })
        }
      }).finally(f => {
        this.loading = false
        this.searchParams = params
      })
    },
    closeAction () {
      this.actionLoading = false
      this.showAction = false
      this.currentAction = {}
    },
    onRowSelectionChange (selection) {
      this.selectedRowKeys = selection
      if (selection?.length > 0) {
        this.modalWidth = '50vw'
        this.selectedItems = (this.items.filter(function (item) {
          return selection.indexOf(item.id) !== -1
        }))
      } else {
        this.modalWidth = '30vw'
      }
    },
    execAction (action, isGroupAction) {
      const self = this
      this.form = this.$form.createForm(this)
      this.formModel = {}
      if (action.component && action.api && !action.popup) {
        this.$router.push({ name: action.api })
        return
      }
      this.currentAction = action
      this.currentAction.params = store.getters.apis[this.currentAction.api].params
      this.resource = action.resource
      this.$emit('change-resource', this.resource)
      var paramFields = this.currentAction.params
      paramFields.sort(function (a, b) {
        if (a.name === 'name' && b.name !== 'name') { return -1 }
        if (a.name !== 'name' && b.name === 'name') { return -1 }
        if (a.name === 'id') { return -1 }
        if (a.name < b.name) { return -1 }
        if (a.name > b.name) { return 1 }
        return 0
      })
      this.currentAction.paramFields = []
      if ('message' in action) {
        var message = action.message
        if (typeof action.message === 'function') {
          message = action.message(action.resource)
        }
        action.message = message
      }
      if ('args' in action) {
        var args = action.args
        if (typeof action.args === 'function') {
          args = action.args(action.resource, this.$store.getters, isGroupAction)
        }
        if (args.length > 0) {
          this.currentAction.paramFields = args.map(function (arg) {
            if (arg === 'confirmpassword') {
              return {
                type: 'password',
                name: 'confirmpassword',
                required: true,
                description: self.$t('label.confirmpassword.description')
              }
            }
            return paramFields.filter(function (param) {
              return param.name.toLowerCase() === arg.toLowerCase()
            })[0]
          })
        }
      }
      this.getFirstIndexFocus()

      this.showAction = true
      for (const param of this.currentAction.paramFields) {
        if (param.type === 'list' && ['tags', 'hosttags'].includes(param.name)) {
          param.type = 'string'
        }
        if (param.type === 'uuid' || param.type === 'list' || param.name === 'account' || (this.currentAction.mapping && param.name in this.currentAction.mapping)) {
          this.listUuidOpts(param)
        }
      }
      this.actionLoading = false
      if (action.dataView && ['copy', 'edit', 'share-alt'].includes(action.icon)) {
        this.fillEditFormFieldValues()
      }
    },
    getFirstIndexFocus () {
      this.firstIndex = 0
      for (let fieldIndex = 0; fieldIndex < this.currentAction.paramFields.length; fieldIndex++) {
        const field = this.currentAction.paramFields[fieldIndex]
        if (!(this.currentAction.mapping && field.name in this.currentAction.mapping && this.currentAction.mapping[field.name].value)) {
          this.firstIndex = fieldIndex
          break
        }
      }
    },
    listUuidOpts (param) {
      if (this.currentAction.mapping && param.name in this.currentAction.mapping && !this.currentAction.mapping[param.name].api) {
        return
      }
      var paramName = param.name
      var extractedParamName = paramName.replace('ids', '').replace('id', '').toLowerCase()
      var params = { listall: true }
      const possibleName = 'list' + extractedParamName + 's'
      var possibleApi
      if (this.currentAction.mapping && param.name in this.currentAction.mapping && this.currentAction.mapping[param.name].api) {
        possibleApi = this.currentAction.mapping[param.name].api
        if (this.currentAction.mapping[param.name].params) {
          const customParams = this.currentAction.mapping[param.name].params(this.resource)
          if (customParams) {
            params = { ...params, ...customParams }
          }
        }
      } else if (paramName === 'id') {
        possibleApi = this.apiName
      } else {
        for (const api in store.getters.apis) {
          if (api.toLowerCase().startsWith(possibleName)) {
            possibleApi = api
            break
          }
        }
      }
      if (!possibleApi) {
        return
      }
      param.loading = true
      param.opts = []
      if (possibleApi === 'listTemplates') {
        params.templatefilter = 'executable'
      } else if (possibleApi === 'listIsos') {
        params.isofilter = 'executable'
      } else if (possibleApi === 'listHosts') {
        params.type = 'routing'
      }
      api(possibleApi, params).then(json => {
        param.loading = false
        for (const obj in json) {
          if (obj.includes('response')) {
            for (const res in json[obj]) {
              if (res === 'count') {
                continue
              }
              param.opts = json[obj][res]
              if (this.currentAction.mapping && this.currentAction.mapping[param.name] && this.currentAction.mapping[param.name].filter) {
                const filter = this.currentAction.mapping[param.name].filter
                param.opts = json[obj][res].filter(filter)
              }
              if (['listTemplates', 'listIsos'].includes(possibleApi)) {
                param.opts = [...new Map(param.opts.map(x => [x.id, x])).values()]
              }
              break
            }
            break
          }
        }
        this.$forceUpdate()
      }).catch(function (error) {
        console.log(error)
        param.loading = false
      }).then(function () {
      })
    },
    pollActionCompletion (jobId, action, resourceName, resource, showLoading = true) {
      eventBus.$emit('update-job-details', jobId, resource)
      this.$pollJob({
        jobId,
        name: resourceName,
        successMethod: result => {
          this.fetchData()
          if (this.selectedItems.length > 0) {
            eventBus.$emit('update-resource-state', this.selectedItems, resource, 'success')
          }
          if (action.response) {
            const description = action.response(result.jobresult)
            if (description) {
              this.$notification.info({
                message: this.$t(action.label),
                description: (<span domPropsInnerHTML={description}></span>),
                duration: 0
              })
            }
          }
          if ('successMethod' in action) {
            action.successMethod(this, result)
          }
        },
        errorMethod: () => {
          this.fetchData()
          if (this.selectedItems.length > 0) {
            eventBus.$emit('update-resource-state', this.selectedItems, resource, 'failed')
          }
        },
        loadingMessage: `${this.$t(action.label)} - ${resourceName}`,
        showLoading: showLoading,
        catchMessage: this.$t('error.fetching.async.job.result'),
        action,
        bulkAction: `${this.selectedItems.length > 0}` && this.showGroupActionModal
      })
    },
    fillEditFormFieldValues () {
      const form = this.form
      this.currentAction.paramFields.map(field => {
        let fieldValue = null
        let fieldName = null
        if (field.type === 'list' || field.name === 'account') {
          fieldName = field.name.replace('ids', 'name').replace('id', 'name')
        } else {
          fieldName = field.name
        }
        fieldValue = this.resource[fieldName] ? this.resource[fieldName] : null
        if (fieldValue) {
          form.getFieldDecorator(field.name, { initialValue: fieldValue })
          this.formModel[field.name] = fieldValue
        }
      })
    },
    handleCancel () {
      eventBus.$emit('update-bulk-job-status', this.selectedItems, false)
      this.showGroupActionModal = false
      this.selectedItems = []
      this.selectedColumns = []
      this.selectedRowKeys = []
      this.message = {}
    },
    handleSubmit (e) {
      if (this.actionLoading) return
      if (!this.dataView && this.currentAction.groupAction && this.selectedRowKeys.length > 0) {
        if (this.selectedRowKeys.length > 0) {
          this.selectedColumns = this.chosenColumns
          this.selectedItems = this.selectedItems.map(v => ({ ...v, status: 'InProgress' }))
          this.selectedColumns.splice(0, 0, {
            dataIndex: 'status',
            title: this.$t('label.operation.status'),
            scopedSlots: { customRender: 'status' },
            filters: [
              { text: 'In Progress', value: 'InProgress' },
              { text: 'Success', value: 'success' },
              { text: 'Failed', value: 'failed' }
            ]
          })
          this.showGroupActionModal = true
          this.modalInfo.title = this.currentAction.label
          this.modalInfo.docHelp = this.currentAction.docHelp
        }
        this.form.validateFields((err, values) => {
          if (!err) {
            this.actionLoading = true
            const itemsNameMap = {}
            this.items.map(x => {
              itemsNameMap[x.id] = x.name || x.displaytext || x.id
            })
            const paramsList = this.currentAction.groupMap(this.selectedRowKeys, values, this.items)
            for (const params of paramsList) {
              var resourceName = itemsNameMap[params.id || params.vmsnapshotid || params.username || params.name]
              // Using a method for this since it's an async call and don't want wrong prarms to be passed
              this.callGroupApi(params, resourceName)
            }
            this.$message.info({
              content: this.$t(this.currentAction.label),
              key: this.currentAction.label,
              duration: 3
            })
            setTimeout(() => {
              this.actionLoading = false
              this.closeAction()
              this.fetchData()
            }, 500)
          }
        })
      } else {
        this.execSubmit(e)
      }
    },
    callGroupApi (params, resourceName) {
      const action = this.currentAction
      api(action.api, params).then(json => {
        this.handleResponse(json, resourceName, this.getDataIdentifier(params), action, false)
      }).catch(error => {
        if ([401].includes(error.response.status)) {
          return
        }
        if (this.selectedItems.length !== 0) {
          this.$notifyError(error)
          eventBus.$emit('update-resource-state', this.selectedItems, this.getDataIdentifier(params), 'failed')
        }
      })
    },
    getDataIdentifier (params) {
      var dataIdentifier = ''
      dataIdentifier = params.id || params.username || params.name || params.vmsnapshotid || params.ids
      return dataIdentifier
    },
    handleResponse (response, resourceName, resource, action, showLoading = true) {
      for (const obj in response) {
        if (obj.includes('response')) {
          if (response[obj].jobid) {
            const jobid = response[obj].jobid
            this.$store.dispatch('AddAsyncJob', {
              title: this.$t(action.label),
              jobid: jobid,
              description: resourceName,
              status: 'progress',
              bulkAction: this.selectedItems.length > 0 && this.showGroupActionModal
            })
            eventBus.$emit('update-resource-state', this.selectedItems, resource, 'InProgress', jobid)
            this.pollActionCompletion(jobid, action, resourceName, resource, showLoading)
            return true
          } else {
            if (this.selectedItems.length > 0) {
              eventBus.$emit('update-resource-state', this.selectedItems, resource, 'success')
              if (resource) {
                this.selectedItems.filter(item => item === resource)
              }
            }
            var message = action.successMessage ? this.$t(action.successMessage) : this.$t(action.label) +
              (resourceName ? ' - ' + resourceName : '')
            var duration = 2
            if (action.additionalMessage) {
              message = message + ' - ' + this.$t(action.successMessage)
              duration = 5
            }
            this.$message.success({
              content: message,
              key: action.label + resourceName,
              duration: duration
            })
          }
          break
        }
      }
      if (['addLdapConfiguration', 'deleteLdapConfiguration'].includes(action.api)) {
        this.$store.dispatch('UpdateConfiguration')
      }
      return false
    },
    execSubmit (e) {
      e.preventDefault()
      this.form.validateFields((err, values) => {
        if (err) {
          return
        }
        const params = {}
        const action = this.currentAction
        if ('id' in this.resource && action.params.map(i => { return i.name }).includes('id')) {
          params.id = this.resource.id
        }
        for (const key in values) {
          const input = values[key]
          for (const param of action.params) {
            if (param.name !== key) {
              continue
            }
            if (!input === undefined || input === null ||
              (input === '' && !['updateStoragePool', 'updateHost', 'updatePhysicalNetwork', 'updateDiskOffering', 'updateNetworkOffering'].includes(action.api))) {
              if (param.type === 'boolean') {
                params[key] = false
              }
              break
            }
            if (!input && input !== 0 && !['tags'].includes(key)) {
              continue
            }
            if (action.mapping && key in action.mapping && action.mapping[key].options) {
              params[key] = action.mapping[key].options[input]
            } else if (param.type === 'list') {
              params[key] = input.map(e => { return param.opts[e].id }).reduce((str, name) => { return str + ',' + name })
            } else if (param.name === 'account' || param.name === 'keypair') {
              if (['addAccountToProject', 'createAccount'].includes(action.api)) {
                params[key] = input
              } else {
                params[key] = param.opts[input].name
              }
            } else {
              params[key] = input
            }
            break
          }
        }

        for (const key in action.defaultArgs) {
          if (!params[key]) {
            params[key] = action.defaultArgs[key]
          }
        }

        if (!this.projectView || !['uploadSslCert'].includes(action.api)) {
          if (action.mapping) {
            for (const key in action.mapping) {
              if (!action.mapping[key].value) {
                continue
              }
              params[key] = action.mapping[key].value(this.resource, params)
            }
          }
        }

        const resourceName = params.displayname || params.displaytext || params.name || params.hostname || params.username ||
          params.ipaddress || params.virtualmachinename || this.resource.name || this.resource.ipaddress || this.resource.id

        var hasJobId = false
        this.actionLoading = true
        let args = null
        if (action.post) {
          args = [action.api, {}, 'POST', params]
        } else {
          args = [action.api, params]
        }
        api(...args).then(json => {
          hasJobId = this.handleResponse(json, resourceName, this.getDataIdentifier(params), action)
          if ((action.icon === 'delete' || ['archiveEvents', 'archiveAlerts', 'unmanageVirtualMachine'].includes(action.api)) && this.dataView) {
            this.$router.go(-1)
          } else {
            if (!hasJobId) {
              this.fetchData()
            }
          }
          this.closeAction()
        }).catch(error => {
          if ([401].includes(error.response.status)) {
            return
          }

          console.log(error)
          eventBus.$emit('update-resource-state', this.selectedItems, this.getDataIdentifier(params), 'failed')
          this.$notifyError(error)
        }).finally(f => {
          this.actionLoading = false
        })
      })
    },
    changeFilter (filter) {
      const query = Object.assign({}, this.$route.query)
      delete query.templatefilter
      delete query.isofilter
      delete query.account
      delete query.domainid
      delete query.state
      if (this.$route.name === 'template') {
        query.templatefilter = filter
      } else if (this.$route.name === 'iso') {
        query.isofilter = filter
      } else if (this.$route.name === 'guestnetwork') {
        if (filter === 'all') {
          delete query.type
        } else {
          query.type = filter
        }
      } else if (this.$route.name === 'vm') {
        if (filter === 'self') {
          query.account = this.$store.getters.userInfo.account
          query.domainid = this.$store.getters.userInfo.domainid
        } else if (['running', 'stopped'].includes(filter)) {
          query.state = filter
        }
      }
      query.filter = filter
      query.page = 1
      query.pagesize = this.pageSize
      this.$router.push({ query })
    },
    onSearch (opts) {
      const query = Object.assign({}, this.$route.query)
      for (const key in this.searchParams) {
        delete query[key]
      }
      delete query.name
      delete query.templatetype
      delete query.keyword
      delete query.q
      this.searchParams = {}
      if (opts && Object.keys(opts).length > 0) {
        this.searchParams = opts
        if ('searchQuery' in opts) {
          const value = opts.searchQuery
          if (value && value.length > 0) {
            if (this.$route.name === 'role') {
              query.name = value
            } else if (this.$route.name === 'quotaemailtemplate') {
              query.templatetype = value
            } else if (this.$route.name === 'globalsetting') {
              query.name = value
            } else {
              query.keyword = value
            }
            query.q = value
          }
          this.searchParams = {}
        } else {
          Object.assign(query, opts)
        }
      }
      query.page = 1
      query.pagesize = this.pageSize
      if (JSON.stringify(query) === JSON.stringify(this.$route.query)) {
        this.fetchData(query)
        return
      }
      this.$router.push({ query })
    },
    changePage (page, pageSize) {
      const query = Object.assign({}, this.$route.query)
      query.page = page
      query.pagesize = pageSize
      this.$router.push({ query })
    },
    changePageSize (currentPage, pageSize) {
      const query = Object.assign({}, this.$route.query)
      query.page = currentPage
      query.pagesize = pageSize
      this.$router.push({ query })
    },
    changeResource (resource) {
      this.resource = resource
    },
    start () {
      this.loading = true
      this.fetchData()
      setTimeout(() => {
        this.loading = false
        this.selectedRowKeys = []
      }, 1000)
    },
    toggleLoading () {
      this.loading = !this.loading
    },
    startLoading () {
      this.loading = true
    },
    finishLoading () {
      this.loading = false
    },
    handleConfirmBlur (e, name) {
      if (name !== 'confirmpassword') {
        return
      }
      const value = e.target.value
      this.confirmDirty = this.confirmDirty || !!value
    },
    validateTwoPassword (rule, value, callback) {
      if (!value || value.length === 0) {
        callback()
      } else if (rule.field === 'confirmpassword') {
        const form = this.form
        const messageConfirm = this.$t('message.validate.equalto')
        const passwordVal = form.getFieldValue('password')
        if (passwordVal && passwordVal !== value) {
          callback(messageConfirm)
        } else {
          callback()
        }
      } else if (rule.field === 'password') {
        const form = this.form
        const confirmPasswordVal = form.getFieldValue('confirmpassword')
        if (!confirmPasswordVal || confirmPasswordVal.length === 0) {
          callback()
        } else if (value && this.confirmDirty) {
          form.validateFields(['confirmpassword'], { force: true })
          callback()
        } else {
          callback()
        }
      } else {
        callback()
      }
    }
  }
}
</script>

<style scoped>

.breadcrumb-card {
  margin-left: -24px;
  margin-right: -24px;
  margin-top: -16px;
  margin-bottom: 12px;
}

.row-element {
  margin-top: 10px;
  margin-bottom: 10px;
}

.ant-breadcrumb {
  vertical-align: text-bottom;
}
</style><|MERGE_RESOLUTION|>--- conflicted
+++ resolved
@@ -126,14 +126,9 @@
         :maskClosable="false"
         :footer="null"
         style="top: 20px;"
-<<<<<<< HEAD
-=======
         :width="modalWidth"
-        @ok="handleSubmit"
-        @cancel="closeAction"
         :ok-button-props="getOkProps()"
         :cancel-button-props="getCancelProps()"
->>>>>>> f7fdc8a9
         :confirmLoading="actionLoading"
         @cancel="closeAction"
         v-ctrl-enter="handleSubmit"
