--- conflicted
+++ resolved
@@ -55,12 +55,8 @@
                     :placeholder="$t('label.filterby')"
                     :value="$route.query.filter || (projectView && $route.name === 'vm' ||
                       ['Admin', 'DomainAdmin'].includes($store.getters.userInfo.roletype) && ['vm', 'iso', 'template'].includes($route.name)
-<<<<<<< HEAD
-                      ? 'all' : ['guestnetwork', 'guestvlans'].includes($route.name) ? 'all' : 'self')"
-=======
                       ? 'all' : ['publicip'].includes($route.name)
-                        ? 'allocated': ['guestnetwork'].includes($route.name) ? 'all' : 'self')"
->>>>>>> 6a53517d
+                        ? 'allocated' : ['guestnetwork', 'guestvlans'].includes($route.name) ? 'all' : 'self')"
                     style="min-width: 100px; margin-left: 10px"
                     @change="changeFilter"
                     showSearch
