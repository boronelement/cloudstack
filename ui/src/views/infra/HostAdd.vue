// Licensed to the Apache Software Foundation (ASF) under one
// or more contributor license agreements.  See the NOTICE file
// distributed with this work for additional information
// regarding copyright ownership.  The ASF licenses this file
// to you under the Apache License, Version 2.0 (the
// "License"); you may not use this file except in compliance
// with the License.  You may obtain a copy of the License at
//
//   http://www.apache.org/licenses/LICENSE-2.0
//
// Unless required by applicable law or agreed to in writing,
// software distributed under the License is distributed on an
// "AS IS" BASIS, WITHOUT WARRANTIES OR CONDITIONS OF ANY
// KIND, either express or implied.  See the License for the
// specific language governing permissions and limitations
// under the License.

<template>
  <a-spin :spinning="loading">
    <div class="form-layout" v-ctrl-enter="handleSubmitForm">
      <div class="form">
        <a-form
          :form="form"
          layout="vertical"
          @submit="handleSubmitForm">
          <a-form-item>
            <tooltip-label slot="label" :title="$t('label.zonenamelabel')" :tooltip="placeholder.zoneid"/>
            <a-select
              v-decorator="['zoneid', {
                initialValue: this.zoneId,
                rules: [{ required: true, message: $t('message.error.select') }]
              }]"
              :placeholder="placeholder.zoneid"
              autoFocus
              showSearch
              optionFilterProp="children"
              :filterOption="(input, option) => {
                return option.componentOptions.propsData.label.toLowerCase().indexOf(input.toLowerCase()) >= 0
              }"
              @change="fetchPods">
              <a-select-option
                v-for="zone in zonesList"
                :value="zone.id"
                :key="zone.id"
                :label="zone.name">
                <span>
                  <resource-icon v-if="zone.icon" :image="zone.icon.base64image" size="1x" style="margin-right: 5px"/>
                  <a-icon v-else type="global" style="margin-right: 5px" />
                  {{ zone.name }}
                </span>
              </a-select-option>
            </a-select>
          </a-form-item>
          <a-form-item>
            <tooltip-label slot="label" :title="$t('label.podname')" :tooltip="placeholder.podid"/>
            <a-select
              v-decorator="['podid', {
                initialValue: podId,
                rules: [{ required: true, message: $t('message.error.select') }]
              }]"
              :placeholder="placeholder.podid"
              showSearch
              optionFilterProp="children"
              :filterOption="(input, option) => {
                return option.componentOptions.children[0].text.toLowerCase().indexOf(input.toLowerCase()) >= 0
              }"
              @change="fetchClusters">
              <a-select-option
                v-for="pod in podsList"
                :value="pod.id"
                :key="pod.id">
                {{ pod.name }}
              </a-select-option>
            </a-select>
          </a-form-item>
          <a-form-item>
            <tooltip-label slot="label" :title="$t('label.clustername')" :tooltip="placeholder.clusterid"/>
            <a-select
              v-decorator="['clusterid', {
                initialValue: clusterId,
                rules: [{ required: true, message: $t('message.error.select') }]
              }]"
              :placeholder="placeholder.clusterid"
              showSearch
              optionFilterProp="children"
              :filterOption="(input, option) => {
                return option.componentOptions.children[0].text.toLowerCase().indexOf(input.toLowerCase()) >= 0
              }"
              @change="handleChangeCluster">
              <a-select-option
                v-for="cluster in clustersList"
                :value="cluster.id"
                :key="cluster.id">
                {{ cluster.name }}
              </a-select-option>
            </a-select>
          </a-form-item>
          <a-form-item>
            <tooltip-label
              slot="label"
              :title="selectedClusterHyperVisorType === 'VMware' ? $t('label.esx.host') : $t('label.hostnamelabel')"
              :tooltip="placeholder.url"/>
            <a-input
              v-decorator="['hostname', {
                initialValue: hostname,
                rules: [{ required: true, message: $t('message.error.required.input') }]
              }]"
              :placeholder="placeholder.url"></a-input>
          </a-form-item>
          <a-form-item v-if="selectedClusterHyperVisorType !== 'VMware'">
            <tooltip-label slot="label" :title="$t('label.username')" :tooltip="placeholder.username"/>
            <a-input
              v-decorator="['username', {
                initialValue: username,
                rules: [{ required: true, message: $t('message.error.required.input') }]
              }]"
              :placeholder="placeholder.username"></a-input>
          </a-form-item>
          <a-form-item v-if="selectedClusterHyperVisorType !== 'VMware'">
            <tooltip-label slot="label" :title="$t('label.password')" :tooltip="placeholder.password"/>
            <a-input-password
              v-decorator="['password', {
                initialValue: password,
                rules: [{ required: true, message: $t('message.error.required.input') }]
              }]"
              :placeholder="placeholder.password"></a-input-password>
          </a-form-item>
          <a-form-item v-if="selectedClusterHyperVisorType === 'Ovm3'">
            <tooltip-label slot="label" :title="$t('label.agent.username')" :tooltip="$t('label.agent.username')"/>
            <a-input
              v-decorator="['agentusername', { initialValue: agentusername }]"
              :placeholder="$t('label.agent.username')"></a-input>
          </a-form-item>
          <a-form-item v-if="selectedClusterHyperVisorType === 'Ovm3'">
            <tooltip-label slot="label" :title="$t('label.agent.password')" :tooltip="$t('label.agent.password')"/>
            <a-input
              v-decorator="['agentpassword', { initialValue: agentpassword }]"
              :placeholder="$t('label.agent.password')"></a-input>
          </a-form-item>
          <a-form-item v-if="selectedClusterHyperVisorType === 'Ovm3'">
            <tooltip-label slot="label" :title="$t('label.agentport')" :tooltip="$t('label.agentport')"/>
            <a-input
              v-decorator="['agentport', { initialValue: agentport }]"
              :placeholder="$t('label.agentport')"></a-input>
          </a-form-item>
          <a-form-item v-if="selectedClusterHyperVisorType === 'BareMetal'">
            <tooltip-label slot="label" :title="$t('label.baremetalcpucores')" :tooltip="$t('label.baremetalcpucores')"/>
            <a-input
              v-decorator="['baremetalcpucores', {
                rules: [{ required: true, message: $t('message.error.required.input') }]
              }]"
              :placeholder="$t('label.baremetalcpucores')"></a-input>
          </a-form-item>
          <a-form-item v-if="selectedClusterHyperVisorType === 'BareMetal'">
            <tooltip-label slot="label" :title="$t('label.baremetalcpu')" :tooltip="$t('label.baremetalcpu')"/>
            <a-input
              v-decorator="['baremetalcpu', {
                rules: [{ required: true, message: $t('message.error.required.input') }]
              }]"
              :placeholder="$t('label.baremetalcpu')"></a-input>
          </a-form-item>
          <a-form-item v-if="selectedClusterHyperVisorType === 'BareMetal'">
            <tooltip-label slot="label" :title="$t('label.baremetalmemory')" :tooltip="$t('label.baremetalmemory')"/>
            <a-input
              v-decorator="['baremetalmemory', {
                rules: [{ required: true, message: $t('message.error.required.input') }]
              }]"
              :placeholder="$t('label.baremetalmemory')"></a-input>
          </a-form-item>
          <a-form-item v-if="selectedClusterHyperVisorType === 'BareMetal'">
            <tooltip-label slot="label" :title="$t('label.baremetalmac')" :tooltip="$t('label.baremetalmac')"/>
            <a-input
              v-decorator="['baremetalmac', {
                rules: [{ required: true, message: $t('message.error.required.input') }]
              }]"
              :placeholder="$t('label.baremetalmac')"></a-input>
          </a-form-item>
          <a-form-item>
            <tooltip-label slot="label" :title="$t('label.hosttags')" :tooltip="placeholder.hosttags"/>
            <a-select
              mode="tags"
              :placeholder="placeholder.hosttags"
              showSearch
              optionFilterProp="children"
              :filterOption="(input, option) => {
                return option.componentOptions.children[0].text.toLowerCase().indexOf(input.toLowerCase()) >= 0
              }"
              v-decorator="['hosttags', {
                rules: hostTagRules
              }]">
              <a-select-option v-for="tag in hostTagsList" :key="tag.name">{{ tag.name }}</a-select-option>
            </a-select>
          </a-form-item>
          <a-form-item>
            <tooltip-label slot="label" :title="$t('label.isdedicated')"/>
            <a-checkbox @change="toggleDedicated"></a-checkbox>
          </a-form-item>
          <template v-if="showDedicated">
            <DedicateDomain
              @domainChange="id => dedicatedDomainId = id"
              @accountChange="id => dedicatedAccount = id"
              :error="domainError" />
          </template>

<<<<<<< HEAD
          <a-divider></a-divider>
=======
      <div class="form__item">
        <div class="form__label"><span class="required">* </span>{{ $t('label.zonenamelabel') }}</div>
        <a-select
          v-model="zoneId"
          @change="fetchPods"
          autoFocus
          showSearch
          optionFilterProp="children"
          :filterOption="(input, option) => {
            return option.componentOptions.propsData.label.toLowerCase().indexOf(input.toLowerCase()) >= 0
          }" >
          <a-select-option
            v-for="zone in zonesList"
            :value="zone.id"
            :key="zone.id"
            :label="zone.name">
            <span>
              <resource-icon v-if="zone.icon" :image="zone.icon.base64image" size="1x" style="margin-right: 5px"/>
              <a-icon v-else type="global" style="margin-right: 5px" />
              {{ zone.name }}
            </span>
          </a-select-option>
        </a-select>
      </div>

      <div class="form__item">
        <div class="form__label"><span class="required">* </span>{{ $t('label.podname') }}</div>
        <a-select
          v-model="podId"
          @change="fetchClusters"
          showSearch
          optionFilterProp="children"
          :filterOption="(input, option) => {
            return option.componentOptions.children[0].text.toLowerCase().indexOf(input.toLowerCase()) >= 0
          }" >
          <a-select-option
            v-for="pod in podsList"
            :value="pod.id"
            :key="pod.id">
            {{ pod.name }}
          </a-select-option>
        </a-select>
      </div>

      <div class="form__item">
        <div class="form__label"><span class="required">* </span>{{ $t('label.clustername') }}</div>
        <a-select
          v-model="clusterId"
          @change="handleChangeCluster"
          showSearch
          optionFilterProp="children"
          :filterOption="(input, option) => {
            return option.componentOptions.children[0].text.toLowerCase().indexOf(input.toLowerCase()) >= 0
          }" >
          <a-select-option
            v-for="cluster in clustersList"
            :value="cluster.id"
            :key="cluster.id">
            {{ cluster.name }}
          </a-select-option>
        </a-select>
      </div>

      <div class="form__item required-field">
        <div class="form__label"><span class="required">* </span>{{ selectedClusterHyperVisorType === 'VMware' ? $t('label.esx.host') : $t('label.hostnamelabel') }}</div>
        <span class="required required-label">{{ $t('label.required') }}</span>
        <a-input v-model="hostname"></a-input>
      </div>

      <div class="form__item required-field" v-if="selectedClusterHyperVisorType !== 'VMware'">
        <div class="form__label"><span class="required">* </span>{{ $t('label.username') }}</div>
        <span class="required required-label">{{ $t('label.required') }}</span>
        <a-input :placeholder="placeholder.username" v-model="username"></a-input>
      </div>

      <div class="form__item" v-if="selectedClusterHyperVisorType !== 'VMware'">
        <div class="form__label"><span class="required">* </span>{{ $t('label.authentication.method') }}</div>
        <a-radio-group
          v-decorator="['authmethod', {
            initialValue: authMethod
          }]"
          buttonStyle="solid"
          :defaultValue="authMethod"
          @change="selected => { handleAuthMethodChange(selected.target.value) }">
          <a-radio-button value="password">
            {{ $t('label.password') }}
          </a-radio-button>
          <a-radio-button value="sshkey" v-if="selectedClusterHyperVisorType === 'KVM'">
            {{ $t('label.authentication.sshkey') }}
          </a-radio-button>
        </a-radio-group>
        <span v-if="authMethod === 'sshkey'">
          <a-alert type="warning">
            <span style="display:block;width:300px;word-wrap:break-word;" slot="message" v-html="$t('message.add.host.sshkey')" />
          </a-alert>
        </span>
      </div>

      <div class="form__item required-field" v-if="selectedClusterHyperVisorType !== 'VMware' && authMethod === 'password'">
        <div class="form__label"><span class="required">* </span>{{ $t('label.password') }}</div>
        <span class="required required-label">{{ $t('label.required') }}</span>
        <a-input :placeholder="placeholder.password" type="password" v-model="password"></a-input>
      </div>

      <template v-if="selectedClusterHyperVisorType === 'Ovm3'">
        <div class="form__item">
          <div class="form__label">{{ $t('label.agent.username') }}</div>
          <a-input v-model="agentusername"></a-input>
        </div>
        <div class="form__item required-field">
          <div class="form__label"><span class="required">* </span>{{ $t('label.agent.password') }}</div>
          <span class="required required-label">{{ $t('label.required') }}</span>
          <a-input type="password" v-model="agentpassword"></a-input>
        </div>
        <div class="form__item">
          <div class="form__label">{{ $t('label.agentport') }}</div>
          <a-input v-model="agentport"></a-input>
        </div>
      </template>
>>>>>>> 2bd1dc1e

          <div :span="24" class="action-button">
            <a-button @click="closeAction">{{ $t('label.cancel') }}</a-button>
            <a-button @click="handleSubmitForm" ref="submit" type="primary">{{ $t('label.ok') }}</a-button>
          </div>
        </a-form>
      </div>
    </div>
  </a-spin>
</template>

<script>
import { api } from '@/api'
import DedicateDomain from '../../components/view/DedicateDomain'
import ResourceIcon from '@/components/view/ResourceIcon'
import TooltipLabel from '@/components/widgets/TooltipLabel'

export default {
  name: 'HostAdd',
  components: {
    DedicateDomain,
    ResourceIcon,
    TooltipLabel
  },
  props: {
    resource: {
      type: Object,
      required: true
    }
  },
  inject: ['parentFetchData', 'parentToggleLoading'],
  data () {
    return {
      loading: false,
      zoneId: null,
      podId: null,
      clusterId: null,
      hostname: null,
      username: null,
      password: null,
      selectedTags: [],
      zonesList: [],
      clustersList: [],
      podsList: [],
      hostTagsList: [],
      url: null,
      agentusername: null,
      agentpassword: null,
      agentport: null,
      authMethod: 'password',
      selectedCluster: null,
      selectedClusterHyperVisorType: null,
      showDedicated: false,
      dedicatedDomainId: null,
      dedicatedAccount: null,
      domainError: false,
      params: [],
      placeholder: {
        zoneid: null,
        podid: null,
        clusterid: null,
        url: null,
        username: null,
        password: null,
        hosttags: null,
        isdedicated: null
      }
    }
  },
  computed: {
    hostTagRules () {
      let rules = []
      if (this.selectedClusterHyperVisorType === 'BareMetal') {
        rules = [{ required: true, message: this.$t('message.error.select') }]
      }

      return rules
    }
  },
  beforeCreate () {
    this.form = this.$form.createForm(this)
  },
  created () {
    this.fetchData()
  },
  methods: {
    fetchData () {
      this.fetchZones()
      this.fetchHostTags()
      this.params = this.$store.getters.apis.addHost.params
      Object.keys(this.placeholder).forEach(item => { this.returnPlaceholder(item) })
    },
    fetchZones () {
      this.loading = true
      api('listZones', { showicon: true }).then(response => {
        this.zonesList = response.listzonesresponse.zone || []
        this.zoneId = this.zonesList[0].id || null
        this.fetchPods()
      }).catch(error => {
        this.$notifyError(error)
      }).finally(() => {
        this.loading = false
      })
    },
    fetchPods () {
      this.loading = true
      api('listPods', {
        zoneid: this.zoneId
      }).then(response => {
        this.podsList = response.listpodsresponse.pod || []
        this.podId = this.podsList[0].id || null
        this.fetchClusters()
      }).catch(error => {
        this.$notifyError(error)
        this.podsList = []
        this.podId = ''
      }).finally(() => {
        this.loading = false
      })
    },
    fetchClusters () {
      this.loading = true
      api('listClusters', {
        podid: this.podId
      }).then(response => {
        this.clustersList = response.listclustersresponse.cluster || []
        this.clusterId = this.clustersList[0].id || null
        if (this.clusterId) {
          this.handleChangeCluster(this.clusterId)
        }
      }).catch(error => {
        this.$notifyError(error)
        this.clustersList = []
        this.clusterId = null
      }).finally(() => {
        this.loading = false
      })
    },
    fetchHostTags () {
      this.loading = true
      api('listHostTags').then(response => {
        const listTagExists = []
        const hostTagsList = response.listhosttagsresponse.hosttag || []
        hostTagsList.forEach(tag => {
          if (listTagExists.includes(tag.name)) {
            return true
          }

          listTagExists.push(tag.name)
          this.hostTagsList.push(tag)
        })
      }).catch(error => {
        this.$notifyError(error)
        this.hostTagsList = []
      }).finally(() => {
        this.loading = false
      })
    },
    handleChangeCluster (value) {
      this.clusterId = value
      this.selectedCluster = this.clustersList.find(i => i.id === this.clusterId)
      this.selectedClusterHyperVisorType = this.selectedCluster.hypervisortype
    },
    toggleDedicated () {
      this.dedicatedDomainId = null
      this.dedicatedAccount = null
      this.showDedicated = !this.showDedicated
    },
    handleAuthMethodChange (val) {
      this.authMethod = val
    },
    handleSubmitForm () {
      if (this.loading) return
      this.form.validateFieldsAndScroll((err, values) => {
        if (err) return

        if (values.hostname.indexOf('http://') === -1) {
          this.url = `http://${values.hostname}`
        } else {
          this.url = values.hostname
        }

<<<<<<< HEAD
        const args = {
          zoneid: values.zoneid,
          podid: values.podid,
          clusterid: values.clusterid,
          hypervisor: this.selectedClusterHyperVisorType,
          clustertype: this.selectedCluster.clustertype,
          hosttags: values.hosttags ? values.hosttags.join() : null,
          username: values.username,
          password: values.password,
          url: this.url,
          agentusername: values.agentusername,
          agentpassword: values.agentpassword,
          agentport: values.agentport
=======
      if (this.authMethod !== 'password') {
        this.password = ''
      }

      const args = {
        zoneid: this.zoneId,
        podid: this.podId,
        clusterid: this.clusterId,
        hypervisor: this.selectedClusterHyperVisorType,
        clustertype: this.selectedCluster.clustertype,
        hosttags: this.selectedTags.join(),
        username: this.username,
        password: this.password,
        url: this.url,
        agentusername: this.agentusername,
        agentpassword: this.agentpassword,
        agentport: this.agentport
      }
      Object.keys(args).forEach((key) => (args[key] == null) && delete args[key])

      this.loading = true
      api('addHost', {}, 'POST', args).then(response => {
        const host = response.addhostresponse.host[0] || {}
        if (host.id && this.showDedicated) {
          this.dedicateHost(host.id)
>>>>>>> 2bd1dc1e
        }
        if (this.selectedClusterHyperVisorType === 'BareMetal') {
          args.cpunumber = values.baremetalcpucores
          args.cpuspeed = values.baremetalcpu
          args.memory = values.baremetalmemory
          args.hostmac = values.baremetalmac
        }
        Object.keys(args).forEach((key) => (args[key] == null) && delete args[key])
        this.loading = true
        api('addHost', {}, 'POST', args).then(response => {
          const host = response.addhostresponse.host[0] || {}
          if (host.id && this.showDedicated) {
            this.dedicateHost(host.id)
          }
          this.parentFetchData()
          this.closeAction()
        }).catch(error => {
          this.$notification.error({
            message: `${this.$t('label.error')} ${error.response.status}`,
            description: error.response.data.addhostresponse.errortext,
            duration: 0
          })
        }).finally(() => {
          this.loading = false
        })
      })
    },
    dedicateHost (hostId) {
      this.loading = true
      api('dedicateHost', {
        hostId,
        domainId: this.dedicatedDomainId,
        account: this.dedicatedAccount
      }).then(response => {
        this.$pollJob({
          jobId: response.dedicatehostresponse.jobid,
          title: this.$t('message.host.dedicated'),
          description: `${this.$t('label.domainid')} : ${this.dedicatedDomainId}`,
          successMessage: this.$t('message.host.dedicated'),
          successMethod: () => {
            this.loading = false
          },
          errorMessage: this.$t('error.dedicate.host.failed'),
          errorMethod: () => {
            this.loading = false
          },
          loadingMessage: this.$t('message.dedicating.host'),
          catchMessage: this.$t('error.fetching.async.job.result'),
          catchMethod: () => {
            this.loading = false
          }
        })
      }).catch(error => {
        this.$notification.error({
          message: `${this.$t('label.error')} ${error.response.status}`,
          description: error.response.data.errorresponse.errortext,
          duration: 0
        })
        this.loading = false
      })
    },
    returnPlaceholder (field) {
      this.params.find(i => {
        if (i.name === field) this.placeholder[field] = i.description
      })
    },
    closeAction () {
      this.$emit('close-action')
    }
  }
}
</script>

<style lang="scss">
  .form {
    &__label {
      margin-bottom: 5px;

      .required {
        margin-left: 10px;
      }
    }
    &__item {
      margin-bottom: 20px;
    }
    .ant-select {
      width: 85vw;
      @media (min-width: 760px) {
        width: 400px;
      }
    }
  }

  .required {
    color: #ff0000;
    &-label {
      display: none;
      &--error {
        display: block;
      }
    }
  }
</style><|MERGE_RESOLUTION|>--- conflicted
+++ resolved
@@ -117,6 +117,28 @@
               :placeholder="placeholder.username"></a-input>
           </a-form-item>
           <a-form-item v-if="selectedClusterHyperVisorType !== 'VMware'">
+            <tooltip-label slot="label" :title="$t('label.authentication.method')" :tooltip="$t('label.authentication.method')"/>
+            <a-radio-group
+              v-decorator="['authmethod', {
+                initialValue: authMethod
+              }]"
+              buttonStyle="solid"
+              :defaultValue="authMethod"
+              @change="selected => { handleAuthMethodChange(selected.target.value) }">
+              <a-radio-button value="password">
+                {{ $t('label.password') }}
+              </a-radio-button>
+              <a-radio-button value="sshkey" v-if="selectedClusterHyperVisorType === 'KVM'">
+                {{ $t('label.authentication.sshkey') }}
+              </a-radio-button>
+            </a-radio-group>
+            <div v-if="authMethod === 'sshkey'">
+              <a-alert type="warning">
+                <span style="display:block;width:300px;word-wrap:break-word;" slot="message" v-html="$t('message.add.host.sshkey')" />
+              </a-alert>
+            </div>
+          </a-form-item>
+          <a-form-item v-if="selectedClusterHyperVisorType !== 'VMware' && authMethod === 'password'">
             <tooltip-label slot="label" :title="$t('label.password')" :tooltip="placeholder.password"/>
             <a-input-password
               v-decorator="['password', {
@@ -202,129 +224,7 @@
               :error="domainError" />
           </template>
 
-<<<<<<< HEAD
           <a-divider></a-divider>
-=======
-      <div class="form__item">
-        <div class="form__label"><span class="required">* </span>{{ $t('label.zonenamelabel') }}</div>
-        <a-select
-          v-model="zoneId"
-          @change="fetchPods"
-          autoFocus
-          showSearch
-          optionFilterProp="children"
-          :filterOption="(input, option) => {
-            return option.componentOptions.propsData.label.toLowerCase().indexOf(input.toLowerCase()) >= 0
-          }" >
-          <a-select-option
-            v-for="zone in zonesList"
-            :value="zone.id"
-            :key="zone.id"
-            :label="zone.name">
-            <span>
-              <resource-icon v-if="zone.icon" :image="zone.icon.base64image" size="1x" style="margin-right: 5px"/>
-              <a-icon v-else type="global" style="margin-right: 5px" />
-              {{ zone.name }}
-            </span>
-          </a-select-option>
-        </a-select>
-      </div>
-
-      <div class="form__item">
-        <div class="form__label"><span class="required">* </span>{{ $t('label.podname') }}</div>
-        <a-select
-          v-model="podId"
-          @change="fetchClusters"
-          showSearch
-          optionFilterProp="children"
-          :filterOption="(input, option) => {
-            return option.componentOptions.children[0].text.toLowerCase().indexOf(input.toLowerCase()) >= 0
-          }" >
-          <a-select-option
-            v-for="pod in podsList"
-            :value="pod.id"
-            :key="pod.id">
-            {{ pod.name }}
-          </a-select-option>
-        </a-select>
-      </div>
-
-      <div class="form__item">
-        <div class="form__label"><span class="required">* </span>{{ $t('label.clustername') }}</div>
-        <a-select
-          v-model="clusterId"
-          @change="handleChangeCluster"
-          showSearch
-          optionFilterProp="children"
-          :filterOption="(input, option) => {
-            return option.componentOptions.children[0].text.toLowerCase().indexOf(input.toLowerCase()) >= 0
-          }" >
-          <a-select-option
-            v-for="cluster in clustersList"
-            :value="cluster.id"
-            :key="cluster.id">
-            {{ cluster.name }}
-          </a-select-option>
-        </a-select>
-      </div>
-
-      <div class="form__item required-field">
-        <div class="form__label"><span class="required">* </span>{{ selectedClusterHyperVisorType === 'VMware' ? $t('label.esx.host') : $t('label.hostnamelabel') }}</div>
-        <span class="required required-label">{{ $t('label.required') }}</span>
-        <a-input v-model="hostname"></a-input>
-      </div>
-
-      <div class="form__item required-field" v-if="selectedClusterHyperVisorType !== 'VMware'">
-        <div class="form__label"><span class="required">* </span>{{ $t('label.username') }}</div>
-        <span class="required required-label">{{ $t('label.required') }}</span>
-        <a-input :placeholder="placeholder.username" v-model="username"></a-input>
-      </div>
-
-      <div class="form__item" v-if="selectedClusterHyperVisorType !== 'VMware'">
-        <div class="form__label"><span class="required">* </span>{{ $t('label.authentication.method') }}</div>
-        <a-radio-group
-          v-decorator="['authmethod', {
-            initialValue: authMethod
-          }]"
-          buttonStyle="solid"
-          :defaultValue="authMethod"
-          @change="selected => { handleAuthMethodChange(selected.target.value) }">
-          <a-radio-button value="password">
-            {{ $t('label.password') }}
-          </a-radio-button>
-          <a-radio-button value="sshkey" v-if="selectedClusterHyperVisorType === 'KVM'">
-            {{ $t('label.authentication.sshkey') }}
-          </a-radio-button>
-        </a-radio-group>
-        <span v-if="authMethod === 'sshkey'">
-          <a-alert type="warning">
-            <span style="display:block;width:300px;word-wrap:break-word;" slot="message" v-html="$t('message.add.host.sshkey')" />
-          </a-alert>
-        </span>
-      </div>
-
-      <div class="form__item required-field" v-if="selectedClusterHyperVisorType !== 'VMware' && authMethod === 'password'">
-        <div class="form__label"><span class="required">* </span>{{ $t('label.password') }}</div>
-        <span class="required required-label">{{ $t('label.required') }}</span>
-        <a-input :placeholder="placeholder.password" type="password" v-model="password"></a-input>
-      </div>
-
-      <template v-if="selectedClusterHyperVisorType === 'Ovm3'">
-        <div class="form__item">
-          <div class="form__label">{{ $t('label.agent.username') }}</div>
-          <a-input v-model="agentusername"></a-input>
-        </div>
-        <div class="form__item required-field">
-          <div class="form__label"><span class="required">* </span>{{ $t('label.agent.password') }}</div>
-          <span class="required required-label">{{ $t('label.required') }}</span>
-          <a-input type="password" v-model="agentpassword"></a-input>
-        </div>
-        <div class="form__item">
-          <div class="form__label">{{ $t('label.agentport') }}</div>
-          <a-input v-model="agentport"></a-input>
-        </div>
-      </template>
->>>>>>> 2bd1dc1e
 
           <div :span="24" class="action-button">
             <a-button @click="closeAction">{{ $t('label.cancel') }}</a-button>
@@ -507,7 +407,6 @@
           this.url = values.hostname
         }
 
-<<<<<<< HEAD
         const args = {
           zoneid: values.zoneid,
           podid: values.podid,
@@ -516,38 +415,11 @@
           clustertype: this.selectedCluster.clustertype,
           hosttags: values.hosttags ? values.hosttags.join() : null,
           username: values.username,
-          password: values.password,
+          password: this.authmethod !== 'password' ? '' : values.password,
           url: this.url,
           agentusername: values.agentusername,
           agentpassword: values.agentpassword,
           agentport: values.agentport
-=======
-      if (this.authMethod !== 'password') {
-        this.password = ''
-      }
-
-      const args = {
-        zoneid: this.zoneId,
-        podid: this.podId,
-        clusterid: this.clusterId,
-        hypervisor: this.selectedClusterHyperVisorType,
-        clustertype: this.selectedCluster.clustertype,
-        hosttags: this.selectedTags.join(),
-        username: this.username,
-        password: this.password,
-        url: this.url,
-        agentusername: this.agentusername,
-        agentpassword: this.agentpassword,
-        agentport: this.agentport
-      }
-      Object.keys(args).forEach((key) => (args[key] == null) && delete args[key])
-
-      this.loading = true
-      api('addHost', {}, 'POST', args).then(response => {
-        const host = response.addhostresponse.host[0] || {}
-        if (host.id && this.showDedicated) {
-          this.dedicateHost(host.id)
->>>>>>> 2bd1dc1e
         }
         if (this.selectedClusterHyperVisorType === 'BareMetal') {
           args.cpunumber = values.baremetalcpucores
