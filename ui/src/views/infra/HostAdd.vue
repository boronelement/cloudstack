// Licensed to the Apache Software Foundation (ASF) under one
// or more contributor license agreements.  See the NOTICE file
// distributed with this work for additional information
// regarding copyright ownership.  The ASF licenses this file
// to you under the Apache License, Version 2.0 (the
// "License"); you may not use this file except in compliance
// with the License.  You may obtain a copy of the License at
//
//   http://www.apache.org/licenses/LICENSE-2.0
//
// Unless required by applicable law or agreed to in writing,
// software distributed under the License is distributed on an
// "AS IS" BASIS, WITHOUT WARRANTIES OR CONDITIONS OF ANY
// KIND, either express or implied.  See the License for the
// specific language governing permissions and limitations
// under the License.

<template>
  <a-spin :spinning="loading">
    <div class="form-layout" v-ctrl-enter="handleSubmitForm">
      <div class="form">
        <a-form
          :form="form"
          layout="vertical"
          @submit="handleSubmitForm">
          <a-form-item>
            <tooltip-label slot="label" :title="$t('label.zonenamelabel')" :tooltip="placeholder.zoneid"/>
            <a-select
              v-decorator="['zoneid', {
                initialValue: this.zoneId,
                rules: [{ required: true, message: $t('message.error.select') }]
              }]"
              :placeholder="placeholder.zoneid"
              autoFocus
              showSearch
              optionFilterProp="children"
              :filterOption="(input, option) => {
                return option.componentOptions.propsData.label.toLowerCase().indexOf(input.toLowerCase()) >= 0
              }"
              @change="fetchPods">
              <a-select-option
                v-for="zone in zonesList"
                :value="zone.id"
                :key="zone.id"
                :label="zone.name">
                <span>
                  <resource-icon v-if="zone.icon" :image="zone.icon.base64image" size="1x" style="margin-right: 5px"/>
                  <a-icon v-else type="global" style="margin-right: 5px" />
                  {{ zone.name }}
                </span>
              </a-select-option>
            </a-select>
          </a-form-item>
          <a-form-item>
            <tooltip-label slot="label" :title="$t('label.podname')" :tooltip="placeholder.podid"/>
            <a-select
              v-decorator="['podid', {
                initialValue: podId,
                rules: [{ required: true, message: $t('message.error.select') }]
              }]"
              :placeholder="placeholder.podid"
              showSearch
              optionFilterProp="children"
              :filterOption="(input, option) => {
                return option.componentOptions.children[0].text.toLowerCase().indexOf(input.toLowerCase()) >= 0
              }"
              @change="fetchClusters">
              <a-select-option
                v-for="pod in podsList"
                :value="pod.id"
                :key="pod.id">
                {{ pod.name }}
              </a-select-option>
            </a-select>
          </a-form-item>
          <a-form-item>
            <tooltip-label slot="label" :title="$t('label.clustername')" :tooltip="placeholder.clusterid"/>
            <a-select
              v-decorator="['clusterid', {
                initialValue: clusterId,
                rules: [{ required: true, message: $t('message.error.select') }]
              }]"
              :placeholder="placeholder.clusterid"
              showSearch
              optionFilterProp="children"
              :filterOption="(input, option) => {
                return option.componentOptions.children[0].text.toLowerCase().indexOf(input.toLowerCase()) >= 0
              }"
              @change="handleChangeCluster">
              <a-select-option
                v-for="cluster in clustersList"
                :value="cluster.id"
                :key="cluster.id">
                {{ cluster.name }}
              </a-select-option>
            </a-select>
          </a-form-item>
          <a-form-item>
            <tooltip-label
              slot="label"
              :title="selectedClusterHyperVisorType === 'VMware' ? $t('label.esx.host') : $t('label.hostnamelabel')"
              :tooltip="placeholder.url"/>
            <a-input
              v-decorator="['hostname', {
                initialValue: hostname,
                rules: [{ required: true, message: $t('message.error.required.input') }]
              }]"
              :placeholder="placeholder.url"></a-input>
          </a-form-item>
          <a-form-item v-if="selectedClusterHyperVisorType !== 'VMware'">
            <tooltip-label slot="label" :title="$t('label.username')" :tooltip="placeholder.username"/>
            <a-input
              v-decorator="['username', {
                initialValue: username,
                rules: [{ required: true, message: $t('message.error.required.input') }]
              }]"
              :placeholder="placeholder.username"></a-input>
          </a-form-item>
          <a-form-item v-if="selectedClusterHyperVisorType !== 'VMware'">
            <tooltip-label slot="label" :title="$t('label.authentication.method')" :tooltip="$t('label.authentication.method')"/>
            <a-radio-group
              v-decorator="['authmethod', {
                initialValue: authMethod
              }]"
              buttonStyle="solid"
              :defaultValue="authMethod"
              @change="selected => { handleAuthMethodChange(selected.target.value) }">
              <a-radio-button value="password">
                {{ $t('label.password') }}
              </a-radio-button>
              <a-radio-button value="sshkey" v-if="selectedClusterHyperVisorType === 'KVM'">
                {{ $t('label.authentication.sshkey') }}
              </a-radio-button>
            </a-radio-group>
            <div v-if="authMethod === 'sshkey'">
              <a-alert type="warning">
                <span style="display:block;width:300px;word-wrap:break-word;" slot="message" v-html="$t('message.add.host.sshkey')" />
              </a-alert>
            </div>
          </a-form-item>
          <a-form-item v-if="selectedClusterHyperVisorType !== 'VMware' && authMethod === 'password'">
            <tooltip-label slot="label" :title="$t('label.password')" :tooltip="placeholder.password"/>
            <a-input-password
              v-decorator="['password', {
                initialValue: password,
                rules: [{ required: true, message: $t('message.error.required.input') }]
              }]"
              :placeholder="placeholder.password"></a-input-password>
          </a-form-item>
          <a-form-item v-if="selectedClusterHyperVisorType === 'Ovm3'">
            <tooltip-label slot="label" :title="$t('label.agent.username')" :tooltip="$t('label.agent.username')"/>
            <a-input
              v-decorator="['agentusername', { initialValue: agentusername }]"
              :placeholder="$t('label.agent.username')"></a-input>
          </a-form-item>
          <a-form-item v-if="selectedClusterHyperVisorType === 'Ovm3'">
            <tooltip-label slot="label" :title="$t('label.agent.password')" :tooltip="$t('label.agent.password')"/>
            <a-input
              v-decorator="['agentpassword', { initialValue: agentpassword }]"
              :placeholder="$t('label.agent.password')"></a-input>
          </a-form-item>
          <a-form-item v-if="selectedClusterHyperVisorType === 'Ovm3'">
            <tooltip-label slot="label" :title="$t('label.agentport')" :tooltip="$t('label.agentport')"/>
            <a-input
              v-decorator="['agentport', { initialValue: agentport }]"
              :placeholder="$t('label.agentport')"></a-input>
          </a-form-item>
          <a-form-item v-if="selectedClusterHyperVisorType === 'BareMetal'">
            <tooltip-label slot="label" :title="$t('label.baremetalcpucores')" :tooltip="$t('label.baremetalcpucores')"/>
            <a-input
              v-decorator="['baremetalcpucores', {
                rules: [{ required: true, message: $t('message.error.required.input') }]
              }]"
              :placeholder="$t('label.baremetalcpucores')"></a-input>
          </a-form-item>
          <a-form-item v-if="selectedClusterHyperVisorType === 'BareMetal'">
            <tooltip-label slot="label" :title="$t('label.baremetalcpu')" :tooltip="$t('label.baremetalcpu')"/>
            <a-input
              v-decorator="['baremetalcpu', {
                rules: [{ required: true, message: $t('message.error.required.input') }]
              }]"
              :placeholder="$t('label.baremetalcpu')"></a-input>
          </a-form-item>
          <a-form-item v-if="selectedClusterHyperVisorType === 'BareMetal'">
            <tooltip-label slot="label" :title="$t('label.baremetalmemory')" :tooltip="$t('label.baremetalmemory')"/>
            <a-input
              v-decorator="['baremetalmemory', {
                rules: [{ required: true, message: $t('message.error.required.input') }]
              }]"
              :placeholder="$t('label.baremetalmemory')"></a-input>
          </a-form-item>
          <a-form-item v-if="selectedClusterHyperVisorType === 'BareMetal'">
            <tooltip-label slot="label" :title="$t('label.baremetalmac')" :tooltip="$t('label.baremetalmac')"/>
            <a-input
              v-decorator="['baremetalmac', {
                rules: [{ required: true, message: $t('message.error.required.input') }]
              }]"
              :placeholder="$t('label.baremetalmac')"></a-input>
          </a-form-item>
          <a-form-item>
            <tooltip-label slot="label" :title="$t('label.hosttags')" :tooltip="placeholder.hosttags"/>
            <a-select
              mode="tags"
              :placeholder="placeholder.hosttags"
              showSearch
              optionFilterProp="children"
              :filterOption="(input, option) => {
                return option.componentOptions.children[0].text.toLowerCase().indexOf(input.toLowerCase()) >= 0
              }"
              v-decorator="['hosttags', {
                rules: hostTagRules
              }]">
              <a-select-option v-for="tag in hostTagsList" :key="tag.name">{{ tag.name }}</a-select-option>
            </a-select>
          </a-form-item>
          <a-form-item>
            <tooltip-label slot="label" :title="$t('label.isdedicated')"/>
            <a-checkbox @change="toggleDedicated"></a-checkbox>
          </a-form-item>
          <template v-if="showDedicated">
            <DedicateDomain
              @domainChange="id => dedicatedDomainId = id"
              @accountChange="id => dedicatedAccount = id"
              :error="domainError" />
          </template>

<<<<<<< HEAD
      <div class="form__item">
        <div class="form__label"><span class="required">* </span>{{ $t('label.zonenamelabel') }}</div>
        <a-select
          v-model:value="zoneId"
          @change="fetchPods"
          v-focus="true"
          showSearch
          optionFilterProp="label"
          :filterOption="(input, option) => {
            return option.label.toLowerCase().indexOf(input.toLowerCase()) >= 0
          }" >
          <a-select-option
            v-for="zone in zonesList"
            :value="zone.id"
            :key="zone.id"
            :label="zone.name">
            <span>
              <resource-icon v-if="zone.icon" :image="zone.icon.base64image" size="1x" style="margin-right: 5px"/>
              <global-outlined v-else style="margin-right: 5px" />
              {{ zone.name }}
            </span>
          </a-select-option>
        </a-select>
      </div>

      <div class="form__item">
        <div class="form__label"><span class="required">* </span>{{ $t('label.podname') }}</div>
        <a-select
          v-model:value="podId"
          @change="fetchClusters"
          showSearch
          optionFilterProp="label"
          :filterOption="(input, option) => {
            return option.children[0].children.toLowerCase().indexOf(input.toLowerCase()) >= 0
          }" >
          <a-select-option
            v-for="pod in podsList"
            :value="pod.id"
            :key="pod.id">
            {{ pod.name }}
          </a-select-option>
        </a-select>
      </div>

      <div class="form__item">
        <div class="form__label"><span class="required">* </span>{{ $t('label.clustername') }}</div>
        <a-select
          v-model:value="clusterId"
          @change="handleChangeCluster"
          showSearch
          optionFilterProp="label"
          :filterOption="(input, option) => {
            return option.children[0].children.toLowerCase().indexOf(input.toLowerCase()) >= 0
          }" >
          <a-select-option
            v-for="cluster in clustersList"
            :value="cluster.id"
            :key="cluster.id">
            {{ cluster.name }}
          </a-select-option>
        </a-select>
      </div>

      <div class="form__item required-field">
        <div class="form__label"><span class="required">* </span>{{ selectedClusterHyperVisorType === 'VMware' ? $t('label.esx.host') : $t('label.hostnamelabel') }}</div>
        <span class="required required-label">{{ $t('label.required') }}</span>
        <a-input v-model:value="hostname"></a-input>
      </div>

      <div class="form__item required-field" v-if="selectedClusterHyperVisorType !== 'VMware'">
        <div class="form__label"><span class="required">* </span>{{ $t('label.username') }}</div>
        <span class="required required-label">{{ $t('label.required') }}</span>
        <a-input :placeholder="placeholder.username" v-model:value="username"></a-input>
      </div>

      <div class="form__item" v-if="selectedClusterHyperVisorType !== 'VMware'">
        <div class="form__label"><span class="required">* </span>{{ $t('label.authentication.method') }}</div>
        <a-radio-group
          v-decorator="['authmethod', {
            initialValue: authMethod
          }]"
          buttonStyle="solid"
          :defaultValue="authMethod"
          @change="selected => { handleAuthMethodChange(selected.target.value) }">
          <a-radio-button value="password">
            {{ $t('label.password') }}
          </a-radio-button>
          <a-radio-button value="sshkey" v-if="selectedClusterHyperVisorType === 'KVM'">
            {{ $t('label.authentication.sshkey') }}
          </a-radio-button>
        </a-radio-group>
        <span v-if="authMethod === 'sshkey'">
          <a-alert type="warning">
            <template #message>
              <span style="display:block;width:300px;word-wrap:break-word;" v-html="$t('message.add.host.sshkey')" />
            </template>
          </a-alert>
        </span>
      </div>

      <div class="form__item required-field" v-if="selectedClusterHyperVisorType !== 'VMware' && authMethod === 'password'">
        <div class="form__label"><span class="required">* </span>{{ $t('label.password') }}</div>
        <span class="required required-label">{{ $t('label.required') }}</span>
        <a-input :placeholder="placeholder.password" type="password" v-model:value="password"></a-input>
      </div>

      <template v-if="selectedClusterHyperVisorType === 'Ovm3'">
        <div class="form__item">
          <div class="form__label">{{ $t('label.agent.username') }}</div>
          <a-input v-model:value="agentusername"></a-input>
        </div>
        <div class="form__item required-field">
          <div class="form__label"><span class="required">* </span>{{ $t('label.agent.password') }}</div>
          <span class="required required-label">{{ $t('label.required') }}</span>
          <a-input type="password" v-model:value="agentpassword"></a-input>
        </div>
        <div class="form__item">
          <div class="form__label">{{ $t('label.agentport') }}</div>
          <a-input v-model:value="agentport"></a-input>
        </div>
      </template>

      <div class="form__item">
        <div class="form__label">{{ $t('label.hosttags') }}</div>
        <a-select
          mode="tags"
          :placeholder="placeholder.hosttags"
          v-model:value="selectedTags"
          showSearch
          optionFilterProp="label"
          :filterOption="(input, option) => {
            return option.children[0].children.toLowerCase().indexOf(input.toLowerCase()) >= 0
          }" >
          <a-select-option v-for="tag in hostTagsList" :key="tag.name">{{ tag.name }}</a-select-option>
        </a-select>
      </div>

      <div class="form__item">
        <div class="form__label">{{ $t('label.isdedicated') }}</div>
        <a-checkbox @change="toggleDedicated" />
      </div>

      <template v-if="showDedicated">
        <DedicateDomain
          @domainChange="id => dedicatedDomainId = id"
          @accountChange="id => dedicatedAccount = id"
          :error="domainError" />
      </template>

      <a-divider />

      <div :span="24" class="action-button">
        <a-button @click="() => $parent.$parent.close()">{{ $t('label.cancel') }}</a-button>
        <a-button @click="handleSubmitForm" ref="submit" type="primary">{{ $t('label.ok') }}</a-button>
      </div>

=======
          <a-divider></a-divider>

          <div :span="24" class="action-button">
            <a-button @click="closeAction">{{ $t('label.cancel') }}</a-button>
            <a-button @click="handleSubmitForm" ref="submit" type="primary">{{ $t('label.ok') }}</a-button>
          </div>
        </a-form>
      </div>
>>>>>>> 30ae9eed
    </div>
  </a-spin>
</template>

<script>
import { api } from '@/api'
import DedicateDomain from '../../components/view/DedicateDomain'
import ResourceIcon from '@/components/view/ResourceIcon'
import TooltipLabel from '@/components/widgets/TooltipLabel'

export default {
  name: 'HostAdd',
  components: {
    DedicateDomain,
    ResourceIcon,
    TooltipLabel
  },
  props: {
    resource: {
      type: Object,
      required: true
    }
  },
  inject: ['parentFetchData', 'parentToggleLoading'],
  data () {
    return {
      loading: false,
      zoneId: null,
      podId: null,
      clusterId: null,
      hostname: null,
      username: null,
      password: null,
      selectedTags: [],
      zonesList: [],
      clustersList: [],
      podsList: [],
      hostTagsList: [],
      url: null,
      agentusername: null,
      agentpassword: null,
      agentport: null,
      authMethod: 'password',
      selectedCluster: null,
      selectedClusterHyperVisorType: null,
      showDedicated: false,
      dedicatedDomainId: null,
      dedicatedAccount: null,
      domainError: false,
      params: [],
      placeholder: {
        zoneid: null,
        podid: null,
        clusterid: null,
        url: null,
        username: null,
        password: null,
        hosttags: null,
        isdedicated: null
      }
    }
  },
  computed: {
    hostTagRules () {
      let rules = []
      if (this.selectedClusterHyperVisorType === 'BareMetal') {
        rules = [{ required: true, message: this.$t('message.error.select') }]
      }

      return rules
    }
  },
  beforeCreate () {
    this.form = this.$form.createForm(this)
  },
  created () {
    this.fetchData()
  },
  methods: {
    fetchData () {
      this.fetchZones()
      this.fetchHostTags()
      this.params = this.$store.getters.apis.addHost.params
      Object.keys(this.placeholder).forEach(item => { this.returnPlaceholder(item) })
    },
    fetchZones () {
      this.loading = true
      api('listZones', { showicon: true }).then(response => {
        this.zonesList = response.listzonesresponse.zone || []
        this.zoneId = this.zonesList[0].id || null
        this.fetchPods()
      }).catch(error => {
        this.$notifyError(error)
      }).finally(() => {
        this.loading = false
      })
    },
    fetchPods () {
      this.loading = true
      api('listPods', {
        zoneid: this.zoneId
      }).then(response => {
        this.podsList = response.listpodsresponse.pod || []
        this.podId = this.podsList[0].id || null
        this.fetchClusters()
      }).catch(error => {
        this.$notifyError(error)
        this.podsList = []
        this.podId = ''
      }).finally(() => {
        this.loading = false
      })
    },
    fetchClusters () {
      this.loading = true
      api('listClusters', {
        podid: this.podId
      }).then(response => {
        this.clustersList = response.listclustersresponse.cluster || []
        this.clusterId = this.clustersList[0].id || null
        if (this.clusterId) {
          this.handleChangeCluster(this.clusterId)
        }
      }).catch(error => {
        this.$notifyError(error)
        this.clustersList = []
        this.clusterId = null
      }).finally(() => {
        this.loading = false
      })
    },
    fetchHostTags () {
      this.loading = true
      api('listHostTags').then(response => {
        const listTagExists = []
        const hostTagsList = response.listhosttagsresponse.hosttag || []
        hostTagsList.forEach(tag => {
          if (listTagExists.includes(tag.name)) {
            return true
          }

          listTagExists.push(tag.name)
          this.hostTagsList.push(tag)
        })
      }).catch(error => {
        this.$notifyError(error)
        this.hostTagsList = []
      }).finally(() => {
        this.loading = false
      })
    },
    handleChangeCluster (value) {
      this.clusterId = value
      this.selectedCluster = this.clustersList.find(i => i.id === this.clusterId)
      this.selectedClusterHyperVisorType = this.selectedCluster.hypervisortype
    },
    toggleDedicated () {
      this.dedicatedDomainId = null
      this.dedicatedAccount = null
      this.showDedicated = !this.showDedicated
    },
    handleAuthMethodChange (val) {
      this.authMethod = val
    },
    handleSubmitForm () {
      if (this.loading) return
      this.form.validateFieldsAndScroll((err, values) => {
        if (err) return

        if (values.hostname.indexOf('http://') === -1) {
          this.url = `http://${values.hostname}`
        } else {
          this.url = values.hostname
        }

        const args = {
          zoneid: values.zoneid,
          podid: values.podid,
          clusterid: values.clusterid,
          hypervisor: this.selectedClusterHyperVisorType,
          clustertype: this.selectedCluster.clustertype,
          hosttags: values.hosttags ? values.hosttags.join() : null,
          username: values.username,
          password: this.authMethod !== 'password' ? '' : values.password,
          url: this.url,
          agentusername: values.agentusername,
          agentpassword: values.agentpassword,
          agentport: values.agentport
        }
<<<<<<< HEAD
        this.parentFetchData()
        this.$emit('close-action')
      }).catch(error => {
        this.$showNotification({
          type: 'error',
          message: `${this.$t('label.error')} ${error.response.status}`,
          description: error.response.data.addhostresponse.errortext,
          duration: 0
=======
        if (this.selectedClusterHyperVisorType === 'BareMetal') {
          args.cpunumber = values.baremetalcpucores
          args.cpuspeed = values.baremetalcpu
          args.memory = values.baremetalmemory
          args.hostmac = values.baremetalmac
        }
        Object.keys(args).forEach((key) => (args[key] == null) && delete args[key])
        this.loading = true
        api('addHost', {}, 'POST', args).then(response => {
          const host = response.addhostresponse.host[0] || {}
          if (host.id && this.showDedicated) {
            this.dedicateHost(host.id)
          }
          this.parentFetchData()
          this.closeAction()
        }).catch(error => {
          this.$notification.error({
            message: `${this.$t('label.error')} ${error.response.status}`,
            description: error.response.data.addhostresponse.errortext,
            duration: 0
          })
        }).finally(() => {
          this.loading = false
>>>>>>> 30ae9eed
        })
      })
    },
    dedicateHost (hostId) {
      this.loading = true
      api('dedicateHost', {
        hostId,
        domainId: this.dedicatedDomainId,
        account: this.dedicatedAccount
      }).then(response => {
        this.$pollJob({
          jobId: response.dedicatehostresponse.jobid,
          title: this.$t('message.host.dedicated'),
          description: `${this.$t('label.domainid')} : ${this.dedicatedDomainId}`,
          successMessage: this.$t('message.host.dedicated'),
          successMethod: () => {
            this.loading = false
          },
          errorMessage: this.$t('error.dedicate.host.failed'),
          errorMethod: () => {
            this.loading = false
          },
          loadingMessage: this.$t('message.dedicating.host'),
          catchMessage: this.$t('error.fetching.async.job.result'),
          catchMethod: () => {
            this.loading = false
          }
        })
      }).catch(error => {
        this.$notification.error({
          message: `${this.$t('label.error')} ${error.response.status}`,
          description: error.response.data.errorresponse.errortext,
          duration: 0
        })
        this.loading = false
      })
    },
    returnPlaceholder (field) {
      this.params.find(i => {
        if (i.name === field) this.placeholder[field] = i.description
      })
    },
    closeAction () {
      this.$emit('close-action')
    }
  }
}
</script>

<style lang="scss">
  .form {
    &__label {
      margin-bottom: 5px;

      .required {
        margin-left: 10px;
      }
    }
    &__item {
      margin-bottom: 20px;
    }
    .ant-select {
      width: 85vw;
      @media (min-width: 760px) {
        width: 400px;
      }
    }
  }

  .required {
    color: #ff0000;
    &-label {
      display: none;
      &--error {
        display: block;
      }
    }
  }
</style><|MERGE_RESOLUTION|>--- conflicted
+++ resolved
@@ -20,22 +20,24 @@
     <div class="form-layout" v-ctrl-enter="handleSubmitForm">
       <div class="form">
         <a-form
-          :form="form"
+          :ref="formRef"
+          :model="form"
+          :rules="rules"
           layout="vertical"
           @submit="handleSubmitForm">
-          <a-form-item>
-            <tooltip-label slot="label" :title="$t('label.zonenamelabel')" :tooltip="placeholder.zoneid"/>
+          <a-form-item name="zoneid" ref="zoneid">
+            <template #label>
+              <tooltip-label :title="$t('label.zonenamelabel')" :tooltip="placeholder.zoneid"/>
+            </template>
             <a-select
-              v-decorator="['zoneid', {
-                initialValue: this.zoneId,
-                rules: [{ required: true, message: $t('message.error.select') }]
-              }]"
+              v-focus="true"
+              v-model:value="form.zoneid"
               :placeholder="placeholder.zoneid"
               autoFocus
               showSearch
-              optionFilterProp="children"
+              optionFilterProp="label"
               :filterOption="(input, option) => {
-                return option.componentOptions.propsData.label.toLowerCase().indexOf(input.toLowerCase()) >= 0
+                return option.label.toLowerCase().indexOf(input.toLowerCase()) >= 0
               }"
               @change="fetchPods">
               <a-select-option
@@ -45,24 +47,23 @@
                 :label="zone.name">
                 <span>
                   <resource-icon v-if="zone.icon" :image="zone.icon.base64image" size="1x" style="margin-right: 5px"/>
-                  <a-icon v-else type="global" style="margin-right: 5px" />
+                  <global-outlined v-else style="margin-right: 5px" />
                   {{ zone.name }}
                 </span>
               </a-select-option>
             </a-select>
           </a-form-item>
-          <a-form-item>
-            <tooltip-label slot="label" :title="$t('label.podname')" :tooltip="placeholder.podid"/>
+          <a-form-item name="podid" ref="podid">
+            <template #label>
+              <tooltip-label :title="$t('label.podname')" :tooltip="placeholder.podid"/>
+            </template>
             <a-select
-              v-decorator="['podid', {
-                initialValue: podId,
-                rules: [{ required: true, message: $t('message.error.select') }]
-              }]"
+              v-model:value="form.podid"
               :placeholder="placeholder.podid"
               showSearch
-              optionFilterProp="children"
+              optionFilterProp="label"
               :filterOption="(input, option) => {
-                return option.componentOptions.children[0].text.toLowerCase().indexOf(input.toLowerCase()) >= 0
+                return option.children[0].children.toLowerCase().indexOf(input.toLowerCase()) >= 0
               }"
               @change="fetchClusters">
               <a-select-option
@@ -73,18 +74,17 @@
               </a-select-option>
             </a-select>
           </a-form-item>
-          <a-form-item>
-            <tooltip-label slot="label" :title="$t('label.clustername')" :tooltip="placeholder.clusterid"/>
+          <a-form-item name="clusterid" ref="clusterid">
+            <template #label>
+              <tooltip-label :title="$t('label.clustername')" :tooltip="placeholder.clusterid"/>
+            </template>
             <a-select
-              v-decorator="['clusterid', {
-                initialValue: clusterId,
-                rules: [{ required: true, message: $t('message.error.select') }]
-              }]"
+              v-model:value="form.clusterid"
               :placeholder="placeholder.clusterid"
               showSearch
-              optionFilterProp="children"
+              optionFilterProp="label"
               :filterOption="(input, option) => {
-                return option.componentOptions.children[0].text.toLowerCase().indexOf(input.toLowerCase()) >= 0
+                return option.children[0].children.toLowerCase().indexOf(input.toLowerCase()) >= 0
               }"
               @change="handleChangeCluster">
               <a-select-option
@@ -95,35 +95,31 @@
               </a-select-option>
             </a-select>
           </a-form-item>
-          <a-form-item>
-            <tooltip-label
-              slot="label"
-              :title="selectedClusterHyperVisorType === 'VMware' ? $t('label.esx.host') : $t('label.hostnamelabel')"
-              :tooltip="placeholder.url"/>
-            <a-input
-              v-decorator="['hostname', {
-                initialValue: hostname,
-                rules: [{ required: true, message: $t('message.error.required.input') }]
-              }]"
+          <a-form-item name="hostname" ref="hostname">
+            <template #label>
+              <tooltip-label
+                :title="selectedClusterHyperVisorType === 'VMware' ? $t('label.esx.host') : $t('label.hostnamelabel')"
+                :tooltip="placeholder.url"/>
+            </template>
+            <a-input
+              v-model:value="form.hostname"
               :placeholder="placeholder.url"></a-input>
           </a-form-item>
-          <a-form-item v-if="selectedClusterHyperVisorType !== 'VMware'">
-            <tooltip-label slot="label" :title="$t('label.username')" :tooltip="placeholder.username"/>
-            <a-input
-              v-decorator="['username', {
-                initialValue: username,
-                rules: [{ required: true, message: $t('message.error.required.input') }]
-              }]"
+          <a-form-item name="username" ref="username" v-if="selectedClusterHyperVisorType !== 'VMware'">
+            <template #label>
+              <tooltip-label :title="$t('label.username')" :tooltip="placeholder.username"/>
+            </template>
+            <a-input
+              v-model:value="form.username"
               :placeholder="placeholder.username"></a-input>
           </a-form-item>
-          <a-form-item v-if="selectedClusterHyperVisorType !== 'VMware'">
-            <tooltip-label slot="label" :title="$t('label.authentication.method')" :tooltip="$t('label.authentication.method')"/>
+          <a-form-item name="authmethod" ref="authmethod" v-if="selectedClusterHyperVisorType !== 'VMware'">
+            <template #label>
+              <tooltip-label :title="$t('label.authentication.method')" :tooltip="$t('label.authentication.method')"/>
+            </template>
             <a-radio-group
-              v-decorator="['authmethod', {
-                initialValue: authMethod
-              }]"
+              v-model:value="form.authmethod"
               buttonStyle="solid"
-              :defaultValue="authMethod"
               @change="selected => { handleAuthMethodChange(selected.target.value) }">
               <a-radio-button value="password">
                 {{ $t('label.password') }}
@@ -134,87 +130,96 @@
             </a-radio-group>
             <div v-if="authMethod === 'sshkey'">
               <a-alert type="warning">
-                <span style="display:block;width:300px;word-wrap:break-word;" slot="message" v-html="$t('message.add.host.sshkey')" />
+                <template #message>
+                  <span style="display:block;width:300px;word-wrap:break-word;" v-html="$t('message.add.host.sshkey')" />
+                </template>
               </a-alert>
             </div>
           </a-form-item>
-          <a-form-item v-if="selectedClusterHyperVisorType !== 'VMware' && authMethod === 'password'">
-            <tooltip-label slot="label" :title="$t('label.password')" :tooltip="placeholder.password"/>
+          <a-form-item name="password" ref="password" v-if="selectedClusterHyperVisorType !== 'VMware' && authMethod === 'password'">
+            <template #label>
+              <tooltip-label :title="$t('label.password')" :tooltip="placeholder.password"/>
+            </template>
             <a-input-password
-              v-decorator="['password', {
-                initialValue: password,
-                rules: [{ required: true, message: $t('message.error.required.input') }]
-              }]"
-              :placeholder="placeholder.password"></a-input-password>
-          </a-form-item>
-          <a-form-item v-if="selectedClusterHyperVisorType === 'Ovm3'">
-            <tooltip-label slot="label" :title="$t('label.agent.username')" :tooltip="$t('label.agent.username')"/>
-            <a-input
-              v-decorator="['agentusername', { initialValue: agentusername }]"
-              :placeholder="$t('label.agent.username')"></a-input>
-          </a-form-item>
-          <a-form-item v-if="selectedClusterHyperVisorType === 'Ovm3'">
-            <tooltip-label slot="label" :title="$t('label.agent.password')" :tooltip="$t('label.agent.password')"/>
-            <a-input
-              v-decorator="['agentpassword', { initialValue: agentpassword }]"
-              :placeholder="$t('label.agent.password')"></a-input>
-          </a-form-item>
-          <a-form-item v-if="selectedClusterHyperVisorType === 'Ovm3'">
-            <tooltip-label slot="label" :title="$t('label.agentport')" :tooltip="$t('label.agentport')"/>
-            <a-input
-              v-decorator="['agentport', { initialValue: agentport }]"
-              :placeholder="$t('label.agentport')"></a-input>
-          </a-form-item>
-          <a-form-item v-if="selectedClusterHyperVisorType === 'BareMetal'">
-            <tooltip-label slot="label" :title="$t('label.baremetalcpucores')" :tooltip="$t('label.baremetalcpucores')"/>
-            <a-input
-              v-decorator="['baremetalcpucores', {
-                rules: [{ required: true, message: $t('message.error.required.input') }]
-              }]"
-              :placeholder="$t('label.baremetalcpucores')"></a-input>
-          </a-form-item>
-          <a-form-item v-if="selectedClusterHyperVisorType === 'BareMetal'">
-            <tooltip-label slot="label" :title="$t('label.baremetalcpu')" :tooltip="$t('label.baremetalcpu')"/>
-            <a-input
-              v-decorator="['baremetalcpu', {
-                rules: [{ required: true, message: $t('message.error.required.input') }]
-              }]"
-              :placeholder="$t('label.baremetalcpu')"></a-input>
-          </a-form-item>
-          <a-form-item v-if="selectedClusterHyperVisorType === 'BareMetal'">
-            <tooltip-label slot="label" :title="$t('label.baremetalmemory')" :tooltip="$t('label.baremetalmemory')"/>
-            <a-input
-              v-decorator="['baremetalmemory', {
-                rules: [{ required: true, message: $t('message.error.required.input') }]
-              }]"
-              :placeholder="$t('label.baremetalmemory')"></a-input>
-          </a-form-item>
-          <a-form-item v-if="selectedClusterHyperVisorType === 'BareMetal'">
-            <tooltip-label slot="label" :title="$t('label.baremetalmac')" :tooltip="$t('label.baremetalmac')"/>
-            <a-input
-              v-decorator="['baremetalmac', {
-                rules: [{ required: true, message: $t('message.error.required.input') }]
-              }]"
-              :placeholder="$t('label.baremetalmac')"></a-input>
-          </a-form-item>
-          <a-form-item>
-            <tooltip-label slot="label" :title="$t('label.hosttags')" :tooltip="placeholder.hosttags"/>
+              v-model:value="form.password"
+              :placeholder="placeholder.password" />
+          </a-form-item>
+          <a-form-item name="agentusername" ref="agentusername" v-if="selectedClusterHyperVisorType === 'Ovm3'">
+            <template #label>
+              <tooltip-label :title="$t('label.agent.username')" :tooltip="$t('label.agent.username')"/>
+            </template>
+            <a-input
+              v-model:value="form.agentusername"
+              :placeholder="$t('label.agent.username')" />
+          </a-form-item>
+          <a-form-item name="agentpassword" ref="agentpassword" v-if="selectedClusterHyperVisorType === 'Ovm3'">
+            <template #label>
+              <tooltip-label :title="$t('label.agent.password')" :tooltip="$t('label.agent.password')"/>
+            </template>
+            <a-input
+              v-model:value="form.agentpassword"
+              :placeholder="$t('label.agent.password')" />
+          </a-form-item>
+          <a-form-item name="agentport" ref="agentport" v-if="selectedClusterHyperVisorType === 'Ovm3'">
+            <template #label>
+              <tooltip-label :title="$t('label.agentport')" :tooltip="$t('label.agentport')"/>
+            </template>
+            <a-input
+              v-model:value="form.agentport"
+              :placeholder="$t('label.agentport')" />
+          </a-form-item>
+          <a-form-item name="baremetalcpucores" ref="baremetalcpucores" v-if="selectedClusterHyperVisorType === 'BareMetal'">
+            <template #label>
+              <tooltip-label :title="$t('label.baremetalcpucores')" :tooltip="$t('label.baremetalcpucores')"/>
+            </template>
+            <a-input
+              v-model:value="form.baremetalcpucores"
+              :placeholder="$t('label.baremetalcpucores')" />
+          </a-form-item>
+          <a-form-item name="baremetalcpu" ref="baremetalcpu" v-if="selectedClusterHyperVisorType === 'BareMetal'">
+            <template #label>
+              <tooltip-label :title="$t('label.baremetalcpu')" :tooltip="$t('label.baremetalcpu')"/>
+            </template>
+            <a-input
+              v-model:value="form.baremetalcpu"
+              :placeholder="$t('label.baremetalcpu')" />
+          </a-form-item>
+          <a-form-item name="baremetalmemory" ref="baremetalmemory" v-if="selectedClusterHyperVisorType === 'BareMetal'">
+            <template #label>
+              <tooltip-label :title="$t('label.baremetalmemory')" :tooltip="$t('label.baremetalmemory')"/>
+            </template>
+            <a-input
+              v-model:value="form.baremetalmemory"
+              :placeholder="$t('label.baremetalmemory')" />
+          </a-form-item>
+          <a-form-item name="baremetalmac" ref="baremetalmac" v-if="selectedClusterHyperVisorType === 'BareMetal'">
+            <template #label>
+              <tooltip-label :title="$t('label.baremetalmac')" :tooltip="$t('label.baremetalmac')"/>
+            </template>
+            <a-input
+              v-model:value="form.baremetalmac"
+              :placeholder="$t('label.baremetalmac')" />
+          </a-form-item>
+          <a-form-item name="hosttags" ref="hosttags">
+            <template #label>
+              <tooltip-label :title="$t('label.hosttags')" :tooltip="placeholder.hosttags"/>
+            </template>
             <a-select
               mode="tags"
-              :placeholder="placeholder.hosttags"
               showSearch
-              optionFilterProp="children"
+              optionFilterProp="label"
               :filterOption="(input, option) => {
-                return option.componentOptions.children[0].text.toLowerCase().indexOf(input.toLowerCase()) >= 0
+                return option.children[0].children.toLowerCase().indexOf(input.toLowerCase()) >= 0
               }"
-              v-decorator="['hosttags', {
-                rules: hostTagRules
-              }]">
+              v-model:value="form.hosttags"
+              :placeholder="placeholder.hosttags">
               <a-select-option v-for="tag in hostTagsList" :key="tag.name">{{ tag.name }}</a-select-option>
             </a-select>
           </a-form-item>
-          <a-form-item>
-            <tooltip-label slot="label" :title="$t('label.isdedicated')"/>
+          <a-form-item name="isdedicated" ref="isdedicated">
+            <template #label>
+              <tooltip-label :title="$t('label.isdedicated')"/>
+            </template>
             <a-checkbox @change="toggleDedicated"></a-checkbox>
           </a-form-item>
           <template v-if="showDedicated">
@@ -224,164 +229,6 @@
               :error="domainError" />
           </template>
 
-<<<<<<< HEAD
-      <div class="form__item">
-        <div class="form__label"><span class="required">* </span>{{ $t('label.zonenamelabel') }}</div>
-        <a-select
-          v-model:value="zoneId"
-          @change="fetchPods"
-          v-focus="true"
-          showSearch
-          optionFilterProp="label"
-          :filterOption="(input, option) => {
-            return option.label.toLowerCase().indexOf(input.toLowerCase()) >= 0
-          }" >
-          <a-select-option
-            v-for="zone in zonesList"
-            :value="zone.id"
-            :key="zone.id"
-            :label="zone.name">
-            <span>
-              <resource-icon v-if="zone.icon" :image="zone.icon.base64image" size="1x" style="margin-right: 5px"/>
-              <global-outlined v-else style="margin-right: 5px" />
-              {{ zone.name }}
-            </span>
-          </a-select-option>
-        </a-select>
-      </div>
-
-      <div class="form__item">
-        <div class="form__label"><span class="required">* </span>{{ $t('label.podname') }}</div>
-        <a-select
-          v-model:value="podId"
-          @change="fetchClusters"
-          showSearch
-          optionFilterProp="label"
-          :filterOption="(input, option) => {
-            return option.children[0].children.toLowerCase().indexOf(input.toLowerCase()) >= 0
-          }" >
-          <a-select-option
-            v-for="pod in podsList"
-            :value="pod.id"
-            :key="pod.id">
-            {{ pod.name }}
-          </a-select-option>
-        </a-select>
-      </div>
-
-      <div class="form__item">
-        <div class="form__label"><span class="required">* </span>{{ $t('label.clustername') }}</div>
-        <a-select
-          v-model:value="clusterId"
-          @change="handleChangeCluster"
-          showSearch
-          optionFilterProp="label"
-          :filterOption="(input, option) => {
-            return option.children[0].children.toLowerCase().indexOf(input.toLowerCase()) >= 0
-          }" >
-          <a-select-option
-            v-for="cluster in clustersList"
-            :value="cluster.id"
-            :key="cluster.id">
-            {{ cluster.name }}
-          </a-select-option>
-        </a-select>
-      </div>
-
-      <div class="form__item required-field">
-        <div class="form__label"><span class="required">* </span>{{ selectedClusterHyperVisorType === 'VMware' ? $t('label.esx.host') : $t('label.hostnamelabel') }}</div>
-        <span class="required required-label">{{ $t('label.required') }}</span>
-        <a-input v-model:value="hostname"></a-input>
-      </div>
-
-      <div class="form__item required-field" v-if="selectedClusterHyperVisorType !== 'VMware'">
-        <div class="form__label"><span class="required">* </span>{{ $t('label.username') }}</div>
-        <span class="required required-label">{{ $t('label.required') }}</span>
-        <a-input :placeholder="placeholder.username" v-model:value="username"></a-input>
-      </div>
-
-      <div class="form__item" v-if="selectedClusterHyperVisorType !== 'VMware'">
-        <div class="form__label"><span class="required">* </span>{{ $t('label.authentication.method') }}</div>
-        <a-radio-group
-          v-decorator="['authmethod', {
-            initialValue: authMethod
-          }]"
-          buttonStyle="solid"
-          :defaultValue="authMethod"
-          @change="selected => { handleAuthMethodChange(selected.target.value) }">
-          <a-radio-button value="password">
-            {{ $t('label.password') }}
-          </a-radio-button>
-          <a-radio-button value="sshkey" v-if="selectedClusterHyperVisorType === 'KVM'">
-            {{ $t('label.authentication.sshkey') }}
-          </a-radio-button>
-        </a-radio-group>
-        <span v-if="authMethod === 'sshkey'">
-          <a-alert type="warning">
-            <template #message>
-              <span style="display:block;width:300px;word-wrap:break-word;" v-html="$t('message.add.host.sshkey')" />
-            </template>
-          </a-alert>
-        </span>
-      </div>
-
-      <div class="form__item required-field" v-if="selectedClusterHyperVisorType !== 'VMware' && authMethod === 'password'">
-        <div class="form__label"><span class="required">* </span>{{ $t('label.password') }}</div>
-        <span class="required required-label">{{ $t('label.required') }}</span>
-        <a-input :placeholder="placeholder.password" type="password" v-model:value="password"></a-input>
-      </div>
-
-      <template v-if="selectedClusterHyperVisorType === 'Ovm3'">
-        <div class="form__item">
-          <div class="form__label">{{ $t('label.agent.username') }}</div>
-          <a-input v-model:value="agentusername"></a-input>
-        </div>
-        <div class="form__item required-field">
-          <div class="form__label"><span class="required">* </span>{{ $t('label.agent.password') }}</div>
-          <span class="required required-label">{{ $t('label.required') }}</span>
-          <a-input type="password" v-model:value="agentpassword"></a-input>
-        </div>
-        <div class="form__item">
-          <div class="form__label">{{ $t('label.agentport') }}</div>
-          <a-input v-model:value="agentport"></a-input>
-        </div>
-      </template>
-
-      <div class="form__item">
-        <div class="form__label">{{ $t('label.hosttags') }}</div>
-        <a-select
-          mode="tags"
-          :placeholder="placeholder.hosttags"
-          v-model:value="selectedTags"
-          showSearch
-          optionFilterProp="label"
-          :filterOption="(input, option) => {
-            return option.children[0].children.toLowerCase().indexOf(input.toLowerCase()) >= 0
-          }" >
-          <a-select-option v-for="tag in hostTagsList" :key="tag.name">{{ tag.name }}</a-select-option>
-        </a-select>
-      </div>
-
-      <div class="form__item">
-        <div class="form__label">{{ $t('label.isdedicated') }}</div>
-        <a-checkbox @change="toggleDedicated" />
-      </div>
-
-      <template v-if="showDedicated">
-        <DedicateDomain
-          @domainChange="id => dedicatedDomainId = id"
-          @accountChange="id => dedicatedAccount = id"
-          :error="domainError" />
-      </template>
-
-      <a-divider />
-
-      <div :span="24" class="action-button">
-        <a-button @click="() => $parent.$parent.close()">{{ $t('label.cancel') }}</a-button>
-        <a-button @click="handleSubmitForm" ref="submit" type="primary">{{ $t('label.ok') }}</a-button>
-      </div>
-
-=======
           <a-divider></a-divider>
 
           <div :span="24" class="action-button">
@@ -390,12 +237,12 @@
           </div>
         </a-form>
       </div>
->>>>>>> 30ae9eed
     </div>
   </a-spin>
 </template>
 
 <script>
+import { ref, reactive, toRaw } from 'vue'
 import { api } from '@/api'
 import DedicateDomain from '../../components/view/DedicateDomain'
 import ResourceIcon from '@/components/view/ResourceIcon'
@@ -418,21 +265,11 @@
   data () {
     return {
       loading: false,
-      zoneId: null,
-      podId: null,
-      clusterId: null,
-      hostname: null,
-      username: null,
-      password: null,
-      selectedTags: [],
       zonesList: [],
       clustersList: [],
       podsList: [],
       hostTagsList: [],
       url: null,
-      agentusername: null,
-      agentpassword: null,
-      agentport: null,
       authMethod: 'password',
       selectedCluster: null,
       selectedClusterHyperVisorType: null,
@@ -463,13 +300,29 @@
       return rules
     }
   },
-  beforeCreate () {
-    this.form = this.$form.createForm(this)
-  },
   created () {
+    this.initForm()
     this.fetchData()
   },
   methods: {
+    initForm () {
+      this.formRef = ref()
+      this.form = reactive({
+        authmethod: this.authMethod
+      })
+      this.rules = reactive({
+        zoneid: [{ required: true, message: this.$t('message.error.select') }],
+        podid: [{ required: true, message: this.$t('message.error.select') }],
+        clusterid: [{ required: true, message: this.$t('message.error.select') }],
+        hostname: [{ required: true, message: this.$t('message.error.required.input') }],
+        username: [{ required: true, message: this.$t('message.error.required.input') }],
+        password: [{ required: true, message: this.$t('message.error.required.input') }],
+        baremetalcpucores: [{ required: true, message: this.$t('message.error.required.input') }],
+        baremetalcpu: [{ required: true, message: this.$t('message.error.required.input') }],
+        baremetalmemory: [{ required: true, message: this.$t('message.error.required.input') }],
+        baremetalmac: [{ required: true, message: this.$t('message.error.required.input') }]
+      })
+    },
     fetchData () {
       this.fetchZones()
       this.fetchHostTags()
@@ -480,7 +333,7 @@
       this.loading = true
       api('listZones', { showicon: true }).then(response => {
         this.zonesList = response.listzonesresponse.zone || []
-        this.zoneId = this.zonesList[0].id || null
+        this.form.zoneid = this.zonesList[0].id || null
         this.fetchPods()
       }).catch(error => {
         this.$notifyError(error)
@@ -491,15 +344,15 @@
     fetchPods () {
       this.loading = true
       api('listPods', {
-        zoneid: this.zoneId
+        zoneid: this.form.zoneid
       }).then(response => {
         this.podsList = response.listpodsresponse.pod || []
-        this.podId = this.podsList[0].id || null
+        this.form.podid = this.podsList[0].id || null
         this.fetchClusters()
       }).catch(error => {
         this.$notifyError(error)
         this.podsList = []
-        this.podId = ''
+        this.form.podid = ''
       }).finally(() => {
         this.loading = false
       })
@@ -507,17 +360,17 @@
     fetchClusters () {
       this.loading = true
       api('listClusters', {
-        podid: this.podId
+        podid: this.form.podid
       }).then(response => {
         this.clustersList = response.listclustersresponse.cluster || []
-        this.clusterId = this.clustersList[0].id || null
-        if (this.clusterId) {
-          this.handleChangeCluster(this.clusterId)
+        this.form.clusterid = this.clustersList[0].id || null
+        if (this.form.clusterid) {
+          this.handleChangeCluster(this.form.clusterid)
         }
       }).catch(error => {
         this.$notifyError(error)
         this.clustersList = []
-        this.clusterId = null
+        this.form.clusterid = null
       }).finally(() => {
         this.loading = false
       })
@@ -543,8 +396,8 @@
       })
     },
     handleChangeCluster (value) {
-      this.clusterId = value
-      this.selectedCluster = this.clustersList.find(i => i.id === this.clusterId)
+      this.form.clusterid = value
+      this.selectedCluster = this.clustersList.find(i => i.id === this.form.clusterid)
       this.selectedClusterHyperVisorType = this.selectedCluster.hypervisortype
     },
     toggleDedicated () {
@@ -557,8 +410,8 @@
     },
     handleSubmitForm () {
       if (this.loading) return
-      this.form.validateFieldsAndScroll((err, values) => {
-        if (err) return
+      this.formRef.value.validate().then(() => {
+        const values = toRaw(this.form)
 
         if (values.hostname.indexOf('http://') === -1) {
           this.url = `http://${values.hostname}`
@@ -580,16 +433,7 @@
           agentpassword: values.agentpassword,
           agentport: values.agentport
         }
-<<<<<<< HEAD
-        this.parentFetchData()
-        this.$emit('close-action')
-      }).catch(error => {
-        this.$showNotification({
-          type: 'error',
-          message: `${this.$t('label.error')} ${error.response.status}`,
-          description: error.response.data.addhostresponse.errortext,
-          duration: 0
-=======
+
         if (this.selectedClusterHyperVisorType === 'BareMetal') {
           args.cpunumber = values.baremetalcpucores
           args.cpuspeed = values.baremetalcpu
@@ -613,8 +457,9 @@
           })
         }).finally(() => {
           this.loading = false
->>>>>>> 30ae9eed
         })
+      }).catch(error => {
+        this.formRef.value.scrollToField(error.errorFields[0].name)
       })
     },
     dedicateHost (hostId) {
