--- conflicted
+++ resolved
@@ -31,18 +31,12 @@
           <a-select
             v-model:value="form.srcpool"
             :loading="loading"
-<<<<<<< HEAD
             v-focus="true"
-          >
-=======
-            @change="val => { selectedStore = val }"
-            autoFocus
             showSearch
             optionFilterProp="children"
             :filterOption="(input, option) => {
               return option.componentOptions.children[0].text.toLowerCase().indexOf(input.toLowerCase()) >= 0
             }" >
->>>>>>> 981dac7b
             <a-select-option
               v-for="store in imageStores"
               :key="store.id"
