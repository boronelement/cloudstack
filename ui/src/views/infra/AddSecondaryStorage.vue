--- conflicted
+++ resolved
@@ -24,23 +24,13 @@
         </a-form-item>
         <a-form-item name="" ref="" :label="$t('label.providername')">
           <a-select
-<<<<<<< HEAD
             v-model:value="form.provider"
             @change="val => { form.provider = val }"
-          >
-=======
-            v-decorator="[
-              'provider',
-              {
-                initialValue: 'NFS'
-              }]"
-            @change="val => { this.provider = val }"
             showSearch
             optionFilterProp="children"
             :filterOption="(input, option) => {
               return option.componentOptions.children[0].text.toLowerCase().indexOf(input.toLowerCase()) >= 0
             }" >
->>>>>>> 981dac7b
             <a-select-option
               :value="prov"
               v-for="(prov,idx) in providers"
@@ -48,33 +38,21 @@
             >{{ prov }}</a-select-option>
           </a-select>
         </a-form-item>
-<<<<<<< HEAD
         <div v-if="form.provider !== 'Swift'">
           <a-form-item name="zone" ref="zone" :label="$t('label.zone')">
-            <a-select v-model:value="form.zone">
-=======
-        <div v-if="provider !== 'Swift'">
-          <a-form-item :label="$t('label.zone')">
             <a-select
-              v-decorator="[
-                'zone',
-                {
-                  initialValue: this.zoneSelected,
-                  rules: [{ required: true, message: `${$t('label.required')}`}]
-                }]"
-              @change="val => { zoneSelected = val }"
+              v-model:value="form.zone"
               showSearch
               optionFilterProp="children"
               :filterOption="(input, option) => {
                 return option.componentOptions.children[0].text.toLowerCase().indexOf(input.toLowerCase()) >= 0
               }" >
->>>>>>> 981dac7b
               <a-select-option
                 :value="zone.id"
                 v-for="(zone) in zones"
                 :key="zone.id">
                 <resource-icon v-if="zone.icon" :image="zone.icon.base64image" size="1x" style="margin-right: 5px"/>
-                <a-icon v-else type="global" style="margin-right: 5px" />
+                <global-outlined v-else style="margin-right: 5px" />
                 {{ zone.name }}
               </a-select-option>
             </a-select>
