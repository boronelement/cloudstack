// Licensed to the Apache Software Foundation (ASF) under one
// or more contributor license agreements.  See the NOTICE file
// distributed with this work for additional information
// regarding copyright ownership.  The ASF licenses this file
// to you under the Apache License, Version 2.0 (the
// "License"); you may not use this file except in compliance
// with the License.  You may obtain a copy of the License at
//
//   http://www.apache.org/licenses/LICENSE-2.0
//
// Unless required by applicable law or agreed to in writing,
// software distributed under the License is distributed on an
// "AS IS" BASIS, WITHOUT WARRANTIES OR CONDITIONS OF ANY
// KIND, either express or implied.  See the License for the
// specific language governing permissions and limitations
// under the License.

<template>
  <div class="form-layout" v-ctrl-enter="handleSubmit">
    <a-spin :spinning="loading">
      <a-form
        :ref="formRef"
        :model="form"
        :rules="rules"
        layout="vertical"
        @finish="handleSubmit"
       >
        <a-form-item name="name" ref="name" :label="$t('label.name')">
          <a-input v-model:value="form.name" v-focus="true" />
        </a-form-item>
        <a-form-item name="" ref="" :label="$t('label.providername')">
          <a-select
            v-model:value="form.provider"
            @change="val => { form.provider = val }"
            showSearch
            optionFilterProp="label"
            :filterOption="(input, option) => {
              return option.children[0].children.toLowerCase().indexOf(input.toLowerCase()) >= 0
            }" >
            <a-select-option
              :value="prov"
              v-for="(prov,idx) in providers"
              :key="idx"
            >{{ prov }}</a-select-option>
          </a-select>
        </a-form-item>
<<<<<<< HEAD
        <div v-if="form.provider !== 'Swift'">
          <a-form-item name="zone" ref="zone" :label="$t('label.zone')">
=======
        <div v-if="!['Swift', 'S3'].includes(provider)">
          <a-form-item :label="$t('label.zone')">
>>>>>>> e1b56be6
            <a-select
              v-model:value="form.zone"
              showSearch
              optionFilterProp="label"
              :filterOption="(input, option) => {
                return option.label.toLowerCase().indexOf(input.toLowerCase()) >= 0
              }" >
              <a-select-option
                :value="zone.id"
                v-for="(zone) in zones"
                :key="zone.id"
                :label="zone.name">
                <span>
                  <resource-icon v-if="zone.icon" :image="zone.icon.base64image" size="1x" style="margin-right: 5px"/>
                  <global-outlined v-else style="margin-right: 5px" />
                  {{ zone.name }}
                </span>
              </a-select-option>
            </a-select>
          </a-form-item>
          <a-form-item name="server" ref="server" :label="$t('label.server')">
            <a-input v-model:value="form.server" />
          </a-form-item>
          <a-form-item name="path" ref="path" :label="$t('label.path')">
            <a-input v-model:value="form.path" />
          </a-form-item>
        </div>
        <div v-if="form.provider === 'SMB/CIFS'">
          <a-form-item name="smbUsername" ref="smbUsername" :label="$t('label.smbusername')">
            <a-input v-model:value="form.smbUsername" />
          </a-form-item>
          <a-form-item name="smbPassword" ref="smbPassword" :label="$t('label.smbpassword')">
            <a-input-password v-model:value="form.smbPassword" />
          </a-form-item>
          <a-form-item name="smbDomain" ref="smbDomain" :label="$t('label.smbdomain')">
            <a-input v-model:value="form.smbDomain" />
          </a-form-item>
        </div>
        <div v-if="form.provider === 'Swift'">
          <a-form-item name="url" ref="url" :label="$t('label.url')">
            <a-input v-model:value="form.url" />
          </a-form-item>
          <a-form-item name="account" ref="account" :label="$t('label.account')">
            <a-input v-model:value="form.account" />
          </a-form-item>
          <a-form-item name="username" ref="username" :label="$t('label.username')">
            <a-input v-model:value="form.username" />
          </a-form-item>
          <a-form-item name="key" ref="key" :label="$t('label.key')">
            <a-input v-model:value="form.key" />
          </a-form-item>
          <a-form-item name="storagepolicy" ref="storagepolicy" :label="$t('label.storagepolicy')">
            <a-input v-model:value="form.storagepolicy" />
          </a-form-item>
        </div>
        <div v-if="provider === 'S3'">
          <a-form-item :label="$t('label.zone')">
            <a-select
              v-decorator="[
                'zone',
                {
                  initialValue: this.zoneSelected,
                  rules: [{ required: true, message: `${$t('label.required')}`}]
                }]"
              @change="val => { zoneSelected = val }"
              showSearch
              optionFilterProp="children"
              :filterOption="(input, option) => {
                return option.componentOptions.propsData.label.toLowerCase().indexOf(input.toLowerCase()) >= 0
              }" >
              <a-select-option
                :value="zone.id"
                v-for="(zone) in zones"
                :key="zone.id"
                :label="zone.name">
                <span>
                  <resource-icon v-if="zone.icon" :image="zone.icon.base64image" size="1x" style="margin-right: 5px"/>
                  <a-icon v-else type="global" style="margin-right: 5px" />
                  {{ zone.name }}
                </span>
              </a-select-option>
            </a-select>
          </a-form-item>
          <a-form-item :label="$t('label.s3.access.key')">
            <a-input
              v-decorator="[
                'secondaryStorageAccessKey',
                {
                  rules: [{ required: true, message: `${$t('label.required')}` }]
                }]"/>
          </a-form-item>
          <a-form-item :label="$t('label.s3.secret.key')">
            <a-input
              v-decorator="[
                'secondaryStorageSecretKey',
                {
                  rules: [{ required: true, message: `${$t('label.required')}` }]
                }]"/>
          </a-form-item>
          <a-form-item :label="$t('label.s3.bucket')">
            <a-input
              v-decorator="[
                'secondaryStorageBucket',
                {
                  rules: [{ required: true, message: `${$t('label.required')}` }]
                }]"/>
          </a-form-item>
          <a-form-item :label="$t('label.s3.endpoint')">
            <a-input v-decorator="['secondaryStorageEndpoint']"/>
          </a-form-item>
          <a-form-item :label="$t('label.s3.use.https')">
            <a-switch v-decorator="['secondaryStorageHttps', { initialValue: true }]" :default-checked="true" />
          </a-form-item>
          <a-form-item :label="$t('label.s3.connection.timeout')">
            <a-input v-decorator="['secondaryStorageConnectionTimeout']"/>
          </a-form-item>
          <a-form-item :label="$t('label.s3.max.error.retry')">
            <a-input v-decorator="['secondaryStorageMaxError']"/>
          </a-form-item>
          <a-form-item :label="$t('label.s3.socket.timeout')">
            <a-input v-decorator="['secondaryStorageSocketTimeout']"/>
          </a-form-item>
          <a-form-item :label="$t('label.create.nfs.secondary.staging.storage')">
            <a-switch v-decorator="['secondaryStorageNFSStaging']" @change="val => secondaryStorageNFSStaging = val" />
          </a-form-item>
        </div>
        <div v-if="secondaryStorageNFSStaging">
          <a-form-item :label="$t('label.s3.nfs.server')">
            <a-input
              v-decorator="['secondaryStorageNFSServer', {
                rules: [{ required: true, message: `${$t('label.required')}` }]
              }]"/>
          </a-form-item>
          <a-form-item :label="$t('label.s3.nfs.path')">
            <a-input
              v-decorator="['secondaryStorageNFSPath', {
                rules: [{ required: true, message: `${$t('label.required')}` }]
              }]"/>
          </a-form-item>
        </div>
        <div :span="24" class="action-button">
          <a-button @click="closeModal">{{ $t('label.cancel') }}</a-button>
          <a-button type="primary" ref="submit" @click="handleSubmit">{{ $t('label.ok') }}</a-button>
        </div>
      </a-form>
    </a-spin>
  </div>
</template>
<script>
import { ref, reactive, toRaw } from 'vue'
import { api } from '@/api'
import ResourceIcon from '@/components/view/ResourceIcon'

export default {
  name: 'AddSecondryStorage',
  props: {
    resource: {
      type: Object,
      required: true
    }
  },
  components: {
    ResourceIcon
  },
  inject: ['parentFetchData'],
  data () {
    return {
<<<<<<< HEAD
      providers: ['NFS', 'SMB/CIFS', 'Swift'],
      zones: [],
      loading: false
=======
      providers: ['NFS', 'SMB/CIFS', 'S3', 'Swift'],
      provider: '',
      zones: [],
      zoneSelected: '',
      loading: false,
      secondaryStorageNFSStaging: false
>>>>>>> e1b56be6
    }
  },
  created () {
    this.initForm()
    this.fetchData()
  },
  methods: {
    initForm () {
      this.formRef = ref()
      this.form = reactive({
        provider: 'NFS'
      })
      this.rules = reactive({
        zone: [{ required: true, message: this.$t('label.required') }],
        server: [{ required: true, message: this.$t('label.required') }],
        path: [{ required: true, message: this.$t('label.required') }],
        smbUsername: [{ required: true, message: this.$t('label.required') }],
        smbPassword: [{ required: true, message: this.$t('label.required') }],
        smbDomain: [{ required: true, message: this.$t('label.required') }],
        url: [{ required: true, message: this.$t('label.required') }],
        account: [{ required: true, message: this.$t('label.required') }],
        username: [{ required: true, message: this.$t('label.required') }],
        key: [{ required: true, message: this.$t('label.required') }]
      })
    },
    fetchData () {
      this.listZones()
    },
    closeModal () {
      this.$emit('close-action')
    },
    listZones () {
      api('listZones', { showicon: true }).then(json => {
        if (json && json.listzonesresponse && json.listzonesresponse.zone) {
          this.zones = json.listzonesresponse.zone
          if (this.zones.length > 0) {
            this.form.zone = this.zones[0].id || ''
          }
        }
      })
    },
    nfsURL (server, path) {
      var url
      if (path.substring(0, 1) !== '/') {
        path = '/' + path
      }
      if (server.indexOf('://') === -1) {
        url = 'nfs://' + server + path
      } else {
        url = server + path
      }
      return url
    },
    smbURL (server, path, smbUsername, smbPassword, smbDomain) {
      var url = ''
      if (path.substring(0, 1) !== '/') {
        path = '/' + path
      }
      if (server.indexOf('://') === -1) {
        url += 'cifs://'
      }
      url += (server + path)
      return url
    },
    handleSubmit (e) {
      e.preventDefault()
      if (this.loading) return
<<<<<<< HEAD
      this.formRef.value.validate().then(() => {
        const values = toRaw(this.form)
=======
      this.form.validateFieldsAndScroll(async (err, values) => {
        if (err) {
          return
        }
>>>>>>> e1b56be6

        var data = {
          name: values.name
        }
        var url = ''
        var provider = values.provider
        if (provider === 'NFS') {
          url = this.nfsURL(values.server, values.path)
        }
        if (provider === 'SMB/CIFS') {
          provider = 'SMB'
          url = this.smbURL(values.server, values.path, values.smbUsername, values.smbPassword, values.smbDomain)
          const smbParams = {
            user: values.smbUsername,
            password: values.smbPassword,
            domain: values.smbDomain
          }
          Object.keys(smbParams).forEach((key, index) => {
            data['details[' + index.toString() + '].key'] = key
            data['details[' + index.toString() + '].value'] = smbParams[key]
          })
        }
        if (provider === 'Swift') {
          url = values.url
          const swiftParams = {
            account: values.account,
            username: values.username,
            key: values.key,
            storagepolicy: values.storagepolicy
          }
          Object.keys(swiftParams).forEach((key, index) => {
            data['details[' + index.toString() + '].key'] = key
            data['details[' + index.toString() + '].value'] = swiftParams[key]
          })
        } else if (provider === 'S3') {
          let detailIdx = 0
          const s3Params = {
            accesskey: values.secondaryStorageAccessKey,
            secretkey: values.secondaryStorageSecretKey,
            bucket: values.secondaryStorageBucket,
            usehttps: values.secondaryStorageHttps ? values.secondaryStorageHttps : false
          }
          Object.keys(s3Params).forEach((key, index) => {
            data['details[' + index.toString() + '].key'] = key
            data['details[' + index.toString() + '].value'] = s3Params[key]
            detailIdx = index
          })

          if (values.secondaryStorageEndpoint && values.secondaryStorageEndpoint.length > 0) {
            detailIdx++
            data['details[' + detailIdx.toString() + '].key'] = 'endpoint'
            data['details[' + detailIdx.toString() + '].value'] = values.secondaryStorageEndpoint
          }

          if (values.secondaryStorageConnectionTimeout && values.secondaryStorageConnectionTimeout.length > 0) {
            detailIdx++
            data['details[' + detailIdx.toString() + '].key'] = 'connectiontimeout'
            data['details[' + detailIdx.toString() + '].value'] = values.secondaryStorageConnectionTimeout
          }

          if (values.secondaryStorageMaxError && values.secondaryStorageMaxError.length > 0) {
            detailIdx++
            data['details[' + detailIdx.toString() + '].key'] = 'maxerrorretry'
            data['details[' + detailIdx.toString() + '].value'] = values.secondaryStorageMaxError
          }

          if (values.secondaryStorageSocketTimeout && values.secondaryStorageSocketTimeout.length > 0) {
            detailIdx++
            data['details[' + detailIdx.toString() + '].key'] = 'sockettimeout'
            data['details[' + detailIdx.toString() + '].value'] = values.secondaryStorageSocketTimeout
          }
        }

        if (provider !== 'S3') {
          data.url = url
        }
        data.provider = provider
        if (values.zone && !['Swift', 'S3'].includes(provider)) {
          data.zoneid = values.zone
        }

        const nfsParams = {}
        if (values.secondaryStorageNFSStaging) {
          const nfsServer = values.secondaryStorageNFSServer
          const path = values.secondaryStorageNFSPath
          const nfsUrl = this.nfsURL(nfsServer, path)

          nfsParams.provider = 'nfs'
          nfsParams.zoneid = values.zone
          nfsParams.url = nfsUrl
        }

        this.loading = true

        try {
          await this.addImageStore(data)

          if (values.secondaryStorageNFSStaging) {
            await this.createSecondaryStagingStore(nfsParams)
          }
          this.$notification.success({
            message: this.$t('label.add.secondary.storage'),
            description: this.$t('label.add.secondary.storage')
          })
          this.loading = false
          this.closeModal()
          this.parentFetchData()
        } catch (error) {
          this.$notifyError(error)
          this.loading = false
        }
      })
    },
    addImageStore (params) {
      return new Promise((resolve, reject) => {
        api('addImageStore', params).then(json => {
          resolve()
        }).catch(error => {
          reject(error)
        })
      })
    },
    createSecondaryStagingStore (params) {
      return new Promise((resolve, reject) => {
        api('createSecondaryStagingStore', params).then(json => {
          resolve()
        }).catch(error => {
          reject(error)
        })
      }).catch(error => {
        this.formRef.value.scrollToField(error.errorFields[0].name)
      })
    }
  }
}
</script>
<style lang="scss" scoped>
.form-layout {
  width: 85vw;

  @media (min-width: 1000px) {
    width: 35vw;
  }
}
</style><|MERGE_RESOLUTION|>--- conflicted
+++ resolved
@@ -44,13 +44,8 @@
             >{{ prov }}</a-select-option>
           </a-select>
         </a-form-item>
-<<<<<<< HEAD
-        <div v-if="form.provider !== 'Swift'">
+        <div v-if="!['Swift', 'S3'].includes(form.provider)">
           <a-form-item name="zone" ref="zone" :label="$t('label.zone')">
-=======
-        <div v-if="!['Swift', 'S3'].includes(provider)">
-          <a-form-item :label="$t('label.zone')">
->>>>>>> e1b56be6
             <a-select
               v-model:value="form.zone"
               showSearch
@@ -106,20 +101,14 @@
             <a-input v-model:value="form.storagepolicy" />
           </a-form-item>
         </div>
-        <div v-if="provider === 'S3'">
-          <a-form-item :label="$t('label.zone')">
+        <div v-if="form.provider === 'S3'">
+          <a-form-item name="zone" ref="zone" :label="$t('label.zone')">
             <a-select
-              v-decorator="[
-                'zone',
-                {
-                  initialValue: this.zoneSelected,
-                  rules: [{ required: true, message: `${$t('label.required')}`}]
-                }]"
-              @change="val => { zoneSelected = val }"
+              v-model:value="form.zone"
               showSearch
-              optionFilterProp="children"
+              optionFilterProp="label"
               :filterOption="(input, option) => {
-                return option.componentOptions.propsData.label.toLowerCase().indexOf(input.toLowerCase()) >= 0
+                return option.label.toLowerCase().indexOf(input.toLowerCase()) >= 0
               }" >
               <a-select-option
                 :value="zone.id"
@@ -128,67 +117,46 @@
                 :label="zone.name">
                 <span>
                   <resource-icon v-if="zone.icon" :image="zone.icon.base64image" size="1x" style="margin-right: 5px"/>
-                  <a-icon v-else type="global" style="margin-right: 5px" />
+                  <global-outlined v-else style="margin-right: 5px" />
                   {{ zone.name }}
                 </span>
               </a-select-option>
             </a-select>
           </a-form-item>
-          <a-form-item :label="$t('label.s3.access.key')">
-            <a-input
-              v-decorator="[
-                'secondaryStorageAccessKey',
-                {
-                  rules: [{ required: true, message: `${$t('label.required')}` }]
-                }]"/>
-          </a-form-item>
-          <a-form-item :label="$t('label.s3.secret.key')">
-            <a-input
-              v-decorator="[
-                'secondaryStorageSecretKey',
-                {
-                  rules: [{ required: true, message: `${$t('label.required')}` }]
-                }]"/>
-          </a-form-item>
-          <a-form-item :label="$t('label.s3.bucket')">
-            <a-input
-              v-decorator="[
-                'secondaryStorageBucket',
-                {
-                  rules: [{ required: true, message: `${$t('label.required')}` }]
-                }]"/>
-          </a-form-item>
-          <a-form-item :label="$t('label.s3.endpoint')">
-            <a-input v-decorator="['secondaryStorageEndpoint']"/>
-          </a-form-item>
-          <a-form-item :label="$t('label.s3.use.https')">
-            <a-switch v-decorator="['secondaryStorageHttps', { initialValue: true }]" :default-checked="true" />
-          </a-form-item>
-          <a-form-item :label="$t('label.s3.connection.timeout')">
-            <a-input v-decorator="['secondaryStorageConnectionTimeout']"/>
-          </a-form-item>
-          <a-form-item :label="$t('label.s3.max.error.retry')">
-            <a-input v-decorator="['secondaryStorageMaxError']"/>
-          </a-form-item>
-          <a-form-item :label="$t('label.s3.socket.timeout')">
-            <a-input v-decorator="['secondaryStorageSocketTimeout']"/>
-          </a-form-item>
-          <a-form-item :label="$t('label.create.nfs.secondary.staging.storage')">
-            <a-switch v-decorator="['secondaryStorageNFSStaging']" @change="val => secondaryStorageNFSStaging = val" />
+          <a-form-item name="secondaryStorageAccessKey" ref="secondaryStorageAccessKey" :label="$t('label.s3.access.key')">
+            <a-input v-model:value="form.secondaryStorageAccessKey" />
+          </a-form-item>
+          <a-form-item name="secondaryStorageSecretKey" ref="secondaryStorageSecretKey" :label="$t('label.s3.secret.key')">
+            <a-input v-model:value="form.secondaryStorageSecretKey" />
+          </a-form-item>
+          <a-form-item name="secondaryStorageBucket" ref="secondaryStorageBucket" :label="$t('label.s3.bucket')">
+            <a-input v-model:value="form.secondaryStorageBucket"/>
+          </a-form-item>
+          <a-form-item name="secondaryStorageEndpoint" ref="secondaryStorageEndpoint" :label="$t('label.s3.endpoint')">
+            <a-input v-model:value="form.secondaryStorageEndpoint"/>
+          </a-form-item>
+          <a-form-item name="secondaryStorageHttps" ref="secondaryStorageHttps" :label="$t('label.s3.use.https')">
+            <a-switch v-model:checked="form.secondaryStorageHttps" />
+          </a-form-item>
+          <a-form-item name="secondaryStorageConnectionTimeout" ref="secondaryStorageConnectionTimeout" :label="$t('label.s3.connection.timeout')">
+            <a-input v-model:value="form.secondaryStorageConnectionTimeout"/>
+          </a-form-item>
+          <a-form-item name="secondaryStorageMaxError" ref="secondaryStorageMaxError" :label="$t('label.s3.max.error.retry')">
+            <a-input v-model:value="form.secondaryStorageMaxError"/>
+          </a-form-item>
+          <a-form-item name="secondaryStorageSocketTimeout" ref="secondaryStorageSocketTimeout" :label="$t('label.s3.socket.timeout')">
+            <a-input v-model:value="form.secondaryStorageSocketTimeout"/>
+          </a-form-item>
+          <a-form-item name="secondaryStorageNFSStaging" ref="secondaryStorageNFSStaging" :label="$t('label.create.nfs.secondary.staging.storage')">
+            <a-switch v-model:checked="form.secondaryStorageNFSStaging" @change="val => secondaryStorageNFSStaging = val" />
           </a-form-item>
         </div>
         <div v-if="secondaryStorageNFSStaging">
-          <a-form-item :label="$t('label.s3.nfs.server')">
-            <a-input
-              v-decorator="['secondaryStorageNFSServer', {
-                rules: [{ required: true, message: `${$t('label.required')}` }]
-              }]"/>
-          </a-form-item>
-          <a-form-item :label="$t('label.s3.nfs.path')">
-            <a-input
-              v-decorator="['secondaryStorageNFSPath', {
-                rules: [{ required: true, message: `${$t('label.required')}` }]
-              }]"/>
+          <a-form-item name="secondaryStorageNFSServer" ref="secondaryStorageNFSServer" :label="$t('label.s3.nfs.server')">
+            <a-input v-model:value="form.secondaryStorageNFSServer" />
+          </a-form-item>
+          <a-form-item name="secondaryStorageNFSPath" ref="secondaryStorageNFSPath" :label="$t('label.s3.nfs.path')">
+            <a-input v-model:value="form.secondaryStorageNFSPath"/>
           </a-form-item>
         </div>
         <div :span="24" class="action-button">
@@ -218,18 +186,10 @@
   inject: ['parentFetchData'],
   data () {
     return {
-<<<<<<< HEAD
-      providers: ['NFS', 'SMB/CIFS', 'Swift'],
+      providers: ['NFS', 'SMB/CIFS', 'S3', 'Swift'],
       zones: [],
-      loading: false
-=======
-      providers: ['NFS', 'SMB/CIFS', 'S3', 'Swift'],
-      provider: '',
-      zones: [],
-      zoneSelected: '',
       loading: false,
       secondaryStorageNFSStaging: false
->>>>>>> e1b56be6
     }
   },
   created () {
@@ -240,7 +200,8 @@
     initForm () {
       this.formRef = ref()
       this.form = reactive({
-        provider: 'NFS'
+        provider: 'NFS',
+        secondaryStorageHttps: true
       })
       this.rules = reactive({
         zone: [{ required: true, message: this.$t('label.required') }],
@@ -252,7 +213,12 @@
         url: [{ required: true, message: this.$t('label.required') }],
         account: [{ required: true, message: this.$t('label.required') }],
         username: [{ required: true, message: this.$t('label.required') }],
-        key: [{ required: true, message: this.$t('label.required') }]
+        key: [{ required: true, message: this.$t('label.required') }],
+        secondaryStorageAccessKey: [{ required: true, message: this.$t('label.required') }],
+        secondaryStorageSecretKey: [{ required: true, message: this.$t('label.required') }],
+        secondaryStorageBucket: [{ required: true, message: this.$t('label.required') }],
+        secondaryStorageNFSServer: [{ required: true, message: this.$t('label.required') }],
+        secondaryStorageNFSPath: [{ required: true, message: this.$t('label.required') }]
       })
     },
     fetchData () {
@@ -297,15 +263,8 @@
     handleSubmit (e) {
       e.preventDefault()
       if (this.loading) return
-<<<<<<< HEAD
-      this.formRef.value.validate().then(() => {
+      this.formRef.value.validate().then(async () => {
         const values = toRaw(this.form)
-=======
-      this.form.validateFieldsAndScroll(async (err, values) => {
-        if (err) {
-          return
-        }
->>>>>>> e1b56be6
 
         var data = {
           name: values.name
@@ -346,7 +305,7 @@
             accesskey: values.secondaryStorageAccessKey,
             secretkey: values.secondaryStorageSecretKey,
             bucket: values.secondaryStorageBucket,
-            usehttps: values.secondaryStorageHttps ? values.secondaryStorageHttps : false
+            usehttps: values?.secondaryStorageHttps || false
           }
           Object.keys(s3Params).forEach((key, index) => {
             data['details[' + index.toString() + '].key'] = key
@@ -417,6 +376,8 @@
           this.$notifyError(error)
           this.loading = false
         }
+      }).catch(error => {
+        this.formRef.value.scrollToField(error.errorFields[0].name)
       })
     },
     addImageStore (params) {
@@ -435,8 +396,6 @@
         }).catch(error => {
           reject(error)
         })
-      }).catch(error => {
-        this.formRef.value.scrollToField(error.errorFields[0].name)
       })
     }
   }
