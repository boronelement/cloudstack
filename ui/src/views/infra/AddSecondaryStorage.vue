// Licensed to the Apache Software Foundation (ASF) under one
// or more contributor license agreements.  See the NOTICE file
// distributed with this work for additional information
// regarding copyright ownership.  The ASF licenses this file
// to you under the Apache License, Version 2.0 (the
// "License"); you may not use this file except in compliance
// with the License.  You may obtain a copy of the License at
//
//   http://www.apache.org/licenses/LICENSE-2.0
//
// Unless required by applicable law or agreed to in writing,
// software distributed under the License is distributed on an
// "AS IS" BASIS, WITHOUT WARRANTIES OR CONDITIONS OF ANY
// KIND, either express or implied.  See the License for the
// specific language governing permissions and limitations
// under the License.

<template>
  <div class="form-layout" v-ctrl-enter="handleSubmit">
    <a-spin :spinning="loading">
      <a-form :ref="formRef" :model="form" :rules="rules" layout="vertical" @finish="handleSubmit">
        <a-form-item name="name" ref="name" :label="$t('label.name')">
          <a-input v-model:value="form.name" v-focus="true" />
        </a-form-item>
        <a-form-item name="" ref="" :label="$t('label.providername')">
          <a-select
            v-model:value="form.provider"
            @change="val => { form.provider = val }"
            showSearch
            optionFilterProp="label"
            :filterOption="(input, option) => {
              return option.children[0].children.toLowerCase().indexOf(input.toLowerCase()) >= 0
            }" >
            <a-select-option
              :value="prov"
              v-for="(prov,idx) in providers"
              :key="idx"
            >{{ prov }}</a-select-option>
          </a-select>
        </a-form-item>
        <div v-if="form.provider !== 'Swift'">
          <a-form-item name="zone" ref="zone" :label="$t('label.zone')">
            <a-select
              v-model:value="form.zone"
              showSearch
              optionFilterProp="label"
              :filterOption="(input, option) => {
                return option.label.toLowerCase().indexOf(input.toLowerCase()) >= 0
              }" >
              <a-select-option
                :value="zone.id"
                v-for="(zone) in zones"
                :key="zone.id"
                :label="zone.name">
                <span>
                  <resource-icon v-if="zone.icon" :image="zone.icon.base64image" size="1x" style="margin-right: 5px"/>
                  <global-outlined v-else style="margin-right: 5px" />
                  {{ zone.name }}
                </span>
              </a-select-option>
            </a-select>
          </a-form-item>
          <a-form-item name="server" ref="server" :label="$t('label.server')">
            <a-input v-model:value="form.server" />
          </a-form-item>
          <a-form-item name="path" ref="path" :label="$t('label.path')">
            <a-input v-model:value="form.path" />
          </a-form-item>
        </div>
        <div v-if="form.provider === 'SMB/CIFS'">
          <a-form-item name="smbUsername" ref="smbUsername" :label="$t('label.smbusername')">
            <a-input v-model:value="form.smbUsername" />
          </a-form-item>
          <a-form-item name="smbPassword" ref="smbPassword" :label="$t('label.smbpassword')">
            <a-input-password v-model:value="form.smbPassword" />
          </a-form-item>
          <a-form-item name="smbDomain" ref="smbDomain" :label="$t('label.smbdomain')">
            <a-input v-model:value="form.smbDomain" />
          </a-form-item>
        </div>
        <div v-if="form.provider === 'Swift'">
          <a-form-item name="url" ref="url" :label="$t('label.url')">
            <a-input v-model:value="form.url" />
          </a-form-item>
          <a-form-item name="account" ref="account" :label="$t('label.account')">
            <a-input v-model:value="form.account" />
          </a-form-item>
          <a-form-item name="username" ref="username" :label="$t('label.username')">
            <a-input v-model:value="form.username" />
          </a-form-item>
          <a-form-item name="key" ref="key" :label="$t('label.key')">
            <a-input v-model:value="form.key" />
          </a-form-item>
          <a-form-item name="storagepolicy" ref="storagepolicy" :label="$t('label.storagepolicy')">
            <a-input v-model:value="form.storagepolicy" />
          </a-form-item>
        </div>
        <div :span="24" class="action-button">
          <a-button @click="closeModal">{{ $t('label.cancel') }}</a-button>
          <a-button type="primary" ref="submit" @click="handleSubmit">{{ $t('label.ok') }}</a-button>
        </div>
      </a-form>
    </a-spin>
  </div>
</template>
<script>
import { ref, reactive, toRaw } from 'vue'
import { api } from '@/api'
import ResourceIcon from '@/components/view/ResourceIcon'

export default {
  name: 'AddSecondryStorage',
  props: {
    resource: {
      type: Object,
      required: true
    }
  },
  components: {
    ResourceIcon
  },
  inject: ['parentFetchData'],
  data () {
    return {
      providers: ['NFS', 'SMB/CIFS', 'Swift'],
      zones: [],
      loading: false
    }
  },
  created () {
    this.initForm()
    this.fetchData()
  },
  methods: {
    initForm () {
      this.formRef = ref()
      this.form = reactive({
        provider: 'NFS'
      })
      this.rules = reactive({
        zone: [{ required: true, message: this.$t('label.required') }],
        server: [{ required: true, message: this.$t('label.required') }],
        path: [{ required: true, message: this.$t('label.required') }],
        smbUsername: [{ required: true, message: this.$t('label.required') }],
        smbPassword: [{ required: true, message: this.$t('label.required') }],
        smbDomain: [{ required: true, message: this.$t('label.required') }],
        url: [{ required: true, message: this.$t('label.required') }],
        account: [{ required: true, message: this.$t('label.required') }],
        username: [{ required: true, message: this.$t('label.required') }],
        key: [{ required: true, message: this.$t('label.required') }]
      })
    },
    fetchData () {
      this.listZones()
    },
    closeModal () {
      this.$emit('close-action')
    },
    listZones () {
      api('listZones', { showicon: true }).then(json => {
        if (json && json.listzonesresponse && json.listzonesresponse.zone) {
          this.zones = json.listzonesresponse.zone
          if (this.zones.length > 0) {
            this.form.zone = this.zones[0].id || ''
          }
        }
      })
    },
    nfsURL (server, path) {
      var url
      if (path.substring(0, 1) !== '/') {
        path = '/' + path
      }
      if (server.indexOf('://') === -1) {
        url = 'nfs://' + server + path
      } else {
        url = server + path
      }
      return url
    },
    smbURL (server, path, smbUsername, smbPassword, smbDomain) {
      var url = ''
      if (path.substring(0, 1) !== '/') {
        path = '/' + path
      }
      if (server.indexOf('://') === -1) {
        url += 'cifs://'
      }
      url += (server + path)
      return url
    },
    handleSubmit (e) {
      e.preventDefault()
      if (this.loading) return
<<<<<<< HEAD
      this.formRef.value.validate().then(() => {
        const values = toRaw(this.form)
=======
      this.form.validateFieldsAndScroll((err, values) => {
        if (err) {
          return
        }
>>>>>>> d8004871

        var data = {
          name: values.name
        }
        var url = ''
        var provider = values.provider
        if (provider === 'NFS') {
          url = this.nfsURL(values.server, values.path)
        }
        if (provider === 'SMB/CIFS') {
          provider = 'SMB'
          url = this.smbURL(values.server, values.path, values.smbUsername, values.smbPassword, values.smbDomain)
          const smbParams = {
            user: values.smbUsername,
            password: values.smbPassword,
            domain: values.smbDomain
          }
          Object.keys(smbParams).forEach((key, index) => {
            data['details[' + index.toString() + '].key'] = key
            data['details[' + index.toString() + '].value'] = smbParams[key]
          })
        }
        if (provider === 'Swift') {
          url = values.url
          const swiftParams = {
            account: values.account,
            username: values.username,
            key: values.key,
            storagepolicy: values.storagepolicy
          }
          Object.keys(swiftParams).forEach((key, index) => {
            data['details[' + index.toString() + '].key'] = key
            data['details[' + index.toString() + '].value'] = swiftParams[key]
          })
        }

        data.url = url
        data.provider = provider
        if (values.zone && provider !== 'Swift') {
          data.zoneid = values.zone
        }

        this.loading = true
        api('addImageStore', data).then(json => {
          this.$notification.success({
            message: this.$t('label.add.secondary.storage'),
            description: this.$t('label.add.secondary.storage')
          })
          this.closeModal()
          this.parentFetchData()
        }).catch(error => {
          this.$notifyError(error)
        }).finally(() => {
          this.loading = false
        })
      })
    }
  }
}
</script>
<style lang="scss" scoped>
.form-layout {
  width: 85vw;

  @media (min-width: 1000px) {
    width: 35vw;
  }
}
</style><|MERGE_RESOLUTION|>--- conflicted
+++ resolved
@@ -18,7 +18,13 @@
 <template>
   <div class="form-layout" v-ctrl-enter="handleSubmit">
     <a-spin :spinning="loading">
-      <a-form :ref="formRef" :model="form" :rules="rules" layout="vertical" @finish="handleSubmit">
+      <a-form
+        :ref="formRef"
+        :model="form"
+        :rules="rules"
+        layout="vertical"
+        @finish="handleSubmit"
+        :scrollToFirstError="true">
         <a-form-item name="name" ref="name" :label="$t('label.name')">
           <a-input v-model:value="form.name" v-focus="true" />
         </a-form-item>
@@ -192,15 +198,8 @@
     handleSubmit (e) {
       e.preventDefault()
       if (this.loading) return
-<<<<<<< HEAD
       this.formRef.value.validate().then(() => {
         const values = toRaw(this.form)
-=======
-      this.form.validateFieldsAndScroll((err, values) => {
-        if (err) {
-          return
-        }
->>>>>>> d8004871
 
         var data = {
           name: values.name
