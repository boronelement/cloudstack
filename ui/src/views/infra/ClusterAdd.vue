// Licensed to the Apache Software Foundation (ASF) under one
// or more contributor license agreements.  See the NOTICE file
// distributed with this work for additional information
// regarding copyright ownership.  The ASF licenses this file
// to you under the Apache License, Version 2.0 (the
// "License"); you may not use this file except in compliance
// with the License.  You may obtain a copy of the License at
//
//   http://www.apache.org/licenses/LICENSE-2.0
//
// Unless required by applicable law or agreed to in writing,
// software distributed under the License is distributed on an
// "AS IS" BASIS, WITHOUT WARRANTIES OR CONDITIONS OF ANY
// KIND, either express or implied.  See the License for the
// specific language governing permissions and limitations
// under the License.

<template>
  <a-spin :spinning="loading">
    <div class="form" v-ctrl-enter="handleSubmitForm">
      <div class="form__item">
        <div class="form__label"><span class="required">* </span>{{ $t('label.zonenamelabel') }}</div>
<<<<<<< HEAD
        <a-select v-model:value="zoneId" @change="fetchPods" v-focus="true">
=======
        <a-select
          v-model="zoneId"
          @change="fetchPods"
          autoFocus
          showSearch
          optionFilterProp="children"
          :filterOption="(input, option) => {
            return option.componentOptions.children[0].text.toLowerCase().indexOf(input.toLowerCase()) >= 0
          }" >
>>>>>>> 981dac7b
          <a-select-option
            v-for="zone in zonesList"
            :value="zone.id"
            :key="zone.id">
            <resource-icon v-if="zone.icon" :image="zone.icon.base64image" size="1x" style="margin-right: 5px"/>
            <a-icon v-else type="global" style="margin-right: 5px" />
            {{ zone.name }}
          </a-select-option>
        </a-select>
      </div>

      <div class="form__item">
        <div class="form__label">{{ $t('label.hypervisor') }}</div>
<<<<<<< HEAD
        <a-select v-model:value="hypervisor" @change="resetAllFields">
=======
        <a-select
          v-model="hypervisor"
          @change="resetAllFields"
          showSearch
          optionFilterProp="children"
          :filterOption="(input, option) => {
            return option.componentOptions.children[0].text.toLowerCase().indexOf(input.toLowerCase()) >= 0
          }" >
>>>>>>> 981dac7b
          <a-select-option
            v-for="hv in hypervisorsList"
            :value="hv.name"
            :key="hv.name">
            {{ hv.name }}
          </a-select-option>
        </a-select>
      </div>

      <div class="form__item">
        <div class="form__label">{{ $t('label.podname') }}</div>
<<<<<<< HEAD
        <a-select v-model:value="podId">
=======
        <a-select
          v-model="podId"
          showSearch
          optionFilterProp="children"
          :filterOption="(input, option) => {
            return option.componentOptions.children[0].text.toLowerCase().indexOf(input.toLowerCase()) >= 0
          }" >
>>>>>>> 981dac7b
          <a-select-option
            v-for="pod in podsList"
            :value="pod.id"
            :key="pod.id">
            {{ pod.name }}
          </a-select-option>
        </a-select>
      </div>

      <div class="form__item">
        <div class="form__label"><span class="required">* </span>{{ $t('label.clusternamelabel') }}</div>
        <span class="required required-label" ref="requiredCluster">{{ $t('label.required') }}</span>
        <a-input :placeholder="placeholder.clustername" v-model:value="clustername"></a-input>
      </div>

      <template v-if="hypervisor === 'VMware'">
        <div class="form__item">
          <div class="form__label">{{ $t('label.vcenter.host') }}</div>
          <a-input v-model:value="host"></a-input>
        </div>

        <div class="form__item">
          <div class="form__label">{{ $t('label.vcenterusername') }}</div>
          <a-input v-model:value="username"></a-input>
        </div>

        <div class="form__item">
          <div class="form__label">{{ $t('label.vcenterpassword') }}</div>
          <a-input type="password" v-model:value="password"></a-input>
        </div>

        <div class="form__item">
          <div class="form__label">{{ $t('label.vcenterdatacenter') }}</div>
          <a-input v-model:value="dataCenter"></a-input>
        </div>
      </template>

      <div class="form__item">
        <div class="form__label">{{ $t('label.isdedicated') }}</div>
        <a-checkbox @change="toggleDedicated" />
      </div>

      <template v-if="showDedicated">
        <DedicateDomain
          @domainChange="id => dedicatedDomainId = id"
          @accountChange="id => dedicatedAccount = id"
          :error="domainError" />
      </template>

      <a-divider />

      <div :span="24" class="action-button">
        <a-button @click="() => this.$parent.$parent.close()">{{ $t('label.cancel') }}</a-button>
        <a-button @click="handleSubmitForm" ref="submit" type="primary">{{ $t('label.ok') }}</a-button>
      </div>

    </div>
  </a-spin>
</template>

<script>
import { api } from '@/api'
import DedicateDomain from '../../components/view/DedicateDomain'
import ResourceIcon from '@/components/view/ResourceIcon'

export default {
  name: 'ClusterAdd',
  components: {
    DedicateDomain,
    ResourceIcon
  },
  props: {
    resource: {
      type: Object,
      required: true
    }
  },
  inject: ['parentFetchData', 'parentToggleLoading'],
  data () {
    return {
      loading: false,
      zoneId: null,
      hypervisor: null,
      podId: null,
      clustername: null,
      clustertype: 'CloudManaged',
      username: null,
      password: null,
      url: null,
      host: null,
      dataCenter: null,
      ovm3pool: null,
      ovm3cluster: null,
      ovm3vip: null,
      zonesList: [],
      hypervisorsList: [],
      podsList: [],
      showDedicated: false,
      dedicatedDomainId: null,
      dedicatedAccount: null,
      domainError: false,
      params: [],
      placeholder: {
        clustername: null
      }
    }
  },
  created () {
    this.fetchData()
  },
  methods: {
    fetchData () {
      this.fetchZones()
      this.fetchHypervisors()
      this.params = this.$store.getters.apis.addCluster.params
      Object.keys(this.placeholder).forEach(item => { this.returnPlaceholder(item) })
    },
    fetchZones () {
      this.loading = true
      api('listZones', { showicon: true }).then(response => {
        this.zonesList = response.listzonesresponse.zone || []
        this.zoneId = this.zonesList[0].id || null
        this.fetchPods()
      }).catch(error => {
        this.$notifyError(error)
      }).finally(() => {
        this.loading = false
      })
    },
    fetchHypervisors () {
      this.loading = true
      api('listHypervisors').then(response => {
        this.hypervisorsList = response.listhypervisorsresponse.hypervisor || []
        this.hypervisor = this.hypervisorsList[0].name || null
      }).catch(error => {
        this.$notifyError(error)
      }).finally(() => {
        this.loading = false
      })
    },
    fetchPods () {
      this.loading = true
      api('listPods', {
        zoneid: this.zoneId
      }).then(response => {
        this.podsList = response.listpodsresponse.pod || []
        this.podId = this.podsList[0].id || null
      }).catch(error => {
        this.$notifyError(error)
      }).finally(() => {
        this.loading = false
      })
    },
    toggleDedicated () {
      this.dedicatedDomainId = null
      this.dedicatedAccount = null
      this.showDedicated = !this.showDedicated
    },
    handleSubmitForm () {
      if (this.loading) return
      if (!this.clustername) {
        this.$refs.requiredCluster.classList.add('required-label--visible')
        return
      }
      this.$refs.requiredCluster.classList.remove('required-label--visible')

      if (this.hypervisor === 'Ovm3') {
        this.ovm3pool = 'on'
        this.ovm3cluster = 'undefined'
        this.ovm3vip = ''
      }

      if (this.hypervisor === 'VMware') {
        this.clustertype = 'ExternalManaged'
        if ((this.host === null || this.host.length === 0) &&
          (this.dataCenter === null || this.dataCenter.length === 0)) {
          api('listVmwareDcs', {
            zoneid: this.zoneId
          }).then(response => {
            var vmwaredcs = response.listvmwaredcsresponse.VMwareDC
            if (vmwaredcs !== null) {
              this.host = vmwaredcs[0].vcenter
              this.dataCenter = vmwaredcs[0].name
            }
            this.addCluster()
          }).catch(error => {
            this.$notification.error({
              message: `${this.$t('label.error')} ${error.response.status}`,
              description: error.response.data.listvmwaredcsresponse.errortext,
              duration: 0
            })
          })
          return
        }
      }
      this.addCluster()
    },
    addCluster () {
      if (this.hypervisor === 'VMware') {
        const clusternameVal = this.clustername
        this.url = `http://${this.host}/${this.dataCenter}/${clusternameVal}`
        this.clustername = `${this.host}/${this.dataCenter}/${clusternameVal}`
      }
      this.loading = true
      this.parentToggleLoading()
      var data = {
        zoneId: this.zoneId,
        hypervisor: this.hypervisor,
        clustertype: this.clustertype,
        podId: this.podId,
        clustername: this.clustername,
        url: this.url
      }
      if (this.ovm3pool) {
        data.ovm3pool = this.ovm3pool
      }
      if (this.ovm3cluster) {
        data.ovm3cluster = this.ovm3cluster
      }
      if (this.ovm3vip) {
        data.ovm3vip = this.ovm3vip
      }
      if (this.username) {
        data.username = this.username
      }
      if (this.password) {
        data.password = this.password
      }
      api('addCluster', {}, 'POST', data).then(response => {
        const cluster = response.addclusterresponse.cluster[0] || {}
        if (cluster.id && this.showDedicated) {
          this.dedicateCluster(cluster.id)
        }
        this.parentFetchData()
        this.parentToggleLoading()
        this.$parent.$parent.close()
      }).catch(error => {
        this.$notification.error({
          message: `${this.$t('label.error')} ${error.response.status}`,
          description: error.response.data.addclusterresponse.errortext,
          duration: 0
        })
      }).finally(() => {
        this.loading = false
      })
    },
    dedicateCluster (clusterId) {
      this.loading = true
      api('dedicateCluster', {
        clusterId,
        domainId: this.dedicatedDomainId,
        account: this.dedicatedAccount
      }).then(response => {
        this.$pollJob({
          jobId: response.dedicateclusterresponse.jobid,
          title: this.$t('message.cluster.dedicated'),
          description: `${this.$t('label.domainid')} : ${this.dedicatedDomainId}`,
          successMessage: this.$t('message.cluster.dedicated'),
          successMethod: () => {
            this.loading = false
          },
          errorMessage: this.$t('error.dedicate.cluster.failed'),
          errorMethod: () => {
            this.loading = false
          },
          loadingMessage: this.$t('message.dedicate.zone'),
          catchMessage: this.$t('error.fetching.async.job.result'),
          catchMethod: () => {
            this.loading = false
          }
        })
      }).catch(error => {
        this.$notification.error({
          message: `${this.$t('label.error')} ${error.response.status}`,
          description: error.response.data.errorresponse.errortext,
          duration: 0
        })
        this.loading = false
      })
    },
    resetAllFields () {
      this.clustertype = 'CloudManaged'
      this.username = null
      this.password = null
      this.url = null
      this.host = null
      this.dataCenter = null
      this.ovm3pool = null
      this.ovm3cluster = null
      this.ovm3vip = null
    },
    returnPlaceholder (field) {
      this.params.find(i => {
        if (i.name === field) this.placeholder[field] = i.description
      })
    }
  }
}
</script>

<style scoped lang="scss">
  .form {

    &__label {
      margin-bottom: 5px;
    }

    &__item {
      margin-bottom: 20px;
    }

    .ant-select {
      width: 85vw;

      @media (min-width: 760px) {
        width: 400px;
      }
    }
  }

  .required {
    color: #ff0000;

    &-label {
      display: none;

      &--visible {
        display: block;
      }
    }
  }
</style><|MERGE_RESOLUTION|>--- conflicted
+++ resolved
@@ -20,25 +20,21 @@
     <div class="form" v-ctrl-enter="handleSubmitForm">
       <div class="form__item">
         <div class="form__label"><span class="required">* </span>{{ $t('label.zonenamelabel') }}</div>
-<<<<<<< HEAD
-        <a-select v-model:value="zoneId" @change="fetchPods" v-focus="true">
-=======
         <a-select
-          v-model="zoneId"
+          v-model:value="zoneId"
           @change="fetchPods"
-          autoFocus
+          v-focus="true"
           showSearch
           optionFilterProp="children"
           :filterOption="(input, option) => {
             return option.componentOptions.children[0].text.toLowerCase().indexOf(input.toLowerCase()) >= 0
           }" >
->>>>>>> 981dac7b
           <a-select-option
             v-for="zone in zonesList"
             :value="zone.id"
             :key="zone.id">
             <resource-icon v-if="zone.icon" :image="zone.icon.base64image" size="1x" style="margin-right: 5px"/>
-            <a-icon v-else type="global" style="margin-right: 5px" />
+            <global-outlined v-else style="margin-right: 5px" />
             {{ zone.name }}
           </a-select-option>
         </a-select>
@@ -46,18 +42,14 @@
 
       <div class="form__item">
         <div class="form__label">{{ $t('label.hypervisor') }}</div>
-<<<<<<< HEAD
-        <a-select v-model:value="hypervisor" @change="resetAllFields">
-=======
         <a-select
-          v-model="hypervisor"
+          v-model:value="hypervisor"
           @change="resetAllFields"
           showSearch
           optionFilterProp="children"
           :filterOption="(input, option) => {
             return option.componentOptions.children[0].text.toLowerCase().indexOf(input.toLowerCase()) >= 0
           }" >
->>>>>>> 981dac7b
           <a-select-option
             v-for="hv in hypervisorsList"
             :value="hv.name"
@@ -69,17 +61,13 @@
 
       <div class="form__item">
         <div class="form__label">{{ $t('label.podname') }}</div>
-<<<<<<< HEAD
-        <a-select v-model:value="podId">
-=======
         <a-select
-          v-model="podId"
+          v-model:value="podId"
           showSearch
           optionFilterProp="children"
           :filterOption="(input, option) => {
             return option.componentOptions.children[0].text.toLowerCase().indexOf(input.toLowerCase()) >= 0
           }" >
->>>>>>> 981dac7b
           <a-select-option
             v-for="pod in podsList"
             :value="pod.id"
