// Licensed to the Apache Software Foundation (ASF) under one
// or more contributor license agreements.  See the NOTICE file
// distributed with this work for additional information
// regarding copyright ownership.  The ASF licenses this file
// to you under the Apache License, Version 2.0 (the
// "License"); you may not use this file except in compliance
// with the License.  You may obtain a copy of the License at
//
//   http://www.apache.org/licenses/LICENSE-2.0
//
// Unless required by applicable law or agreed to in writing,
// software distributed under the License is distributed on an
// "AS IS" BASIS, WITHOUT WARRANTIES OR CONDITIONS OF ANY
// KIND, either express or implied.  See the License for the
// specific language governing permissions and limitations
// under the License.

<template>
  <a-spin :spinning="loading">
    <a-alert
      v-if="!routerHealthChecksEnabled"
      banner
      :message="$t('message.action.router.health.checks.disabled.warning')" />
    <div v-else>
      <a-button :disabled="!('getRouterHealthCheckResults' in $store.getters.apis)" type="primary" style="width: 100%; margin-bottom: 15px" @click="showGetHelathCheck">
        <template #icon><play-circle-outlined /></template>
        {{ $t('label.action.router.health.checks') }}
      </a-button>
      <a-table
        style="overflow-y: auto"
        :columns="columns"
        :dataSource="healthChecks"
        :pagination="false"
        :rowKey="record => record.checkname"
        size="large">
        <template #status="{record}">
          <status class="status" :text="record.success === true ? 'True' : 'False'" displayText />
        </template>
      </a-table>

      <a-modal
        v-if="'getRouterHealthCheckResults' in $store.getters.apis && showGetHealthChecksForm"
        style="top: 20px;"
        :title="$t('label.action.router.health.checks')"
        :visible="showGetHealthChecksForm"
        :closable="true"
        :maskClosable="false"
        :footer="null"
        @cancel="onCloseGetHealthChecksForm"
        v-ctrl-enter="handleGetHealthChecksSubmit"
        centered>
        <a-spin :spinning="loading">
          <a-form
            :ref="formRef"
            :model="form"
            :rules="rules"
            @submit="handleGetHealthChecksSubmit"
            layout="vertical">
<<<<<<< HEAD
            <a-form-item name="performfreshchecks" ref="performfreshchecks">
              <template #label>
                {{ $t('label.perform.fresh.checks') }}
                <a-tooltip :title="apiParams.performfreshchecks.description">
                  <info-circle-outlined style="color: rgba(0,0,0,.45)" />
                </a-tooltip>
              </template>
=======
            <a-form-item>
              <tooltip-label slot="label" :title="$t('label.perform.fresh.checks')" :tooltip="apiParams.performfreshchecks.description"/>
>>>>>>> 2bbc7817
              <a-switch
                v-model:checked="form.performfreshchecks"
                :placeholder="apiParams.performfreshchecks.description"
                autoFocus/>
            </a-form-item>

            <div :span="24" class="action-button">
              <a-button @click="onCloseGetHealthChecksForm">{{ $t('label.cancel') }}</a-button>
              <a-button ref="submit" type="primary" @click="handleGetHealthChecksSubmit">{{ $t('label.ok') }}</a-button>
            </div>
          </a-form>
        </a-spin>
      </a-modal>
    </div>
  </a-spin>
</template>

<script>
import { ref, reactive, toRaw } from 'vue'
import { api } from '@/api'
import Status from '@/components/widgets/Status'
import TooltipLabel from '@/components/widgets/TooltipLabel'

export default {
  name: 'RouterHealthCheck',
  components: {
    Status,
    TooltipLabel
  },
  props: {
    resource: {
      type: Object,
      required: true
    }
  },
  data () {
    return {
      routerHealthChecksEnabled: false,
      healthChecks: [],
      loading: false,
      columns: [
        {
          title: this.$t('label.router.health.check.name'),
          dataIndex: 'checkname'
        },
        {
          title: this.$t('label.type'),
          dataIndex: 'checktype'
        },
        {
          title: this.$t('label.router.health.check.success'),
          slots: { customRender: 'status' }
        },
        {
          title: this.$t('label.router.health.check.last.updated'),
          dataIndex: 'lastupdated'
        },
        {
          title: this.$t('label.details'),
          dataIndex: 'details'
        }
      ],
      showGetHealthChecksForm: false
    }
  },
  beforeCreate () {
    this.apiParams = this.$getApiParams('getRouterHealthCheckResults')
  },
  watch: {
    resource: function (newItem, oldItem) {
      this.updateResource(newItem)
    }
  },
  created () {
    this.initForm()
    this.updateResource(this.resource)
  },
  methods: {
    initForm () {
      this.formRef = ref()
      this.form = reactive({})
      this.rules = reactive({})
    },
    updateResource (resource) {
      if (!resource) {
        return
      }
      if (!resource.id) {
        return
      }
      this.checkConfigurationAndGetHealthChecks()
    },
    showGetHelathCheck () {
      this.showGetHealthChecksForm = true
    },
    onCloseGetHealthChecksForm () {
      this.showGetHealthChecksForm = false
    },
    handleGetHealthChecksSubmit (e) {
      e.preventDefault()
<<<<<<< HEAD
      this.formRef.value.validate().then(() => {
        const values = toRaw(this.form)
=======
      if (this.loading) return
      this.form.validateFields((err, values) => {
        if (err) {
          return
        }
>>>>>>> 2bbc7817
        this.onCloseGetHealthChecksForm()
        this.checkConfigurationAndGetHealthChecks(values.performfreshchecks)
      })
    },
    checkConfigurationAndGetHealthChecks (performFreshChecks) {
      var params = { name: 'router.health.checks.enabled' }
      this.loading = true
      api('listConfigurations', params).then(json => {
        this.routerHealthChecksEnabled = false
        if (json.listconfigurationsresponse.configuration !== null) {
          var config = json.listconfigurationsresponse.configuration[0]
          if (config && config.name === params.name) {
            this.routerHealthChecksEnabled = config.value === 'true'
          }
        }
      }).catch(error => {
        this.$notifyError(error)
      }).finally(f => {
        this.loading = false
        if (this.routerHealthChecksEnabled) {
          this.getHealthChecks(performFreshChecks)
        }
      })
    },
    getHealthChecks (performFreshChecks) {
      var params = { routerid: this.resource.id }
      if (performFreshChecks) {
        params.performfreshchecks = performFreshChecks
      }
      this.loading = true
      api('getRouterHealthCheckResults', params).then(json => {
        this.healthChecks = json.getrouterhealthcheckresultsresponse.routerhealthchecks.healthchecks
      }).catch(error => {
        this.$notifyError(error)
      }).finally(f => {
        this.loading = false
      })
    }
  }
}
</script><|MERGE_RESOLUTION|>--- conflicted
+++ resolved
@@ -56,18 +56,8 @@
             :rules="rules"
             @submit="handleGetHealthChecksSubmit"
             layout="vertical">
-<<<<<<< HEAD
             <a-form-item name="performfreshchecks" ref="performfreshchecks">
-              <template #label>
-                {{ $t('label.perform.fresh.checks') }}
-                <a-tooltip :title="apiParams.performfreshchecks.description">
-                  <info-circle-outlined style="color: rgba(0,0,0,.45)" />
-                </a-tooltip>
-              </template>
-=======
-            <a-form-item>
               <tooltip-label slot="label" :title="$t('label.perform.fresh.checks')" :tooltip="apiParams.performfreshchecks.description"/>
->>>>>>> 2bbc7817
               <a-switch
                 v-model:checked="form.performfreshchecks"
                 :placeholder="apiParams.performfreshchecks.description"
@@ -168,16 +158,9 @@
     },
     handleGetHealthChecksSubmit (e) {
       e.preventDefault()
-<<<<<<< HEAD
+      if (this.loading) return
       this.formRef.value.validate().then(() => {
         const values = toRaw(this.form)
-=======
-      if (this.loading) return
-      this.form.validateFields((err, values) => {
-        if (err) {
-          return
-        }
->>>>>>> 2bbc7817
         this.onCloseGetHealthChecksForm()
         this.checkConfigurationAndGetHealthChecks(values.performfreshchecks)
       })
