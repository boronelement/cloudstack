--- conflicted
+++ resolved
@@ -54,7 +54,8 @@
             :model="form"
             :rules="rules"
             @finish="handleGetHealthChecksSubmit"
-            layout="vertical">
+            layout="vertical"
+            :scrollToFirstError="true">
             <a-form-item name="performfreshchecks" ref="performfreshchecks">
               <template #label>
                 <tooltip-label :title="$t('label.perform.fresh.checks')" :tooltip="apiParams.performfreshchecks.description"/>
@@ -163,15 +164,8 @@
     handleGetHealthChecksSubmit (e) {
       e.preventDefault()
       if (this.loading) return
-<<<<<<< HEAD
       this.formRef.value.validate().then(() => {
         const values = toRaw(this.form)
-=======
-      this.form.validateFieldsAndScroll((err, values) => {
-        if (err) {
-          return
-        }
->>>>>>> d8004871
         this.onCloseGetHealthChecksForm()
         this.checkConfigurationAndGetHealthChecks(values.performfreshchecks)
       })
