// Licensed to the Apache Software Foundation (ASF) under one
// or more contributor license agreements.  See the NOTICE file
// distributed with this work for additional information
// regarding copyright ownership.  The ASF licenses this file
// to you under the Apache License, Version 2.0 (the
// "License"); you may not use this file except in compliance
// with the License.  You may obtain a copy of the License at
//
//   http://www.apache.org/licenses/LICENSE-2.0
//
// Unless required by applicable law or agreed to in writing,
// software distributed under the License is distributed on an
// "AS IS" BASIS, WITHOUT WARRANTIES OR CONDITIONS OF ANY
// KIND, either express or implied.  See the License for the
// specific language governing permissions and limitations
// under the License.

<template>
  <div class="form-layout" v-ctrl-enter="handleSubmit">
    <a-spin :spinning="loading">
      <a-form :form="form" layout="vertical">
        <a-form-item>
          <tooltip-label slot="label" :title="$t('label.scope')" :tooltip="apiParams.scope.description"/>
          <a-select
            v-decorator="['scope', { initialValue: 'cluster' }]"
            @change="val => { this.scope = val }"
            autoFocus>
            <a-select-option :value="'cluster'"> {{ $t('label.clusterid') }} </a-select-option>
            <a-select-option :value="'zone'"> {{ $t('label.zoneid') }} </a-select-option>
          </a-select>
        </a-form-item>
        <div v-if="this.scope === 'zone'">
          <a-form-item>
            <tooltip-label slot="label" :title="$t('label.hypervisor')" :tooltip="apiParams.hypervisor.description"/>
            <a-select
              v-decorator="['hypervisor', { initialValue: hypervisors[0]}]"
              @change="val => this.selectedHypervisor = val">
              <a-select-option :value="hypervisor" v-for="(hypervisor, idx) in hypervisors" :key="idx">
                {{ hypervisor }}
              </a-select-option>
            </a-select>
          </a-form-item>
        </div>
        <a-form-item>
          <tooltip-label slot="label" :title="$t('label.zoneid')" :tooltip="apiParams.zoneid.description"/>
          <a-select
            v-decorator="['zone', { initialValue: this.zoneSelected, rules: [{ required: true, message: `${$t('label.required')}`}] }]"
            @change="val => changeZone(val)">
            <a-select-option :value="zone.id" v-for="(zone) in zones" :key="zone.id">
              <resource-icon v-if="zone.icon" :image="zone.icon.base64image" size="1x" style="margin-right: 5px"/>
              <a-icon v-else type="global" style="margin-right: 5px" />
              {{ zone.name }}
            </a-select-option>
          </a-select>
        </a-form-item>
        <div v-if="this.scope === 'cluster' || this.scope === 'host'">
          <a-form-item>
            <tooltip-label slot="label" :title="$t('label.podid')" :tooltip="apiParams.podid.description"/>
            <a-select
              v-decorator="['pod', { initialValue: this.podSelected, rules: [{ required: true, message: `${$t('label.required')}`}] }]"
              @change="val => changePod(val)">
              <a-select-option :value="pod.id" v-for="(pod) in pods" :key="pod.id">
                {{ pod.name }}
              </a-select-option>
            </a-select>
          </a-form-item>
          <a-form-item>
            <tooltip-label slot="label" :title="$t('label.clusterid')" :tooltip="apiParams.clusterid.description"/>
            <a-select
              v-decorator="['cluster', { initialValue: this.clusterSelected, rules: [{ required: true, message: `${$t('label.required')}`}] }]"
              @change="val => fetchHypervisor(val)">
              <a-select-option :value="cluster.id" v-for="cluster in clusters" :key="cluster.id">
                {{ cluster.name }}
              </a-select-option>
            </a-select>
          </a-form-item>
        </div>
        <div v-if="this.scope === 'host'">
          <a-form-item :label="$t('label.hostid')">
            <a-select
              v-decorator="['host', { initialValue: this.hostSelected, rules: [{ required: true, message: `${$t('label.required')}`}] }]"
              @change="val => this.hostSelected = val">
              <a-select-option :value="host.id" v-for="host in hosts" :key="host.id">
                {{ host.name }}
              </a-select-option>
            </a-select>
          </a-form-item>
        </div>
        <a-form-item>
          <tooltip-label slot="label" :title="$t('label.name')" :tooltip="apiParams.name.description"/>
          <a-input v-decorator="['name', { rules: [{ required: true, message: `${$t('label.required')}` }] }]"/>
        </a-form-item>
        <a-form-item>
          <tooltip-label slot="label" :title="$t('label.protocol')" :tooltip="$t('message.protocol.description')"/>
          <a-select
            v-decorator="['protocol', { initialValue: this.protocols[0], rules: [{ required: true, message: `${$t('label.required')}`}] }]"
            @change="val => this.protocolSelected = val">
            <a-select-option :value="protocol" v-for="(protocol,idx) in protocols" :key="idx">
              {{ protocol }}
            </a-select-option>
          </a-select>
        </a-form-item>
        <div
          v-if="protocolSelected === 'nfs' || protocolSelected === 'SMB' || protocolSelected === 'iscsi' || protocolSelected === 'vmfs'|| protocolSelected === 'Gluster' ||
            (protocolSelected === 'PreSetup' && hypervisorType === 'VMware') || protocolSelected === 'datastorecluster'">
          <a-form-item>
            <tooltip-label slot="label" :title="$t('label.server')" :tooltip="$t('message.server.description')"/>
            <a-input v-decorator="['server', { rules: [{ required: true, message: `${$t('label.required')}` }] }]" />
          </a-form-item>
        </div>
        <div v-if="protocolSelected === 'nfs' || protocolSelected === 'SMB' || protocolSelected === 'ocfs2' || (protocolSelected === 'PreSetup' && hypervisorType !== 'VMware') || protocolSelected === 'SharedMountPoint'">
          <a-form-item>
            <tooltip-label slot="label" :title="$t('label.path')" :tooltip="$t('message.path.description')"/>
            <a-input v-decorator="['path', { rules: [{ required: true, message: `${$t('label.required')}` }] }]" />
          </a-form-item>
        </div>
        <div v-if="protocolSelected === 'SMB'">
          <a-form-item :label="$t('label.smbusername')">
            <a-input v-decorator="['smbUsername', { rules: [{ required: true, message: `${$t('label.required')}` }] }]"/>
          </a-form-item>
          <a-form-item :label="$t('label.smbpassword')">
            <a-input-password v-decorator="['smbPassword', { rules: [{ required: true, message: `${$t('label.required')}` }] }]"/>
          </a-form-item>
          <a-form-item :label="$t('label.smbdomain')">
            <a-input v-decorator="['smbDomain', { rules: [{ required: true, message: `${$t('label.required')}` }] }]"/>
          </a-form-item>
        </div>
        <div v-if="protocolSelected === 'iscsi'">
          <a-form-item :label="$t('label.iqn')">
            <a-input v-decorator="['iqn', { rules: [{ required: true, message: `${$t('label.required')}` }] }]"/>
          </a-form-item>
          <a-form-item :label="$t('label.lun')">
            <a-input v-decorator="['lun', { rules: [{ required: true, message: `${$t('label.required')}` }] }]"/>
          </a-form-item>
        </div>
        <div v-if="protocolSelected === 'vmfs' || (protocolSelected === 'PreSetup' && hypervisorType === 'VMware') || protocolSelected === 'datastorecluster'">
          <a-form-item>
            <tooltip-label slot="label" :title="$t('label.vcenterdatacenter')" :tooltip="$t('message.datacenter.description')"/>
            <a-input v-decorator="['vCenterDataCenter', { rules: [{ required: true, message: `${$t('label.required')}` }] }]"/>
          </a-form-item>
          <a-form-item>
            <tooltip-label slot="label" :title="$t('label.vcenterdatastore')" :tooltip="$t('message.datastore.description')"/>
            <a-input v-decorator="['vCenterDataStore', { rules: [{ required: true, message: `${$t('label.required')}` }] }]"/>
          </a-form-item>
        </div>
        <a-form-item>
          <tooltip-label slot="label" :title="$t('label.providername')" :tooltip="apiParams.provider.description"/>
          <a-select
            v-decorator="['provider', { initialValue: providerSelected, rules: [{ required: true, message: `${$t('label.required')}`}] }]"
            @change="updateProviderAndProtocol">
            <a-select-option :value="provider" v-for="(provider,idx) in providers" :key="idx">
              {{ provider }}
            </a-select-option>
          </a-select>
        </a-form-item>
        <div v-if="this.providerSelected !== 'DefaultPrimary' && this.providerSelected !== 'PowerFlex'">
          <a-form-item>
            <tooltip-label slot="label" :title="$t('label.ismanaged')" :tooltip="apiParams.managed.description"/>
            <a-checkbox-group v-decorator="['managed']" >
              <a-checkbox value="ismanaged"></a-checkbox>
            </a-checkbox-group>
          </a-form-item>
          <a-form-item>
            <tooltip-label slot="label" :title="$t('label.capacitybytes')" :tooltip="apiParams.capacitybytes.description"/>
            <a-input v-decorator="['capacityBytes']" />
          </a-form-item>
          <a-form-item>
            <tooltip-label slot="label" :title="$t('label.capacityiops')" :tooltip="apiParams.capacityiops.description"/>
            <a-input v-decorator="['capacityIops']" />
          </a-form-item>
          <a-form-item>
            <tooltip-label slot="label" :title="$t('label.url')" :tooltip="apiParams.url.description"/>
            <a-input v-decorator="['url']" />
          </a-form-item>
        </div>
        <div v-if="this.providerSelected === 'PowerFlex'">
          <a-form-item>
            <tooltip-label slot="label" :title="$t('label.powerflex.gateway')" :tooltip="$t('label.powerflex.gateway')"/>
            <a-input v-decorator="['powerflexGateway', { rules: [{ required: true, message: `${$t('label.required')}` }] }]"/>
          </a-form-item>
          <a-form-item>
            <tooltip-label slot="label" :title="$t('label.powerflex.gateway.username')" :tooltip="$t('label.powerflex.gateway.username')"/>
            <a-input v-decorator="['powerflexGatewayUsername', { rules: [{ required: true, message: `${$t('label.required')}` }] }]"/>
          </a-form-item>
          <a-form-item>
            <tooltip-label slot="label" :title="$t('label.powerflex.gateway.password')" :tooltip="$t('label.powerflex.gateway.password')"/>
            <a-input-password v-decorator="['powerflexGatewayPassword', { rules: [{ required: true, message: `${$t('label.required')}` }] }]"/>
          </a-form-item>
          <a-form-item>
            <tooltip-label slot="label" :title="$t('label.powerflex.storage.pool')" :tooltip="$t('label.powerflex.storage.pool')"/>
            <a-input v-decorator="['powerflexStoragePool', { rules: [{ required: true, message: `${$t('label.required')}` }] }]"/>
          </a-form-item>
        </div>
        <div v-if="this.protocolSelected === 'RBD'">
          <a-form-item :label="$t('label.rados.monitor')">
            <a-input v-decorator="['radosmonitor']" />
          </a-form-item><a-form-item :label="$t('label.rados.pool')">
            <a-input v-decorator="['radospool']" />
          </a-form-item>
          <a-form-item :label="$t('label.rados.user')">
            <a-input v-decorator="['radosuser']" />
          </a-form-item>
          <a-form-item :label="$t('label.rados.secret')">
            <a-input v-decorator="['radossecret']" />
          </a-form-item>
        </div>
        <div v-if="protocolSelected === 'CLVM'">
          <a-form-item :label="$t('label.volumegroup')">
            <a-input v-decorator="['volumegroup', { rules: [{ required: true, message: `${$t('label.required')}`}] }]" />
          </a-form-item>
        </div>
        <div v-if="protocolSelected === 'Gluster'">
          <a-form-item :label="$t('label.volume')">
            <a-input v-decorator="['volume']" />
          </a-form-item>
        </div>
        <a-form-item>
          <tooltip-label slot="label" :title="$t('label.storagetags')" :tooltip="apiParams.tags.description"/>
          <a-select
            mode="tags"
            v-model="selectedTags"
          >
            <a-select-option v-for="tag in storageTags" :key="tag.name">{{ tag.name }}</a-select-option>
          </a-select>
        </a-form-item>

        <div :span="24" class="action-button">
          <a-button @click="closeModal">{{ $t('label.cancel') }}</a-button>
          <a-button type="primary" ref="submit" @click="handleSubmit">{{ $t('label.ok') }}</a-button>
        </div>
      </a-form>
    </a-spin>
  </div>
</template>

<script>
import { api } from '@/api'
import _ from 'lodash'
<<<<<<< HEAD
import ResourceIcon from '@/components/view/ResourceIcon'
=======
import TooltipLabel from '@/components/widgets/TooltipLabel'
>>>>>>> 846efdbf

export default {
  name: 'AddPrimaryStorage',
  components: {
    TooltipLabel
  },
  props: {
    resource: {
      type: Object,
      required: true
    }
  },
  components: {
    ResourceIcon
  },
  inject: ['parentFetchData'],
  data () {
    return {
      hypervisors: ['KVM', 'VMware', 'Hyperv', 'Any'],
      protocols: [],
      providers: [],
      scope: 'cluster',
      zones: [],
      pods: [],
      clusters: [],
      hosts: [],
      selectedTags: [],
      storageTags: [],
      zoneId: '',
      zoneSelected: '',
      podSelected: '',
      clusterSelected: '',
      hostSelected: '',
      hypervisorType: '',
      protocolSelected: 'nfs',
      providerSelected: 'DefaultPrimary',
      selectedHypervisor: 'KVM',
      size: 'default',
      loading: false
    }
  },
  beforeCreate () {
    this.form = this.$form.createForm(this)
    this.apiParams = this.$getApiParams('createStoragePool')
  },
  created () {
    this.fetchData()
  },
  methods: {
    fetchData () {
      this.getInfraData()
      this.listStorageTags()
      this.listStorageProviders()
    },
    getInfraData () {
      this.loading = true
      api('listZones', { showicon: true }).then(json => {
        this.zones = json.listzonesresponse.zone || []
        this.changeZone(this.zones[0] ? this.zones[0].id : '')
      }).finally(() => {
        this.loading = false
      })
    },
    changeZone (value) {
      this.zoneSelected = value
      if (this.zoneSelected === '') {
        this.podSelected = ''
        return
      }
      api('listPods', {
        zoneid: this.zoneSelected
      }).then(json => {
        this.pods = json.listpodsresponse.pod || []
        this.changePod(this.pods[0] ? this.pods[0].id : '')
      })
    },
    changePod (value) {
      this.podSelected = value
      if (this.podSelected === '') {
        this.clusterSelected = ''
        return
      }
      api('listClusters', {
        podid: this.podSelected
      }).then(json => {
        this.clusters = json.listclustersresponse.cluster || []
        if (this.clusters.length > 0) {
          this.clusterSelected = this.clusters[0].id
          this.fetchHypervisor()
        }
      }).then(() => {
        api('listHosts', {
          clusterid: this.clusterSelected
        }).then(json => {
          this.hosts = json.listhostsresponse.host || []
          if (this.hosts.length > 0) {
            this.hostSelected = this.hosts[0].id
          }
        })
      })
    },
    listStorageProviders () {
      this.providers = []
      this.loading = true
      api('listStorageProviders', { type: 'primary' }).then(json => {
        var providers = json.liststorageprovidersresponse.dataStoreProvider || []
        for (const provider of providers) {
          this.providers.push(provider.name)
        }
      }).finally(() => {
        this.loading = false
      })
    },
    listStorageTags () {
      this.loading = true
      api('listStorageTags').then(json => {
        this.storageTags = json.liststoragetagsresponse.storagetag || []
        if (this.storageTags) {
          this.storageTags = _.uniqBy(this.storageTags, 'name')
        }
      }).finally(() => {
        this.loading = false
      })
    },
    fetchHypervisor (value) {
      const cluster = this.clusters.find(cluster => cluster.id === this.clusterSelected)
      this.hypervisorType = cluster.hypervisortype
      if (this.hypervisorType === 'KVM') {
        this.protocols = ['nfs', 'SharedMountPoint', 'RBD', 'CLVM', 'Gluster', 'custom']
      } else if (this.hypervisorType === 'XenServer') {
        this.protocols = ['nfs', 'PreSetup', 'iscsi', 'custom']
      } else if (this.hypervisorType === 'VMware') {
        this.protocols = ['nfs', 'vmfs', 'custom']
        if ('importVsphereStoragePolicies' in this.$store.getters.apis) {
          this.protocols = ['nfs', 'PreSetup', 'datastorecluster', 'custom']
        }
      } else if (this.hypervisorType === 'Hyperv') {
        this.protocols = ['SMB']
      } else if (this.hypervisorType === 'Ovm') {
        this.protocols = ['nfs', 'ocfs2']
      } else if (this.hypervisorType === 'LXC') {
        this.protocols = ['nfs', 'SharedMountPoint', 'RBD']
      } else {
        this.protocols = ['nfs']
      }
    },
    nfsURL (server, path) {
      var url
      if (path.substring(0, 1) !== '/') {
        path = '/' + path
      }
      if (server.indexOf('://') === -1) {
        url = 'nfs://' + server + path
      } else {
        url = server + path
      }

      return url
    },
    smbURL (server, path, smbUsername, smbPassword, smbDomain) {
      var url = ''
      if (path.substring(0, 1) !== '/') {
        path = '/' + path
      }
      if (server.indexOf('://') === -1) {
        url += 'cifs://'
      }
      url += (server + path)
      return url
    },
    presetupURL (server, path) {
      var url
      if (server.indexOf('://') === -1) {
        url = 'presetup://' + server + path
      } else {
        url = server + path
      }
      return url
    },
    datastoreclusterURL (server, path) {
      var url
      if (server.indexOf('://') === -1) {
        url = 'datastorecluster://' + server + path
      } else {
        url = server + path
      }
      return url
    },
    ocfs2URL (server, path) {
      var url
      if (server.indexOf('://') === -1) {
        url = 'ocfs2://' + server + path
      } else {
        url = server + path
      }
      return url
    },
    SharedMountPointURL (server, path) {
      var url
      if (server.indexOf('://') === -1) {
        url = 'SharedMountPoint://' + server + path
      } else {
        url = server + path
      }
      return url
    },
    rbdURL (monitor, pool, id, secret) {
      var url
      /*  Replace the + and / symbols by - and _ to have URL-safe base64 going to the API
          It's hacky, but otherwise we'll confuse java.net.URI which splits the incoming URI
      */
      secret = secret.replace('+', '-')
      secret = secret.replace('/', '_')
      if (id !== null && secret !== null) {
        monitor = id + ':' + secret + '@' + monitor
      }
      if (pool.substring(0, 1) !== '/') {
        pool = '/' + pool
      }
      if (monitor.indexOf('://') === -1) {
        url = 'rbd://' + monitor + pool
      } else {
        url = monitor + pool
      }
      return url
    },
    clvmURL (vgname) {
      var url
      if (vgname.indexOf('://') === -1) {
        url = 'clvm://localhost/' + vgname
      } else {
        url = vgname
      }
      return url
    },
    vmfsURL (server, path) {
      var url
      if (server.indexOf('://') === -1) {
        url = 'vmfs://' + server + path
      } else {
        url = server + path
      }
      return url
    },
    iscsiURL (server, iqn, lun) {
      var url
      if (server.indexOf('://') === -1) {
        url = 'iscsi://' + server + iqn + '/' + lun
      } else {
        url = server + iqn + '/' + lun
      }
      return url
    },
    glusterURL (server, path) {
      var url
      if (server.indexOf('://') === -1) {
        url = 'gluster://' + server + path
      } else {
        url = server + path
      }
      return url
    },
    powerflexURL (gateway, username, password, pool) {
      var url = 'powerflex://' + encodeURIComponent(username) + ':' + encodeURIComponent(password) + '@' +
       gateway + '/' + encodeURIComponent(pool)
      return url
    },
    updateProviderAndProtocol (value) {
      if (value === 'PowerFlex') {
        this.protocols = ['custom']
        this.protocolSelected = 'custom'
        this.form.setFieldsValue({
          protocol: 'custom'
        })
      } else {
        this.fetchHypervisor(null)
      }
      this.providerSelected = value
    },
    closeModal () {
      this.$parent.$parent.close()
    },
    handleSubmit (e) {
      e.preventDefault()
      if (this.loading) return
      this.form.validateFields((err, values) => {
        if (err) {
          return
        }
        var params = {
          scope: values.scope,
          zoneid: values.zone,
          name: values.name,
          provider: values.provider
        }
        if (values.scope === 'zone') {
          params.hypervisor = values.hypervisor
        }
        if (values.scope === 'cluster' || values.scope === 'host') {
          params.podid = values.pod
          params.clusterid = values.cluster
        }
        if (values.scope === 'host') {
          params.hostid = values.host
        }
        var server = values.server ? values.server : null
        var path = values.path ? values.path : null
        if (path !== null && path.substring(0, 1) !== '/') {
          path = '/' + path
        }
        var url = ''
        if (values.protocol === 'nfs') {
          url = this.nfsURL(server, path)
        } else if (values.protocol === 'SMB') {
          url = this.smbURL(server, path)
          const smbParams = {
            user: encodeURIComponent(values.smbUsername),
            password: encodeURIComponent(values.smbPassword),
            domain: values.smbDomain
          }
          Object.keys(smbParams).forEach((key, index) => {
            params['details[' + index.toString() + '].' + key] = smbParams[key]
          })
        } else if (values.protocol === 'PreSetup' && this.hypervisorType !== 'VMware') {
          server = 'localhost'
          url = this.presetupURL(server, path)
        } else if (values.protocol === 'PreSetup' && this.hypervisorType === 'VMware') {
          path = values.vCenterDataCenter
          if (path.substring(0, 1) !== '/') {
            path = '/' + path
          }
          path += '/' + values.vCenterDataStore
          url = this.presetupURL(server, path)
        } else if (values.protocol === 'datastorecluster' && this.hypervisorType === 'VMware') {
          path = values.vCenterDataCenter
          if (path.substring(0, 1) !== '/') {
            path = '/' + path
          }
          path += '/' + values.vCenterDataStore
          url = this.datastoreclusterURL(server, path)
        } else if (values.protocol === 'ocfs2') {
          url = this.ocfs2URL(server, path)
        } else if (values.protocol === 'SharedMountPoint') {
          server = 'localhost'
          url = this.SharedMountPointURL(server, path)
        } else if (values.protocol === 'CLVM') {
          var vg = (values.volumegroup.substring(0, 1) !== '/') ? ('/' + values.volumegroup) : values.volumegroup
          url = this.clvmURL(vg)
        } else if (values.protocol === 'RBD') {
          url = this.rbdURL(values.radosmonitor, values.radospool, values.radosuser, values.radossecret)
        } else if (values.protocol === 'vmfs') {
          path = values.vCenterDataCenter
          if (path.substring(0, 1) !== '/') {
            path = '/' + path
          }
          path += '/' + values.vCenterDataStore
          url = this.vmfsURL(server, path)
        } else if (values.protocol === 'Gluster') {
          var glustervolume = values.volume
          if (glustervolume.substring(0, 1) !== '/') {
            glustervolume = '/' + glustervolume
          }
          url = this.glusterURL(server, glustervolume)
        } else if (values.protocol === 'iscsi') {
          var iqn = values.iqn
          if (iqn.substring(0, 1) !== '/') {
            iqn = '/' + iqn
          }
          var lun = values.lun
          url = this.iscsiURL(server, iqn, lun)
        }
        params.url = url
        if (values.provider !== 'DefaultPrimary' && values.provider !== 'PowerFlex') {
          if (values.managed) {
            params.managed = true
          } else {
            params.managed = false
          }
          if (values.capacityBytes && values.capacityBytes.length > 0) {
            params.capacityBytes = values.capacityBytes.split(',').join('')
          }
          if (values.capacityIops && values.capacityIops.length > 0) {
            params.capacityIops = values.capacityIops.split(',').join('')
          }
          if (values.url && values.url.length > 0) {
            params.url = values.url
          }
        }

        if (values.provider === 'PowerFlex') {
          params.url = this.powerflexURL(values.powerflexGateway, values.powerflexGatewayUsername,
            values.powerflexGatewayPassword, values.powerflexStoragePool)
        }

        if (this.selectedTags.length > 0) {
          params.tags = this.selectedTags.join()
        }
        this.loading = true
        api('createStoragePool', {}, 'POST', params).then(json => {
          this.$notification.success({
            message: this.$t('label.add.primary.storage'),
            description: this.$t('label.add.primary.storage')
          })
          this.closeModal()
          this.parentFetchData()
        }).catch(error => {
          this.$notifyError(error)
        }).finally(() => {
          this.loading = false
        })
      })
    }
  }
}
</script>
<style lang="scss" scoped>
.form-layout {
  width: 80vw;
  @media (min-width: 1000px) {
    width: 500px;
  }
}
</style><|MERGE_RESOLUTION|>--- conflicted
+++ resolved
@@ -236,25 +236,20 @@
 <script>
 import { api } from '@/api'
 import _ from 'lodash'
-<<<<<<< HEAD
 import ResourceIcon from '@/components/view/ResourceIcon'
-=======
 import TooltipLabel from '@/components/widgets/TooltipLabel'
->>>>>>> 846efdbf
 
 export default {
   name: 'AddPrimaryStorage',
   components: {
-    TooltipLabel
+    TooltipLabel,
+    ResourceIcon
   },
   props: {
     resource: {
       type: Object,
       required: true
     }
-  },
-  components: {
-    ResourceIcon
   },
   inject: ['parentFetchData'],
   data () {
