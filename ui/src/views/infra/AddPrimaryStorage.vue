// Licensed to the Apache Software Foundation (ASF) under one
// or more contributor license agreements.  See the NOTICE file
// distributed with this work for additional information
// regarding copyright ownership.  The ASF licenses this file
// to you under the Apache License, Version 2.0 (the
// "License"); you may not use this file except in compliance
// with the License.  You may obtain a copy of the License at
//
//   http://www.apache.org/licenses/LICENSE-2.0
//
// Unless required by applicable law or agreed to in writing,
// software distributed under the License is distributed on an
// "AS IS" BASIS, WITHOUT WARRANTIES OR CONDITIONS OF ANY
// KIND, either express or implied.  See the License for the
// specific language governing permissions and limitations
// under the License.

<template>
  <div class="form-layout" v-ctrl-enter="handleSubmit">
    <a-spin :spinning="loading">
      <a-form :ref="formRef" :model="form" :rules="rules" layout="vertical" @finish="handleSubmit">
        <a-form-item name="scope" ref="scope">
          <template #label>
            <tooltip-label :title="$t('label.scope')" :tooltip="apiParams.scope.description"/>
          </template>
          <a-select
<<<<<<< HEAD
            v-model:value="form.scope"
            :placeholder="apiParams.scope.description"
            v-focus="true">
=======
            v-decorator="['scope', { initialValue: 'cluster' }]"
            @change="val => { this.scope = val }"
            autoFocus
            showSearch
            optionFilterProp="children"
            :filterOption="(input, option) => {
              return option.componentOptions.children[0].text.toLowerCase().indexOf(input.toLowerCase()) >= 0
            }" >
>>>>>>> 981dac7b
            <a-select-option :value="'cluster'"> {{ $t('label.clusterid') }} </a-select-option>
            <a-select-option :value="'zone'"> {{ $t('label.zoneid') }} </a-select-option>
          </a-select>
        </a-form-item>
<<<<<<< HEAD
        <a-form-item name="hypervisor" ref="hypervisor" v-if="form.scope === 'zone'">
          <template #label>
            <tooltip-label :title="$t('label.hypervisor')" :tooltip="apiParams.hypervisor.description"/>
          </template>
          <a-select v-model:value="form.hypervisor" :placeholder="apiParams.hypervisor.description">
            <a-select-option :value="hypervisor" v-for="(hypervisor, idx) in hypervisors" :key="idx">
              {{ hypervisor }}
            </a-select-option>
          </a-select>
        </a-form-item>
        <a-form-item name="zoneid" ref="zoneid">
          <template #label>
            <tooltip-label :title="$t('label.zoneid')" :tooltip="apiParams.zoneid.description"/>
          </template>
          <a-select
            v-model:value="form.zone"
            :placeholder="apiParams.zoneid.description"
            @change="val => changeZone(val)">
=======
        <div v-if="this.scope === 'zone'">
          <a-form-item>
            <tooltip-label slot="label" :title="$t('label.hypervisor')" :tooltip="apiParams.hypervisor.description"/>
            <a-select
              v-decorator="['hypervisor', { initialValue: hypervisors[0]}]"
              @change="val => this.selectedHypervisor = val"
              showSearch
              optionFilterProp="children"
              :filterOption="(input, option) => {
                return option.componentOptions.children[0].text.toLowerCase().indexOf(input.toLowerCase()) >= 0
              }" >
              <a-select-option :value="hypervisor" v-for="(hypervisor, idx) in hypervisors" :key="idx">
                {{ hypervisor }}
              </a-select-option>
            </a-select>
          </a-form-item>
        </div>
        <a-form-item>
          <tooltip-label slot="label" :title="$t('label.zoneid')" :tooltip="apiParams.zoneid.description"/>
          <a-select
            v-decorator="['zone', { initialValue: this.zoneSelected, rules: [{ required: true, message: `${$t('label.required')}`}] }]"
            @change="val => changeZone(val)"
            showSearch
            optionFilterProp="children"
            :filterOption="(input, option) => {
              return option.componentOptions.children[0].text.toLowerCase().indexOf(input.toLowerCase()) >= 0
            }" >
>>>>>>> 981dac7b
            <a-select-option :value="zone.id" v-for="(zone) in zones" :key="zone.id">
              <resource-icon v-if="zone.icon" :image="zone.icon.base64image" size="1x" style="margin-right: 5px"/>
              <a-icon v-else type="global" style="margin-right: 5px" />
              {{ zone.name }}
            </a-select-option>
          </a-select>
        </a-form-item>
<<<<<<< HEAD
        <a-form-item name="pod" ref="pod" v-if="form.scope === 'cluster' || form.scope === 'host'">
          <template #label>
            <tooltip-label :title="$t('label.podid')" :tooltip="apiParams.podid.description"/>
          </template>
          <a-select
            v-model:value="form.pod"
            :placeholder="apiParams.podid.description"
            @change="val => changePod(val)">
            <a-select-option :value="pod.id" v-for="(pod) in pods" :key="pod.id">
              {{ pod.name }}
            </a-select-option>
          </a-select>
=======
        <div v-if="this.scope === 'cluster' || this.scope === 'host'">
          <a-form-item>
            <tooltip-label slot="label" :title="$t('label.podid')" :tooltip="apiParams.podid.description"/>
            <a-select
              v-decorator="['pod', { initialValue: this.podSelected, rules: [{ required: true, message: `${$t('label.required')}`}] }]"
              @change="val => changePod(val)"
              showSearch
              optionFilterProp="children"
              :filterOption="(input, option) => {
                return option.componentOptions.children[0].text.toLowerCase().indexOf(input.toLowerCase()) >= 0
              }" >
              <a-select-option :value="pod.id" v-for="(pod) in pods" :key="pod.id">
                {{ pod.name }}
              </a-select-option>
            </a-select>
          </a-form-item>
          <a-form-item>
            <tooltip-label slot="label" :title="$t('label.clusterid')" :tooltip="apiParams.clusterid.description"/>
            <a-select
              v-decorator="['cluster', { initialValue: this.clusterSelected, rules: [{ required: true, message: `${$t('label.required')}`}] }]"
              @change="val => fetchHypervisor(val)"
              showSearch
              optionFilterProp="children"
              :filterOption="(input, option) => {
                return option.componentOptions.children[0].text.toLowerCase().indexOf(input.toLowerCase()) >= 0
              }" >
              <a-select-option :value="cluster.id" v-for="cluster in clusters" :key="cluster.id">
                {{ cluster.name }}
              </a-select-option>
            </a-select>
          </a-form-item>
        </div>
        <div v-if="this.scope === 'host'">
          <a-form-item :label="$t('label.hostid')">
            <a-select
              v-decorator="['host', { initialValue: this.hostSelected, rules: [{ required: true, message: `${$t('label.required')}`}] }]"
              @change="val => this.hostSelected = val"
              showSearch
              optionFilterProp="children"
              :filterOption="(input, option) => {
                return option.componentOptions.children[0].text.toLowerCase().indexOf(input.toLowerCase()) >= 0
              }" >
              <a-select-option :value="host.id" v-for="host in hosts" :key="host.id">
                {{ host.name }}
              </a-select-option>
            </a-select>
          </a-form-item>
        </div>
        <a-form-item>
          <tooltip-label slot="label" :title="$t('label.name')" :tooltip="apiParams.name.description"/>
          <a-input v-decorator="['name', { rules: [{ required: true, message: `${$t('label.required')}` }] }]"/>
>>>>>>> 981dac7b
        </a-form-item>
        <a-form-item name="cluster" ref="cluster" v-if="form.scope === 'cluster' || form.scope === 'host'">
          <template #label>
            <tooltip-label :title="$t('label.clusterid')" :tooltip="apiParams.clusterid.description"/>
          </template>
          <a-select
<<<<<<< HEAD
            v-model:value="form.cluster"
            :placeholder="apiParams.clusterid.description"
            @change="val => fetchHypervisor(val)">
            <a-select-option :value="cluster.id" v-for="cluster in clusters" :key="cluster.id">
              {{ cluster.name }}
            </a-select-option>
          </a-select>
        </a-form-item>
        <a-form-item name="host" ref="host" :label="$t('label.hostid')" v-if="form.scope === 'host'">
          <a-select v-model:value="form.host" :placeholder="$t('label.hostid')">
            <a-select-option :value="host.id" v-for="host in hosts" :key="host.id">
              {{ host.name }}
            </a-select-option>
          </a-select>
        </a-form-item>
        <a-form-item name="name" ref="name">
          <template #label>
            <tooltip-label :title="$t('label.name')" :tooltip="apiParams.name.description"/>
          </template>
          <a-input v-model:value="form.name" :placeholder="apiParams.name.description" />
        </a-form-item>
        <a-form-item name="protocol" ref="protocol">
          <template #label>
            <tooltip-label :title="$t('label.protocol')" :tooltip="$t('message.protocol.description')"/>
          </template>
          <a-select v-model:value="form.protocol" :placeholder="$t('message.protocol.description')">
=======
            v-decorator="['protocol', { initialValue: this.protocols[0], rules: [{ required: true, message: `${$t('label.required')}`}] }]"
            @change="val => this.protocolSelected = val"
            showSearch
            optionFilterProp="children"
            :filterOption="(input, option) => {
              return option.componentOptions.children[0].text.toLowerCase().indexOf(input.toLowerCase()) >= 0
            }" >
>>>>>>> 981dac7b
            <a-select-option :value="protocol" v-for="(protocol,idx) in protocols" :key="idx">
              {{ protocol }}
            </a-select-option>
          </a-select>
        </a-form-item>
<<<<<<< HEAD
        <a-form-item
          v-if="form.protocol === 'nfs' || form.protocol === 'SMB' || form.protocol === 'iscsi' || form.protocol === 'vmfs'|| form.protocol === 'Gluster' ||
            (form.protocol === 'PreSetup' && hypervisorType === 'VMware') || form.protocol === 'datastorecluster'"
          name="server"
          ref="server">
          <template #label>
            <tooltip-label :title="$t('label.server')" :tooltip="$t('message.server.description')"/>
          </template>
          <a-input v-model:value="form.server" :placeholder="$t('message.server.description')" />
        </a-form-item>
        <a-form-item
          v-if="form.protocol === 'nfs' || form.protocol === 'SMB' || form.protocol === 'ocfs2' || (form.protocol === 'PreSetup' && hypervisorType !== 'VMware') || form.protocol === 'SharedMountPoint'"
          name="path"
          ref="path">
          <template #label>
            <tooltip-label :title="$t('label.path')" :tooltip="$t('message.path.description')"/>
          </template>
          <a-input v-model:value="form.path" :placeholder="$t('message.path.description')" />
        </a-form-item>
        <a-form-item v-if="form.protocol === 'SMB'" name="smbUsername" ref="smbUsername" :label="$t('label.smbusername')">
          <a-input v-model:value="form.smbUsername" :placeholder="$t('label.smbusername')" />
        </a-form-item>
        <a-form-item v-if="form.protocol === 'SMB'" name="smbPassword" ref="smbPassword" :label="$t('label.smbpassword')">
          <a-input-password v-model:value="form.smbPassword" :placeholder="$t('label.smbpassword')"/>
        </a-form-item>
        <a-form-item v-if="form.protocol === 'SMB'" name="smbDomain" ref="smbDomain" :label="$t('label.smbdomain')">
          <a-input v-model:value="form.smbDomain" :placeholder="$t('label.smbdomain')"/>
        </a-form-item>
        <a-form-item v-if="form.protocol === 'iscsi'" name="iqn" ref="iqn" :label="$t('label.iqn')">
          <a-input v-model:value="form.iqn" :placeholder="$t('label.iqn')"/>
        </a-form-item>
        <a-form-item v-if="form.protocol === 'iscsi'" name="lun" ref="lun" :label="$t('label.lun')">
          <a-input v-model:value="form.lun" :placeholder="$t('label.lun')"/>
        </a-form-item>
        <a-form-item
          v-if="form.protocol === 'vmfs' || (form.protocol === 'PreSetup' && hypervisorType === 'VMware') || form.protocol === 'datastorecluster'"
          name="vCenterDataCenter"
          ref="vCenterDataCenter">
          <tooltip-label :title="$t('label.vcenterdatacenter')" :tooltip="$t('message.datacenter.description')"/>
          <a-input v-model:value="form.vCenterDataCenter" :placeholder="$t('message.datacenter.description')"/>
        </a-form-item>
        <a-form-item
          v-if="form.protocol === 'vmfs' || (form.protocol === 'PreSetup' && hypervisorType === 'VMware') || form.protocol === 'datastorecluster'"
          name="vCenterDataStore"
          ref="vCenterDataStore">
          <tooltip-label :title="$t('label.vcenterdatastore')" :tooltip="$t('message.datastore.description')"/>
          <a-input v-model:value="form.vCenterDataStore" :placeholder="$t('message.datastore.description')"/>
        </a-form-item>
        <a-form-item name="provider" ref="provider">
          <template #label>
            <tooltip-label :title="$t('label.providername')" :tooltip="apiParams.provider.description"/>
          </template>
          <a-select
            v-model:value="form.provider"
            :placeholder="apiParams.provider.description">
=======
        <div
          v-if="protocolSelected === 'nfs' || protocolSelected === 'SMB' || protocolSelected === 'iscsi' || protocolSelected === 'vmfs'|| protocolSelected === 'Gluster' || protocolSelected === 'Linstor' ||
            (protocolSelected === 'PreSetup' && hypervisorType === 'VMware') || protocolSelected === 'datastorecluster'">
          <a-form-item>
            <tooltip-label slot="label" :title="$t('label.server')" :tooltip="$t('message.server.description')"/>
            <a-input v-decorator="['server', { rules: [{ required: true, message: `${$t('label.required')}` }] }]" />
          </a-form-item>
        </div>
        <div v-if="protocolSelected === 'nfs' || protocolSelected === 'SMB' || protocolSelected === 'ocfs2' || (protocolSelected === 'PreSetup' && hypervisorType !== 'VMware') || protocolSelected === 'SharedMountPoint'">
          <a-form-item>
            <tooltip-label slot="label" :title="$t('label.path')" :tooltip="$t('message.path.description')"/>
            <a-input v-decorator="['path', { rules: [{ required: true, message: `${$t('label.required')}` }] }]" />
          </a-form-item>
        </div>
        <div v-if="protocolSelected === 'SMB'">
          <a-form-item :label="$t('label.smbusername')">
            <a-input v-decorator="['smbUsername', { rules: [{ required: true, message: `${$t('label.required')}` }] }]"/>
          </a-form-item>
          <a-form-item :label="$t('label.smbpassword')">
            <a-input-password v-decorator="['smbPassword', { rules: [{ required: true, message: `${$t('label.required')}` }] }]"/>
          </a-form-item>
          <a-form-item :label="$t('label.smbdomain')">
            <a-input v-decorator="['smbDomain', { rules: [{ required: true, message: `${$t('label.required')}` }] }]"/>
          </a-form-item>
        </div>
        <div v-if="protocolSelected === 'iscsi'">
          <a-form-item :label="$t('label.iqn')">
            <a-input v-decorator="['iqn', { rules: [{ required: true, message: `${$t('label.required')}` }] }]"/>
          </a-form-item>
          <a-form-item :label="$t('label.lun')">
            <a-input v-decorator="['lun', { rules: [{ required: true, message: `${$t('label.required')}` }] }]"/>
          </a-form-item>
        </div>
        <div v-if="protocolSelected === 'vmfs' || (protocolSelected === 'PreSetup' && hypervisorType === 'VMware') || protocolSelected === 'datastorecluster'">
          <a-form-item>
            <tooltip-label slot="label" :title="$t('label.vcenterdatacenter')" :tooltip="$t('message.datacenter.description')"/>
            <a-input v-decorator="['vCenterDataCenter', { rules: [{ required: true, message: `${$t('label.required')}` }] }]"/>
          </a-form-item>
          <a-form-item>
            <tooltip-label slot="label" :title="$t('label.vcenterdatastore')" :tooltip="$t('message.datastore.description')"/>
            <a-input v-decorator="['vCenterDataStore', { rules: [{ required: true, message: `${$t('label.required')}` }] }]"/>
          </a-form-item>
        </div>
        <a-form-item>
          <tooltip-label slot="label" :title="$t('label.providername')" :tooltip="apiParams.provider.description"/>
          <a-select
            v-decorator="['provider', { initialValue: providerSelected, rules: [{ required: true, message: `${$t('label.required')}`}] }]"
            @change="updateProviderAndProtocol"
            showSearch
            optionFilterProp="children"
            :filterOption="(input, option) => {
              return option.componentOptions.children[0].text.toLowerCase().indexOf(input.toLowerCase()) >= 0
            }" >
>>>>>>> 981dac7b
            <a-select-option :value="provider" v-for="(provider,idx) in providers" :key="idx">
              {{ provider }}
            </a-select-option>
          </a-select>
        </a-form-item>
<<<<<<< HEAD
        <div v-if="form.provider !== 'DefaultPrimary' && form.provider !== 'PowerFlex'">
          <a-form-item name="managed" ref="managed">
            <template #label>
              <tooltip-label :title="$t('label.ismanaged')" :tooltip="apiParams.managed.description"/>
            </template>
            <a-checkbox-group v-model:value="form.managed" >
=======
        <div v-if="protocolSelected !== 'Linstor'">
          <a-form-item>
            <tooltip-label slot="label" :title="$t('label.providername')" :tooltip="apiParams.provider.description"/>
            <a-select
              v-decorator="['provider', { initialValue: providerSelected, rules: [{ required: true, message: `${$t('label.required')}`}] }]"
              @change="updateProviderAndProtocol">
              <a-select-option :value="provider" v-for="(provider,idx) in providers" :key="idx">
                {{ provider }}
              </a-select-option>
            </a-select>
          </a-form-item>
        </div>
        <div v-if="this.providerSelected !== 'DefaultPrimary' && this.providerSelected !== 'PowerFlex' && this.providerSelected !== 'Linstor'">
          <a-form-item>
            <tooltip-label slot="label" :title="$t('label.ismanaged')" :tooltip="apiParams.managed.description"/>
            <a-checkbox-group v-decorator="['managed']" >
>>>>>>> 981dac7b
              <a-checkbox value="ismanaged"></a-checkbox>
            </a-checkbox-group>
          </a-form-item>
          <a-form-item name="capacityBytes" ref="capacityBytes">
            <template #label>
              <tooltip-label :title="$t('label.capacitybytes')" :tooltip="apiParams.capacitybytes.description"/>
            </template>
            <a-input v-model:value="form.capacityBytes" :placeholder="apiParams.capacitybytes.description" />
          </a-form-item>
          <a-form-item name="capacityIops" ref="capacityIops">
            <template #label>
              <tooltip-label :title="$t('label.capacityiops')" :tooltip="apiParams.capacityiops.description"/>
            </template>
            <a-input v-model:value="form.capacityIops" :placeholder="apiParams.capacityiops.description" />
          </a-form-item>
          <a-form-item name="url" ref="url">
            <template #label>
              <tooltip-label :title="$t('label.url')" :tooltip="apiParams.url.description"/>
            </template>
            <a-input v-model:value="form.url" :placeholder="apiParams.url.description" />
          </a-form-item>
        </div>
        <div v-if="form.provider === 'PowerFlex'">
          <a-form-item name="powerflexGateway" ref="powerflexGateway">
            <template #label>
              <tooltip-label :title="$t('label.powerflex.gateway')" :tooltip="$t('label.powerflex.gateway')"/>
            </template>
            <a-input v-model:value="form.powerflexGateway" :placeholder="$t('label.powerflex.gateway')"/>
          </a-form-item>
          <a-form-item name="powerflexGatewayUsername" ref="powerflexGatewayUsername">
            <template #label>
              <tooltip-label :title="$t('label.powerflex.gateway.username')" :tooltip="$t('label.powerflex.gateway.username')"/>
            </template>
            <a-input v-model:value="form.powerflexGatewayUsername" :placeholder="$t('label.powerflex.gateway.username')"/>
          </a-form-item>
          <a-form-item name="powerflexGatewayPassword" ref="powerflexGatewayPassword">
            <template #label>
              <tooltip-label :title="$t('label.powerflex.gateway.password')" :tooltip="$t('label.powerflex.gateway.password')"/>
            </template>
            <a-input-password v-model:value="form.powerflexGatewayPassword" :placeholder="$t('label.powerflex.gateway.password')"/>
          </a-form-item>
          <a-form-item name="powerflexStoragePool" ref="powerflexStoragePool">
            <template #label>
              <tooltip-label :title="$t('label.powerflex.storage.pool')" :tooltip="$t('label.powerflex.storage.pool')"/>
            </template>
            <a-input v-model:value="form.powerflexStoragePool" :placeholder="$t('label.powerflex.storage.pool')"/>
          </a-form-item>
        </div>
        <div v-if="form.protocol === 'RBD'">
          <a-form-item name="radosmonitor" ref="radosmonitor" :label="$t('label.rados.monitor')">
            <a-input v-model:value="form.radosmonitor" :placeholder="$t('label.rados.monitor')" />
          </a-form-item>
          <a-form-item name="radospool" ref="radospool" :label="$t('label.rados.pool')">
            <a-input v-model:value="form.radospool" :placeholder="$t('label.rados.pool')"/>
          </a-form-item>
          <a-form-item name="radosuser" ref="radosuser" :label="$t('label.rados.user')">
            <a-input v-model:value="form.radosuser" :placeholder="$t('label.rados.user')" />
          </a-form-item>
          <a-form-item name="radossecret" ref="radossecret" :label="$t('label.rados.secret')">
            <a-input v-model:value="form.radossecret" :placeholder="$t('label.rados.secret')" />
          </a-form-item>
        </div>
        <div v-if="form.protocol === 'CLVM'">
          <a-form-item name="volumegroup" ref="volumegroup" :label="$t('label.volumegroup')">
            <a-input v-model:value="form.volumegroup" :placeholder="$t('label.volumegroup')" />
          </a-form-item>
        </div>
        <div v-if="form.protocol === 'Gluster'">
          <a-form-item name="volume" ref="volume" :label="$t('label.volume')">
            <a-input v-model:value="form.volume" :placeholder="$t('label.volume')"/>
          </a-form-item>
        </div>
<<<<<<< HEAD
        <a-form-item name="storagetags" ref="storagetags">
          <tooltip-label :title="$t('label.storagetags')" :tooltip="apiParams.tags.description"/>
          <a-select
            mode="tags"
            v-model:value="selectedTags"
            :placeholder="apiParams.tags.description"
          >
=======
        <div v-if="protocolSelected === 'Linstor'">
          <a-form-item>
            <span slot="label">
              {{ $t('label.resourcegroup') }}
              <a-tooltip :title="$t('message.linstor.resourcegroup.description')">
                <a-icon type="info-circle" style="color: rgba(0,0,0,.45)" />
              </a-tooltip>
            </span>
            <a-input v-decorator="['resourcegroup', { rules: [{ required: true, message: `${$t('label.required')}` }] }]" />
          </a-form-item>
        </div>
        <a-form-item>
          <tooltip-label slot="label" :title="$t('label.storagetags')" :tooltip="apiParams.tags.description"/>
          <a-select
            mode="tags"
            v-model="selectedTags"
            showSearch
            optionFilterProp="children"
            :filterOption="(input, option) => {
              return option.componentOptions.children[0].text.toLowerCase().indexOf(input.toLowerCase()) >= 0
            }" >
>>>>>>> 981dac7b
            <a-select-option v-for="tag in storageTags" :key="tag.name">{{ tag.name }}</a-select-option>
          </a-select>
        </a-form-item>

        <div :span="24" class="action-button">
          <a-button @click="closeModal">{{ $t('label.cancel') }}</a-button>
          <a-button type="primary" ref="submit" @click="handleSubmit">{{ $t('label.ok') }}</a-button>
        </div>
      </a-form>
    </a-spin>
  </div>
</template>

<script>
import { ref, reactive, toRaw } from 'vue'
import { api } from '@/api'
import _ from 'lodash'
import ResourceIcon from '@/components/view/ResourceIcon'
import TooltipLabel from '@/components/widgets/TooltipLabel'

export default {
  name: 'AddPrimaryStorage',
  components: {
    TooltipLabel,
    ResourceIcon
  },
  props: {
    resource: {
      type: Object,
      required: true
    }
  },
  inject: ['parentFetchData'],
  data () {
    return {
      hypervisors: ['KVM', 'VMware', 'Hyperv', 'Any'],
      protocols: [],
      providers: [],
      scope: 'cluster',
      zones: [],
      pods: [],
      clusters: [],
      hosts: [],
      selectedTags: [],
      storageTags: [],
      zoneId: '',
      hypervisorType: '',
      size: 'default',
      loading: false
    }
  },
  beforeCreate () {
    this.apiParams = this.$getApiParams('createStoragePool')
  },
  created () {
    this.initForm()
    this.fetchData()
  },
  methods: {
    initForm () {
      this.formRef = ref()
      this.form = reactive({
        scope: 'cluster',
        hypervisor: this.hypervisors[0],
        provider: 'DefaultPrimary'
      })
      this.rules = reactive({
        zoneid: [{ required: true, message: this.$t('label.required') }],
        pod: [{ required: true, message: this.$t('label.required') }],
        cluster: [{ required: true, message: this.$t('label.required') }],
        name: [{ required: true, message: this.$t('label.required') }],
        protocol: [{ required: true, message: this.$t('label.required') }],
        server: [{ required: true, message: this.$t('label.required') }],
        path: [{ required: true, message: this.$t('label.required') }],
        smbUsername: [{ required: true, message: this.$t('label.required') }],
        smbPassword: [{ required: true, message: this.$t('label.required') }],
        smbDomain: [{ required: true, message: this.$t('label.required') }],
        iqn: [{ required: true, message: this.$t('label.required') }],
        lun: [{ required: true, message: this.$t('label.required') }],
        vCenterDataCenter: [{ required: true, message: this.$t('label.required') }],
        vCenterDataStore: [{ required: true, message: this.$t('label.required') }],
        provider: [{ required: true, message: this.$t('label.required') }],
        volumegroup: [{ required: true, message: this.$t('label.required') }],
        powerflexGateway: [{ required: true, message: this.$t('label.required') }],
        powerflexGatewayUsername: [{ required: true, message: this.$t('label.required') }],
        powerflexGatewayPassword: [{ required: true, message: this.$t('label.required') }],
        powerflexStoragePool: [{ required: true, message: this.$t('label.required') }]
      })
    },
    fetchData () {
      this.getInfraData()
      this.listStorageTags()
      this.listStorageProviders()
    },
    getInfraData () {
      this.loading = true
      api('listZones', { showicon: true }).then(json => {
        this.zones = json.listzonesresponse.zone || []
        this.changeZone(this.zones[0] ? this.zones[0].id : '')
      }).finally(() => {
        this.loading = false
      })
    },
    changeZone (value) {
      this.form.zoneid = value
      if (this.form.zoneid === '') {
        this.form.pod = ''
        return
      }
      api('listPods', {
        zoneid: this.this.form.zoneid
      }).then(json => {
        this.pods = json.listpodsresponse.pod || []
        this.changePod(this.pods[0] ? this.pods[0].id : '')
      })
    },
    changePod (value) {
      this.form.pod = value
      if (this.form.pod === '') {
        this.form.cluster = ''
        return
      }
      api('listClusters', {
        podid: this.form.pod
      }).then(json => {
        this.clusters = json.listclustersresponse.cluster || []
        if (this.clusters.length > 0) {
          this.form.cluster = this.clusters[0].id
          this.fetchHypervisor()
        }
      }).then(() => {
        api('listHosts', {
          clusterid: this.form.cluster
        }).then(json => {
          this.hosts = json.listhostsresponse.host || []
          if (this.hosts.length > 0) {
            this.form.host = this.hosts[0].id
          }
        })
      })
    },
    listStorageProviders () {
      this.providers = []
      this.loading = true
      api('listStorageProviders', { type: 'primary' }).then(json => {
        var providers = json.liststorageprovidersresponse.dataStoreProvider || []
        for (const provider of providers) {
          this.providers.push(provider.name)
        }
      }).finally(() => {
        this.loading = false
      })
    },
    listStorageTags () {
      this.loading = true
      api('listStorageTags').then(json => {
        this.storageTags = json.liststoragetagsresponse.storagetag || []
        if (this.storageTags) {
          this.storageTags = _.uniqBy(this.storageTags, 'name')
        }
      }).finally(() => {
        this.loading = false
      })
    },
    fetchHypervisor (value) {
      const cluster = this.clusters.find(cluster => cluster.id === this.form.cluster)
      this.hypervisorType = cluster.hypervisortype
      if (this.hypervisorType === 'KVM') {
        this.protocols = ['nfs', 'SharedMountPoint', 'RBD', 'CLVM', 'Gluster', 'Linstor', 'custom']
      } else if (this.hypervisorType === 'XenServer') {
        this.protocols = ['nfs', 'PreSetup', 'iscsi', 'custom']
      } else if (this.hypervisorType === 'VMware') {
        this.protocols = ['nfs', 'vmfs', 'custom']
        if ('importVsphereStoragePolicies' in this.$store.getters.apis) {
          this.protocols = ['nfs', 'PreSetup', 'datastorecluster', 'custom']
        }
      } else if (this.hypervisorType === 'Hyperv') {
        this.protocols = ['SMB']
      } else if (this.hypervisorType === 'Ovm') {
        this.protocols = ['nfs', 'ocfs2']
      } else if (this.hypervisorType === 'LXC') {
        this.protocols = ['nfs', 'SharedMountPoint', 'RBD']
      } else {
        this.protocols = ['nfs']
      }
      this.form.protocol = this.protocols[0]
    },
    nfsURL (server, path) {
      var url
      if (path.substring(0, 1) !== '/') {
        path = '/' + path
      }
      if (server.indexOf('://') === -1) {
        url = 'nfs://' + server + path
      } else {
        url = server + path
      }

      return url
    },
    smbURL (server, path, smbUsername, smbPassword, smbDomain) {
      var url = ''
      if (path.substring(0, 1) !== '/') {
        path = '/' + path
      }
      if (server.indexOf('://') === -1) {
        url += 'cifs://'
      }
      url += (server + path)
      return url
    },
    presetupURL (server, path) {
      var url
      if (server.indexOf('://') === -1) {
        url = 'presetup://' + server + path
      } else {
        url = server + path
      }
      return url
    },
    datastoreclusterURL (server, path) {
      var url
      if (server.indexOf('://') === -1) {
        url = 'datastorecluster://' + server + path
      } else {
        url = server + path
      }
      return url
    },
    ocfs2URL (server, path) {
      var url
      if (server.indexOf('://') === -1) {
        url = 'ocfs2://' + server + path
      } else {
        url = server + path
      }
      return url
    },
    SharedMountPointURL (server, path) {
      var url
      if (server.indexOf('://') === -1) {
        url = 'SharedMountPoint://' + server + path
      } else {
        url = server + path
      }
      return url
    },
    rbdURL (monitor, pool, id, secret) {
      var url
      /*  Replace the + and / symbols by - and _ to have URL-safe base64 going to the API
          It's hacky, but otherwise we'll confuse java.net.URI which splits the incoming URI
      */
      secret = secret.replace('+', '-')
      secret = secret.replace('/', '_')
      if (id !== null && secret !== null) {
        monitor = id + ':' + secret + '@' + monitor
      }
      if (pool.substring(0, 1) !== '/') {
        pool = '/' + pool
      }
      if (monitor.indexOf('://') === -1) {
        url = 'rbd://' + monitor + pool
      } else {
        url = monitor + pool
      }
      return url
    },
    clvmURL (vgname) {
      var url
      if (vgname.indexOf('://') === -1) {
        url = 'clvm://localhost/' + vgname
      } else {
        url = vgname
      }
      return url
    },
    vmfsURL (server, path) {
      var url
      if (server.indexOf('://') === -1) {
        url = 'vmfs://' + server + path
      } else {
        url = server + path
      }
      return url
    },
    iscsiURL (server, iqn, lun) {
      var url
      if (server.indexOf('://') === -1) {
        url = 'iscsi://' + server + iqn + '/' + lun
      } else {
        url = server + iqn + '/' + lun
      }
      return url
    },
    glusterURL (server, path) {
      var url
      if (server.indexOf('://') === -1) {
        url = 'gluster://' + server + path
      } else {
        url = server + path
      }
      return url
    },
    powerflexURL (gateway, username, password, pool) {
      var url = 'powerflex://' + encodeURIComponent(username) + ':' + encodeURIComponent(password) + '@' +
       gateway + '/' + encodeURIComponent(pool)
      return url
    },
    updateProviderAndProtocol (value) {
      if (value === 'PowerFlex') {
        this.protocols = ['custom']
        this.protocolSelected = 'custom'
        this.form.setFieldsValue({
          protocol: 'custom'
        })
      } else {
        this.fetchHypervisor(null)
      }
      this.providerSelected = value
    },
    closeModal () {
      this.$parent.$parent.close()
    },
    linstorURL (server) {
      var url
      if (server.indexOf('://') === -1) {
        url = 'http://' + server
      } else {
        url = server
      }

      return url
    },
    handleSubmit (e) {
      e.preventDefault()
      if (this.loading) return
      this.formRef.value.validate().then(() => {
        const values = toRaw(this.form)
        var params = {
          scope: values.scope,
          zoneid: values.zone,
          name: values.name,
          provider: values.provider
        }
        if (values.scope === 'zone') {
          params.hypervisor = values.hypervisor
        }
        if (values.scope === 'cluster' || values.scope === 'host') {
          params.podid = values.pod
          params.clusterid = values.cluster
        }
        if (values.scope === 'host') {
          params.hostid = values.host
        }
        var server = values.server ? values.server : null
        var path = values.path ? values.path : null
        if (path !== null && path.substring(0, 1) !== '/') {
          path = '/' + path
        }
        var url = ''
        if (values.protocol === 'nfs') {
          url = this.nfsURL(server, path)
        } else if (values.protocol === 'SMB') {
          url = this.smbURL(server, path)
          const smbParams = {
            user: encodeURIComponent(values.smbUsername),
            password: encodeURIComponent(values.smbPassword),
            domain: values.smbDomain
          }
          Object.keys(smbParams).forEach((key, index) => {
            params['details[' + index.toString() + '].' + key] = smbParams[key]
          })
        } else if (values.protocol === 'PreSetup' && this.hypervisorType !== 'VMware') {
          server = 'localhost'
          url = this.presetupURL(server, path)
        } else if (values.protocol === 'PreSetup' && this.hypervisorType === 'VMware') {
          path = values.vCenterDataCenter
          if (path.substring(0, 1) !== '/') {
            path = '/' + path
          }
          path += '/' + values.vCenterDataStore
          url = this.presetupURL(server, path)
        } else if (values.protocol === 'datastorecluster' && this.hypervisorType === 'VMware') {
          path = values.vCenterDataCenter
          if (path.substring(0, 1) !== '/') {
            path = '/' + path
          }
          path += '/' + values.vCenterDataStore
          url = this.datastoreclusterURL(server, path)
        } else if (values.protocol === 'ocfs2') {
          url = this.ocfs2URL(server, path)
        } else if (values.protocol === 'SharedMountPoint') {
          server = 'localhost'
          url = this.SharedMountPointURL(server, path)
        } else if (values.protocol === 'CLVM') {
          var vg = (values.volumegroup.substring(0, 1) !== '/') ? ('/' + values.volumegroup) : values.volumegroup
          url = this.clvmURL(vg)
        } else if (values.protocol === 'RBD') {
          url = this.rbdURL(values.radosmonitor, values.radospool, values.radosuser, values.radossecret)
        } else if (values.protocol === 'vmfs') {
          path = values.vCenterDataCenter
          if (path.substring(0, 1) !== '/') {
            path = '/' + path
          }
          path += '/' + values.vCenterDataStore
          url = this.vmfsURL(server, path)
        } else if (values.protocol === 'Gluster') {
          var glustervolume = values.volume
          if (glustervolume.substring(0, 1) !== '/') {
            glustervolume = '/' + glustervolume
          }
          url = this.glusterURL(server, glustervolume)
        } else if (values.protocol === 'iscsi') {
          var iqn = values.iqn
          if (iqn.substring(0, 1) !== '/') {
            iqn = '/' + iqn
          }
          var lun = values.lun
          url = this.iscsiURL(server, iqn, lun)
        } else if (values.protocol === 'Linstor') {
          url = this.linstorURL(server)
          params.provider = 'Linstor'
          values.managed = false
          params['details[0].resourceGroup'] = values.resourcegroup
        }
        params.url = url
        if (values.provider !== 'DefaultPrimary' && values.provider !== 'PowerFlex') {
          if (values.managed) {
            params.managed = true
          } else {
            params.managed = false
          }
          if (values.capacityBytes && values.capacityBytes.length > 0) {
            params.capacityBytes = values.capacityBytes.split(',').join('')
          }
          if (values.capacityIops && values.capacityIops.length > 0) {
            params.capacityIops = values.capacityIops.split(',').join('')
          }
          if (values.url && values.url.length > 0) {
            params.url = values.url
          }
        }

        if (values.provider === 'PowerFlex') {
          params.url = this.powerflexURL(values.powerflexGateway, values.powerflexGatewayUsername,
            values.powerflexGatewayPassword, values.powerflexStoragePool)
        }

        if (this.selectedTags.length > 0) {
          params.tags = this.selectedTags.join()
        }
        this.loading = true
        api('createStoragePool', {}, 'POST', params).then(json => {
          this.$notification.success({
            message: this.$t('label.add.primary.storage'),
            description: this.$t('label.add.primary.storage')
          })
          this.closeModal()
          this.parentFetchData()
        }).catch(error => {
          this.$notifyError(error)
        }).finally(() => {
          this.loading = false
        })
      })
    }
  }
}
</script>
<style lang="scss" scoped>
.form-layout {
  width: 80vw;
  @media (min-width: 1000px) {
    width: 500px;
  }
}
</style><|MERGE_RESOLUTION|>--- conflicted
+++ resolved
@@ -24,11 +24,6 @@
             <tooltip-label :title="$t('label.scope')" :tooltip="apiParams.scope.description"/>
           </template>
           <a-select
-<<<<<<< HEAD
-            v-model:value="form.scope"
-            :placeholder="apiParams.scope.description"
-            v-focus="true">
-=======
             v-decorator="['scope', { initialValue: 'cluster' }]"
             @change="val => { this.scope = val }"
             autoFocus
@@ -37,31 +32,10 @@
             :filterOption="(input, option) => {
               return option.componentOptions.children[0].text.toLowerCase().indexOf(input.toLowerCase()) >= 0
             }" >
->>>>>>> 981dac7b
             <a-select-option :value="'cluster'"> {{ $t('label.clusterid') }} </a-select-option>
             <a-select-option :value="'zone'"> {{ $t('label.zoneid') }} </a-select-option>
           </a-select>
         </a-form-item>
-<<<<<<< HEAD
-        <a-form-item name="hypervisor" ref="hypervisor" v-if="form.scope === 'zone'">
-          <template #label>
-            <tooltip-label :title="$t('label.hypervisor')" :tooltip="apiParams.hypervisor.description"/>
-          </template>
-          <a-select v-model:value="form.hypervisor" :placeholder="apiParams.hypervisor.description">
-            <a-select-option :value="hypervisor" v-for="(hypervisor, idx) in hypervisors" :key="idx">
-              {{ hypervisor }}
-            </a-select-option>
-          </a-select>
-        </a-form-item>
-        <a-form-item name="zoneid" ref="zoneid">
-          <template #label>
-            <tooltip-label :title="$t('label.zoneid')" :tooltip="apiParams.zoneid.description"/>
-          </template>
-          <a-select
-            v-model:value="form.zone"
-            :placeholder="apiParams.zoneid.description"
-            @change="val => changeZone(val)">
-=======
         <div v-if="this.scope === 'zone'">
           <a-form-item>
             <tooltip-label slot="label" :title="$t('label.hypervisor')" :tooltip="apiParams.hypervisor.description"/>
@@ -89,7 +63,6 @@
             :filterOption="(input, option) => {
               return option.componentOptions.children[0].text.toLowerCase().indexOf(input.toLowerCase()) >= 0
             }" >
->>>>>>> 981dac7b
             <a-select-option :value="zone.id" v-for="(zone) in zones" :key="zone.id">
               <resource-icon v-if="zone.icon" :image="zone.icon.base64image" size="1x" style="margin-right: 5px"/>
               <a-icon v-else type="global" style="margin-right: 5px" />
@@ -97,20 +70,6 @@
             </a-select-option>
           </a-select>
         </a-form-item>
-<<<<<<< HEAD
-        <a-form-item name="pod" ref="pod" v-if="form.scope === 'cluster' || form.scope === 'host'">
-          <template #label>
-            <tooltip-label :title="$t('label.podid')" :tooltip="apiParams.podid.description"/>
-          </template>
-          <a-select
-            v-model:value="form.pod"
-            :placeholder="apiParams.podid.description"
-            @change="val => changePod(val)">
-            <a-select-option :value="pod.id" v-for="(pod) in pods" :key="pod.id">
-              {{ pod.name }}
-            </a-select-option>
-          </a-select>
-=======
         <div v-if="this.scope === 'cluster' || this.scope === 'host'">
           <a-form-item>
             <tooltip-label slot="label" :title="$t('label.podid')" :tooltip="apiParams.podid.description"/>
@@ -162,41 +121,12 @@
         <a-form-item>
           <tooltip-label slot="label" :title="$t('label.name')" :tooltip="apiParams.name.description"/>
           <a-input v-decorator="['name', { rules: [{ required: true, message: `${$t('label.required')}` }] }]"/>
->>>>>>> 981dac7b
         </a-form-item>
         <a-form-item name="cluster" ref="cluster" v-if="form.scope === 'cluster' || form.scope === 'host'">
           <template #label>
             <tooltip-label :title="$t('label.clusterid')" :tooltip="apiParams.clusterid.description"/>
           </template>
           <a-select
-<<<<<<< HEAD
-            v-model:value="form.cluster"
-            :placeholder="apiParams.clusterid.description"
-            @change="val => fetchHypervisor(val)">
-            <a-select-option :value="cluster.id" v-for="cluster in clusters" :key="cluster.id">
-              {{ cluster.name }}
-            </a-select-option>
-          </a-select>
-        </a-form-item>
-        <a-form-item name="host" ref="host" :label="$t('label.hostid')" v-if="form.scope === 'host'">
-          <a-select v-model:value="form.host" :placeholder="$t('label.hostid')">
-            <a-select-option :value="host.id" v-for="host in hosts" :key="host.id">
-              {{ host.name }}
-            </a-select-option>
-          </a-select>
-        </a-form-item>
-        <a-form-item name="name" ref="name">
-          <template #label>
-            <tooltip-label :title="$t('label.name')" :tooltip="apiParams.name.description"/>
-          </template>
-          <a-input v-model:value="form.name" :placeholder="apiParams.name.description" />
-        </a-form-item>
-        <a-form-item name="protocol" ref="protocol">
-          <template #label>
-            <tooltip-label :title="$t('label.protocol')" :tooltip="$t('message.protocol.description')"/>
-          </template>
-          <a-select v-model:value="form.protocol" :placeholder="$t('message.protocol.description')">
-=======
             v-decorator="['protocol', { initialValue: this.protocols[0], rules: [{ required: true, message: `${$t('label.required')}`}] }]"
             @change="val => this.protocolSelected = val"
             showSearch
@@ -204,69 +134,11 @@
             :filterOption="(input, option) => {
               return option.componentOptions.children[0].text.toLowerCase().indexOf(input.toLowerCase()) >= 0
             }" >
->>>>>>> 981dac7b
             <a-select-option :value="protocol" v-for="(protocol,idx) in protocols" :key="idx">
               {{ protocol }}
             </a-select-option>
           </a-select>
         </a-form-item>
-<<<<<<< HEAD
-        <a-form-item
-          v-if="form.protocol === 'nfs' || form.protocol === 'SMB' || form.protocol === 'iscsi' || form.protocol === 'vmfs'|| form.protocol === 'Gluster' ||
-            (form.protocol === 'PreSetup' && hypervisorType === 'VMware') || form.protocol === 'datastorecluster'"
-          name="server"
-          ref="server">
-          <template #label>
-            <tooltip-label :title="$t('label.server')" :tooltip="$t('message.server.description')"/>
-          </template>
-          <a-input v-model:value="form.server" :placeholder="$t('message.server.description')" />
-        </a-form-item>
-        <a-form-item
-          v-if="form.protocol === 'nfs' || form.protocol === 'SMB' || form.protocol === 'ocfs2' || (form.protocol === 'PreSetup' && hypervisorType !== 'VMware') || form.protocol === 'SharedMountPoint'"
-          name="path"
-          ref="path">
-          <template #label>
-            <tooltip-label :title="$t('label.path')" :tooltip="$t('message.path.description')"/>
-          </template>
-          <a-input v-model:value="form.path" :placeholder="$t('message.path.description')" />
-        </a-form-item>
-        <a-form-item v-if="form.protocol === 'SMB'" name="smbUsername" ref="smbUsername" :label="$t('label.smbusername')">
-          <a-input v-model:value="form.smbUsername" :placeholder="$t('label.smbusername')" />
-        </a-form-item>
-        <a-form-item v-if="form.protocol === 'SMB'" name="smbPassword" ref="smbPassword" :label="$t('label.smbpassword')">
-          <a-input-password v-model:value="form.smbPassword" :placeholder="$t('label.smbpassword')"/>
-        </a-form-item>
-        <a-form-item v-if="form.protocol === 'SMB'" name="smbDomain" ref="smbDomain" :label="$t('label.smbdomain')">
-          <a-input v-model:value="form.smbDomain" :placeholder="$t('label.smbdomain')"/>
-        </a-form-item>
-        <a-form-item v-if="form.protocol === 'iscsi'" name="iqn" ref="iqn" :label="$t('label.iqn')">
-          <a-input v-model:value="form.iqn" :placeholder="$t('label.iqn')"/>
-        </a-form-item>
-        <a-form-item v-if="form.protocol === 'iscsi'" name="lun" ref="lun" :label="$t('label.lun')">
-          <a-input v-model:value="form.lun" :placeholder="$t('label.lun')"/>
-        </a-form-item>
-        <a-form-item
-          v-if="form.protocol === 'vmfs' || (form.protocol === 'PreSetup' && hypervisorType === 'VMware') || form.protocol === 'datastorecluster'"
-          name="vCenterDataCenter"
-          ref="vCenterDataCenter">
-          <tooltip-label :title="$t('label.vcenterdatacenter')" :tooltip="$t('message.datacenter.description')"/>
-          <a-input v-model:value="form.vCenterDataCenter" :placeholder="$t('message.datacenter.description')"/>
-        </a-form-item>
-        <a-form-item
-          v-if="form.protocol === 'vmfs' || (form.protocol === 'PreSetup' && hypervisorType === 'VMware') || form.protocol === 'datastorecluster'"
-          name="vCenterDataStore"
-          ref="vCenterDataStore">
-          <tooltip-label :title="$t('label.vcenterdatastore')" :tooltip="$t('message.datastore.description')"/>
-          <a-input v-model:value="form.vCenterDataStore" :placeholder="$t('message.datastore.description')"/>
-        </a-form-item>
-        <a-form-item name="provider" ref="provider">
-          <template #label>
-            <tooltip-label :title="$t('label.providername')" :tooltip="apiParams.provider.description"/>
-          </template>
-          <a-select
-            v-model:value="form.provider"
-            :placeholder="apiParams.provider.description">
-=======
         <div
           v-if="protocolSelected === 'nfs' || protocolSelected === 'SMB' || protocolSelected === 'iscsi' || protocolSelected === 'vmfs'|| protocolSelected === 'Gluster' || protocolSelected === 'Linstor' ||
             (protocolSelected === 'PreSetup' && hypervisorType === 'VMware') || protocolSelected === 'datastorecluster'">
@@ -320,20 +192,11 @@
             :filterOption="(input, option) => {
               return option.componentOptions.children[0].text.toLowerCase().indexOf(input.toLowerCase()) >= 0
             }" >
->>>>>>> 981dac7b
             <a-select-option :value="provider" v-for="(provider,idx) in providers" :key="idx">
               {{ provider }}
             </a-select-option>
           </a-select>
         </a-form-item>
-<<<<<<< HEAD
-        <div v-if="form.provider !== 'DefaultPrimary' && form.provider !== 'PowerFlex'">
-          <a-form-item name="managed" ref="managed">
-            <template #label>
-              <tooltip-label :title="$t('label.ismanaged')" :tooltip="apiParams.managed.description"/>
-            </template>
-            <a-checkbox-group v-model:value="form.managed" >
-=======
         <div v-if="protocolSelected !== 'Linstor'">
           <a-form-item>
             <tooltip-label slot="label" :title="$t('label.providername')" :tooltip="apiParams.provider.description"/>
@@ -350,7 +213,6 @@
           <a-form-item>
             <tooltip-label slot="label" :title="$t('label.ismanaged')" :tooltip="apiParams.managed.description"/>
             <a-checkbox-group v-decorator="['managed']" >
->>>>>>> 981dac7b
               <a-checkbox value="ismanaged"></a-checkbox>
             </a-checkbox-group>
           </a-form-item>
@@ -423,15 +285,6 @@
             <a-input v-model:value="form.volume" :placeholder="$t('label.volume')"/>
           </a-form-item>
         </div>
-<<<<<<< HEAD
-        <a-form-item name="storagetags" ref="storagetags">
-          <tooltip-label :title="$t('label.storagetags')" :tooltip="apiParams.tags.description"/>
-          <a-select
-            mode="tags"
-            v-model:value="selectedTags"
-            :placeholder="apiParams.tags.description"
-          >
-=======
         <div v-if="protocolSelected === 'Linstor'">
           <a-form-item>
             <span slot="label">
@@ -453,7 +306,6 @@
             :filterOption="(input, option) => {
               return option.componentOptions.children[0].text.toLowerCase().indexOf(input.toLowerCase()) >= 0
             }" >
->>>>>>> 981dac7b
             <a-select-option v-for="tag in storageTags" :key="tag.name">{{ tag.name }}</a-select-option>
           </a-select>
         </a-form-item>
