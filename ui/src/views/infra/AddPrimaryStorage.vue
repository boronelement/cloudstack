--- conflicted
+++ resolved
@@ -18,20 +18,9 @@
 <template>
   <div class="form-layout" v-ctrl-enter="handleSubmit">
     <a-spin :spinning="loading">
-<<<<<<< HEAD
       <a-form :ref="formRef" :model="form" :rules="rules" layout="vertical" @finish="handleSubmit">
         <a-form-item name="scope" ref="scope">
-          <template #label>
-            {{ $t('label.scope') }}
-            <a-tooltip :title="apiParams.scope.description">
-              <info-circle-outlined style="color: rgba(0,0,0,.45)" />
-            </a-tooltip>
-          </template>
-=======
-      <a-form :form="form" layout="vertical">
-        <a-form-item>
           <tooltip-label slot="label" :title="$t('label.scope')" :tooltip="apiParams.scope.description"/>
->>>>>>> 2bbc7817
           <a-select
             v-model:value="form.scope"
             autoFocus>
@@ -39,42 +28,18 @@
             <a-select-option :value="'zone'"> {{ $t('label.zoneid') }} </a-select-option>
           </a-select>
         </a-form-item>
-<<<<<<< HEAD
         <div v-if="form.scope === 'zone'">
           <a-form-item name="hypervisor" ref="hypervisor">
-            <template #label>
-              {{ $t('label.hypervisor') }}
-              <a-tooltip :title="apiParams.hypervisor.description">
-                <info-circle-outlined style="color: rgba(0,0,0,.45)" />
-              </a-tooltip>
-            </template>
+            <tooltip-label slot="label" :title="$t('label.hypervisor')" :tooltip="apiParams.hypervisor.description"/>
             <a-select v-model:value="form.hypervisor">
-=======
-        <div v-if="this.scope === 'zone'">
-          <a-form-item>
-            <tooltip-label slot="label" :title="$t('label.hypervisor')" :tooltip="apiParams.hypervisor.description"/>
-            <a-select
-              v-decorator="['hypervisor', { initialValue: hypervisors[0]}]"
-              @change="val => this.selectedHypervisor = val">
->>>>>>> 2bbc7817
               <a-select-option :value="hypervisor" v-for="(hypervisor, idx) in hypervisors" :key="idx">
                 {{ hypervisor }}
               </a-select-option>
             </a-select>
           </a-form-item>
         </div>
-<<<<<<< HEAD
         <a-form-item name="zoneid" ref="zoneid">
-          <template #label>
-            {{ $t('label.zoneid') }}
-            <a-tooltip :title="apiParams.zoneid.description">
-              <info-circle-outlined style="color: rgba(0,0,0,.45)" />
-            </a-tooltip>
-          </template>
-=======
-        <a-form-item>
           <tooltip-label slot="label" :title="$t('label.zoneid')" :tooltip="apiParams.zoneid.description"/>
->>>>>>> 2bbc7817
           <a-select
             v-model:value="form.zone"
             @change="val => changeZone(val)">
@@ -83,20 +48,9 @@
             </a-select-option>
           </a-select>
         </a-form-item>
-<<<<<<< HEAD
         <div v-if="form.scope === 'cluster' || form.scope === 'host'">
           <a-form-item name="pod" ref="pod">
-            <template #label>
-              {{ $t('label.podid') }}
-              <a-tooltip :title="apiParams.podid.description">
-                <info-circle-outlined style="color: rgba(0,0,0,.45)" />
-              </a-tooltip>
-            </template>
-=======
-        <div v-if="this.scope === 'cluster' || this.scope === 'host'">
-          <a-form-item>
             <tooltip-label slot="label" :title="$t('label.podid')" :tooltip="apiParams.podid.description"/>
->>>>>>> 2bbc7817
             <a-select
               v-model:value="form.pod"
               @change="val => changePod(val)">
@@ -105,18 +59,8 @@
               </a-select-option>
             </a-select>
           </a-form-item>
-<<<<<<< HEAD
           <a-form-item name="cluster" ref="cluster">
-            <template #label>
-              {{ $t('label.clusterid') }}
-              <a-tooltip :title="apiParams.clusterid.description">
-                <info-circle-outlined style="color: rgba(0,0,0,.45)" />
-              </a-tooltip>
-            </template>
-=======
-          <a-form-item>
             <tooltip-label slot="label" :title="$t('label.clusterid')" :tooltip="apiParams.clusterid.description"/>
->>>>>>> 2bbc7817
             <a-select
               v-model:value="form.cluster"
               @change="val => fetchHypervisor(val)">
@@ -137,76 +81,30 @@
             </a-select>
           </a-form-item>
         </div>
-<<<<<<< HEAD
         <a-form-item name="name" ref="name">
-          <template #label>
-            {{ $t('label.name') }}
-            <a-tooltip :title="apiParams.name.description">
-              <info-circle-outlined style="color: rgba(0,0,0,.45)" />
-            </a-tooltip>
-          </template>
+          <tooltip-label slot="label" :title="$t('label.name')" :tooltip="apiParams.name.description"/>
           <a-input v-model:value="form.name" />
         </a-form-item>
         <a-form-item name="protocol" ref="protocol">
-          <template #label>
-            {{ $t('label.protocol') }}
-            <a-tooltip :title="$t('message.protocol.description')">
-              <info-circle-outlined style="color: rgba(0,0,0,.45)" />
-            </a-tooltip>
-          </template>
+          <tooltip-label slot="label" :title="$t('label.protocol')" :tooltip="$t('message.protocol.description')"/>
           <a-select v-model:value="form.protocol">
-=======
-        <a-form-item>
-          <tooltip-label slot="label" :title="$t('label.name')" :tooltip="apiParams.name.description"/>
-          <a-input v-decorator="['name', { rules: [{ required: true, message: `${$t('label.required')}` }] }]"/>
-        </a-form-item>
-        <a-form-item>
-          <tooltip-label slot="label" :title="$t('label.protocol')" :tooltip="$t('message.protocol.description')"/>
-          <a-select
-            v-decorator="['protocol', { initialValue: this.protocols[0], rules: [{ required: true, message: `${$t('label.required')}`}] }]"
-            @change="val => this.protocolSelected = val">
->>>>>>> 2bbc7817
             <a-select-option :value="protocol" v-for="(protocol,idx) in protocols" :key="idx">
               {{ protocol }}
             </a-select-option>
           </a-select>
         </a-form-item>
         <div
-<<<<<<< HEAD
           v-if="form.protocol === 'nfs' || form.protocol === 'SMB' || form.protocol === 'iscsi' || form.protocol === 'vmfs'|| form.protocol === 'Gluster' ||
             (form.protocol === 'PreSetup' && hypervisorType === 'VMware') || form.protocol === 'datastorecluster'">
           <a-form-item name="server" ref="server">
-            <template #label>
-              {{ $t('label.server') }}
-              <a-tooltip :title="$t('message.server.description')">
-                <info-circle-outlined style="color: rgba(0,0,0,.45)" />
-              </a-tooltip>
-            </template>
+            <tooltip-label slot="label" :title="$t('label.server')" :tooltip="$t('message.server.description')"/>
             <a-input v-model:value="form.server" />
           </a-form-item>
         </div>
         <div v-if="form.protocol === 'nfs' || form.protocol === 'SMB' || form.protocol === 'ocfs2' || (form.protocol === 'PreSetup' && hypervisorType !== 'VMware') || form.protocol === 'SharedMountPoint'">
           <a-form-item name="path" ref="path">
-            <template #label>
-              {{ $t('label.path') }}
-              <a-tooltip :title="$t('message.path.description')">
-                <info-circle-outlined style="color: rgba(0,0,0,.45)" />
-              </a-tooltip>
-            </template>
+            <tooltip-label slot="label" :title="$t('label.path')" :tooltip="$t('message.path.description')"/>
             <a-input v-model:value="form.path" />
-=======
-          v-if="protocolSelected === 'nfs' || protocolSelected === 'SMB' || protocolSelected === 'iscsi' || protocolSelected === 'vmfs'|| protocolSelected === 'Gluster' ||
-            (protocolSelected === 'PreSetup' && hypervisorType === 'VMware') || protocolSelected === 'datastorecluster'">
-          <a-form-item>
-            <tooltip-label slot="label" :title="$t('label.server')" :tooltip="$t('message.server.description')"/>
-            <a-input v-decorator="['server', { rules: [{ required: true, message: `${$t('label.required')}` }] }]" />
-          </a-form-item>
-        </div>
-        <div v-if="protocolSelected === 'nfs' || protocolSelected === 'SMB' || protocolSelected === 'ocfs2' || (protocolSelected === 'PreSetup' && hypervisorType !== 'VMware') || protocolSelected === 'SharedMountPoint'">
-          <a-form-item>
-            <tooltip-label slot="label" :title="$t('label.path')" :tooltip="$t('message.path.description')"/>
-            <a-input v-decorator="['path', { rules: [{ required: true, message: `${$t('label.required')}` }] }]" />
->>>>>>> 2bbc7817
           </a-form-item>
         </div>
         <div v-if="form.protocol === 'SMB'">
@@ -228,147 +126,66 @@
             <a-input v-model:value="form.lun"/>
           </a-form-item>
         </div>
-<<<<<<< HEAD
         <div v-if="form.protocol === 'vmfs' || (form.protocol === 'PreSetup' && hypervisorType === 'VMware') || form.protocol === 'datastorecluster'">
           <a-form-item name="vCenterDataCenter" ref="vCenterDataCenter">
-            <template #label>
-              {{ $t('label.vcenterdatacenter') }}
-              <a-tooltip :title="$t('message.datacenter.description')">
-                <info-circle-outlined style="color: rgba(0,0,0,.45)" />
-              </a-tooltip>
-            </template>
+            <tooltip-label slot="label" :title="$t('label.vcenterdatacenter')" :tooltip="$t('message.datacenter.description')"/>
             <a-input v-model:value="form.vCenterDataCenter"/>
           </a-form-item>
           <a-form-item name="vCenterDataStore" ref="vCenterDataStore">
-            <template #label>
-              {{ $t('label.vcenterdatastore') }}
-              <a-tooltip :title="$t('message.datastore.description')">
-                <info-circle-outlined style="color: rgba(0,0,0,.45)" />
-              </a-tooltip>
-            </template>
+            <tooltip-label slot="label" :title="$t('label.vcenterdatastore')" :tooltip="$t('message.datastore.description')"/>
             <a-input v-model:value="form.vCenterDataStore"/>
           </a-form-item>
         </div>
         <a-form-item name="provider" ref="provider">
-          <template #label>
-            {{ $t('label.providername') }}
-            <a-tooltip :title="apiParams.provider.description">
-              <info-circle-outlined style="color: rgba(0,0,0,.45)" />
-            </a-tooltip>
-          </template>
+          <tooltip-label slot="label" :title="$t('label.providername')" :tooltip="apiParams.provider.description"/>
           <a-select
             v-model:value="form.provider">
-=======
-        <div v-if="protocolSelected === 'vmfs' || (protocolSelected === 'PreSetup' && hypervisorType === 'VMware') || protocolSelected === 'datastorecluster'">
-          <a-form-item>
-            <tooltip-label slot="label" :title="$t('label.vcenterdatacenter')" :tooltip="$t('message.datacenter.description')"/>
-            <a-input v-decorator="['vCenterDataCenter', { rules: [{ required: true, message: `${$t('label.required')}` }] }]"/>
-          </a-form-item>
-          <a-form-item>
-            <tooltip-label slot="label" :title="$t('label.vcenterdatastore')" :tooltip="$t('message.datastore.description')"/>
-            <a-input v-decorator="['vCenterDataStore', { rules: [{ required: true, message: `${$t('label.required')}` }] }]"/>
-          </a-form-item>
-        </div>
-        <a-form-item>
-          <tooltip-label slot="label" :title="$t('label.providername')" :tooltip="apiParams.provider.description"/>
-          <a-select
-            v-decorator="['provider', { initialValue: providerSelected, rules: [{ required: true, message: `${$t('label.required')}`}] }]"
-            @change="updateProviderAndProtocol">
->>>>>>> 2bbc7817
             <a-select-option :value="provider" v-for="(provider,idx) in providers" :key="idx">
               {{ provider }}
             </a-select-option>
           </a-select>
         </a-form-item>
-<<<<<<< HEAD
-        <div v-if="form.provider !== 'DefaultPrimary'">
+        <div v-if="form.provider !== 'DefaultPrimary' && form.provider !== 'PowerFlex'">
           <a-form-item name="managed" ref="managed">
-            <template #label>
-              {{ $t('label.ismanaged') }}
-              <a-tooltip :title="apiParams.managed.description">
-                <info-circle-outlined style="color: rgba(0,0,0,.45)" />
-              </a-tooltip>
-            </template>
+            <tooltip-label slot="label" :title="$t('label.ismanaged')" :tooltip="apiParams.managed.description"/>
             <a-checkbox-group v-model:value="form.managed" >
               <a-checkbox value="ismanaged"></a-checkbox>
             </a-checkbox-group>
           </a-form-item>
           <a-form-item name="capacityBytes" ref="capacityBytes">
-            <template #label>
-              {{ $t('label.capacitybytes') }}
-              <a-tooltip :title="apiParams.capacitybytes.description">
-                <info-circle-outlined style="color: rgba(0,0,0,.45)" />
-              </a-tooltip>
-            </template>
+            <tooltip-label slot="label" :title="$t('label.capacitybytes')" :tooltip="apiParams.capacitybytes.description"/>
             <a-input v-model:value="form.capacityBytes" />
           </a-form-item>
           <a-form-item name="capacityIops" ref="capacityIops">
-            <template #label>
-              {{ $t('label.capacityiops') }}
-              <a-tooltip :title="apiParams.capacityiops.description">
-                <info-circle-outlined style="color: rgba(0,0,0,.45)" />
-              </a-tooltip>
-            </template>
+            <tooltip-label slot="label" :title="$t('label.capacityiops')" :tooltip="apiParams.capacityiops.description"/>
             <a-input v-model:value="form.capacityIops" />
           </a-form-item>
           <a-form-item name="url" ref="url">
-            <template #label>
-              {{ $t('label.url') }}
-              <a-tooltip :title="apiParams.url.description">
-                <info-circle-outlined style="color: rgba(0,0,0,.45)" />
-              </a-tooltip>
-            </template>
+            <tooltip-label slot="label" :title="$t('label.url')" :tooltip="apiParams.url.description"/>
             <a-input v-model:value="form.url" />
+          </a-form-item>
+        </div>
+        <div v-if="form.provider === 'PowerFlex'">
+          <a-form-item name="powerflexGateway" ref="powerflexGateway">
+            <tooltip-label slot="label" :title="$t('label.powerflex.gateway')" :tooltip="$t('label.powerflex.gateway')"/>
+            <a-input v-decorator="['powerflexGateway', { rules: [{ required: true, message: `${$t('label.required')}` }] }]"/>
+          </a-form-item>
+          <a-form-item name="powerflexGatewayUsername" ref="powerflexGatewayUsername">
+            <tooltip-label slot="label" :title="$t('label.powerflex.gateway.username')" :tooltip="$t('label.powerflex.gateway.username')"/>
+            <a-input v-decorator="['powerflexGatewayUsername', { rules: [{ required: true, message: `${$t('label.required')}` }] }]"/>
+          </a-form-item>
+          <a-form-item name="powerflexGatewayPassword" ref="powerflexGatewayPassword">
+            <tooltip-label slot="label" :title="$t('label.powerflex.gateway.password')" :tooltip="$t('label.powerflex.gateway.password')"/>
+            <a-input-password v-decorator="['powerflexGatewayPassword', { rules: [{ required: true, message: `${$t('label.required')}` }] }]"/>
+          </a-form-item>
+          <a-form-item name="powerflexStoragePool" ref="powerflexStoragePool">
+            <tooltip-label slot="label" :title="$t('label.powerflex.storage.pool')" :tooltip="$t('label.powerflex.storage.pool')"/>
+            <a-input v-decorator="['powerflexStoragePool', { rules: [{ required: true, message: `${$t('label.required')}` }] }]"/>
           </a-form-item>
         </div>
         <div v-if="form.protocol === 'RBD'">
           <a-form-item name="radosmonitor" ref="radosmonitor" :label="$t('label.rados.monitor')">
             <a-input v-model:value="form.radosmonitor" />
-=======
-        <div v-if="this.providerSelected !== 'DefaultPrimary' && this.providerSelected !== 'PowerFlex'">
-          <a-form-item>
-            <tooltip-label slot="label" :title="$t('label.ismanaged')" :tooltip="apiParams.managed.description"/>
-            <a-checkbox-group v-decorator="['managed']" >
-              <a-checkbox value="ismanaged"></a-checkbox>
-            </a-checkbox-group>
-          </a-form-item>
-          <a-form-item>
-            <tooltip-label slot="label" :title="$t('label.capacitybytes')" :tooltip="apiParams.capacitybytes.description"/>
-            <a-input v-decorator="['capacityBytes']" />
-          </a-form-item>
-          <a-form-item>
-            <tooltip-label slot="label" :title="$t('label.capacityiops')" :tooltip="apiParams.capacityiops.description"/>
-            <a-input v-decorator="['capacityIops']" />
-          </a-form-item>
-          <a-form-item>
-            <tooltip-label slot="label" :title="$t('label.url')" :tooltip="apiParams.url.description"/>
-            <a-input v-decorator="['url']" />
-          </a-form-item>
-        </div>
-        <div v-if="this.providerSelected === 'PowerFlex'">
-          <a-form-item>
-            <tooltip-label slot="label" :title="$t('label.powerflex.gateway')" :tooltip="$t('label.powerflex.gateway')"/>
-            <a-input v-decorator="['powerflexGateway', { rules: [{ required: true, message: `${$t('label.required')}` }] }]"/>
-          </a-form-item>
-          <a-form-item>
-            <tooltip-label slot="label" :title="$t('label.powerflex.gateway.username')" :tooltip="$t('label.powerflex.gateway.username')"/>
-            <a-input v-decorator="['powerflexGatewayUsername', { rules: [{ required: true, message: `${$t('label.required')}` }] }]"/>
-          </a-form-item>
-          <a-form-item>
-            <tooltip-label slot="label" :title="$t('label.powerflex.gateway.password')" :tooltip="$t('label.powerflex.gateway.password')"/>
-            <a-input-password v-decorator="['powerflexGatewayPassword', { rules: [{ required: true, message: `${$t('label.required')}` }] }]"/>
-          </a-form-item>
-          <a-form-item>
-            <tooltip-label slot="label" :title="$t('label.powerflex.storage.pool')" :tooltip="$t('label.powerflex.storage.pool')"/>
-            <a-input v-decorator="['powerflexStoragePool', { rules: [{ required: true, message: `${$t('label.required')}` }] }]"/>
-          </a-form-item>
-        </div>
-        <div v-if="this.protocolSelected === 'RBD'">
-          <a-form-item :label="$t('label.rados.monitor')">
-            <a-input v-decorator="['radosmonitor']" />
-          </a-form-item><a-form-item :label="$t('label.rados.pool')">
-            <a-input v-decorator="['radospool']" />
->>>>>>> 2bbc7817
           </a-form-item>
           <a-form-item name="radospool" ref="radospool" :label="$t('label.rados.pool')">
             <a-input v-model:value="form.radospool" />
@@ -390,18 +207,8 @@
             <a-input v-model:value="form.volume" />
           </a-form-item>
         </div>
-<<<<<<< HEAD
         <a-form-item name="storagetags" ref="storagetags">
-          <template #label>
-            {{ $t('label.storagetags') }}
-            <a-tooltip :title="apiParams.tags.description">
-              <info-circle-outlined style="color: rgba(0,0,0,.45)" />
-            </a-tooltip>
-          </template>
-=======
-        <a-form-item>
           <tooltip-label slot="label" :title="$t('label.storagetags')" :tooltip="apiParams.tags.description"/>
->>>>>>> 2bbc7817
           <a-select
             mode="tags"
             v-model:value="selectedTags"
@@ -725,16 +532,9 @@
     },
     handleSubmit (e) {
       e.preventDefault()
-<<<<<<< HEAD
+      if (this.loading) return
       this.formRef.value.validate().then(() => {
         const values = toRaw(this.form)
-=======
-      if (this.loading) return
-      this.form.validateFields((err, values) => {
-        if (err) {
-          return
-        }
->>>>>>> 2bbc7817
         var params = {
           scope: values.scope,
           zoneid: values.zone,
