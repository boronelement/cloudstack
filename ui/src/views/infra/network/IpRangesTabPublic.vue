// Licensed to the Apache Software Foundation (ASF) under one
// or more contributor license agreements.  See the NOTICE file
// distributed with this work for additional information
// regarding copyright ownership.  The ASF licenses this file
// to you under the Apache License, Version 2.0 (the
// "License"); you may not use this file except in compliance
// with the License.  You may obtain a copy of the License at
//
//   http://www.apache.org/licenses/LICENSE-2.0
//
// Unless required by applicable law or agreed to in writing,
// software distributed under the License is distributed on an
// "AS IS" BASIS, WITHOUT WARRANTIES OR CONDITIONS OF ANY
// KIND, either express or implied.  See the License for the
// specific language governing permissions and limitations
// under the License.

<template>
  <a-spin :spinning="componentLoading">
    <a-button
      :disabled="!('createVlanIpRange' in $store.getters.apis)"
      type="dashed"
      style="margin-bottom: 20px; width: 100%"
      @click="handleOpenAddIpRangeModal">
      <template #icon><plus-outlined /></template>
      {{ $t('label.add.ip.range') }}
    </a-button>

    <a-table
      size="small"
      style="overflow-y: auto"
      :columns="columns"
      :dataSource="items"
      :rowKey="record => record.id"
      :pagination="false"
    >
<<<<<<< HEAD
      <template slot="gateway" slot-scope="record">
        {{ record.gateway || record.ip6gateway }}
      </template>
      <template slot="cidr" slot-scope="record">
        {{ record.cidr || record.ip6cidr }}
      </template>
      <template slot="startip" slot-scope="record">
        {{ record.startip || record.startipv6 }}
      </template>
      <template slot="endip" slot-scope="record">
        {{ record.endip || record.endipv6 }}
      </template>
      <template slot="account" slot-scope="record" v-if="!basicGuestNetwork">
=======
      <template #account="{record}" v-if="!basicGuestNetwork">
>>>>>>> 36c11d1d
        <a-button @click="() => handleOpenAccountModal(record)">{{ `[${record.domain}] ${record.account === undefined ? '' : record.account}` }}</a-button>
      </template>
      <template #actions="{record}">
        <div class="actions">
          <tooltip-button
            v-if="record.account === 'system' && !basicGuestNetwork"
            tooltipPlacement="bottom"
            :tooltip="$t('label.add.account')"
            icon="user-add-outlined"
            @onClick="() => handleOpenAddAccountModal(record)"
            :disabled="!('dedicatePublicIpRange' in $store.getters.apis)" />
          <tooltip-button
            v-if="record.account !== 'system' && !basicGuestNetwork"
            tooltipPlacement="bottom"
            :tooltip="$t('label.release.account')"
            icon="user-delete-outlined"
            type="primary"
            :danger="true"
            @onClick="() => handleRemoveAccount(record.id)"
            :disabled="!('releasePublicIpRange' in $store.getters.apis)" />
          <tooltip-button
            tooltipPlacement="bottom"
            :tooltip="$t('label.update.ip.range')"
            icon="edit-outlined"
            type="primary"
            :danger="true"
            @onClick="() => handleUpdateIpRangeModal(record)"
            :disabled="!('updateVlanIpRange' in $store.getters.apis)" />
          <tooltip-button
            tooltipPlacement="bottom"
            :tooltip="$t('label.remove.ip.range')"
            icon="delete-outlined"
            type="primary"
            :danger="true"
            @onClick="handleDeleteIpRange(record.id)"
            :disabled="!('deleteVlanIpRange' in $store.getters.apis)" />
        </div>
      </template>
    </a-table>
    <a-pagination
      class="row-element pagination"
      size="small"
      style="overflow-y: auto"
      :current="page"
      :pageSize="pageSize"
      :total="total"
      :showTotal="total => `${$t('label.total')} ${total} ${$t('label.items')}`"
      :pageSizeOptions="['10', '20', '40', '80', '100']"
      @change="changePage"
      @showSizeChange="changePageSize"
      showSizeChanger>
      <template #buildOptionText="props">
        <span>{{ props.value }} / {{ $t('label.page') }}</span>
      </template>
    </a-pagination>

    <a-modal
      :visible="accountModal"
      v-if="selectedItem"
      :closable="true"
      :maskClosable="false"
      :footer="null"
      @cancel="accountModal = false">
      <div>
        <div style="margin-bottom: 10px;">
          <div class="list__label">{{ $t('label.account') }}</div>
          <div>{{ selectedItem.account }}</div>
        </div>
        <div style="margin-bottom: 10px;">
          <div class="list__label">{{ $t('label.domain') }}</div>
          <div>{{ selectedItem.domain }}</div>
        </div>
        <div style="margin-bottom: 10px;">
          <div class="list__label">{{ $t('label.system.vms') }}</div>
          <div>{{ selectedItem.forsystemvms }}</div>
        </div>
      </div>

      <div :span="24" class="action-button">
        <a-button @click="accountModal = false">{{ $t('label.close') }}</a-button>
      </div>
    </a-modal>

    <a-modal
      v-if="addAccountModal"
      :zIndex="1001"
      :closable="true"
      :maskClosable="false"
      :visible="addAccountModal"
      :title="$t('label.add.account')"
      :footer="null"
      @cancel="addAccountModal = false">
      <a-spin :spinning="domainsLoading" v-ctrl-enter="handleAddAccount">
        <div style="margin-bottom: 10px;">
          <div class="list__label">{{ $t('label.account') }}:</div>
          <a-input v-model:value="addAccount.account" v-focus="true"></a-input>
        </div>
        <div>
          <div class="list__label">{{ $t('label.domain') }}:</div>
          <a-select
            v-model:value="addAccount.domain"
            showSearch
            optionFilterProp="label"
            :filterOption="(input, option) => {
              return option.children[0].children.toLowerCase().indexOf(input.toLowerCase()) >= 0
            }" >
            <a-select-option
              v-for="domain in domains"
              :key="domain.id"
              :value="domain.id">{{ domain.path || domain.name || domain.description }}
            </a-select-option>
          </a-select>
        </div>

        <div :span="24" class="action-button">
          <a-button @click="addAccountModal = false">{{ $t('label.cancel') }}</a-button>
          <a-button type="primary" ref="submit" @click="handleAddAccount">{{ $t('label.ok') }}</a-button>
        </div>
      </a-spin>
    </a-modal>

    <a-modal
      v-if="addIpRangeModal"
      :visible="addIpRangeModal"
      :title="$t('label.add.ip.range')"
      :closable="true"
      :maskClosable="false"
      :footer="null"
      @cancel="addIpRangeModal = false">
      <a-form
        :ref="formRef"
        :model="form"
        :rules="rules"
        @finish="handleAddIpRange"
        v-ctrl-enter="handleAddIpRange"
        layout="vertical"
        class="form"

      >
<<<<<<< HEAD
        <a-form-item :label="$t('label.ip.range.type')" class="form__item">
          <a-radio-group
            v-decorator="['iptype', {
              initialValue: addFormIpType
            }]"
            buttonStyle="solid"
            @change="selected => { addFormIpType = selected.target.value }">
            <a-radio-button value="">
              {{ $t('label.ip.v4') }}
            </a-radio-button>
            <a-radio-button value="ip6">
              {{ $t('label.ip.v6') }}
            </a-radio-button>
          </a-radio-group>
        </a-form-item>
        <a-form-item :label="$t('label.podid')" class="form__item" v-if="basicGuestNetwork">
=======
        <a-form-item name="podid" ref="podid" :label="$t('label.podid')" class="form__item" v-if="basicGuestNetwork">
>>>>>>> 36c11d1d
          <a-select
            v-model:value="form.podid"
            showSearch
            optionFilterProp="label"
            :filterOption="(input, option) => {
              return option.children[0].children.toLowerCase().indexOf(input.toLowerCase()) >= 0
            }"
            v-focus="true">
            <a-select-option v-for="pod in pods" :key="pod.id" :value="pod.id">{{ pod.name }}</a-select-option>
          </a-select>
        </a-form-item>
<<<<<<< HEAD
        <a-form-item :label="$t('label.vlan')" class="form__item" v-if="!basicGuestNetwork">
          <a-input
            v-decorator="['vlan']">
          </a-input>
        </a-form-item>
        <div v-if="addFormIpType==='ip6'">
          <a-form-item :label="$t('label.ip6gateway')" class="form__item">
            <a-input
              autoFocus
              v-decorator="['ip6gateway', { rules: [{ required: true, message: `${$t('label.required')}` }] }]">
            </a-input>
          </a-form-item>
          <a-form-item :label="$t('label.ip6cidr')" class="form__item">
            <a-input
              v-decorator="['ip6cidr', { rules: [{ required: true, message: `${$t('label.required')}` }] }]">
            </a-input>
          </a-form-item>
        </div>
        <div v-else>
          <a-form-item :label="$t('label.gateway')" class="form__item">
            <a-input
              autoFocus
              v-decorator="['gateway', { rules: [{ required: true, message: `${$t('label.required')}` }] }]">
            </a-input>
          </a-form-item>
          <a-form-item :label="$t('label.netmask')" class="form__item">
            <a-input
              v-decorator="['netmask', { rules: [{ required: true, message: `${$t('label.required')}` }] }]">
            </a-input>
          </a-form-item>
          <a-form-item :label="$t('label.startip')" class="form__item">
            <a-input
              v-decorator="['startip', { rules: [{ required: true, message: `${$t('label.required')}` }] }]">
            </a-input>
          </a-form-item>
          <a-form-item :label="$t('label.endip')" class="form__item">
            <a-input
              v-decorator="['endip', { rules: [{ required: true, message: `${$t('label.required')}` }] }]">
            </a-input>
          </a-form-item>
        </div>
        <div class="form__item" v-if="!basicGuestNetwork && addFormIpType != 'ip6'">
=======
        <a-form-item name="gateway" ref="gateway" :label="$t('label.gateway')" class="form__item">
          <a-input v-model:value="form.gateway" />
        </a-form-item>
        <a-form-item name="netmask" ref="netmask" :label="$t('label.netmask')" class="form__item">
          <a-input v-model:value="form.netmask" />
        </a-form-item>
        <a-form-item name="vlan" ref="vlan" :label="$t('label.vlan')" class="form__item" v-if="!basicGuestNetwork">
          <a-input v-model:value="form.vlan" />
        </a-form-item>
        <a-form-item name="startip" ref="startip" :label="$t('label.startip')" class="form__item">
          <a-input v-model:value="form.startip" />
        </a-form-item>
        <a-form-item name="endip" ref="endip" :label="$t('label.endip')" class="form__item">
          <a-input v-model:value="form.endip" />
        </a-form-item>
        <div class="form__item" v-if="!basicGuestNetwork">
>>>>>>> 36c11d1d
          <div style="color: black;">{{ $t('label.set.reservation') }}</div>
          <a-switch @change="handleShowAccountFields" />
        </div>
        <div v-if="showAccountFields && !basicGuestNetwork" style="margin-top: 20px;">
          <div v-html="$t('label.set.reservation.desc')"></div>
          <a-form-item name="forsystemvms" ref="forsystemvms" :label="$t('label.system.vms')" class="form__item">
            <a-switch v-model:checked="form.forsystemvms" />
          </a-form-item>
          <a-spin :spinning="domainsLoading">
            <a-form-item name="account" ref="account" :label="$t('label.account')" class="form__item">
              <a-input v-model:value="form.account"></a-input>
            </a-form-item>
            <a-form-item name="domain" ref="domain" :label="$t('label.domain')" class="form__item">
              <a-select
                v-model:value="form.domain"
                showSearch
                optionFilterProp="label"
                :filterOption="(input, option) => {
                  return option.children[0].children.toLowerCase().indexOf(input.toLowerCase()) >= 0
                }" >
                <a-select-option
                  v-for="domain in domains"
                  :key="domain.id"
                  :value="domain.id">{{ domain.path || domain.name || domain.description }}
                </a-select-option>
              </a-select>
            </a-form-item>
          </a-spin>
        </div>

        <div :span="24" class="action-button">
          <a-button @click="addIpRangeModal = false">{{ $t('label.cancel') }}</a-button>
          <a-button type="primary" ref="submit" @click="handleAddIpRange">{{ $t('label.ok') }}</a-button>
        </div>
      </a-form>
    </a-modal>

    <a-modal
      :visible="updateIpRangeModal"
      :title="$t('label.update.ip.range')"
      v-if="selectedItem"
      :maskClosable="false"
      :footer="null"
      @cancel="updateIpRangeModal = false">
      <a-form
        :ref="updRangeRef"
        :model="formUpdRange"
        :rules="updRangeRules"
        @finish="handleAddIpRange"
        v-ctrl-enter="handleAddIpRange"
        layout="vertical"
        class="form"

      >
        <a-form-item name="startip" ref="startip" :label="$t('label.startip')" class="form__item">
          <a-input v-focus="true" v-model:value="form.startip"></a-input>
        </a-form-item>
        <a-form-item name="endip" ref="endip" :label="$t('label.endip')" class="form__item">
          <a-input v-model:value="form.endip"></a-input>
        </a-form-item>
        <a-form-item name="gateway" ref="gateway" :label="$t('label.gateway')" class="form__item">
          <a-input v-model:value="form.gateway"></a-input>
        </a-form-item>
        <a-form-item name="netmask" ref="netmask" :label="$t('label.netmask')" class="form__item">
          <a-input v-model:value="form.netmask"></a-input>
        </a-form-item>
        <a-form-item name="forsystemvms" ref="forsystemvms" :label="$t('label.system.vms')" class="form__item">
          <a-switch v-model:checked="form.forsystemvms"></a-switch>
        </a-form-item>

        <div :span="24" class="action-button">
          <a-button @click="updateIpRangeModal = false">{{ $t('label.cancel') }}</a-button>
          <a-button type="primary" ref="submit" @click="handleUpdateIpRange">{{ $t('label.ok') }}</a-button>
        </div>
      </a-form>
    </a-modal>
  </a-spin>
</template>

<script>
import { ref, reactive, toRaw } from 'vue'
import { api } from '@/api'
import TooltipButton from '@/components/widgets/TooltipButton'

export default {
  name: 'IpRangesTabPublic',
  components: {
    TooltipButton
  },
  props: {
    resource: {
      type: Object,
      required: true
    },
    loading: {
      type: Boolean,
      default: false
    },
    network: {
      type: Object,
      required: true
    },
    basicGuestNetwork: {
      type: Boolean,
      required: true
    }
  },
  data () {
    return {
      componentLoading: false,
      items: [],
      total: 0,
      selectedItem: null,
      accountModal: false,
      addAccountModal: false,
      addAccount: {
        account: null,
        domain: null
      },
      domains: [],
      domainsLoading: false,
      addIpRangeModal: false,
      updateIpRangeModal: false,
      showAccountFields: false,
      podsLoading: false,
      pods: [],
      page: 1,
      pageSize: 10,
      columns: [
        {
          title: this.$t('label.gateway'),
          scopedSlots: { customRender: 'gateway' }
        },
        // {
        //   title: this.$t('label.ip4netmask'),
        //   dataIndex: 'netmask'
        // },
        {
          title: this.$t('label.cidr'),
          scopedSlots: { customRender: 'cidr' }
        },
        {
          title: this.$t('label.vlan'),
          dataIndex: 'vlan'
        },
        {
          title: this.$t('label.startip'),
          scopedSlots: { customRender: 'startip' }
        },
        {
          title: this.$t('label.endip'),
          scopedSlots: { customRender: 'endip' }
        },
        {
          title: this.$t('label.action'),
          slots: { customRender: 'actions' }
        }
      ],
      addFormIpType: ''
    }
  },
  created () {
    if (!this.basicGuestNetwork) {
      this.columns.splice(6, 0,
        {
          title: this.$t('label.account'),
          slots: { customRender: 'account' }
        }
      )
    } else {
      this.columns.unshift({
        title: this.$t('label.pod'),
        dataIndex: 'podname'
      })
    }
    this.fetchData()
  },
  watch: {
    network (newItem, oldItem) {
      if (!newItem || !newItem.id) {
        return
      }
      this.fetchData()
    }
  },
  methods: {
    initAddIpRangeForm () {
      this.formRef = ref()
      this.form = reactive({})
      this.rules = reactive({
        podid: [{ required: true, message: this.$t('label.required') }],
        gateway: [{ required: true, message: this.$t('label.required') }],
        netmask: [{ required: true, message: this.$t('label.required') }],
        startip: [{ required: true, message: this.$t('label.required') }],
        endip: [{ required: true, message: this.$t('label.required') }]
      })
    },
    initFormUpdateRange () {
      this.updRangeRef = ref()
      this.formUpdRange = reactive({})
      this.updRangeRules = reactive({
        startip: [{ required: true, message: this.$t('label.required') }],
        endip: [{ required: true, message: this.$t('label.required') }],
        gateway: [{ required: true, message: this.$t('label.required') }],
        netmask: [{ required: true, message: this.$t('label.required') }]
      })
    },
    fetchData () {
      this.componentLoading = true
      api('listVlanIpRanges', {
        networkid: this.network.id,
        zoneid: this.resource.zoneid,
        page: this.page,
        pagesize: this.pageSize
      }).then(response => {
        this.items = response.listvlaniprangesresponse.vlaniprange ? response.listvlaniprangesresponse.vlaniprange : []
        this.total = response.listvlaniprangesresponse.count || 0
      }).catch(error => {
        this.$notifyError(error)
      }).finally(() => {
        this.componentLoading = false
      })
      this.fetchPods()
    },
    fetchDomains () {
      this.domainsLoading = true
      api('listDomains', {
        details: 'min',
        listAll: true
      }).then(response => {
        this.domains = response.listdomainsresponse.domain ? response.listdomainsresponse.domain : []
        if (this.domains.length > 0) {
          this.addAccount.domain = this.domains[0].id
          this.form.domain = this.domains[0].id
        }
      }).catch(error => {
        this.$notifyError(error)
      }).finally(() => {
        this.domainsLoading = false
      })
    },
    fetchPods () {
      this.podsLoading = true
      api('listPods', {
        zoneid: this.resource.zoneid,
        page: this.page,
        pagesize: this.pageSize
      }).then(response => {
        this.total = response.listpodsresponse.count || 0
        this.pods = response.listpodsresponse.pod ? response.listpodsresponse.pod : []
      }).catch(error => {
        console.log(error)
        this.$notifyError(error)
      }).finally(() => {
        this.podsLoading = false
      })
    },
    handleAddAccount () {
      if (this.domainsLoading) return
      this.domainsLoading = true

      if (this.addIpRangeModal === true) {
        this.addAccountModal = false
        return
      }

      api('dedicatePublicIpRange', {
        id: this.selectedItem.id,
        zoneid: this.selectedItem.zoneid,
        domainid: this.addAccount.domain,
        account: this.addAccount.account
      }).catch(error => {
        this.$notifyError(error)
      }).finally(() => {
        this.addAccountModal = false
        this.domainsLoading = false
        this.fetchData()
      })
    },
    handleRemoveAccount (id) {
      this.componentLoading = true
      api('releasePublicIpRange', { id }).catch(error => {
        this.$notifyError(error)
      }).finally(() => {
        this.fetchData()
      })
    },
    handleOpenAccountModal (item) {
      this.selectedItem = item
      this.accountModal = true
    },
    handleOpenAddAccountModal (item) {
      if (!this.addIpRangeModal) {
        this.selectedItem = item
      }
      this.addAccountModal = true
      this.fetchDomains()
    },
    handleShowAccountFields () {
      if (this.showAccountFields === false) {
        this.showAccountFields = true
        this.fetchDomains()
        return
      }
      this.showAccountFields = false
    },
    handleOpenAddIpRangeModal () {
      this.initAddIpRangeForm()
      this.addIpRangeModal = true
    },
    handleUpdateIpRangeModal (item) {
      this.initFormUpdateRange()
      this.selectedItem = item
      this.updateIpRangeModal = true

      this.formUpdRange.startip = this.selectedItem?.startip || ''
      this.formUpdRange.endip = this.selectedItem?.endip || ''
      this.formUpdRange.gateway = this.selectedItem?.gateway || ''
      this.formUpdRange.netmask = this.selectedItem?.netmask || ''
      this.formUpdRange.forsystemvms = this.selectedItem?.forsystemvms || false
    },
    handleDeleteIpRange (id) {
      this.componentLoading = true
      api('deleteVlanIpRange', { id }).then(() => {
        this.$notification.success({
          message: 'Removed IP Range'
        })
      }).catch(error => {
        this.$notifyError(error)
      }).finally(() => {
        this.componentLoading = false
        this.fetchData()
      })
    },
    handleAddIpRange (e) {
      if (this.componentLoading) return
      this.formRef.value.validate().then(() => {
        const values = toRaw(this.form)
        this.componentLoading = true
        this.addIpRangeModal = false
        var ipRangeKeys = ['gateway', 'netmask', 'startip', 'endip']
        if (values.iptype === 'ip6') {
          ipRangeKeys = ['ip6gateway', 'ip6cidr']
        }
        var params = {}
        for (const key of ipRangeKeys) {
          params[key] = values[key]
        }
        if (!this.basicGuestNetwork) {
          params.zoneId = this.resource.zoneid
          params.vlan = values.vlan
          params.forsystemvms = values.forsystemvms
          params.account = values.forsystemvms ? null : values.account
          params.domainid = values.forsystemvms ? null : values.domain
          params.forvirtualnetwork = true
        } else {
          params.forvirtualnetwork = false
          params.podid = values.podid
          params.networkid = this.network.id
        }
        api('createVlanIpRange', params).then(() => {
          this.$notification.success({
            message: this.$t('message.success.add.iprange')
          })
        }).catch(error => {
          this.$notification.error({
            message: `${this.$t('label.error')} ${error.response.status}`,
            description: error.response.data.createvlaniprangeresponse?.errortext || error.response.data.errorresponse.errortext,
            duration: 0
          })
        }).finally(() => {
          this.componentLoading = false
          this.fetchData()
        })
      }).catch(error => {
        this.formRef.value.scrollToField(error.errorFields[0].name)
      })
    },
    handleUpdateIpRange (e) {
      if (this.componentLoading) return
      this.updRangeRef.value.validate().then(() => {
        const values = toRaw(this.formUpdRange)

        this.componentLoading = true
        this.updateIpRangeModal = false
        var params = {
          id: this.selectedItem.id,
          gateway: values.gateway,
          netmask: values.netmask,
          startip: values.startip,
          endip: values.endip,
          forsystemvms: values.forsystemvms
        }
        api('updateVlanIpRange', params).then(() => {
          this.$notification.success({
            message: this.$t('message.success.update.iprange')
          })
        }).catch(error => {
          this.$notification.error({
            message: `${this.$t('label.error')} ${error.response.status}`,
            description: error.response.data.updatevlaniprangeresponse?.errortext || error.response.data.errorresponse.errortext,
            duration: 0
          })
        }).finally(() => {
          this.componentLoading = false
          this.fetchData()
        })
      })
    },
    changePage (page, pageSize) {
      this.page = page
      this.pageSize = pageSize
      this.fetchData()
    },
    changePageSize (currentPage, pageSize) {
      this.page = currentPage
      this.pageSize = pageSize
      this.fetchData()
    }
  }
}
</script>

<style lang="scss" scoped>
  .list {
    &__item {
      display: flex;
    }

    &__data {
      display: flex;
      flex-wrap: wrap;
    }

    &__col {
      flex-basis: calc((100% / 3) - 20px);
      margin-right: 20px;
      margin-bottom: 10px;
    }

    &__label {
      font-weight: bold;
    }
  }

  .ant-list-item {
    padding-top: 0;
    padding-bottom: 0;

    &:not(:first-child) {
      padding-top: 20px;
    }

    &:not(:last-child) {
      padding-bottom: 20px;
    }
  }

  .actions {
    button {
      &:not(:last-child) {
        margin-right: 10px;
      }
    }
  }

  .ant-select {
    width: 100%;
  }

  .form {
    .actions {
      display: flex;
      justify-content: flex-end;

      button {
        &:not(:last-child) {
          margin-right: 10px;
        }
      }

    }
  }

  .pagination {
    margin-top: 20px;
  }
</style><|MERGE_RESOLUTION|>--- conflicted
+++ resolved
@@ -34,23 +34,19 @@
       :rowKey="record => record.id"
       :pagination="false"
     >
-<<<<<<< HEAD
-      <template slot="gateway" slot-scope="record">
+      <template #gateway="{record}">
         {{ record.gateway || record.ip6gateway }}
       </template>
-      <template slot="cidr" slot-scope="record">
+      <template #cidr="{record}">
         {{ record.cidr || record.ip6cidr }}
       </template>
-      <template slot="startip" slot-scope="record">
+      <template #startip="{record}">
         {{ record.startip || record.startipv6 }}
       </template>
-      <template slot="endip" slot-scope="record">
+      <template #endip="{record}">
         {{ record.endip || record.endipv6 }}
       </template>
-      <template slot="account" slot-scope="record" v-if="!basicGuestNetwork">
-=======
       <template #account="{record}" v-if="!basicGuestNetwork">
->>>>>>> 36c11d1d
         <a-button @click="() => handleOpenAccountModal(record)">{{ `[${record.domain}] ${record.account === undefined ? '' : record.account}` }}</a-button>
       </template>
       <template #actions="{record}">
@@ -190,12 +186,9 @@
         class="form"
 
       >
-<<<<<<< HEAD
-        <a-form-item :label="$t('label.ip.range.type')" class="form__item">
+        <a-form-item name="iptype" ref="iptype" :label="$t('label.ip.range.type')" class="form__item">
           <a-radio-group
-            v-decorator="['iptype', {
-              initialValue: addFormIpType
-            }]"
+            v-model:value="form.iptype"
             buttonStyle="solid"
             @change="selected => { addFormIpType = selected.target.value }">
             <a-radio-button value="">
@@ -206,10 +199,7 @@
             </a-radio-button>
           </a-radio-group>
         </a-form-item>
-        <a-form-item :label="$t('label.podid')" class="form__item" v-if="basicGuestNetwork">
-=======
         <a-form-item name="podid" ref="podid" :label="$t('label.podid')" class="form__item" v-if="basicGuestNetwork">
->>>>>>> 36c11d1d
           <a-select
             v-model:value="form.podid"
             showSearch
@@ -221,67 +211,32 @@
             <a-select-option v-for="pod in pods" :key="pod.id" :value="pod.id">{{ pod.name }}</a-select-option>
           </a-select>
         </a-form-item>
-<<<<<<< HEAD
-        <a-form-item :label="$t('label.vlan')" class="form__item" v-if="!basicGuestNetwork">
-          <a-input
-            v-decorator="['vlan']">
-          </a-input>
-        </a-form-item>
-        <div v-if="addFormIpType==='ip6'">
-          <a-form-item :label="$t('label.ip6gateway')" class="form__item">
-            <a-input
-              autoFocus
-              v-decorator="['ip6gateway', { rules: [{ required: true, message: `${$t('label.required')}` }] }]">
-            </a-input>
-          </a-form-item>
-          <a-form-item :label="$t('label.ip6cidr')" class="form__item">
-            <a-input
-              v-decorator="['ip6cidr', { rules: [{ required: true, message: `${$t('label.required')}` }] }]">
-            </a-input>
-          </a-form-item>
-        </div>
-        <div v-else>
-          <a-form-item :label="$t('label.gateway')" class="form__item">
-            <a-input
-              autoFocus
-              v-decorator="['gateway', { rules: [{ required: true, message: `${$t('label.required')}` }] }]">
-            </a-input>
-          </a-form-item>
-          <a-form-item :label="$t('label.netmask')" class="form__item">
-            <a-input
-              v-decorator="['netmask', { rules: [{ required: true, message: `${$t('label.required')}` }] }]">
-            </a-input>
-          </a-form-item>
-          <a-form-item :label="$t('label.startip')" class="form__item">
-            <a-input
-              v-decorator="['startip', { rules: [{ required: true, message: `${$t('label.required')}` }] }]">
-            </a-input>
-          </a-form-item>
-          <a-form-item :label="$t('label.endip')" class="form__item">
-            <a-input
-              v-decorator="['endip', { rules: [{ required: true, message: `${$t('label.required')}` }] }]">
-            </a-input>
-          </a-form-item>
-        </div>
-        <div class="form__item" v-if="!basicGuestNetwork && addFormIpType != 'ip6'">
-=======
-        <a-form-item name="gateway" ref="gateway" :label="$t('label.gateway')" class="form__item">
-          <a-input v-model:value="form.gateway" />
-        </a-form-item>
-        <a-form-item name="netmask" ref="netmask" :label="$t('label.netmask')" class="form__item">
-          <a-input v-model:value="form.netmask" />
-        </a-form-item>
         <a-form-item name="vlan" ref="vlan" :label="$t('label.vlan')" class="form__item" v-if="!basicGuestNetwork">
           <a-input v-model:value="form.vlan" />
         </a-form-item>
-        <a-form-item name="startip" ref="startip" :label="$t('label.startip')" class="form__item">
-          <a-input v-model:value="form.startip" />
-        </a-form-item>
-        <a-form-item name="endip" ref="endip" :label="$t('label.endip')" class="form__item">
-          <a-input v-model:value="form.endip" />
-        </a-form-item>
-        <div class="form__item" v-if="!basicGuestNetwork">
->>>>>>> 36c11d1d
+        <div v-if="addFormIpType==='ip6'">
+          <a-form-item name="ip6gateway" ref="ip6gateway" :label="$t('label.gateway')" class="form__item">
+            <a-input v-model:value="form.ip6gateway" />
+          </a-form-item>
+          <a-form-item name="ip6cidr" ref="ip6cidr" :label="$t('label.gateway')" class="form__item">
+            <a-input v-model:value="form.ip6cidr" />
+          </a-form-item>
+        </div>
+        <div v-else>
+          <a-form-item name="gateway" ref="gateway" :label="$t('label.gateway')" class="form__item">
+            <a-input v-model:value="form.gateway" />
+          </a-form-item>
+          <a-form-item name="netmask" ref="netmask" :label="$t('label.netmask')" class="form__item">
+            <a-input v-model:value="form.netmask" />
+          </a-form-item>
+          <a-form-item name="startip" ref="startip" :label="$t('label.startip')" class="form__item">
+            <a-input v-model:value="form.startip" />
+          </a-form-item>
+          <a-form-item name="endip" ref="endip" :label="$t('label.endip')" class="form__item">
+            <a-input v-model:value="form.endip" />
+          </a-form-item>
+        </div>
+        <div class="form__item" v-if="!basicGuestNetwork && addFormIpType != 'ip6'">
           <div style="color: black;">{{ $t('label.set.reservation') }}</div>
           <a-switch @change="handleShowAccountFields" />
         </div>
@@ -413,15 +368,11 @@
       columns: [
         {
           title: this.$t('label.gateway'),
-          scopedSlots: { customRender: 'gateway' }
+          slots: { customRender: 'gateway' }
         },
-        // {
-        //   title: this.$t('label.ip4netmask'),
-        //   dataIndex: 'netmask'
-        // },
         {
           title: this.$t('label.cidr'),
-          scopedSlots: { customRender: 'cidr' }
+          slots: { customRender: 'cidr' }
         },
         {
           title: this.$t('label.vlan'),
@@ -429,11 +380,11 @@
         },
         {
           title: this.$t('label.startip'),
-          scopedSlots: { customRender: 'startip' }
+          slots: { customRender: 'startip' }
         },
         {
           title: this.$t('label.endip'),
-          scopedSlots: { customRender: 'endip' }
+          slots: { customRender: 'endip' }
         },
         {
           title: this.$t('label.action'),
