--- conflicted
+++ resolved
@@ -172,6 +172,7 @@
         v-ctrl-enter="handleAddIpRange"
         layout="vertical"
         class="form"
+        :scrollToFirstError="true"
       >
         <a-form-item name="podid" ref="podid" :label="$t('label.podid')" class="form__item" v-if="basicGuestNetwork">
           <a-select
@@ -253,6 +254,7 @@
         v-ctrl-enter="handleAddIpRange"
         layout="vertical"
         class="form"
+        :scrollToFirstError="true"
       >
         <a-form-item name="startip" ref="startip" :label="$t('label.startip')" class="form__item">
           <a-input v-focus="true" v-model:value="form.startip"></a-input>
@@ -531,14 +533,8 @@
     },
     handleAddIpRange (e) {
       if (this.componentLoading) return
-<<<<<<< HEAD
       this.formRef.value.validate().then(() => {
         const values = toRaw(this.form)
-=======
-      this.form.validateFieldsAndScroll((error, values) => {
-        if (error) return
-
->>>>>>> d8004871
         this.componentLoading = true
         this.addIpRangeModal = false
         var params = {
