// Licensed to the Apache Software Foundation (ASF) under one
// or more contributor license agreements.  See the NOTICE file
// distributed with this work for additional information
// regarding copyright ownership.  The ASF licenses this file
// to you under the Apache License, Version 2.0 (the
// "License"); you may not use this file except in compliance
// with the License.  You may obtain a copy of the License at
//
//   http://www.apache.org/licenses/LICENSE-2.0
//
// Unless required by applicable law or agreed to in writing,
// software distributed under the License is distributed on an
// "AS IS" BASIS, WITHOUT WARRANTIES OR CONDITIONS OF ANY
// KIND, either express or implied.  See the License for the
// specific language governing permissions and limitations
// under the License.

<template>
  <div>
    <a-spin :spinning="fetchLoading">
      <a-tabs
        :tabPosition="device === 'mobile' ? 'top' : 'left'"
        :animated="false"
        @change="onTabChange">
        <a-tab-pane
          class="custom-tab-pane"
          v-for="item in hardcodedNsps"
          :key="item.title">
          <template #tab>
            {{ $t(item.title) }}
            <status :text="item.title in nsps ? nsps[item.title].state : $t('label.disabled')" style="margin-bottom: 6px; margin-left: 6px" />
          </template>
          <provider-item
            v-if="tabKey===item.title"
            :loading="loading"
            :itemNsp="item"
            :nsp="nsps[item.title]"
            :resourceId="resource.id"
            :zoneId="resource.zoneid"
            :tabKey="tabKey"/>
        </a-tab-pane>
      </a-tabs>
    </a-spin>
    <div v-if="showFormAction">
      <keep-alive v-if="currentAction.component">
        <a-modal
          :title="$t(currentAction.label)"
          :visible="showFormAction"
          :closable="true"
          :maskClosable="false"
          style="top: 20px;"
          @cancel="onCloseAction"
          :confirmLoading="actionLoading"
          :footer="null"
          centered>
          <keep-alive>
            <component
              :is="currentAction.component"
              :resource="nsp"
              :action="currentAction" />
          </keep-alive>
        </a-modal>
      </keep-alive>
      <a-modal
        v-else
        :title="$t(currentAction.label)"
        :visible="showFormAction"
        :confirmLoading="actionLoading"
        :closable="true"
        :maskClosable="false"
        :footer="null"
        @cancel="onCloseAction"
        style="top: 20px;"
        centered
        :footer="null"
      >
        <a-form
          :ref="formRef"
          :model="form"
          :rules="rules"
          @finish="handleSubmit"
          v-ctrl-enter="handleSubmit"
          layout="vertical">
          <a-form-item
            :name="field.name"
            :ref="field.name"
            v-for="(field, index) in currentAction.fieldParams"
            :key="index"
            :label="$t('label.' + field.name)">
            <span v-if="field.name==='password'">
              <a-input-password
                v-focus="index===0"
                v-model:value="form[field.name]"
                :placeholder="field.description" />
            </span>
            <span v-else-if="field.type==='boolean'">
              <a-switch
                v-focus="index===0"
                v-model:checked="form[field.name]"
                :placeholder="field.description"
              />
            </span>
            <span v-else-if="field.type==='uuid'">
              <a-select
                v-focus="index===0"
                v-model:value="form[field.name]"
                :loading="field.loading"
                :placeholder="field.description"
                showSearch
                optionFilterProp="label"
                :filterOption="(input, option) => {
                  return option.children[0].children.toLowerCase().indexOf(input.toLowerCase()) >= 0
                }" >
                <a-select-option
                  v-for="(opt, idx) in field.opts"
                  :key="idx">{{ opt.name || opt.description }}</a-select-option>
              </a-select>
            </span>
            <span v-else>
              <a-input
                v-focus="index===0"
                v-model:value="form[field.name]"
                :placeholder="field.description" />
            </span>
          </a-form-item>

          <div :span="24" class="action-button">
            <a-button @click="onCloseAction">{{ $t('label.cancel') }}</a-button>
            <a-button type="primary" ref="submit" @click="handleSubmit">{{ $t('label.ok') }}</a-button>
          </div>
        </a-form>
      </a-modal>
    </div>
  </div>
</template>

<script>
import { ref, reactive, toRaw, shallowRef, defineAsyncComponent } from 'vue'
import store from '@/store'
import { api } from '@/api'
import { mixinDevice } from '@/utils/mixin.js'
import Status from '@/components/widgets/Status'
import ProviderItem from '@/views/infra/network/providers/ProviderItem'

export default {
  name: 'ServiceProvidersTab',
  components: {
    Status,
    ProviderItem
  },
  mixins: [mixinDevice],
  props: {
    resource: {
      type: Object,
      required: true
    },
    loading: {
      type: Boolean,
      default: false
    }
  },
  data () {
    return {
      nsps: {},
      nsp: {},
      fetchLoading: false,
      actionLoading: false,
      showFormAction: false,
      currentAction: {},
      tabKey: 'BaremetalDhcpProvider'
    }
  },
  computed: {
    hardcodedNsps () {
      return [
        {
          title: 'BaremetalDhcpProvider',
          actions: [
            {
              api: 'addBaremetalDhcp',
              listView: true,
              icon: 'plus-outlined',
              label: 'label.add.baremetal.dhcp.device',
              args: ['url', 'username', 'password'],
              mapping: {
                dhcpservertype: {
                  value: (record) => { return 'DHCPD' }
                }
              }
            },
            {
              api: 'updateNetworkServiceProvider',
              icon: 'stop-outlined',
              listView: true,
              label: 'label.disable.provider',
              confirm: 'message.confirm.disable.provider',
              show: (record) => { return (record && record.id && record.state === 'Enabled') },
              mapping: {
                state: {
                  value: (record) => { return 'Disabled' }
                }
              }
            },
            {
              api: 'updateNetworkServiceProvider',
              icon: 'play-circle-outlined',
              listView: true,
              label: 'label.enable.provider',
              confirm: 'message.confirm.enable.provider',
              show: (record) => { return (record && record.id && record.state === 'Disabled') },
              mapping: {
                state: {
                  value: (record) => { return 'Enabled' }
                }
              }
            },
            {
              api: 'deleteNetworkServiceProvider',
              listView: true,
              icon: 'poweroff-outlined',
              label: 'label.shutdown.provider',
              confirm: 'message.confirm.delete.provider',
              show: (record) => { return record && record.id }
            }
          ],
          details: ['name', 'state', 'id', 'servicelist'],
          lists: [
            {
              title: 'label.baremetal.dhcp.devices',
              api: 'listBaremetalDhcp',
              mapping: {
                physicalnetworkid: {
                  value: (record) => { return record.physicalnetworkid }
                }
              },
              columns: ['url']
            }
          ]
        },
        {
          title: 'BaremetalPxeProvider',
          actions: [
            {
              api: 'addBaremetalPxeKickStartServer',
              listView: true,
              icon: 'plus-outlined',
              label: 'label.baremetal.pxe.device',
              args: ['url', 'username', 'password', 'tftpdir'],
              mapping: {
                pxeservertype: {
                  value: (record) => { return 'KICK_START' }
                }
              }
            },
            {
              api: 'updateNetworkServiceProvider',
              icon: 'stop-outlined',
              listView: true,
              label: 'label.disable.provider',
              confirm: 'message.confirm.disable.provider',
              show: (record) => { return (record && record.id && record.state === 'Enabled') },
              mapping: {
                state: {
                  value: (record) => { return 'Disabled' }
                }
              }
            },
            {
              api: 'updateNetworkServiceProvider',
              icon: 'play-circle-outlined',
              listView: true,
              label: 'label.enable.provider',
              confirm: 'message.confirm.enable.provider',
              show: (record) => { return (record && record.id && record.state === 'Disabled') },
              mapping: {
                state: {
                  value: (record) => { return 'Enabled' }
                }
              }
            },
            {
              api: 'deleteNetworkServiceProvider',
              listView: true,
              icon: 'poweroff-outlined',
              label: 'label.shutdown.provider',
              confirm: 'message.confirm.delete.provider',
              show: (record) => { return record && record.id }
            }
          ],
          details: ['name', 'state', 'id', 'servicelist'],
          lists: [
            {
              title: 'label.baremetal.pxe.devices',
              api: 'listBaremetalPxeServers',
              mapping: {
                physicalnetworkid: {
                  value: (record) => { return record.physicalnetworkid }
                }
              },
              columns: ['url']
            }
          ]
        },
        {
          title: 'BigSwitchBcf',
          actions: [
            {
              api: 'addBigSwitchBcfDevice',
              listView: true,
              icon: 'plus-outlined',
              label: 'label.add.bigswitchbcf.device',
              args: ['hostname', 'username', 'password', 'nat']
            },
            {
              api: 'updateNetworkServiceProvider',
              icon: 'stop-outlined',
              listView: true,
              label: 'label.disable.provider',
              confirm: 'message.confirm.disable.provider',
              show: (record) => { return record && record.id && record.state === 'Enabled' },
              mapping: {
                state: {
                  value: (record) => { return 'Disabled' }
                }
              }
            },
            {
              api: 'updateNetworkServiceProvider',
              icon: 'play-circle-outlined',
              listView: true,
              label: 'label.enable.provider',
              confirm: 'message.confirm.enable.provider',
              show: (record) => { return record && record.id && record.state === 'Disabled' },
              mapping: {
                state: {
                  value: (record) => { return 'Enabled' }
                }
              }
            },
            {
              api: 'deleteNetworkServiceProvider',
              listView: true,
              icon: 'poweroff-outlined',
              label: 'label.shutdown.provider',
              confirm: 'message.confirm.delete.provider',
              show: (record) => { return record && record.id }
            }
          ],
          details: ['name', 'state', 'id', 'servicelist'],
          lists: [
            {
              title: 'label.devices',
              api: 'listBigSwitchBcfDevices',
              mapping: {
                physicalnetworkid: {
                  value: (record) => { return record.physicalnetworkid }
                }
              },
              columns: ['hostname', 'action']
            }
          ]
        },
        {
          title: 'BrocadeVcs',
          actions: [
            {
              api: 'addBrocadeVcsDevice',
              listView: true,
<<<<<<< HEAD
              icon: 'plus-outlined',
              label: 'label.add.bigswitchbcf.device',
=======
              icon: 'plus',
              label: 'label.add.brocadevcs.device',
>>>>>>> 0a88e710
              args: ['hostname', 'username', 'password']
            },
            {
              api: 'updateNetworkServiceProvider',
              icon: 'stop-outlined',
              listView: true,
              label: 'label.disable.provider',
              confirm: 'message.confirm.disable.provider',
              show: (record) => { return record && record.id && record.state === 'Enabled' },
              mapping: {
                state: {
                  value: (record) => { return 'Disabled' }
                }
              }
            },
            {
              api: 'updateNetworkServiceProvider',
              icon: 'play-circle-outlined',
              listView: true,
              label: 'label.enable.provider',
              confirm: 'message.confirm.enable.provider',
              show: (record) => { return record && record.id && record.state === 'Disabled' },
              mapping: {
                state: {
                  value: (record) => { return 'Enabled' }
                }
              }
            },
            {
              api: 'deleteNetworkServiceProvider',
              listView: true,
              icon: 'poweroff-outlined',
              label: 'label.shutdown.provider',
              confirm: 'message.confirm.delete.provider',
              show: (record) => { return record && record.id }
            }
          ],
          details: ['name', 'state', 'id', 'servicelist'],
          lists: [
            {
              title: 'label.devices',
              api: 'listBrocadeVcsDevices',
              mapping: {
                physicalnetworkid: {
                  value: (record) => { return record.physicalnetworkid }
                }
              },
              columns: ['hostname', 'action']
            }
          ]
        },
        {
          title: 'CiscoVnmc',
          actions: [
            {
              api: 'addCiscoVnmcResource',
              listView: true,
              icon: 'plus-outlined',
              label: 'label.add.vnmc.device',
              args: ['hostname', 'username', 'password']
            },
            {
              api: 'addCiscoAsa1000vResource',
              listView: true,
              icon: 'plus-circle-outlined',
              label: 'label.add.ciscoasa1000v',
              args: ['hostname', 'insideportprofile', 'clusterid'],
              mapping: {
                zoneid: {
                  params: (record) => { return record.zoneid }
                }
              }
            },
            {
              api: 'updateNetworkServiceProvider',
              icon: 'stop-outlined',
              listView: true,
              label: 'label.disable.provider',
              confirm: 'message.confirm.disable.provider',
              show: (record) => { return record && record.id && record.state === 'Enabled' },
              mapping: {
                state: {
                  value: (record) => { return 'Disabled' }
                }
              }
            },
            {
              api: 'updateNetworkServiceProvider',
              icon: 'play-circle-outlined',
              listView: true,
              label: 'label.enable.provider',
              confirm: 'message.confirm.enable.provider',
              show: (record) => { return record && record.id && record.state === 'Disabled' },
              mapping: {
                state: {
                  value: (record) => { return 'Enabled' }
                }
              }
            },
            {
              api: 'deleteNetworkServiceProvider',
              listView: true,
              icon: 'poweroff-outlined',
              label: 'label.shutdown.provider',
              confirm: 'message.confirm.delete.provider',
              show: (record) => { return record && record.id }
            }
          ],
          details: ['name', 'state', 'id', 'servicelist'],
          lists: [
            {
              title: 'label.list.ciscovnmc',
              api: 'listCiscoVnmcResources',
              mapping: {
                physicalnetworkid: {
                  value: (record) => { return record.physicalnetworkid }
                }
              },
              columns: ['resource', 'provider']
            },
            {
              title: 'label.list.ciscoasa1000v',
              api: 'listCiscoAsa1000vResources',
              mapping: {
                physicalnetworkid: {
                  value: (record) => { return record.physicalnetworkid }
                }
              },
              columns: ['hostname', 'insideportprofile', 'action']
            }
          ]
        },
        {
          title: 'ConfigDrive',
          actions: [
            {
              api: 'updateNetworkServiceProvider',
              icon: 'stop-outlined',
              listView: true,
              label: 'label.disable.provider',
              confirm: 'message.confirm.disable.provider',
              show: (record) => { return record && record.id && record.state === 'Enabled' },
              mapping: {
                state: {
                  value: (record) => { return 'Disabled' }
                }
              }
            },
            {
              api: 'updateNetworkServiceProvider',
              icon: 'play-circle-outlined',
              listView: true,
              label: 'label.enable.provider',
              confirm: 'message.confirm.enable.provider',
              show: (record) => { return record && record.id && record.state === 'Disabled' },
              mapping: {
                state: {
                  value: (record) => { return 'Enabled' }
                }
              }
            }
          ],
          details: ['name', 'state', 'id', 'servicelist', 'physicalnetworkid']
        },
        {
          title: 'F5BigIp',
          actions: [
            {
              api: 'addF5LoadBalancer',
              listView: true,
              icon: 'plus-outlined',
              label: 'label.add.f5.device',
              component: shallowRef(defineAsyncComponent(() => import('@/views/infra/network/providers/AddF5LoadBalancer.vue')))
            },
            {
              api: 'updateNetworkServiceProvider',
              icon: 'stop-outlined',
              listView: true,
              label: 'label.disable.provider',
              confirm: 'message.confirm.disable.provider',
              show: (record) => { return record && record.id && record.state === 'Enabled' },
              mapping: {
                state: {
                  value: (record) => { return 'Disabled' }
                }
              }
            },
            {
              api: 'updateNetworkServiceProvider',
              icon: 'play-circle-outlined',
              listView: true,
              label: 'label.enable.provider',
              confirm: 'message.confirm.enable.provider',
              show: (record) => { return record && record.id && record.state === 'Disabled' },
              mapping: {
                state: {
                  value: (record) => { return 'Enabled' }
                }
              }
            },
            {
              api: 'deleteNetworkServiceProvider',
              listView: true,
              icon: 'poweroff-outlined',
              label: 'label.shutdown.provider',
              confirm: 'message.confirm.delete.provider',
              show: (record) => { return record && record.id }
            }
          ],
          details: ['name', 'state', 'id', 'servicelist'],
          lists: [
            {
              title: 'label.devices',
              api: 'listF5LoadBalancers',
              mapping: {
                physicalnetworkid: {
                  value: (record) => { return record.physicalnetworkid }
                }
              },
              columns: ['ipaddress', 'lbdevicestate', 'action']
            }
          ]
        },
        {
          title: 'GloboDns',
          actions: [
            {
              api: 'addGloboDnsHost',
              listView: true,
              icon: 'plus-outlined',
              label: 'label.globo.dns.configuration',
              args: ['url', 'username', 'password']
            },
            {
              api: 'updateNetworkServiceProvider',
              icon: 'stop-outlined',
              listView: true,
              label: 'label.disable.provider',
              confirm: 'message.confirm.disable.provider',
              show: (record) => { return record && record.id && record.state === 'Enabled' },
              mapping: {
                state: {
                  value: (record) => { return 'Disabled' }
                }
              }
            },
            {
              api: 'updateNetworkServiceProvider',
              icon: 'play-circle-outlined',
              listView: true,
              label: 'label.enable.provider',
              confirm: 'message.confirm.enable.provider',
              show: (record) => { return record && record.id && record.state === 'Disabled' },
              mapping: {
                state: {
                  value: (record) => { return 'Enabled' }
                }
              }
            },
            {
              api: 'deleteNetworkServiceProvider',
              listView: true,
              icon: 'poweroff-outlined',
              label: 'label.shutdown.provider',
              confirm: 'message.confirm.delete.provider',
              show: (record) => { return record && record.id }
            }
          ],
          details: ['name', 'state', 'id', 'servicelist']
        },
        {
          title: 'InternalLbVm',
          actions: [
            {
              api: 'updateNetworkServiceProvider',
              icon: 'stop-outlined',
              listView: true,
              label: 'label.disable.provider',
              confirm: 'message.confirm.disable.provider',
              show: (record) => { return record && record.id && record.state === 'Enabled' },
              mapping: {
                state: {
                  value: (record) => { return 'Disabled' }
                }
              }
            },
            {
              api: 'updateNetworkServiceProvider',
              icon: 'play-circle-outlined',
              listView: true,
              label: 'label.enable.provider',
              confirm: 'message.confirm.enable.provider',
              show: (record) => { return record && record.id && record.state === 'Disabled' },
              mapping: {
                state: {
                  value: (record) => { return 'Enabled' }
                }
              }
            }
          ],
          details: ['name', 'state', 'id', 'physicalnetworkid', 'destinationphysicalnetworkid', 'servicelist'],
          lists: [
            {
              title: 'label.instances',
              api: 'listInternalLoadBalancerVMs',
              mapping: {
                zoneid: {
                  value: (record) => { return record.zoneid }
                }
              },
              columns: ['name', 'zonename', 'type', 'state']
            }
          ]
        },
        {
          title: 'JuniperSRX',
          actions: [
            {
              api: 'addSrxFirewall',
              listView: true,
              icon: 'plus-outlined',
              label: 'label.add.srx.device',
              component: shallowRef(defineAsyncComponent(() => import('@/views/infra/network/providers/AddSrxFirewall.vue')))
            },
            {
              api: 'updateNetworkServiceProvider',
              icon: 'stop-outlined',
              listView: true,
              label: 'label.disable.provider',
              confirm: 'message.confirm.disable.provider',
              show: (record) => { return record && record.id && record.state === 'Enabled' },
              mapping: {
                state: {
                  value: (record) => { return 'Disabled' }
                }
              }
            },
            {
              api: 'updateNetworkServiceProvider',
              icon: 'play-circle-outlined',
              listView: true,
              label: 'label.enable.provider',
              confirm: 'message.confirm.enable.provider',
              show: (record) => { return record && record.id && record.state === 'Disabled' },
              mapping: {
                state: {
                  value: (record) => { return 'Enabled' }
                }
              }
            },
            {
              api: 'deleteNetworkServiceProvider',
              listView: true,
              icon: 'poweroff-outlined',
              label: 'label.shutdown.provider',
              confirm: 'message.confirm.delete.provider',
              show: (record) => { return record && record.id }
            }
          ],
          details: ['name', 'state', 'id', 'servicelist'],
          lists: [
            {
              title: 'label.devices',
              api: 'listSrxFirewalls',
              mapping: {
                physicalnetworkid: {
                  value: (record) => { return record.physicalnetworkid }
                }
              },
              columns: ['ipaddress', 'fwdevicestate', 'action']
            }
          ]
        },
        {
          title: 'Netscaler',
          actions: [
            {
              api: 'addNetscalerLoadBalancer',
              icon: 'plus-outlined',
              listView: true,
              label: 'label.add.netscaler.device',
              component: shallowRef(defineAsyncComponent(() => import('@/views/infra/network/providers/AddNetscalerLoadBalancer.vue')))
            },
            {
              api: 'updateNetworkServiceProvider',
              icon: 'stop-outlined',
              listView: true,
              label: 'label.disable.provider',
              confirm: 'message.confirm.disable.provider',
              show: (record) => { return record && record.id && record.state === 'Enabled' },
              mapping: {
                state: {
                  value: (record) => { return 'Disabled' }
                }
              }
            },
            {
              api: 'updateNetworkServiceProvider',
              icon: 'play-circle-outlined',
              listView: true,
              label: 'label.enable.provider',
              confirm: 'message.confirm.enable.provider',
              show: (record) => { return record && record.id && record.state === 'Disabled' },
              mapping: {
                state: {
                  value: (record) => { return 'Enabled' }
                }
              }
            },
            {
              api: 'deleteNetworkServiceProvider',
              listView: true,
              icon: 'poweroff-outlined',
              label: 'label.shutdown.provider',
              confirm: 'message.confirm.delete.provider',
              show: (record) => { return record && record.id }
            }
          ],
          details: ['name', 'state', 'id', 'servicelist'],
          lists: [
            {
              title: 'label.devices',
              api: 'listNetscalerLoadBalancers',
              mapping: {
                physicalnetworkid: {
                  value: (record) => { return record.physicalnetworkid }
                }
              },
              columns: ['ipaddress', 'lbdevicestate', 'action']
            }
          ]
        },
        {
          title: 'NiciraNvp',
          actions: [
            {
              api: 'addNiciraNvpDevice',
              icon: 'plus-outlined',
              listView: true,
              label: 'label.add.niciranvp.device',
              component: shallowRef(defineAsyncComponent(() => import('@/views/infra/network/providers/AddNiciraNvpDevice.vue')))
            },
            {
              api: 'updateNetworkServiceProvider',
              icon: 'stop-outlined',
              listView: true,
              label: 'label.disable.provider',
              confirm: 'message.confirm.disable.provider',
              show: (record) => { return record && record.id && record.state === 'Enabled' },
              mapping: {
                state: {
                  value: (record) => { return 'Disabled' }
                }
              }
            },
            {
              api: 'updateNetworkServiceProvider',
              icon: 'play-circle-outlined',
              listView: true,
              label: 'label.enable.provider',
              confirm: 'message.confirm.enable.provider',
              show: (record) => { return record && record.id && record.state === 'Disabled' },
              mapping: {
                state: {
                  value: (record) => { return 'Enabled' }
                }
              }
            },
            {
              api: 'deleteNetworkServiceProvider',
              listView: true,
              icon: 'poweroff-outlined',
              label: 'label.shutdown.provider',
              confirm: 'message.confirm.delete.provider',
              show: (record) => { return record && record.id }
            }
          ],
          details: ['name', 'state', 'id', 'servicelist'],
          lists: [
            {
              title: 'label.devices',
              api: 'listNiciraNvpDevices',
              mapping: {
                physicalnetworkid: {
                  value: (record) => { return record.physicalnetworkid }
                }
              },
              columns: ['hostname', 'transportzoneuuid', 'l3gatewayserviceuuid', 'l2gatewayserviceuuid', 'action']
            }
          ]
        },
        {
          title: 'Opendaylight',
          actions: [
            {
              api: 'addOpenDaylightController',
              listView: true,
              icon: 'plus-outlined',
              label: 'label.add.opendaylight.device',
              args: ['url', 'username', 'password']
            },
            {
              api: 'updateNetworkServiceProvider',
              icon: 'stop-outlined',
              listView: true,
              label: 'label.disable.provider',
              confirm: 'message.confirm.disable.provider',
              show: (record) => { return record && record.id && record.state === 'Enabled' },
              mapping: {
                state: {
                  value: (record) => { return 'Disabled' }
                }
              }
            },
            {
              api: 'updateNetworkServiceProvider',
              icon: 'play-circle-outlined',
              listView: true,
              label: 'label.enable.provider',
              confirm: 'message.confirm.enable.provider',
              show: (record) => { return record && record.id && record.state === 'Disabled' },
              mapping: {
                state: {
                  value: (record) => { return 'Enabled' }
                }
              }
            },
            {
              api: 'deleteNetworkServiceProvider',
              listView: true,
              icon: 'poweroff-outlined',
              label: 'label.shutdown.provider',
              confirm: 'message.confirm.delete.provider',
              show: (record) => { return record && record.id }
            }
          ],
          details: ['name', 'state', 'id', 'servicelist'],
          lists: [
            {
              title: 'label.opendaylight.controllers',
              api: 'listOpenDaylightControllers',
              mapping: {
                physicalnetworkid: {
                  value: (record) => { return record.physicalnetworkid }
                }
              },
              columns: ['name', 'url', 'username', 'action']
            }
          ]
        },
        {
          title: 'Ovs',
          details: ['name', 'state', 'id', 'servicelist'],
          lists: [
            {
              title: 'listOvsElements',
              api: 'listOvsElements',
              mapping: {
                nspid: {
                  value: (record) => { return record.id }
                }
              },
              columns: ['account', 'domain', 'enabled', 'project', 'action']
            }
          ]
        },
        {
          title: 'PaloAlto',
          actions: [
            {
              api: 'addPaloAltoFirewall',
              listView: true,
              icon: 'plus-outlined',
              label: 'label.add.pa.device',
              component: shallowRef(defineAsyncComponent(() => import('@/views/infra/network/providers/AddPaloAltoFirewall.vue')))
            },
            {
              api: 'updateNetworkServiceProvider',
              icon: 'stop-outlined',
              listView: true,
              label: 'label.disable.provider',
              confirm: 'message.confirm.disable.provider',
              show: (record) => { return (record && record.id && record.state === 'Enabled') },
              mapping: {
                state: {
                  value: (record) => { return 'Disabled' }
                }
              }
            },
            {
              api: 'updateNetworkServiceProvider',
              icon: 'play-circle-outlined',
              listView: true,
              label: 'label.enable.provider',
              confirm: 'message.confirm.enable.provider',
              show: (record) => { return (record && record.id && record.state === 'Disabled') },
              mapping: {
                state: {
                  value: (record) => { return 'Enabled' }
                }
              }
            },
            {
              api: 'deleteNetworkServiceProvider',
              listView: true,
              icon: 'poweroff-outlined',
              label: 'label.shutdown.provider',
              confirm: 'message.confirm.delete.provider',
              show: (record) => { return record && record.id }
            }
          ],
          details: ['name', 'state', 'id', 'servicelist'],
          lists: [
            {
              title: 'label.devices',
              api: 'listPaloAltoFirewalls',
              mapping: {
                physicalnetworkid: {
                  value: (record) => { return record.physicalnetworkid }
                }
              },
              columns: ['ipaddress', 'fwdevicestate', 'type', 'action']
            }
          ]
        },
        // {
        //   title: 'SecurityGroupProvider',
        //   details: ['name', 'state', 'id', 'servicelist'],
        // },
        {
          title: 'VirtualRouter',
          actions: [
            {
              api: 'updateNetworkServiceProvider',
              icon: 'stop-outlined',
              listView: true,
              label: 'label.disable.provider',
              confirm: 'message.confirm.disable.provider',
              show: (record) => { return record && record.id && record.state === 'Enabled' },
              mapping: {
                state: {
                  value: (record) => { return 'Disabled' }
                }
              }
            },
            {
              api: 'updateNetworkServiceProvider',
              icon: 'play-circle-outlined',
              listView: true,
              label: 'label.enable.provider',
              confirm: 'message.confirm.enable.provider',
              show: (record) => { return record && record.id && record.state === 'Disabled' },
              mapping: {
                state: {
                  value: (record) => { return 'Enabled' }
                }
              }
            }
          ],
          details: ['name', 'state', 'id', 'servicelist'],
          lists: [
            {
              title: 'label.instances',
              api: 'listRouters',
              mapping: {
                listAll: {
                  value: (record) => { return true }
                },
                zoneid: {
                  value: (record) => { return record.zoneid }
                },
                forvpc: {
                  value: (record) => { return false }
                }
              },
              columns: ['name', 'state', 'hostname', 'zonename']
            }
          ]
        },
        {
          title: 'VpcVirtualRouter',
          actions: [
            {
              api: 'updateNetworkServiceProvider',
              icon: 'stop-outlined',
              listView: true,
              label: 'label.disable.provider',
              confirm: 'message.confirm.disable.provider',
              show: (record) => { return record && record.id && record.state === 'Enabled' },
              mapping: {
                state: {
                  value: (record) => { return 'Disabled' }
                }
              }
            },
            {
              api: 'updateNetworkServiceProvider',
              icon: 'play-circle-outlined',
              listView: true,
              label: 'label.enable.provider',
              confirm: 'message.confirm.enable.provider',
              show: (record) => { return record && record.id && record.state === 'Disabled' },
              mapping: {
                state: {
                  value: (record) => { return 'Enabled' }
                }
              }
            }
          ],
          details: ['name', 'state', 'id', 'servicelist'],
          lists: [
            {
              title: 'label.instances',
              api: 'listRouters',
              mapping: {
                forvpc: {
                  value: (record) => { return true }
                },
                zoneid: {
                  value: (record) => { return record.zoneid }
                },
                listAll: {
                  value: () => { return true }
                }
              },
              columns: ['name', 'state', 'hostname', 'zonename']
            }
          ]
        }
      ]
    }
  },
  created () {
    this.initForm()
    this.fetchData()
  },
  watch: {
    loading (newData, oldData) {
      if (!newData && this.resource.id) {
        this.fetchData()
      }
    }
  },
  inject: ['parentPollActionCompletion'],
  provide () {
    return {
      provideSetNsp: this.setNsp,
      provideExecuteAction: this.executeAction,
      provideCloseAction: this.onCloseAction,
      provideReload: this.fetchData
    }
  },
  methods: {
    initForm () {
      this.formRef = ref()
      this.form = reactive({})
      this.rules = reactive({})
    },
    fetchData () {
      if (!this.resource || !('id' in this.resource)) {
        return
      }
      this.fetchServiceProvider()
    },
    fetchServiceProvider (name) {
      this.fetchLoading = true
      api('listNetworkServiceProviders', { physicalnetworkid: this.resource.id, name: name }).then(json => {
        const sps = json.listnetworkserviceprovidersresponse.networkserviceprovider || []
        if (sps.length > 0) {
          for (const sp of sps) {
            this.nsps[sp.name] = sp
          }
        }
      }).catch(error => {
        this.$notifyError(error)
      }).finally(() => {
        this.fetchLoading = false
      })
    },
    onTabChange (tabKey) {
      this.tabKey = tabKey
    },
    setNsp (nsp) {
      this.nsp = nsp
    },
    handleSubmit () {
      if (this.currentAction.confirm) {
        this.executeConfirmAction()
        return
      }

      this.formRef.value.validate().then(async () => {
        const values = toRaw(this.form)
        const params = {}
        params.physicalnetworkid = this.nsp.physicalnetworkid
        for (const key in values) {
          const input = values[key]
          for (const param of this.currentAction.fieldParams) {
            if (param.name !== key) {
              continue
            }
            if (param.type === 'uuid') {
              params[key] = param.opts[input].id
            } else if (param.type === 'list') {
              params[key] = input.map(e => { return param.opts[e].id }).reduce((str, name) => { return str + ',' + name })
            } else {
              params[key] = input
            }
          }
        }
        if (this.currentAction.mapping) {
          for (const key in this.currentAction.mapping) {
            if (!this.currentAction.mapping[key].value) {
              continue
            }
            params[key] = this.currentAction.mapping[key].value(this.resource, params)
          }
        }
        this.actionLoading = true

        try {
          if (!this.nsp.id) {
            const serviceParams = {}
            serviceParams.name = this.nsp.name
            serviceParams.physicalnetworkid = this.nsp.physicalnetworkid
            const networkServiceProvider = await this.addNetworkServiceProvider(serviceParams)
            this.nsp = { ...this.nsp, ...networkServiceProvider }
          }
          params.id = this.nsp.id
          const hasJobId = await this.executeApi(this.currentAction.api, params, this.currentAction.method)
          if (!hasJobId) {
            await this.$message.success('Success')
            await this.fetchData()
          }
          this.actionLoading = false
          this.onCloseAction()
        } catch (error) {
          this.actionLoading = false
          this.$notification.error({
            message: this.$t('message.request.failed'),
            description: error
          })
        }
      })
    },
    onCloseAction () {
      this.currentAction = {}
      this.showFormAction = false
    },
    addNetworkServiceProvider (args) {
      return new Promise((resolve, reject) => {
        let message = ''
        api('addNetworkServiceProvider', args).then(async json => {
          const jobId = json.addnetworkserviceproviderresponse.jobid
          if (jobId) {
            const result = await this.pollJob(jobId)
            if (result.jobstatus === 2) {
              message = result.jobresult.errortext
              reject(message)
              return
            }
            resolve(result.jobresult.networkserviceprovider)
          }
        }).catch(error => {
          message = (error.response && error.response.headers && error.response.headers['x-description']) || error.message
          reject(message)
        })
      })
    },
    async pollJob (jobId) {
      return new Promise(resolve => {
        const asyncJobInterval = setInterval(() => {
          api('queryAsyncJobResult', { jobId }).then(async json => {
            const result = json.queryasyncjobresultresponse
            if (result.jobstatus === 0) {
              return
            }

            clearInterval(asyncJobInterval)
            resolve(result)
          })
        }, 1000)
      })
    },
    executeAction (action) {
      this.currentAction = action
      if (this.currentAction.confirm) {
        this.$confirm({
          title: this.$t('label.confirmation'),
          content: this.$t(action.confirm),
          onOk: this.handleSubmit
        })
      } else {
        this.showFormAction = true
        if (!action.component) {
          const apiParams = store.getters.apis[action.api].params || []
          this.currentAction.fieldParams = action.args.map(arg => {
            const field = apiParams.filter(param => param.name === arg)[0]
            if (field.type === 'uuid') {
              this.listFieldOpts(field)
            }
            return field
          }) || []
          if (this.currentAction.api === 'addCiscoVnmcResource') {
            this.currentAction.method = 'POST'
          }
          this.setFormRules()
        }
      }
    },
    setFormRules () {
      this.form = {}
      this.rules = {}
      this.currentAction.fieldParams.forEach(field => {
        this.rules[field.name] = []
        const rule = {}
        rule.required = field.required
        if (field.type === 'uuid') {
          rule.message = this.$t('message.error.select')
        } else {
          rule.message = this.$t('message.error.required.input')
        }
        this.rules[field.name].push(rule)
      })
    },
    listFieldOpts (field) {
      const paramName = field.name
      const params = { listall: true }
      const possibleName = 'list' + paramName.replace('ids', '').replace('id', '').toLowerCase() + 's'
      let possibleApi
      for (const api in store.getters.apis) {
        if (api.toLowerCase().startsWith(possibleName)) {
          possibleApi = api
          break
        }
      }
      if (this.currentAction.mapping) {
        Object.keys(this.currentAction.mapping).forEach(key => {
          if (this.currentAction.mapping[key].params) {
            params[key] = this.currentAction.mapping[key].params(this.resource)
          }
        })
      }
      if (!possibleApi) {
        return
      }
      field.loading = true
      field.opts = []
      api(possibleApi, params).then(json => {
        field.loading = false
        for (const obj in json) {
          if (obj.includes('response')) {
            for (const res in json[obj]) {
              if (res === 'count') {
                continue
              }
              field.opts = json[obj][res]
              break
            }
            break
          }
        }
      }).catch(error => {
        console.log(error.stack)
        field.loading = false
      })
    },
    async executeConfirmAction () {
      const params = {}
      params.id = this.nsp.id
      if (this.currentAction.mapping) {
        for (const key in this.currentAction.mapping) {
          if (!this.currentAction.mapping[key].value) {
            continue
          }
          params[key] = this.currentAction.mapping[key].value(this.resource, params)
        }
      }
      this.actionLoading = true

      try {
        const hasJobId = await this.executeApi(this.currentAction.api, params)
        if (!hasJobId) {
          await this.fetchData()
        }
        this.actionLoading = false
        this.onCloseAction()
      } catch (message) {
        this.actionLoading = false
        this.$notification.error({
          message: this.$t('message.request.failed'),
          description: message
        })
      }
    },
    executeApi (apiName, args, method) {
      return new Promise((resolve, reject) => {
        let hasJobId = false
        let message = ''
        const promise = (method === 'POST') ? api(apiName, {}, method, args) : api(apiName, args)
        promise.then(json => {
          for (const obj in json) {
            if (obj.includes('response') || obj.includes(apiName)) {
              for (const res in json[obj]) {
                if (res === 'jobid') {
                  this.parentPollActionCompletion(json[obj][res], this.currentAction, this.$t(this.nsp.name))
                  hasJobId = true
                  break
                }
              }
              break
            }
          }

          resolve(hasJobId)
        }).catch(error => {
          message = (error.response && error.response.headers && error.response.headers['x-description']) || error.message
          reject(message)
        })
      })
    }
  }
}
</script>

<style scoped lang="less">
:deep(.ant-tabs) {
  &-left-bar {
    .ant-tabs-tab {
      display: flex;
      justify-content: flex-end;

      .ant-badge {
        margin-left: 10px;
      }
    }
  }
}
</style><|MERGE_RESOLUTION|>--- conflicted
+++ resolved
@@ -366,13 +366,8 @@
             {
               api: 'addBrocadeVcsDevice',
               listView: true,
-<<<<<<< HEAD
               icon: 'plus-outlined',
-              label: 'label.add.bigswitchbcf.device',
-=======
-              icon: 'plus',
               label: 'label.add.brocadevcs.device',
->>>>>>> 0a88e710
               args: ['hostname', 'username', 'password']
             },
             {
