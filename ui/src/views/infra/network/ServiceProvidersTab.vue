// Licensed to the Apache Software Foundation (ASF) under one
// or more contributor license agreements.  See the NOTICE file
// distributed with this work for additional information
// regarding copyright ownership.  The ASF licenses this file
// to you under the Apache License, Version 2.0 (the
// "License"); you may not use this file except in compliance
// with the License.  You may obtain a copy of the License at
//
//   http://www.apache.org/licenses/LICENSE-2.0
//
// Unless required by applicable law or agreed to in writing,
// software distributed under the License is distributed on an
// "AS IS" BASIS, WITHOUT WARRANTIES OR CONDITIONS OF ANY
// KIND, either express or implied.  See the License for the
// specific language governing permissions and limitations
// under the License.

<template>
  <div>
    <a-spin :spinning="fetchLoading">
      <a-tabs
        :tabPosition="device === 'mobile' ? 'top' : 'left'"
        :animated="false"
        @change="onTabChange">
        <a-tab-pane
          class="custom-tab-pane"
          v-for="item in hardcodedNsps"
          :key="item.title">
          <template #tab>
            {{ $t(item.title) }}
            <status :text="item.title in nsps ? nsps[item.title].state : $t('label.disabled')" style="margin-bottom: 6px; margin-left: 6px" />
          </template>
          <provider-item
            v-if="tabKey===item.title"
            :loading="loading"
            :itemNsp="item"
            :nsp="nsps[item.title]"
            :resourceId="resource.id"
            :zoneId="resource.zoneid"
            :tabKey="tabKey"/>
        </a-tab-pane>
      </a-tabs>
    </a-spin>
    <div v-if="showFormAction">
      <keep-alive v-if="currentAction.component">
        <a-modal
          :title="$t(currentAction.label)"
          :visible="showFormAction"
          :closable="true"
          :maskClosable="false"
          style="top: 20px;"
          @cancel="onCloseAction"
          :confirmLoading="actionLoading"
          :footer="null"
          centered>
          <keep-alive>
            <component
              :is="currentAction.component"
              :resource="nsp"
              :action="currentAction" />
          </keep-alive>
        </a-modal>
      </keep-alive>
      <a-modal
        v-else
        :title="$t(currentAction.label)"
        :visible="showFormAction"
        :confirmLoading="actionLoading"
        :closable="true"
        :maskClosable="false"
        @cancel="onCloseAction"
        style="top: 20px;"
        centered
      >
        <a-form
          :ref="formRef"
          :model="form"
          :rules="rules"
          @finish="handleSubmit"
          v-ctrl-enter="handleSubmit"
          layout="vertical">
          <a-form-item
            :name="field.name"
            :ref="field.name"
            v-for="(field, index) in currentAction.fieldParams"
            :key="index"
            :label="$t('label.' + field.name)">
<<<<<<< HEAD
            <a-input-password
              v-if="field.name==='password'"
              v-focus="index===0"
              v-model:value="form[field.name]"
              :placeholder="field.description" />
            <a-switch
              v-else-if="field.type==='boolean'"
              v-focus="index===0"
              v-model:checked="form[field.name]"
              :placeholder="field.description"
            />
            <a-select
              v-else-if="field.type==='uuid'"
              v-focus="index===0"
              v-model:value="form[field.name]"
              :loading="field.loading"
              :placeholder="field.description">
              <a-select-option
                v-for="(opt, idx) in field.opts"
                :key="idx">{{ opt.name || opt.description }}</a-select-option>
            </a-select>
            <a-input
              v-else
              v-focus="index===0"
              v-model:value="form[field.name]"
              :placeholder="field.description" />
=======
            <span v-if="field.name==='password'">
              <a-input-password
                :autoFocus="index===0"
                v-decorator="[field.name, {
                  rules: [
                    {
                      required: field.required,
                      message: $t('message.error.required.input')
                    }
                  ]
                }]"
                :placeholder="field.description" />
            </span>
            <span v-else-if="field.type==='boolean'">
              <a-switch
                :autoFocus="index===0"
                v-decorator="[field.name, {
                  rules: [{
                    required: field.required,
                    message: $t('message.error.required.input')
                  }]
                }]"
                :placeholder="field.description"
              />
            </span>
            <span v-else-if="field.type==='uuid'">
              <a-select
                :autoFocus="index===0"
                v-decorator="[field.name, {
                  rules: [{
                    required: field.required,
                    message: $t('message.error.select')
                  }]
                }]"
                :loading="field.loading"
                :placeholder="field.description"
                showSearch
                optionFilterProp="children"
                :filterOption="(input, option) => {
                  return option.componentOptions.children[0].text.toLowerCase().indexOf(input.toLowerCase()) >= 0
                }" >
                <a-select-option
                  v-for="(opt, idx) in field.opts"
                  :key="idx">{{ opt.name || opt.description }}</a-select-option>
              </a-select>
            </span>
            <span v-else>
              <a-input
                :autoFocus="index===0"
                v-decorator="[field.name, {
                  rules: [
                    {
                      required: field.required,
                      message: $t('message.error.required.input')
                    }
                  ]
                }]"
                :placeholder="field.description" />
            </span>
>>>>>>> 981dac7b
          </a-form-item>

          <div :span="24" class="action-button">
            <a-button @click="onCloseAction">{{ $t('label.cancel') }}</a-button>
            <a-button type="primary" ref="submit" @click="handleSubmit">{{ $t('label.ok') }}</a-button>
          </div>
        </a-form>
      </a-modal>
    </div>
  </div>
</template>

<script>
import { ref, reactive, toRaw, shallowRef, defineAsyncComponent } from 'vue'
import store from '@/store'
import { api } from '@/api'
import { mixinDevice } from '@/utils/mixin.js'
import Status from '@/components/widgets/Status'
import ProviderItem from '@/views/infra/network/providers/ProviderItem'

export default {
  name: 'ServiceProvidersTab',
  components: {
    Status,
    ProviderItem
  },
  mixins: [mixinDevice],
  props: {
    resource: {
      type: Object,
      required: true
    },
    loading: {
      type: Boolean,
      default: false
    }
  },
  data () {
    return {
      nsps: {},
      nsp: {},
      fetchLoading: false,
      actionLoading: false,
      showFormAction: false,
      currentAction: {},
      tabKey: 'BaremetalDhcpProvider'
    }
  },
  computed: {
    hardcodedNsps () {
      return [
        {
          title: 'BaremetalDhcpProvider',
          actions: [
            {
              api: 'addBaremetalDhcp',
              listView: true,
              icon: 'plus-outlined',
              label: 'label.add.baremetal.dhcp.device',
              args: ['url', 'username', 'password'],
              mapping: {
                dhcpservertype: {
                  value: (record) => { return 'DHCPD' }
                }
              }
            },
            {
              api: 'updateNetworkServiceProvider',
              icon: 'stop-outlined',
              listView: true,
              label: 'label.disable.provider',
              confirm: 'message.confirm.disable.provider',
              show: (record) => { return (record && record.id && record.state === 'Enabled') },
              mapping: {
                state: {
                  value: (record) => { return 'Disabled' }
                }
              }
            },
            {
              api: 'updateNetworkServiceProvider',
              icon: 'play-circle-outlined',
              listView: true,
              label: 'label.enable.provider',
              confirm: 'message.confirm.enable.provider',
              show: (record) => { return (record && record.id && record.state === 'Disabled') },
              mapping: {
                state: {
                  value: (record) => { return 'Enabled' }
                }
              }
            },
            {
              api: 'deleteNetworkServiceProvider',
              listView: true,
              icon: 'poweroff-outlined',
              label: 'label.shutdown.provider',
              confirm: 'message.confirm.delete.provider',
              show: (record) => { return record && record.id }
            }
          ],
          details: ['name', 'state', 'id', 'servicelist'],
          lists: [
            {
              title: 'label.baremetal.dhcp.devices',
              api: 'listBaremetalDhcp',
              mapping: {
                physicalnetworkid: {
                  value: (record) => { return record.physicalnetworkid }
                }
              },
              columns: ['url']
            }
          ]
        },
        {
          title: 'BaremetalPxeProvider',
          actions: [
            {
              api: 'addBaremetalPxeKickStartServer',
              listView: true,
              icon: 'plus-outlined',
              label: 'label.baremetal.pxe.device',
              args: ['url', 'username', 'password', 'tftpdir'],
              mapping: {
                pxeservertype: {
                  value: (record) => { return 'KICK_START' }
                }
              }
            },
            {
              api: 'updateNetworkServiceProvider',
              icon: 'stop-outlined',
              listView: true,
              label: 'label.disable.provider',
              confirm: 'message.confirm.disable.provider',
              show: (record) => { return (record && record.id && record.state === 'Enabled') },
              mapping: {
                state: {
                  value: (record) => { return 'Disabled' }
                }
              }
            },
            {
              api: 'updateNetworkServiceProvider',
              icon: 'play-circle-outlined',
              listView: true,
              label: 'label.enable.provider',
              confirm: 'message.confirm.enable.provider',
              show: (record) => { return (record && record.id && record.state === 'Disabled') },
              mapping: {
                state: {
                  value: (record) => { return 'Enabled' }
                }
              }
            },
            {
              api: 'deleteNetworkServiceProvider',
              listView: true,
              icon: 'poweroff-outlined',
              label: 'label.shutdown.provider',
              confirm: 'message.confirm.delete.provider',
              show: (record) => { return record && record.id }
            }
          ],
          details: ['name', 'state', 'id', 'servicelist'],
          lists: [
            {
              title: 'label.baremetal.pxe.devices',
              api: 'listBaremetalPxeServers',
              mapping: {
                physicalnetworkid: {
                  value: (record) => { return record.physicalnetworkid }
                }
              },
              columns: ['url']
            }
          ]
        },
        {
          title: 'BigSwitchBcf',
          actions: [
            {
              api: 'addBigSwitchBcfDevice',
              listView: true,
              icon: 'plus-outlined',
              label: 'label.add.bigswitchbcf.device',
              args: ['hostname', 'username', 'password', 'nat']
            },
            {
              api: 'updateNetworkServiceProvider',
              icon: 'stop-outlined',
              listView: true,
              label: 'label.disable.provider',
              confirm: 'message.confirm.disable.provider',
              show: (record) => { return record && record.id && record.state === 'Enabled' },
              mapping: {
                state: {
                  value: (record) => { return 'Disabled' }
                }
              }
            },
            {
              api: 'updateNetworkServiceProvider',
              icon: 'play-circle-outlined',
              listView: true,
              label: 'label.enable.provider',
              confirm: 'message.confirm.enable.provider',
              show: (record) => { return record && record.id && record.state === 'Disabled' },
              mapping: {
                state: {
                  value: (record) => { return 'Enabled' }
                }
              }
            },
            {
              api: 'deleteNetworkServiceProvider',
              listView: true,
              icon: 'poweroff-outlined',
              label: 'label.shutdown.provider',
              confirm: 'message.confirm.delete.provider',
              show: (record) => { return record && record.id }
            }
          ],
          details: ['name', 'state', 'id', 'servicelist'],
          lists: [
            {
              title: 'label.devices',
              api: 'listBigSwitchBcfDevices',
              mapping: {
                physicalnetworkid: {
                  value: (record) => { return record.physicalnetworkid }
                }
              },
              columns: ['hostname', 'action']
            }
          ]
        },
        {
          title: 'BrocadeVcs',
          actions: [
            {
              api: 'addBrocadeVcsDevice',
              listView: true,
              icon: 'plus-outlined',
              label: 'label.add.bigswitchbcf.device',
              args: ['hostname', 'username', 'password']
            },
            {
              api: 'updateNetworkServiceProvider',
              icon: 'stop-outlined',
              listView: true,
              label: 'label.disable.provider',
              confirm: 'message.confirm.disable.provider',
              show: (record) => { return record && record.id && record.state === 'Enabled' },
              mapping: {
                state: {
                  value: (record) => { return 'Disabled' }
                }
              }
            },
            {
              api: 'updateNetworkServiceProvider',
              icon: 'play-circle-outlined',
              listView: true,
              label: 'label.enable.provider',
              confirm: 'message.confirm.enable.provider',
              show: (record) => { return record && record.id && record.state === 'Disabled' },
              mapping: {
                state: {
                  value: (record) => { return 'Enabled' }
                }
              }
            },
            {
              api: 'deleteNetworkServiceProvider',
              listView: true,
              icon: 'poweroff-outlined',
              label: 'label.shutdown.provider',
              confirm: 'message.confirm.delete.provider',
              show: (record) => { return record && record.id }
            }
          ],
          details: ['name', 'state', 'id', 'servicelist'],
          lists: [
            {
              title: 'label.devices',
              api: 'listBrocadeVcsDevices',
              mapping: {
                physicalnetworkid: {
                  value: (record) => { return record.physicalnetworkid }
                }
              },
              columns: ['hostname', 'action']
            }
          ]
        },
        {
          title: 'CiscoVnmc',
          actions: [
            {
              api: 'addCiscoVnmcResource',
              listView: true,
              icon: 'plus-outlined',
              label: 'label.add.vnmc.device',
              args: ['hostname', 'username', 'password']
            },
            {
              api: 'addCiscoAsa1000vResource',
              listView: true,
              icon: 'plus-circle-outlined',
              label: 'label.add.ciscoasa1000v',
              args: ['hostname', 'insideportprofile', 'clusterid'],
              mapping: {
                zoneid: {
                  params: (record) => { return record.zoneid }
                }
              }
            },
            {
              api: 'updateNetworkServiceProvider',
              icon: 'stop-outlined',
              listView: true,
              label: 'label.disable.provider',
              confirm: 'message.confirm.disable.provider',
              show: (record) => { return record && record.id && record.state === 'Enabled' },
              mapping: {
                state: {
                  value: (record) => { return 'Disabled' }
                }
              }
            },
            {
              api: 'updateNetworkServiceProvider',
              icon: 'play-circle-outlined',
              listView: true,
              label: 'label.enable.provider',
              confirm: 'message.confirm.enable.provider',
              show: (record) => { return record && record.id && record.state === 'Disabled' },
              mapping: {
                state: {
                  value: (record) => { return 'Enabled' }
                }
              }
            },
            {
              api: 'deleteNetworkServiceProvider',
              listView: true,
              icon: 'poweroff-outlined',
              label: 'label.shutdown.provider',
              confirm: 'message.confirm.delete.provider',
              show: (record) => { return record && record.id }
            }
          ],
          details: ['name', 'state', 'id', 'servicelist'],
          lists: [
            {
              title: 'label.list.ciscovnmc',
              api: 'listCiscoVnmcResources',
              mapping: {
                physicalnetworkid: {
                  value: (record) => { return record.physicalnetworkid }
                }
              },
              columns: ['resource', 'provider']
            },
            {
              title: 'label.list.ciscoasa1000v',
              api: 'listCiscoAsa1000vResources',
              mapping: {
                physicalnetworkid: {
                  value: (record) => { return record.physicalnetworkid }
                }
              },
              columns: ['hostname', 'insideportprofile', 'action']
            }
          ]
        },
        {
          title: 'ConfigDrive',
          actions: [
            {
              api: 'updateNetworkServiceProvider',
              icon: 'stop-outlined',
              listView: true,
              label: 'label.disable.provider',
              confirm: 'message.confirm.disable.provider',
              show: (record) => { return record && record.id && record.state === 'Enabled' },
              mapping: {
                state: {
                  value: (record) => { return 'Disabled' }
                }
              }
            },
            {
              api: 'updateNetworkServiceProvider',
              icon: 'play-circle-outlined',
              listView: true,
              label: 'label.enable.provider',
              confirm: 'message.confirm.enable.provider',
              show: (record) => { return record && record.id && record.state === 'Disabled' },
              mapping: {
                state: {
                  value: (record) => { return 'Enabled' }
                }
              }
            }
          ],
          details: ['name', 'state', 'id', 'servicelist', 'physicalnetworkid']
        },
        {
          title: 'F5BigIp',
          actions: [
            {
              api: 'addF5LoadBalancer',
              listView: true,
              icon: 'plus-outlined',
              label: 'label.add.f5.device',
              component: shallowRef(defineAsyncComponent(() => import('@/views/infra/network/providers/AddF5LoadBalancer.vue')))
            },
            {
              api: 'updateNetworkServiceProvider',
              icon: 'stop-outlined',
              listView: true,
              label: 'label.disable.provider',
              confirm: 'message.confirm.disable.provider',
              show: (record) => { return record && record.id && record.state === 'Enabled' },
              mapping: {
                state: {
                  value: (record) => { return 'Disabled' }
                }
              }
            },
            {
              api: 'updateNetworkServiceProvider',
              icon: 'play-circle-outlined',
              listView: true,
              label: 'label.enable.provider',
              confirm: 'message.confirm.enable.provider',
              show: (record) => { return record && record.id && record.state === 'Disabled' },
              mapping: {
                state: {
                  value: (record) => { return 'Enabled' }
                }
              }
            },
            {
              api: 'deleteNetworkServiceProvider',
              listView: true,
              icon: 'poweroff-outlined',
              label: 'label.shutdown.provider',
              confirm: 'message.confirm.delete.provider',
              show: (record) => { return record && record.id }
            }
          ],
          details: ['name', 'state', 'id', 'servicelist'],
          lists: [
            {
              title: 'label.devices',
              api: 'listF5LoadBalancers',
              mapping: {
                physicalnetworkid: {
                  value: (record) => { return record.physicalnetworkid }
                }
              },
              columns: ['ipaddress', 'lbdevicestate', 'action']
            }
          ]
        },
        {
          title: 'GloboDns',
          actions: [
            {
              api: 'addGloboDnsHost',
              listView: true,
              icon: 'plus-outlined',
              label: 'label.globo.dns.configuration',
              args: ['url', 'username', 'password']
            },
            {
              api: 'updateNetworkServiceProvider',
              icon: 'stop-outlined',
              listView: true,
              label: 'label.disable.provider',
              confirm: 'message.confirm.disable.provider',
              show: (record) => { return record && record.id && record.state === 'Enabled' },
              mapping: {
                state: {
                  value: (record) => { return 'Disabled' }
                }
              }
            },
            {
              api: 'updateNetworkServiceProvider',
              icon: 'play-circle-outlined',
              listView: true,
              label: 'label.enable.provider',
              confirm: 'message.confirm.enable.provider',
              show: (record) => { return record && record.id && record.state === 'Disabled' },
              mapping: {
                state: {
                  value: (record) => { return 'Enabled' }
                }
              }
            },
            {
              api: 'deleteNetworkServiceProvider',
              listView: true,
              icon: 'poweroff-outlined',
              label: 'label.shutdown.provider',
              confirm: 'message.confirm.delete.provider',
              show: (record) => { return record && record.id }
            }
          ],
          details: ['name', 'state', 'id', 'servicelist']
        },
        {
          title: 'InternalLbVm',
          actions: [
            {
              api: 'updateNetworkServiceProvider',
              icon: 'stop-outlined',
              listView: true,
              label: 'label.disable.provider',
              confirm: 'message.confirm.disable.provider',
              show: (record) => { return record && record.id && record.state === 'Enabled' },
              mapping: {
                state: {
                  value: (record) => { return 'Disabled' }
                }
              }
            },
            {
              api: 'updateNetworkServiceProvider',
              icon: 'play-circle-outlined',
              listView: true,
              label: 'label.enable.provider',
              confirm: 'message.confirm.enable.provider',
              show: (record) => { return record && record.id && record.state === 'Disabled' },
              mapping: {
                state: {
                  value: (record) => { return 'Enabled' }
                }
              }
            }
          ],
          details: ['name', 'state', 'id', 'physicalnetworkid', 'destinationphysicalnetworkid', 'servicelist'],
          lists: [
            {
              title: 'label.instances',
              api: 'listInternalLoadBalancerVMs',
              mapping: {
                zoneid: {
                  value: (record) => { return record.zoneid }
                }
              },
              columns: ['name', 'zonename', 'type', 'state']
            }
          ]
        },
        {
          title: 'JuniperSRX',
          actions: [
            {
              api: 'addSrxFirewall',
              listView: true,
              icon: 'plus-outlined',
              label: 'label.add.srx.device',
              component: shallowRef(defineAsyncComponent(() => import('@/views/infra/network/providers/AddSrxFirewall.vue')))
            },
            {
              api: 'updateNetworkServiceProvider',
              icon: 'stop-outlined',
              listView: true,
              label: 'label.disable.provider',
              confirm: 'message.confirm.disable.provider',
              show: (record) => { return record && record.id && record.state === 'Enabled' },
              mapping: {
                state: {
                  value: (record) => { return 'Disabled' }
                }
              }
            },
            {
              api: 'updateNetworkServiceProvider',
              icon: 'play-circle-outlined',
              listView: true,
              label: 'label.enable.provider',
              confirm: 'message.confirm.enable.provider',
              show: (record) => { return record && record.id && record.state === 'Disabled' },
              mapping: {
                state: {
                  value: (record) => { return 'Enabled' }
                }
              }
            },
            {
              api: 'deleteNetworkServiceProvider',
              listView: true,
              icon: 'poweroff-outlined',
              label: 'label.shutdown.provider',
              confirm: 'message.confirm.delete.provider',
              show: (record) => { return record && record.id }
            }
          ],
          details: ['name', 'state', 'id', 'servicelist'],
          lists: [
            {
              title: 'label.devices',
              api: 'listSrxFirewalls',
              mapping: {
                physicalnetworkid: {
                  value: (record) => { return record.physicalnetworkid }
                }
              },
              columns: ['ipaddress', 'fwdevicestate', 'action']
            }
          ]
        },
        {
          title: 'Netscaler',
          actions: [
            {
              api: 'addNetscalerLoadBalancer',
              icon: 'plus-outlined',
              listView: true,
              label: 'label.add.netscaler.device',
              component: shallowRef(defineAsyncComponent(() => import('@/views/infra/network/providers/AddNetscalerLoadBalancer.vue')))
            },
            {
              api: 'updateNetworkServiceProvider',
              icon: 'stop-outlined',
              listView: true,
              label: 'label.disable.provider',
              confirm: 'message.confirm.disable.provider',
              show: (record) => { return record && record.id && record.state === 'Enabled' },
              mapping: {
                state: {
                  value: (record) => { return 'Disabled' }
                }
              }
            },
            {
              api: 'updateNetworkServiceProvider',
              icon: 'play-circle-outlined',
              listView: true,
              label: 'label.enable.provider',
              confirm: 'message.confirm.enable.provider',
              show: (record) => { return record && record.id && record.state === 'Disabled' },
              mapping: {
                state: {
                  value: (record) => { return 'Enabled' }
                }
              }
            },
            {
              api: 'deleteNetworkServiceProvider',
              listView: true,
              icon: 'poweroff-outlined',
              label: 'label.shutdown.provider',
              confirm: 'message.confirm.delete.provider',
              show: (record) => { return record && record.id }
            }
          ],
          details: ['name', 'state', 'id', 'servicelist'],
          lists: [
            {
              title: 'label.devices',
              api: 'listNetscalerLoadBalancers',
              mapping: {
                physicalnetworkid: {
                  value: (record) => { return record.physicalnetworkid }
                }
              },
              columns: ['ipaddress', 'lbdevicestate', 'action']
            }
          ]
        },
        {
          title: 'NiciraNvp',
          actions: [
            {
              api: 'addNiciraNvpDevice',
              icon: 'plus-outlined',
              listView: true,
              label: 'label.add.niciranvp.device',
              component: shallowRef(defineAsyncComponent(() => import('@/views/infra/network/providers/AddNiciraNvpDevice.vue')))
            },
            {
              api: 'updateNetworkServiceProvider',
              icon: 'stop-outlined',
              listView: true,
              label: 'label.disable.provider',
              confirm: 'message.confirm.disable.provider',
              show: (record) => { return record && record.id && record.state === 'Enabled' },
              mapping: {
                state: {
                  value: (record) => { return 'Disabled' }
                }
              }
            },
            {
              api: 'updateNetworkServiceProvider',
              icon: 'play-circle-outlined',
              listView: true,
              label: 'label.enable.provider',
              confirm: 'message.confirm.enable.provider',
              show: (record) => { return record && record.id && record.state === 'Disabled' },
              mapping: {
                state: {
                  value: (record) => { return 'Enabled' }
                }
              }
            },
            {
              api: 'deleteNetworkServiceProvider',
              listView: true,
              icon: 'poweroff-outlined',
              label: 'label.shutdown.provider',
              confirm: 'message.confirm.delete.provider',
              show: (record) => { return record && record.id }
            }
          ],
          details: ['name', 'state', 'id', 'servicelist'],
          lists: [
            {
              title: 'label.devices',
              api: 'listNiciraNvpDevices',
              mapping: {
                physicalnetworkid: {
                  value: (record) => { return record.physicalnetworkid }
                }
              },
              columns: ['hostname', 'transportzoneuuid', 'l3gatewayserviceuuid', 'l2gatewayserviceuuid', 'action']
            }
          ]
        },
        {
          title: 'Opendaylight',
          actions: [
            {
              api: 'addOpenDaylightController',
              listView: true,
              icon: 'plus-outlined',
              label: 'label.add.opendaylight.device',
              args: ['url', 'username', 'password']
            },
            {
              api: 'updateNetworkServiceProvider',
              icon: 'stop-outlined',
              listView: true,
              label: 'label.disable.provider',
              confirm: 'message.confirm.disable.provider',
              show: (record) => { return record && record.id && record.state === 'Enabled' },
              mapping: {
                state: {
                  value: (record) => { return 'Disabled' }
                }
              }
            },
            {
              api: 'updateNetworkServiceProvider',
              icon: 'play-circle-outlined',
              listView: true,
              label: 'label.enable.provider',
              confirm: 'message.confirm.enable.provider',
              show: (record) => { return record && record.id && record.state === 'Disabled' },
              mapping: {
                state: {
                  value: (record) => { return 'Enabled' }
                }
              }
            },
            {
              api: 'deleteNetworkServiceProvider',
              listView: true,
              icon: 'poweroff-outlined',
              label: 'label.shutdown.provider',
              confirm: 'message.confirm.delete.provider',
              show: (record) => { return record && record.id }
            }
          ],
          details: ['name', 'state', 'id', 'servicelist'],
          lists: [
            {
              title: 'label.opendaylight.controllers',
              api: 'listOpenDaylightControllers',
              mapping: {
                physicalnetworkid: {
                  value: (record) => { return record.physicalnetworkid }
                }
              },
              columns: ['name', 'url', 'username', 'action']
            }
          ]
        },
        {
          title: 'Ovs',
          details: ['name', 'state', 'id', 'servicelist'],
          lists: [
            {
              title: 'listOvsElements',
              api: 'listOvsElements',
              mapping: {
                nspid: {
                  value: (record) => { return record.id }
                }
              },
              columns: ['account', 'domain', 'enabled', 'project', 'action']
            }
          ]
        },
        {
          title: 'PaloAlto',
          actions: [
            {
              api: 'addPaloAltoFirewall',
              listView: true,
              icon: 'plus-outlined',
              label: 'label.add.pa.device',
              component: shallowRef(defineAsyncComponent(() => import('@/views/infra/network/providers/AddPaloAltoFirewall.vue')))
            },
            {
              api: 'updateNetworkServiceProvider',
              icon: 'stop-outlined',
              listView: true,
              label: 'label.disable.provider',
              confirm: 'message.confirm.disable.provider',
              show: (record) => { return (record && record.id && record.state === 'Enabled') },
              mapping: {
                state: {
                  value: (record) => { return 'Disabled' }
                }
              }
            },
            {
              api: 'updateNetworkServiceProvider',
              icon: 'play-circle-outlined',
              listView: true,
              label: 'label.enable.provider',
              confirm: 'message.confirm.enable.provider',
              show: (record) => { return (record && record.id && record.state === 'Disabled') },
              mapping: {
                state: {
                  value: (record) => { return 'Enabled' }
                }
              }
            },
            {
              api: 'deleteNetworkServiceProvider',
              listView: true,
              icon: 'poweroff-outlined',
              label: 'label.shutdown.provider',
              confirm: 'message.confirm.delete.provider',
              show: (record) => { return record && record.id }
            }
          ],
          details: ['name', 'state', 'id', 'servicelist'],
          lists: [
            {
              title: 'label.devices',
              api: 'listPaloAltoFirewalls',
              mapping: {
                physicalnetworkid: {
                  value: (record) => { return record.physicalnetworkid }
                }
              },
              columns: ['ipaddress', 'fwdevicestate', 'type', 'action']
            }
          ]
        },
        // {
        //   title: 'SecurityGroupProvider',
        //   details: ['name', 'state', 'id', 'servicelist'],
        // },
        {
          title: 'VirtualRouter',
          actions: [
            {
              api: 'updateNetworkServiceProvider',
              icon: 'stop-outlined',
              listView: true,
              label: 'label.disable.provider',
              confirm: 'message.confirm.disable.provider',
              show: (record) => { return record && record.id && record.state === 'Enabled' },
              mapping: {
                state: {
                  value: (record) => { return 'Disabled' }
                }
              }
            },
            {
              api: 'updateNetworkServiceProvider',
              icon: 'play-circle-outlined',
              listView: true,
              label: 'label.enable.provider',
              confirm: 'message.confirm.enable.provider',
              show: (record) => { return record && record.id && record.state === 'Disabled' },
              mapping: {
                state: {
                  value: (record) => { return 'Enabled' }
                }
              }
            }
          ],
          details: ['name', 'state', 'id', 'servicelist'],
          lists: [
            {
              title: 'label.instances',
              api: 'listRouters',
              mapping: {
                listAll: {
                  value: (record) => { return true }
                },
                zoneid: {
                  value: (record) => { return record.zoneid }
                },
                forvpc: {
                  value: (record) => { return false }
                }
              },
              columns: ['name', 'state', 'hostname', 'zonename']
            }
          ]
        },
        {
          title: 'VpcVirtualRouter',
          actions: [
            {
              api: 'updateNetworkServiceProvider',
              icon: 'stop-outlined',
              listView: true,
              label: 'label.disable.provider',
              confirm: 'message.confirm.disable.provider',
              show: (record) => { return record && record.id && record.state === 'Enabled' },
              mapping: {
                state: {
                  value: (record) => { return 'Disabled' }
                }
              }
            },
            {
              api: 'updateNetworkServiceProvider',
              icon: 'play-circle-outlined',
              listView: true,
              label: 'label.enable.provider',
              confirm: 'message.confirm.enable.provider',
              show: (record) => { return record && record.id && record.state === 'Disabled' },
              mapping: {
                state: {
                  value: (record) => { return 'Enabled' }
                }
              }
            }
          ],
          details: ['name', 'state', 'id', 'servicelist'],
          lists: [
            {
              title: 'label.instances',
              api: 'listRouters',
              mapping: {
                forvpc: {
                  value: (record) => { return true }
                },
                zoneid: {
                  value: (record) => { return record.zoneid }
                },
                listAll: {
                  value: () => { return true }
                }
              },
              columns: ['name', 'state', 'hostname', 'zonename']
            }
          ]
        }
      ]
    }
  },
  created () {
    this.initForm()
    this.fetchData()
  },
  watch: {
    loading (newData, oldData) {
      if (!newData && this.resource.id) {
        this.fetchData()
      }
    }
  },
  inject: ['parentPollActionCompletion'],
  provide () {
    return {
      provideSetNsp: this.setNsp,
      provideExecuteAction: this.executeAction,
      provideCloseAction: this.onCloseAction,
      provideReload: this.fetchData
    }
  },
  methods: {
    initForm () {
      this.formRef = ref()
      this.form = reactive({})
      this.rules = reactive({})
    },
    fetchData () {
      if (!this.resource || !('id' in this.resource)) {
        return
      }
      this.fetchServiceProvider()
    },
    fetchServiceProvider (name) {
      this.fetchLoading = true
      api('listNetworkServiceProviders', { physicalnetworkid: this.resource.id, name: name }).then(json => {
        const sps = json.listnetworkserviceprovidersresponse.networkserviceprovider || []
        if (sps.length > 0) {
          for (const sp of sps) {
            this.nsps[sp.name] = sp
          }
        }
      }).catch(error => {
        this.$notifyError(error)
      }).finally(() => {
        this.fetchLoading = false
      })
    },
    onTabChange (tabKey) {
      this.tabKey = tabKey
    },
    setNsp (nsp) {
      this.nsp = nsp
    },
    handleSubmit () {
      if (this.currentAction.confirm) {
        this.executeConfirmAction()
        return
      }

      this.formRef.value.validate().then(async () => {
        const values = toRaw(this.form)
        const params = {}
        params.physicalnetworkid = this.nsp.physicalnetworkid
        for (const key in values) {
          const input = values[key]
          for (const param of this.currentAction.fieldParams) {
            if (param.name !== key) {
              continue
            }
            if (param.type === 'uuid') {
              params[key] = param.opts[input].id
            } else if (param.type === 'list') {
              params[key] = input.map(e => { return param.opts[e].id }).reduce((str, name) => { return str + ',' + name })
            } else {
              params[key] = input
            }
          }
        }
        if (this.currentAction.mapping) {
          for (const key in this.currentAction.mapping) {
            if (!this.currentAction.mapping[key].value) {
              continue
            }
            params[key] = this.currentAction.mapping[key].value(this.resource, params)
          }
        }
        this.actionLoading = true

        try {
          if (!this.nsp.id) {
            const serviceParams = {}
            serviceParams.name = this.nsp.name
            serviceParams.physicalnetworkid = this.nsp.physicalnetworkid
            const networkServiceProvider = await this.addNetworkServiceProvider(serviceParams)
            this.nsp = { ...this.nsp, ...networkServiceProvider }
          }
          params.id = this.nsp.id
          const hasJobId = await this.executeApi(this.currentAction.api, params, this.currentAction.method)
          if (!hasJobId) {
            await this.$message.success('Success')
            await this.fetchData()
          }
          this.actionLoading = false
          this.onCloseAction()
        } catch (error) {
          this.actionLoading = false
          this.$notification.error({
            message: this.$t('message.request.failed'),
            description: error
          })
        }
      })
    },
    onCloseAction () {
      this.currentAction = {}
      this.showFormAction = false
    },
    addNetworkServiceProvider (args) {
      return new Promise((resolve, reject) => {
        let message = ''
        api('addNetworkServiceProvider', args).then(async json => {
          const jobId = json.addnetworkserviceproviderresponse.jobid
          if (jobId) {
            const result = await this.pollJob(jobId)
            if (result.jobstatus === 2) {
              message = result.jobresult.errortext
              reject(message)
              return
            }
            resolve(result.jobresult.networkserviceprovider)
          }
        }).catch(error => {
          message = (error.response && error.response.headers && error.response.headers['x-description']) || error.message
          reject(message)
        })
      })
    },
    async pollJob (jobId) {
      return new Promise(resolve => {
        const asyncJobInterval = setInterval(() => {
          api('queryAsyncJobResult', { jobId }).then(async json => {
            const result = json.queryasyncjobresultresponse
            if (result.jobstatus === 0) {
              return
            }

            clearInterval(asyncJobInterval)
            resolve(result)
          })
        }, 1000)
      })
    },
    executeAction (action) {
      this.currentAction = action
      if (this.currentAction.confirm) {
        this.$confirm({
          title: this.$t('label.confirmation'),
          content: this.$t(action.confirm),
          onOk: this.handleSubmit
        })
      } else {
        this.showFormAction = true
        if (!action.component) {
          const apiParams = store.getters.apis[action.api].params || []
          this.currentAction.fieldParams = action.args.map(arg => {
            const field = apiParams.filter(param => param.name === arg)[0]
            if (field.type === 'uuid') {
              this.listFieldOpts(field)
            }
            return field
          }) || []
          if (this.currentAction.api === 'addCiscoVnmcResource') {
            this.currentAction.method = 'POST'
          }
          this.setFormRules()
        }
      }
    },
    setFormRules () {
      this.form = {}
      this.rules = {}
      this.currentAction.fieldParams.forEach(field => {
        this.rules[field.name] = []
        const rule = {}
        rule.required = field.required
        if (field.type === 'uuid') {
          rule.message = this.$t('message.error.select')
        } else {
          rule.message = this.$t('message.error.required.input')
        }
        this.rules[field.name].push(rule)
      })
    },
    listFieldOpts (field) {
      const paramName = field.name
      const params = { listall: true }
      const possibleName = 'list' + paramName.replace('ids', '').replace('id', '').toLowerCase() + 's'
      let possibleApi
      for (const api in store.getters.apis) {
        if (api.toLowerCase().startsWith(possibleName)) {
          possibleApi = api
          break
        }
      }
      if (this.currentAction.mapping) {
        Object.keys(this.currentAction.mapping).forEach(key => {
          if (this.currentAction.mapping[key].params) {
            params[key] = this.currentAction.mapping[key].params(this.resource)
          }
        })
      }
      if (!possibleApi) {
        return
      }
      field.loading = true
      field.opts = []
      api(possibleApi, params).then(json => {
        field.loading = false
        for (const obj in json) {
          if (obj.includes('response')) {
            for (const res in json[obj]) {
              if (res === 'count') {
                continue
              }
              field.opts = json[obj][res]
              this.$forceUpdate()
              break
            }
            break
          }
        }
      }).catch(error => {
        console.log(error.stack)
        field.loading = false
      })
    },
    async executeConfirmAction () {
      const params = {}
      params.id = this.nsp.id
      if (this.currentAction.mapping) {
        for (const key in this.currentAction.mapping) {
          if (!this.currentAction.mapping[key].value) {
            continue
          }
          params[key] = this.currentAction.mapping[key].value(this.resource, params)
        }
      }
      this.actionLoading = true

      try {
        const hasJobId = await this.executeApi(this.currentAction.api, params)
        if (!hasJobId) {
          await this.fetchData()
        }
        this.actionLoading = false
        this.onCloseAction()
      } catch (message) {
        this.actionLoading = false
        this.$notification.error({
          message: this.$t('message.request.failed'),
          description: message
        })
      }
    },
    executeApi (apiName, args, method) {
      return new Promise((resolve, reject) => {
        let hasJobId = false
        let message = ''
        const promise = (method === 'POST') ? api(apiName, {}, method, args) : api(apiName, args)
        promise.then(json => {
          for (const obj in json) {
            if (obj.includes('response') || obj.includes(apiName)) {
              for (const res in json[obj]) {
                if (res === 'jobid') {
                  this.parentPollActionCompletion(json[obj][res], this.currentAction, this.$t(this.nsp.name))
                  hasJobId = true
                  break
                }
              }
              break
            }
          }

          resolve(hasJobId)
        }).catch(error => {
          message = (error.response && error.response.headers && error.response.headers['x-description']) || error.message
          reject(message)
        })
      })
    }
  }
}
</script>

<style scoped lang="less">
:deep(.ant-tabs) {
  &-left-bar {
    .ant-tabs-tab {
      display: flex;
      justify-content: flex-end;

      .ant-badge {
        margin-left: 10px;
      }
    }
  }
}
</style><|MERGE_RESOLUTION|>--- conflicted
+++ resolved
@@ -85,68 +85,23 @@
             v-for="(field, index) in currentAction.fieldParams"
             :key="index"
             :label="$t('label.' + field.name)">
-<<<<<<< HEAD
-            <a-input-password
-              v-if="field.name==='password'"
-              v-focus="index===0"
-              v-model:value="form[field.name]"
-              :placeholder="field.description" />
-            <a-switch
-              v-else-if="field.type==='boolean'"
-              v-focus="index===0"
-              v-model:checked="form[field.name]"
-              :placeholder="field.description"
-            />
-            <a-select
-              v-else-if="field.type==='uuid'"
-              v-focus="index===0"
-              v-model:value="form[field.name]"
-              :loading="field.loading"
-              :placeholder="field.description">
-              <a-select-option
-                v-for="(opt, idx) in field.opts"
-                :key="idx">{{ opt.name || opt.description }}</a-select-option>
-            </a-select>
-            <a-input
-              v-else
-              v-focus="index===0"
-              v-model:value="form[field.name]"
-              :placeholder="field.description" />
-=======
             <span v-if="field.name==='password'">
               <a-input-password
-                :autoFocus="index===0"
-                v-decorator="[field.name, {
-                  rules: [
-                    {
-                      required: field.required,
-                      message: $t('message.error.required.input')
-                    }
-                  ]
-                }]"
+                v-focus="index===0"
+                v-model:value="form[field.name]"
                 :placeholder="field.description" />
             </span>
             <span v-else-if="field.type==='boolean'">
               <a-switch
-                :autoFocus="index===0"
-                v-decorator="[field.name, {
-                  rules: [{
-                    required: field.required,
-                    message: $t('message.error.required.input')
-                  }]
-                }]"
+                v-focus="index===0"
+                v-model:checked="form[field.name]"
                 :placeholder="field.description"
               />
             </span>
             <span v-else-if="field.type==='uuid'">
               <a-select
-                :autoFocus="index===0"
-                v-decorator="[field.name, {
-                  rules: [{
-                    required: field.required,
-                    message: $t('message.error.select')
-                  }]
-                }]"
+                v-focus="index===0"
+                v-model:value="form[field.name]"
                 :loading="field.loading"
                 :placeholder="field.description"
                 showSearch
@@ -161,18 +116,10 @@
             </span>
             <span v-else>
               <a-input
-                :autoFocus="index===0"
-                v-decorator="[field.name, {
-                  rules: [
-                    {
-                      required: field.required,
-                      message: $t('message.error.required.input')
-                    }
-                  ]
-                }]"
+                v-focus="index===0"
+                v-model:value="form[field.name]"
                 :placeholder="field.description" />
             </span>
->>>>>>> 981dac7b
           </a-form-item>
 
           <div :span="24" class="action-button">
