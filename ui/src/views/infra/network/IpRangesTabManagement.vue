// Licensed to the Apache Software Foundation (ASF) under one
// or more contributor license agreements.  See the NOTICE file
// distributed with this work for additional information
// regarding copyright ownership.  The ASF licenses this file
// to you under the Apache License, Version 2.0 (the
// "License"); you may not use this file except in compliance
// with the License.  You may obtain a copy of the License at
//
//   http://www.apache.org/licenses/LICENSE-2.0
//
// Unless required by applicable law or agreed to in writing,
// software distributed under the License is distributed on an
// "AS IS" BASIS, WITHOUT WARRANTIES OR CONDITIONS OF ANY
// KIND, either express or implied.  See the License for the
// specific language governing permissions and limitations
// under the License.

<template>
  <a-spin :spinning="componentLoading">
    <a-button
      :disabled="!('createManagementNetworkIpRange' in $store.getters.apis)"
      type="dashed"
      style="margin-bottom: 20px; width: 100%"
      @click="handleOpenAddIpRangeModal">
      <template #icon><plus-outlined /></template>
      {{ $t('label.add.ip.range') }}
    </a-button>

    <a-table
      style="overflow-y: auto"
      size="small"
      :columns="columns"
      :dataSource="items"
      :rowKey="record => record.id + record.startip"
      :pagination="false"
    >
      <template #forsystemvms="{ record }">
        <a-checkbox v-model:checked="record.forsystemvms" />
      </template>
      <template #actions="{ record }">
        <div class="actions">
          <tooltip-button
            tooltipPlacement="bottom"
            :tooltip="$t('label.remove.ip.range')"
            :disabled="!('deleteManagementNetworkIpRange' in $store.getters.apis)"
            icon="delete-outlined"
            type="primary"
            :danger="true"
            @onClick="handleDeleteIpRange(record)" />
        </div>
      </template>
    </a-table>
    <a-pagination
      class="row-element pagination"
      size="small"
      style="overflow-y: auto"
      :current="page"
      :pageSize="pageSize"
      :total="total"
      :showTotal="total => `${$t('label.total')} ${total} ${$t('label.items')}`"
      :pageSizeOptions="['10', '20', '40', '80', '100']"
      @change="changePage"
      @showSizeChange="changePageSize"
      showSizeChanger>
      <template #buildOptionText="props">
        <span>{{ props.value }} / {{ $t('label.page') }}</span>
      </template>
    </a-pagination>

    <a-modal
      :visible="addIpRangeModal"
      :title="$t('label.add.ip.range')"
      :closable="true"
      :maskClosable="false"
<<<<<<< HEAD
      @ok="handleAddIpRange"
      @cancel="closeAction">
=======
      :footer="null"
      @cancel="addIpRangeModal = false"
      v-ctrl-enter="handleAddIpRange">
>>>>>>> 2bbc7817
      <a-form
        :ref="formRef"
        :model="form"
        :rules="rules"
        @finish="handleAddIpRange"
        layout="vertical"
        class="form"
      >
        <a-form-item name="pod" ref="pod" :label="$t('label.podid')" class="form__item">
          <a-select
            autoFocus
            v-model:value="form.pod"
          >
            <a-select-option v-for="item in items" :key="item.id" :value="item.id">{{ item.name }}</a-select-option>
          </a-select>
        </a-form-item>
        <a-form-item name="gateway" ref="gateway" :label="$t('label.gateway')" class="form__item">
          <a-input v-model:value="form.gateway" />
        </a-form-item>
        <a-form-item name="netmask" ref="netmask" :label="$t('label.netmask')" class="form__item">
          <a-input v-model:value="form.netmask" />
        </a-form-item>
        <a-form-item name="vlan" ref="vlan" :label="$t('label.vlan')" class="form__item">
          <a-input v-model:value="form.vlan" />
        </a-form-item>
        <a-form-item name="startip" ref="startip" :label="$t('label.startip')" class="form__item">
          <a-input v-model:value="form.startip" />
        </a-form-item>
        <a-form-item name="endip" ref="endip" :label="$t('label.endip')" class="form__item">
          <a-input
            v-model:value="form.endip">
          </a-input>
        </a-form-item>
        <a-form-item name="vms" ref="vms" :label="$t('label.system.vms')" class="form__item">
          <a-checkbox v-model:checked="form.vms"></a-checkbox>
        </a-form-item>

        <div :span="24" class="action-button">
          <a-button @click="addIpRangeModal = false">{{ $t('label.cancel') }}</a-button>
          <a-button type="primary" ref="submit" @click="handleAddIpRange">{{ $t('label.ok') }}</a-button>
        </div>
      </a-form>
    </a-modal>
  </a-spin>
</template>

<script>
import { ref, reactive, toRaw } from 'vue'
import { api } from '@/api'
import TooltipButton from '@/components/widgets/TooltipButton'

export default {
  name: 'IpRangesTabManagement',
  components: {
    TooltipButton
  },
  props: {
    resource: {
      type: Object,
      required: true
    },
    loading: {
      type: Boolean,
      default: false
    }
  },
  data () {
    return {
      componentLoading: false,
      items: [],
      total: 0,
      domains: [],
      domainsLoading: false,
      addIpRangeModal: false,
      page: 1,
      pageSize: 10,
      columns: [
        {
          title: this.$t('label.podid'),
          dataIndex: 'name'
        },
        {
          title: this.$t('label.gateway'),
          dataIndex: 'gateway'
        },
        {
          title: this.$t('label.netmask'),
          dataIndex: 'netmask'
        },
        {
          title: this.$t('label.vlan'),
          dataIndex: 'vlanid',
          slots: { customRender: 'vlan' }
        },
        {
          title: this.$t('label.startip'),
          dataIndex: 'startip',
          slots: { customRender: 'startip' }
        },
        {
          title: this.$t('label.endip'),
          dataIndex: 'endip',
          slots: { customRender: 'endip' }
        },
        {
          title: this.$t('label.system.vms'),
          dataIndex: 'forsystemvms',
          slots: { customRender: 'forsystemvms' }
        },
        {
          title: this.$t('label.action'),
          slots: { customRender: 'actions' }
        }
      ]
    }
  },
  created () {
    this.initForm()
    this.fetchData()
  },
  watch: {
    resource (newItem, oldItem) {
      if (!newItem || !newItem.id) {
        return
      }
      this.fetchData()
    }
  },
  methods: {
    initForm () {
      this.formRef = ref()
      this.form = reactive({})
      this.rules = reactive({
        pod: [{ required: true, message: this.$t('label.required') }],
        gateway: [{ required: true, message: this.$t('label.required') }],
        netmask: [{ required: true, message: this.$t('label.required') }],
        startip: [{ required: true, message: this.$t('label.required') }],
        endip: [{ required: true, message: this.$t('label.required') }]
      })
    },
    fetchData () {
      this.componentLoading = true
      api('listPods', {
        zoneid: this.resource.zoneid,
        page: this.page,
        pagesize: this.pageSize
      }).then(response => {
        this.items = []
        this.total = response.listpodsresponse.count || 0
        const pods = response.listpodsresponse.pod ? response.listpodsresponse.pod : []
        for (const pod of pods) {
          if (pod && pod.startip && pod.startip.length > 0) {
            for (var idx = 0; idx < pod.startip.length; idx++) {
              this.items.push({
                id: pod.id,
                name: pod.name,
                gateway: pod.gateway,
                netmask: pod.netmask,
                vlanid: pod.vlanid[idx],
                startip: pod.startip[idx],
                endip: pod.endip[idx],
                forsystemvms: pod.forsystemvms[idx] === '1'
              })
            }
          }
        }
      }).catch(error => {
        console.log(error)
        this.$notifyError(error)
      }).finally(() => {
        this.componentLoading = false
      })
    },
    handleOpenAddIpRangeModal () {
      this.addIpRangeModal = true
      setTimeout(() => {
        if (this.items.length > 0) {
          this.form.pod = this.items[0].id
        }
      }, 200)
    },
    closeAction () {
      this.formRef.value.resetFields()
      this.addIpRangeModal = false
    },
    handleDeleteIpRange (record) {
      this.componentLoading = true
      api('deleteManagementNetworkIpRange', {
        podid: record.id,
        startip: record.startip,
        endip: record.endip,
        vlan: record.vlanid
      }).then(response => {
        this.$pollJob({
          jobId: response.deletemanagementnetworkiprangeresponse.jobid,
          title: this.$t('label.remove.ip.range'),
          description: record.id,
          successMessage: this.$t('message.success.remove.iprange'),
          successMethod: () => {
            this.componentLoading = false
            this.fetchData()
          },
          errorMessage: this.$t('message.remove.failed'),
          errorMethod: () => {
            this.componentLoading = false
            this.fetchData()
          },
          loadingMessage: this.$t('message.remove.iprange.processing'),
          catchMessage: this.$t('error.fetching.async.job.result'),
          catchMethod: () => {
            this.componentLoading = false
            this.fetchData()
          }
        })
      }).catch(error => {
        this.$notifyError(error)
        this.componentLoading = false
        this.fetchData()
      })
    },
    handleAddIpRange (e) {
<<<<<<< HEAD
      this.formRef.value.validate().then(() => {
        const values = toRaw(this.form)
=======
      if (this.componentLoading) return
      this.form.validateFields((error, values) => {
        if (error) return

>>>>>>> 2bbc7817
        this.componentLoading = true
        this.addIpRangeModal = false
        api('createManagementNetworkIpRange', {
          podid: values.pod,
          gateway: values.gateway,
          netmask: values.netmask,
          startip: values.startip,
          endip: values.endip,
          forsystemvms: values.vms,
          vlan: values.vlan || null
        }).then(response => {
          this.$pollJob({
            jobId: response.createmanagementnetworkiprangeresponse.jobid,
            title: this.$t('label.add.ip.range'),
            description: values.pod,
            successMessage: this.$t('message.success.add.iprange'),
            successMethod: () => {
              this.componentLoading = false
              this.fetchData()
            },
            errorMessage: this.$t('message.add.failed'),
            errorMethod: () => {
              this.componentLoading = false
              this.fetchData()
            },
            loadingMessage: this.$t('message.add.iprange.processing'),
            catchMessage: this.$t('error.fetching.async.job.result'),
            catchMethod: () => {
              this.componentLoading = false
              this.fetchData()
            }
          })
        }).catch(error => {
          this.$notifyError(error)
        }).finally(() => {
          this.componentLoading = false
          this.fetchData()
        })
      })
    },
    changePage (page, pageSize) {
      this.page = page
      this.pageSize = pageSize
      this.fetchData()
    },
    changePageSize (currentPage, pageSize) {
      this.page = currentPage
      this.pageSize = pageSize
      this.fetchData()
    }
  }
}
</script>

<style lang="scss" scoped>
  .list {
    &__item {
      display: flex;
    }

    &__data {
      display: flex;
      flex-wrap: wrap;
    }

    &__col {
      flex-basis: calc((100% / 3) - 20px);
      margin-right: 20px;
      margin-bottom: 10px;
    }

    &__label {
    }
  }

  .ant-list-item {
    padding-top: 0;
    padding-bottom: 0;

    &:not(:first-child) {
      padding-top: 20px;
    }

    &:not(:last-child) {
      padding-bottom: 20px;
    }
  }

  .actions {
    button {
      &:not(:last-child) {
        margin-bottom: 10px;
      }
    }
  }

  .ant-select {
    width: 100%;
  }

  .form {
    .actions {
      display: flex;
      justify-content: flex-end;

      button {
        &:not(:last-child) {
          margin-right: 10px;
        }
      }

    }

    &__item {
    }
  }

  .pagination {
    margin-top: 20px;
  }
</style><|MERGE_RESOLUTION|>--- conflicted
+++ resolved
@@ -72,14 +72,9 @@
       :title="$t('label.add.ip.range')"
       :closable="true"
       :maskClosable="false"
-<<<<<<< HEAD
-      @ok="handleAddIpRange"
-      @cancel="closeAction">
-=======
       :footer="null"
       @cancel="addIpRangeModal = false"
       v-ctrl-enter="handleAddIpRange">
->>>>>>> 2bbc7817
       <a-form
         :ref="formRef"
         :model="form"
@@ -301,15 +296,9 @@
       })
     },
     handleAddIpRange (e) {
-<<<<<<< HEAD
+      if (this.componentLoading) return
       this.formRef.value.validate().then(() => {
         const values = toRaw(this.form)
-=======
-      if (this.componentLoading) return
-      this.form.validateFields((error, values) => {
-        if (error) return
-
->>>>>>> 2bbc7817
         this.componentLoading = true
         this.addIpRangeModal = false
         api('createManagementNetworkIpRange', {
