--- conflicted
+++ resolved
@@ -82,6 +82,7 @@
         class="form"
         @finish="handleAddIpRange"
         v-ctrl-enter="handleAddIpRange"
+        :scrollToFirstError="true"
       >
         <a-form-item name="pod" ref="pod" :label="$t('label.podid')" class="form__item">
           <a-select
@@ -305,14 +306,8 @@
     },
     handleAddIpRange (e) {
       if (this.componentLoading) return
-<<<<<<< HEAD
       this.formRef.value.validate().then(() => {
         const values = toRaw(this.form)
-=======
-      this.form.validateFieldsAndScroll((error, values) => {
-        if (error) return
-
->>>>>>> d8004871
         this.componentLoading = true
         this.addIpRangeModal = false
         api('createManagementNetworkIpRange', {
