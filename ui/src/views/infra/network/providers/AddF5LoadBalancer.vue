--- conflicted
+++ resolved
@@ -52,18 +52,12 @@
         <a-col :md="24" :lg="24">
           <a-form-item name="networkdevicetype" ref="networkdevicetype" :label="$t('label.networkdevicetype')">
             <a-select
-<<<<<<< HEAD
-              v-model:value="form.networkdevicetype">
-=======
-              v-decorator="['networkdevicetype', {
-                rules: [{ required: true, message: $t('message.error.select') }]
-              }]"
+              v-model:value="form.networkdevicetype"
               showSearch
               optionFilterProp="children"
               :filterOption="(input, option) => {
                 return option.componentOptions.children[0].text.toLowerCase().indexOf(input.toLowerCase()) >= 0
               }" >
->>>>>>> 981dac7b
               <a-select-option
                 v-for="opt in networkDeviceType"
                 :key="opt.id">{{ $t(opt.description) }}</a-select-option>
