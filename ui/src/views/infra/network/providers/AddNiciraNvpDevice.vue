// Licensed to the Apache Software Foundation (ASF) under one
// or more contributor license agreements.  See the NOTICE file
// distributed with this work for additional information
// regarding copyright ownership.  The ASF licenses this file
// to you under the Apache License, Version 2.0 (the
// "License"); you may not use this file except in compliance
// with the License.  You may obtain a copy of the License at
//
//   http://www.apache.org/licenses/LICENSE-2.0
//
// Unless required by applicable law or agreed to in writing,
// software distributed under the License is distributed on an
// "AS IS" BASIS, WITHOUT WARRANTIES OR CONDITIONS OF ANY
// KIND, either express or implied.  See the License for the
// specific language governing permissions and limitations
// under the License.

<template>
  <div class="form-layout" v-ctrl-enter="handleSubmit">
    <a-form
      :ref="formRef"
      :model="form"
      :rules="rules"
      layout="vertical"
      @finish="handleSubmit">
      <a-row :gutter="12">
        <a-col :md="24" :lg="24">
          <a-form-item name="ip" ref="ip" :label="$t('label.ip')">
            <a-input
              v-focus="true"
              v-model:value="form.ip" />
          </a-form-item>
        </a-col>
      </a-row>
      <a-row :gutter="12">
        <a-col :md="24" :lg="24">
          <a-form-item name="username" ref="username" :label="$t('label.username')">
            <a-input
              v-model:value="form.username" />
          </a-form-item>
        </a-col>
      </a-row>
      <a-row :gutter="12">
        <a-col :md="24" :lg="24">
          <a-form-item name="password" ref="password" :label="$t('label.password')">
            <a-input-password
              v-model:value="form.password" />
          </a-form-item>
        </a-col>
      </a-row>
      <a-row :gutter="12">
        <a-col :md="24" :lg="24">
          <a-form-item name="numretries" ref="numretries" :label="$t('label.numretries')">
            <a-input-number
              style="width: 100%"
              v-model:value="form.numretries" />
          </a-form-item>
        </a-col>
      </a-row>
      <a-row :gutter="12">
        <a-col :md="24" :lg="24">
          <a-form-item name="transportzoneuuid" ref="transportzoneuuid" :label="$t('label.transportzoneuuid')">
            <a-input v-model:value="form.transportzoneuuid" />
          </a-form-item>
        </a-col>
      </a-row>
      <a-row :gutter="12">
        <a-col :md="24" :lg="24">
          <a-form-item name="l3gatewayserviceuuid" ref="l3gatewayserviceuuid" :label="$t('label.l3gatewayserviceuuid')">
            <a-input v-model:value="form.l3gatewayserviceuuid" />
          </a-form-item>
        </a-col>
      </a-row>
      <a-row :gutter="12">
        <a-col :md="24" :lg="24">
          <a-form-item name="l2gatewayserviceuuid" ref="l2gatewayserviceuuid" :label="$t('label.l2gatewayserviceuuid')">
            <a-input v-model:value="form.l2gatewayserviceuuid" />
          </a-form-item>
        </a-col>
      </a-row>
      <div :span="24" class="action-button">
        <a-button :loading="loading" @click="onCloseAction">{{ $t('label.cancel') }}</a-button>
        <a-button :loading="loading" ref="submit" type="primary" @click="handleSubmit">{{ $t('label.ok') }}</a-button>
      </div>
    </a-form>
  </div>
</template>

<script>
import { ref, reactive, toRaw } from 'vue'
import { api } from '@/api'

export default {
  name: 'AddNiciraNvpDevice',
  props: {
    resource: {
      type: Object,
      default: () => {}
    },
    action: {
      type: Object,
      default: () => {}
    }
  },
  data () {
    return {
      loading: false,
      nsp: {}
    }
  },
  created () {
    this.initForm()
  },
  mounted () {
    if (this.resource && Object.keys(this.resource).length > 0) {
      this.nsp = this.resource
    }
  },
  inject: ['provideCloseAction', 'provideReload', 'provideCloseAction', 'parentPollActionCompletion'],
  methods: {
    initForm () {
      this.formRef = ref()
      this.form = reactive({
        numretries: 2
      })
      this.rules = reactive({
        ip: [{ required: true, message: this.$t('message.error.required.input') }],
        username: [{ required: true, message: this.$t('message.error.required.input') }],
        password: [{ required: true, message: this.$t('message.error.required.input') }],
        numretries: [{ type: 'number' }]
      })
    },
    onCloseAction () {
      this.provideCloseAction()
    },
    handleSubmit (e) {
      e.preventDefault()
      if (this.loading) return
<<<<<<< HEAD
      this.formRef.value.validate().then(async () => {
        const values = toRaw(this.form)
=======
      this.form.validateFieldsAndScroll(async (err, values) => {
        if (err) {
          return
        }
>>>>>>> d8004871
        const params = {}
        params.physicalnetworkid = this.resource.physicalnetworkid
        params.hostname = values.ip
        params.username = values.username
        params.password = values.password
        params.transportzoneuuid = values.transportzoneuuid ? values.transportzoneuuid : null
        params.l2gatewayserviceuuid = values.l2gatewayserviceuuid ? values.l2gatewayserviceuuid : null
        params.l3gatewayserviceuuid = values.l3gatewayserviceuuid ? values.l3gatewayserviceuuid : null

        this.loading = true

        try {
          if (!this.nsp.id) {
            const addParams = {}
            addParams.name = this.resource.name
            addParams.physicalnetworkid = this.resource.physicalnetworkid
            const networkServiceProvider = await this.addNetworkServiceProvider(addParams)
            this.nsp = { ...this.resource, ...networkServiceProvider }
          }
          params.id = this.nsp.id
          const jobId = await this.addNiciraNvpDevice(params)
          this.parentPollActionCompletion(jobId, this.action, this.$t(this.nsp.name))
          this.provideCloseAction()
          this.loading = false
        } catch (error) {
          this.loading = false
          this.$notification.error({
            message: this.$t('message.request.failed'),
            description: (error.response && error.response.headers && error.response.headers['x-description']) || error.message
          })
        }
      })
    },
    addNetworkServiceProvider (args) {
      return new Promise((resolve, reject) => {
        api('addNetworkServiceProvider', args).then(async json => {
          this.$pollJob({
            jobId: json.addnetworkserviceproviderresponse.jobid,
            successMethod: (result) => {
              resolve(result.jobresult.networkserviceprovider)
            },
            errorMethod: (result) => {
              reject(result.jobresult.errortext)
            },
            catchMessage: this.$t('error.fetching.async.job.result'),
            action: {
              isFetchData: false
            }
          })
        }).catch(error => {
          reject(error)
        })
      })
    },
    addNiciraNvpDevice (args) {
      return new Promise((resolve, reject) => {
        api('addNiciraNvpDevice', args).then(json => {
          const jobId = json.addniciranvpdeviceresponse.jobid || null
          resolve(jobId)
        }).catch(error => {
          reject(error)
        })
      })
    }
  }
}
</script><|MERGE_RESOLUTION|>--- conflicted
+++ resolved
@@ -22,7 +22,8 @@
       :model="form"
       :rules="rules"
       layout="vertical"
-      @finish="handleSubmit">
+      @finish="handleSubmit"
+      :scrollToFirstError="true">
       <a-row :gutter="12">
         <a-col :md="24" :lg="24">
           <a-form-item name="ip" ref="ip" :label="$t('label.ip')">
@@ -136,15 +137,8 @@
     handleSubmit (e) {
       e.preventDefault()
       if (this.loading) return
-<<<<<<< HEAD
       this.formRef.value.validate().then(async () => {
         const values = toRaw(this.form)
-=======
-      this.form.validateFieldsAndScroll(async (err, values) => {
-        if (err) {
-          return
-        }
->>>>>>> d8004871
         const params = {}
         params.physicalnetworkid = this.resource.physicalnetworkid
         params.hostname = values.ip
