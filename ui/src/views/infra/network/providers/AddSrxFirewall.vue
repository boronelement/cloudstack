// Licensed to the Apache Software Foundation (ASF) under one
// or more contributor license agreements.  See the NOTICE file
// distributed with this work for additional information
// regarding copyright ownership.  The ASF licenses this file
// to you under the Apache License, Version 2.0 (the
// "License"); you may not use this file except in compliance
// with the License.  You may obtain a copy of the License at
//
//   http://www.apache.org/licenses/LICENSE-2.0
//
// Unless required by applicable law or agreed to in writing,
// software distributed under the License is distributed on an
// "AS IS" BASIS, WITHOUT WARRANTIES OR CONDITIONS OF ANY
// KIND, either express or implied.  See the License for the
// specific language governing permissions and limitations
// under the License.

<template>
  <div class="form-layout" v-ctrl-enter="handleSubmit">
    <a-form
      :form="form"
      layout="vertical"
      @submit="handleSubmit">
      <a-row :gutter="12">
        <a-col :md="24" :lg="24">
          <a-form-item :label="$t('label.ip')">
            <a-input
              autoFocus
              v-decorator="['ip', {
                rules: [{ required: true, message: $t('message.error.required.input') }]
              }]" />
          </a-form-item>
        </a-col>
      </a-row>
      <a-row :gutter="12">
        <a-col :md="24" :lg="24">
          <a-form-item :label="$t('label.username')">
            <a-input
              v-decorator="['username', {
                rules: [{ required: true, message: $t('message.error.required.input') }]
              }]" />
          </a-form-item>
        </a-col>
      </a-row>
      <a-row :gutter="12">
        <a-col :md="24" :lg="24">
          <a-form-item :label="$t('label.password')">
            <a-input-password
              v-decorator="['password', {
                rules: [{ required: true, message: $t('message.error.required.input') }]
              }]" />
          </a-form-item>
        </a-col>
      </a-row>
      <a-row :gutter="12">
        <a-col :md="24" :lg="24">
          <a-form-item :label="$t('label.networkdevicetype')">
            <a-select
              v-decorator="['networkdevicetype', {
                rules: [{ required: true, message: $t('message.error.select') }]
              }]">
              <a-select-option
                v-for="opt in networkDeviceType"
                :key="opt.id">{{ $t(opt.description) }}</a-select-option>
            </a-select>
          </a-form-item>
        </a-col>
      </a-row>
      <a-row :gutter="12">
        <a-col :md="24" :lg="24">
          <a-form-item :label="$t('label.publicinterface')">
            <a-input
              v-decorator="['publicinterface']" />
          </a-form-item>
        </a-col>
      </a-row>
      <a-row :gutter="12">
        <a-col :md="24" :lg="24">
          <a-form-item :label="$t('label.privateinterface')">
            <a-input
              v-decorator="['privateinterface']" />
          </a-form-item>
        </a-col>
      </a-row>
      <a-row :gutter="12">
        <a-col :md="24" :lg="24">
          <a-form-item :label="$t('label.usageinterface')">
            <a-input
              v-decorator="['usageinterface']" />
          </a-form-item>
        </a-col>
      </a-row>
      <a-row :gutter="12">
        <a-col :md="12" :lg="12">
          <a-form-item :label="$t('label.numretries')">
            <a-input-number
              style="width: 100%"
              v-decorator="['numretries', { initialValue: 2 }]" />
          </a-form-item>
        </a-col>
        <a-col :md="12" :lg="12">
          <a-form-item :label="$t('label.timeout')">
            <a-input-number
              style="width: 100%"
              v-decorator="['timeout', { initialValue: 300 }]" />
          </a-form-item>
        </a-col>
      </a-row>
      <a-row :gutter="12">
        <a-col :md="12" :lg="12">
          <a-form-item :label="$t('label.publicnetwork')">
            <a-input
              v-decorator="['publicnetwork', { initialValue: 'untrusted' }]"
              :disabled="true" />
          </a-form-item>
        </a-col>
        <a-col :md="12" :lg="12">
          <a-form-item :label="$t('label.privatenetwork')">
            <a-input
              v-decorator="['privatenetwork', { initialValue: 'trusted' }]"
              :disabled="true" />
          </a-form-item>
        </a-col>
      </a-row>
      <a-row :gutter="12">
        <a-col :md="24" :lg="24">
          <a-form-item :label="$t('label.capacity')">
            <a-input
              v-decorator="['capacity']" />
          </a-form-item>
        </a-col>
      </a-row>
      <div :span="24" class="action-button">
        <a-button :loading="loading" @click="onCloseAction">{{ this.$t('label.cancel') }}</a-button>
        <a-button :loading="loading" ref="submit" type="primary" @click="handleSubmit">{{ this.$t('label.ok') }}</a-button>
      </div>
    </a-form>
  </div>
</template>

<script>
import { api } from '@/api'

export default {
  name: 'AddSrxFirewall',
  props: {
    resource: {
      type: Object,
      default: () => {}
    },
    action: {
      type: Object,
      default: () => {}
    }
  },
  data () {
    return {
      loading: false,
      nsp: {}
    }
  },
  computed: {
    networkDeviceType () {
      const items = []
      items.push({
        id: 'JuniperSRXFirewall',
        description: 'label.srx.firewall'
      })

      return items
    }
  },
  beforeCreate () {
    this.form = this.$form.createForm(this)
  },
  mounted () {
    if (this.resource && Object.keys(this.resource).length > 0) {
      this.nsp = this.resource
    }
  },
  inject: ['provideCloseAction', 'provideReload', 'provideCloseAction', 'parentPollActionCompletion'],
  methods: {
    onCloseAction () {
      this.provideCloseAction()
    },
    handleSubmit (e) {
      e.preventDefault()
<<<<<<< HEAD
      this.form.validateFieldsAndScroll(async (err, values) => {
=======
      if (this.loading) return
      this.form.validateFields(async (err, values) => {
>>>>>>> 0382f2b0
        if (err) {
          return
        }
        const params = {}
        params.physicalnetworkid = this.resource.physicalnetworkid
        params.username = values.username
        params.password = values.password
        params.networkdevicetype = values.networkdevicetype

        const url = []
        const ip = values.ip
        url.push('https://' + ip)
        let isQuestionMarkAdded = false

        const publicInterface = values.publicinterface ? values.publicinterface : null
        if (publicInterface != null && publicInterface.length > 0) {
          if (!isQuestionMarkAdded) {
            url.push('?')
            isQuestionMarkAdded = true
          } else {
            url.push('&')
          }
          url.push('publicinterface=' + publicInterface)
        }

        const privateInterface = values.privateinterface ? values.privateinterface : null
        if (privateInterface != null && privateInterface.length > 0) {
          if (!isQuestionMarkAdded) {
            url.push('?')
            isQuestionMarkAdded = true
          } else {
            url.push('&')
          }
          url.push('privateinterface=' + publicInterface)
        }

        const usageInterface = values.usageinterface ? values.usageinterface : null
        if (usageInterface != null && usageInterface.length > 0) {
          if (!isQuestionMarkAdded) {
            url.push('?')
            isQuestionMarkAdded = true
          } else {
            url.push('&')
          }
          url.push('usageinterface=' + usageInterface)
        }

        const numretries = values.numretries ? values.numretries : null
        if (numretries != null && numretries.length > 0) {
          if (!isQuestionMarkAdded) {
            url.push('?')
            isQuestionMarkAdded = true
          } else {
            url.push('&')
          }
          url.push('numretries=' + numretries)
        }

        const timeout = values.timeout ? values.timeout : null
        if (timeout != null && timeout.length > 0) {
          if (!isQuestionMarkAdded) {
            url.push('?')
            isQuestionMarkAdded = true
          } else {
            url.push('&')
          }
          url.push('timeout=' + timeout)
        }

        const publicNetwork = values.publicnetwork ? values.publicnetwork : null
        if (publicNetwork != null && publicNetwork.length > 0) {
          if (!isQuestionMarkAdded) {
            url.push('?')
            isQuestionMarkAdded = true
          } else {
            url.push('&')
          }
          url.push('publicnetwork=' + publicNetwork)
        }

        const privateNetwork = values.privatenetwork ? values.privatenetwork : null
        if (privateNetwork != null && privateNetwork.length > 0) {
          if (!isQuestionMarkAdded) {
            url.push('?')
            isQuestionMarkAdded = true
          } else {
            url.push('&')
          }
          url.push('privatenetwork=' + privateNetwork)
        }

        const capacity = values.capacity ? values.capacity : null
        if (capacity != null && capacity.length > 0) {
          if (!isQuestionMarkAdded) {
            url.push('?')
            isQuestionMarkAdded = true
          } else {
            url.push('&')
          }
          url.push('lbdevicecapacity=' + capacity)
        }

        const dedicated = values.dedicated ? values.dedicated : false
        if (!isQuestionMarkAdded) {
          url.push('?')
          isQuestionMarkAdded = true
        } else {
          url.push('&')
        }
        url.push('lbdevicededicated=' + dedicated)

        params.url = url.join('')

        this.loading = true

        try {
          if (!this.nsp.id) {
            const addParams = {}
            addParams.name = this.resource.name
            addParams.physicalnetworkid = this.resource.physicalnetworkid
            const networkServiceProvider = await this.addNetworkServiceProvider(addParams)
            this.nsp = { ...this.resource, ...networkServiceProvider }
          }
          params.id = this.nsp.id
          const jobId = await this.addSrxFirewall(params)
          this.parentPollActionCompletion(jobId, this.action, this.$t(this.nsp.name))
          this.provideCloseAction()
          this.loading = false
        } catch (error) {
          this.loading = false
          this.$notification.error({
            message: this.$t('message.request.failed'),
            description: (error.response && error.response.headers && error.response.headers['x-description']) || error.message
          })
        }
      })
    },
    addNetworkServiceProvider (args) {
      return new Promise((resolve, reject) => {
        api('addNetworkServiceProvider', args).then(async json => {
          this.$pollJob({
            jobId: json.addnetworkserviceproviderresponse.jobid,
            successMethod: (result) => {
              resolve(result.jobresult.networkserviceprovider)
            },
            errorMethod: (result) => {
              reject(result.jobresult.errortext)
            },
            catchMessage: this.$t('error.fetching.async.job.result'),
            action: {
              isFetchData: false
            }
          })
        }).catch(error => {
          reject(error)
        })
      })
    },
    addSrxFirewall (args) {
      return new Promise((resolve, reject) => {
        api('addSrxFirewall', args).then(json => {
          const jobId = json.addsrxfirewallresponse.jobid || null
          resolve(jobId)
        }).catch(error => {
          reject(error)
        })
      })
    }
  }
}
</script><|MERGE_RESOLUTION|>--- conflicted
+++ resolved
@@ -185,12 +185,8 @@
     },
     handleSubmit (e) {
       e.preventDefault()
-<<<<<<< HEAD
-      this.form.validateFieldsAndScroll(async (err, values) => {
-=======
       if (this.loading) return
       this.form.validateFields(async (err, values) => {
->>>>>>> 0382f2b0
         if (err) {
           return
         }
