// Licensed to the Apache Software Foundation (ASF) under one
// or more contributor license agreements.  See the NOTICE file
// distributed with this work for additional information
// regarding copyright ownership.  The ASF licenses this file
// to you under the Apache License, Version 2.0 (the
// "License"); you may not use this file except in compliance
// with the License.  You may obtain a copy of the License at
//
//   http://www.apache.org/licenses/LICENSE-2.0
//
// Unless required by applicable law or agreed to in writing,
// software distributed under the License is distributed on an
// "AS IS" BASIS, WITHOUT WARRANTIES OR CONDITIONS OF ANY
// KIND, either express or implied.  See the License for the
// specific language governing permissions and limitations
// under the License.

<template>
  <div class="form-layout" v-ctrl-enter="handleSubmit">
    <a-form
      :ref="formRef"
      :model="form"
      :rules="rules"
      layout="vertical"
      @finish="handleSubmit">
      <a-row :gutter="12">
        <a-col :md="24" :lg="24">
          <a-form-item name="ip" ref="ip" :label="$t('label.ip')">
            <a-input
              autoFocus
              v-model:value="form.ip" />
          </a-form-item>
        </a-col>
      </a-row>
      <a-row :gutter="12">
        <a-col :md="24" :lg="24">
          <a-form-item name="username" ref="username" :label="$t('label.username')">
            <a-input
              v-model:value="form.username" />
          </a-form-item>
        </a-col>
      </a-row>
      <a-row :gutter="12">
        <a-col :md="24" :lg="24">
          <a-form-item name="password" ref="password" :label="$t('label.password')">
            <a-input-password
              v-model:value="form.password" />
          </a-form-item>
        </a-col>
      </a-row>
      <a-row :gutter="12">
        <a-col :md="24" :lg="24">
          <a-form-item name="networkdevicetype" ref="networkdevicetype" :label="$t('label.networkdevicetype')">
            <a-select
              v-model:value="form.networkdevicetype">
              <a-select-option
                v-for="opt in networkDeviceType"
                :key="opt.id">{{ $t(opt.description) }}</a-select-option>
            </a-select>
          </a-form-item>
        </a-col>
      </a-row>
      <a-row :gutter="12">
        <a-col :md="24" :lg="24">
          <a-form-item name="publicinterface" ref="publicinterface" :label="$t('label.publicinterface')">
            <a-input v-model:value="form.publicinterface" />
          </a-form-item>
        </a-col>
      </a-row>
      <a-row :gutter="12">
        <a-col :md="24" :lg="24">
          <a-form-item name="privateinterface" ref="privateinterface" :label="$t('label.privateinterface')">
            <a-input v-model:value="form.privateinterface" />
          </a-form-item>
        </a-col>
      </a-row>
      <a-row :gutter="12">
        <a-col :md="24" :lg="24">
          <a-form-item name="usageinterface" ref="usageinterface" :label="$t('label.usageinterface')">
            <a-input v-model:value="form.usageinterface" />
          </a-form-item>
        </a-col>
      </a-row>
      <a-row :gutter="12">
        <a-col :md="12" :lg="12">
          <a-form-item name="numretries" ref="numretries" :label="$t('label.numretries')">
            <a-input-number
              style="width: 100%"
              v-model:value="form.numretries" />
          </a-form-item>
        </a-col>
        <a-col :md="12" :lg="12">
          <a-form-item name="timeout" ref="timeout" :label="$t('label.timeout')">
            <a-input-number
              style="width: 100%"
              v-model:value="form.timeout" />
          </a-form-item>
        </a-col>
      </a-row>
      <a-row :gutter="12">
        <a-col :md="12" :lg="12">
          <a-form-item name="publicnetwork" ref="publicnetwork" :label="$t('label.publicnetwork')">
            <a-input
              v-model:value="form.publicnetwork"
              :disabled="true" />
          </a-form-item>
        </a-col>
        <a-col :md="12" :lg="12">
          <a-form-item name="privatenetwork" ref="privatenetwork" :label="$t('label.privatenetwork')">
            <a-input
              v-model:value="form.privatenetwork"
              :disabled="true" />
          </a-form-item>
        </a-col>
      </a-row>
      <a-row :gutter="12">
        <a-col :md="24" :lg="24">
          <a-form-item name="capacity" ref="capacity" :label="$t('label.capacity')">
            <a-input
              v-model:value="form.capacity" />
          </a-form-item>
        </a-col>
      </a-row>
      <div :span="24" class="action-button">
<<<<<<< HEAD
        <a-button :loading="loading" @click="onCloseAction">{{ $t('label.cancel') }}</a-button>
        <a-button :loading="loading" type="primary" html-type="submit">{{ $t('label.ok') }}</a-button>
=======
        <a-button :loading="loading" @click="onCloseAction">{{ this.$t('label.cancel') }}</a-button>
        <a-button :loading="loading" ref="submit" type="primary" @click="handleSubmit">{{ this.$t('label.ok') }}</a-button>
>>>>>>> 2bbc7817
      </div>
    </a-form>
  </div>
</template>

<script>
import { ref, reactive, toRaw } from 'vue'
import { api } from '@/api'

export default {
  name: 'AddSrxFirewall',
  props: {
    resource: {
      type: Object,
      default: () => {}
    },
    action: {
      type: Object,
      default: () => {}
    }
  },
  data () {
    return {
      loading: false,
      nsp: {}
    }
  },
  computed: {
    networkDeviceType () {
      const items = []
      items.push({
        id: 'JuniperSRXFirewall',
        description: 'label.srx.firewall'
      })

      return items
    }
  },
  created () {
    this.initForm()
  },
  mounted () {
    if (this.resource && Object.keys(this.resource).length > 0) {
      this.nsp = this.resource
    }
  },
  inject: ['provideCloseAction', 'provideReload', 'provideCloseAction', 'parentPollActionCompletion'],
  methods: {
    onCloseAction () {
      this.provideCloseAction()
    },
    initForm () {
      this.formRef = ref()
      this.form = reactive({
        numretries: 2,
        timeout: 300,
        publicnetwork: 'untrusted',
        privatenetwork: 'untrusted'
      })
      this.rules = reactive({
        ip: [{ required: true, message: this.$t('message.error.required.input') }],
        username: [{ required: true, message: this.$t('message.error.required.input') }],
        password: [{ required: true, message: this.$t('message.error.required.input') }],
        networkdevicetype: [{ required: true, message: this.$t('message.error.select') }],
        numretries: [{ type: 'number' }],
        timeout: [{ type: 'number' }]
      })
    },
    handleSubmit (e) {
      e.preventDefault()
<<<<<<< HEAD
      this.formRef.value.validate().then(async () => {
        const values = toRaw(this.form)
=======
      if (this.loading) return
      this.form.validateFields(async (err, values) => {
        if (err) {
          return
        }
>>>>>>> 2bbc7817
        const params = {}
        params.physicalnetworkid = this.resource.physicalnetworkid
        params.username = values.username
        params.password = values.password
        params.networkdevicetype = values.networkdevicetype

        const url = []
        const ip = values.ip
        url.push('https://' + ip)
        let isQuestionMarkAdded = false

        const publicInterface = values.publicinterface ? values.publicinterface : null
        if (publicInterface != null && publicInterface.length > 0) {
          if (!isQuestionMarkAdded) {
            url.push('?')
            isQuestionMarkAdded = true
          } else {
            url.push('&')
          }
          url.push('publicinterface=' + publicInterface)
        }

        const privateInterface = values.privateinterface ? values.privateinterface : null
        if (privateInterface != null && privateInterface.length > 0) {
          if (!isQuestionMarkAdded) {
            url.push('?')
            isQuestionMarkAdded = true
          } else {
            url.push('&')
          }
          url.push('privateinterface=' + publicInterface)
        }

        const usageInterface = values.usageinterface ? values.usageinterface : null
        if (usageInterface != null && usageInterface.length > 0) {
          if (!isQuestionMarkAdded) {
            url.push('?')
            isQuestionMarkAdded = true
          } else {
            url.push('&')
          }
          url.push('usageinterface=' + usageInterface)
        }

        const numretries = values.numretries ? values.numretries : null
        if (numretries != null && numretries.length > 0) {
          if (!isQuestionMarkAdded) {
            url.push('?')
            isQuestionMarkAdded = true
          } else {
            url.push('&')
          }
          url.push('numretries=' + numretries)
        }

        const timeout = values.timeout ? values.timeout : null
        if (timeout != null && timeout.length > 0) {
          if (!isQuestionMarkAdded) {
            url.push('?')
            isQuestionMarkAdded = true
          } else {
            url.push('&')
          }
          url.push('timeout=' + timeout)
        }

        const publicNetwork = values.publicnetwork ? values.publicnetwork : null
        if (publicNetwork != null && publicNetwork.length > 0) {
          if (!isQuestionMarkAdded) {
            url.push('?')
            isQuestionMarkAdded = true
          } else {
            url.push('&')
          }
          url.push('publicnetwork=' + publicNetwork)
        }

        const privateNetwork = values.privatenetwork ? values.privatenetwork : null
        if (privateNetwork != null && privateNetwork.length > 0) {
          if (!isQuestionMarkAdded) {
            url.push('?')
            isQuestionMarkAdded = true
          } else {
            url.push('&')
          }
          url.push('privatenetwork=' + privateNetwork)
        }

        const capacity = values.capacity ? values.capacity : null
        if (capacity != null && capacity.length > 0) {
          if (!isQuestionMarkAdded) {
            url.push('?')
            isQuestionMarkAdded = true
          } else {
            url.push('&')
          }
          url.push('lbdevicecapacity=' + capacity)
        }

        const dedicated = values.dedicated ? values.dedicated : false
        if (!isQuestionMarkAdded) {
          url.push('?')
          isQuestionMarkAdded = true
        } else {
          url.push('&')
        }
        url.push('lbdevicededicated=' + dedicated)

        params.url = url.join('')

        this.loading = true

        try {
          if (!this.nsp.id) {
            const addParams = {}
            addParams.name = this.resource.name
            addParams.physicalnetworkid = this.resource.physicalnetworkid
            const networkServiceProvider = await this.addNetworkServiceProvider(addParams)
            this.nsp = { ...this.resource, ...networkServiceProvider }
          }
          params.id = this.nsp.id
          const jobId = await this.addSrxFirewall(params)
          this.parentPollActionCompletion(jobId, this.action, this.$t(this.nsp.name))
          this.provideCloseAction()
          this.loading = false
        } catch (error) {
          this.loading = false
          this.$notification.error({
            message: this.$t('message.request.failed'),
            description: (error.response && error.response.headers && error.response.headers['x-description']) || error.message
          })
        }
      })
    },
    addNetworkServiceProvider (args) {
      return new Promise((resolve, reject) => {
        api('addNetworkServiceProvider', args).then(async json => {
          this.$pollJob({
            jobId: json.addnetworkserviceproviderresponse.jobid,
            successMethod: (result) => {
              resolve(result.jobresult.networkserviceprovider)
            },
            errorMethod: (result) => {
              reject(result.jobresult.errortext)
            },
            catchMessage: this.$t('error.fetching.async.job.result'),
            action: {
              isFetchData: false
            }
          })
        }).catch(error => {
          reject(error)
        })
      })
    },
    addSrxFirewall (args) {
      return new Promise((resolve, reject) => {
        api('addSrxFirewall', args).then(json => {
          const jobId = json.addsrxfirewallresponse.jobid || null
          resolve(jobId)
        }).catch(error => {
          reject(error)
        })
      })
    }
  }
}
</script><|MERGE_RESOLUTION|>--- conflicted
+++ resolved
@@ -122,13 +122,8 @@
         </a-col>
       </a-row>
       <div :span="24" class="action-button">
-<<<<<<< HEAD
         <a-button :loading="loading" @click="onCloseAction">{{ $t('label.cancel') }}</a-button>
-        <a-button :loading="loading" type="primary" html-type="submit">{{ $t('label.ok') }}</a-button>
-=======
-        <a-button :loading="loading" @click="onCloseAction">{{ this.$t('label.cancel') }}</a-button>
-        <a-button :loading="loading" ref="submit" type="primary" @click="handleSubmit">{{ this.$t('label.ok') }}</a-button>
->>>>>>> 2bbc7817
+        <a-button :loading="loading" ref="submit" type="primary" @click="handleSubmit">{{ $t('label.ok') }}</a-button>
       </div>
     </a-form>
   </div>
@@ -199,16 +194,9 @@
     },
     handleSubmit (e) {
       e.preventDefault()
-<<<<<<< HEAD
+      if (this.loading) return
       this.formRef.value.validate().then(async () => {
         const values = toRaw(this.form)
-=======
-      if (this.loading) return
-      this.form.validateFields(async (err, values) => {
-        if (err) {
-          return
-        }
->>>>>>> 2bbc7817
         const params = {}
         params.physicalnetworkid = this.resource.physicalnetworkid
         params.username = values.username
