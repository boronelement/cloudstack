--- conflicted
+++ resolved
@@ -28,16 +28,9 @@
         <a-col :md="24" :lg="24">
           <a-form-item name="ip" ref="ip" :label="$t('label.ip')">
             <a-input
-<<<<<<< HEAD
+              :placeholder="apiParams.url.description"
               v-focus="true"
               v-model:value="form.ip" />
-=======
-              :placeholder="apiParams.url.description"
-              autoFocus
-              v-decorator="['ip', {
-                rules: [{ required: true, message: $t('message.error.required.input') }]
-              }]" />
->>>>>>> 2c111715
           </a-form-item>
         </a-col>
       </a-row>
@@ -45,14 +38,8 @@
         <a-col :md="24" :lg="24">
           <a-form-item name="username" ref="username" :label="$t('label.username')">
             <a-input
-<<<<<<< HEAD
+              :placeholder="apiParams.username.description"
               v-model:value="form.username" />
-=======
-              :placeholder="apiParams.username.description"
-              v-decorator="['username', {
-                rules: [{ required: true, message: $t('message.error.required.input') }]
-              }]" />
->>>>>>> 2c111715
           </a-form-item>
         </a-col>
       </a-row>
@@ -60,14 +47,8 @@
         <a-col :md="24" :lg="24">
           <a-form-item name="password" ref="password" :label="$t('label.password')">
             <a-input-password
-<<<<<<< HEAD
+              :placeholder="apiParams.password.description"
               v-model:value="form.password" />
-=======
-              :placeholder="apiParams.password.description"
-              v-decorator="['password', {
-                rules: [{ required: true, message: $t('message.error.required.input') }]
-              }]" />
->>>>>>> 2c111715
           </a-form-item>
         </a-col>
       </a-row>
@@ -75,14 +56,8 @@
         <a-col :md="24" :lg="24">
           <a-form-item name="networkdevicetype" ref="networkdevicetype" :label="$t('label.networkdevicetype')">
             <a-select
-<<<<<<< HEAD
+              :placeholder="apiParams.networkdevicetype.description"
               v-model:value="form.networkdevicetype"
-=======
-              :placeholder="apiParams.networkdevicetype.description"
-              v-decorator="['networkdevicetype', {
-                rules: [{ required: true, message: $t('message.error.select') }]
-              }]"
->>>>>>> 2c111715
               showSearch
               optionFilterProp="label"
               :filterOption="(input, option) => {
@@ -111,43 +86,28 @@
       </a-row>
       <a-row :gutter="12">
         <a-col :md="24" :lg="24">
-<<<<<<< HEAD
           <a-form-item name="gslbprovider" ref="gslbprovider" :label="$t('label.gslbprovider')">
-            <a-switch v-model:checked="form.gslbprovider" />
-=======
-          <a-form-item :label="$t('label.gslbprovider')">
             <a-switch
               :placeholder="apiParams.gslbprovider.description"
-              v-decorator="['gslbprovider', { initialValue: false }]" />
->>>>>>> 2c111715
-          </a-form-item>
-        </a-col>
-      </a-row>
-      <a-row :gutter="12">
-        <a-col :md="24" :lg="24">
-<<<<<<< HEAD
+              v-model:checked="form.gslbprovider" />
+          </a-form-item>
+        </a-col>
+      </a-row>
+      <a-row :gutter="12">
+        <a-col :md="24" :lg="24">
           <a-form-item name="gslbproviderpublicip" ref="gslbproviderpublicip" :label="$t('label.gslbproviderpublicip')">
-            <a-input v-model:value="form.gslbproviderpublicip" />
-=======
-          <a-form-item :label="$t('label.gslbproviderpublicip')">
             <a-input
               :placeholder="apiParams.gslbproviderpublicip.description"
-              v-decorator="['gslbproviderpublicip']" />
->>>>>>> 2c111715
-          </a-form-item>
-        </a-col>
-      </a-row>
-      <a-row :gutter="12">
-        <a-col :md="24" :lg="24">
-<<<<<<< HEAD
+              v-model:value="form.gslbproviderpublicip" />
+          </a-form-item>
+        </a-col>
+      </a-row>
+      <a-row :gutter="12">
+        <a-col :md="24" :lg="24">
           <a-form-item name="gslbproviderprivateip" ref="gslbproviderprivateip" :label="$t('label.gslbproviderprivateip')">
-            <a-input v-model:value="form.gslbproviderprivateip" />
-=======
-          <a-form-item :label="$t('label.gslbproviderprivateip')">
             <a-input
               :placeholder="apiParams.gslbproviderprivateip.description"
-              v-decorator="['gslbproviderprivateip']" />
->>>>>>> 2c111715
+              v-model:value="form.gslbproviderprivateip" />
           </a-form-item>
         </a-col>
       </a-row>
@@ -224,8 +184,6 @@
   },
   created () {
     this.initForm()
-  },
-  created () {
     this.apiParams = this.$getApiParams('addNetscalerLoadBalancer')
   },
   mounted () {
