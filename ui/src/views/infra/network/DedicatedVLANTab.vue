--- conflicted
+++ resolved
@@ -320,14 +320,8 @@
     },
     handleSubmit (e) {
       e.preventDefault()
-<<<<<<< HEAD
+      if (this.formLoading) return
       this.formRef.value.validate().then(() => {
-=======
-      if (this.formLoading) return
-      this.form.validateFields(errors => {
-        if (errors) return
-
->>>>>>> 2bbc7817
         this.formLoading = true
         this.parentStartLoading()
         const fieldValues = toRaw(this.form)
