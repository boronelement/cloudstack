// Licensed to the Apache Software Foundation (ASF) under one
// or more contributor license agreements.  See the NOTICE file
// distributed with this work for additional information
// regarding copyright ownership.  The ASF licenses this file
// to you under the Apache License, Version 2.0 (the
// "License"); you may not use this file except in compliance
// with the License.  You may obtain a copy of the License at
//
//   http://www.apache.org/licenses/LICENSE-2.0
//
// Unless required by applicable law or agreed to in writing,
// software distributed under the License is distributed on an
// "AS IS" BASIS, WITHOUT WARRANTIES OR CONDITIONS OF ANY
// KIND, either express or implied.  See the License for the
// specific language governing permissions and limitations
// under the License.

<template>
  <a-spin :spinning="fetchLoading">
    <a-button
      :disabled="!('dedicateGuestVlanRange' in $store.getters.apis)"
      type="dashed"
      icon="plus"
      style="width: 100%"
      @click="handleOpenModal">{{ $t('label.dedicate.vlan.vni.range') }}</a-button>
    <a-table
      size="small"
      style="overflow-y: auto; margin-top: 20px;"
      :loading="fetchLoading"
      :columns="columns"
      :dataSource="items"
      :pagination="false"
      :rowKey="record => record.id">
      <template slot="actions" slot-scope="record">
        <a-popconfirm
          :title="`${$t('label.delete')}?`"
          @confirm="handleDelete(record)"
          :okText="$t('label.yes')"
          :cancelText="$t('label.no')"
          placement="top"
        >
          <tooltip-button :tooltip="$t('label.delete')" :disabled="!('releaseDedicatedGuestVlanRange' in $store.getters.apis)" icon="delete" type="danger" />
        </a-popconfirm>
      </template>
    </a-table>
    <a-pagination
      class="pagination"
      size="small"
      :current="page"
      :pageSize="pageSize"
      :total="totalCount"
      :showTotal="total => `${$t('label.total')} ${total} ${$t('label.items')}`"
      :pageSizeOptions="['10', '20', '40', '80', '100']"
      @change="handleChangePage"
      @showSizeChange="handleChangePageSize"
      showSizeChanger>
      <template slot="buildOptionText" slot-scope="props">
        <span>{{ props.value }} / {{ $t('label.page') }}</span>
      </template>
    </a-pagination>

    <a-modal
      v-model="modal"
      :title="$t('label.dedicate.vlan.vni.range')"
      :maskClosable="false"
      :footer="null"
      @cancel="modal = false"
      v-ctrl-enter="handleSubmit">
      <a-spin :spinning="formLoading">
        <a-form
          :form="form"
          @submit="handleSubmit"
          layout="vertical" >
          <a-form-item :label="$t('label.vlanrange')">
            <a-input
              v-decorator="['range', {
                rules: [{ required: true, message: `${$t('label.required')}` }]
              }]"
              autoFocus
            ></a-input>
          </a-form-item>

          <a-form-item :label="$t('label.scope')">
            <a-select defaultValue="account" v-model="selectedScope" @change="handleScopeChange">
              <a-select-option value="account">{{ $t('label.account') }}</a-select-option>
              <a-select-option value="project">{{ $t('label.project') }}</a-select-option>
            </a-select>
          </a-form-item>

          <a-form-item :label="$t('label.domain')">
            <a-select
              @change="handleDomainChange"
              v-decorator="['domain', {
                rules: [{ required: true, message: `${$t('label.required')}` }]
              }]"
            >
              <a-select-option v-for="domain in domains" :key="domain.id" :value="domain.id">{{ domain.path || domain.name || domain.description }}</a-select-option>
            </a-select>
          </a-form-item>

          <a-form-item :label="$t('label.account')" v-if="selectedScope === 'account'">
            <a-select
              v-decorator="['account', {
                rules: [{ required: true, message: `${$t('label.required')}` }]
              }]"
            >
              <a-select-option
                v-for="account in accounts"
                :key="account.id"
                :value="account.name">
                {{ account.name }}
              </a-select-option>
            </a-select>
          </a-form-item>

          <a-form-item :label="$t('label.project')" v-if="selectedScope === 'project'">
            <a-select
              v-decorator="['project', {
                rules: [{ required: true, message: `${$t('label.required')}` }]
              }]"
            >
              <a-select-option
                v-for="project in projects"
                :key="project.id"
                :value="project.id">
                {{ project.name }}
              </a-select-option>
            </a-select>
          </a-form-item>

          <div :span="24" class="action-button">
            <a-button @click="modal = false">{{ $t('label.cancel') }}</a-button>
            <a-button type="primary" ref="submit" @click="handleSubmit">{{ $t('label.ok') }}</a-button>
          </div>
        </a-form>
      </a-spin>
    </a-modal>

  </a-spin>
</template>

<script>
import { api } from '@/api'
import TooltipButton from '@/components/widgets/TooltipButton'

export default {
  name: 'DedicatedVLANTab',
  components: {
    TooltipButton
  },
  props: {
    resource: {
      type: Object,
      required: true
    },
    loading: {
      type: Boolean,
      default: false
    }
  },
  inject: ['parentStartLoading', 'parentFinishLoading'],
  data () {
    return {
      fetchLoading: false,
      formLoading: false,
      items: [],
      domains: [],
      accounts: [],
      projects: [],
      modal: false,
      selectedScope: 'account',
      totalCount: 0,
      page: 1,
      pageSize: 10,
      columns: [
        {
          title: this.$t('label.vlanrange'),
          dataIndex: 'guestvlanrange'
        },
        {
          title: this.$t('label.domain'),
          dataIndex: 'domain'
        },
        {
          title: this.$t('label.account'),
          dataIndex: 'account'
        },
        {
          title: this.$t('label.action'),
          scopedSlots: { customRender: 'actions' }
        }
      ]
    }
  },
  beforeCreate () {
    this.form = this.$form.createForm(this)
  },
  created () {
    this.fetchData()
  },
  watch: {
    loading (newData, oldData) {
      if (!newData && this.resource.id) {
        this.fetchData()
      }
    }
  },
  methods: {
    fetchData () {
      this.form.resetFields()
      this.formLoading = true
      api('listDedicatedGuestVlanRanges', {
        physicalnetworkid: this.resource.id,
        page: this.page,
        pageSize: this.pageSize
      }).then(response => {
        this.items = response.listdedicatedguestvlanrangesresponse.dedicatedguestvlanrange || []
        this.totalCount = response.listdedicatedguestvlanrangesresponse.count || 0
      }).catch(error => {
        this.$notification.error({
          message: `${this.$t('label.error')} ${error.response.status}`,
          description: error.response.data.errorresponse.errortext,
          duration: 0
        })
      }).finally(() => {
        this.formLoading = false
        this.parentFinishLoading()
      })
    },
    fetchDomains () {
      api('listDomains', {
        details: 'min',
        listAll: true
      }).then(response => {
        this.domains = response.listdomainsresponse.domain || []
        if (this.domains.length > 0) {
          this.form.setFieldsValue({
            domain: this.domains[0].id
          })
          this.fetchAccounts(this.form.getFieldValue('domain'))
        } else {
          this.form.setFieldsValue({
            domain: null
          })
        }
        this.formLoading = false
      }).catch(error => {
        this.$notifyError(error)
        this.formLoading = false
      })
    },
    fetchAccounts (e) {
      this.formLoading = true
      api('listAccounts', {
        domainid: e,
        details: 'min',
        listAll: true
      }).then(response => {
        this.accounts = response.listaccountsresponse.account
          ? response.listaccountsresponse.account : []
        if (this.accounts.length > 0) {
          this.form.setFieldsValue({
            account: this.accounts[0].name
          })
        } else {
          this.form.setFieldsValue({
            account: null
          })
        }
        this.formLoading = false
      }).catch(error => {
        this.$notifyError(error)
        this.formLoading = false
      })
    },
    fetchProjects (e) {
      this.formLoading = true
      api('listProjects', {
        domainid: e,
        details: 'min'
      }).then(response => {
        this.projects = response.listprojectsresponse.project
          ? response.listprojectsresponse.project : []
        if (this.projects.length > 0) {
          this.form.setFieldsValue({
            project: this.projects[0].id
          })
        } else {
          this.form.setFieldsValue({
            project: null
          })
        }
        this.formLoading = false
      }).catch(error => {
        this.$notifyError(error)
        this.formLoading = false
      })
    },
    handleDelete (item) {
      this.parentStartLoading()
      api('releaseDedicatedGuestVlanRange', {
        id: item.id
      }).then(response => {
        this.$pollJob({
          jobId: response.releasededicatedguestvlanrangeresponse.jobid,
          title: this.$t('label.delete.dedicated.vlan.range'),
          description: `${this.$t('label.delete.dedicated.vlan.range')} ${item.guestvlanrange} ${this.$t('label.for')} ${item.account}`,
          successMethod: () => {
            this.fetchData()
            this.parentFinishLoading()
          },
          errorMessage: this.$t('label.deleting.failed'),
          errorMethod: () => {
            this.fetchData()
            this.parentFinishLoading()
          },
          loadingMessage: `${this.$t('label.deleting')} ${item.id}`,
          catchMessage: this.$t('error.fetching.async.job.result'),
          catchMethod: () => {
            this.fetchData()
            this.parentFinishLoading()
          }
        })
      }).catch(error => {
        console.log(error)
        this.$message.error(this.$t('message.fail.to.delete'))
        this.fetchData()
        this.parentFinishLoading()
      })
    },
    handleSubmit (e) {
      e.preventDefault()
<<<<<<< HEAD
      this.form.validateFieldsAndScroll(errors => {
=======
      if (this.formLoading) return
      this.form.validateFields(errors => {
>>>>>>> 0382f2b0
        if (errors) return

        this.formLoading = true
        this.parentStartLoading()
        const fieldValues = this.form.getFieldsValue()

        api('dedicateGuestVlanRange', {
          physicalnetworkid: this.resource.id,
          vlanrange: fieldValues.range,
          domainid: fieldValues.domain,
          account: fieldValues.account,
          projectid: fieldValues.project
        }).then(response => {
          this.modal = false
          this.fetchData()
        }).catch(error => {
          this.$notifyError(error)
          this.modal = false
          this.fetchData()
        })
      })
    },
    fetchBasedOnScope (e) {
      if (e === 'account') this.fetchAccounts(this.form.getFieldValue('domain'))
      if (e === 'project') this.fetchProjects(this.form.getFieldValue('domain'))
    },
    handleDomainChange () {
      setTimeout(() => {
        this.fetchBasedOnScope(this.selectedScope)
      }, 100)
    },
    handleScopeChange (e) {
      this.fetchBasedOnScope(e)
    },
    handleOpenModal () {
      this.modal = true
      this.formLoading = true
      this.fetchDomains()
    },
    handleChangePage (page, pageSize) {
      this.page = page
      this.pageSize = pageSize
      this.fetchData()
    },
    handleChangePageSize (currentPage, pageSize) {
      this.page = currentPage
      this.pageSize = pageSize
      this.fetchData()
    }
  }
}
</script>

<style lang="scss" scoped>
.list {

  &__label {
    font-weight: bold;
  }

  &__col {
    flex: 1;

    @media (min-width: 480px) {
      &:not(:last-child) {
        margin-right: 20px;
      }
    }
  }

  &__item {
    margin-right: -8px;

    &-outer-container {
      width: 100%;
    }

    &-container {
      display: flex;
      flex-direction: column;
      width: 100%;

      @media (min-width: 480px) {
        flex-direction: row;
        margin-bottom: 10px;
      }
    }
  }
}

.pagination {
  margin-top: 20px;
}
</style><|MERGE_RESOLUTION|>--- conflicted
+++ resolved
@@ -330,12 +330,8 @@
     },
     handleSubmit (e) {
       e.preventDefault()
-<<<<<<< HEAD
-      this.form.validateFieldsAndScroll(errors => {
-=======
       if (this.formLoading) return
       this.form.validateFields(errors => {
->>>>>>> 0382f2b0
         if (errors) return
 
         this.formLoading = true
