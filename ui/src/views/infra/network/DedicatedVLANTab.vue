--- conflicted
+++ resolved
@@ -101,21 +101,16 @@
               v-decorator="['domain', {
                 rules: [{ required: true, message: `${$t('label.required')}` }]
               }]"
-<<<<<<< HEAD
-            >
+              showSearch
+              optionFilterProp="children"
+              :filterOption="(input, option) => {
+                return option.componentOptions.children[0].text.toLowerCase().indexOf(input.toLowerCase()) >= 0
+              }" >
               <a-select-option v-for="domain in domains" :key="domain.id" :value="domain.id">
                 <resource-icon v-if="domain && domain.icon" :image="domain.icon.base64image" size="1x" style="margin-right: 5px"/>
                 <a-icon v-else type="block" style="margin-right: 5px" />
                 {{ domain.path || domain.name || domain.description }}
               </a-select-option>
-=======
-              showSearch
-              optionFilterProp="children"
-              :filterOption="(input, option) => {
-                return option.componentOptions.children[0].text.toLowerCase().indexOf(input.toLowerCase()) >= 0
-              }" >
-              <a-select-option v-for="domain in domains" :key="domain.id" :value="domain.id">{{ domain.path || domain.name || domain.description }}</a-select-option>
->>>>>>> 6e50e104
             </a-select>
           </a-form-item>
 
