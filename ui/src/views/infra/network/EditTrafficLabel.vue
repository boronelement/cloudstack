--- conflicted
+++ resolved
@@ -18,7 +18,6 @@
 <template>
   <div class="form-layout" v-ctrl-enter="handleSubmit">
     <a-spin :spinning="loading">
-<<<<<<< HEAD
       <a-form
         :ref="formRef"
         :model="form"
@@ -27,17 +26,7 @@
         @finish="handleSubmit"
         layout="vertical">
         <a-form-item name="id" ref="id">
-          <template #label>
-            {{ $t('label.traffictype') }}
-            <a-tooltip :title="apiParams.id.description">
-              <info-circle-outlined style="color: rgba(0,0,0,.45)" />
-            </a-tooltip>
-          </template>
-=======
-      <a-form :form="form" :loading="loading" @submit="handleSubmit" layout="vertical">
-        <a-form-item>
           <tooltip-label slot="label" :title="$t('label.traffictype')" :tooltip="apiParams.id.description"/>
->>>>>>> 2bbc7817
           <a-select
             autoFocus
             v-model:value="form.id"
@@ -49,93 +38,39 @@
             </a-select-option>
           </a-select>
         </a-form-item>
-<<<<<<< HEAD
         <a-form-item name="kvmnetworklabel" ref="kvmnetworklabel">
-          <template #label>
-            {{ $t('label.kvmnetworklabel') }}
-            <a-tooltip :title="apiParams.kvmnetworklabel.description">
-              <info-circle-outlined style="color: rgba(0,0,0,.45)" />
-            </a-tooltip>
-          </template>
-=======
-        <a-form-item>
           <tooltip-label slot="label" :title="$t('label.kvmnetworklabel')" :tooltip="apiParams.kvmnetworklabel.description"/>
->>>>>>> 2bbc7817
           <a-input
             v-model:value="form.kvmnetworklabel"
             :placeholder="$t('label.network.label.display.for.blank.value')" />
         </a-form-item>
-<<<<<<< HEAD
         <a-form-item name="vmwarenetworklabel" ref="vmwarenetworklabel">
-          <template #label>
-            {{ $t('label.vmwarenetworklabel') }}
-            <a-tooltip :title="apiParams.vmwarenetworklabel.description">
-              <info-circle-outlined style="color: rgba(0,0,0,.45)" />
-            </a-tooltip>
-          </template>
-=======
-        <a-form-item>
           <tooltip-label slot="label" :title="$t('label.vmwarenetworklabel')" :tooltip="apiParams.vmwarenetworklabel.description"/>
->>>>>>> 2bbc7817
           <a-input
             v-model:value="form.vmwarenetworklabel"
             :placeholder="$t('label.network.label.display.for.blank.value')" />
         </a-form-item>
-<<<<<<< HEAD
         <a-form-item name="xennetworklabel" ref="xennetworklabel">
-          <template #label>
-            {{ $t('label.xennetworklabel') }}
-            <a-tooltip :title="apiParams.xennetworklabel.description">
-              <info-circle-outlined style="color: rgba(0,0,0,.45)" />
-            </a-tooltip>
-          </template>
-=======
-        <a-form-item>
           <tooltip-label slot="label" :title="$t('label.xennetworklabel')" :tooltip="apiParams.xennetworklabel.description"/>
->>>>>>> 2bbc7817
           <a-input
             v-model:value="form.xennetworklabel"
             :placeholder="$t('label.network.label.display.for.blank.value')" />
         </a-form-item>
-<<<<<<< HEAD
         <a-form-item name="hypervnetworklabel" ref="hypervnetworklabel">
-          <template #label>
-            {{ $t('label.hypervnetworklabel') }}
-            <a-tooltip :title="apiParams.hypervnetworklabel.description">
-              <info-circle-outlined style="color: rgba(0,0,0,.45)" />
-            </a-tooltip>
-          </template>
-=======
-        <a-form-item>
           <tooltip-label slot="label" :title="$t('label.hypervnetworklabel')" :tooltip="apiParams.hypervnetworklabel.description"/>
->>>>>>> 2bbc7817
           <a-input
             v-model:value="form.hypervnetworklabel"
             :placeholder="$t('label.network.label.display.for.blank.value')" />
         </a-form-item>
-<<<<<<< HEAD
         <a-form-item name="ovm3networklabel" ref="ovm3networklabel">
-          <template #label>
-            {{ $t('label.ovm3networklabel') }}
-            <a-tooltip :title="apiParams.ovm3networklabel.description">
-              <info-circle-outlined style="color: rgba(0,0,0,.45)" />
-            </a-tooltip>
-          </template>
-=======
-        <a-form-item>
           <tooltip-label slot="label" :title="$t('label.ovm3networklabel')" :tooltip="apiParams.ovm3networklabel.description"/>
->>>>>>> 2bbc7817
           <a-input
             v-model:value="form.ovm3networklabel"
             :placeholder="$t('label.network.label.display.for.blank.value')" />
         </a-form-item>
         <div :span="24" class="action-button">
           <a-button @click="closeAction">{{ $t('label.cancel') }}</a-button>
-<<<<<<< HEAD
-          <a-button :loading="loading" type="primary" html-type="submit">{{ $t('label.ok') }}</a-button>
-=======
           <a-button :loading="loading" ref="submit" type="primary" @click="handleSubmit">{{ $t('label.ok') }}</a-button>
->>>>>>> 2bbc7817
         </div>
       </a-form>
     </a-spin>
@@ -218,16 +153,9 @@
     },
     handleSubmit (e) {
       e.preventDefault()
-<<<<<<< HEAD
+      if (this.loading) return
       this.formRef.value.validate().then(() => {
         const values = toRaw(this.form)
-=======
-      if (this.loading) return
-      this.form.validateFields((err, values) => {
-        if (err) {
-          return
-        }
->>>>>>> 2bbc7817
         this.loading = true
         const params = {}
         for (const key in values) {
