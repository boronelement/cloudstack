// Licensed to the Apache Software Foundation (ASF) under one
// or more contributor license agreements.  See the NOTICE file
// distributed with this work for additional information
// regarding copyright ownership.  The ASF licenses this file
// to you under the Apache License, Version 2.0 (the
// "License"); you may not use this file except in compliance
// with the License.  You may obtain a copy of the License at
//
//   http://www.apache.org/licenses/LICENSE-2.0
//
// Unless required by applicable law or agreed to in writing,
// software distributed under the License is distributed on an
// "AS IS" BASIS, WITHOUT WARRANTIES OR CONDITIONS OF ANY
// KIND, either express or implied.  See the License for the
// specific language governing permissions and limitations
// under the License.

<template>
  <div class="form-layout" v-ctrl-enter="handleSubmit">
    <a-spin :spinning="loading">
      <a-form
        :ref="formRef"
        :model="form"
        :rules="rules"
        :loading="loading"
        @finish="handleSubmit"
        layout="vertical"
       >
        <a-form-item name="id" ref="id">
          <template #label>
            <tooltip-label :title="$t('label.traffictype')" :tooltip="apiParams.id.description"/>
          </template>
          <a-select
            v-focus="true"
            v-model:value="form.id"
            :loading="typeLoading"
            :placeholder="apiParams.id.description"
            @change="onChangeTrafficType"
            showSearch
            optionFilterProp="label"
            :filterOption="(input, option) => {
              return option.children[0].children.toLowerCase().indexOf(input.toLowerCase()) >= 0
            }" >
            <a-select-option v-for="type in trafficTypes" :key="type.id">
              {{ type.traffictype }}
            </a-select-option>
          </a-select>
        </a-form-item>
        <a-form-item name="kvmnetworklabel" ref="kvmnetworklabel">
          <template #label>
            <tooltip-label :title="$t('label.kvmnetworklabel')" :tooltip="apiParams.kvmnetworklabel.description"/>
          </template>
          <a-input
            v-model:value="form.kvmnetworklabel"
            :placeholder="apiParams.kvmnetworklabel.description" />
        </a-form-item>
        <a-form-item name="vmwarenetworklabel" ref="vmwarenetworklabel">
          <template #label>
            <tooltip-label :title="$t('label.vmwarenetworklabel')" :tooltip="apiParams.vmwarenetworklabel.description"/>
          </template>
          <a-input
            v-model:value="form.vmwarenetworklabel"
            :placeholder="apiParams.vmwarenetworklabel.description" />
        </a-form-item>
        <a-form-item name="xennetworklabel" ref="xennetworklabel">
          <template #label>
            <tooltip-label :title="$t('label.xennetworklabel')" :tooltip="apiParams.xennetworklabel.description"/>
          </template>
          <a-input
            v-model:value="form.xennetworklabel"
            :placeholder="apiParams.xennetworklabel.description" />
        </a-form-item>
        <a-form-item name="hypervnetworklabel" ref="hypervnetworklabel">
          <template #label>
            <tooltip-label :title="$t('label.hypervnetworklabel')" :tooltip="apiParams.hypervnetworklabel.description"/>
          </template>
          <a-input
            v-model:value="form.hypervnetworklabel"
            :placeholder="apiParams.hypervnetworklabel.description" />
        </a-form-item>
        <a-form-item name="ovm3networklabel" ref="ovm3networklabel">
          <template #label>
            <tooltip-label :title="$t('label.ovm3networklabel')" :tooltip="apiParams.ovm3networklabel.description"/>
          </template>
          <a-input
            v-model:value="form.ovm3networklabel"
            :placeholder="apiParams.ovm3networklabel.description" />
        </a-form-item>
        <div :span="24" class="action-button">
          <a-button @click="closeAction">{{ $t('label.cancel') }}</a-button>
          <a-button :loading="loading" ref="submit" type="primary" @click="handleSubmit">{{ $t('label.ok') }}</a-button>
        </div>
      </a-form>
    </a-spin>
  </div>
</template>

<script>
import { ref, reactive, toRaw } from 'vue'
import { api } from '@/api'
import TooltipLabel from '@/components/widgets/TooltipLabel'

export default {
  name: 'EditTrafficLabel',
  components: {
    TooltipLabel
  },
  props: {
    resource: {
      type: Object,
      default: () => {}
    }
  },
  data () {
    return {
      loading: false,
      selectedType: undefined,
      typeLoading: false,
      traffictype: null,
      trafficTypes: [],
      trafficResource: {}
    }
  },
  beforeCreate () {
    this.apiParams = this.$getApiParams('updateTrafficType')
  },
  inject: ['parentFetchData'],
  created () {
    this.initForm()
    this.fetchData()
  },
  methods: {
    initForm () {
      this.formRef = ref()
      this.form = reactive({})
      this.rules = reactive({
        id: [{ required: true, message: this.$t('message.error.select') }]
      })
    },
    fillEditFromFieldValues () {
      this.form.kvmnetworklabel = this.trafficResource.kvmnetworklabel
      this.form.vmwarenetworklabel = this.trafficResource.vmwarenetworklabel
      this.form.xennetworklabel = this.trafficResource.xennetworklabel
      this.form.hypervnetworklabel = this.trafficResource.hypervnetworklabel
      this.form.ovm3networklabel = this.trafficResource.ovm3networklabel
    },
    fetchData () {
      this.typeLoading = true

      api('listTrafficTypes', { physicalnetworkid: this.resource.id })
        .then(json => {
          this.trafficTypes = json.listtraffictypesresponse.traffictype || []
          this.form.id = this.trafficTypes[0].id || undefined
          this.trafficResource = this.trafficTypes[0] || {}
          this.traffictype = this.trafficTypes[0].traffictype || undefined
<<<<<<< HEAD
          this.fillEditFromFieldValues()
        }).catch(error => {
          this.$notification.error({
=======
        })
        .catch(error => {
          this.$showNotification({
            type: 'error',
>>>>>>> 44f67308
            message: `${this.$t('label.error')} ${error.response.status}`,
            description: error.response.data.errorresponse.errortext
          })
        }).finally(() => {
          this.typeLoading = false
        })
    },
    onChangeTrafficType (trafficId) {
      if (!trafficId) return
      this.trafficResource = this.trafficTypes.filter(item => item.id === trafficId)[0] || {}
      this.traffictype = this.trafficResource.traffictype || undefined
      this.fillEditFromFieldValues()
    },
    handleSubmit (e) {
      e.preventDefault()
      if (this.loading) return
      this.formRef.value.validate().then(() => {
        const values = toRaw(this.form)
        this.loading = true
        const params = {}
        for (const key in values) {
          params[key] = values[key]
        }
        const title = this.$t('label.update.traffic.label')
        const description = this.traffictype
        api('updateTrafficType', params).then(response => {
          this.$pollJob({
            jobId: response.updatetraffictyperesponse.jobid,
            title,
            description,
            successMessage: `${this.$t('label.update.traffic.label')} ${this.traffictype} ${this.$t('label.success')}`,
            loadingMessage: `${title} ${this.$t('label.in.progress')}`,
            catchMessage: this.$t('error.fetching.async.job.result')
          })
        }).catch(error => {
          this.$notifyError(error)
        }).finally(() => {
          this.loading = false
          this.closeAction()
        })
      }).catch(error => {
        this.formRef.value.scrollToField(error.errorFields[0].name)
      })
    },
    closeAction () {
      this.$emit('close-action')
    }
  }
}
</script>

<style scoped lang="less">
.form-layout {
  width: 80vw;

  @media (min-width: 600px) {
    width: 450px;
  }
}
</style><|MERGE_RESOLUTION|>--- conflicted
+++ resolved
@@ -153,16 +153,10 @@
           this.form.id = this.trafficTypes[0].id || undefined
           this.trafficResource = this.trafficTypes[0] || {}
           this.traffictype = this.trafficTypes[0].traffictype || undefined
-<<<<<<< HEAD
           this.fillEditFromFieldValues()
         }).catch(error => {
-          this.$notification.error({
-=======
-        })
-        .catch(error => {
           this.$showNotification({
             type: 'error',
->>>>>>> 44f67308
             message: `${this.$t('label.error')} ${error.response.status}`,
             description: error.response.data.errorresponse.errortext
           })
