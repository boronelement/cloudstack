// Licensed to the Apache Software Foundation (ASF) under one
// or more contributor license agreements.  See the NOTICE file
// distributed with this work for additional information
// regarding copyright ownership.  The ASF licenses this file
// to you under the Apache License, Version 2.0 (the
// "License"); you may not use this file except in compliance
// with the License.  You may obtain a copy of the License at
//
//   http://www.apache.org/licenses/LICENSE-2.0
//
// Unless required by applicable law or agreed to in writing,
// software distributed under the License is distributed on an
// "AS IS" BASIS, WITHOUT WARRANTIES OR CONDITIONS OF ANY
// KIND, either express or implied.  See the License for the
// specific language governing permissions and limitations
// under the License.

<template>
  <a-spin :spinning="componentLoading">
    <a-button
      :disabled="!('createNetwork' in $store.getters.apis)"
      type="dashed"
      style="margin-bottom: 20px; width: 100%"
      @click="handleOpenShowCreateForm">
      <template #icon><plus-outlined /></template>
      {{ $t('label.add.guest.network') }}
    </a-button>

    <a-table
      size="small"
      style="overflow-y: auto"
      :columns="columns"
      :dataSource="items"
      :rowKey="record => record.id"
      :pagination="false"
    >
<<<<<<< HEAD
      <template #name="{ text, record }">
        <router-link :to="{ path: '/guestnetwork/' + record.id }">
=======
      <template slot="name" slot-scope="text, item">
        <resource-icon v-if="item.icon" :image="item.icon.base64image" size="1x" style="margin-right: 5px"/>
        <a-icon v-else type="apartment" style="margin-right: 5px"/>
        <router-link :to="{ path: '/guestnetwork/' + item.id }">
>>>>>>> 981dac7b
          {{ text }}
        </router-link>
      </template>
    </a-table>
    <a-pagination
      class="row-element pagination"
      size="small"
      style="overflow-y: auto"
      :current="page"
      :pageSize="pageSize"
      :total="total"
      :showTotal="total => `${$t('label.total')} ${total} ${$t('label.items')}`"
      :pageSizeOptions="['10', '20', '40', '80', '100']"
      @change="changePage"
      @showSizeChange="changePageSize"
      showSizeChanger>
      <template #buildOptionText="props">
        <span>{{ props.value }} / {{ $t('label.page') }}</span>
      </template>
    </a-pagination>

    <a-modal
      v-if="showCreateForm"
      :visible="showCreateForm"
      :title="$t('label.add.guest.network')"
      :closable="true"
      :maskClosable="false"
      :footer="null"
      @cancel="showCreateForm = false"
      centered
      width="auto">
      <CreateNetwork :resource="{ zoneid: resource.zoneid }" @close-action="closeAction"/>
    </a-modal>

  </a-spin>
</template>

<script>
import { api } from '@/api'
import CreateNetwork from '@/views/network/CreateNetwork'
import ResourceIcon from '@/components/view/ResourceIcon'

export default {
  name: 'IpRangesTabGuest',
  components: {
    CreateNetwork,
    ResourceIcon
  },
  props: {
    resource: {
      type: Object,
      required: true
    },
    loading: {
      type: Boolean,
      default: false
    }
  },
  data () {
    return {
      componentLoading: false,
      items: [],
      total: 0,
      showCreateForm: false,
      page: 1,
      pageSize: 10,
      columns: [
        {
          title: this.$t('label.name'),
          dataIndex: 'name',
          slots: { customRender: 'name' }
        },
        {
          title: this.$t('label.type'),
          dataIndex: 'type'
        },
        {
          title: this.$t('label.vlan'),
          dataIndex: 'vlan'
        },
        {
          title: this.$t('label.broadcasturi'),
          dataIndex: 'broadcasturi'
        },
        {
          title: this.$t('label.cidr'),
          dataIndex: 'cidr'
        },
        {
          title: this.$t('label.ip6cidr'),
          dataIndex: 'ip6cidr'
        }
      ]
    }
  },
  created () {
    this.fetchData()
  },
  watch: {
    network (newItem, oldItem) {
      if (!newItem || !newItem.id) {
        return
      }
      this.fetchData()
    }
  },
  methods: {
    fetchData () {
      this.componentLoading = true
      api('listNetworks', {
        zoneid: this.resource.zoneid,
        physicalnetworkid: this.resource.id,
        showicon: true,
        page: this.page,
        pagesize: this.pageSize
      }).then(response => {
        this.items = response.listnetworksresponse.network ? response.listnetworksresponse.network : []
        this.total = response.listnetworksresponse.count || 0
      }).catch(error => {
        this.$notifyError(error)
      }).finally(() => {
        this.componentLoading = false
      })
    },
    handleOpenShowCreateForm () {
      this.showCreateForm = true
    },
    closeAction () {
      this.showCreateForm = false
    },
    changePage (page, pageSize) {
      this.page = page
      this.pageSize = pageSize
      this.fetchData()
    },
    changePageSize (currentPage, pageSize) {
      this.page = currentPage
      this.pageSize = pageSize
      this.fetchData()
    }
  }
}
</script>

<style lang="scss" scoped>
  .pagination {
    margin-top: 20px;
  }
</style><|MERGE_RESOLUTION|>--- conflicted
+++ resolved
@@ -34,15 +34,10 @@
       :rowKey="record => record.id"
       :pagination="false"
     >
-<<<<<<< HEAD
       <template #name="{ text, record }">
-        <router-link :to="{ path: '/guestnetwork/' + record.id }">
-=======
-      <template slot="name" slot-scope="text, item">
         <resource-icon v-if="item.icon" :image="item.icon.base64image" size="1x" style="margin-right: 5px"/>
-        <a-icon v-else type="apartment" style="margin-right: 5px"/>
+        <apartment-outlined v-else style="margin-right: 5px"/>
         <router-link :to="{ path: '/guestnetwork/' + item.id }">
->>>>>>> 981dac7b
           {{ text }}
         </router-link>
       </template>
