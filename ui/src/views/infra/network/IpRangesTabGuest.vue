// Licensed to the Apache Software Foundation (ASF) under one
// or more contributor license agreements.  See the NOTICE file
// distributed with this work for additional information
// regarding copyright ownership.  The ASF licenses this file
// to you under the Apache License, Version 2.0 (the
// "License"); you may not use this file except in compliance
// with the License.  You may obtain a copy of the License at
//
//   http://www.apache.org/licenses/LICENSE-2.0
//
// Unless required by applicable law or agreed to in writing,
// software distributed under the License is distributed on an
// "AS IS" BASIS, WITHOUT WARRANTIES OR CONDITIONS OF ANY
// KIND, either express or implied.  See the License for the
// specific language governing permissions and limitations
// under the License.

<template>
  <a-spin :spinning="componentLoading">
    <a-button
      :disabled="!('createNetwork' in this.$store.getters.apis)"
      type="dashed"
      icon="plus"
      style="margin-bottom: 20px; width: 100%"
      @click="handleOpenShowCreateForm">
      {{ $t('label.add.guest.network') }}
    </a-button>

    <a-table
      size="small"
      style="overflow-y: auto"
      :columns="columns"
      :dataSource="items"
      :rowKey="record => record.id"
      :pagination="false"
    >
      <template slot="name" slot-scope="text, item">
        <router-link :to="{ path: '/guestnetwork/' + item.id }">
          {{ text }}
        </router-link>
      </template>
    </a-table>
    <a-pagination
      class="row-element pagination"
      size="small"
      style="overflow-y: auto"
      :current="page"
      :pageSize="pageSize"
      :total="total"
      :showTotal="total => `${$t('label.total')} ${total} ${$t('label.items')}`"
      :pageSizeOptions="['10', '20', '40', '80', '100']"
      @change="changePage"
      @showSizeChange="changePageSize"
      showSizeChanger>
      <template slot="buildOptionText" slot-scope="props">
        <span>{{ props.value }} / {{ $t('label.page') }}</span>
      </template>
    </a-pagination>

    <a-modal
      v-model="showCreateForm"
      :title="$t('label.add.guest.network')"
      :closable="true"
      :maskClosable="false"
      :footer="null"
<<<<<<< HEAD
      @cancel="showCreateForm = false"
=======
      :cancelText="$t('label.cancel')"
      @cancel="closeAction"
>>>>>>> 2ececbf9
      centered
      width="auto">
      <CreateNetwork :resource="{ zoneid: resource.zoneid }" @close-action="closeAction"/>
    </a-modal>

  </a-spin>
</template>

<script>
import { api } from '@/api'
import CreateNetwork from '@/views/network/CreateNetwork'

export default {
  name: 'IpRangesTabGuest',
  components: {
    CreateNetwork
  },
  props: {
    resource: {
      type: Object,
      required: true
    },
    loading: {
      type: Boolean,
      default: false
    }
  },
  data () {
    return {
      componentLoading: false,
      items: [],
      total: 0,
      showCreateForm: false,
      page: 1,
      pageSize: 10,
      columns: [
        {
          title: this.$t('label.name'),
          dataIndex: 'name',
          scopedSlots: { customRender: 'name' }
        },
        {
          title: this.$t('label.type'),
          dataIndex: 'type'
        },
        {
          title: this.$t('label.vlan'),
          dataIndex: 'vlan'
        },
        {
          title: this.$t('label.broadcasturi'),
          dataIndex: 'broadcasturi'
        },
        {
          title: this.$t('label.cidr'),
          dataIndex: 'cidr'
        },
        {
          title: this.$t('label.ip6cidr'),
          dataIndex: 'ip6cidr'
        }
      ]
    }
  },
  created () {
    this.fetchData()
  },
  watch: {
    network (newItem, oldItem) {
      if (!newItem || !newItem.id) {
        return
      }
      this.fetchData()
    }
  },
  methods: {
    fetchData () {
      this.componentLoading = true
      api('listNetworks', {
        zoneid: this.resource.zoneid,
        physicalnetworkid: this.resource.id,
        page: this.page,
        pagesize: this.pageSize
      }).then(response => {
        this.items = response.listnetworksresponse.network ? response.listnetworksresponse.network : []
        this.total = response.listnetworksresponse.count || 0
      }).catch(error => {
        this.$notifyError(error)
      }).finally(() => {
        this.componentLoading = false
      })
    },
    handleOpenShowCreateForm () {
      this.showCreateForm = true
    },
    closeAction () {
      this.showCreateForm = false
    },
    changePage (page, pageSize) {
      this.page = page
      this.pageSize = pageSize
      this.fetchData()
    },
    changePageSize (currentPage, pageSize) {
      this.page = currentPage
      this.pageSize = pageSize
      this.fetchData()
    }
  }
}
</script>

<style lang="scss" scoped>
  .pagination {
    margin-top: 20px;
  }
</style><|MERGE_RESOLUTION|>--- conflicted
+++ resolved
@@ -63,12 +63,7 @@
       :closable="true"
       :maskClosable="false"
       :footer="null"
-<<<<<<< HEAD
       @cancel="showCreateForm = false"
-=======
-      :cancelText="$t('label.cancel')"
-      @cancel="closeAction"
->>>>>>> 2ececbf9
       centered
       width="auto">
       <CreateNetwork :resource="{ zoneid: resource.zoneid }" @close-action="closeAction"/>
