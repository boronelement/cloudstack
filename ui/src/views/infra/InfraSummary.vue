--- conflicted
+++ resolved
@@ -49,21 +49,9 @@
             <p>
               {{ $t('message.update.ssl') }}
             </p>
-
-<<<<<<< HEAD
-            <a-form @submit.prevent="handleSslFormSubmit" :ref="formRef" :model="form" :rules="rules">
+            <a-form @finish="handleSslFormSubmit" :ref="formRef" :model="form" :rules="rules">
               <a-form-item name="root" ref="root" :required="true">
-                <template #label>
-                  {{ $t('label.root.certificate') }}
-                  <a-tooltip placement="bottom" :title="apiParams.name.description">
-                    <info-circle-outlined />
-                  </a-tooltip>
-                </template>
-=======
-            <a-form @submit.prevent="handleSslFormSubmit" ref="sslForm" :form="form">
-              <a-form-item :required="true">
                 <tooltip-label slot="label" :title="$t('label.root.certificate')" :tooltip="apiParams.name.description" tooltipPlacement="bottom"/>
->>>>>>> 2bbc7817
                 <a-textarea
                   id="rootCert"
                   rows="2"
@@ -81,16 +69,7 @@
                   :name="`intermediate${index + 1}`"
                   :ref="`intermediate${index + 1}`"
                   class="intermediate-certificate">
-<<<<<<< HEAD
-                  <template #label>
-                    {{ $t('label.intermediate.certificate') + ` ${index + 1} ` }}
-                    <a-tooltip placement="bottom" :title="apiParams.id.description">
-                      <info-circle-outlined />
-                    </a-tooltip>
-                  </template>
-=======
                   <tooltip-label slot="label" :title="$t('label.intermediate.certificate') + ` ${index + 1} `" :tooltip="apiParams.id.description" tooltipPlacement="bottom"/>
->>>>>>> 2bbc7817
                   <a-textarea
                     :id="`intermediateCert${index}`"
                     rows="2"
@@ -108,18 +87,8 @@
                 </a-button>
               </a-form-item>
 
-<<<<<<< HEAD
               <a-form-item name="server" ref="server" :required="true">
-                <template #label>
-                  {{ $t('label.server.certificate') }}
-                  <a-tooltip placement="bottom" :title="apiParams.certificate.description">
-                    <info-circle-outlined />
-                  </a-tooltip>
-                </template>
-=======
-              <a-form-item :required="true">
                 <tooltip-label slot="label" :title="$t('label.server.certificate')" :tooltip="apiParams.certificate.description" tooltipPlacement="bottom"/>
->>>>>>> 2bbc7817
                 <a-textarea
                   id="serverCert"
                   rows="2"
@@ -129,18 +98,8 @@
                 ></a-textarea>
               </a-form-item>
 
-<<<<<<< HEAD
               <a-form-item name="pkcsKey" ref="pkcsKey" :required="true">
-                <template #label>
-                  {{ $t('label.pkcs.private.certificate') }}
-                  <a-tooltip placement="bottom" :title="apiParams.privatekey.description">
-                    <info-circle-outlined />
-                  </a-tooltip>
-                </template>
-=======
-              <a-form-item :required="true">
                 <tooltip-label slot="label" :title="$t('label.pkcs.private.certificate')" :tooltip="apiParams.privatekey.description" tooltipPlacement="bottom"/>
->>>>>>> 2bbc7817
                 <a-textarea
                   id="pkcsKey"
                   rows="2"
@@ -150,18 +109,8 @@
                 ></a-textarea>
               </a-form-item>
 
-<<<<<<< HEAD
               <a-form-item name="dns" ref="dns" :required="true">
-                <template #label>
-                  {{ $t('label.domain.suffix') }}
-                  <a-tooltip placement="bottom" :title="apiParams.domainsuffix.description">
-                    <info-circle-outlined />
-                  </a-tooltip>
-                </template>
-=======
-              <a-form-item :required="true">
                 <tooltip-label slot="label" :title="$t('label.domain.suffix')" :tooltip="apiParams.domainsuffix.description" tooltipPlacement="bottom"/>
->>>>>>> 2bbc7817
                 <a-input
                   id="dnsSuffix"
                   :placeholder="$t('label.domain.suffix')"
@@ -216,11 +165,8 @@
   components: {
     Breadcrumb,
     ChartCard,
-<<<<<<< HEAD
+    TooltipLabel,
     RenderIcon
-=======
-    TooltipLabel
->>>>>>> 2bbc7817
   },
   data () {
     return {
