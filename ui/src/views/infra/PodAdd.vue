// Licensed to the Apache Software Foundation (ASF) under one
// or more contributor license agreements.  See the NOTICE file
// distributed with this work for additional information
// regarding copyright ownership.  The ASF licenses this file
// to you under the Apache License, Version 2.0 (the
// "License"); you may not use this file except in compliance
// with the License.  You may obtain a copy of the License at
//
//   http://www.apache.org/licenses/LICENSE-2.0
//
// Unless required by applicable law or agreed to in writing,
// software distributed under the License is distributed on an
// "AS IS" BASIS, WITHOUT WARRANTIES OR CONDITIONS OF ANY
// KIND, either express or implied.  See the License for the
// specific language governing permissions and limitations
// under the License.

<template>
  <a-spin :spinning="loading">
<<<<<<< HEAD
    <a-form
      :ref="formRef"
      :model="form"
      :rules="rules"
      layout="vertical"
      class="form"
      @finish="handleSubmit">
=======
    <a-form v-ctrl-enter="handleSubmit" :form="form" layout="vertical" class="form">
>>>>>>> 2bbc7817

      <a-form-item name="zoneid" ref="zoneid" class="form__item" :label="$t('label.zone')">
        <a-select
          v-model:value="form.zoneid"
          autoFocus>
          <a-select-option
            v-for="zone in zonesList"
            :value="zone.id"
            :key="zone.id">
            {{ zone.name }}
          </a-select-option>
        </a-select>
      </a-form-item>

      <a-form-item name="name" ref="name" class="form__item" :label="$t('label.podname')">
        <a-input
          :placeholder="placeholder.name"
          v-model:value="form.name"
        />
      </a-form-item>

      <a-form-item name="gateway" ref="gateway" class="form__item" :label="$t('label.reservedsystemgateway')">
        <a-input
          :placeholder="placeholder.gateway"
          v-model:value="form.gateway"
        />
      </a-form-item>

      <a-form-item name="netmask" ref="netmask" class="form__item" :label="$t('label.reservedsystemnetmask')">
        <a-input
          :placeholder="placeholder.netmask"
          v-model:value="form.netmask"
        />
      </a-form-item>

      <a-form-item name="startip" ref="startip" class="form__item" :label="$t('label.reservedsystemstartip')">
        <a-input
          :placeholder="placeholder.startip"
          v-model:value="form.startip"
        />
      </a-form-item>

      <a-form-item name="endip" ref="endip" class="form__item" :label="$t('label.reservedsystemendip')">
        <a-input
          :placeholder="placeholder.endip"
          v-model:value="form.endip"
        />
      </a-form-item>

      <div class="form__item">
        <div class="form__label">{{ $t('label.isdedicated') }}</div>
        <a-checkbox @change="toggleDedicate" />
      </div>

      <template v-if="showDedicated">
        <DedicateDomain
          @domainChange="id => dedicatedDomainId = id"
          @accountChange="id => dedicatedAccount = id"
          :error="domainError" />
      </template>

      <a-divider />

<<<<<<< HEAD
      <div class="actions">
        <a-button @click="() => $parent.$parent.close()">{{ $t('label.cancel') }}</a-button>
        <a-button html-type="submit" type="primary">{{ $t('label.ok') }}</a-button>
=======
      <div :span="24" class="action-button">
        <a-button @click="() => this.$parent.$parent.close()">{{ $t('label.cancel') }}</a-button>
        <a-button @click="handleSubmit" ref="submit" type="primary">{{ $t('label.ok') }}</a-button>
>>>>>>> 2bbc7817
      </div>

    </a-form>
  </a-spin>
</template>

<script>
import { ref, reactive, toRaw } from 'vue'
import { api } from '@/api'
import DedicateDomain from '../../components/view/DedicateDomain'

export default {
  name: 'ClusterAdd',
  components: {
    DedicateDomain
  },
  props: {
    resource: {
      type: Object,
      required: true
    }
  },
  inject: ['parentFetchData'],
  data () {
    return {
      loading: false,
      zonesList: [],
      showDedicated: false,
      dedicatedDomainId: null,
      dedicatedAccount: null,
      domainError: false,
      params: [],
      placeholder: {
        name: null,
        gateway: null,
        netmask: null,
        startip: null,
        endip: null
      }
    }
  },
  created () {
    this.initForm()
    this.fetchData()
  },
  methods: {
    initForm () {
      this.formRef = ref()
      this.form = reactive({})
      this.rules = reactive({
        zoneid: [{ required: true, message: this.$t('label.required') }],
        name: [{ required: true, message: this.$t('label.required') }],
        gateway: [{ required: true, message: this.$t('label.required') }],
        netmask: [{ required: true, message: this.$t('label.required') }],
        startip: [{ required: true, message: this.$t('label.required') }]
      })
    },
    fetchData () {
      this.fetchZones()
    },
    fetchZones () {
      this.loading = true
      api('listZones').then(response => {
        this.zonesList = response.listzonesresponse.zone || []
        this.form.zoneid = this.zonesList[0].id
        this.params = this.$store.getters.apis.createPod.params
        Object.keys(this.placeholder).forEach(item => { this.returnPlaceholder(item) })
      }).catch(error => {
        this.$notifyError(error)
      }).finally(() => {
        this.loading = false
      })
    },
    toggleDedicate () {
      this.dedicatedDomainId = null
      this.dedicatedAccount = null
      this.showDedicated = !this.showDedicated
    },
    handleSubmit (e) {
      e.preventDefault()
<<<<<<< HEAD
      this.formRef.value.validate().then(() => {
        const values = toRaw(this.form)
=======
      if (this.loading) return
      this.form.validateFields((err, values) => {
        if (err) return
>>>>>>> 2bbc7817

        this.loading = true
        api('createPod', {
          zoneId: values.zoneid,
          name: values.name,
          gateway: values.gateway,
          netmask: values.netmask,
          startip: values.startip,
          endip: values.endip
        }).then(response => {
          const pod = response.createpodresponse.pod || {}
          if (pod.id && this.showDedicated) {
            this.dedicatePod(pod.id)
          }
          this.loading = false
          this.parentFetchData()
          this.$parent.$parent.close()
        }).catch(error => {
          this.$notification.error({
            message: `${this.$t('label.error')} ${error.response.status}`,
            description: error.response.data.createpodresponse.errortext,
            duration: 0
          })
          this.loading = false
        })
      })
    },
    dedicatePod (podId) {
      this.loading = true
      api('dedicatePod', {
        podId,
        domainid: this.dedicatedDomainId,
        account: this.dedicatedAccount
      }).then(response => {
        this.$pollJob({
          jobId: response.dedicatepodresponse.jobid,
          title: this.$t('message.pod.dedicated'),
          description: `${this.$t('label.domainid')} : ${this.dedicatedDomainId}`,
          successMessage: this.$t('message.pod.dedicated'),
          successMethod: () => {
            this.loading = false
          },
          errorMessage: this.$t('error.dedicate.pod.failed'),
          errorMethod: () => {
            this.loading = false
          },
          loadingMessage: this.$t('message.dedicating.pod'),
          catchMessage: this.$t('error.fetching.async.job.result'),
          catchMethod: () => {
            this.loading = false
          }
        })
      }).catch(error => {
        this.$notification.error({
          message: `${this.$t('label.error')} ${error.response.status}`,
          description: error.response.data.errorresponse.errortext,
          duration: 0
        })
        this.loading = false
      })
    },
    returnPlaceholder (field) {
      this.params.find(i => {
        if (i.name === field) this.placeholder[field] = i.description
      })
    }
  }
}
</script>

<style scoped lang="scss">
  .form {

    &__label {
      margin-bottom: 5px;
    }

    &__item {
      margin-bottom: 20px;
    }

    .ant-select {
      width: 85vw;

      @media (min-width: 760px) {
        width: 400px;
      }
    }

  }

  .required {
    color: #ff0000;

    &-label {
      display: none;

      &--visible {
        display: block;
      }

    }

  }
</style><|MERGE_RESOLUTION|>--- conflicted
+++ resolved
@@ -17,17 +17,14 @@
 
 <template>
   <a-spin :spinning="loading">
-<<<<<<< HEAD
-    <a-form
+    <a-form 
       :ref="formRef"
       :model="form"
       :rules="rules"
       layout="vertical"
       class="form"
-      @finish="handleSubmit">
-=======
-    <a-form v-ctrl-enter="handleSubmit" :form="form" layout="vertical" class="form">
->>>>>>> 2bbc7817
+      @finish="handleSubmit"
+      v-ctrl-enter="handleSubmit">
 
       <a-form-item name="zoneid" ref="zoneid" class="form__item" :label="$t('label.zone')">
         <a-select
@@ -91,15 +88,9 @@
 
       <a-divider />
 
-<<<<<<< HEAD
-      <div class="actions">
-        <a-button @click="() => $parent.$parent.close()">{{ $t('label.cancel') }}</a-button>
-        <a-button html-type="submit" type="primary">{{ $t('label.ok') }}</a-button>
-=======
       <div :span="24" class="action-button">
         <a-button @click="() => this.$parent.$parent.close()">{{ $t('label.cancel') }}</a-button>
         <a-button @click="handleSubmit" ref="submit" type="primary">{{ $t('label.ok') }}</a-button>
->>>>>>> 2bbc7817
       </div>
 
     </a-form>
@@ -180,14 +171,9 @@
     },
     handleSubmit (e) {
       e.preventDefault()
-<<<<<<< HEAD
+      if (this.loading) return
       this.formRef.value.validate().then(() => {
         const values = toRaw(this.form)
-=======
-      if (this.loading) return
-      this.form.validateFields((err, values) => {
-        if (err) return
->>>>>>> 2bbc7817
 
         this.loading = true
         api('createPod', {
