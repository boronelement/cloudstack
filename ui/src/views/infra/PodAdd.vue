--- conflicted
+++ resolved
@@ -28,27 +28,19 @@
 
       <a-form-item name="zoneid" ref="zoneid" class="form__item" :label="$t('label.zone')">
         <a-select
-<<<<<<< HEAD
           v-model:value="form.zoneid"
-          v-focus="true">
-=======
-          v-decorator="['zoneid', {
-            initialValue: this.zoneId,
-            rules: [{ required: true, message: `${$t('label.required')}` }] }
-          ]"
-          autoFocus
+          v-focus="true"
           showSearch
           optionFilterProp="children"
           :filterOption="(input, option) => {
             return option.componentOptions.children[0].text.toLowerCase().indexOf(input.toLowerCase()) >= 0
           }" >
->>>>>>> 981dac7b
           <a-select-option
             v-for="zone in zonesList"
             :value="zone.id"
             :key="zone.id">
             <resource-icon v-if="zone.icon" :image="zone.icon.base64image" size="1x" style="margin-right: 5px"/>
-            <a-icon v-else type="global" style="margin-right: 5px" />
+            <global-outlined v-else style="margin-right: 5px" />
             {{ zone.name }}
           </a-select-option>
         </a-select>
