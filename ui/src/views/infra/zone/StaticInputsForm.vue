--- conflicted
+++ resolved
@@ -213,29 +213,16 @@
       }
       let isShow = true
       Object.keys(conditions).forEach(key => {
-<<<<<<< HEAD
-        const condition = conditions[key]
-        const fieldVal = this.form[key]
-          ? this.form[key]
-          : (this.prefillContent?.[key] || null)
-        if (Array.isArray(condition) && condition.includes(fieldVal)) {
-          isShow = true
-          return false
-        } else if (!Array.isArray(condition) && fieldVal === condition) {
-          isShow = true
-          return false
-=======
         if (isShow) {
           const condition = conditions[key]
-          const fieldVal = this.form.getFieldValue(key)
-            ? this.form.getFieldValue(key)
-            : (this.prefillContent[key] ? this.prefillContent[key].value : null)
+          const fieldVal = this.form[key]
+            ? this.form[key]
+            : (this.prefillContent?.[key] || null)
           if (Array.isArray(condition) && !condition.includes(fieldVal)) {
             isShow = false
           } else if (!Array.isArray(condition) && fieldVal !== condition) {
             isShow = false
           }
->>>>>>> e1b56be6
         }
       })
 
