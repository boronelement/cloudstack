// Licensed to the Apache Software Foundation (ASF) under one
// or more contributor license agreements.  See the NOTICE file
// distributed with this work for additional information
// regarding copyright ownership.  The ASF licenses this file
// to you under the Apache License, Version 2.0 (the
// "License"); you may not use this file except in compliance
// with the License.  You may obtain a copy of the License at
//
//   http://www.apache.org/licenses/LICENSE-2.0
//
// Unless required by applicable law or agreed to in writing,
// software distributed under the License is distributed on an
// "AS IS" BASIS, WITHOUT WARRANTIES OR CONDITIONS OF ANY
// KIND, either express or implied.  See the License for the
// specific language governing permissions and limitations
// under the License.

<template>
  <div>
    <a-card
      class="ant-form-text"
      v-if="description && description.length > 0"
      v-html="$t(description)">
    </a-card>
    <a-form
      v-ctrl-enter="handleSubmit"
      class="form-content"
      :ref="formRef"
      :model="form"
      :rules="rules"
      @finish="handleSubmit">
      <div v-for="(field, index) in fields" :key="index">
        <a-form-item
          :name="field.key"
          :ref="field.key"
          :label="$t(field.title)"
          v-if="isDisplayInput(field.display)"
          v-bind="formItemLayout"
          :has-feedback="field.switch ? false : true">
          <a-select
            v-if="field.select"
            v-model:value="form[field.key]"
            :allowClear="true"
            v-focus="index === 0"
            showSearch
            optionFilterProp="label"
            :filterOption="(input, option) => {
              return option.children[0].children.toLowerCase().indexOf(input.toLowerCase()) >= 0
            }" >
            <a-select-option
              v-for="option in field.options"
              :key="option.id"
              :value="option.id"
            >
              {{ option.name || option.description }}
            </a-select-option>
          </a-select>
          <a-switch
            v-else-if="field.switch"
            v-model:checked="form[field.key]"
            v-focus="index === 0"
          />
          <a-input
            v-else-if="field.password"
            type="password"
            v-model:value="form[field.key]"
            v-focus="index === 0"
          />
          <a-input
            v-else
            v-model:value="form[field.key]"
            v-focus="index === 0"
          />
        </a-form-item>
      </div>
    </a-form>
    <div class="form-action">
      <a-button
        v-if="!isFixError"
        class="button-prev"
        @click="handleBack">
        {{ $t('label.previous') }}
      </a-button>
      <a-button class="button-next" ref="submit" type="primary" @click="handleSubmit">
        {{ $t('label.next') }}
      </a-button>
    </div>
  </div>
</template>

<script>
import { ref, reactive, toRaw } from 'vue'

export default {
  props: {
    prefillContent: {
      type: Object,
      default: function () {
        return {}
      }
    },
    fields: {
      type: Array,
      default: function () {
        return []
      }
    },
    description: {
      type: String,
      default: 'label.creating.iprange'
    },
    isFixError: {
      type: Boolean,
      default: false
    }
  },
  created () {
    this.initForm()
  },
  mounted () {
    this.fillValue()
  },
  data: () => ({
    formItemLayout: {
      labelCol: { span: 8 },
      wrapperCol: { span: 12 }
    },
    ipV4Regex: /^(25[0-5]|2[0-4]\d|[01]?\d\d?)\.(25[0-5]|2[0-4]\d|[01]?\d\d?)\.(25[0-5]|2[0-4]\d|[01]?\d\d?)\.(25[0-5]|2[0-4]\d|[01]?\d\d?)$/i,
    ipV6Regex: /^((([0-9A-Fa-f]{1,4}:){7}[0-9A-Fa-f]{1,4})|(([0-9A-Fa-f]{1,4}:){6}:[0-9A-Fa-f]{1,4})|(([0-9A-Fa-f]{1,4}:){5}:([0-9A-Fa-f]{1,4}:)?[0-9A-Fa-f]{1,4})|(([0-9A-Fa-f]{1,4}:){4}:([0-9A-Fa-f]{1,4}:){0,2}[0-9A-Fa-f]{1,4})|(([0-9A-Fa-f]{1,4}:){3}:([0-9A-Fa-f]{1,4}:){0,3}[0-9A-Fa-f]{1,4})|(([0-9A-Fa-f]{1,4}:){2}:([0-9A-Fa-f]{1,4}:){0,4}[0-9A-Fa-f]{1,4})|(([0-9A-Fa-f]{1,4}:){6}((\b((25[0-5])|(1\d{2})|(2[0-4]\d)|(\d{1,2}))\b)\.){3}(\b((25[0-5])|(1\d{2})|(2[0-4]\d)|(\d{1,2}))\b))|(([0-9A-Fa-f]{1,4}:){0,5}:((\b((25[0-5])|(1\d{2})|(2[0-4]\d)|(\d{1,2}))\b)\.){3}(\b((25[0-5])|(1\d{2})|(2[0-4]\d)|(\d{1,2}))\b))|(::([0-9A-Fa-f]{1,4}:){0,5}((\b((25[0-5])|(1\d{2})|(2[0-4]\d)|(\d{1,2}))\b)\.){3}(\b((25[0-5])|(1\d{2})|(2[0-4]\d)|(\d{1,2}))\b))|([0-9A-Fa-f]{1,4}::([0-9A-Fa-f]{1,4}:){0,5}[0-9A-Fa-f]{1,4})|(::([0-9A-Fa-f]{1,4}:){0,6}[0-9A-Fa-f]{1,4})|(([0-9A-Fa-f]{1,4}:){1,7}:))$/i,
    formModel: {}
  }),
  watch: {
    formModel: {
      deep: true,
      handler (changedFields) {
        const fieldsChanged = toRaw(changedFields)
        this.$emit('fieldsChanged', fieldsChanged)
      }
    }
  },
  methods: {
    initForm () {
      this.formRef = ref()
      this.form = reactive({})
      this.rules = reactive({})
    },
    fillValue () {
      this.fields.forEach(field => {
        this.setRules(field)
        const fieldExists = this.isDisplayInput(field.display)
        if (!fieldExists) {
          return
        }
        if (field.key === 'agentUserName' && !this.getPrefilled(field.key)) {
          this.form[field.key] = 'Oracle'
        } else {
          if (field.switch) {
            this.form[field.key] = this.isChecked(field)
          } else {
            this.form[field.key] = this.getPrefilled(field.key)
          }
        }
      })

      this.formModel = toRaw(this.form)
    },
    setRules (field) {
      this.rules[field.key] = []
      if (field.required) {
        this.rules[field.key].push({ required: field.required, message: this.$t(field.placeHolder) })
      }
      if (field.ipV4 || field.ipV6) {
        this.rules[field.key].push({
          ipV4: field.ipV4,
          ipV6: field.ipV6,
          validator: this.checkIpFormat,
          message: this.$t(field.message)
        })
      }
    },
    getPrefilled (key) {
      return this.prefillContent?.[key] || null
    },
<<<<<<< HEAD
    handleSubmit () {
      this.formRef.value.validate().then(() => {
=======
    handleSubmit (e) {
      e.preventDefault()
      this.form.validateFieldsAndScroll((err, values) => {
        if (err) {
          return
        }
>>>>>>> d8004871
        if (this.isFixError) {
          this.$emit('submitLaunchZone')
          return
        }
        this.$emit('nextPressed')
      })
    },
    handleBack () {
      this.$emit('backPressed')
    },
    async checkIpFormat (rule, value) {
      if (!value || value === '') {
        return Promise.resolve()
      } else if (rule.ipV4 && !this.ipV4Regex.test(value)) {
        return Promise.reject(rule.message)
      } else if (rule.ipV6 && !this.ipV6Regex.test(value)) {
        return Promise.reject(rule.message)
      } else {
        return Promise.resolve()
      }
    },
    isDisplayInput (conditions) {
      if (!conditions || Object.keys(conditions).length === 0) {
        return true
      }
      let isShow = false
      Object.keys(conditions).forEach(key => {
        const condition = conditions[key]
        const fieldVal = this.form[key]
          ? this.form[key]
          : (this.prefillContent?.[key] || null)
        if (Array.isArray(condition) && condition.includes(fieldVal)) {
          isShow = true
          return false
        } else if (!Array.isArray(condition) && fieldVal === condition) {
          isShow = true
          return false
        }

        return true
      })

      return isShow
    },
    isChecked (field) {
      if (this.prefillContent[field.key]) {
        return this.prefillContent[field.key]
      }
      if (!field.checked) {
        return false
      }
      return true
    }
  }
}
</script>

<style scoped lang="less">
  .form-content {
    border: 1px dashed #e9e9e9;
    border-radius: 6px;
    background-color: #fafafa;
    min-height: 200px;
    text-align: center;
    vertical-align: center;
    margin-top: 8px;
    max-height: 300px;
    overflow-y: auto;
    padding: 16px 20px 0;

    :deep(.has-error) {
      .ant-form-explain {
        text-align: left;
      }
    }

    :deep(.ant-form-item-control) {
      text-align: left;
    }
  }

  .ant-form-text {
    text-align: justify;
    margin: 10px 0;
    padding: 24px;
    width: 100%;
  }

  .form-action {
    margin-top: 16px;
  }
</style><|MERGE_RESOLUTION|>--- conflicted
+++ resolved
@@ -28,7 +28,8 @@
       :ref="formRef"
       :model="form"
       :rules="rules"
-      @finish="handleSubmit">
+      @finish="handleSubmit"
+      :scrollToFirstError="true">
       <div v-for="(field, index) in fields" :key="index">
         <a-form-item
           :name="field.key"
@@ -181,17 +182,8 @@
     getPrefilled (key) {
       return this.prefillContent?.[key] || null
     },
-<<<<<<< HEAD
     handleSubmit () {
       this.formRef.value.validate().then(() => {
-=======
-    handleSubmit (e) {
-      e.preventDefault()
-      this.form.validateFieldsAndScroll((err, values) => {
-        if (err) {
-          return
-        }
->>>>>>> d8004871
         if (this.isFixError) {
           this.$emit('submitLaunchZone')
           return
