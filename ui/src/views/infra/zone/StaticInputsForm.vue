// Licensed to the Apache Software Foundation (ASF) under one
// or more contributor license agreements.  See the NOTICE file
// distributed with this work for additional information
// regarding copyright ownership.  The ASF licenses this file
// to you under the Apache License, Version 2.0 (the
// "License"); you may not use this file except in compliance
// with the License.  You may obtain a copy of the License at
//
//   http://www.apache.org/licenses/LICENSE-2.0
//
// Unless required by applicable law or agreed to in writing,
// software distributed under the License is distributed on an
// "AS IS" BASIS, WITHOUT WARRANTIES OR CONDITIONS OF ANY
// KIND, either express or implied.  See the License for the
// specific language governing permissions and limitations
// under the License.

<template>
  <div>
    <a-card
      class="ant-form-text"
      v-if="description && description.length > 0"
      v-html="$t(description)">
    </a-card>
    <a-form
      v-ctrl-enter="handleSubmit"
      class="form-content"
<<<<<<< HEAD
      :ref="formRef"
      :model="form"
      :rules="rules">
      <div v-for="(field, index) in fields" :key="index">
        <a-form-item
          :name="field.key"
          :ref="field.key"
          :label="$t(field.title)"
          v-if="isDisplayInput(field.display)"
          v-bind="formItemLayout"
          :has-feedback="field.switch ? false : true">
          <a-select
            v-if="field.select"
            v-model:value="form[field.key]"
            :allowClear="true"
            v-focus="index === 0"
=======
      :form="form"
      @submit="handleSubmit">
      <a-form-item
        v-for="(field, index) in this.fields"
        :key="index"
        :label="$t(field.title)"
        v-if="isDisplayInput(field.display)"
        v-bind="formItemLayout"
        :has-feedback="field.switch ? false : true">
        <a-select
          v-if="field.select"
          v-decorator="[field.key, {
            rules: [
              {
                required: field.required,
                message: $t(field.placeHolder),
                initialValue: getPrefilled(field.key)
              }
            ]
          }]"
          :allowClear="true"
          :autoFocus="index === 0"
          showSearch
          optionFilterProp="children"
          :filterOption="(input, option) => {
            return option.componentOptions.children[0].text.toLowerCase().indexOf(input.toLowerCase()) >= 0
          }" >
          <a-select-option
            v-for="option in field.options"
            :key="option.id"
            :value="option.id"
>>>>>>> 981dac7b
          >
            <a-select-option
              v-for="option in field.options"
              :key="option.id"
              :value="option.id"
            >
              {{ option.name || option.description }}
            </a-select-option>
          </a-select>
          <a-switch
            v-else-if="field.switch"
            v-model:checked="form[field.key]"
            v-focus="index === 0"
          />
          <a-input
            v-else-if="field.password"
            type="password"
            v-model:value="form[field.key]"
            v-focus="index === 0"
          />
          <a-input
            v-else
            v-model:value="form[field.key]"
            v-focus="index === 0"
          />
        </a-form-item>
      </div>
    </a-form>
    <div class="form-action">
      <a-button
        v-if="!isFixError"
        class="button-prev"
        @click="handleBack">
        {{ $t('label.previous') }}
      </a-button>
      <a-button class="button-next" ref="submit" type="primary" @click="handleSubmit">
        {{ $t('label.next') }}
      </a-button>
    </div>
  </div>
</template>

<script>
import { ref, reactive, toRaw } from 'vue'

export default {
  props: {
    prefillContent: {
      type: Object,
      default: function () {
        return {}
      }
    },
    fields: {
      type: Array,
      default: function () {
        return []
      }
    },
    description: {
      type: String,
      default: 'label.creating.iprange'
    },
    isFixError: {
      type: Boolean,
      default: false
    }
  },
  created () {
    this.initForm()
  },
  mounted () {
    this.fillValue()
  },
  data: () => ({
    formItemLayout: {
      labelCol: { span: 8 },
      wrapperCol: { span: 12 }
    },
    ipV4Regex: /^(25[0-5]|2[0-4]\d|[01]?\d\d?)\.(25[0-5]|2[0-4]\d|[01]?\d\d?)\.(25[0-5]|2[0-4]\d|[01]?\d\d?)\.(25[0-5]|2[0-4]\d|[01]?\d\d?)$/i,
    ipV6Regex: /^((([0-9A-Fa-f]{1,4}:){7}[0-9A-Fa-f]{1,4})|(([0-9A-Fa-f]{1,4}:){6}:[0-9A-Fa-f]{1,4})|(([0-9A-Fa-f]{1,4}:){5}:([0-9A-Fa-f]{1,4}:)?[0-9A-Fa-f]{1,4})|(([0-9A-Fa-f]{1,4}:){4}:([0-9A-Fa-f]{1,4}:){0,2}[0-9A-Fa-f]{1,4})|(([0-9A-Fa-f]{1,4}:){3}:([0-9A-Fa-f]{1,4}:){0,3}[0-9A-Fa-f]{1,4})|(([0-9A-Fa-f]{1,4}:){2}:([0-9A-Fa-f]{1,4}:){0,4}[0-9A-Fa-f]{1,4})|(([0-9A-Fa-f]{1,4}:){6}((\b((25[0-5])|(1\d{2})|(2[0-4]\d)|(\d{1,2}))\b)\.){3}(\b((25[0-5])|(1\d{2})|(2[0-4]\d)|(\d{1,2}))\b))|(([0-9A-Fa-f]{1,4}:){0,5}:((\b((25[0-5])|(1\d{2})|(2[0-4]\d)|(\d{1,2}))\b)\.){3}(\b((25[0-5])|(1\d{2})|(2[0-4]\d)|(\d{1,2}))\b))|(::([0-9A-Fa-f]{1,4}:){0,5}((\b((25[0-5])|(1\d{2})|(2[0-4]\d)|(\d{1,2}))\b)\.){3}(\b((25[0-5])|(1\d{2})|(2[0-4]\d)|(\d{1,2}))\b))|([0-9A-Fa-f]{1,4}::([0-9A-Fa-f]{1,4}:){0,5}[0-9A-Fa-f]{1,4})|(::([0-9A-Fa-f]{1,4}:){0,6}[0-9A-Fa-f]{1,4})|(([0-9A-Fa-f]{1,4}:){1,7}:))$/i,
    formModel: {}
  }),
  watch: {
    formModel: {
      deep: true,
      handler (changedFields) {
        const fieldsChanged = toRaw(changedFields)
        this.$emit('fieldsChanged', fieldsChanged)
      }
    }
  },
  methods: {
    initForm () {
      this.formRef = ref()
      this.form = reactive({})
      this.rules = reactive({})
    },
    fillValue () {
      this.fields.forEach(field => {
        this.setRules(field)
        const fieldExists = this.isDisplayInput(field.display)
        if (!fieldExists) {
          return
        }
        if (field.key === 'agentUserName' && !this.getPrefilled(field.key)) {
          this.form[field.key] = 'Oracle'
        } else {
          if (field.switch) {
            this.form[field.key] = this.isChecked(field)
          } else {
            this.form[field.key] = this.getPrefilled(field.key)
          }
        }
      })

      this.formModel = toRaw(this.form)
    },
    setRules (field) {
      this.rules[field.key] = []
      if (field.required) {
        this.rules[field.key].push({ required: field.required, message: this.$t(field.placeHolder) })
      }
      if (field.ipV4 || field.ipV6) {
        this.rules[field.key].push({
          ipV4: field.ipV4,
          ipV6: field.ipV6,
          validator: this.checkIpFormat,
          message: this.$t(field.message)
        })
      }
    },
    getPrefilled (key) {
      return this.prefillContent?.[key] || null
    },
    handleSubmit () {
      this.formRef.value.validate().then(() => {
        if (this.isFixError) {
          this.$emit('submitLaunchZone')
          return
        }
        this.$emit('nextPressed')
      })
    },
    handleBack () {
      this.$emit('backPressed')
    },
    async checkIpFormat (rule, value) {
      if (!value || value === '') {
        return Promise.resolve()
      } else if (rule.ipV4 && !this.ipV4Regex.test(value)) {
        return Promise.reject(rule.message)
      } else if (rule.ipV6 && !this.ipV6Regex.test(value)) {
        return Promise.reject(rule.message)
      } else {
        return Promise.resolve()
      }
    },
    isDisplayInput (conditions) {
      if (!conditions || Object.keys(conditions).length === 0) {
        return true
      }
      let isShow = false
      Object.keys(conditions).forEach(key => {
        const condition = conditions[key]
        const fieldVal = this.form[key]
          ? this.form[key]
          : (this.prefillContent?.[key] || null)
        if (Array.isArray(condition) && condition.includes(fieldVal)) {
          isShow = true
          return false
        } else if (!Array.isArray(condition) && fieldVal === condition) {
          isShow = true
          return false
        }

        return true
      })

      return isShow
    },
    isChecked (field) {
      if (this.prefillContent[field.key]) {
        return this.prefillContent[field.key]
      }
      if (!field.checked) {
        return false
      }
      return true
    }
  }
}
</script>

<style scoped lang="less">
  .form-content {
    border: 1px dashed #e9e9e9;
    border-radius: 6px;
    background-color: #fafafa;
    min-height: 200px;
    text-align: center;
    vertical-align: center;
    margin-top: 8px;
    max-height: 300px;
    overflow-y: auto;
    padding: 16px 20px 0;

    :deep(.has-error) {
      .ant-form-explain {
        text-align: left;
      }
    }

    :deep(.ant-form-item-control) {
      text-align: left;
    }
  }

  .ant-form-text {
    text-align: justify;
    margin: 10px 0;
    padding: 24px;
    width: 100%;
  }

  .form-action {
    margin-top: 16px;
  }
</style><|MERGE_RESOLUTION|>--- conflicted
+++ resolved
@@ -25,10 +25,10 @@
     <a-form
       v-ctrl-enter="handleSubmit"
       class="form-content"
-<<<<<<< HEAD
       :ref="formRef"
       :model="form"
-      :rules="rules">
+      :rules="rules"
+      @finish="handleSubmit">
       <div v-for="(field, index) in fields" :key="index">
         <a-form-item
           :name="field.key"
@@ -42,40 +42,11 @@
             v-model:value="form[field.key]"
             :allowClear="true"
             v-focus="index === 0"
-=======
-      :form="form"
-      @submit="handleSubmit">
-      <a-form-item
-        v-for="(field, index) in this.fields"
-        :key="index"
-        :label="$t(field.title)"
-        v-if="isDisplayInput(field.display)"
-        v-bind="formItemLayout"
-        :has-feedback="field.switch ? false : true">
-        <a-select
-          v-if="field.select"
-          v-decorator="[field.key, {
-            rules: [
-              {
-                required: field.required,
-                message: $t(field.placeHolder),
-                initialValue: getPrefilled(field.key)
-              }
-            ]
-          }]"
-          :allowClear="true"
-          :autoFocus="index === 0"
-          showSearch
-          optionFilterProp="children"
-          :filterOption="(input, option) => {
-            return option.componentOptions.children[0].text.toLowerCase().indexOf(input.toLowerCase()) >= 0
-          }" >
-          <a-select-option
-            v-for="option in field.options"
-            :key="option.id"
-            :value="option.id"
->>>>>>> 981dac7b
-          >
+            showSearch
+            optionFilterProp="children"
+            :filterOption="(input, option) => {
+              return option.componentOptions.children[0].text.toLowerCase().indexOf(input.toLowerCase()) >= 0
+            }" >
             <a-select-option
               v-for="option in field.options"
               :key="option.id"
