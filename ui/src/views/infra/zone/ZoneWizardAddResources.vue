// Licensed to the Apache Software Foundation (ASF) under one
// or more contributor license agreements.  See the NOTICE file
// distributed with this work for additional information
// regarding copyright ownership.  The ASF licenses this file
// to you under the Apache License, Version 2.0 (the
// "License"); you may not use this file except in compliance
// with the License.  You may obtain a copy of the License at
//
//   http://www.apache.org/licenses/LICENSE-2.0
//
// Unless required by applicable law or agreed to in writing,
// software distributed under the License is distributed on an
// "AS IS" BASIS, WITHOUT WARRANTIES OR CONDITIONS OF ANY
// KIND, either express or implied.  See the License for the
// specific language governing permissions and limitations
// under the License.

<template>
  <div style="width: auto;">
    <a-steps
      ref="resourceStep"
      progressDot
      :current="currentStep"
      size="small"
      style="margin-left: 0; margin-top: 16px;">
      <a-step
        v-for="(step, index) in steps"
        :ref="`resourceStep${index}`"
        :key="step.title"
        :title="$t(step.title)"></a-step>
    </a-steps>
    <static-inputs-form
      v-if="currentStep === 0"
      @nextPressed="nextPressed"
      @backPressed="handleBack"
      @fieldsChanged="fieldsChanged"
      @submitLaunchZone="submitLaunchZone"
      :fields="clusterFields"
      :prefillContent="prefillContent"
      :description="steps[currentStep].description"
      :isFixError="isFixError"
    />

    <div v-if="hypervisor !== 'VMware'">
      <static-inputs-form
        v-if="currentStep === 1"
        @nextPressed="nextPressed"
        @backPressed="handleBack"
        @fieldsChanged="fieldsChanged"
        @submitLaunchZone="submitLaunchZone"
        :fields="hostFields"
        :prefillContent="prefillContent"
        :description="steps[currentStep].description"
        :isFixError="isFixError"
      />
      <static-inputs-form
        v-if="currentStep === 2"
        @nextPressed="nextPressed"
        @backPressed="handleBack"
        @fieldsChanged="fieldsChanged"
        @submitLaunchZone="submitLaunchZone"
        :fields="primaryStorageFields"
        :prefillContent="prefillContent"
        :description="steps[currentStep].description"
        :isFixError="isFixError"
      />
      <static-inputs-form
        v-if="currentStep === 3"
        @nextPressed="nextPressed"
        @backPressed="handleBack"
        @fieldsChanged="fieldsChanged"
        @submitLaunchZone="submitLaunchZone"
        :fields="secondaryStorageFields"
        :prefillContent="prefillContent"
        :description="steps[currentStep].description"
        :isFixError="isFixError"
      />
    </div>
    <div v-else>
      <static-inputs-form
        v-if="currentStep === 1"
        @nextPressed="nextPressed"
        @backPressed="handleBack"
        @fieldsChanged="fieldsChanged"
        @submitLaunchZone="submitLaunchZone"
        :fields="primaryStorageFields"
        :prefillContent="prefillContent"
        :description="steps[currentStep].description"
        :isFixError="isFixError"
      />
      <static-inputs-form
        v-if="currentStep === 2"
        @nextPressed="nextPressed"
        @backPressed="handleBack"
        @fieldsChanged="fieldsChanged"
        @submitLaunchZone="submitLaunchZone"
        :fields="secondaryStorageFields"
        :prefillContent="prefillContent"
        :description="steps[currentStep].description"
        :isFixError="isFixError"
      />
    </div>
  </div>
</template>
<script>
import { api } from '@/api'
import { mixinDevice } from '@/utils/mixin.js'
import StaticInputsForm from '@views/infra/zone/StaticInputsForm'

export default {
  components: {
    StaticInputsForm
  },
  mixins: [mixinDevice],
  props: {
    prefillContent: {
      type: Object,
      default: function () {
        return {}
      }
    },
    stepChild: {
      type: String,
      default: ''
    },
    isFixError: {
      type: Boolean,
      default: false
    }
  },
  computed: {
    zoneType () {
      return this.prefillContent.zoneType ? this.prefillContent.zoneType.value : null
    },
    hypervisor () {
      return this.prefillContent.hypervisor ? this.prefillContent.hypervisor.value : null
    },
    steps () {
      const steps = []
      const hypervisor = this.prefillContent.hypervisor ? this.prefillContent.hypervisor.value : null
      const localStorageEnabled = this.prefillContent.localstorageenabled.value
      const localStorageEnabledForSystemVM = this.prefillContent.localstorageenabledforsystemvm.value
      steps.push({
        title: 'label.cluster',
        fromKey: 'clusterResource',
        description: 'message.desc.cluster'
      })
      if (hypervisor !== 'VMware') {
        steps.push({
          title: 'label.host',
          fromKey: 'hostResource',
          description: 'message.desc.host'
        })
      }
      if (!localStorageEnabled || !localStorageEnabledForSystemVM) {
        steps.push({
          title: 'label.primary.storage',
          fromKey: 'primaryResource',
          description: 'message.desc.primary.storage'
        })
      }
      steps.push({
        title: 'label.secondary.storage',
        fromKey: 'secondaryResource',
        description: 'message.desc.secondary.storage'
      })

      return steps
    },
    clusterFields () {
      return [
        {
          title: 'label.cluster.name',
          key: 'clusterName',
          placeHolder: 'message.error.cluster.name',
          required: true
        },
        {
          title: 'label.vcenter.host',
          key: 'vCenterHost',
          placeHolder: 'message.error.vcenter.host',
          required: true,
          display: {
            hypervisor: ['VMware', 'Ovm3']
          }
        },
        {
          title: 'label.vcenter.username',
          key: 'vCenterUsername',
          placeHolder: 'message.error.vcenter.username',
          required: true,
          display: {
            hypervisor: ['VMware', 'Ovm3']
          }
        },
        {
          title: 'label.vcenter.password',
          key: 'vCenterPassword',
          placeHolder: 'message.error.vcenter.password',
          required: true,
          password: true,
          display: {
            hypervisor: ['VMware', 'Ovm3']
          }
        },
        {
          title: 'label.vcenter.datacenter',
          key: 'vCenterDatacenter',
          placeHolder: 'message.error.vcenter.datacenter',
          required: true,
          display: {
            hypervisor: ['VMware', 'Ovm3']
          }
        },
        {
          title: 'label.override.public.traffic',
          key: 'overridepublictraffic',
          required: false,
          switch: true,
          display: {
            dvSwitchEnabled: true
          }
        },
        {
          title: 'label.override.guest.traffic',
          key: 'overrideguesttraffic',
          required: false,
          switch: true,
          display: {
            dvSwitchEnabled: true
          }
        },
        {
          title: 'label.cisco.nexus1000v.ip.address',
          key: 'vsmipaddress',
          placeHolder: 'message.error.nexus1000v.ipaddess',
          required: false,
          display: {
            vSwitchEnabled: true
          }
        },
        {
          title: 'label.cisco.nexus1000v.username',
          key: 'vsmusername',
          placeHolder: 'message.error.nexus1000v.username',
          required: false,
          display: {
            vSwitchEnabled: true
          }
        },
        {
          title: 'label.cisco.nexus1000v.password',
          key: 'vsmpassword',
          placeHolder: 'message.error.nexus1000v.password',
          required: false,
          display: {
            vSwitchEnabled: true
          }
        }
      ]
    },
    hostFields () {
      return [
        {
          title: 'label.host.name',
          key: 'hostName',
          placeHolder: 'message.error.host.name',
          required: true,
          display: {
            hypervisor: ['VMware', 'BareMetal', 'Ovm', 'Hyperv', 'KVM', 'XenServer', 'LXC', 'Simulator']
          }
        },
        {
          title: 'label.username',
          key: 'hostUserName',
          placeHolder: 'message.error.host.username',
          required: true,
          display: {
            hypervisor: ['VMware', 'BareMetal', 'Ovm', 'Hyperv', 'KVM', 'XenServer', 'LXC', 'Simulator']
          }
        },
        {
          title: 'label.password',
          key: 'hostPassword',
          placeHolder: 'message.error.host.password',
          required: true,
          password: true,
          display: {
            hypervisor: ['VMware', 'BareMetal', 'Ovm', 'Hyperv', 'KVM', 'XenServer', 'LXC', 'Simulator']
          }
        },
        {
          title: 'label.agent.username',
          key: 'agentUserName',
          placeHolder: 'message.error.agent.username',
          required: false,
          defaultValue: 'Oracle',
          display: {
            hypervisor: 'Ovm'
          }
        },
        {
          title: 'label.agent.password',
          key: 'agentPassword',
          placeHolder: 'message.error.agent.password',
          required: true,
          password: true,
          display: {
            hypervisor: 'Ovm'
          }
        },
        {
          title: 'label.tags',
          key: 'hostTags',
          placeHolder: 'message.error.host.tags',
          required: false
        }
      ]
    },
    primaryStorageFields () {
      return [
        {
          title: 'label.name',
          key: 'primaryStorageName',
          placeHolder: 'message.error.name',
          required: true
        },
        {
          title: 'label.scope',
          key: 'primaryStorageScope',
          required: false,
          select: true,
          options: this.primaryStorageScopes
        },
        {
          title: 'label.protocol',
          key: 'primaryStorageProtocol',
          placeHolder: 'message.error.select',
          required: true,
          select: true,
          options: this.primaryStorageProtocols
        },
        {
          title: 'label.server',
          key: 'primaryStorageServer',
          placeHolder: 'message.error.server',
          required: true,
          display: {
            primaryStorageProtocol: ['nfs', 'iscsi', 'gluster', 'SMB']
          }
        },
        {
          title: 'label.path',
          key: 'primaryStoragePath',
          placeHolder: 'message.error.path',
          required: true,
          display: {
            primaryStorageProtocol: ['nfs', 'SMB', 'SharedMountPoint', 'ocfs2']
          }
        },
        {
          title: 'label.sr.name',
          key: 'primaryStorageSRLabel',
          placeHolder: 'message.error.sr.namelabel',
          required: true,
          display: {
            primaryStorageProtocol: 'PreSetup'
          }
        },
        {
          title: 'label.target.iqn',
          key: 'primaryStorageTargetIQN',
          placeHolder: 'message.error.target.iqn',
          required: true,
          display: {
            primaryStorageProtocol: 'iscsi'
          }
        },
        {
          title: 'label.LUN.number',
          key: 'primaryStorageLUN',
          placeHolder: 'message.error.lun',
          required: true,
          display: {
            primaryStorageProtocol: 'iscsi'
          }
        },
        {
          title: 'label.smb.domain',
          key: 'primaryStorageSMBDomain',
          placeHolder: 'message.error.sbdomain',
          required: true,
          display: {
            primaryStorageProtocol: 'SMB'
          }
        },
        {
          title: 'label.smb.username',
          key: 'primaryStorageSMBUsername',
          placeHolder: 'message.error.sbdomain.username',
          required: true,
          display: {
            primaryStorageProtocol: 'SMB'
          }
        },
        {
          title: 'label.smb.password',
          key: 'primaryStorageSMBPassword',
          placeHolder: 'message.error.sbdomain.password',
          required: true,
          password: true,
          display: {
            primaryStorageProtocol: 'SMB'
          }
        },
        {
          title: 'label.rados.monitor',
          key: 'primaryStorageRADOSMonitor',
          placeHolder: 'message.error.rados.monitor',
          required: false,
          display: {
            primaryStorageProtocol: ['rbd']
          }
        },
        {
          title: 'label.rados.pool',
          key: 'primaryStorageRADOSPool',
          placeHolder: 'message.error.rados.pool',
          required: false,
          display: {
            primaryStorageProtocol: ['rbd']
          }
        },
        {
          title: 'label.rados.user',
          key: 'primaryStorageRADOSUser',
          placeHolder: 'message.error.rados.user',
          required: false,
          display: {
            primaryStorageProtocol: ['rbd']
          }
        },
        {
          title: 'label.rados.secret',
          key: 'primaryStorageRADOSSecret',
          placeHolder: 'message.error.rados.secret',
          required: false,
          display: {
            primaryStorageProtocol: ['rbd']
          }
        },
        {
          title: 'label.volgroup',
          key: 'primaryStorageVolumeGroup',
          placeHolder: 'message.error.volumne.group',
          required: true,
          display: {
            primaryStorageProtocol: 'clvm'
          }
        },
        {
          title: 'label.volume',
          key: 'primaryStorageVolume',
          placeHolder: 'message.error.volumne',
          required: true,
          display: {
            primaryStorageProtocol: 'gluster'
          }
        },
        {
          title: 'label.vcenter.datacenter',
          key: 'primaryStorageVmfsDatacenter',
          placeHolder: 'message.error.vcenter.datacenter',
          required: true,
          display: {
            primaryStorageProtocol: 'vmfs'
          }
        },
        {
          title: 'label.vcenter.datastore',
          key: 'primaryStorageVmfsDatastore',
          placeHolder: 'message.error.vcenter.datastore',
          required: true,
          display: {
            primaryStorageProtocol: 'vmfs'
          }
        },
        {
          title: 'label.storage.tags',
          key: 'primaryStorageTags',
          placeHolder: 'message.error.storage.tags',
          required: false
        }
      ]
    },
    secondaryStorageFields () {
      return [
        {
          title: 'label.provider',
          key: 'secondaryStorageProvider',
          required: false,
          select: true,
          options: this.storageProviders
        },
        {
          title: 'label.name',
          key: 'secondaryStorageName',
          required: false,
          display: {
            secondaryStorageProvider: ['NFS', 'SMB', 'S3', 'Swift']
          }
        },
        {
          title: 'label.server',
          key: 'secondaryStorageServer',
          required: true,
          placeHolder: 'message.error.server',
          display: {
            secondaryStorageProvider: ['NFS', 'SMB']
          }
        },
        {
          title: 'label.path',
          key: 'secondaryStoragePath',
          required: true,
          placeHolder: 'message.error.path',
          display: {
            secondaryStorageProvider: ['NFS', 'SMB']
          }
        },
        {
          title: 'label.smb.domain',
          key: 'secondaryStorageSMBDomain',
          required: true,
          placeHolder: 'message.error.sbdomain',
          display: {
            secondaryStorageProvider: ['SMB']
          }
        },
        {
          title: 'label.smb.username',
          key: 'secondaryStorageSMBUsername',
          required: true,
          placeHolder: 'message.error.smb.username',
          display: {
            secondaryStorageProvider: ['SMB']
          }
        },
        {
          title: 'label.smb.password',
          key: 'secondaryStorageSMBPassword',
          required: true,
          password: true,
          placeHolder: 'message.error.smb.password',
          display: {
            secondaryStorageProvider: ['SMB']
          }
        },
        {
          title: 'label.s3.access_key',
          key: 'secondaryStorageAccessKey',
          required: true,
          placeHolder: 'message.error.access.key',
          display: {
            secondaryStorageProvider: ['S3']
          }
        },
        {
          title: 'label.s3.secret_key',
          key: 'secondaryStorageSecretKey',
          required: true,
          placeHolder: 'message.error.secret.key',
          display: {
            secondaryStorageProvider: ['S3']
          }
        },
        {
          title: 'label.s3.bucket',
          key: 'secondaryStorageBucket',
          required: true,
          placeHolder: 'message.error.bucket',
          display: {
            secondaryStorageProvider: ['S3']
          }
        },
        {
          title: 'label.s3.endpoint',
          key: 'secondaryStorageEndpoint',
          required: false,
          display: {
            secondaryStorageProvider: ['S3']
          }
        },
        {
          title: 'label.s3.use_https',
          key: 'secondaryStorageHttps',
          required: false,
          switch: true,
          checked: true,
          display: {
            secondaryStorageProvider: ['S3']
          }
        },
        {
          title: 'label.s3.connection_timeoutt',
          key: 'secondaryStorageConnectionTimeout',
          required: false,
          display: {
            secondaryStorageProvider: ['S3']
          }
        },
        {
          title: 'label.s3.max_error_retry',
          key: 'secondaryStorageMaxError',
          required: false,
          display: {
            secondaryStorageProvider: ['S3']
          }
        },
        {
          title: 'label.s3.socket_timeout',
          key: 'secondaryStorageSocketTimeout',
          required: false,
          display: {
            secondaryStorageProvider: ['S3']
          }
        },
        {
          title: 'label.create.nfs.secondary.staging.storage',
          key: 'secondaryStorageNFSStaging',
          required: false,
          switch: true,
          display: {
            secondaryStorageProvider: ['S3']
          }
        },
        {
          title: 'label.s3.nfs.server',
          key: 'secondaryStorageNFSServer',
          required: true,
          placeHolder: 'message.error.s3nfs.server',
          display: {
            secondaryStorageProvider: ['S3']
          }
        },
        {
          title: 'label.s3.nfs.path',
          key: 'secondaryStorageNFSPath',
          required: true,
          placeHolder: 'message.error.s3nfs.path',
          display: {
            secondaryStorageProvider: ['S3']
          }
        },
        {
          title: 'label.url',
          key: 'secondaryStorageURL',
          required: true,
          placeHolder: 'message.error.url',
          display: {
            secondaryStorageProvider: ['Swift']
          }
        },
        {
          title: 'label.account',
          key: 'secondaryStorageAccount',
          required: false,
          display: {
            secondaryStorageProvider: ['Swift']
          }
        },
        {
          title: 'label.username',
          key: 'secondaryStorageUsername',
          required: false,
          display: {
            secondaryStorageProvider: ['Swift']
          }
        },
        {
          title: 'label.key',
          key: 'secondaryStorageKey',
          required: false,
          display: {
            secondaryStorageProvider: ['Swift']
          }
        }
      ]
    }
  },
  data () {
    return {
      physicalNetworks: null,
      currentHypervisor: null,
      primaryStorageScopes: [],
      primaryStorageProtocols: [],
      storageProviders: [],
      currentStep: null,
      options: ['primaryStorageScope', 'primaryStorageProtocol', 'provider']
    }
  },
<<<<<<< HEAD
  created () {
=======
  mounted () {
    this.currentStep = this.prefillContent.resourceStep ? this.prefillContent.resourceStep : 0
>>>>>>> 02abb87f
    if (this.stepChild && this.stepChild !== '') {
      this.currentStep = this.steps.findIndex(item => item.fromKey === this.stepChild)
    }
    this.scrollToStepActive()
    if (this.prefillContent.hypervisor.value === 'BareMetal') {
      this.$emit('nextPressed')
    } else {
      this.fetchConfigurationSwitch()
      this.options.forEach(this.fetchOptions)
      if (!this.prefillContent.lastHypervisor) {
        this.$emit('fieldsChanged', {
          lastHypervisor: this.prefillContent.hypervisor
        })
      } else if (this.prefillContent.lastHypervisor.value !== this.prefillContent.hypervisor.value) {
        this.$emit('fieldsChanged', {
          lastHypervisor: this.prefillContent.hypervisor,
          primaryStorageProtocol: null,
          primaryStorageScope: null
        })
      }
    }
  },
  methods: {
    nextPressed () {
      if (this.currentStep === this.steps.length - 1) {
        this.$emit('nextPressed')
      } else {
        this.currentStep++
        this.$emit('fieldsChanged', { resourceStep: this.currentStep })
      }

      this.scrollToStepActive()
    },
    handleBack (e) {
      if (this.currentStep === 0) {
        this.$emit('backPressed')
      } else {
        this.currentStep--
        this.$emit('fieldsChanged', { resourceStep: this.currentStep })
      }

      this.scrollToStepActive()
    },
    scrollToStepActive () {
      if (!this.isMobile()) {
        return
      }
      this.$nextTick(() => {
        if (!this.$refs.resourceStep) {
          return
        }
        if (this.currentStep === 0) {
          this.$refs.resourceStep.$el.scrollLeft = 0
          return
        }
        this.$refs.resourceStep.$el.scrollLeft = this.$refs['resourceStep' + (this.currentStep - 1)][0].$el.offsetLeft
      })
    },
    fieldsChanged (changed) {
      this.$emit('fieldsChanged', changed)
    },
    fetchOptions (name) {
      switch (name) {
        case 'primaryStorageScope':
          this.fetchScope()
          break
        case 'primaryStorageProtocol':
          this.fetchProtocol()
          break
        case 'provider':
          this.fetchProvider()
          break
        default:
          break
      }
    },
    fetchScope () {
      const hypervisor = this.prefillContent.hypervisor ? this.prefillContent.hypervisor.value : null
      const scope = []
      if (['KVM', 'VMware', 'Hyperv'].includes(hypervisor)) {
        scope.push({
          id: 'zone',
          description: this.$t('label.zone')
        })
        scope.push({
          id: 'cluster',
          description: this.$t('label.cluster')
        })
      } else {
        scope.push({
          id: 'cluster',
          description: this.$t('label.cluster')
        })
      }
      this.primaryStorageScopes = scope
      this.$forceUpdate()
    },
    fetchProtocol () {
      const hypervisor = this.prefillContent.hypervisor ? this.prefillContent.hypervisor.value : null
      const protocols = []
      if (hypervisor === 'KVM') {
        protocols.push({
          id: 'nfs',
          description: 'nfs'
        })
        protocols.push({
          id: 'SharedMountPoint',
          description: 'SharedMountPoint'
        })
        protocols.push({
          id: 'rbd',
          description: 'RBD'
        })
        protocols.push({
          id: 'clvm',
          description: 'CLVM'
        })
        protocols.push({
          id: 'gluster',
          description: 'Gluster'
        })
      } else if (hypervisor === 'XenServer') {
        protocols.push({
          id: 'nfs',
          description: 'nfs'
        })
        protocols.push({
          id: 'PreSetup',
          description: 'PreSetup'
        })
        protocols.push({
          id: 'iscsi',
          description: 'iscsi'
        })
      } else if (hypervisor === 'VMware') {
        protocols.push({
          id: 'nfs',
          description: 'nfs'
        })
        protocols.push({
          id: 'vmfs',
          description: 'vmfs'
        })
      } else if (hypervisor === 'Hyperv') {
        protocols.push({
          id: 'SMB',
          description: 'SMB/CIFS'
        })
      } else if (hypervisor === 'Ovm') {
        protocols.push({
          id: 'nfs',
          description: 'nfs'
        })
        protocols.push({
          id: 'ocfs2',
          description: 'ocfs2'
        })
      } else if (hypervisor === 'LXC') {
        protocols.push({
          id: 'nfs',
          description: 'nfs'
        })
        protocols.push({
          id: 'SharedMountPoint',
          description: 'SharedMountPoint'
        })
        protocols.push({
          id: 'rbd',
          description: 'RBD'
        })
      } else {
        protocols.push({
          id: 'nfs',
          description: 'nfs'
        })
      }

      this.primaryStorageProtocols = protocols
      this.$forceUpdate()
    },
    async fetchConfigurationSwitch () {
      const hypervisor = this.prefillContent.hypervisor ? this.prefillContent.hypervisor.value : null
      this.$emit('fieldsChanged', { dvSwitchEnabled: { value: false } })
      this.$emit('fieldsChanged', { vSwitchEnabled: { value: false } })
      if (hypervisor && hypervisor === 'VMware') {
        await this.fetchNexusSwitchConfig()
        await this.fetchDvSwitchConfig()
      }
    },
    fetchNexusSwitchConfig () {
      api('listConfigurations', { name: 'vmware.use.nexus.vswitch' }).then(json => {
        let vSwitchEnabled = false
        if (json.listconfigurationsresponse.configuration[0].value) {
          vSwitchEnabled = true
        }
        this.$emit('fieldsChanged', { vSwitchEnabled: { value: vSwitchEnabled } })
      })
    },
    fetchDvSwitchConfig () {
      let dvSwitchEnabled = false
      api('listConfigurations', { name: 'vmware.use.dvswitch' }).then(json => {
        if (json.listconfigurationsresponse.configuration[0].value) {
          dvSwitchEnabled = true
        }
        this.$emit('fieldsChanged', { dvSwitchEnabled: { value: dvSwitchEnabled } })
      })
    },
    fetchProvider () {
      const storageProviders = []
      api('listImageStores', { provider: 'S3' }).then(json => {
        const s3stores = json.listimagestoresresponse.imagestore
        if (s3stores != null && s3stores.length > 0) {
          storageProviders.push({ id: 'S3', description: 'S3' })
        } else {
          storageProviders.push({ id: 'NFS', description: 'NFS' })
          storageProviders.push({ id: 'SMB', description: 'SMB/CIFS' })
          storageProviders.push({ id: 'S3', description: 'S3' })
          storageProviders.push({ id: 'Swift', description: 'Swift' })
        }
        this.storageProviders = storageProviders
        this.$forceUpdate()
      })
    },
    submitLaunchZone () {
      this.$emit('submitLaunchZone')
    }
  }
}

</script><|MERGE_RESOLUTION|>--- conflicted
+++ resolved
@@ -699,12 +699,8 @@
       options: ['primaryStorageScope', 'primaryStorageProtocol', 'provider']
     }
   },
-<<<<<<< HEAD
   created () {
-=======
-  mounted () {
     this.currentStep = this.prefillContent.resourceStep ? this.prefillContent.resourceStep : 0
->>>>>>> 02abb87f
     if (this.stepChild && this.stepChild !== '') {
       this.currentStep = this.steps.findIndex(item => item.fromKey === this.stepChild)
     }
