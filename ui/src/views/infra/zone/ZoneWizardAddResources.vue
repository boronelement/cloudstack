--- conflicted
+++ resolved
@@ -144,13 +144,7 @@
     },
     steps () {
       const steps = []
-<<<<<<< HEAD
-      const hypervisor = this.prefillContent?.hypervisor || null
-      const localStorageEnabled = this.prefillContent?.localstorageenabled || false
-      const localStorageEnabledForSystemVM = this.prefillContent?.localstorageenabledforsystemvm || false
-=======
       const hypervisor = this.prefillContent.hypervisor ? this.prefillContent.hypervisor.value : null
->>>>>>> 6446797f
       steps.push({
         title: 'label.cluster',
         fromKey: 'clusterResource',
