// Licensed to the Apache Software Foundation (ASF) under one
// or more contributor license agreements.  See the NOTICE file
// distributed with this work for additional information
// regarding copyright ownership.  The ASF licenses this file
// to you under the Apache License, Version 2.0 (the
// "License"); you may not use this file except in compliance
// with the License.  You may obtain a copy of the License at
//
//   http://www.apache.org/licenses/LICENSE-2.0
//
// Unless required by applicable law or agreed to in writing,
// software distributed under the License is distributed on an
// "AS IS" BASIS, WITHOUT WARRANTIES OR CONDITIONS OF ANY
// KIND, either express or implied.  See the License for the
// specific language governing permissions and limitations
// under the License.

<template>
  <div>
    <a-form
      class="form-content"
      :ref="formRef"
      :model="form"
      :rules="rules"
      @finish="handleSubmit"
      v-ctrl-enter="handleSubmit">
      <a-form-item name="zoneType" ref="zoneType">
        <a-radio-group v-model:value="form.zoneType">
          <a-card class="card-item">
            <a-row :gutter="12">
              <a-col :md="6" :lg="6">
                <a-radio class="card-form-item" value="Advanced" v-if="$config.basicZoneEnabled">{{ $t('label.advanced') }}</a-radio>
                <span style="margin-top: 20px;" class="card-form-item" v-else>
                  <setting-outlined style="margin-right: 10px" />
                  {{ $t('label.advanced') }}
                </span>
              </a-col>
              <a-col :md="18" :lg="18">
                <a-card class="ant-form-text zone-support">{{ $t(zoneDescription.Advanced) }}</a-card>
              </a-col>
            </a-row>
            <a-row :gutter="12">
              <a-col :md="6" :lg="6" style="margin-top: 15px">
                <a-form-item
                  name="securityGroupsEnabled"
                  ref="securityGroupsEnabled"
                  class="card-form-item"
                  v-bind="formItemLayout">
                  <a-switch
                    class="card-form-item"
                    v-model:checked="form.securityGroupsEnabled"
                    :disabled="!isAdvancedZone"
                    v-focus="true"
                  />
                </a-form-item>
                <span>{{ $t('label.menu.security.groups') }}</span>
              </a-col>
              <a-col :md="18" :lg="18" style="margin-top: 15px;">
                <a-card class="zone-support">{{ $t(zoneDescription.SecurityGroups) }}</a-card>
              </a-col>
            </a-row>
          </a-card>
          <a-card class="card-item" v-if="$config.basicZoneEnabled">
            <a-row :gutter="12">
              <a-col :md="6" :lg="6">
                <a-radio class="card-form-item" value="Basic">{{ $t('label.basic') }}</a-radio>
              </a-col>
              <a-col :md="18" :lg="18">
                <a-card class="ant-form-text zone-support">{{ $t(zoneDescription.Basic) }}</a-card>
              </a-col>
            </a-row>
          </a-card>
        </a-radio-group>
      </a-form-item>
    </a-form>
    <div class="form-action">
      <a-button ref="submit" type="primary" @click="handleSubmit" class="button-next">
        {{ $t('label.next') }}
      </a-button>
    </div>
  </div>
</template>

<script>
import { ref, reactive, toRaw } from 'vue'

export default {
  props: {
    prefillContent: {
      type: Object,
      default: function () {
        return {}
      }
    }
  },
  data: () => ({
    formItemLayout: {
      labelCol: { span: 6 },
      wrapperCol: { span: 14 }
    },
    zoneDescription: {
      Basic: 'message.desc.basic.zone',
      Advanced: 'message.desc.advanced.zone',
      SecurityGroups: 'message.advanced.security.group'
    },
    formModel: {}
  }),
  created () {
    this.initForm()
  },
  watch: {
    formModel: {
      deep: true,
      handler (changedFields) {
        const fieldsChanged = toRaw(changedFields)
        this.$emit('fieldsChanged', fieldsChanged)
      }
    }
  },
  computed: {
    isAdvancedZone () {
      return this.zoneType === 'Advanced'
    },
    zoneType () {
      return this.prefillContent.zoneType ? this.prefillContent.zoneType : 'Advanced'
    },
    securityGroupsEnabled () {
      return this.isAdvancedZone && (this.prefillContent?.securityGroupsEnabled || false)
    }
  },
  methods: {
<<<<<<< HEAD
    initForm () {
      this.formRef = ref()
      this.form = reactive({
        zoneType: this.zoneType,
        securityGroupsEnabled: this.securityGroupsEnabled
      })
      this.rules = reactive({
        zoneType: [{ required: true, message: this.$t('message.error.zone.type') }]
      })
      this.formModel = toRaw(this.form)
    },
    handleSubmit () {
      this.formRef.value.validate().then(() => {
        this.$emit('nextPressed')
=======
    handleSubmit (e) {
      e.preventDefault()
      this.form.validateFieldsAndScroll((err, values) => {
        if (!err) {
          this.$emit('nextPressed')
        }
>>>>>>> d8004871
      })
    }
  }
}
</script>
<style scoped lang="less">
  .form-content {
    border: 1px dashed #e9e9e9;
    border-radius: 6px;
    min-height: 200px;
    text-align: center;
    vertical-align: center;
    padding: 8px;
    padding-top: 16px;
    margin-top: 8px;
  }

  .card-item {
    margin-top: 10px;

    .card-form-item {
      float: left;
    }

    .checkbox-advance {
      margin-top: 10px;
    }

    .zone-support {
      text-align: justify;
    }
  }
</style><|MERGE_RESOLUTION|>--- conflicted
+++ resolved
@@ -23,7 +23,8 @@
       :model="form"
       :rules="rules"
       @finish="handleSubmit"
-      v-ctrl-enter="handleSubmit">
+      v-ctrl-enter="handleSubmit"
+      :scrollToFirstError="true">
       <a-form-item name="zoneType" ref="zoneType">
         <a-radio-group v-model:value="form.zoneType">
           <a-card class="card-item">
@@ -129,7 +130,6 @@
     }
   },
   methods: {
-<<<<<<< HEAD
     initForm () {
       this.formRef = ref()
       this.form = reactive({
@@ -144,14 +144,6 @@
     handleSubmit () {
       this.formRef.value.validate().then(() => {
         this.$emit('nextPressed')
-=======
-    handleSubmit (e) {
-      e.preventDefault()
-      this.form.validateFieldsAndScroll((err, values) => {
-        if (!err) {
-          this.$emit('nextPressed')
-        }
->>>>>>> d8004871
       })
     }
   }
