// Licensed to the Apache Software Foundation (ASF) under one
// or more contributor license agreements.  See the NOTICE file
// distributed with this work for additional information
// regarding copyright ownership.  The ASF licenses this file
// to you under the Apache License, Version 2.0 (the
// "License"); you may not use this file except in compliance
// with the License.  You may obtain a copy of the License at
//
//   http://www.apache.org/licenses/LICENSE-2.0
//
// Unless required by applicable law or agreed to in writing,
// software distributed under the License is distributed on an
// "AS IS" BASIS, WITHOUT WARRANTIES OR CONDITIONS OF ANY
// KIND, either express or implied.  See the License for the
// specific language governing permissions and limitations
// under the License.

<template>
  <div>
    <a-form
      class="form-content"
      :ref="formRef"
      :model="form"
      :rules="rules"
      v-ctrl-enter="handleSubmit">
<<<<<<< HEAD
      <a-form-item name="zoneType" ref="zoneType">
        <a-radio-group v-model:value="form.zoneType">
          <a-card class="card-item" v-if="$config.basicZoneEnabled">
            <a-row :gutter="12">
              <a-col :span="6">
                <a-radio class="card-form-item" value="Basic">{{ $t('label.basic') }}</a-radio>
              </a-col>
              <a-col :span="18">
                <a-card class="ant-form-text zone-support">{{ $t(zoneDescription.Basic) }}</a-card>
              </a-col>
            </a-row>
          </a-card>
          <a-card class="card-item">
            <a-row :gutter="12">
              <a-col :md="6" :lg="6">
                <a-radio class="card-form-item" value="Advanced" v-if="$config.basicZoneEnabled">{{ $t('label.advanced') }}</a-radio>
                <span style="margin-top: 20px;" class="card-form-item" v-else>
                  <setting-outlined style="margin-right: 10px" />
                  {{ $t('label.advanced') }}
                </span>
              </a-col>
              <a-col :md="18" :lg="18">
                <a-card class="ant-form-text zone-support">{{ $t(zoneDescription.Advanced) }}</a-card>
              </a-col>
            </a-row>
            <a-row :gutter="12">
              <a-col :md="6" :lg="6" style="margin-top: 15px">
                <a-form-item
                  name="securityGroupsEnabled"
                  ref="securityGroupsEnabled"
=======
      <a-form-item>
        <a-radio-group
          v-decorator="['zoneType', {
            rules: [{
              required: true,
              message: $t('message.error.zone.type'),
              initialValue: zoneType
            }]
          }]">
          <a-card :gutter="12" class="card-item">
            <a-col :md="6" :lg="6">
              <a-radio class="card-form-item" value="Advanced" v-if="$config.basicZoneEnabled">{{ $t('label.advanced') }}</a-radio>
              <span style="margin-top: 20px;" class="card-form-item" v-else>
                <a-icon type="setting" style="margin-right: 10px" />
                {{ $t('label.advanced') }}
              </span>
            </a-col>
            <a-col :md="18" :lg="18">
              <a-card class="ant-form-text zone-support">{{ $t(zoneDescription.Advanced) }}</a-card>
            </a-col>
            <a-col :md="6" :lg="6" style="margin-top: 15px">
              <a-form-item
                class="card-form-item"
                v-bind="formItemLayout">
                <a-switch
>>>>>>> 6ba656b6
                  class="card-form-item"
                  v-bind="formItemLayout">
                  <a-switch
                    class="card-form-item"
                    v-model:checked="form.securityGroupsEnabled"
                    :disabled="!isAdvancedZone"
                    v-focus="true"
                  />
                </a-form-item>
                <span>{{ $t('label.menu.security.groups') }}</span>
              </a-col>
              <a-col :md="18" :lg="18" style="margin-top: 15px;">
                <a-card class="zone-support">{{ $t(zoneDescription.SecurityGroups) }}</a-card>
              </a-col>
            </a-row>
          </a-card>
          <a-card :gutter="12" class="card-item" v-if="$config.basicZoneEnabled">
            <a-col :md="6" :lg="6">
              <a-radio class="card-form-item" value="Basic">{{ $t('label.basic') }}</a-radio>
            </a-col>
            <a-col :md="18" :lg="18">
              <a-card class="ant-form-text zone-support">{{ $t(zoneDescription.Basic) }}</a-card>
            </a-col>
          </a-card>
        </a-radio-group>
      </a-form-item>
    </a-form>
    <div class="form-action">
      <a-button ref="submit" type="primary" @click="handleSubmit" class="button-next">
        {{ $t('label.next') }}
      </a-button>
    </div>
  </div>
</template>

<script>
import { ref, reactive, toRaw } from 'vue'

export default {
  props: {
    prefillContent: {
      type: Object,
      default: function () {
        return {}
      }
    }
  },
  data: () => ({
    formItemLayout: {
      labelCol: { span: 6 },
      wrapperCol: { span: 14 }
    },
    zoneDescription: {
      Basic: 'message.desc.basic.zone',
      Advanced: 'message.desc.advanced.zone',
      SecurityGroups: 'message.advanced.security.group'
    },
    formModel: {}
  }),
  created () {
    this.initForm()
  },
  watch: {
    formModel: {
      deep: true,
      handler (changedFields) {
        const fieldsChanged = toRaw(changedFields)
        this.$emit('fieldsChanged', fieldsChanged)
      }
    }
  },
  computed: {
    isAdvancedZone () {
      return this.zoneType === 'Advanced'
    },
    zoneType () {
<<<<<<< HEAD
      return this.prefillContent?.zoneType || (this.$config.basicZoneEnabled ? 'Basic' : 'Advanced')
=======
      return this.prefillContent.zoneType ? this.prefillContent.zoneType.value : 'Advanced'
>>>>>>> 6ba656b6
    },
    securityGroupsEnabled () {
      return this.isAdvancedZone && (this.prefillContent?.securityGroupsEnabled || false)
    }
  },
  methods: {
    initForm () {
      this.formRef = ref()
      this.form = reactive({
        zoneType: this.zoneType,
        securityGroupsEnabled: this.securityGroupsEnabled
      })
      this.rules = reactive({
        zoneType: [{ required: true, message: this.$t('message.error.zone.type') }]
      })
      this.formModel = toRaw(this.form)
    },
    handleSubmit () {
      this.formRef.value.validate().then(() => {
        this.$emit('nextPressed')
      })
    }
  }
}
</script>
<style scoped lang="less">
  .form-content {
    border: 1px dashed #e9e9e9;
    border-radius: 6px;
    min-height: 200px;
    text-align: center;
    vertical-align: center;
    padding: 8px;
    padding-top: 16px;
    margin-top: 8px;
  }

  .card-item {
    margin-top: 10px;

    .card-form-item {
      float: left;
    }

    .checkbox-advance {
      margin-top: 10px;
    }

    .zone-support {
      text-align: justify;
    }
  }
</style><|MERGE_RESOLUTION|>--- conflicted
+++ resolved
@@ -23,52 +23,13 @@
       :model="form"
       :rules="rules"
       v-ctrl-enter="handleSubmit">
-<<<<<<< HEAD
       <a-form-item name="zoneType" ref="zoneType">
         <a-radio-group v-model:value="form.zoneType">
-          <a-card class="card-item" v-if="$config.basicZoneEnabled">
-            <a-row :gutter="12">
-              <a-col :span="6">
-                <a-radio class="card-form-item" value="Basic">{{ $t('label.basic') }}</a-radio>
-              </a-col>
-              <a-col :span="18">
-                <a-card class="ant-form-text zone-support">{{ $t(zoneDescription.Basic) }}</a-card>
-              </a-col>
-            </a-row>
-          </a-card>
-          <a-card class="card-item">
-            <a-row :gutter="12">
-              <a-col :md="6" :lg="6">
-                <a-radio class="card-form-item" value="Advanced" v-if="$config.basicZoneEnabled">{{ $t('label.advanced') }}</a-radio>
-                <span style="margin-top: 20px;" class="card-form-item" v-else>
-                  <setting-outlined style="margin-right: 10px" />
-                  {{ $t('label.advanced') }}
-                </span>
-              </a-col>
-              <a-col :md="18" :lg="18">
-                <a-card class="ant-form-text zone-support">{{ $t(zoneDescription.Advanced) }}</a-card>
-              </a-col>
-            </a-row>
-            <a-row :gutter="12">
-              <a-col :md="6" :lg="6" style="margin-top: 15px">
-                <a-form-item
-                  name="securityGroupsEnabled"
-                  ref="securityGroupsEnabled"
-=======
-      <a-form-item>
-        <a-radio-group
-          v-decorator="['zoneType', {
-            rules: [{
-              required: true,
-              message: $t('message.error.zone.type'),
-              initialValue: zoneType
-            }]
-          }]">
           <a-card :gutter="12" class="card-item">
             <a-col :md="6" :lg="6">
               <a-radio class="card-form-item" value="Advanced" v-if="$config.basicZoneEnabled">{{ $t('label.advanced') }}</a-radio>
               <span style="margin-top: 20px;" class="card-form-item" v-else>
-                <a-icon type="setting" style="margin-right: 10px" />
+                <setting-outlined style="margin-right: 10px" />
                 {{ $t('label.advanced') }}
               </span>
             </a-col>
@@ -80,7 +41,6 @@
                 class="card-form-item"
                 v-bind="formItemLayout">
                 <a-switch
->>>>>>> 6ba656b6
                   class="card-form-item"
                   v-bind="formItemLayout">
                   <a-switch
@@ -157,11 +117,7 @@
       return this.zoneType === 'Advanced'
     },
     zoneType () {
-<<<<<<< HEAD
-      return this.prefillContent?.zoneType || (this.$config.basicZoneEnabled ? 'Basic' : 'Advanced')
-=======
-      return this.prefillContent.zoneType ? this.prefillContent.zoneType.value : 'Advanced'
->>>>>>> 6ba656b6
+      return this.prefillContent.zoneType ? this.prefillContent.zoneType : 'Advanced'
     },
     securityGroupsEnabled () {
       return this.isAdvancedZone && (this.prefillContent?.securityGroupsEnabled || false)
