--- conflicted
+++ resolved
@@ -171,8 +171,7 @@
       return this.prefillContent.networkOfferingSelected?.havingELB || false
     },
     selectedBaremetalProviders () {
-<<<<<<< HEAD
-      return this.prefillContent.networkOfferingSelected ? this.prefillContent.networkOfferingSelected.selectedBaremetalProviders : []
+      return this.prefillContent.networkOfferingSelected?.selectedBaremetalProviders || []
     },
     physicalNetworks () {
       const tungstenNetworks = this.prefillContent.physicalNetworks.filter(network => network.isolationMethod === 'TF')
@@ -181,9 +180,6 @@
       }
 
       return this.prefillContent.physicalNetworks
-=======
-      return this.prefillContent.networkOfferingSelected?.selectedBaremetalProviders || []
->>>>>>> 0efdc535
     }
   },
   mounted () {
