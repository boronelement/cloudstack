--- conflicted
+++ resolved
@@ -1274,13 +1274,8 @@
       params.zoneid = this.stepData.zoneReturned.id
       params.podId = this.stepData.podReturned.id
       params.clusterid = this.stepData.clusterReturned.id
-<<<<<<< HEAD
       params.name = this.prefillContent?.primaryStorageName || null
       params.scope = this.prefillContent?.primaryStorageScope || null
-=======
-      params.name = this.prefillContent.primaryStorageName?.value || null
-      params.scope = this.prefillContent.primaryStorageScope?.value || null
->>>>>>> 2bbc7817
 
       if (params.scope === 'zone') {
         const hypervisor = this.prefillContent.hypervisor
@@ -1291,141 +1286,79 @@
         }
       }
 
-<<<<<<< HEAD
       var server = this.prefillContent?.primaryStorageServer || null
-=======
-      var server = this.prefillContent.primaryStorageServer?.value || null
->>>>>>> 2bbc7817
       let url = ''
       const protocol = this.prefillContent.primaryStorageProtocol
 
       if (protocol === 'nfs') {
-<<<<<<< HEAD
-        let path = this.prefillContent.primaryStoragePath
-=======
-        let path = this.prefillContent.primaryStoragePath?.value || ''
->>>>>>> 2bbc7817
+        let path = this.prefillContent?.primaryStoragePath || ''
         if (path.substring(0, 1) !== '/') {
           path = '/' + path
         }
         url = this.nfsURL(server, path)
       } else if (protocol === 'SMB') {
-<<<<<<< HEAD
-        let path = this.prefillContent.primaryStoragePath
-=======
-        let path = this.prefillContent.primaryStoragePath?.value || ''
->>>>>>> 2bbc7817
+        let path = this.prefillContent?.primaryStoragePath || ''
         if (path.substring(0, 1) !== '/') {
           path = '/' + path
         }
         url = this.smbURL(server, path)
-<<<<<<< HEAD
-        params['details[0].user'] = this.prefillContent.primaryStorageSMBUsername
-        params['details[0].password'] = this.prefillContent.primaryStorageSMBPassword
-        params['details[0].domain'] = this.prefillContent.primaryStorageSMBDomain
+        params['details[0].user'] = this.prefillContent?.primaryStorageSMBUsername || null
+        params['details[0].password'] = this.prefillContent?.primaryStorageSMBPassword || null
+        params['details[0].domain'] = this.prefillContent?.primaryStorageSMBDomain || null
       } else if (protocol === 'PreSetup') {
         let path = ''
         if (this.stepData.clusterReturned.hypervisortype === 'XenServer') {
-          path = this.prefillContent.primaryStorageSRLabel
+          path = this.prefillContent?.primaryStorageSRLabel || ''
           server = 'localhost'
         } else {
-          path = this.prefillContent.primaryStoragePath
-=======
-        params['details[0].user'] = this.prefillContent.primaryStorageSMBUsername?.value || null
-        params['details[0].password'] = this.prefillContent.primaryStorageSMBPassword?.value || null
-        params['details[0].domain'] = this.prefillContent.primaryStorageSMBDomain?.value || null
-      } else if (protocol === 'PreSetup') {
-        let path = ''
-        if (this.stepData.clusterReturned.hypervisortype === 'XenServer') {
-          path = this.prefillContent.primaryStorageSRLabel?.value || ''
-          server = 'localhost'
-        } else {
-          path = this.prefillContent.primaryStoragePath?.value || ''
->>>>>>> 2bbc7817
+          path = this.prefillContent?.primaryStoragePath || ''
         }
         if (path.substring(0, 1) !== '/') {
           path = '/' + path
         }
         url = this.presetupURL(server, path)
       } else if (protocol === 'ocfs2') {
-<<<<<<< HEAD
-        let path = this.prefillContent.primaryStoragePath
-=======
-        let path = this.prefillContent.primaryStoragePath?.value || ''
->>>>>>> 2bbc7817
+        let path = this.prefillContent?.primaryStoragePath || ''
         if (path.substring(0, 1) !== '/') {
           path = '/' + path
         }
         url = this.ocfs2URL(server, path)
       } else if (protocol === 'SharedMountPoint') {
-<<<<<<< HEAD
-        let path = this.prefillContent.primaryStoragePath
-=======
-        let path = this.prefillContent.primaryStoragePath?.value || ''
->>>>>>> 2bbc7817
+        let path = this.prefillContent?.primaryStoragePath || ''
         if (path.substring(0, 1) !== '/') {
           path = '/' + path
         }
         url = this.sharedMountPointURL(server, path)
       } else if (protocol === 'clvm') {
-<<<<<<< HEAD
-        let vg = this.prefillContent.primaryStorageVolumeGroup
-=======
-        let vg = this.prefillContent.primaryStorageVolumeGroup?.value || ''
->>>>>>> 2bbc7817
+        let vg = this.prefillContent?.primaryStorageVolumeGroup || ''
         if (vg.substring(0, 1) !== '/') {
           vg = '/' + vg
         }
         url = this.clvmURL(vg)
       } else if (protocol === 'rbd') {
-<<<<<<< HEAD
-        const rbdmonitor = this.prefillContent.primaryStorageRADOSMonitor
-        const rbdpool = this.prefillContent.primaryStorageRADOSPool
-        const rbdid = this.prefillContent.primaryStorageRADOSUser
-        const rbdsecret = this.prefillContent.primaryStorage
+        const rbdmonitor = this.prefillContent?.primaryStorageRADOSMonitor || ''
+        const rbdpool = this.prefillContent?.primaryStorageRADOSPool || ''
+        const rbdid = this.prefillContent?.primaryStorageRADOSUser || ''
+        const rbdsecret = this.prefillContent?.primaryStorage || ''
         url = this.rbdURL(rbdmonitor, rbdpool, rbdid, rbdsecret)
       } else if (protocol === 'vmfs') {
-        let path = this.prefillContent.primaryStorageVmfsDatacenter
+        let path = this.prefillContent?.primaryStorageVmfsDatacenter || ''
         if (path.substring(0, 1) !== '/') {
           path = '/' + path
         }
-        path += '/' + this.prefillContent.primaryStorageVmfsDatastore
+        path += '/' + this.prefillContent?.primaryStorageVmfsDatastore || ''
         url = this.vmfsURL('dummy', path)
       } else {
-        let iqn = this.prefillContent.primaryStorageTargetIQN
+        let iqn = this.prefillContent?.primaryStorageTargetIQN || ''
         if (iqn.substring(0, 1) !== '/') {
           iqn = '/' + iqn
         }
-        const lun = this.prefillContent.primaryStorageLUN
-=======
-        const rbdmonitor = this.prefillContent.primaryStorageRADOSMonitor?.value || ''
-        const rbdpool = this.prefillContent.primaryStorageRADOSPool?.value || ''
-        const rbdid = this.prefillContent.primaryStorageRADOSUser?.value || ''
-        const rbdsecret = this.prefillContent.primaryStorageRADOSSecret?.value || ''
-        url = this.rbdURL(rbdmonitor, rbdpool, rbdid, rbdsecret)
-      } else if (protocol === 'vmfs') {
-        let path = this.prefillContent.primaryStorageVmfsDatacenter?.value || ''
-        if (path.substring(0, 1) !== '/') {
-          path = '/' + path
-        }
-        path += '/' + this.prefillContent.primaryStorageVmfsDatastore?.value || ''
-        url = this.vmfsURL('dummy', path)
-      } else {
-        let iqn = this.prefillContent.primaryStorageTargetIQN?.value || ''
-        if (iqn.substring(0, 1) !== '/') {
-          iqn = '/' + iqn
-        }
-        const lun = this.prefillContent.primaryStorageLUN?.value || ''
->>>>>>> 2bbc7817
+        const lun = this.prefillContent?.primaryStorageLUN || ''
         url = this.iscsiURL(server, iqn, lun)
       }
 
       params.url = url
-<<<<<<< HEAD
-      params.tags = this.prefillContent.primaryStorageTags
-=======
-      params.tags = this.prefillContent.primaryStorageTags?.value || ''
->>>>>>> 2bbc7817
+      params.tags = this.prefillContent?.primaryStorageTags || ''
 
       try {
         if (!this.stepData.stepMove.includes('createStoragePool')) {
@@ -1450,7 +1383,7 @@
       this.addStep('message.creating.secondary.storage', 'secondaryResource')
 
       const params = {}
-      params.name = this.prefillContent.secondaryStorageName ? this.prefillContent.secondaryStorageName : null
+      params.name = this.prefillContent?.secondaryStorageName || null
       if (this.prefillContent.secondaryStorageProvider === 'NFS') {
         const nfsServer = this.prefillContent.secondaryStorageServer
         const path = this.prefillContent.secondaryStoragePath
@@ -1482,7 +1415,7 @@
         params['details[2].key'] = 'bucket'
         params['details[2].value'] = this.prefillContent.secondaryStorageBucket
         params['details[3].key'] = 'usehttps'
-        params['details[3].value'] = this.prefillContent.secondaryStorageHttps ? this.prefillContent.secondaryStorageHttps : false
+        params['details[3].value'] = this.prefillContent?.secondaryStorageHttps || false
 
         let index = 4
         if (this.prefillContent.secondaryStorageEndpoint &&
