// Licensed to the Apache Software Foundation (ASF) under one
// or more contributor license agreements.  See the NOTICE file
// distributed with this work for additional information
// regarding copyright ownership.  The ASF licenses this file
// to you under the Apache License, Version 2.0 (the
// "License"); you may not use this file except in compliance
// with the License.  You may obtain a copy of the License at
//
//   http://www.apache.org/licenses/LICENSE-2.0
//
// Unless required by applicable law or agreed to in writing,
// software distributed under the License is distributed on an
// "AS IS" BASIS, WITHOUT WARRANTIES OR CONDITIONS OF ANY
// KIND, either express or implied.  See the License for the
// specific language governing permissions and limitations
// under the License.

<template>
  <div v-if="!isLaunchZone">
    <a-card class="ant-form-text card-waiting-launch">
      <check-circle-two-tone
        twoToneColor="#52c41a"
        style="font-size: 20px;"/>
      {{ $t(description.waiting) }}
    </a-card>
    <div class="form-action">
      <a-button class="button-prev" @click="handleBack">
        {{ $t('label.previous') }}
      </a-button>
      <a-button class="button-next" type="primary" @click="handleSubmit">
        <rocket-outlined /> {{ $t('label.launch.zone') }}
      </a-button>
    </div>
  </div>
  <div v-else>
    <a-card class="ant-form-text card-launch-description">
      {{ $t(description.launching) }}
    </a-card>
    <a-card
      id="launch-content"
      class="ant-form-text card-launch-content">
      <a-steps
        size="small"
        direction="vertical"
        :current="currentStep"
      >
        <a-step
          v-for="(step, index) in steps"
          :key="index"
          :title="$t(step.title)"
          :status="step.status">
          <template #icon>
            <LoadingOutlined v-if="step.status===status.PROCESS" />
            <CloseCircleOutlined v-else-if="step.status===status.FAILED" />
          </template>
          <template #description>
            <a-card
              class="step-error"
              v-if="step.status===status.FAILED"
            >
              <div><strong>{{ $t('label.error.something.went.wrong.please.correct.the.following') }}:</strong></div>
              <div>{{ messageError }}</div>
            </a-card>
          </template>
        </a-step>
      </a-steps>
    </a-card>
    <div class="form-action">
      <a-button
        v-if="processStatus==='finish'"
        class="button-next"
        type="primary"
        :loading="loading"
        @click="enableZoneAction"
      >
        <template #icon><play-circle-outlined /></template>
        {{ $t('label.action.enable.zone') }}
      </a-button>
      <a-button
        v-if="processStatus==='error'"
        class="button-next"
        type="primary"
        @click="handleFixesError"
      >{{ $t('label.fix.errors') }}</a-button>
    </div>
  </div>
</template>

<script>
import { api } from '@/api'

const BASIC_ZONE = 'Basic'
const ADVANCED_ZONE = 'Advanced'
const STATUS_PROCESS = 'process'
const STATUS_FINISH = 'finish'
const STATUS_FAILED = 'error'

export default {
  props: {
    prefillContent: {
      type: Object,
      default: function () {
        return {}
      }
    },
    launchZone: {
      type: Boolean,
      default: false
    },
    launchData: {
      type: Object,
      default () {
        return {}
      }
    },
    stepChild: {
      type: String,
      default: ''
    }
  },
  data () {
    return {
      description: {
        waiting: 'message.launch.zone',
        launching: 'message.please.wait.while.zone.is.being.created'
      },
      isLaunchZone: false,
      processStatus: null,
      messageError: '',
      currentStep: 0,
      advZoneConfiguredVirtualRouterCount: 0,
      steps: [],
      stepData: {},
      status: {
        PROCESS: STATUS_PROCESS,
        FAILED: STATUS_FAILED,
        FINISH: STATUS_FINISH
      },
      loading: false
    }
  },
  updated () {
    const launchElm = this.$el.querySelector('#launch-content')
    if (launchElm) {
      launchElm.scrollTop = launchElm.scrollHeight
    }
  },
  computed: {
    zoneType () {
      return this.prefillContent?.zoneType || null
    },
    isBasicZone () {
      return this.zoneType === BASIC_ZONE
    },
    isAdvancedZone () {
      return this.zoneType === ADVANCED_ZONE
    },
    isDedicated () {
      return this.prefillContent?.isDedicated || false
    },
    sgEnabled () {
      return this.prefillContent?.securityGroupsEnabled || false
    },
    havingNetscaler () {
      return this.prefillContent?.networkOfferingSelected?.havingNetscaler || false
    },
    havingSG () {
      return this.prefillContent?.networkOfferingSelected?.havingSG || false
    },
    havingEIP () {
      return this.prefillContent?.networkOfferingSelected?.havingEIP || false
    },
    havingELB () {
      return this.prefillContent?.networkOfferingSelected?.havingELB || false
    },
    selectedBaremetalProviders () {
<<<<<<< HEAD
      return this.prefillContent.networkOfferingSelected?.selectedBaremetalProviders || []
    },
    physicalNetworks () {
      const tungstenNetworks = this.prefillContent.physicalNetworks.filter(network => network.isolationMethod === 'TF')
      if (tungstenNetworks && tungstenNetworks.length > 0) {
        return tungstenNetworks
      }

      return this.prefillContent.physicalNetworks
=======
      return this.prefillContent?.networkOfferingSelected?.selectedBaremetalProviders || []
>>>>>>> 36c11d1d
    }
  },
  mounted () {
    if (this.launchZone) {
      this.processStatus = STATUS_PROCESS
      this.stepData = this.launchData
      if (this.stepChild === 'publicTraffic') {
        this.stepData.returnedPublicTraffic = []
        this.stepData.stepMove = this.stepData.stepMove.filter(item => item.indexOf('createPublicVlanIpRange') === -1)
      }
      if (this.stepChild === 'storageTraffic') {
        this.stepData.tasks = []
        this.stepData.stepMove = this.stepData.stepMove.filter(item => item.indexOf('createStorageNetworkIpRange') === -1)
      }
      this.handleSubmit()
    }
  },
  methods: {
    addStep (title, step) {
      this.steps.push({
        index: this.currentStep,
        title,
        step,
        status: STATUS_PROCESS
      })
      this.setStepStatus(STATUS_PROCESS)
    },
    setStepStatus (status) {
      const index = this.steps.findIndex(step => step.index === this.currentStep)
      this.steps[index].status = status
    },
    handleBack (e) {
      this.$emit('backPressed')
    },
    async handleSubmit () {
      this.isLaunchZone = true
      this.advZoneConfiguredVirtualRouterCount = 0
      this.processStatus = STATUS_PROCESS
      if (!this.stepData.stepMove) {
        this.stepData.stepMove = []
      }
      await this.stepAddZone()
    },
    handleFixesError () {
      const stepError = this.steps.filter(step => step.index === this.currentStep)
      if (stepError && stepError.length > 0) {
        const step = stepError[0].step
        this.$emit('stepError', step, this.stepData)
      }
    },
    trafficLabelParam (trafficTypeID, physicalNetworkIndex) {
      const hypervisor = this.prefillContent.hypervisor
      physicalNetworkIndex = this.isAdvancedZone ? physicalNetworkIndex : 0
      let physicalNetwork = []
      let trafficConfig = null
      if (this.prefillContent.physicalNetworks) {
        physicalNetwork = this.prefillContent.physicalNetworks[physicalNetworkIndex].traffics.filter(traffic => traffic.type === trafficTypeID)
        trafficConfig = physicalNetwork.length > 0 ? physicalNetwork[0] : null
      }
      let trafficLabel
      if (trafficConfig !== null) {
        if ('label' in trafficConfig) {
          trafficLabel = trafficConfig.label
        } else {
          trafficLabel = ''

          if ('vSwitchName' in trafficConfig) {
            trafficLabel += trafficConfig.vSwitchName
          }
          if ('vlanId' in trafficConfig) {
            if (trafficLabel.length > 0) {
              trafficLabel += ','
            }
            trafficLabel += trafficConfig.vlanId
          }
          if ('vSwitchType' in trafficConfig) {
            if (trafficLabel.length > 0) {
              trafficLabel += ','
            }
            trafficLabel += trafficConfig.vSwitchType
          }

          if (trafficLabel.length === 0) {
            trafficLabel = null
          } else if (trafficLabel.length >= 1) {
            if (trafficLabel.charAt(trafficLabel.length - 1) === ',') {
              trafficLabel = trafficLabel.substring(0, trafficLabel.length - 1)
            }
          }
        }
      }

      let hypervisorAttr
      switch (hypervisor) {
        case 'XenServer':
          hypervisorAttr = 'xennetworklabel'
          break
        case 'KVM':
          hypervisorAttr = 'kvmnetworklabel'
          break
        case 'VMware':
          hypervisorAttr = 'vmwarenetworklabel'
          break
        case 'Hyperv':
          hypervisorAttr = 'hypervnetworklabel'
          break
        case 'BareMetal':
          hypervisorAttr = 'baremetalnetworklabel'
          break
        case 'Ovm':
          hypervisorAttr = 'ovmnetworklabel'
          break
        case 'LXC':
          hypervisorAttr = 'lxcnetworklabel'
          break
        case 'Ovm3':
          hypervisorAttr = 'ovm3networklabel'
          break
      }
      const trafficLabelParams = {}
      if (trafficLabel) {
        trafficLabelParams[hypervisorAttr] = trafficLabel
      }

      return trafficLabelParams
    },
    async stepAddZone () {
      this.addStep('message.creating.zone', 'stepAddZone')

      const guestcidraddress = this.prefillContent?.guestcidraddress || null
      const params = {}
      params.networktype = this.zoneType

      if (this.isBasicZone) {
        if (this.havingSG) {
          params.securitygroupenabled = true
        } else {
          params.securitygroupenabled = false
        }
      } else {
        if (!this.sgEnabled) {
          params.securitygroupenabled = false
          if (guestcidraddress != null && guestcidraddress.length > 0) {
            params.guestcidraddress = guestcidraddress
          }
        } else {
          params.securitygroupenabled = true
        }
      }
      params.name = this.prefillContent?.name
      params.localstorageenabled = this.prefillContent?.localstorageenabled || false
      params.dns1 = this.prefillContent.ipv4Dns1
      params.dns2 = this.prefillContent?.ipv4Dns2 || null
      params.ip6dns1 = this.prefillContent?.ipv6Dns1 || null
      params.ip6dns2 = this.prefillContent?.ipv6Dns2 || null
      params.internaldns1 = this.prefillContent?.internalDns1 || null
      params.internaldns2 = this.prefillContent?.internalDns2 || null
      params.domain = this.prefillContent?.networkDomain || null

      try {
        if (!this.stepData.stepMove.includes('createZone')) {
          this.stepData.zoneReturned = await this.createZone(params)
          this.stepData.stepMove.push('createZone')
        }
        await this.stepDedicateZone()
        await this.stepAddPhysicalNetworks()
      } catch (e) {
        this.messageError = e
        this.processStatus = STATUS_FAILED
        this.setStepStatus(STATUS_FAILED)
      }
    },
    async stepDedicateZone () {
      if (!this.isDedicated || this.stepData.stepMove.includes('dedicateZone')) {
        return
      }

      this.setStepStatus(STATUS_FINISH)
      this.currentStep++
      this.addStep('message.dedicate.zone', 'dedicateZone')

      const params = {}
      params.zoneid = this.stepData.zoneReturned.id
      params.domainid = this.prefillContent?.domainId || null
      params.account = this.prefillContent?.account || null

      try {
        await this.dedicateZone(params)
        this.stepData.stepMove.push('dedicateZone')
      } catch (e) {
        this.messageError = e
        this.processStatus = STATUS_FAILED
        this.setStepStatus(STATUS_FAILED)
      }
    },
    async stepAddPhysicalNetworks () {
      this.setStepStatus(STATUS_FINISH)
      this.currentStep++
      this.addStep('message.creating.physical.networks', 'physicalNetwork')

      const params = {}
      params.zoneid = this.stepData.zoneReturned.id

      if (this.isBasicZone) {
        const requestedTrafficTypeCount = this.prefillContent.physicalNetworks[0].traffics.length
        this.stepData.requestedTrafficTypeCount = requestedTrafficTypeCount
        this.stepData.returnedTrafficTypes = this.stepData?.returnedTrafficTypes || []
        this.stepData.physicalNetworkReturned = this.stepData?.physicalNetworkReturned || {}

        if (this.prefillContent.physicalNetworks && this.prefillContent.physicalNetworks.length > 0) {
          params.name = this.prefillContent.physicalNetworks[0].name
        } else {
          params.name = 'PhysicalNetworkInBasicZone'
        }

        try {
          if (!this.stepData.stepMove.includes('createPhysicalNetwork')) {
            const physicalNetworkResult = await this.createPhysicalNetwork(params)
            this.stepData.physicalNetworkReturned = physicalNetworkResult.jobresult.physicalnetwork
            this.stepData.stepMove.push('createPhysicalNetwork')
          }

          if (!this.stepData.stepMove.includes('Guest')) {
            const guestTrafficResult = await this.addTrafficType('Guest')
            this.stepData.returnedTrafficTypes.push(guestTrafficResult.jobresult.traffictype)
            this.stepData.stepMove.push('Guest')
          }

          if (!this.stepData.stepMove.includes('Management')) {
            const managementTrafficResult = await this.addTrafficType('Management')
            this.stepData.returnedTrafficTypes.push(managementTrafficResult.jobresult.traffictype)
            this.stepData.stepMove.push('Management')
          }

          if (!this.stepData.stepMove.includes('Storage')) {
            // addTrafficType Storage
            const storageEx = this.prefillContent.physicalNetworks[0].traffics.filter(traffic => traffic.type === 'storage')
            if (storageEx && storageEx.length > 0) {
              const storageTrafficResult = await this.addTrafficType('Storage')
              this.stepData.returnedTrafficTypes.push(storageTrafficResult.jobresult.traffictype)
              this.stepData.stepMove.push('Storage')
            }
          }

          if (!this.stepData.stepMove.includes('Public')) {
            if (this.havingSG && this.havingEIP && this.havingELB) {
              const publicTrafficResult = await this.addTrafficType('Public')
              this.stepData.returnedTrafficTypes.push(publicTrafficResult.jobresult.traffictype)
            }
            this.stepData.stepMove.push('Public')
          }

          if (this.stepData.returnedTrafficTypes.length === requestedTrafficTypeCount) {
            this.stepData.physicalNetworkReturned.returnedTrafficTypes = this.stepData.returnedTrafficTypes
            await this.stepConfigurePhysicalNetwork()
          }
        } catch (e) {
          this.messageError = e
          this.processStatus = STATUS_FAILED
          this.setStepStatus(STATUS_FAILED)
        }
      } else {
        this.stepData.physicalNetworksReturned = this.stepData?.physicalNetworksReturned || []
        this.stepData.physicalNetworkItem = this.stepData?.physicalNetworkItem || {}
        let physicalNetworkReturned = {}

        if (this.stepData.physicalNetworksReturned.length === this.prefillContent.physicalNetworks.length) {
          await this.stepConfigurePhysicalNetwork()
          return
        }

        for (let index = 0; index < this.prefillContent.physicalNetworks.length; index++) {
          const physicalNetwork = this.prefillContent.physicalNetworks[index]
          params.name = physicalNetwork.name

          if (physicalNetwork.isolationMethod) {
            params.isolationmethods = physicalNetwork.isolationMethod
          }

          try {
            if (!this.stepData.stepMove.includes('createPhysicalNetwork' + index)) {
              const physicalNetworkResult = await this.createPhysicalNetwork(params)
              physicalNetworkReturned = physicalNetworkResult.jobresult.physicalnetwork
              this.stepData.physicalNetworkReturned = physicalNetworkReturned
              this.stepData.physicalNetworkItem['createPhysicalNetwork' + index] = physicalNetworkReturned
              this.stepData.stepMove.push('createPhysicalNetwork' + index)

              if (physicalNetwork.isolationMethod === 'TF' &&
                physicalNetwork.traffics.findIndex(traffic => traffic.type === 'public') > -1) {
                this.stepData.isTungstenZone = true
                this.stepData.tungstenPhysicalNetworkId = physicalNetworkReturned.id
              }
            } else {
              this.stepData.physicalNetworkReturned = this.stepData.physicalNetworkItem['createPhysicalNetwork' + index]
            }
          } catch (e) {
            this.messageError = e
            this.processStatus = STATUS_FAILED
            this.setStepStatus(STATUS_FAILED)
            break
          }

          let advCountTrafficReturn = 0

          for (let key = 0; key < physicalNetwork.traffics.length; key++) {
            const traffic = physicalNetwork.traffics[key]

            try {
              if (!this.stepData.stepMove.includes('addTrafficType' + index + key)) {
                if (traffic.type === 'public') {
                  await this.addTrafficType('Public', index)
                } else if (traffic.type === 'management') {
                  await this.addTrafficType('Management', index)
                } else if (traffic.type === 'guest') {
                  await this.addTrafficType('Guest', index)
                } else if (traffic.type === 'storage') {
                  await this.addTrafficType('Storage', index)
                }
                this.stepData.stepMove.push('addTrafficType' + index + key)
              }

              advCountTrafficReturn++
            } catch (e) {
              this.messageError = e
              this.processStatus = STATUS_FAILED
              this.setStepStatus(STATUS_FAILED)
              break
            }

            if (advCountTrafficReturn === physicalNetwork.traffics.length) {
              if (Object.keys(physicalNetworkReturned).length > 0) {
                this.stepData.physicalNetworksReturned.push(physicalNetworkReturned)
              }

              if (this.stepData.physicalNetworksReturned.length === this.prefillContent.physicalNetworks.length) {
                await this.stepConfigurePhysicalNetwork()
              }
            }
          }
        }
      }
    },
    async stepConfigurePhysicalNetwork () {
      this.setStepStatus(STATUS_FINISH)
      this.currentStep++
      this.addStep('message.configuring.physical.networks', 'physicalNetwork')

      if (this.isBasicZone) {
        const updPhysicalParams = {}
        updPhysicalParams.state = 'Enabled'
        updPhysicalParams.id = this.stepData.physicalNetworkReturned.id

        try {
          if (!this.stepData.stepMove.includes('updatePhysicalNetwork')) {
            await this.updatePhysicalNetwork(updPhysicalParams)
            this.stepData.stepMove.push('updatePhysicalNetwork')
          }

          if (!this.stepData.stepMove.includes('basicVirtualRouter')) {
            const listNetworkParams = {}
            listNetworkParams.name = 'VirtualRouter'
            listNetworkParams.physicalNetworkId = this.stepData.physicalNetworkReturned.id

            const providerId = await this.listNetworkServiceProviders(listNetworkParams)
            const virtualRouterElementId = await this.listVirtualRouterElements(providerId)
            await this.configureVirtualRouterElement(virtualRouterElementId)
            await this.updateNetworkServiceProvider(providerId)
            this.stepData.stepMove.push('basicVirtualRouter')
          }

          for (let i = 0; i < this.selectedBaremetalProviders.length; i++) {
            if (!this.stepData.stepMove.includes('basicVirtualRouter' + i)) {
              const listParams = {}
              listParams.name = this.selectedBaremetalProviders[i]
              listParams.physicalNetworkId = this.stepData.physicalNetworkReturned.id

              const providerId = await this.listNetworkServiceProviders(listParams, 'BaremetalProvider')
              if (providerId !== null) {
                await this.updateNetworkServiceProvider(providerId)
              }
              this.stepData.stepMove.push('basicVirtualRouter' + i)
            }
          }

          // need to Enable security group provider first
          if (this.havingSG) {
            await this.stepEnableSecurityGroupProvider()
          } else {
            await this.stepAddNetscalerProvider()
          }
        } catch (e) {
          this.messageError = e
          this.processStatus = STATUS_FAILED
          this.setStepStatus(STATUS_FAILED)
        }
      } else if (this.isAdvancedZone) {
        for (let index = 0; index < this.stepData.physicalNetworksReturned.length; index++) {
          const physicalNetwork = this.stepData.physicalNetworksReturned[index]

          if (!this.stepData.stepMove.includes('advUpdatePhysicalNetwork' + physicalNetwork.id)) {
            const updPhysicalParams = {}
            updPhysicalParams.state = 'Enabled'
            updPhysicalParams.id = physicalNetwork.id

            try {
              await this.updatePhysicalNetwork(updPhysicalParams)
              this.stepData.stepMove.push('advUpdatePhysicalNetwork' + physicalNetwork.id)
            } catch (e) {
              this.messageError = e
              this.processStatus = STATUS_FAILED
              this.setStepStatus(STATUS_FAILED)
              break
            }
          }

          // ***** Virtual Router ***** (begin) *****
          if (!this.stepData.stepMove.includes('advVirtualRouter' + physicalNetwork.id)) {
            const listParams = {}
            listParams.name = 'VirtualRouter'
            listParams.physicalNetworkId = physicalNetwork.id

            try {
              const providerId = await this.listNetworkServiceProviders(listParams)
              const elementId = await this.listVirtualRouterElements(providerId)
              await this.configureVirtualRouterElement(elementId)
              await this.updateNetworkServiceProvider(providerId)
              this.stepData.stepMove.push('advVirtualRouter' + physicalNetwork.id)
            } catch (e) {
              this.messageError = e
              this.processStatus = STATUS_FAILED
              this.setStepStatus(STATUS_FAILED)
              break
            }
          }

          this.advZoneConfiguredVirtualRouterCount++

          // ***** Virtual Router ***** (end) *****

          // ***** Ovs ***** (begin) *****
          this.configOvs(physicalNetwork)
          // ***** Ovs ***** (end) *****
          // ***** Internal LB ***** (begin) *****
          this.configInternalLBVM(physicalNetwork)
          // ***** Internal LB ***** (end) *****

          try {
            // Advanced SG-disabled zone
            if (!this.sgEnabled) {
              // ***** VPC Virtual Router ***** (begin) *****
              await this.configVpcVirtualRouter(physicalNetwork)
              // ***** VPC Virtual Router ***** (end) *****
            } else {
              this.stepData.physicalNetworkReturned = physicalNetwork
              await this.stepEnableSecurityGroupProvider()
            }
          } catch (e) {
            this.messageError = e
            this.processStatus = STATUS_FAILED
            this.setStepStatus(STATUS_FAILED)
            break
          }

          if (this.advZoneConfiguredVirtualRouterCount === this.stepData.physicalNetworksReturned.length) {
            if (!this.sgEnabled) {
              await this.stepAddPod()
            } else {
              await this.stepAddGuestNetwork()
            }
          }
        }
      }
    },
    async configOvs (physicalNetwork) {
      if (this.stepData.stepMove.includes('configOvs' + physicalNetwork.id)) {
        return
      }

      const listParams = {}
      listParams.name = 'Ovs'
      listParams.physicalNetworkId = physicalNetwork.id

      const ovsProviderId = await this.listNetworkServiceProviders(listParams, 'ovsProvider')
      if (ovsProviderId !== null) {
        const ovsElementId = await this.listOvsElements(ovsProviderId)
        if (ovsElementId != null) {
          await this.configureOvsElement(ovsElementId)
          await this.updateNetworkServiceProvider(ovsProviderId)
        }
      }

      this.stepData.stepMove.push('configOvs' + physicalNetwork.id)
    },
    async configInternalLBVM (physicalNetwork) {
      if (this.stepData.stepMove.includes('configInternalLBVM' + physicalNetwork.id)) {
        return
      }

      const listParams = {}
      listParams.name = 'Internallbvm'
      listParams.physicalNetworkId = physicalNetwork.id

      const internalLbProviderId = await this.listNetworkServiceProviders(listParams, 'configInternalLBVM')
      if (internalLbProviderId !== null) {
        const internalLbElementId = await this.listInternalLoadBalancerElements(internalLbProviderId)
        if (internalLbElementId !== null) {
          await this.configureInternalLoadBalancerElement(internalLbElementId)
          await this.updateNetworkServiceProvider(internalLbProviderId)
        }
      }

      this.stepData.stepMove.push('configInternalLBVM' + physicalNetwork.id)
    },
    async configVpcVirtualRouter (physicalNetwork) {
      const listParams = {}
      listParams.name = 'VpcVirtualRouter'
      listParams.physicalNetworkId = physicalNetwork.id

      try {
        if (!this.stepData.stepMove.includes('configVpcVirtualRouter' + physicalNetwork.id)) {
          const providerId = await this.listNetworkServiceProviders(listParams)
          const elementId = await this.listVirtualRouterElements(providerId)
          await this.configureVirtualRouterElement(elementId)
          await this.updateNetworkServiceProvider(providerId)

          this.stepData.stepMove.push('configVpcVirtualRouter' + physicalNetwork.id)
        }
      } catch (e) {
        this.messageError = e
        this.processStatus = STATUS_FAILED
        this.setStepStatus(STATUS_FAILED)
      }
    },
    async stepAddNetscalerProvider () {
      if (this.havingNetscaler) {
        this.setStepStatus(STATUS_FINISH)
        this.currentStep++
        this.addStep('message.adding.Netscaler.provider', 'netscaler')

        const params = {}
        params.name = 'Netscaler'
        params.physicalnetworkid = this.stepData.physicalNetworkReturned.id

        try {
          if (!this.stepData.stepMove.includes('addNetworkServiceProvider')) {
            const addResult = await this.addNetworkServiceProvider(params)
            this.stepData.netscalerProviderReturned = addResult.jobresult.networkserviceprovider
            this.stepData.stepMove.push('addNetworkServiceProvider')
          }
          await this.stepAddNetscalerDevice()
        } catch (e) {
          this.messageError = e
          this.processStatus = STATUS_FAILED
          this.setStepStatus(STATUS_FAILED)
        }
      } else {
        await this.stepAddGuestNetwork()
      }
    },
    async stepAddNetscalerDevice () {
      this.setStepStatus(STATUS_FINISH)
      this.currentStep++
      this.addStep('message.adding.Netscaler.device', 'netscaler')

      const params = {}
      params.physicalnetworkid = this.stepData.physicalNetworkReturned.id
      params.username = this.prefillContent?.netscalerUsername || null
      params.password = this.prefillContent?.netscalerPassword || null
      params.networkdevicetype = this.prefillContent?.netscalerType || null
      params.gslbprovider = this.prefillContent?.gslbprovider || false
      params.gslbproviderpublicip = this.prefillContent?.gslbproviderpublicip || null
      params.gslbproviderprivateip = this.prefillContent?.gslbproviderprivateip || null

      const url = []
      const ip = this.prefillContent.netscalerIp
      url.push('https://' + ip)
      let isQuestionMarkAdded = false
      const publicInterface = this.prefillContent?.publicinterface || null
      if (publicInterface != null && publicInterface.length > 0) {
        if (!isQuestionMarkAdded) {
          url.push('?')
          isQuestionMarkAdded = true
        } else {
          url.push('&')
        }
        url.push('publicinterface=' + publicInterface)
      }

      const privateInterface = this.prefillContent?.privateinterface || null
      if (privateInterface != null && privateInterface.length > 0) {
        if (!isQuestionMarkAdded) {
          url.push('?')
          isQuestionMarkAdded = true
        } else {
          url.push('&')
        }
        url.push('privateinterface=' + publicInterface)
      }

      const numretries = this.prefillContent?.numretries || null
      if (numretries != null && numretries.length > 0) {
        if (!isQuestionMarkAdded) {
          url.push('?')
          isQuestionMarkAdded = true
        } else {
          url.push('&')
        }
        url.push('numretries=' + numretries)
      }

      const capacity = this.prefillContent?.capacity || null
      if (capacity != null && capacity.length > 0) {
        if (!isQuestionMarkAdded) {
          url.push('?')
          isQuestionMarkAdded = true
        } else {
          url.push('&')
        }
        url.push('lbdevicecapacity=' + capacity)
      }

      params.url = encodeURIComponent(url.join(''))

      try {
        if (!this.stepData.stepMove.includes('addNetscalerLoadBalancer')) {
          const addResult = await this.addNetscalerLoadBalancer(params)
          this.stepData.netscalerProviderReturned.netScalerLoadBalancer = addResult.jobresult.netscalerloadbalancer
          this.stepData.stepMove.push('addNetscalerLoadBalancer')
        }
        if (!this.stepData.stepMove.includes('netUpdateNetwork')) {
          await this.updateNetworkServiceProvider(this.stepData.netscalerProviderReturned.id, 'netscalerProvider')
          this.stepData.stepMove.push('netUpdateNetwork')
        }
        await this.stepAddGuestNetwork()
      } catch (e) {
        this.messageError = e
        this.processStatus = STATUS_FAILED
        this.setStepStatus(STATUS_FAILED)
      }
    },
    async stepAddPod () {
      this.setStepStatus(STATUS_FINISH)
      this.currentStep++
      this.addStep('message.creating.pod', 'pod')

      const params = {}
      params.zoneId = this.stepData.zoneReturned.id
      params.name = this.prefillContent?.podName || null
      params.gateway = this.prefillContent?.podReservedGateway || null
      params.netmask = this.prefillContent?.podReservedNetmask || null
      params.startIp = this.prefillContent?.podReservedStartIp || null
      params.endIp = this.prefillContent?.podReservedStopIp || null

      try {
        if (!this.stepData.stepMove.includes('createPod')) {
          this.stepData.podReturned = await this.createPod(params)
          this.stepData.stepMove.push('createPod')
        }
        await this.stepConfigurePublicTraffic()
      } catch (e) {
        this.messageError = e
        this.processStatus = STATUS_FAILED
        this.setStepStatus(STATUS_FAILED)
      }
    },
    async stepAddGuestNetwork () {
      this.setStepStatus(STATUS_FINISH)
      this.currentStep++
      this.addStep('message.creating.guest.network', 'guestTraffic')

      const params = {}
      params.zoneid = this.stepData.zoneReturned.id
      params.name = 'defaultGuestNetwork'
      params.displaytext = 'defaultGuestNetwork'
      params.networkofferingid = this.prefillContent?.networkOfferingSelected?.id || null

      if (this.isAdvancedZone && this.sgEnabled) {
        params.gateway = this.prefillContent?.guestGateway || null
        params.netmask = this.prefillContent?.guestNetmask || null
        params.startip = this.prefillContent?.guestStartIp || null
        params.endip = this.prefillContent?.guestStopIp || null
        params.vlan = this.prefillContent?.guestVlan || null
      }

      try {
        if (!this.stepData.stepMove.includes('createNetwork')) {
          this.stepData.networkReturned = await this.createNetwork(params)
          this.stepData.stepMove.push('createNetwork')
        }
        await this.stepAddPod()
      } catch (e) {
        this.messageError = e
        this.processStatus = STATUS_FAILED
        this.setStepStatus(STATUS_FAILED)
      }
    },
    async stepConfigurePublicTraffic () {
      if (
        (this.isBasicZone &&
          (this.havingSG && this.havingEIP && this.havingELB)) ||
        (this.isAdvancedZone && !this.sgEnabled)) {
        this.setStepStatus(STATUS_FINISH)
        this.currentStep++
        this.addStep('message.configuring.public.traffic', 'publicTraffic')

        let stopNow = false
        this.stepData.returnedPublicTraffic = this.stepData?.returnedPublicTraffic || []
        for (let index = 0; index < this.prefillContent['public-ipranges'].length; index++) {
          const publicVlanIpRange = this.prefillContent['public-ipranges'][index]
          let isExisting = false

          this.stepData.returnedPublicTraffic.forEach(publicVlan => {
            if (publicVlan.vlan === publicVlanIpRange.vlan &&
              publicVlan.startIp === publicVlanIpRange.startIp &&
              publicVlan.netmask === publicVlanIpRange.netmask &&
              publicVlan.gateway === publicVlanIpRange.gateway) {
              isExisting = true
              return false
            }
          })

          if (isExisting) {
            continue
          }

          const params = {}
          params.zoneId = this.stepData.zoneReturned.id
          if (publicVlanIpRange.vlan && publicVlanIpRange.vlan.length > 0) {
            params.vlan = publicVlanIpRange.vlan
          } else {
            params.vlan = 'untagged'
          }
          params.gateway = publicVlanIpRange.gateway
          params.netmask = publicVlanIpRange.netmask
          params.startip = publicVlanIpRange.startIp
          params.endip = publicVlanIpRange.endIp

          if (this.isBasicZone) {
            params.forVirtualNetwork = true
          } else if (this.isAdvancedZone) {
            if (!this.sgEnabled) {
              params.forVirtualNetwork = true
            } else {
              params.forVirtualNetwork = false
            }
          }

          try {
            if (!this.stepData.stepMove.includes('createPublicVlanIpRange' + index)) {
              const vlanIpRangeItem = await this.createVlanIpRange(params)
              this.stepData.returnedPublicTraffic.push(vlanIpRangeItem)
              this.stepData.stepMove.push('createPublicVlanIpRange' + index)
            }
          } catch (e) {
            this.messageError = e
            this.processStatus = STATUS_FAILED
            this.setStepStatus(STATUS_FAILED)
            stopNow = true
          }

          if (stopNow) {
            break
          }
        }

        if (stopNow) {
          return
        }

        if (this.stepData.isTungstenZone) {
          await this.stepCreateTungstenPublicNetwork()
        } else {
          await this.stepConfigureStorageTraffic()
        }
      } else if (this.isAdvancedZone && this.sgEnabled) {
        if (this.stepData.isTungstenZone) {
          await this.stepCreateTungstenPublicNetwork()
        } else {
          await this.stepConfigureStorageTraffic()
        }
      } else {
        if (this.prefillContent.physicalNetworks) {
          const storageExists = this.prefillContent.physicalNetworks[0].traffics.filter(traffic => traffic.type === 'storage')
          if (storageExists && storageExists.length > 0) {
            await this.stepConfigureStorageTraffic()
          } else {
            await this.stepConfigureGuestTraffic()
          }
        }
      }
    },
    async stepCreateTungstenFabricPublicNetwork () {
      this.setStepStatus(STATUS_FINISH)
      this.currentStep++
      this.addStep('message.create.tungsten.public.network', 'tungsten')
      if (this.stepData.stepMove.includes('tungsten')) {
        await this.stepConfigureStorageTraffic()
        return
      }
      try {
        if (!this.stepData.stepMove.includes('createTungstenFabricProvider')) {
          const providerParams = {}
          providerParams.tungstenproviderhostname = this.prefillContent?.tungstenHostname?.value || null
          providerParams.name = this.prefillContent?.tungstenName?.value || null
          providerParams.zoneid = this.stepData.zoneReturned.id
          providerParams.tungstenproviderport = this.prefillContent?.tungstenPort?.value || null
          providerParams.tungstengateway = this.prefillContent?.tungstenGateway?.value || null
          providerParams.tungstenprovidervrouterport = this.prefillContent?.tungstenVrouter?.value || null
          providerParams.tungstenproviderintrospectport = this.prefillContent?.tungstenIntrospectPort?.value || null
          await this.createTungstenFabricProvider(providerParams)
          this.stepData.stepMove.push('createTungstenFabricProvider')
        }
        if (!this.stepData.stepMove.includes('configTungstenFabricService')) {
          const configParams = {}
          configParams.zoneid = this.stepData.zoneReturned.id
          configParams.physicalnetworkid = this.stepData.tungstenPhysicalNetworkId
          await this.configTungstenFabricService(configParams)
          this.stepData.stepMove.push('configTungstenFabricService')
        }
        if (!this.stepData.stepMove.includes('createTungstenFabricManagementNetwork')) {
          const networkParams = {}
          networkParams.podId = this.stepData.podReturned.id
          await this.createTungstenFabricManagementNetwork(networkParams)
          this.stepData.stepMove.push('createTungstenFabricManagementNetwork')
        }
        if (!this.sgEnabled) {
          if (!this.stepData.stepMove.includes('createTungstenFabricPublicNetwork')) {
            const publicParams = {}
            publicParams.zoneId = this.stepData.zoneReturned.id
            await this.createTungstenFabricPublicNetwork(publicParams)
            this.stepData.stepMove.push('createTungstenFabricPublicNetwork')
          }
        }
        this.stepData.stepMove.push('tungsten')
        await this.stepConfigureStorageTraffic()
      } catch (e) {
        this.messageError = e
        this.processStatus = STATUS_FAILED
        this.setStepStatus(STATUS_FAILED)
      }
    },
    async stepConfigureStorageTraffic () {
      let targetNetwork = false
      this.prefillContent.physicalNetworks.forEach(physicalNetwork => {
        const storageEx = physicalNetwork.traffics.filter(traffic => traffic.type === 'storage')
        if (storageEx && storageEx.length > 0) {
          targetNetwork = true
          return false
        }
      })

      if (!targetNetwork) {
        await this.stepConfigureGuestTraffic()
        return
      }

      this.setStepStatus(STATUS_FINISH)
      this.currentStep++
      this.addStep('message.configuring.storage.traffic', 'storageTraffic')

      this.stepData.tasks = this.stepData?.tasks || []
      await this.prefillContent['storage-ipranges'].map(async (storageIpRange, index) => {
        const params = {}
        params.vlan = storageIpRange.vlan
        params.gateway = storageIpRange.gateway
        params.netmask = storageIpRange.netmask
        params.startip = storageIpRange.startIp
        params.endip = storageIpRange.endIp
        if (!params.vlan || params.vlan.length === 0) {
          delete params.vlan
        }
        params.zoneid = this.stepData.zoneReturned.id
        params.podid = this.stepData.podReturned.id

        try {
          if (!this.stepData.stepMove.includes('createStorageNetworkIpRange' + index)) {
            const createStorageItem = await this.createStorageNetworkIpRange(params)
            this.stepData.tasks.push(createStorageItem)
            this.stepData.stepMove.push('createStorageNetworkIpRange' + index)
          }
        } catch (e) {
          this.stepData.tasks.push({
            error: true,
            message: e
          })
        }
      })

      const taskTimer = setInterval(() => {
        const completedTasks = this.stepData.tasks.filter(item => item.complete || item.error)
        const errorTasks = this.stepData.tasks.filter(item => item.error)

        if (completedTasks.length === this.prefillContent['storage-ipranges'].length) {
          clearInterval(taskTimer)

          if (errorTasks.length) {
            this.messageError = 'configureStorageTraffic. Error: ' + errorTasks[0].message
            this.processStatus = STATUS_FAILED
            this.setStepStatus(STATUS_FAILED)
            return
          }

          this.stepConfigureGuestTraffic()
          return
        }

        if (this.stepData.tasks.length === this.prefillContent['storage-ipranges'].length) {
          this.stepData.tasks.forEach(async (task) => {
            if (task.error) {
              return true
            }

            const jobResult = await this.pollJob(task.jobid)

            if (jobResult.jobstatus === 1) {
              task.complete = true
            } else if (jobResult.jobstatus === 2) {
              task.error = true
              task.message = jobResult.jobresult.errortext
            }

            return true
          })
        }

        return true
      }, 1000)

      return true
    },
    async stepConfigureGuestTraffic () {
      if (this.prefillContent.skipGuestTrafficStep) {
        await this.stepAddCluster()
        return
      }

      this.setStepStatus(STATUS_FINISH)
      this.currentStep++
      this.addStep('message.configuring.guest.traffic', 'guestTraffic')

      if (this.isBasicZone) {
        const params = {}
        params.podid = this.stepData.podReturned.id
        params.networkid = this.stepData.networkReturned.id
        params.gateway = this.prefillContent?.guestGateway || null
        params.netmask = this.prefillContent?.guestNetmask || null
        params.startip = this.prefillContent?.guestStartIp || null
        params.endip = this.prefillContent?.guestStopIp || null
        params.forVirtualNetwork = false

        try {
          if (!this.stepData.stepMove.includes('createGuestVlanIpRange')) {
            this.stepData.returnedGuestNetwork = await this.createVlanIpRange(params)
            this.stepData.stepMove.push('createGuestVlanIpRange')
          }

          const hypervisor = this.prefillContent.hypervisor
          if (hypervisor === 'BareMetal') {
            await this.stepComplete()
          } else {
            await this.stepAddCluster()
          }
        } catch (e) {
          this.messageError = e
          this.processStatus = STATUS_FAILED
          this.setStepStatus(STATUS_FAILED)
        }
      } else if (this.isAdvancedZone) {
        const physicalNetworksHavingGuestIncludingVlan = []
        await this.prefillContent.physicalNetworks.map(async (network) => {
          if (this.prefillContent.vlanRangeStart) {
            physicalNetworksHavingGuestIncludingVlan.push(network)
          }
        })

        if (physicalNetworksHavingGuestIncludingVlan.length === 0) {
          await this.stepAddCluster()
        } else {
          let updatedCount = 0

          for (let index = 0; index < physicalNetworksHavingGuestIncludingVlan.length; index++) {
            let vlan = null

            if (!this.prefillContent.vlanRangeEnd || !this.prefillContent.vlanRangeEnd) {
              vlan = this.prefillContent.vlanRangeStart
            } else {
              vlan = [this.prefillContent.vlanRangeStart, this.prefillContent.vlanRangeEnd].join('-')
            }

            const updateParams = {}
            updateParams.id = this.stepData.physicalNetworkReturned.id
            updateParams.vlan = vlan

            try {
              if (!this.stepData.stepMove.includes('advGuestUpdatePhysicalNetwork' + index)) {
                await this.updatePhysicalNetwork(updateParams)
                this.stepData.stepMove.push('advGuestUpdatePhysicalNetwork' + index)
              }
              updatedCount++
              if (updatedCount === physicalNetworksHavingGuestIncludingVlan.length) {
                await this.stepAddCluster()
              }
            } catch (e) {
              this.messageError = e
              this.processStatus = STATUS_FAILED
              this.setStepStatus(STATUS_FAILED)
              break
            }
          }
        }
      }
    },
    async stepAddCluster () {
      this.setStepStatus(STATUS_FINISH)
      this.currentStep++
      this.addStep('message.creating.cluster', 'clusterResource')

      const hypervisor = this.prefillContent.hypervisor
      const params = {}
      params.zoneId = this.stepData.zoneReturned.id
      params.hypervisor = hypervisor
      let clusterType = null

      if (hypervisor === 'VMware') {
        clusterType = 'ExternalManaged'
      } else {
        clusterType = 'CloudManaged'
      }
      params.clustertype = clusterType
      params.podId = this.stepData.podReturned.id
      let clusterName = this.prefillContent.clusterName

      if (hypervisor === 'VMware') {
        params.username = this.prefillContent?.vCenterUsername || null
        params.password = this.prefillContent?.vCenterPassword || null
        params.vsmipaddress = this.prefillContent?.vsmipaddress || null
        params.vsmusername = this.prefillContent?.vsmusername || null
        params.vsmpassword = this.prefillContent?.vsmpassword || null

        const hostname = this.prefillContent?.vCenterHost || null
        const dcName = this.prefillContent?.vCenterDatacenter || null
        let url = null
        if (hostname.indexOf('http://') === -1) {
          url = ['http://', hostname].join('')
        } else {
          url = hostname
        }

        url += '/' + dcName + '/' + clusterName
        params.url = url
        clusterName = hostname + '/' + dcName + '/' + clusterName
      }
      params.clustername = clusterName

      if (hypervisor === 'VMware') {
        const vmwareData = {}
        vmwareData.zoneId = this.stepData.zoneReturned.id
        vmwareData.username = this.prefillContent?.vCenterUsername || null
        vmwareData.password = this.prefillContent?.vCenterPassword || null
        vmwareData.name = this.prefillContent?.vCenterDatacenter || null
        vmwareData.vcenter = this.prefillContent?.vCenterHost || null

        try {
          if (!this.stepData.stepMove.includes('addVmwareDc')) {
            this.stepData.vmWareResult = await this.addVmwareDc(vmwareData)
            this.stepData.stepMove.push('addVmwareDc')
          }

          if (this.stepData.vmWareResult.id !== null) {
            if (!this.stepData.stepMove.includes('addCluster')) {
              this.stepData.clusterReturned = await this.addCluster(params)
              this.stepData.stepMove.push('addCluster')
            }
            await this.stepAddPrimaryStorage()
          }
        } catch (e) {
          this.messageError = e
          this.processStatus = STATUS_FAILED
          this.setStepStatus(STATUS_FAILED)
        }
      } else {
        try {
          if (!this.stepData.stepMove.includes('addCluster')) {
            this.stepData.clusterReturned = await this.addCluster(params)
            this.stepData.stepMove.push('addCluster')
          }
          await this.stepAddHost()
        } catch (e) {
          this.messageError = e
          this.processStatus = STATUS_FAILED
          this.setStepStatus(STATUS_FAILED)
        }
      }
    },
    async stepAddHost () {
      this.setStepStatus(STATUS_FINISH)
      this.currentStep++
      this.addStep('message.adding.host', 'hostResource')

      const hostData = {}
      hostData.zoneid = this.stepData.zoneReturned.id
      hostData.podid = this.stepData.podReturned.id
      hostData.clusterid = this.stepData.clusterReturned.id
      hostData.hypervisor = this.stepData.clusterReturned.hypervisortype
      hostData.clustertype = this.stepData.clusterReturned.clustertype
      hostData.hosttags = this.prefillContent?.hostTags || null
      hostData.username = this.prefillContent?.hostUserName || null
      hostData.password = this.prefillContent?.hostPassword || null
      const hostname = this.prefillContent?.hostName || null
      let url = null
      if (hostname.indexOf('http://') === -1) {
        url = ['http://', hostname].join('')
      } else {
        url = hostname
      }
      hostData.url = url
      const hypervisor = this.prefillContent.hypervisor

      if (hypervisor === 'Ovm') {
        hostData.agentusername = this.prefillContent?.agentUserName || null
        hostData.agentpassword = this.prefillContent?.agentPassword || null
      }

      if (this.prefillContent.localstorageenabledforsystemvm) {
        const configParams = {}
        configParams.name = 'system.vm.use.local.storage'
        configParams.value = true
        configParams.zoneid = this.stepData.zoneReturned.id

        try {
          await this.updateConfiguration(configParams)
          this.stepData.returnedHost = await this.addHost(hostData)
          await this.stepAddPrimaryStorage()
        } catch (e) {
          this.messageError = e
          this.processStatus = STATUS_FAILED
          this.setStepStatus(STATUS_FAILED)
        }
      } else {
        try {
          this.stepData.returnedHost = await this.addHost(hostData)
          await this.stepAddPrimaryStorage()
        } catch (e) {
          this.messageError = e
          this.processStatus = STATUS_FAILED
          this.setStepStatus(STATUS_FAILED)
        }
      }
    },
    async stepAddPrimaryStorage () {
      if (this.prefillContent.localstorageenabled &&
        this.prefillContent.localstorageenabledforsystemvm) {
        await this.stepAddSecondaryStorage()
        return
      }
      this.setStepStatus(STATUS_FINISH)
      this.currentStep++
      this.addStep('message.creating.primary.storage', 'primaryResource')

      const params = {}
      params.zoneid = this.stepData.zoneReturned.id
      params.podId = this.stepData.podReturned.id
      params.clusterid = this.stepData.clusterReturned.id
      params.name = this.prefillContent?.primaryStorageName || null
      params.scope = this.prefillContent?.primaryStorageScope || null

      if (params.scope === 'zone') {
        const hypervisor = this.prefillContent.hypervisor
        if (hypervisor !== undefined) {
          params.hypervisor = hypervisor
        } else if (this.stepData.clusterReturned.hypervisortype !== undefined) {
          params.hypervisor = this.stepData.clusterReturned.hypervisortype
        }
      }

      var server = this.prefillContent?.primaryStorageServer || null
      let url = ''
      const protocol = this.prefillContent.primaryStorageProtocol

      if (protocol === 'nfs') {
        let path = this.prefillContent?.primaryStoragePath || ''
        if (path.substring(0, 1) !== '/') {
          path = '/' + path
        }
        url = this.nfsURL(server, path)
      } else if (protocol === 'SMB') {
        let path = this.prefillContent?.primaryStoragePath || ''
        if (path.substring(0, 1) !== '/') {
          path = '/' + path
        }
        url = this.smbURL(server, path)
        params['details[0].user'] = this.prefillContent?.primaryStorageSMBUsername || null
        params['details[0].password'] = this.prefillContent?.primaryStorageSMBPassword || null
        params['details[0].domain'] = this.prefillContent?.primaryStorageSMBDomain || null
      } else if (protocol === 'PreSetup') {
        let path = ''
        if (this.stepData.clusterReturned.hypervisortype === 'XenServer') {
          path = this.prefillContent?.primaryStorageSRLabel || ''
          server = 'localhost'
        } else {
          path = this.prefillContent?.primaryStoragePath || ''
        }
        if (path.substring(0, 1) !== '/') {
          path = '/' + path
        }
        url = this.presetupURL(server, path)
      } else if (protocol === 'ocfs2') {
        let path = this.prefillContent?.primaryStoragePath || ''
        if (path.substring(0, 1) !== '/') {
          path = '/' + path
        }
        url = this.ocfs2URL(server, path)
      } else if (protocol === 'SharedMountPoint') {
        let path = this.prefillContent?.primaryStoragePath || ''
        if (path.substring(0, 1) !== '/') {
          path = '/' + path
        }
        url = this.sharedMountPointURL(server, path)
      } else if (protocol === 'clvm') {
        let vg = this.prefillContent?.primaryStorageVolumeGroup || ''
        if (vg.substring(0, 1) !== '/') {
          vg = '/' + vg
        }
        url = this.clvmURL(vg)
      } else if (protocol === 'rbd') {
        const rbdmonitor = this.prefillContent?.primaryStorageRADOSMonitor || ''
        const rbdpool = this.prefillContent?.primaryStorageRADOSPool || ''
        const rbdid = this.prefillContent?.primaryStorageRADOSUser || ''
        const rbdsecret = this.prefillContent?.primaryStorage || ''
        url = this.rbdURL(rbdmonitor, rbdpool, rbdid, rbdsecret)
      } else if (protocol === 'Linstor') {
        url = this.linstorURL(server)
        params['details[0].resourceGroup'] = this.prefillContent.primaryStorageLinstorResourceGroup
      } else if (protocol === 'vmfs' || protocol === 'datastorecluster') {
        let path = this.prefillContent.primaryStorageVmfsDatacenter
        if (path.substring(0, 1) !== '/') {
          path = '/' + path
        }
        path += '/' + this.prefillContent.primaryStorageVmfsDatastore
        if (protocol === 'vmfs') {
          url = this.vmfsURL('dummy', path)
        }
        if (protocol === 'datastorecluster') {
          url = this.datastoreclusterURL('dummy', path)
        }
      } else {
        let iqn = this.prefillContent?.primaryStorageTargetIQN || ''
        if (iqn.substring(0, 1) !== '/') {
          iqn = '/' + iqn
        }
        const lun = this.prefillContent?.primaryStorageLUN || ''
        url = this.iscsiURL(server, iqn, lun)
      }

      params.url = url
      params.tags = this.prefillContent?.primaryStorageTags || ''

      try {
        if (!this.stepData.stepMove.includes('createStoragePool')) {
          this.stepData.primaryStorageRetunred = await this.createStoragePool(params)
          this.stepData.stepMove.push('createStoragePool')
        }
        await this.stepAddSecondaryStorage()
      } catch (e) {
        this.messageError = e
        this.processStatus = STATUS_FAILED
        this.setStepStatus(STATUS_FAILED)
      }
    },
    async stepAddSecondaryStorage () {
      if (!this.prefillContent.secondaryStorageProvider ||
      this.prefillContent.secondaryStorageProvider.length === 0) {
        await this.stepComplete()
        return
      }
      this.setStepStatus(STATUS_FINISH)
      this.currentStep++
      this.addStep('message.creating.secondary.storage', 'secondaryResource')

      const params = {}
      params.name = this.prefillContent?.secondaryStorageName || null
      if (this.prefillContent.secondaryStorageProvider === 'NFS') {
        const nfsServer = this.prefillContent.secondaryStorageServer
        const path = this.prefillContent.secondaryStoragePath
        const url = this.nfsURL(nfsServer, path)

        params.provider = this.prefillContent.secondaryStorageProvider
        params.zoneid = this.stepData.zoneReturned.id
        params.url = url
      } else if (this.prefillContent.secondaryStorageProvider === 'SMB') {
        const nfsServer = this.prefillContent.secondaryStorageServer
        const path = this.prefillContent.secondaryStoragePath
        const url = this.smbURL(nfsServer, path)

        params.provider = this.prefillContent.secondaryStorageProvider
        params.zoneid = this.stepData.zoneReturned.id
        params.url = url
        params['details[0].key'] = 'user'
        params['details[0].value'] = this.prefillContent.secondaryStorageSMBUsername
        params['details[1].key'] = 'password'
        params['details[1].value'] = this.prefillContent.secondaryStorageSMBPassword
        params['details[2].key'] = 'domain'
        params['details[2].value'] = this.prefillContent.secondaryStorageSMBDomain
      } else if (this.prefillContent.secondaryStorageProvider === 'S3') {
        params.provider = this.prefillContent.secondaryStorageProvider
        params['details[0].key'] = 'accesskey'
        params['details[0].value'] = this.prefillContent.secondaryStorageAccessKey
        params['details[1].key'] = 'secretkey'
        params['details[1].value'] = this.prefillContent.secondaryStorageSecretKey
        params['details[2].key'] = 'bucket'
        params['details[2].value'] = this.prefillContent.secondaryStorageBucket
        params['details[3].key'] = 'usehttps'
        params['details[3].value'] = this.prefillContent?.secondaryStorageHttps || false

        let index = 4
        if (this.prefillContent.secondaryStorageEndpoint &&
          this.prefillContent.secondaryStorageEndpoint.length > 0) {
          params['details[' + index.toString() + '].key'] = 'endpoint'
          params['details[' + index.toString() + '].value'] = this.prefillContent.secondaryStorageEndpoint
          index++
        }
        if (this.prefillContent.secondaryStorageConnectionTimeout &&
          this.prefillContent.secondaryStorageConnectionTimeout.length > 0) {
          params['details[' + index.toString() + '].key'] = 'connectiontimeout'
          params['details[' + index.toString() + '].value'] = this.prefillContent.secondaryStorageConnectionTimeout
          index++
        }
        if (this.prefillContent.secondaryStorageMaxError &&
          this.prefillContent.secondaryStorageMaxError.length > 0) {
          params['details[' + index.toString() + '].key'] = 'maxerrorretry'
          params['details[' + index.toString() + '].value'] = this.prefillContent.secondaryStorageMaxError
          index++
        }
        if (this.prefillContent.secondaryStorageSocketTimeout &&
          this.prefillContent.secondaryStorageSocketTimeout.length > 0) {
          params['details[' + index.toString() + '].key'] = 'sockettimeout'
          params['details[' + index.toString() + '].value'] = this.prefillContent.secondaryStorageSocketTimeout
          index++
        }
      } else if (this.prefillContent.secondaryStorageProvider === 'Swift') {
        params.provider = this.prefillContent.secondaryStorageProvider
        params.url = this.prefillContent.secondaryStorageURL

        let index = 0
        if (this.prefillContent.secondaryStorageAccount &&
          this.prefillContent.secondaryStorageAccount.length > 0) {
          params['details[' + index.toString() + '].key'] = 'account'
          params['details[' + index.toString() + '].value'] = this.prefillContent.secondaryStorageAccount
          index++
        }
        if (this.prefillContent.secondaryStorageUsername &&
          this.prefillContent.secondaryStorageUsername.length > 0) {
          params['details[' + index.toString() + '].key'] = 'username'
          params['details[' + index.toString() + '].value'] = this.prefillContent.secondaryStorageUsername
          index++
        }
        if (this.prefillContent.secondaryStorageKey &&
          this.prefillContent.secondaryStorageKey.length > 0) {
          params['details[' + index.toString() + '].key'] = 'key'
          params['details[' + index.toString() + '].value'] = this.prefillContent.secondaryStorageKey
          index++
        }
        if (this.prefillContent.secondaryStoragePolicy &&
          this.prefillContent.secondaryStoragePolicy.value.length > 0) {
          params['details[' + index.toString() + '].key'] = 'storagepolicy'
          params['details[' + index.toString() + '].value'] = this.prefillContent.secondaryStoragePolicy.value
          index++
        }
      }

      try {
        if (!this.stepData.stepMove.includes('addImageStore')) {
          await this.addImageStore(params)
          this.stepData.stepMove.push('addImageStore')
        }

        if (this.prefillContent.secondaryStorageNFSStaging && this.prefillContent.secondaryStorageNFSStaging) {
          const nfsServer = this.prefillContent.secondaryStorageNFSServer
          const path = this.prefillContent.secondaryStorageNFSPath
          const url = this.nfsURL(nfsServer, path)

          const nfsParams = {}
          nfsParams.provider = 'nfs'
          nfsParams.zoneid = this.stepData.zoneReturned.id
          nfsParams.url = url

          if (!this.stepData.stepMove.includes('createSecondaryStagingStore')) {
            await this.createSecondaryStagingStore(nfsParams)
            this.stepData.stepMove.push('createSecondaryStagingStore')
          }
        }

        await this.stepComplete()
      } catch (e) {
        this.messageError = e
        this.processStatus = STATUS_FAILED
        this.setStepStatus(STATUS_FAILED)
      }
    },
    async stepEnableSecurityGroupProvider () {
      this.setStepStatus(STATUS_FINISH)
      this.currentStep++
      this.addStep('message.enabling.security.group.provider', 'stepZone')

      const listNetworkParams = {}
      listNetworkParams.name = 'SecurityGroupProvider'
      listNetworkParams.physicalNetworkId = this.stepData.physicalNetworkReturned.id

      try {
        if (!this.stepData.stepMove.includes('enableSecurityGroupProvider' + this.stepData.physicalNetworkReturned.id)) {
          const securityGroupProviderId = await this.listNetworkServiceProviders(listNetworkParams)
          await this.updateNetworkServiceProvider(securityGroupProviderId, 'enableSecurityGroupProvider')
          this.stepData.stepMove.push('enableSecurityGroupProvider' + this.stepData.physicalNetworkReturned.id)
        }

        await this.stepAddNetscalerProvider()
      } catch (e) {
        this.messageError = e
        this.processStatus = STATUS_FAILED
        this.setStepStatus(STATUS_FAILED)
      }
    },
    stepComplete () {
      this.setStepStatus(STATUS_FINISH)
      this.currentStep++
      this.addStep('message.zone.creation.complete', 'stepComplete')
      this.setStepStatus(STATUS_FINISH)
      this.processStatus = STATUS_FINISH
    },
    async enableZoneAction () {
      const params = {}
      params.allocationstate = 'Enabled'
      params.id = this.stepData.zoneReturned.id
      this.loading = true

      try {
        await this.enableZone(params)
        await this.$message.success('Success')
        this.loading = false
        this.steps = []
        this.$emit('closeAction')
        this.$emit('refresh-data')
      } catch (e) {
        this.loading = false
        await this.$notification.error({
          message: this.$t('message.request.failed'),
          description: e
        })
      }
    },
    async pollJob (jobId) {
      return new Promise(resolve => {
        const asyncJobInterval = setInterval(() => {
          api('queryAsyncJobResult', { jobId }).then(async json => {
            const result = json.queryasyncjobresultresponse
            if (result.jobstatus === 0) {
              return
            }

            clearInterval(asyncJobInterval)
            resolve(result)
          })
        }, 1000)
      })
    },
    createZone (args) {
      return new Promise((resolve, reject) => {
        let message = ''

        api('createZone', args).then(json => {
          const zone = json.createzoneresponse.zone
          resolve(zone)
        }).catch(error => {
          message = error.response.headers['x-description']
          reject(message)
        })
      })
    },
    dedicateZone (args) {
      return new Promise((resolve, reject) => {
        let message = ''

        api('dedicateZone', args).then(json => {
          resolve()
        }).catch(error => {
          message = error.response.headers['x-description']
          resolve(message)
        })
      })
    },
    async createPhysicalNetwork (args) {
      return new Promise((resolve, reject) => {
        let message = ''

        api('createPhysicalNetwork', args).then(async json => {
          const jobId = json.createphysicalnetworkresponse.jobid
          if (jobId) {
            const result = await this.pollJob(jobId)
            if (result.jobstatus === 2) {
              message = `createPhysicalNetwork ${this.$t('label.failed').toLowerCase()}. ${this.$t('label.error')}: ` + result.jobresult.errortext
              reject(message)
              return
            }
            resolve(result)
          }
        }).catch(error => {
          message = error.response.headers['x-description']
          reject(message)
        })
      })
    },
    addTrafficType (trafficType, index) {
      const getTrafficParams = this.trafficLabelParam(trafficType.toLowerCase(), index)
      let params = {}

      params.trafficType = trafficType
      params.physicalnetworkid = this.stepData.physicalNetworkReturned.id
      params = { ...params, ...getTrafficParams }

      return new Promise((resolve, reject) => {
        let message = ''

        api('addTrafficType', params).then(async json => {
          const jobId = json.addtraffictyperesponse.jobid
          if (jobId) {
            const result = await this.pollJob(jobId)
            if (result.jobstatus === 2) {
              this.setStepStatus(STATUS_FAILED)
              message = `${this.$t('message.failed.to.add')} ` + trafficType +
                ` ${this.$t('message.traffic.type.to.basic.zone')}. ${this.$t('label.error')}: ` +
                result.jobresult.errortext
              reject(message)
              return
            }
            resolve(result)
          }
        }).catch(error => {
          message = error.response.headers['x-description']
          reject(message)
        })
      })
    },
    updatePhysicalNetwork (args) {
      return new Promise((resolve, reject) => {
        let message = ''

        api('updatePhysicalNetwork', args).then(async json => {
          const jobId = json.updatephysicalnetworkresponse.jobid
          if (jobId) {
            const result = await this.pollJob(jobId)
            if (result.jobstatus === 2) {
              message = `updatePhysicalNetwork ${this.$t('label.failed').toLowerCase()}. ${this.$t('label.error')}: ` + result.jobresult.errortext
              reject(message)
              return
            }
            resolve(result)
          }
        }).catch(error => {
          message = error.response.headers['x-description']
          reject(message)
        })
      })
    },
    listNetworkServiceProviders (params, type) {
      return new Promise((resolve, reject) => {
        let providerId = null
        let message = ''

        api('listNetworkServiceProviders', params).then(json => {
          const items = json.listnetworkserviceprovidersresponse.networkserviceprovider
          if (items != null && items.length > 0) {
            providerId = items[0].id
          }
          if (!type && providerId == null) {
            message = this.$t('message.listnsp.not.return.providerid')
            reject(message)
            return
          }
          resolve(providerId)
        }).catch(error => {
          message = error.response.headers['x-description']
          reject(message)
        })
      })
    },
    listVirtualRouterElements (virtualRouterProviderId) {
      return new Promise((resolve, reject) => {
        let virtualRouterElementId = null
        let message = ''

        api('listVirtualRouterElements', { nspid: virtualRouterProviderId }).then(json => {
          const items = json.listvirtualrouterelementsresponse.virtualrouterelement
          if (items != null && items.length > 0) {
            virtualRouterElementId = items[0].id
          }
          if (virtualRouterElementId === null) {
            message = this.$t('message.virtual.router.not.return.elementid')
            reject(message)
            return
          }
          resolve(virtualRouterElementId)
        }).catch(error => {
          message = error.response.headers['x-description']
          reject(message)
        })
      })
    },
    configureVirtualRouterElement (virtualRouterElementId) {
      return new Promise((resolve, reject) => {
        let message = ''
        const params = {}
        params.enabled = true
        params.id = virtualRouterElementId

        api('configureVirtualRouterElement', params).then(async json => {
          const jobId = json.configurevirtualrouterelementresponse.jobid
          if (jobId) {
            const result = await this.pollJob(jobId)
            if (result.jobstatus === 2) {
              message = `configureVirtualRouterElement ${this.$t('label.failed').toLowerCase()}. ${this.$t('label.error')}: ` + result.jobresult.errortext
              reject(message)
              return
            }
            resolve(result)
          }
        }).catch(error => {
          message = error.response.headers['x-description']
          reject(message)
        })
      })
    },
    updateNetworkServiceProvider (providerId, type) {
      return new Promise((resolve, reject) => {
        let message = ''
        const params = {}

        params.id = providerId
        params.state = 'Enabled'

        api('updateNetworkServiceProvider', params).then(async json => {
          const jobId = json.updatenetworkserviceproviderresponse.jobid
          if (jobId) {
            const result = await this.pollJob(jobId)
            if (result.jobstatus === 2) {
              message = `updateNetworkServiceProvider ${this.$t('label.failed').toLowerCase()}. ${this.$t('label.error')}: `
              switch (type) {
                case 'netscalerProvider':
                  message = `${this.$t('message.enable.netsacler.provider.failed')}. ${this.$t('label.error')}: `
                  break
                case 'enableSecurityGroupProvider':
                  message = `${this.$t('message.enable.securitygroup.provider.failed')}. ${this.$t('label.error')}: `
                  break
              }
              message += result.jobresult.errortext
              reject(message)
              return
            }
            resolve(result)
          }
        }).catch(error => {
          message = error.response.headers['x-description']
          reject(message)
        })
      })
    },
    listOvsElements (ovsProviderId) {
      return new Promise((resolve, reject) => {
        let message = ''
        let ovsElementId = null

        api('listOvsElements', { nspid: ovsProviderId }).then(json => {
          const items = json.listovselementsresponse.ovselement
          if (items != null && items.length > 0) {
            ovsElementId = items[0].id
          }
          resolve(ovsElementId)
        }).catch(error => {
          message = error.response.headers['x-description']
          reject(message)
        })
      })
    },
    configureOvsElement (ovsElementId) {
      return new Promise((resolve, reject) => {
        let message = ''

        api('configureOvsElement', { enabled: true, id: ovsElementId }).then(async json => {
          const jobId = json.configureovselementresponse.jobid
          if (jobId) {
            const result = await this.pollJob(jobId)
            if (result.jobstatus === 2) {
              message = `configureOvsElement ${this.$t('label.failed').toLowerCase()}. ${this.$t('label.error')}: ` + result.jobresult.errortext
              reject(message)
              return
            }
            resolve(result)
          }
        }).catch(error => {
          message = error.response.headers['x-description']
          reject(message)
        })
      })
    },
    listInternalLoadBalancerElements (internalLbProviderId) {
      return new Promise((resolve, reject) => {
        let internalLbElementId = null
        let message = ''

        api('listInternalLoadBalancerElements', { nspid: internalLbProviderId }).then(json => {
          const items = json.listinternalloadbalancerelementsresponse.internalloadbalancerelement
          if (items != null && items.length > 0) {
            internalLbElementId = items[0].id
          }
          if (internalLbElementId == null) {
            message = this.$t('message.interloadbalance.not.return.elementid')
            reject(message)
            return
          }
          resolve(internalLbElementId)
        }).catch(error => {
          message = error.response.headers['x-description']
          reject(message)
        })
      })
    },
    configureInternalLoadBalancerElement (internalLbElementId) {
      return new Promise((resolve, reject) => {
        let message = ''
        api('configureInternalLoadBalancerElement', { enabled: true, id: internalLbElementId }).then(async json => {
          const jobId = json.configureinternalloadbalancerelementresponse.jobid
          if (jobId) {
            const result = await this.pollJob(jobId)
            if (result.jobstatus === 2) {
              message = `configureVirtualRouterElement ${this.$t('label.failed').toLowerCase()}. ${this.$t('label.error')}: ` + result.jobresult.errortext
              reject(message)
              return
            }
            resolve(result)
          }
        }).catch(error => {
          message = error.response.headers['x-description']
          reject(message)
        })
      })
    },
    addNetworkServiceProvider (arg) {
      return new Promise((resolve, reject) => {
        let message = ''

        api('addNetworkServiceProvider', arg).then(async json => {
          const jobId = json.addnetworkserviceproviderresponse.jobid
          if (jobId) {
            const result = await this.pollJob(jobId)
            if (result.jobstatus === 2) {
              message = `addNetworkServiceProvider&name=Netscaler ${this.$t('label.failed').toLowerCase()}. ${this.$t('label.error')}: ` + result.jobresult.errortext
              reject(message)
              return
            }
            resolve(result)
          }
        }).catch(error => {
          message = error.response.headers['x-description']
          reject(message)
        })
      })
    },
    createNetwork (args) {
      return new Promise((resolve, reject) => {
        let message = ''

        api('createNetwork', args).then(json => {
          const returnedGuestNetwork = json.createnetworkresponse.network
          resolve(returnedGuestNetwork)
        }).catch(error => {
          message = error.response.headers['x-description']
          reject(message)
        })
      })
    },
    createPod (args) {
      return new Promise((resolve, reject) => {
        let message = ''

        api('createPod', args).then(json => {
          const returnedPod = json.createpodresponse.pod
          resolve(returnedPod)
        }).catch(error => {
          message = error.response.headers['x-description']
          reject(message)
        })
      })
    },
    createVlanIpRange (args) {
      return new Promise((resolve, reject) => {
        let message = ''

        api('createVlanIpRange', args).then(json => {
          const item = json.createvlaniprangeresponse.vlan
          resolve(item)
        }).catch(error => {
          message = error.response.headers['x-description']
          reject(message)
        })
      })
    },
    createStorageNetworkIpRange (args) {
      return new Promise((resolve, reject) => {
        let message = ''

        api('createStorageNetworkIpRange', args).then(async json => {
          const jobId = json.createstoragenetworkiprangeresponse.jobid
          resolve({
            jobid: jobId,
            complete: false
          })
        }).catch(error => {
          message = error.response.headers['x-description']
          reject(message)
        })
      })
    },
    addVmwareDc (args) {
      return new Promise((resolve, reject) => {
        let message = ''

        api('addVmwareDc', {}, 'POST', args).then(json => {
          const item = json.addvmwaredcresponse.vmwaredc
          resolve(item)
        }).catch(error => {
          message = error.response.headers['x-description']
          reject(message)
        })
      })
    },
    addCluster (args) {
      return new Promise((resolve, reject) => {
        let message = ''

        api('addCluster', args).then(json => {
          const result = json.addclusterresponse.cluster[0]
          resolve(result)
        }).catch(error => {
          message = error.response.headers['x-description']
          reject(message)
        })
      })
    },
    addHost (args) {
      return new Promise((resolve, reject) => {
        let message = ''

        api('addHost', {}, 'POST', args).then(json => {
          const result = json.addhostresponse.host[0]
          resolve(result)
        }).catch(error => {
          message = error.response.headers['x-description']
          reject(message)
        })
      })
    },
    updateConfiguration (args) {
      return new Promise((resolve, reject) => {
        let message = ''

        api('updateConfiguration', args).then(json => {
          resolve()
        }).catch(error => {
          message = error.response.headers['x-description']
          reject(message)
        })
      })
    },
    createStoragePool (args) {
      return new Promise((resolve, reject) => {
        let message = ''

        api('createStoragePool', args).then(json => {
          const result = json.createstoragepoolresponse.storagepool
          resolve(result)
        }).catch(error => {
          message = error.response.headers['x-description']
          reject(message)
        })
      })
    },
    addImageStore (args) {
      return new Promise((resolve, reject) => {
        let message = ''

        api('addImageStore', args).then(json => {
          const result = json.addimagestoreresponse.secondarystorage
          resolve(result)
        }).catch(error => {
          message = error.response.headers['x-description']
          reject(message)
        })
      })
    },
    createSecondaryStagingStore (args) {
      return new Promise((resolve, reject) => {
        let message = ''

        api('createSecondaryStagingStore', args).then(json => {
          const result = json.addimagestoreresponse.secondarystorage
          resolve(result)
        }).catch(error => {
          message = error.response.headers['x-description']
          reject(message)
        })
      })
    },
    addNetscalerLoadBalancer (args) {
      return new Promise((resolve, reject) => {
        let message = ''

        api('addNetscalerLoadBalancer', {}, 'POST', args).then(async json => {
          const jobId = json.addnetscalerloadbalancerresponse.jobid
          if (jobId) {
            const result = await this.pollJob(jobId)
            if (result.jobstatus === 2) {
              message = 'addNetscalerDevice ' + result.jobresult.errortext
              reject(message)
              return
            }
            resolve(result)
          }
        }).catch(error => {
          message = error.response.headers['x-description']
          reject(message)
        })
      })
    },
    enableZone (args) {
      return new Promise((resolve, reject) => {
        let message = ''

        api('updateZone', args).then(json => {
          const result = json.updatezoneresponse.zone
          resolve(result)
        }).catch(error => {
          message = error.response.headers['x-description']
          reject(message)
        })
      })
    },
    createTungstenFabricProvider (args) {
      return new Promise((resolve, reject) => {
        api('createTungstenFabricProvider', {}, 'POST', args).then(json => {
          resolve()
        }).catch(error => {
          const message = error.response.headers['x-description']
          reject(message)
        })
      })
    },
    configTungstenFabricService (args) {
      return new Promise((resolve, reject) => {
        api('configTungstenFabricService', {}, 'POST', args).then(json => {
          resolve()
        }).catch(error => {
          const message = error.response.headers['x-description']
          reject(message)
        })
      })
    },
    createTungstenFabricManagementNetwork (args) {
      return new Promise((resolve, reject) => {
        api('createTungstenFabricManagementNetwork', args).then(json => {
          resolve()
        }).catch(error => {
          const message = error.response.headers['x-description']
          reject(message)
        })
      })
    },
    createTungstenFabricPublicNetwork (args) {
      return new Promise((resolve, reject) => {
        api('createTungstenFabricPublicNetwork', args).then(json => {
          resolve()
        }).catch(error => {
          const message = error.response.headers['x-description']
          reject(message)
        })
      })
    },
    nfsURL (server, path) {
      let url = null
      if (path.substring(0, 1) !== '/') {
        path = '/' + path
      }
      if (server.indexOf('://') === -1) {
        url = 'nfs://' + server + path
      } else {
        url = server + path
      }
      return url
    },
    smbURL (server, path, smbUsername, smbPassword, smbDomain) {
      let url = ''
      if (path.substring(0, 1) !== '/') {
        path = '/' + path
      }
      if (server.indexOf('://') === -1) {
        url += 'cifs://'
      }
      url += (server + path)
      return url
    },
    presetupURL (server, path) {
      let url = null
      if (server.indexOf('://') === -1) {
        url = 'presetup://' + server + path
      } else {
        url = server + path
      }
      return url
    },
    ocfs2URL (server, path) {
      let url = null
      if (server.indexOf('://') === -1) {
        url = 'ocfs2://' + server + path
      } else {
        url = server + path
      }
      return url
    },
    sharedMountPointURL (server, path) {
      let url = ''
      if (server.indexOf('://') === -1) {
        url = 'SharedMountPoint://' + server + path
      } else {
        url = server + path
      }
      return url
    },
    rbdURL (monitor, pool, id, secret) {
      let url
      secret = secret.replace(/\+/g, '-')
      secret = secret.replace(/\//g, '_')
      if (id != null && secret != null) {
        monitor = id + ':' + secret + '@' + monitor
      }
      if (pool.substring(0, 1) !== '/') {
        pool = '/' + pool
      }
      if (monitor.indexOf('://') === -1) {
        url = 'rbd://' + monitor + pool
      } else {
        url = monitor + pool
      }

      return url
    },
    clvmURL (vgname) {
      let url = ''
      if (vgname.indexOf('://') === -1) {
        url = 'clvm://localhost/' + vgname
      } else {
        url = vgname
      }
      return url
    },
    vmfsURL (server, path) {
      let url = ''
      if (server.indexOf('://') === -1) {
        url = 'vmfs://' + server + path
      } else {
        url = server + path
      }
      return url
    },
    linstorURL (server) {
      var url
      if (server.indexOf('://') === -1) {
        url = 'http://' + server
      } else {
        url = server
      }
      return url
    },
    datastoreclusterURL (server, path) {
      var url
      if (server.indexOf('://') === -1) {
        url = 'datastorecluster://' + server + path
      } else {
        url = server + path
      }
      return url
    },
    iscsiURL (server, iqn, lun) {
      let url = ''
      if (server.indexOf('://') === -1) {
        url = 'iscsi://' + server + iqn + '/' + lun
      } else {
        url = server + iqn + '/' + lun
      }
      return url
    }
  }
}
</script>

<style scoped lang="less">
  .card-waiting-launch {
    text-align: center;
    margin: 10px 0;
    width: 100%;
    padding: 20px;
    font-size: 20px;
  }

  .card-launch-description {
    text-align: justify;
    margin: 10px 0;
    width: 100%;
    padding: 0;
  }

  .card-launch-content {
    text-align: justify;
    margin: 10px 0;
    width: 100%;
    font-size: 15px;
    max-height: 45vh;
    overflow-y: auto;
  }

  :deep(.step-error) {
    color: #f5222d;
    margin-top: 20px;

    :deep(.ant-card-body) {
      padding: 15px;
      text-align: justify;
    }
  }
</style><|MERGE_RESOLUTION|>--- conflicted
+++ resolved
@@ -174,8 +174,7 @@
       return this.prefillContent?.networkOfferingSelected?.havingELB || false
     },
     selectedBaremetalProviders () {
-<<<<<<< HEAD
-      return this.prefillContent.networkOfferingSelected?.selectedBaremetalProviders || []
+      return this.prefillContent?.networkOfferingSelected?.selectedBaremetalProviders || []
     },
     physicalNetworks () {
       const tungstenNetworks = this.prefillContent.physicalNetworks.filter(network => network.isolationMethod === 'TF')
@@ -184,9 +183,6 @@
       }
 
       return this.prefillContent.physicalNetworks
-=======
-      return this.prefillContent?.networkOfferingSelected?.selectedBaremetalProviders || []
->>>>>>> 36c11d1d
     }
   },
   mounted () {
