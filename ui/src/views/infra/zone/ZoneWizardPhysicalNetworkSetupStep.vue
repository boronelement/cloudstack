--- conflicted
+++ resolved
@@ -161,7 +161,6 @@
     >
       <a-form :ref="formRef" :model="form" :rules="rules">
         <span class="ant-form-text"> {{ $t('message.edit.traffic.type') }} </span>
-<<<<<<< HEAD
         <a-form-item
           name="trafficLabel"
           ref="trafficLabel"
@@ -169,17 +168,6 @@
           style="margin-top:16px;"
           :label="$t('label.traffic.label')">
           <a-input v-model:value="form.trafficLabel" />
-=======
-        <a-form-item v-if="hypervisor !== 'VMware'" v-bind="formItemLayout" style="margin-top:16px;" :label="$t('label.traffic.label')">
-          <a-input
-            v-decorator="['trafficLabel', {
-              rules: [{
-                required: true,
-                message: $t('message.error.traffic.label'),
-              }]
-            }]"
-          />
->>>>>>> 2bbc7817
         </a-form-item>
         <span v-else>
           <a-form-item :label="$t('label.vswitch.name')">
@@ -207,12 +195,8 @@
 </template>
 <script>
 
-<<<<<<< HEAD
 import { ref, reactive, toRaw } from 'vue'
 import TooltipButton from '@/components/view/TooltipButton'
-=======
-import TooltipButton from '@/components/widgets/TooltipButton'
->>>>>>> 2bbc7817
 
 export default {
   components: {
@@ -470,9 +454,6 @@
         traffic: traffic
       }
       this.showEditTraffic = true
-<<<<<<< HEAD
-      this.form.trafficLabel = this.trafficInEdit?.traffic?.label || null
-=======
       const fields = {}
       if (this.hypervisor === 'VMware') {
         delete this.trafficInEdit.traffic.label
@@ -493,7 +474,6 @@
       Object.keys(fields).forEach(key => {
         this.form.getFieldDecorator([key], { initialValue: fields[key] })
       })
->>>>>>> 2bbc7817
     },
     deleteTraffic (key, traffic, $event) {
       const trafficKey = this.physicalNetworks.findIndex(network => network.key === key)
@@ -507,28 +487,19 @@
       this.emitPhysicalNetworks()
     },
     updateTrafficLabel (trafficInEdit) {
-<<<<<<< HEAD
       this.formRef.value.validate().then(() => {
         const values = toRaw(this.form)
         this.showEditTraffic = false
-        trafficInEdit.traffic.label = values.trafficLabel
+        if (this.hypervisor === 'VMware') {
+          trafficInEdit.traffic.vSwitchName = values.vSwitchName
+          trafficInEdit.traffic.vlanId = values.vlanId
+          if (this.isAdvancedZone) {
+            trafficInEdit.traffic.vSwitchType = values.vSwitchType
+          }
+        } else {
+          trafficInEdit.traffic.label = values.trafficLabel
+        }
         this.trafficInEdit = null
-=======
-      this.form.validateFields((err, values) => {
-        if (!err) {
-          this.showEditTraffic = false
-          if (this.hypervisor === 'VMware') {
-            trafficInEdit.traffic.vSwitchName = values.vSwitchName
-            trafficInEdit.traffic.vlanId = values.vlanId
-            if (this.isAdvancedZone) {
-              trafficInEdit.traffic.vSwitchType = values.vSwitchType
-            }
-          } else {
-            trafficInEdit.traffic.label = values.trafficLabel
-          }
-          this.trafficInEdit = null
-        }
->>>>>>> 2bbc7817
       })
       this.emitPhysicalNetworks()
     },
