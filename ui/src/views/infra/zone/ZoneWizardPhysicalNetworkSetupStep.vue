// Licensed to the Apache Software Foundation (ASF) under one
// or more contributor license agreements.  See the NOTICE file
// distributed with this work for additional information
// regarding copyright ownership.  The ASF licenses this file
// to you under the Apache License, Version 2.0 (the
// "License"); you may not use this file except in compliance
// with the License.  You may obtain a copy of the License at
//
//   http://www.apache.org/licenses/LICENSE-2.0
//
// Unless required by applicable law or agreed to in writing,
// software distributed under the License is distributed on an
// "AS IS" BASIS, WITHOUT WARRANTIES OR CONDITIONS OF ANY
// KIND, either express or implied.  See the License for the
// specific language governing permissions and limitations
// under the License.

<template>
  <div v-ctrl-enter="handleSubmit">
    <a-card
      class="ant-form-text"
      style="text-align: justify; margin: 10px 0; padding: 20px;"
      v-html="zoneType !== null ? $t(zoneDescription[zoneType]) : $t('message.error.select.zone.type')">
    </a-card>
    <a-table
      bordered
      :scroll="{ x: 500 }"
      :dataSource="physicalNetworks"
      :columns="columns"
      :pagination="false"
      style="margin-bottom: 24px; width: 100%">
      <template slot="name" slot-scope="text, record">
        <a-input :value="text" @change="e => onCellChange(record.key, 'name', e.target.value)" autoFocus />
      </template>
      <template slot="isolationMethod" slot-scope="text, record">
        <a-select
          style="width: 100%"
          :defaultValue="text"
          @change="value => onCellChange(record.key, 'isolationMethod', value)"
        >
          <a-select-option value="VLAN"> VLAN </a-select-option>
          <a-select-option value="VXLAN"> VXLAN </a-select-option>
          <a-select-option value="GRE"> GRE </a-select-option>
          <a-select-option value="STT"> STT </a-select-option>
          <a-select-option value="BCF_SEGMENT"> BCF_SEGMENT </a-select-option>
          <a-select-option value="ODL"> ODL </a-select-option>
          <a-select-option value="L3VPN"> L3VPN </a-select-option>
          <a-select-option value="VSP"> VSP </a-select-option>
          <a-select-option value="VCS"> VCS </a-select-option>
        </a-select>
      </template>
      <template slot="traffics" slot-scope="traffics, record">
        <div v-for="traffic in traffics" :key="traffic.type">
          <a-tag
            :color="trafficColors[traffic.type]"
            style="margin:2px"
          >
            {{ traffic.type.toUpperCase() }}
            <a-icon type="edit" class="traffic-type-action" @click="editTraffic(record.key, traffic, $event)"/>
            <a-icon type="delete" class="traffic-type-action" @click="deleteTraffic(record.key, traffic, $event)"/>
          </a-tag>
        </div>
        <div v-if="isShowAddTraffic(record.traffics)">
          <div class="traffic-select-item" v-if="addingTrafficForKey === record.key">
            <a-select
              :defaultValue="trafficLabelSelected"
              @change="val => { trafficLabelSelected = val }"
              style="min-width: 120px;"
            >
              <a-select-option
                v-for="(traffic, index) in availableTrafficToAdd"
                :value="traffic"
                :key="index"
                :disabled="isDisabledTraffic(record.traffics, traffic)"
              >
                {{ traffic.toUpperCase() }}
              </a-select-option>
            </a-select>
            <tooltip-button
              :tooltip="$t('label.add')"
              buttonClass="icon-button"
              icon="plus"
              size="small"
              @click="trafficAdded" />
            <tooltip-button
              :tooltip="$t('label.cancel')"
              buttonClass="icon-button"
              type="danger"
              icon="close"
              size="small"
              @click="() => { addingTrafficForKey = null }" />
          </div>
          <a-tag
            key="addingTraffic"
            style="margin:2px;"
            v-else
            @click="addingTraffic(record.key, record.traffics)"
          >
            <a-icon type="plus" />
            {{ $t('label.add.traffic') }}
          </a-tag>
        </div>
      </template>
      <template slot="actions" slot-scope="text, record">
        <tooltip-button :tooltip="$t('label.delete')" v-if="physicalNetworks.indexOf(record) > 0" type="danger" icon="delete" @click="onDelete(record)" />
      </template>
      <template slot="footer" v-if="isAdvancedZone">
        <a-button
          @click="handleAddPhysicalNetwork">
          {{ $t('label.add.physical.network') }}
        </a-button>
      </template>
    </a-table>
    <div class="form-action">
      <a-button
        v-if="!isFixError"
        class="button-right"
        @click="handleBack">
        {{ $t('label.previous') }}
      </a-button>
      <a-button
        class="button-next"
        type="primary"
        ref="submit"
        @click="handleSubmit">
        {{ $t('label.next') }}
      </a-button>
    </div>
    <a-modal
      :visible="showError"
      :title="`${$t('label.error')}!`"
      :maskClosable="false"
      :closable="true"
      :footer="null"
      @cancel="() => { showError = false }"
      v-ctrl-enter="showError = false"
      centered
    >
      <span>{{ $t('message.required.traffic.type') }}</span>
      <div :span="24" class="action-button">
        <a-button @click="showError = false">{{ $t('label.cancel') }}</a-button>
        <a-button type="primary" ref="submit" @click="showError = false">{{ $t('label.ok') }}</a-button>
      </div>
    </a-modal>
    <a-modal
      :title="$t('label.edit.traffic.type')"
      :visible="showEditTraffic"
      :closable="true"
      :maskClosable="false"
      centered
      :footer="null"
      v-ctrl-enter="updateTrafficLabel(trafficInEdit)"
    >
      <a-form :form="form">
        <span class="ant-form-text"> {{ $t('message.edit.traffic.type') }} </span>
        <a-form-item v-if="hypervisor !== 'VMware'" v-bind="formItemLayout" style="margin-top:16px;" :label="$t('label.traffic.label')">
          <a-input
            v-decorator="['trafficLabel', {
              rules: [{
                required: true,
                message: $t('message.error.traffic.label'),
              }]
            }]"
          />
        </a-form-item>
<<<<<<< HEAD
        <div :span="24" class="action-button">
          <a-button @click="cancelEditTraffic">{{ this.$t('label.cancel') }}</a-button>
          <a-button type="primary" @click="updateTrafficLabel(trafficInEdit)">{{ this.$t('label.ok') }}</a-button>
        </div>
=======
        <span v-else>
          <a-form-item :label="$t('label.vswitch.name')">
            <a-input v-decorator="['vSwitchName']" />
          </a-form-item>
          <a-form-item :label="$t('label.vlanid')">
            <a-input v-decorator="['vlanId']" />
          </a-form-item>
          <a-form-item v-if="isAdvancedZone" :label="$t('label.vswitch.type')">
            <a-select v-decorator="['vSwitchType']">
              <a-select-option value="nexusdvs">{{ $t('label.vswitch.type.nexusdvs') }}</a-select-option>
              <a-select-option value="vmwaresvs">{{ $t('label.vswitch.type.vmwaresvs') }}</a-select-option>
              <a-select-option value="vmwaredvs">{{ $t('label.vswitch.type.vmwaredvs') }}</a-select-option>
            </a-select>
          </a-form-item>
        </span>
>>>>>>> f7fdc8a9
      </a-form>
    </a-modal>
  </div>
</template>
<script>

import TooltipButton from '@/components/widgets/TooltipButton'

export default {
  components: {
    TooltipButton
  },
  props: {
    prefillContent: {
      type: Object,
      default: function () {
        return {}
      }
    },
    isFixError: {
      type: Boolean,
      default: false
    }
  },
  data () {
    return {
      formItemLayout: {
        labelCol: { span: 10 },
        wrapperCol: { span: 12 }
      },
      physicalNetworks: [],
      count: 0,
      zoneDescription: {
        Basic: 'message.setup.physical.network.during.zone.creation.basic',
        Advanced: 'message.setup.physical.network.during.zone.creation'
      },
      hasUnusedPhysicalNetwork: false,
      trafficColors: {
        public: 'orange',
        guest: 'green',
        management: 'blue',
        storage: 'red'
      },
      showEditTraffic: false,
      trafficInEdit: null,
      availableTrafficToAdd: ['storage'],
      addingTrafficForKey: '-1',
      trafficLabelSelected: null,
      showError: false,
      defaultTrafficOptions: [],
      isChangeHyperv: false
    }
  },
  computed: {
    columns () {
      const columns = []
      columns.push({
        title: this.$t('label.network.name'),
        dataIndex: 'name',
        width: 175,
        scopedSlots: { customRender: 'name' }
      })
      columns.push({
        title: this.$t('label.isolation.method'),
        dataIndex: 'isolationMethod',
        width: 150,
        scopedSlots: { customRender: 'isolationMethod' }
      })
      columns.push({
        title: this.$t('label.traffic.types'),
        key: 'traffics',
        dataIndex: 'traffics',
        width: 250,
        scopedSlots: { customRender: 'traffics' }
      })
      if (this.isAdvancedZone) {
        columns.push({
          title: '',
          dataIndex: 'actions',
          scopedSlots: { customRender: 'actions' },
          width: 70
        })
      }

      return columns
    },
    isAdvancedZone () {
      return this.zoneType === 'Advanced'
    },
    zoneType () {
      return this.prefillContent.zoneType ? this.prefillContent.zoneType.value : null
    },
    securityGroupsEnabled () {
      return this.isAdvancedZone && (this.prefillContent.securityGroupsEnabled ? this.prefillContent.securityGroupsEnabled.value : false)
    },
    networkOfferingSelected () {
      return this.prefillContent.networkOfferingSelected
    },
    needsPublicTraffic () {
      if (!this.isAdvancedZone) { // Basic zone
        return (this.networkOfferingSelected && (this.networkOfferingSelected.havingEIP || this.networkOfferingSelected.havingELB))
      } else {
        return !this.securityGroupsEnabled
      }
    },
    requiredTrafficTypes () {
      const traffics = ['management', 'guest']
      if (this.needsPublicTraffic) {
        traffics.push('public')
      }
      return traffics
    },
    hypervisor () {
      return this.prefillContent.hypervisor?.value || null
    }
  },
  beforeCreate () {
    this.form = this.$form.createForm(this)
  },
  created () {
    this.defaultTrafficOptions = ['management', 'guest', 'storage']
    if (this.isAdvancedZone || this.needsPublicTraffic) {
      this.defaultTrafficOptions.push('public')
    }
    this.physicalNetworks = this.prefillContent.physicalNetworks
    this.hasUnusedPhysicalNetwork = this.getHasUnusedPhysicalNetwork()
    const requiredTrafficTypes = this.requiredTrafficTypes
    if (this.physicalNetworks && this.physicalNetworks.length > 0) {
      this.count = this.physicalNetworks.length
      requiredTrafficTypes.forEach(type => {
        let foundType = false
        this.physicalNetworks.forEach((net, idx) => {
          for (const index in net.traffics) {
            if (this.hypervisor === 'VMware') {
              delete this.physicalNetworks[idx].traffics[index].label
            } else {
              this.physicalNetworks[idx].traffics[index].label = ''
            }
            const traffic = net.traffics[index]
            if (traffic.type === 'storage') {
              const idx = this.availableTrafficToAdd.indexOf(traffic.type)
              if (idx > -1) this.availableTrafficToAdd.splice(idx, 1)
            }
            if (traffic.type === type) {
              foundType = true
            }
          }
        })
        if (!foundType) this.availableTrafficToAdd.push(type)
      })
    } else {
      const traffics = requiredTrafficTypes.map(item => {
        return { type: item, label: '' }
      })
      this.count = 1
      this.physicalNetworks = [{ key: this.randomKeyTraffic(this.count), name: 'Physical Network 1', isolationMethod: 'VLAN', traffics: traffics }]
    }
    if (this.isAdvancedZone) {
      this.availableTrafficToAdd.push('guest')
    }
    this.emitPhysicalNetworks()
  },
  methods: {
    onCellChange (key, dataIndex, value) {
      const physicalNetworks = [...this.physicalNetworks]
      const target = physicalNetworks.find(item => item.key === key)
      if (target) {
        target[dataIndex] = value
        this.physicalNetworks = physicalNetworks
      }
      this.emitPhysicalNetworks()
    },
    onDelete (record) {
      record.traffics.forEach(traffic => {
        if (!this.availableTrafficToAdd.includes(traffic.type)) {
          this.availableTrafficToAdd.push(traffic.type)
        }
      })
      const physicalNetworks = [...this.physicalNetworks]
      this.physicalNetworks = physicalNetworks.filter(item => item.key !== record.key)
      this.hasUnusedPhysicalNetwork = this.getHasUnusedPhysicalNetwork()
      this.emitPhysicalNetworks()
    },
    handleAddPhysicalNetwork () {
      const { count, physicalNetworks } = this
      const newData = {
        key: this.randomKeyTraffic(count + 1),
        name: `Physical Network ${count + 1}`,
        isolationMethod: 'VLAN',
        traffics: []
      }
      this.physicalNetworks = [...physicalNetworks, newData]
      this.count = count + 1
      this.hasUnusedPhysicalNetwork = this.getHasUnusedPhysicalNetwork()
    },
    isValidSetup () {
      const shouldHaveLabels = this.physicalNetworks.length > 1
      let isValid = true
      this.requiredTrafficTypes.forEach(type => {
        let foundType = false
        this.physicalNetworks.forEach(net => {
          net.traffics.forEach(traffic => {
            if (traffic.type === type) {
              foundType = true
            }
            if (shouldHaveLabels && (!traffic.label || traffic.label.length === 0)) {
              isValid = false
            }
          })
        })
        if (!foundType || !isValid) {
          isValid = false
        }
      })
      return isValid
    },
    handleSubmit (e) {
      if (this.isValidSetup()) {
        if (this.isFixError) {
          this.$emit('submitLaunchZone')
          return
        }
        this.$emit('nextPressed', this.physicalNetworks)
      } else {
        this.showError = true
      }
    },
    handleBack (e) {
      this.$emit('backPressed')
    },
    addingTraffic (key, traffics) {
      this.addingTrafficForKey = key
      this.availableTrafficToAdd.forEach(type => {
        const trafficEx = traffics.filter(traffic => traffic.type === type)
        if (!trafficEx || trafficEx.length === 0) {
          this.trafficLabelSelected = type
          return false
        }
      })
    },
    trafficAdded (trafficType) {
      const trafficKey = this.physicalNetworks.findIndex(network => network.key === this.addingTrafficForKey)
      this.physicalNetworks[trafficKey].traffics.push({
        type: this.trafficLabelSelected.toLowerCase(),
        label: ''
      })
      if (!this.isAdvancedZone || this.trafficLabelSelected !== 'guest') {
        this.availableTrafficToAdd = this.availableTrafficToAdd.filter(item => item !== this.trafficLabelSelected)
      }
      this.addingTrafficForKey = null
      this.trafficLabelSelected = null
      this.emitPhysicalNetworks()
    },
    editTraffic (key, traffic, $event) {
      this.trafficInEdit = {
        key: key,
        traffic: traffic
      }
      this.showEditTraffic = true
      const fields = {}
      if (this.hypervisor === 'VMware') {
        delete this.trafficInEdit.traffic.label
        fields.vSwitchName = null
        fields.vlanId = null
        if (traffic.type === 'guest') {
          fields.vSwitchName = this.trafficInEdit?.traffic?.vSwitchName || 'vSwitch0'
        }
        fields.vSwitchType = 'vmwaresvs'
      } else {
        delete this.trafficInEdit.traffic.vSwitchName
        delete this.trafficInEdit.traffic.vlanId
        delete this.trafficInEdit.traffic.vSwitchType
        fields.trafficLabel = null
        fields.trafficLabel = this.trafficInEdit?.traffic?.label || null
      }

      Object.keys(fields).forEach(key => {
        this.form.getFieldDecorator([key], { initialValue: fields[key] })
      })
    },
    deleteTraffic (key, traffic, $event) {
      const trafficKey = this.physicalNetworks.findIndex(network => network.key === key)
      this.physicalNetworks[trafficKey].traffics = this.physicalNetworks[trafficKey].traffics.filter(tr => {
        return tr.type !== traffic.type
      })
      if (!this.isAdvancedZone || traffic.type !== 'guest') {
        this.availableTrafficToAdd.push(traffic.type)
      }
      this.hasUnusedPhysicalNetwork = this.getHasUnusedPhysicalNetwork()
      this.emitPhysicalNetworks()
    },
    updateTrafficLabel (trafficInEdit) {
      this.form.validateFields((err, values) => {
        if (!err) {
          this.showEditTraffic = false
          if (this.hypervisor === 'VMware') {
            trafficInEdit.traffic.vSwitchName = values.vSwitchName
            trafficInEdit.traffic.vlanId = values.vlanId
            if (this.isAdvancedZone) {
              trafficInEdit.traffic.vSwitchType = values.vSwitchType
            }
          } else {
            trafficInEdit.traffic.label = values.trafficLabel
          }
          this.trafficInEdit = null
        }
      })
      this.emitPhysicalNetworks()
    },
    cancelEditTraffic () {
      this.showEditTraffic = false
      this.trafficInEdit = null
    },
    getHasUnusedPhysicalNetwork () {
      let hasUnused = false
      if (this.physicalNetworks && this.physicalNetworks.length > 0) {
        this.physicalNetworks.forEach(item => {
          if (!item.traffics || item.traffics.length === 0) {
            hasUnused = true
          }
        })
      }
      return hasUnused
    },
    emitPhysicalNetworks () {
      if (this.physicalNetworks) {
        this.$emit('fieldsChanged', { physicalNetworks: this.physicalNetworks })
      }
    },
    isDisabledTraffic (traffics, traffic) {
      const trafficEx = traffics.filter(item => item.type === traffic)
      if (trafficEx && trafficEx.length > 0) {
        return true
      }

      return false
    },
    isShowAddTraffic (traffics) {
      if (!this.availableTrafficToAdd || this.availableTrafficToAdd.length === 0) {
        return false
      }

      if (traffics.length === this.defaultTrafficOptions.length) {
        return false
      }

      if (this.isAdvancedZone && this.availableTrafficToAdd.length === 1) {
        const guestEx = traffics.filter(traffic => traffic.type === 'guest')
        if (guestEx && guestEx.length > 0) {
          return false
        }
      }

      return true
    },
    randomKeyTraffic (key) {
      const now = new Date()
      const random = Math.random().toString(36).substring(2, 15) + Math.random().toString(36).substring(2, 15)
      return [key, random, now.getTime()].join('')
    }
  }
}
</script>

<style scoped lang="less">
  .form-action {
    margin-top: 16px;
  }

  .traffic-type-action {
    margin-left: 2px;
    margin-right: 2px;
    padding-left: 1px;
    padding-right: 1px;
  }

  .physical-network-support {
    margin: 10px 0;
  }

  .traffic-select-item {
    /deep/.icon-button {
      margin: 0 0 0 5px;
    }
  }
</style><|MERGE_RESOLUTION|>--- conflicted
+++ resolved
@@ -163,12 +163,6 @@
             }]"
           />
         </a-form-item>
-<<<<<<< HEAD
-        <div :span="24" class="action-button">
-          <a-button @click="cancelEditTraffic">{{ this.$t('label.cancel') }}</a-button>
-          <a-button type="primary" @click="updateTrafficLabel(trafficInEdit)">{{ this.$t('label.ok') }}</a-button>
-        </div>
-=======
         <span v-else>
           <a-form-item :label="$t('label.vswitch.name')">
             <a-input v-decorator="['vSwitchName']" />
@@ -184,7 +178,11 @@
             </a-select>
           </a-form-item>
         </span>
->>>>>>> f7fdc8a9
+        
+        <div :span="24" class="action-button">
+          <a-button @click="cancelEditTraffic">{{ this.$t('label.cancel') }}</a-button>
+          <a-button type="primary" @click="updateTrafficLabel(trafficInEdit)">{{ this.$t('label.ok') }}</a-button>
+        </div>
       </a-form>
     </a-modal>
   </div>
