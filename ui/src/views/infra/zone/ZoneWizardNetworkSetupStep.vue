// Licensed to the Apache Software Foundation (ASF) under one
// or more contributor license agreements.  See the NOTICE file
// distributed with this work for additional information
// regarding copyright ownership.  The ASF licenses this file
// to you under the Apache License, Version 2.0 (the
// "License"); you may not use this file except in compliance
// with the License.  You may obtain a copy of the License at
//
//   http://www.apache.org/licenses/LICENSE-2.0
//
// Unless required by applicable law or agreed to in writing,
// software distributed under the License is distributed on an
// "AS IS" BASIS, WITHOUT WARRANTIES OR CONDITIONS OF ANY
// KIND, either express or implied.  See the License for the
// specific language governing permissions and limitations
// under the License.

<template>
  <div style="width: auto;">
    <a-steps
      ref="zoneNetStep"
      progressDot
      :current="currentStep"
      size="small"
      style="margin-left: 0px; margin-top: 16px;">
      <a-step
        v-for="(step, index) in steps"
        :key="step.title"
        :title="$t(step.title)"
        :style="stepScales"
        :ref="`netStep${index}`"></a-step>
    </a-steps>
    <zone-wizard-physical-network-setup-step
      v-if="steps && steps[currentStep].formKey === 'physicalNetwork'"
      @nextPressed="nextPressed"
      @backPressed="handleBack"
      @fieldsChanged="fieldsChanged"
      @submitLaunchZone="submitLaunchZone"
      :prefillContent="prefillContent"
      :isFixError="isFixError"
    />
    <static-inputs-form
      v-if="steps && steps[currentStep].formKey === 'netscaler'"
      @nextPressed="nextPressed"
      @backPressed="handleBack"
      @fieldsChanged="fieldsChanged"
      @submitLaunchZone="submitLaunchZone"
      :fields="netscalerFields"
      :prefillContent="prefillContent"
      :description="netscalerSetupDescription"
      :isFixError="isFixError"
    />
    <ip-address-range-form
      v-if="steps && steps[currentStep].formKey === 'publicTraffic'"
      @nextPressed="nextPressed"
      @backPressed="handleBack"
      @fieldsChanged="fieldsChanged"
      @submitLaunchZone="submitLaunchZone"
      traffic="public"
      :description="publicTrafficDescription[zoneType.toLowerCase()]"
      :prefillContent="prefillContent"
      :isFixError="isFixError"
    />

    <static-inputs-form
      v-if="steps && steps[currentStep].formKey === 'pod'"
      @nextPressed="nextPressed"
      @backPressed="handleBack"
      @fieldsChanged="fieldsChanged"
      @submitLaunchZone="submitLaunchZone"
      :fields="podFields"
      :prefillContent="prefillContent"
      :description="podSetupDescription"
      :isFixError="isFixError"
    />

    <div v-if="guestTrafficRangeMode">
      <static-inputs-form
        v-if="steps && steps[currentStep].formKey === 'guestTraffic'"
        @nextPressed="nextPressed"
        @backPressed="handleBack"
        @fieldsChanged="fieldsChanged"
        @submitLaunchZone="submitLaunchZone"
        :fields="guestTrafficFields"
        :prefillContent="prefillContent"
        :description="guestTrafficDescription[zoneType.toLowerCase()]"
        :isFixError="isFixError"
      />
    </div>
    <div v-else>
      <advanced-guest-traffic-form
        v-if="steps && steps[currentStep].formKey === 'guestTraffic'"
        @nextPressed="nextPressed"
        @backPressed="handleBack"
        @fieldsChanged="fieldsChanged"
        @submitLaunchZone="submitLaunchZone"
        :prefillContent="prefillContent"
        :description="guestTrafficDescription[zoneType.toLowerCase()]"
        :isFixError="isFixError"
      />
    </div>

    <ip-address-range-form
      v-if="steps && steps[currentStep].formKey === 'storageTraffic'"
      @nextPressed="nextPressed"
      @backPressed="handleBack"
      @fieldsChanged="fieldsChanged"
      @submitLaunchZone="submitLaunchZone"
      traffic="storage"
      :description="storageTrafficDescription"
      :prefillContent="prefillContent"
      :isFixError="isFixError"
    />
  </div>
</template>

<script>
import { nextTick } from 'vue'
import { api } from '@/api'
import { mixinDevice } from '@/utils/mixin.js'
import ZoneWizardPhysicalNetworkSetupStep from '@views/infra/zone/ZoneWizardPhysicalNetworkSetupStep'
import IpAddressRangeForm from '@views/infra/zone/IpAddressRangeForm'
import StaticInputsForm from '@views/infra/zone/StaticInputsForm'
import AdvancedGuestTrafficForm from '@views/infra/zone/AdvancedGuestTrafficForm'

export default {
  components: {
    ZoneWizardPhysicalNetworkSetupStep,
    IpAddressRangeForm,
    StaticInputsForm,
    AdvancedGuestTrafficForm
  },
  mixins: [mixinDevice],
  props: {
    prefillContent: {
      type: Object,
      default: function () {
        return {}
      }
    },
    stepChild: {
      type: String,
      default: ''
    },
    isFixError: {
      type: Boolean,
      default: false
    }
  },
  computed: {
    zoneType () {
<<<<<<< HEAD
      return this.prefillContent?.zoneType || null
    },
    sgEnabled () {
      return this.prefillContent?.securityGroupsEnabled || false
    },
    havingNetscaler () {
      return this.prefillContent?.networkOfferingSelected?.havingNetscaler || false
=======
      return this.prefillContent.zoneType?.value || null
    },
    sgEnabled () {
      return this.prefillContent.securityGroupsEnabled?.value || false
    },
    havingNetscaler () {
      return this.prefillContent.networkOfferingSelected?.havingNetscaler || false
>>>>>>> 44f67308
    },
    guestTrafficRangeMode () {
      return this.zoneType === 'Basic' ||
        (this.zoneType === 'Advanced' && this.sgEnabled)
    },
    allSteps () {
      const steps = []
      steps.push({
        title: 'label.physical.network',
        formKey: 'physicalNetwork'
      })
      if (this.havingNetscaler) {
        steps.push({
          title: 'label.netScaler',
          formKey: 'netscaler'
        })
      }
      steps.push({
        title: 'label.public.traffic',
        formKey: 'publicTraffic',
        trafficType: 'public'
      })
      steps.push({
        title: 'label.pod',
        formKey: 'pod'
      })
      steps.push({
        title: 'label.guest.traffic',
        formKey: 'guestTraffic',
        trafficType: 'guest'
      })
      steps.push({
        title: 'label.storage.traffic',
        formKey: 'storageTraffic',
        trafficType: 'storage'
      })

      return steps
    },
    stepScales () {
      if (!this.isMobile() && this.steps.length > 4) {
        return { width: 'calc(100% / ' + this.steps.length + ')' }
      }
      return {}
    },
    netscalerFields () {
      return [
        {
          title: 'label.guest.ip',
          key: 'netscalerIp',
          required: false,
          ipV4: true,
          message: 'message.error.ipv4.address'
        },
        {
          title: 'label.username',
          key: 'netscalerUsername',
          required: false
        },
        {
          title: 'label.password',
          key: 'netscalerPassword',
          required: false,
          password: true
        },
        {
          title: 'label.type',
          key: 'netscalerType',
          required: false,
          select: true,
          options: this.netscalerType
        },
        {
          title: 'label.public.interface',
          key: 'publicinterface',
          required: false
        },
        {
          title: 'label.private.interface',
          key: 'privateinterface',
          required: false
        },
        {
          title: 'label.gslb.service',
          key: 'gslbprovider',
          required: false,
          switch: true
        },
        {
          title: 'label.gslb.service.public.ip',
          key: 'gslbproviderpublicip',
          required: false,
          ipV4: true,
          message: 'message.error.ipv4.address'
        },
        {
          title: 'label.gslb.service.private.ip',
          key: 'gslbproviderprivateip',
          required: false,
          ipV4: true,
          message: 'message.error.ipv4.address'
        },
        {
          title: 'label.numretries',
          key: 'numretries',
          required: false
        },
        {
          title: 'label.capacity',
          key: 'capacity',
          required: false
        }
      ]
    },
    guestTrafficFields () {
      const fields = [
        {
          title: 'label.guest.gateway',
          key: 'guestGateway',
          placeHolder: 'message.installwizard.tooltip.configureguesttraffic.guestgateway',
          required: false
        },
        {
          title: 'label.guest.netmask',
          key: 'guestNetmask',
          placeHolder: 'message.installwizard.tooltip.configureguesttraffic.guestnetmask',
          required: false
        },
        {
          title: 'label.guest.start.ip',
          key: 'guestStartIp',
          placeHolder: 'message.installwizard.tooltip.configureguesttraffic.gueststartip',
          required: false,
          ipV4: true,
          message: 'message.error.ipv4.address'
        },
        {
          title: 'label.guest.end.ip',
          key: 'guestStopIp',
          placeHolder: 'message.installwizard.tooltip.configureguesttraffic.guestendip',
          required: false,
          ipV4: true,
          message: 'message.error.ipv4.address'
        }
      ]

      if (this.sgEnabled) {
        fields.push({
          title: 'label.vlanid',
          key: 'guestVlan',
          required: false,
          ipV4: false
        })
      }

      return fields
    }
  },
  data () {
    return {
      physicalNetworks: null,
      currentStep: 0,
      steps: null,
      skipGuestTrafficStep: false,
      netscalerType: [],
      publicTrafficDescription: {
        advanced: 'message.public.traffic.in.advanced.zone',
        basic: 'message.public.traffic.in.basic.zone'
      },
      guestTrafficDescription: {
        advanced: 'message.guest.traffic.in.advanced.zone',
        basic: 'message.guest.traffic.in.basic.zone'
      },
      podSetupDescription: 'message.add.pod.during.zone.creation',
      netscalerSetupDescription: 'label.please.specify.netscaler.info',
      storageTrafficDescription: 'label.zonewizard.traffictype.storage',
      podFields: [
        {
          title: 'label.pod.name',
          key: 'podName',
          placeHolder: 'message.installwizard.tooltip.addpod.name',
          required: true
        },
        {
          title: 'label.reserved.system.gateway',
          key: 'podReservedGateway',
          placeHolder: 'message.installwizard.tooltip.addpod.reservedsystemgateway',
          required: true
        },
        {
          title: 'label.reserved.system.netmask',
          key: 'podReservedNetmask',
          placeHolder: 'message.tooltip.reserved.system.netmask',
          required: true
        },
        {
          title: 'label.start.reserved.system.ip',
          key: 'podReservedStartIp',
          placeHolder: 'message.installwizard.tooltip.addpod.reservedsystemstartip',
          required: true,
          ipV4: true,
          message: 'message.error.ipv4.address'
        },
        {
          title: 'label.end.reserved.system.ip',
          key: 'podReservedStopIp',
          placeHolder: 'message.installwizard.tooltip.addpod.reservedsystemendip',
          required: false,
          ipV4: true,
          message: 'message.error.ipv4.address'
        }
      ]
    }
  },
  created () {
    this.physicalNetworks = this.prefillContent.physicalNetworks
    this.steps = this.filteredSteps()
    this.currentStep = this.prefillContent?.networkStep || 0
    if (this.stepChild && this.stepChild !== '') {
      this.currentStep = this.steps.findIndex(item => item.formKey === this.stepChild)
    }
    this.scrollToStepActive()
    if (this.zoneType === 'Basic' ||
      (this.zoneType === 'Advanced' && this.sgEnabled)) {
      this.skipGuestTrafficStep = false
    } else {
      this.fetchConfiguration()
    }
    this.$emit('fieldsChanged', { skipGuestTrafficStep: this.skipGuestTrafficStep })
    this.fetchNetscalerType()
  },
  methods: {
    fetchNetscalerType () {
      const items = []
      items.push({
        id: 'NetscalerMPXLoadBalancer',
        description: 'NetScaler MPX LoadBalancer'
      })
      items.push({
        id: 'NetscalerVPXLoadBalancer',
        description: 'NetScaler VPX LoadBalancer'
      })
      items.push({
        id: 'NetscalerSDXLoadBalancer',
        description: 'NetScaler SDX LoadBalancer'
      })
      this.netscalerType = items
    },
    nextPressed () {
      if (this.currentStep === this.steps.length - 1) {
        this.$emit('nextPressed')
      } else {
        this.currentStep++
        this.$emit('fieldsChanged', { networkStep: this.currentStep })
        this.scrollToStepActive()
      }
    },
    handleBack (e) {
      if (this.currentStep === 0) {
        this.$emit('backPressed')
      } else {
        this.currentStep--
        this.$emit('fieldsChanged', { networkStep: this.currentStep })
        this.scrollToStepActive()
      }
    },
    scrollToStepActive () {
      if (!this.isMobile()) {
        return
      }
      nextTick().then(() => {
        if (!this.$refs.zoneNetStep) {
          return
        }
        if (this.currentStep === 0) {
          this.$refs.zoneNetStep.$el.scrollLeft = 0
          return
        }
        this.$refs.zoneNetStep.$el.scrollLeft = this.$refs['netStep' + (this.currentStep - 1)][0].$el.offsetLeft
      })
    },
    submitLaunchZone () {
      this.$emit('submitLaunchZone')
    },
    fieldsChanged (changed) {
      if (changed.physicalNetworks) {
        this.physicalNetworks = changed.physicalNetworks
        this.steps = this.filteredSteps()
      }
      this.$emit('fieldsChanged', changed)
    },
    filteredSteps () {
      return this.allSteps.filter(step => {
        if (!step.trafficType) return true
        if (this.physicalNetworks) {
          let neededTraffic = false
          this.physicalNetworks.forEach(net => {
            net.traffics.forEach(traffic => {
              if (traffic.type === step.trafficType) {
                neededTraffic = true
              }
            })
          })
          if (neededTraffic) return true
        }
        return false
      })
    },
    fetchConfiguration () {
      this.skipGuestTrafficStep = false
      api('listConfigurations', { name: 'sdn.ovs.controller' }).then(json => {
        const items = json.listconfigurationsresponse.configuration
        items.forEach(item => {
          if (item.name === 'sdn.ovs.controller') {
            if (item.value) {
              this.skipGuestTrafficStep = true
            }
            return false
          }
        })
      })
    }
  }
}
</script><|MERGE_RESOLUTION|>--- conflicted
+++ resolved
@@ -149,7 +149,6 @@
   },
   computed: {
     zoneType () {
-<<<<<<< HEAD
       return this.prefillContent?.zoneType || null
     },
     sgEnabled () {
@@ -157,15 +156,6 @@
     },
     havingNetscaler () {
       return this.prefillContent?.networkOfferingSelected?.havingNetscaler || false
-=======
-      return this.prefillContent.zoneType?.value || null
-    },
-    sgEnabled () {
-      return this.prefillContent.securityGroupsEnabled?.value || false
-    },
-    havingNetscaler () {
-      return this.prefillContent.networkOfferingSelected?.havingNetscaler || false
->>>>>>> 44f67308
     },
     guestTrafficRangeMode () {
       return this.zoneType === 'Basic' ||
