// Licensed to the Apache Software Foundation (ASF) under one
// or more contributor license agreements.  See the NOTICE file
// distributed with this work for additional information
// regarding copyright ownership.  The ASF licenses this file
// to you under the Apache License, Version 2.0 (the
// "License"); you may not use this file except in compliance
// with the License.  You may obtain a copy of the License at
//
//   http://www.apache.org/licenses/LICENSE-2.0
//
// Unless required by applicable law or agreed to in writing,
// software distributed under the License is distributed on an
// "AS IS" BASIS, WITHOUT WARRANTIES OR CONDITIONS OF ANY
// KIND, either express or implied.  See the License for the
// specific language governing permissions and limitations
// under the License.

<template>
  <div v-ctrl-enter="handleSubmit">
    <a-card
      class="ant-form-text"
      style="text-align: justify; margin: 10px 0; padding: 24px;"
      v-html="$t(description)">
    </a-card>
    <a-form
      class="form-content"
      :ref="formRef"
      :model="form"
      :rules="rules"
     >
      <a-form-item
        name="name"
        ref="name"
        :label="$t('label.name')"
        v-bind="formItemLayout"
        has-feedback>
        <a-input
          v-model:value="form.name"
          v-focus="true"
        />
      </a-form-item>
      <div v-if="!this.isEdgeZone">
        <a-form-item
          name="ipv4Dns1"
          ref="ipv4Dns1"
          :label="$t('label.ipv4.dns1')"
          v-bind="formItemLayout"
          has-feedback>
          <a-input v-model:value="form.ipv4Dns1" />
        </a-form-item>
        <a-form-item
          name="ipv4Dns2"
          ref="ipv4Dns2"
          :label="$t('label.ipv4.dns2')"
          v-bind="formItemLayout"
          has-feedback>
          <a-input v-model:value="form.ipv4Dns2" />
        </a-form-item>
        <a-form-item
          name="ipv6Dns1"
          ref="ipv6Dns1"
          :label="$t('label.ipv6.dns1')"
          v-bind="formItemLayout"
          v-if="isAdvancedZone"
          has-feedback>
          <a-input v-model:value="form.ipv6Dns1" />
        </a-form-item>
        <a-form-item
          name="ipv6Dns2"
          ref="ipv6Dns2"
          :label="$t('label.ipv6.dns2')"
          v-bind="formItemLayout"
          v-if="isAdvancedZone"
          has-feedback>
          <a-input v-model:value="form.ipv6Dns2" />
        </a-form-item>
        <a-form-item
          name="ipv6Cidr"
          ref="ipv6Cidr"
          :label="$t('label.ip6cidr')"
          v-bind="formItemLayout"
          v-if="isAdvancedZone && securityGroupsEnabled"
          has-feedback>
          <a-input v-model:value="form.ipv6Cidr" />
        </a-form-item>
        <a-form-item
          name="ip6gateway"
          ref="ip6gateway"
          :label="$t('label.ip6gateway')"
          v-bind="formItemLayout"
          v-if="isAdvancedZone && securityGroupsEnabled"
          has-feedback>
          <a-input v-model:value="form.ip6gateway" />
        </a-form-item>
        <a-form-item
          name="internalDns1"
          ref="internalDns1"
          :label="$t('label.internal.dns.1')"
          v-bind="formItemLayout"
          has-feedback>
          <a-input v-model:value="form.internalDns1" />
        </a-form-item>
        <a-form-item
          name="internalDns2"
          ref="internalDns2"
          :label="$t('label.internal.dns.2')"
          v-bind="formItemLayout"
          has-feedback>
          <a-input v-model:value="form.internalDns2" />
        </a-form-item>
      </div>
      <a-form-item
        name="hypervisor"
        ref="hypervisor"
        :label="$t('label.hypervisor')"
        v-bind="formItemLayout"
        has-feedback>
        <a-select
          v-model:value="form.hypervisor"
          :placeholder="$t('message.error.hypervisor.type')"
          :loading="hypervisors === null"
          :disabled="this.isEdgeZone"
          showSearch
          optionFilterProp="label"
          :filterOption="(input, option) => {
            return option.label.toLowerCase().indexOf(input.toLowerCase()) >= 0
          }" >
          <a-select-option v-for="hypervisor in hypervisors" :key="hypervisor.name">
            {{ hypervisor.name }}
          </a-select-option>
        </a-select>
      </a-form-item>
<<<<<<< HEAD
      <a-form-item
        name="networkOfferingId"
        ref="networkOfferingId"
        :label="$t('label.network.offering')"
        v-bind="formItemLayout"
        v-if="!isAdvancedZone || securityGroupsEnabled"
        has-feedback>
        <a-select
          :loading="availableNetworkOfferings === null"
          v-model:value="form.networkOfferingId"
          :placeholder="$t('message.error.network.offering')"
          showSearch
          optionFilterProp="label"
          :filterOption="(input, option) => {
            return option.label.toLowerCase().indexOf(input.toLowerCase()) >= 0
          }" >
          <a-select-option
            v-for="networkOffering in availableNetworkOfferings"
            :key="networkOffering.id"
            :label="networkOffering.displaytext || networkOffering.name || networkOffering.description">
            {{ networkOffering.displaytext || networkOffering.name || networkOffering.description }}
          </a-select-option>
        </a-select>
      </a-form-item>
      <a-form-item
        name="networkDomain"
        ref="networkDomain"
        :label="$t('label.network.domain')"
        v-bind="formItemLayout"
        has-feedback>
        <a-input v-model:value="form.networkDomain" />
      </a-form-item>
      <a-form-item
        name="guestcidraddress"
        ref="guestcidraddress"
        :label="$t('label.guest.cidr')"
        v-bind="formItemLayout"
        v-if="isAdvancedZone && !securityGroupsEnabled"
        has-feedback>
        <a-input v-model:value="form.guestcidraddress" />
      </a-form-item>
=======
      <div v-if="!this.isEdgeZone">
        <a-form-item
          name="networkOfferingId"
          ref="networkOfferingId"
          :label="$t('label.network.offering')"
          v-bind="formItemLayout"
          v-if="!isAdvancedZone || securityGroupsEnabled"
          has-feedback>
          <a-select
            :loading="availableNetworkOfferings === null"
            v-model:value="form.networkOfferingId"
            :placeholder="$t('message.error.network.offering')"
            showSearch
            optionFilterProp="label"
            :filterOption="(input, option) => {
              return option.children[0].children.toLowerCase().indexOf(input.toLowerCase()) >= 0
            }" >
            <a-select-option
              v-for="networkOffering in availableNetworkOfferings"
              :key="networkOffering.id">
              {{ networkOffering.displaytext || networkOffering.name || networkOffering.description }}
            </a-select-option>
          </a-select>
        </a-form-item>
        <a-form-item
          name="networkDomain"
          ref="networkDomain"
          :label="$t('label.network.domain')"
          v-bind="formItemLayout"
          has-feedback>
          <a-input v-model:value="form.networkDomain" />
        </a-form-item>
        <a-form-item
          name="guestcidraddress"
          ref="guestcidraddress"
          :label="$t('label.guest.cidr')"
          v-bind="formItemLayout"
          v-if="isAdvancedZone && !securityGroupsEnabled"
          has-feedback>
          <a-input v-model:value="form.guestcidraddress" />
        </a-form-item>
      </div>
>>>>>>> da58a20c
      <a-form-item
        name="isDedicated"
        ref="isDedicated"
        :label="$t('label.dedicated')"
        v-bind="formItemLayout">
        <a-switch v-model:checked="form.isDedicated" />
      </a-form-item>
      <a-form-item
        name="domainId"
        ref="domainId"
        :label="$t('label.domains')"
        v-bind="formItemLayout"
        has-feedback
        v-if="isDedicated">
        <a-select
          :loading="domains === null"
          v-model:value="form.domainId"
          :placeholder="$t('message.error.select.domain.to.dedicate')"
          showSearch
          optionFilterProp="label"
          :filterOption="(input, option) => {
            return option.label.toLowerCase().indexOf(input.toLowerCase()) >= 0
          }" >
          <a-select-option v-for="dom in domains" :key="dom.id" :label="dom.path">
            {{ dom.path }}
          </a-select-option>
        </a-select>
      </a-form-item>
      <a-alert style="margin-top: 5px" type="warning" v-if="this.isEdgeZone">
        <template #message>
          <span v-html="$t('message.zone.edge.local.storage')" />
        </template>
      </a-alert>
      <div v-else>
        <a-form-item
          name="account"
          ref="account"
          :label="$t('label.account')"
          v-bind="formItemLayout"
          v-if="isDedicated">
          <a-input v-model:value="form.account" />
        </a-form-item>
        <a-form-item
          name="localstorageenabled"
          ref="localstorageenabled"
          :label="$t('label.local.storage.enabled')"
          v-bind="formItemLayout">
          <a-switch v-model:checked="form.localstorageenabled"/>
        </a-form-item>
        <a-form-item
          name="localstorageenabledforsystemvm"
          ref="localstorageenabledforsystemvm"
          :label="$t('label.local.storage.enabled.system.vms')"
          v-bind="formItemLayout">
          <a-switch v-model:checked="form.localstorageenabledforsystemvm" />
        </a-form-item>
      </div>
    </a-form>
    <div class="form-action">
      <a-button
        @click="handleBack"
        class="button-back"
        v-if="!isFixError">
        {{ $t('label.previous') }}
      </a-button>
      <a-button ref="submit" type="primary" @click="handleSubmit" class="button-next">
        {{ $t('label.next') }}
      </a-button>
    </div>
  </div>
</template>

<script>

import { ref, reactive, toRaw } from 'vue'
import { api } from '@/api'

export default {
  props: {
    prefillContent: {
      type: Object,
      default: function () {
        return {}
      }
    },
    isFixError: {
      type: Boolean,
      default: false
    }
  },
  data: () => ({
    formItemLayout: {
      labelCol: { span: 8 },
      wrapperCol: { span: 12 }
    },
    hypervisors: null,
    networkOfferings: null,
    domains: null,
    baremetalProviders: ['BaremetalDhcpProvider', 'BaremetalPxeProvider', 'BaremetalUserdataProvider'],
    selectedBaremetalProviders: [],
    availableNetworkOfferings: null,
    ipV4Regex: /^(25[0-5]|2[0-4]\d|[01]?\d\d?)\.(25[0-5]|2[0-4]\d|[01]?\d\d?)\.(25[0-5]|2[0-4]\d|[01]?\d\d?)\.(25[0-5]|2[0-4]\d|[01]?\d\d?)$/i,
    ipV6Regex: /^((([0-9A-Fa-f]{1,4}:){7}[0-9A-Fa-f]{1,4})|(([0-9A-Fa-f]{1,4}:){6}:[0-9A-Fa-f]{1,4})|(([0-9A-Fa-f]{1,4}:){5}:([0-9A-Fa-f]{1,4}:)?[0-9A-Fa-f]{1,4})|(([0-9A-Fa-f]{1,4}:){4}:([0-9A-Fa-f]{1,4}:){0,2}[0-9A-Fa-f]{1,4})|(([0-9A-Fa-f]{1,4}:){3}:([0-9A-Fa-f]{1,4}:){0,3}[0-9A-Fa-f]{1,4})|(([0-9A-Fa-f]{1,4}:){2}:([0-9A-Fa-f]{1,4}:){0,4}[0-9A-Fa-f]{1,4})|(([0-9A-Fa-f]{1,4}:){6}((\b((25[0-5])|(1\d{2})|(2[0-4]\d)|(\d{1,2}))\b)\.){3}(\b((25[0-5])|(1\d{2})|(2[0-4]\d)|(\d{1,2}))\b))|(([0-9A-Fa-f]{1,4}:){0,5}:((\b((25[0-5])|(1\d{2})|(2[0-4]\d)|(\d{1,2}))\b)\.){3}(\b((25[0-5])|(1\d{2})|(2[0-4]\d)|(\d{1,2}))\b))|(::([0-9A-Fa-f]{1,4}:){0,5}((\b((25[0-5])|(1\d{2})|(2[0-4]\d)|(\d{1,2}))\b)\.){3}(\b((25[0-5])|(1\d{2})|(2[0-4]\d)|(\d{1,2}))\b))|([0-9A-Fa-f]{1,4}::([0-9A-Fa-f]{1,4}:){0,5}[0-9A-Fa-f]{1,4})|(::([0-9A-Fa-f]{1,4}:){0,6}[0-9A-Fa-f]{1,4})|(([0-9A-Fa-f]{1,4}:){1,7}:))$/i,
    formModel: {}
  }),
  created () {
    this.hypervisors = this.prefillContent?.hypervisors || null
    this.networkOfferings = this.prefillContent?.networkOfferings || null

    this.initForm()
    this.fetchData()
  },
  mounted () {
    this.form.name = this.name
    this.form.ipv4Dns1 = this.ipv4Dns1
    this.form.ipv4Dns2 = this.ipv4Dns2
    this.form.ipv6Dns1 = this.ipv6Dns1
    this.form.ipv6Dns2 = this.ipv6Dns2
    this.form.internalDns1 = this.internalDns1
    this.form.internalDns2 = this.internalDns2
    this.form.hypervisor = this.currentHypervisor
    this.form.networkOfferingId = this.currentNetworkOfferingId
    this.form.networkDomain = this.networkDomain
    this.form.guestcidraddress = this.isAdvancedZone && !this.securityGroupsEnabled ? this.guestcidraddress : null
    this.form.isDedicated = this.isDedicated
    this.form.domain = this.domain
    this.form.account = this.account
    this.form.localstorageenabled = this.localstorageenabled
    this.form.localstorageenabledforsystemvm = this.localstorageenabledforsystemvm

    this.formModel = toRaw(this.form)
  },
  watch: {
    formModel: {
      deep: true,
      handler (changedFields) {
        const fieldsChanged = toRaw(changedFields)
        if (fieldsChanged.networkOfferingId && this.prefillContent.networkOfferingSelected) {
          if (this.prefillContent.networkOfferingSelected.id !== fieldsChanged.networkOfferingId) {
            fieldsChanged.physicalNetworks = []
          }
        }
        if (this.networkOfferings && fieldsChanged.networkOfferingId) {
          fieldsChanged.networkOfferings = this.networkOfferings
          fieldsChanged.networkOfferingSelected = this.networkOfferings[fieldsChanged.networkOfferingId]
        }
        if (this.hypervisors && fieldsChanged.hypervisor) {
          fieldsChanged.hypervisors = this.hypervisors
          this.availableNetworkOfferings = this.getAvailableNetworkOfferings(fieldsChanged.hypervisor)
        }
        if (this.domains && fieldsChanged.domain) {
          fieldsChanged.domains = this.domains
        }
        this.$emit('fieldsChanged', fieldsChanged)
      }
    }
  },
  computed: {
    isAdvancedZone () {
      return this.zoneType === 'Advanced'
    },
    zoneType () {
      return this.prefillContent?.zoneType || null
    },
    securityGroupsEnabled () {
      return this.isAdvancedZone && (this.prefillContent?.securityGroupsEnabled || false)
    },
    isEdgeZone () {
      return this.prefillContent?.zoneSuperType === 'Edge' || false
    },
    description () {
      return this.isEdgeZone ? 'message.desc.zone.edge' : 'message.desc.zone'
    },
    name () {
      return this.prefillContent?.name || null
    },
    ipv4Dns1 () {
      if (this.isEdgeZone) {
        return '8.8.8.8'
      }
      return this.prefillContent?.ipv4Dns1 || null
    },
    ipv4Dns2 () {
      return this.prefillContent?.ipv4Dns2 || null
    },
    ipv6Dns1 () {
      return this.prefillContent?.ipv6Dns1 || null
    },
    ipv6Dns2 () {
      return this.prefillContent?.ipv6Dns2 || null
    },
    internalDns1 () {
      if (this.isEdgeZone) {
        return '8.8.8.8'
      }
      return this.prefillContent?.internalDns1 || null
    },
    internalDns2 () {
      return this.prefillContent?.internalDns2 || null
    },
    ipv6Cidr () {
      return this.prefillContent?.ipv6Cidr || null
    },
    ip6gateway () {
      return this.prefillContent?.ip6gateway || null
    },
    currentHypervisor () {
      if (this.isEdgeZone) {
        return 'KVM'
      }
      if (this.prefillContent.hypervisor) {
        return this.prefillContent.hypervisor
      } else if (this.hypervisors && this.hypervisors.length > 0) {
        return this.hypervisors[0].name
      }
      return null
    },
    currentNetworkOfferingId () {
      const lastNetworkOfferingId = this.prefillContent?.networkOfferingSelected?.id || null
      if (this.networkOfferings) {
        if (lastNetworkOfferingId !== null && this.networkOfferings[lastNetworkOfferingId]) {
          return lastNetworkOfferingId
        }
        return this.availableNetworkOfferings[0].id
      }
      return null
    },
    networkDomain () {
      return this.prefillContent?.networkDomain || null
    },
    guestcidraddress () {
      return this.prefillContent?.guestcidraddress || '10.1.1.0/24'
    },
    isDedicated () {
      return this.prefillContent?.isDedicated || false
    },
    domain () {
      const lastDomainId = this.prefillContent?.domainId || null
      if (this.domains !== null && lastDomainId !== null && this.domains[lastDomainId]) {
        return lastDomainId
      }
      return null
    },
    account () {
      return this.prefillContent?.account || null
    },
    localstorageenabled () {
      if (this.isEdgeZone) {
        return true
      }
      return this.prefillContent?.localstorageenabled || false
    },
    localstorageenabledforsystemvm () {
      if (this.isEdgeZone) {
        return true
      }
      return this.prefillContent?.localstorageenabledforsystemvm || false
    }
  },
  methods: {
    initForm () {
      this.formRef = ref()
      this.form = reactive({})
      this.rules = reactive({
        name: [{ required: true, message: this.$t('message.error.zone.name') }],
        ipv4Dns1: [
          { required: true, message: this.$t('message.error.ipv4.dns1') },
          { ipV4: true, validator: this.checkIpFormat, message: this.$t('message.error.ipv4.address') }
        ],
        ipv4Dns2: [{ ipV4: true, validator: this.checkIpFormat, message: this.$t('message.error.ipv4.address') }],
        ipv6Dns1: [{ ipV6: true, validator: this.checkIpFormat, message: this.$t('message.error.ipv6.address') }],
        ipv6Dns2: [{ ipV6: true, validator: this.checkIpFormat, message: this.$t('message.error.ipv6.address') }],
        ip6gateway: [{ ipV6: true, validator: this.checkIpFormat, message: this.$t('message.error.ipv6.gateway.format') }],
        internalDns1: [
          { required: true, message: this.$t('message.error.internal.dns1') },
          { ipV4: true, validator: this.checkIpFormat, message: this.$t('message.error.ipv4.address') }
        ],
        internalDns2: [{ ipV4: true, validator: this.checkIpFormat, message: this.$t('message.error.ipv4.address') }],
        hypervisor: [{ required: true, message: this.$t('message.error.hypervisor.type') }]
      })
    },
    fetchData () {
      api('listHypervisors').then(json => {
        this.hypervisors = json.listhypervisorsresponse.hypervisor
        if ('listSimulatorHAStateTransitions' in this.$store.getters.apis) {
          this.hypervisors.push({ name: 'Simulator' })
        }
        this.form.hypervisor = this.currentHypervisor
        this.formModel = toRaw(this.form)
      })

      if (!this.isAdvancedZone || this.securityGroupsEnabled) {
        api('listNetworkOfferings', { state: 'Enabled', guestiptype: 'Shared' }).then(json => {
          this.networkOfferings = {}
          json.listnetworkofferingsresponse.networkoffering.forEach(offering => {
            this.setupNetworkOfferingAdditionalFlags(offering)
            this.networkOfferings[offering.id] = offering
          })
          this.availableNetworkOfferings = this.getAvailableNetworkOfferings(this.currentHypervisor)
          this.form.networkOfferingId = this.currentNetworkOfferingId
          this.formModel = toRaw(this.form)
        })
      }

      api('listDomains', { listAll: true }).then(json => {
        this.domains = {}
        json.listdomainsresponse.domain.forEach(dom => {
          this.domains[dom.id] = dom
        })
        this.form.domain = this.domain
        this.formModel = toRaw(this.form)
      })
    },
    handleSubmit () {
      this.formRef.value.validate().then(() => {
        if (this.isFixError) {
          this.$emit('submitLaunchZone')
          return
        }

        this.$emit('nextPressed')
      }).catch(error => {
        this.formRef.value.scrollToField(error.errorFields[0].name)
      })
    },
    handleBack () {
      this.$emit('backPressed')
    },
    setupNetworkOfferingAdditionalFlags (nOffering) {
      nOffering.havingNetscaler = false
      nOffering.havingSG = false
      nOffering.havingEIP = false
      nOffering.havingELB = false
      nOffering.selectedBaremetalProviders = []

      nOffering.service.forEach(service => {
        service.provider.forEach(provider => {
          if (provider.name === 'Netscaler') {
            nOffering.havingNetscaler = true
          } else if (this.baremetalProviders.includes(provider.name)) {
            this.selectedBaremetalProviders.push(this.name)
            nOffering.selectedBaremetalProviders = this.selectedBaremetalProviders
          }
        })

        if (service.name === 'SecurityGroup') {
          nOffering.havingSG = true
        } else if (service.name === 'StaticNat') {
          service.capability.forEach(capability => {
            if (capability.name === 'ElasticIp' && capability.value === 'true') {
              nOffering.havingEIP = true
            }
          })
        } else if (service.name === 'Lb') {
          service.capability.forEach(capability => {
            if (capability.name === 'ElasticLb' && capability.value === 'true') {
              nOffering.havingELB = true
            }
          })
        }
      })
    },
    getAvailableNetworkOfferings (hypervisor) {
      if (this.networkOfferings) {
        return Object.values(this.networkOfferings).filter(nOffering => {
          if ((hypervisor === 'VMware' ||
            (this.isAdvancedZone && this.securityGroupsEnabled)) &&
            (nOffering.havingEIP && nOffering.havingELB)) {
            return false
          }

          if (this.isAdvancedZone && this.securityGroupsEnabled && !nOffering.havingSG) {
            return false
          }

          return true
        })
      }
      return null
    },
    async checkIpFormat (rule, value) {
      if (!value || value === '') {
        return Promise.resolve()
      } else if (rule.ipV4 && !this.ipV4Regex.test(value)) {
        return Promise.reject(rule.message)
      } else if (rule.ipV6 && !this.ipV6Regex.test(value)) {
        return Promise.reject(rule.message)
      } else {
        return Promise.resolve()
      }
    }
  }
}
</script>
<style scoped lang="less">
  .form-content {
    border: 1px dashed #e9e9e9;
    border-radius: 6px;
    background-color: #fafafa;
    min-height: 200px;
    text-align: center;
    vertical-align: center;
    padding: 8px;
    padding-top: 16px;
    margin-top: 8px;
    max-height: 40vh;
    overflow-y: auto;

    :deep(.has-error) {
      .ant-form-explain {
        text-align: left;
      }
    }

    :deep(.ant-form-item-control) {
      text-align: left;
    }
  }
</style><|MERGE_RESOLUTION|>--- conflicted
+++ resolved
@@ -130,49 +130,6 @@
           </a-select-option>
         </a-select>
       </a-form-item>
-<<<<<<< HEAD
-      <a-form-item
-        name="networkOfferingId"
-        ref="networkOfferingId"
-        :label="$t('label.network.offering')"
-        v-bind="formItemLayout"
-        v-if="!isAdvancedZone || securityGroupsEnabled"
-        has-feedback>
-        <a-select
-          :loading="availableNetworkOfferings === null"
-          v-model:value="form.networkOfferingId"
-          :placeholder="$t('message.error.network.offering')"
-          showSearch
-          optionFilterProp="label"
-          :filterOption="(input, option) => {
-            return option.label.toLowerCase().indexOf(input.toLowerCase()) >= 0
-          }" >
-          <a-select-option
-            v-for="networkOffering in availableNetworkOfferings"
-            :key="networkOffering.id"
-            :label="networkOffering.displaytext || networkOffering.name || networkOffering.description">
-            {{ networkOffering.displaytext || networkOffering.name || networkOffering.description }}
-          </a-select-option>
-        </a-select>
-      </a-form-item>
-      <a-form-item
-        name="networkDomain"
-        ref="networkDomain"
-        :label="$t('label.network.domain')"
-        v-bind="formItemLayout"
-        has-feedback>
-        <a-input v-model:value="form.networkDomain" />
-      </a-form-item>
-      <a-form-item
-        name="guestcidraddress"
-        ref="guestcidraddress"
-        :label="$t('label.guest.cidr')"
-        v-bind="formItemLayout"
-        v-if="isAdvancedZone && !securityGroupsEnabled"
-        has-feedback>
-        <a-input v-model:value="form.guestcidraddress" />
-      </a-form-item>
-=======
       <div v-if="!this.isEdgeZone">
         <a-form-item
           name="networkOfferingId"
@@ -188,11 +145,12 @@
             showSearch
             optionFilterProp="label"
             :filterOption="(input, option) => {
-              return option.children[0].children.toLowerCase().indexOf(input.toLowerCase()) >= 0
+              return option.label.toLowerCase().indexOf(input.toLowerCase()) >= 0
             }" >
             <a-select-option
               v-for="networkOffering in availableNetworkOfferings"
-              :key="networkOffering.id">
+              :key="networkOffering.id"
+              :label="networkOffering.displaytext || networkOffering.name || networkOffering.description">
               {{ networkOffering.displaytext || networkOffering.name || networkOffering.description }}
             </a-select-option>
           </a-select>
@@ -215,7 +173,6 @@
           <a-input v-model:value="form.guestcidraddress" />
         </a-form-item>
       </div>
->>>>>>> da58a20c
       <a-form-item
         name="isDedicated"
         ref="isDedicated"
