--- conflicted
+++ resolved
@@ -439,23 +439,22 @@
   z-index: 1001;
 }
 
-<<<<<<< HEAD
-.ant-divider, .ant-card-bordered {
-  border-color: #e8e8e8 !important;
-}
-
-.ant-list-sm .ant-list-item {
-  padding-left: 0;
-  padding-right: 0;
-}
-
-.ant-select-item-option-active:not(.ant-select-item-option-disabled) {
-  background-color: color(~`colorPalette("@{primary-color}", 1)`) !important;
-=======
 .ant-table-thead > tr.ant-table-row-hover > td,
 .ant-table-tbody > tr.ant-table-row-hover > td,
 .ant-table-thead > tr:hover > td,
 .ant-table-tbody > tr:hover > td {
   background: @primary-color-light !important;
->>>>>>> fe03e306
+}
+
+.ant-divider, .ant-card-bordered {
+  border-color: #e8e8e8 !important;
+}
+
+.ant-list-sm .ant-list-item {
+  padding-left: 0;
+  padding-right: 0;
+}
+
+.ant-select-item-option-active:not(.ant-select-item-option-disabled) {
+  background-color: color(~`colorPalette("@{primary-color}", 1)`) !important;
 }