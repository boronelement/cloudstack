// Licensed to the Apache Software Foundation (ASF) under one
// or more contributor license agreements.  See the NOTICE file
// distributed with this work for additional information
// regarding copyright ownership.  The ASF licenses this file
// to you under the Apache License, Version 2.0 (the
// "License"); you may not use this file except in compliance
// with the License.  You may obtain a copy of the License at
//
//   http://www.apache.org/licenses/LICENSE-2.0
//
// Unless required by applicable law or agreed to in writing,
// software distributed under the License is distributed on an
// "AS IS" BASIS, WITHOUT WARRANTIES OR CONDITIONS OF ANY
// KIND, either express or implied.  See the License for the
// specific language governing permissions and limitations
// under the License.

@logo-width: 256px;
@logo-height: 64px;
@banner-width: 450px;
@banner-height: 110px;
@error-width: 256px;
@error-height: 256px;

@logo-background-color: #ffffff;
@navigation-background-color: #ffffff;
@project-nav-background-color: #001529;
@project-nav-text-color: rgba(255, 255, 255, 0.65);
@navigation-text-color:  rgba(0, 0, 0, 0.65);
@primary-color: #1890ff;
@link-color: @primary-color;
@link-hover-color: #40a9ff;
@processing-color: @primary-color;
@success-color: #52c41a;
@warning-color: #faad14;
@error-color: #f5222d;
@font-size-base: 14px;
@heading-color: rgba(0, 0, 0, 0.85);
@text-color: rgba(0, 0, 0, 0.65);
@text-color-secondary: rgba(0, 0, 0, 0.45);
@disabled-color: rgba(0, 0, 0, 0.25);
@border-color-base: #d9d9d9;
@border-radius-base: 4px;
@box-shadow-base: 0 2px 8px rgba(0, 0, 0, 0.15);
@loading-color: @primary-color;

.ant-layout-sider-children .logo-image {
  width: @logo-width;
  height: @logo-height;
}

.user-layout {
  &-logo {
    width: @banner-width;
    height: @banner-height;
  }
}

.exception {
  .img {
    img {
      width: @error-width;
      height: @error-height;
    }
  }
}

a {
  color: @link-color;
  background-color: transparent;

  &:hover {
    color: @link-hover-color;
  }
}

.ant-message-info .anticon,
.ant-message-loading .anticon {
  color: @loading-color;
}

#nprogress {
  .bar {
    background-color: @loading-color;
  }
}

.sider.light .logo {
  background-color: @logo-background-color;
  box-shadow: 1px 1px 0px 0px #e8e8e8;
}

.sider.light {
  background: @navigation-background-color;

  .ant-menu-submenu > .ant-menu {
    background: @navigation-background-color;
  }
}

.sider.light .ant-menu-light {
  background: @navigation-background-color;
}

.ant-menu-submenu-popup.ant-menu-light,
.ant-menu-light > .ant-menu {
  background: @navigation-background-color;
}

.ant-menu-item > a
{
  color: @navigation-text-color;
}

.ant-menu-item-selected > a, .ant-menu-item-selected > a:hover {
  color: @primary-color;
}

.ant-menu-vertical .ant-menu-item,
.ant-menu-vertical-left .ant-menu-item,
.ant-menu-vertical-right .ant-menu-item,
.ant-menu-inline .ant-menu-item,
.ant-menu-vertical .ant-menu-submenu-title,
.ant-menu-vertical-left .ant-menu-submenu-title,
.ant-menu-vertical-right .ant-menu-submenu-title,
.ant-menu-inline .ant-menu-submenu-title {
  color: @navigation-text-color;
}

.ant-menu-submenu-vertical ant-menu-submenu-selected,
.ant-menu-vertical .ant-menu-submenu-selected,
.ant-menu-vertical-left .ant-menu-submenu-selected,
.ant-menu-vertical-right .ant-menu-submenu-selected {
  color: @primary-color;

  .ant-menu-submenu-title {
    color: @primary-color;
  }
}

.kubernet-icon path {
  color: @navigation-text-color;
}

.ant-menu-item:hover,
.ant-menu-item-active,
.ant-menu:not(.ant-menu-inline) .ant-menu-submenu-open,
.ant-menu-submenu-active,
.ant-menu-submenu-title:hover
{
  color: @primary-color;

  .custom-icon path {
    color: @primary-color;
  }
}

.ant-menu-submenu-vertical > .ant-menu-submenu-title .ant-menu-submenu-arrow::before,
.ant-menu-submenu-vertical-left > .ant-menu-submenu-title .ant-menu-submenu-arrow::before,
.ant-menu-submenu-vertical-right > .ant-menu-submenu-title .ant-menu-submenu-arrow::before,
.ant-menu-submenu-inline > .ant-menu-submenu-title .ant-menu-submenu-arrow::before,
.ant-menu-submenu-vertical > .ant-menu-submenu-title .ant-menu-submenu-arrow::after,
.ant-menu-submenu-vertical-left > .ant-menu-submenu-title .ant-menu-submenu-arrow::after,
.ant-menu-submenu-vertical-right > .ant-menu-submenu-title .ant-menu-submenu-arrow::after,
.ant-menu-submenu-inline > .ant-menu-submenu-title .ant-menu-submenu-arrow::after {
  background-color: @navigation-text-color;
}

.sider.dark {
  .ant-menu-vertical .ant-menu-item,
  .ant-menu-vertical-left .ant-menu-item,
  .ant-menu-vertical-right .ant-menu-item,
  .ant-menu-inline .ant-menu-item,
  .ant-menu-vertical .ant-menu-submenu-title,
  .ant-menu-vertical-left .ant-menu-submenu-title,
  .ant-menu-vertical-right .ant-menu-submenu-title,
  .ant-menu-inline .ant-menu-submenu-title {
    color: @project-nav-text-color;
  }

  .ant-menu-submenu-vertical > .ant-menu-submenu-title .ant-menu-submenu-arrow::before,
  .ant-menu-submenu-vertical-left > .ant-menu-submenu-title .ant-menu-submenu-arrow::before,
  .ant-menu-submenu-vertical-right > .ant-menu-submenu-title .ant-menu-submenu-arrow::before,
  .ant-menu-submenu-inline > .ant-menu-submenu-title .ant-menu-submenu-arrow::before,
  .ant-menu-submenu-vertical > .ant-menu-submenu-title .ant-menu-submenu-arrow::after,
  .ant-menu-submenu-vertical-left > .ant-menu-submenu-title .ant-menu-submenu-arrow::after,
  .ant-menu-submenu-vertical-right > .ant-menu-submenu-title .ant-menu-submenu-arrow::after,
  .ant-menu-submenu-inline > .ant-menu-submenu-title .ant-menu-submenu-arrow::after
  {
    background-color: @project-nav-text-color;
  }

  .ant-menu-submenu-active .ant-menu-submenu-title .ant-menu-submenu-arrow::before,
  .ant-menu-submenu-active .ant-menu-submenu-title .ant-menu-submenu-arrow::after
  {
    background-color: @primary-color;
  }

  .ant-menu-dark .ant-menu-item:hover > a,
  .ant-menu-dark .ant-menu-submenu-title:hover > a,
  .ant-menu-dark .ant-menu-submenu-title:hover,
  .ant-menu-dark .ant-menu-item:hover,
  .ant-menu-dark .ant-menu-submenu-title:hover
  {
    color: @primary-color;

    .custom-icon path {
      color: @primary-color;
    }
  }

  .ant-menu-submenu-selected {
    .ant-menu-submenu-title {
      color: @primary-color;
    }
  }
}

.ant-menu-dark,
.ant-menu-dark .ant-menu-sub,
.ant-menu-dark .ant-menu-inline.ant-menu-sub{
  background-color: @project-nav-background-color;
}

.ant-menu-dark .ant-menu-item,
.ant-menu-dark .ant-menu-item-group-title,
.ant-menu-dark .ant-menu-item > a {
  color: @project-nav-text-color;
}

.ant-menu-dark .ant-menu-item:hover > a,
.ant-menu-dark .ant-menu-submenu-title:hover > a,
.ant-menu-dark .ant-menu-submenu-title:hover,
.ant-menu-dark .ant-menu-item:hover,
.ant-menu-dark .ant-menu-submenu-title:hover
{
  color: @primary-color;

  .custom-icon path {
    color: @primary-color;
  }
}

<<<<<<< HEAD
.action-button {
  text-align: right;
  padding-top: 15px;

  button {
    margin-right: 5px;
  }
}
=======
@media only screen and (max-width: 576px) {
  .ant-pagination-options {
    display: inline-block;
  }
} 
>>>>>>> d6a74272
<|MERGE_RESOLUTION|>--- conflicted
+++ resolved
@@ -241,7 +241,6 @@
   }
 }
 
-<<<<<<< HEAD
 .action-button {
   text-align: right;
   padding-top: 15px;
@@ -250,10 +249,9 @@
     margin-right: 5px;
   }
 }
-=======
+
 @media only screen and (max-width: 576px) {
   .ant-pagination-options {
     display: inline-block;
   }
-} 
->>>>>>> d6a74272
+} 