// Licensed to the Apache Software Foundation (ASF) under one
// or more contributor license agreements.  See the NOTICE file
// distributed with this work for additional information
// regarding copyright ownership.  The ASF licenses this file
// to you under the Apache License, Version 2.0 (the
// "License"); you may not use this file except in compliance
// with the License.  You may obtain a copy of the License at
//
//   http://www.apache.org/licenses/LICENSE-2.0
//
// Unless required by applicable law or agreed to in writing,
// software distributed under the License is distributed on an
// "AS IS" BASIS, WITHOUT WARRANTIES OR CONDITIONS OF ANY
// KIND, either express or implied.  See the License for the
// specific language governing permissions and limitations
// under the License.

@dark-bgColor: #090c10;
@dark-secondary-bgColor: #141414;
@dark-text-color-1: rgba(255, 255, 255, 0.25);
@dark-text-color-2: rgba(255, 255, 255, 0.45);
@dark-text-color-3: rgba(255, 255, 255, 0.65);
@dark-text-color-4: rgba(255, 255, 255, 0.85);
@box-shadow-1: rgba(0, 0, 0, 0.32);
@box-shadow-2: rgba(0, 0, 0, 0.20);
@box-shadow-3: rgba(0, 0, 0, 0.12);
@light-text-color: rgba(0, 0, 0, 0.65);
@dark-border-color: #434343;
@dropdown-bgColor: #1f1f1f;
@dropdown-hover-bgColor: rgba(255, 255, 255, 0.08);
@table-header-bgColor: #1d1d1d;
@table-header-hover-bgColor: #303030;
@table-body-hover-bgColor: #262626;
@disabled-bgColor: #555;

.dark-mode {
  background: @dark-bgColor;

  h1, h2, h3, h4, h5, h6 {
    color: @dark-text-color-3;
  }

  .user-layout, .ant-layout {
    background: @dark-bgColor;
  }

  .layout.ant-layout .header {
    background: @dark-secondary-bgColor;
    box-shadow: 0 1px 4px #090c10;
  }

  .layout.ant-layout .trigger,
  .layout.ant-layout .header .user-menu .action,
  .layout.ant-layout .top-nav-header-index .user-menu .action,
  .ant-tabs {
    color: @dark-text-color-3;

    .ant-badge {
      color: @dark-text-color-3;
    }
  }

  .ant-layout-footer {
    background: @dark-secondary-bgColor;
    color: @dark-text-color-3;

    .footer {
      .line {
        a {
          color: @dark-text-color-3;

          &:hover {
            color: @dark-text-color-4;
          }
        }
      }

      .copyright {
        color: @dark-text-color-3;
      }
    }
  }

  .sider.light {
    background: @dark-secondary-bgColor;

    .logo {
      background-color: @dark-secondary-bgColor;
      box-shadow: 1px 1px 0px 0px @dark-border-color;
    }

    .ant-menu-light,
    .ant-menu-submenu > .ant-menu {
      background: @dark-secondary-bgColor;
    }
  }

  .ant-menu-submenu-popup.ant-menu-light,
  .ant-menu-light > .ant-menu {
    background: @dark-secondary-bgColor;
  }

  .ant-menu {
    &-inline-collapsed {
      .ant-menu-item,
      .ant-menu-submenu-title {
        left: 0;
        padding: 0 32px!important;
        text-overflow: clip;
      }
    }

    .ant-menu-item:not(.ant-menu-item-selected) a:not(:hover) {
      color: @dark-text-color-3;
    }

    .ant-menu-item:not(.ant-menu-item-selected) a:not(:hover) .anticon .custom-icon {
      fill: @dark-text-color-3;
    }

    &-vertical:not(.ant-menu-dark) {
      .ant-menu-item,
      .ant-menu-submenu-title:not(:hover),
      .ant-menu-item:not(.ant-menu-item-selected, :hover) > a {
        color: @dark-text-color-3;
      }
    }

    &-inline:not(.ant-menu-dark, .ant-menu-sub) {
      .ant-menu-item,
      .ant-menu-item:not(.ant-menu-item-selected) > a:not(:hover),
      .ant-menu-submenu-title:not(:hover) {
        color: @dark-text-color-3;
      }
    }

    &-submenu:not(.ant-menu-dark, .ant-menu-submenu-inline) {
      .ant-menu-item:not(.ant-menu-item-selected, :hover) > a {
        color: @dark-text-color-3;
      }
    }
  }

  .kubernet-icon path
  {
    color: @dark-text-color-3;
  }

  .ant-menu-submenu-vertical > .ant-menu-submenu-title .ant-menu-submenu-arrow::before,
  .ant-menu-submenu-vertical-left > .ant-menu-submenu-title .ant-menu-submenu-arrow::before,
  .ant-menu-submenu-vertical-right > .ant-menu-submenu-title .ant-menu-submenu-arrow::before,
  .ant-menu-submenu-inline > .ant-menu-submenu-title .ant-menu-submenu-arrow::before,
  .ant-menu-submenu-vertical > .ant-menu-submenu-title .ant-menu-submenu-arrow::after,
  .ant-menu-submenu-vertical-left > .ant-menu-submenu-title .ant-menu-submenu-arrow::after,
  .ant-menu-submenu-vertical-right > .ant-menu-submenu-title .ant-menu-submenu-arrow::after,
  .ant-menu-submenu-inline > .ant-menu-submenu-title .ant-menu-submenu-arrow::after {
    background-color: @dark-text-color-3;
  }

  .ant-card {
    background: @dark-secondary-bgColor;
    color: @dark-text-color-3;

    &-head, &-bottom, &-body {
      color: @dark-text-color-3;
      border-color: @dark-border-color;
    }

    .ant-progress-circle, .ant-progress-outer {
      .ant-progress-text {
        color: @dark-text-color-3;
      }
    }

    &-bordered {
      border-color: @dark-border-color;
    }
  }

  .chart-card-footer {
    border-color: @dark-border-color;
  }

  .vm-info-card .resource-detail-item__details a,
  .vm-info-card .resource-detail-item a {
    color: @dark-text-color-3;
  }

  .ant-breadcrumb {
    a:not(:hover), &-separator {
      color: @dark-text-color-3;
    }

    span:last-child, span:last-child a {
      color: @dark-text-color-4;
    }
  }

  .ant-btn {
    &:not(.ant-btn-primary, .ant-btn-danger, :disabled) {
      color: @dark-text-color-3;
      background-color: transparent;
      border-color: @dark-border-color;
    }

    &:disabled {
      background-color: @disabled-bgColor;
      color: @dark-text-color-3;
    }

    &-primary-disabled,
    &-primary.disabled,
    &-primary[disabled],
    &-primary-disabled:hover,
    &-primary.disabled:hover,
    &-primary[disabled]:hover,
    &-primary-disabled:focus,
    &-primary.disabled:focus,
    &-primary[disabled]:focus,
    &-primary-disabled:active,
    &-primary.disabled:active,
    &-primary[disabled]:active,
    &-primary-disabled.active,
    &-primary.disabled.active,
    &-primary[disabled].active {
      color: @dark-text-color-3;
      background-color: @disabled-bgColor;
    }
  }

  .ant-form-item-has-error .ant-input-affix-wrapper .ant-input,
  .ant-form-item-has-error .ant-input-affix-wrapper .ant-input:hover,
  .ant-form-item-has-error .ant-input-affix-wrapper,
  .ant-form-item-has-error .ant-input-affix-wrapper:hover,
  .ant-form-item-has-error .ant-input,
  .ant-form-item-has-error .ant-input:hover,
  .ant-form-item-has-error .ant-select:not(.ant-select-customize-input) .ant-select-selector {
    background-color: transparent;
    background-image: none;
  }

  .ant-badge-status-text {
    color: @dark-text-color-3;
  }

  .ant-table {
    background-color: transparent;
    color: @dark-text-color-3;

    &-thead {
      background-color: @table-header-bgColor;

      tr th {
        color: @dark-text-color-4;
        background-color: @table-header-bgColor;
        border-color: @dark-border-color;

        .ant-table-column-has-actions.ant-table-column-has-sorters:hover,
        .ant-table-column-has-actions.ant-table-column-has-sorters:hover,
        .ant-table-column-has-actions.ant-table-column-has-sorters:hover .ant-table-filter-icon,
        .ant-table-column-has-actions.ant-table-column-has-sorters:hover .anticon-filter {
          background-color: @table-header-hover-bgColor;
        }
      }

      & > tr > th.ant-table-column-has-actions.ant-table-column-has-sorters:hover {
        background-color: @table-header-hover-bgColor;
      }

      & > tr:hover.ant-table-row-selected > td,
      & > tr.ant-table-row-hover:not(.ant-table-expanded-row):not(.ant-table-row-selected) > td,
      & > tr:hover:not(.ant-table-expanded-row):not(.ant-table-row-selected) > td {
        background-color: transparent;
      }
    }

    &-tbody {
      & > tr > td {
        border-color: @dark-border-color;
      }

      & > tr.ant-table-row-selected td,
      & > tr:hover.ant-table-row-selected > td,
      & > tr.ant-table-row-hover:not(.ant-table-expanded-row):not(.ant-table-row-selected) > td,
      & > tr:hover:not(.ant-table-expanded-row):not(.ant-table-row-selected) > td {
        background-color: @table-body-hover-bgColor;
      }

      & > tr > th.ant-table-column-sort {
        background-color: @dark-bgColor;
      }
    }

    &-footer {
      background-color: @dark-secondary-bgColor;
      color: @dark-text-color-3;
      border-color: @dark-border-color;

      &::before {
        background-color: @dark-border-color;
      }
    }

    &-header {
      background-color: @dark-secondary-bgColor;
    }

    &-small {
      border-color: @dark-border-color;

      & > .ant-table-content > .ant-table-body .ant-table-thead {
        background-color: transparent;
      }
    }

    tr.ant-table-expanded-row,
    tr.ant-table-expanded-row:hover {
      background-color: @dark-bgColor;
    }

    &-placeholder {
      border-color: @dark-border-color;
      background-color: @dark-secondary-bgColor;
    }

    &-row-expand-icon {
      border-color: @dark-text-color-3;
      color: @dark-text-color-3;
      background-color: transparent;
    }

    &-filter-dropdown {
      background-color: @dark-secondary-bgColor;

      &-btns {
        border-color: @dark-border-color;
      }
    }
  }

  .light-row, .dark-row {
    background-color: @dark-secondary-bgColor;
  }

  .ant-pagination {
    color: @dark-text-color-3;

    &-prev, &-next, &-jump-prev, &-jump-next, &-prev a, &-next a {
      color: @dark-text-color-3;
    }

    &-disabled a,
    &-disabled:hover a,
    &-disabled:focus a,
    &-disabled .ant-pagination-item-link,
    &-disabled:hover .ant-pagination-item-link,
    &-disabled:focus .ant-pagination-item-link {
      color: @dark-text-color-1;
    }

    &-item {
      a:not(:hover) {
        color: @dark-text-color-3;
      }

      &-active {
        background-color: transparent;
      }
    }

    &-options-quick-jumper input {
      background-color: transparent;
      background-image: none;
      border-color: @dark-border-color;
      color: @dark-text-color-3;
    }
  }

  .ant-popover {
    &-message {
      color: @dark-text-color-3;
    }

    &-inner-content {
      color: @dark-text-color-3;
      background-color: @dark-secondary-bgColor;
      border: 1px solid @dark-border-color;
      box-shadow:
        0 3px 6px -4px @box-shadow-1,
        0 6px 16px 0 @box-shadow-2,
        0 9px 28px 8px @box-shadow-3;
    }

    &-placement {
      &-bottom > .ant-popover-content > .ant-popover-arrow,
      &-bottomLeft > .ant-popover-content > .ant-popover-arrow,
      &-bottomRight > .ant-popover-content > .ant-popover-arrow {
        border-top-color: @dark-border-color;
        border-left-color: @dark-border-color;
      }

      &-top > .ant-popover-content > .ant-popover-arrow,
      &-topLeft > .ant-popover-content > .ant-popover-arrow,
      &-topRight > .ant-popover-content > .ant-popover-arrow {
        border-right-color: @dark-border-color;
        border-bottom-color: @dark-border-color;
      }
    }
  }

  .ant-list-item {
    color: @dark-text-color-3;
    border-color: @dark-border-color;

    &-meta-title, &-meta-description {
      color: @dark-text-color-3;
    }
  }

  .ant-tag {
    background-color: transparent;
    background-image: none;
    border-color: @dark-border-color;

    &> a {
      color: @dark-text-color-3;

      .anticon-close {
        color: @dark-text-color-3;

        &:hover {
          color: @dark-text-color-4;
        }
      }
    }
  }

  .ant-avatar {
    background-color: transparent;
    background-image: none;
    border: 1px solid @dark-border-color;
    color: @dark-text-color-3;
  }

  .ant-form {
    color: @dark-text-color-3;

    &-item-label > label {
      color: @dark-text-color-3;
    }
  }

  .ant-modal {
    color: @dark-text-color-3;

    &-content {
      background-color: @dark-secondary-bgColor;
      box-shadow:
        0 3px 6px -4px @box-shadow-1,
        0 6px 16px 0 @box-shadow-2,
        0 9px 28px 8px @box-shadow-3;
    }

    &-header {
      background-color: @dark-secondary-bgColor;
      border-color: @dark-border-color;
    }

    &-footer {
      border-color: @dark-border-color;
    }

    &-confirm-body &-confirm-title,
    &-title, &-close-x {
      color: @dark-text-color-3;
    }
  }

  .ant-input,
  .ant-select-selection,
  .ant-input-group-addon,
  .ant-checkbox-inner,
  .ant-radio-inner,
  .ant-radio-button-wrapper,
  .ant-input-number,
  .ant-time-picker-input,
  .ant-input-affix-wrapper {
    background-color: transparent;
    color: @dark-text-color-3;

    &:not(:hover, :focus) {
      border-color: @dark-border-color;
    }

    &:disabled, &-disabled {
      background-color: @disabled-bgColor;
    }
  }

  .ant-input-group-addon:hover {
    border-color: @dark-border-color;
  }

  .ant-select:not(.ant-select-customize-input) .ant-select-selector {
    background-color: transparent;
    color: @dark-text-color-3;
    border-color: @dark-border-color;
  }

  .ant-select-disabled {
    background-color: @disabled-bgColor;
  }

  .ant-checkbox-wrapper,
  .ant-select-arrow {
    color: @dark-text-color-3;
  }

  .ant-switch {
    color: @light-text-color;
    background-color: @dark-text-color-2;

    &-checked {
      background-color: #1890ff;
    }

    &-loading-icon, &:after {
      background-color: @dark-secondary-bgColor;
    }

    &:disabled {
      background-color: @disabled-bgColor;
    }
  }

  .ant-select-dropdown {
    background-color: @dropdown-bgColor;
    color: @dark-text-color-3;
    box-shadow:
      0 3px 6px -4px @box-shadow-1,
      0 6px 16px 0 @box-shadow-2,
      0 9px 28px 8px @box-shadow-3;

    .ant-select-item {
      color: @dark-text-color-3;

      &-option-selected {
        background-color: @dropdown-hover-bgColor;
      }

      &-option-active:not(.ant-select-item-option-disabled),
      &:hover:not(.ant-select-item-disabled),
      &-active:hover:not(.ant-select-item-disabled) {
        background-color: @dropdown-hover-bgColor;
      }
    }
  }

  .ant-calendar {
    background-color: @dropdown-bgColor;
    border-color: @dark-border-color;

    &-last-month-cell .ant-calendar-date,
    &-last-month-cell .ant-calendar-date:hover,
    &-next-month-btn-day .ant-calendar-date,
    &-next-month-btn-day .ant-calendar-date:hover {
      color: @dark-text-color-1;
    }

    &-picker-container, &-date {
      color: @dark-text-color-3;
    }

    &-input-wrap {
      border-color: @dark-border-color;
    }

    &-range {
      .ant-calendar-input,
      .ant-calendar-time-picker-input,
      .ant-calendar-input:placeholder-shown,
      .ant-calendar-time-picker-input:placeholder-shown {
        background-color: transparent;
        color: @dark-text-color-3;
      }

      &-middle, &-picker-separator {
        color: @dark-text-color-3;
      }

      .ant-calendar-body,
      .ant-calendar-decade-panel-body,
      .ant-calendar-month-panel-body,
      .ant-calendar-year-panel-body {
        border-color: @dark-border-color;
      }

      .ant-calendar-in-range-cell > div {
        color: #000;
      }
    }

    &-header {
      .ant-calendar-next-century-btn,
      .ant-calendar-next-decade-btn,
      .ant-calendar-next-month-btn,
      .ant-calendar-next-year-btn,
      .ant-calendar-prev-century-btn,
      .ant-calendar-prev-decade-btn,
      .ant-calendar-prev-month-btn,
      .ant-calendar-prev-year-btn {
        color: @dark-text-color-2;
      }

      .ant-calendar-prev-month-btn:after,
      .ant-calendar-prev-month-btn:before,
      .ant-calendar-next-month-btn::before,
      .ant-calendar-next-month-btn::after {
        border-color: @dark-text-color-2;
      }

      .ant-calendar-prev-month-btn:hover:after,
      .ant-calendar-prev-month-btn:hover:before,
      .ant-calendar-next-month-btn:hover::before,
      .ant-calendar-next-month-btn:hover::after {
        border-color: @dark-text-color-4;
      }

      .ant-calendar-century-select:not(:hover),
      .ant-calendar-decade-select:not(:hover),
      .ant-calendar-month-select:not(:hover),
      .ant-calendar-year-select:not(:hover) {
        color: @dark-text-color-3;
      }


      .ant-calendar-prev-century-btn::before,
      .ant-calendar-prev-decade-btn::before,
      .ant-calendar-prev-year-btn::before,
      .ant-calendar-prev-century-btn::after,
      .ant-calendar-prev-decade-btn::after,
      .ant-calendar-prev-year-btn::after,
      .ant-calendar-next-century-btn::before,
      .ant-calendar-next-decade-btn::before,
      .ant-calendar-next-year-btn::before,
      .ant-calendar-next-century-btn::after,
      .ant-calendar-next-decade-btn::after,
      .ant-calendar-next-year-btn::after {
        border-color: @dark-text-color-2;
      }

      .ant-calendar-prev-century-btn:hover::before,
      .ant-calendar-prev-decade-btn:hover::before,
      .ant-calendar-prev-year-btn:hover::before,
      .ant-calendar-prev-century-btn:hover::after,
      .ant-calendar-prev-decade-btn:hover::after,
      .ant-calendar-prev-year-btn:hover::after {
        border-color: @dark-text-color-4;
      }
    }

    &-date:hover {
      color: #000;
    }

    &-picker-clear {
      color: @dark-text-color-2;
      background: transparent;

      &:hover {
        color: @dark-text-color-4;
      }
    }
  }

  .ant-time {
    &-picker-panel {
      color: @dark-text-color-3;

      &-inner {
        background-color: @dropdown-bgColor;
        box-shadow:
          0 3px 6px -4px @box-shadow-1,
          0 6px 16px 0 @box-shadow-2,
          0 9px 28px 8px @box-shadow-3;
      }

      &-input {
        background-color: transparent;

        &-wrap {
          border-color: @dark-border-color;
        }
      }

      &-select {
        border-color: @dark-border-color;

        li:hover,
        li.ant-time-picker-panel-select-option-selected,
        li.ant-time-picker-panel-select-option-selected:hover {
          background-color: @dropdown-hover-bgColor;
        }
      }
    }
  }

  .ant-dropdown-menu {
    background-color: @dropdown-bgColor;
    box-shadow:
      0 6px 16px -8px @box-shadow-1,
      0 9px 28px 0 @box-shadow-2,
      0 12px 48px 16px @box-shadow-3;

    &-item:not(.ant-dropdown-menu-item-selected):hover,
    &-submenu-title:not(.ant-dropdown-menu-item-selected):hover {
      background-color: @dropdown-hover-bgColor;
    }

    &-title-content > a,
    &-item:not(.ant-dropdown-menu-item-selected),
    &-submenu-title:not(.ant-dropdown-menu-item-selected),
    &-item:not(.ant-dropdown-menu-item-selected) > a,
    &-submenu-title:not(.ant-dropdown-menu-item-selected) > a {
      color: @dark-text-color-3;
    }
  }

  .user-layout .ant-input-affix-wrapper .ant-input-prefix,
  .user-layout .ant-input-affix-wrapper .ant-input-suffix {
    color: @dark-text-color-3;
  }

  .ant-input-affix-wrapper .ant-input-prefix,
  .ant-input-affix-wrapper .ant-input-suffix,
  .ant-input-password-icon {
    color: @dark-text-color-3;
  }

  .ant-input-number-handler-wrap {
    background-color: @dark-secondary-bgColor;
  }

  .ant-input-number-handler,
  .ant-time-picker-icon,
  .ant-time-picker-clear,
  .ant-time-picker-icon .ant-time-picker-clock-icon,
  .ant-time-picker-clear .ant-time-picker-clock-icon {
    color: @dark-text-color-3;
  }

  .ant-steps-item-finish .ant-steps-item-icon {
    background-color: transparent;
  }

  .ant-steps-item-process > .ant-steps-item-container > .ant-steps-item-content > .ant-steps-item-title,
  .ant-steps-item-process > .ant-steps-item-container > .ant-steps-item-content > .ant-steps-item-description {
    color: @dark-text-color-3;
  }

  .ant-steps-item-wait .ant-steps-item-icon {
    background-color: transparent;
    border-color: @dark-border-color;
  }

  .ant-steps-item-process > .ant-steps-item-container > .ant-steps-item-tail::after,
  .ant-steps-item-wait > .ant-steps-item-container > .ant-steps-item-tail::after {
    background-color: @dark-border-color;
  }

  .ant-steps-item-wait .ant-steps-item-icon > .ant-steps-icon,
  .ant-steps-item-wait > .ant-steps-item-container > .ant-steps-item-content > .ant-steps-item-title {
    color: @dark-text-color-3;
  }

  .ant-form-item,
  .ant-radio-wrapper {
    color: @dark-text-color-3;
  }

  .ant-table-fixed-left table, .ant-table-fixed-right table,
  .ant-table-fixed-header > .ant-table-content > .ant-table-scroll > .ant-table-body {
    background-color: @dark-secondary-bgColor;
  }

  .ant-upload.ant-upload-drag {
    background-color: transparent;
    border-color: @dark-border-color;
  }

  .ant-upload.ant-upload-drag p.ant-upload-text {
    color: @dark-text-color-3;
  }

  .ant-tree.ant-tree-show-line li span.ant-tree-switcher {
    background-color: transparent;
    color: @dark-text-color-3;
  }

  .ant-tree li .ant-tree-node-content-wrapper {
    color: @dark-text-color-3;
  }

  .ant-tree-icon__customize {
    color: @dark-text-color-3;
    background-color: transparent;
  }

  .ant-tree li .ant-tree-node-content-wrapper.ant-tree-node-selected {
    .ant-tree-icon__customize {
      color: #000;
    }

    color: #000;
  }

  .ant-tree li .ant-tree-node-content-wrapper:hover {
    .ant-tree-icon__customize {
      color: #000;
    }

    .ant-tree-title {
      color: #000;
    }
  }

  .form-content, .zone-support {
    background-color: @dark-bgColor;
    border-color: @dark-border-color;
  }

  .ant-steps-item-wait .ant-steps-item-icon > .ant-steps-icon .ant-steps-icon-dot {
    background-color: @dark-text-color-3;
  }

  .ant-steps-item-finish > .ant-steps-item-container > .ant-steps-item-content > .ant-steps-item-title {
    color: @dark-text-color-3;
  }

  .ant-select-selection__clear {
    background-color: transparent;
    color: @dark-text-color-3;

    &:hover {
      color: @dark-text-color-2;
    }
  }

  .anticon {
    &-info-circle {
      color: @dark-text-color-3;
    }
  }

  .ant-message-notice-content {
    background-color: @dropdown-bgColor;
    color: @dark-text-color-3;
    box-shadow:
      0 3px 6px -4px @box-shadow-1,
      0 6px 16px 0 @box-shadow-2,
      0 9px 28px 8px @box-shadow-3;
  }

  .btn-add-tag {
    background-color: transparent;
  }

  .tag-disabled-input.ant-input-disabled {
    background-color: transparent;
  }

  .tagsTitle {
    color: @dark-text-color-3;
  }

  .ant-notification {
    color: @dark-text-color-3;

    &-notice {
      background-color: @dark-secondary-bgColor;
      border: 1px solid @dark-border-color;
      box-shadow:
        0 3px 6px -4px @box-shadow-1,
        0 6px 16px 0 @box-shadow-2,
        0 9px 28px 8px @box-shadow-3;

      &-message {
        color: @dark-text-color-4;
      }

      &-close {
        color: @dark-text-color-3;

        &:hover {
          color: @dark-text-color-4;
        }
      }
    }
  }

  .ant-collapse {
    background-color: @dark-secondary-bgColor;

    &--borderless {
      background-color: @dark-secondary-bgColor;
    }

    & > .ant-collapse-item {
      background-color: @dark-bgColor;

      & > .ant-collapse-header {
        color: @dark-text-color-3;
      }

      &-disabled > .ant-collapse-header,
      &-disabled > .ant-collapse-header > .arrow {
        color: @dark-text-color-1;
      }
    }
  }

  .drawer {
    .content {
      background-color: @dark-secondary-bgColor;
      box-shadow:
        0 3px 6px -4px @box-shadow-1,
        0 6px 16px 0 @box-shadow-2,
        0 9px 28px 8px @box-shadow-3;
    }
  }

  ::placeholder {
    color: @dark-text-color-1;
  }

  .ant-card.usage-dashboard-chart-card.usage-chart-text {
    h1, h2, h3, h4, h5, h6 {
      color: initial;
    }
  }

  .ant-empty-normal {
    color: @dark-text-color-3;
  }

<<<<<<< HEAD
  .custom-suffix-icon {
    color: @dark-text-color-3;
  }

  .ant-comment-content-author-name,
  .ant-comment-actions > li,
  .ant-comment-actions > li > span,
  .ant-tag,
  .ant-tag a,
  .ant-tag a:hover {
    color: @dark-text-color-3;
=======
  .button-clear-notification {
    background-color: @dark-secondary-bgColor;
>>>>>>> 44f67308
  }
}<|MERGE_RESOLUTION|>--- conflicted
+++ resolved
@@ -943,7 +943,6 @@
     color: @dark-text-color-3;
   }
 
-<<<<<<< HEAD
   .custom-suffix-icon {
     color: @dark-text-color-3;
   }
@@ -955,9 +954,9 @@
   .ant-tag a,
   .ant-tag a:hover {
     color: @dark-text-color-3;
-=======
+  }
+
   .button-clear-notification {
     background-color: @dark-secondary-bgColor;
->>>>>>> 44f67308
   }
 }