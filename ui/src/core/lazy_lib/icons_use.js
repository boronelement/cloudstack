// Licensed to the Apache Software Foundation (ASF) under one
// or more contributor license agreements.  See the NOTICE file
// distributed with this work for additional information
// regarding copyright ownership.  The ASF licenses this file
// to you under the Apache License, Version 2.0 (the
// "License"); you may not use this file except in compliance
// with the License.  You may obtain a copy of the License at
//
//   http://www.apache.org/licenses/LICENSE-2.0
//
// Unless required by applicable law or agreed to in writing,
// software distributed under the License is distributed on an
// "AS IS" BASIS, WITHOUT WARRANTIES OR CONDITIONS OF ANY
// KIND, either express or implied.  See the License for the
// specific language governing permissions and limitations
// under the License.

import {
  ApartmentOutlined,
  ApiOutlined,
  AppstoreOutlined,
  ArrowDownOutlined,
  ArrowUpOutlined,
  ArrowsAltOutlined,
  AuditOutlined,
  BankOutlined,
  BarChartOutlined,
  BarcodeOutlined,
  BarsOutlined,
  BellOutlined,
  BlockOutlined,
  BranchesOutlined,
  BookOutlined,
  BuildOutlined,
  BulbOutlined,
  BugOutlined,
  CalendarOutlined,
  CameraOutlined,
  CaretDownOutlined,
  CaretRightOutlined,
  CaretUpOutlined,
  CheckCircleOutlined,
  CheckCircleTwoTone,
  CheckOutlined,
  CheckSquareOutlined,
  ClockCircleOutlined,
  CloseCircleOutlined,
  CloseCircleTwoTone,
  CloseOutlined,
  CloudDownloadOutlined,
  CloudOutlined,
  CloudServerOutlined,
  CloudUploadOutlined,
  ClusterOutlined,
  CodeOutlined,
  CompassOutlined,
  ControlOutlined,
  CopyOutlined,
  CreditCardOutlined,
  DashboardOutlined,
  DatabaseOutlined,
  DeleteOutlined,
  DeleteTwoTone,
  DeploymentUnitOutlined,
  DesktopOutlined,
  DisconnectOutlined,
  DoubleLeftOutlined,
  DoubleRightOutlined,
  DownOutlined,
  DownloadOutlined,
  DiffOutlined,
  DragOutlined,
  EditOutlined,
  EnvironmentOutlined,
  ExclamationCircleOutlined,
  EyeInvisibleOutlined,
  EyeOutlined,
  FileProtectOutlined,
  FilterOutlined,
  FilterTwoTone,
  FireOutlined,
  FlagOutlined,
  FolderAddOutlined,
  FolderOutlined,
  ForkOutlined,
  FormOutlined,
  ForwardOutlined,
  FullscreenOutlined,
  GatewayOutlined,
  GithubOutlined,
  GlobalOutlined,
  GoldOutlined,
  HddOutlined,
  HomeOutlined,
  IdcardOutlined,
  ImportOutlined,
  InboxOutlined,
  InfoCircleOutlined,
  InteractionOutlined,
  KeyOutlined,
  LinkOutlined,
  LoadingOutlined,
  LockOutlined,
  LoginOutlined,
  LogoutOutlined,
  MailOutlined,
  MedicineBoxOutlined,
  MenuFoldOutlined,
  MenuUnfoldOutlined,
  MessageFilled,
  MessageOutlined,
  MinusCircleOutlined,
  MinusOutlined,
  MinusSquareOutlined,
  MoreOutlined,
  NotificationOutlined,
  NumberOutlined,
  PaperClipOutlined,
  PauseCircleOutlined,
  PictureOutlined,
  PieChartOutlined,
  PlayCircleOutlined,
  PlusCircleOutlined,
  PlusOutlined,
  PlusSquareOutlined,
  PoweroffOutlined,
  ProjectOutlined,
  QuestionCircleOutlined,
  ReadOutlined,
  ReconciliationOutlined,
  RedoOutlined,
  ReloadOutlined,
  RightCircleOutlined,
  RocketOutlined,
  SafetyCertificateOutlined,
  SafetyOutlined,
  SaveOutlined,
  ScheduleOutlined,
  ScissorOutlined,
  SearchOutlined,
  SettingOutlined,
  ShareAltOutlined,
  ShoppingOutlined,
  StopOutlined,
  SwapOutlined,
  SyncOutlined,
  TagOutlined,
  TeamOutlined,
  ThunderboltOutlined,
  ToolOutlined,
  TranslationOutlined,
  UndoOutlined,
  UsbOutlined,
  UserAddOutlined,
  UserDeleteOutlined,
  UsergroupDeleteOutlined,
  UserOutlined,
  UploadOutlined,
<<<<<<< HEAD
  WarningOutlined,
  WifiOutlined
=======
  WifiOutlined,
  SolutionOutlined
>>>>>>> 713a2368
} from '@ant-design/icons-vue'
import renderIcon from '@/utils/renderIcon'

export default {
  install: (app) => {
    app.component('ApartmentOutlined', ApartmentOutlined)
    app.component('ApiOutlined', ApiOutlined)
    app.component('AppstoreOutlined', AppstoreOutlined)
    app.component('ArrowDownOutlined', ArrowDownOutlined)
    app.component('ArrowUpOutlined', ArrowUpOutlined)
    app.component('ArrowsAltOutlined', ArrowsAltOutlined)
    app.component('AuditOutlined', AuditOutlined)
    app.component('BankOutlined', BankOutlined)
    app.component('BarChartOutlined', BarChartOutlined)
    app.component('BarcodeOutlined', BarcodeOutlined)
    app.component('BarsOutlined', BarsOutlined)
    app.component('BellOutlined', BellOutlined)
    app.component('BlockOutlined', BlockOutlined)
    app.component('BranchesOutlined', BranchesOutlined)
    app.component('BookOutlined', BookOutlined)
    app.component('BuildOutlined', BuildOutlined)
    app.component('BulbOutlined', BulbOutlined)
    app.component('BugOutlined', BugOutlined)
    app.component('CalendarOutlined', CalendarOutlined)
    app.component('CameraOutlined', CameraOutlined)
    app.component('CaretDownOutlined', CaretDownOutlined)
    app.component('CaretRightOutlined', CaretRightOutlined)
    app.component('CaretUpOutlined', CaretUpOutlined)
    app.component('CheckCircleOutlined', CheckCircleOutlined)
    app.component('CheckCircleTwoTone', CheckCircleTwoTone)
    app.component('CheckOutlined', CheckOutlined)
    app.component('CheckSquareOutlined', CheckSquareOutlined)
    app.component('ClockCircleOutlined', ClockCircleOutlined)
    app.component('CloseCircleOutlined', CloseCircleOutlined)
    app.component('CloseCircleTwoTone', CloseCircleTwoTone)
    app.component('CloseOutlined', CloseOutlined)
    app.component('CloudDownloadOutlined', CloudDownloadOutlined)
    app.component('CloudOutlined', CloudOutlined)
    app.component('CloudServerOutlined', CloudServerOutlined)
    app.component('CloudUploadOutlined', CloudUploadOutlined)
    app.component('ClusterOutlined', ClusterOutlined)
    app.component('CodeOutlined', CodeOutlined)
    app.component('ControlOutlined', ControlOutlined)
    app.component('CompassOutlined', CompassOutlined)
    app.component('CopyOutlined', CopyOutlined)
    app.component('CreditCardOutlined', CreditCardOutlined)
    app.component('DashboardOutlined', DashboardOutlined)
    app.component('DatabaseOutlined', DatabaseOutlined)
    app.component('DeleteOutlined', DeleteOutlined)
    app.component('DeleteTwoTone', DeleteTwoTone)
    app.component('DeploymentUnitOutlined', DeploymentUnitOutlined)
    app.component('DesktopOutlined', DesktopOutlined)
    app.component('DisconnectOutlined', DisconnectOutlined)
    app.component('DoubleLeftOutlined', DoubleLeftOutlined)
    app.component('DoubleRightOutlined', DoubleRightOutlined)
    app.component('DownOutlined', DownOutlined)
    app.component('DownloadOutlined', DownloadOutlined)
    app.component('DiffOutlined', DiffOutlined)
    app.component('DragOutlined', DragOutlined)
    app.component('EditOutlined', EditOutlined)
    app.component('EnvironmentOutlined', EnvironmentOutlined)
    app.component('ExclamationCircleOutlined', ExclamationCircleOutlined)
    app.component('EyeInvisibleOutlined', EyeInvisibleOutlined)
    app.component('EyeOutlined', EyeOutlined)
    app.component('FileProtectOutlined', FileProtectOutlined)
    app.component('FilterOutlined', FilterOutlined)
    app.component('FilterTwoTone', FilterTwoTone)
    app.component('FireOutlined', FireOutlined)
    app.component('FlagOutlined', FlagOutlined)
    app.component('FolderAddOutlined', FolderAddOutlined)
    app.component('FolderOutlined', FolderOutlined)
    app.component('ForkOutlined', ForkOutlined)
    app.component('FormOutlined', FormOutlined)
    app.component('ForwardOutlined', ForwardOutlined)
    app.component('FullscreenOutlined', FullscreenOutlined)
    app.component('GatewayOutlined', GatewayOutlined)
    app.component('GithubOutlined', GithubOutlined)
    app.component('GlobalOutlined', GlobalOutlined)
    app.component('GoldOutlined', GoldOutlined)
    app.component('HddOutlined', HddOutlined)
    app.component('HomeOutlined', HomeOutlined)
    app.component('IdcardOutlined', IdcardOutlined)
    app.component('ImportOutlined', ImportOutlined)
    app.component('InboxOutlined', InboxOutlined)
    app.component('InfoCircleOutlined', InfoCircleOutlined)
    app.component('InteractionOutlined', InteractionOutlined)
    app.component('KeyOutlined', KeyOutlined)
    app.component('LinkOutlined', LinkOutlined)
    app.component('LoadingOutlined', LoadingOutlined)
    app.component('LockOutlined', LockOutlined)
    app.component('LoginOutlined', LoginOutlined)
    app.component('LogoutOutlined', LogoutOutlined)
    app.component('MailOutlined', MailOutlined)
    app.component('MedicineBoxOutlined', MedicineBoxOutlined)
    app.component('MenuFoldOutlined', MenuFoldOutlined)
    app.component('MenuUnfoldOutlined', MenuUnfoldOutlined)
    app.component('MessageFilled', MessageFilled)
    app.component('MessageOutlined', MessageOutlined)
    app.component('MinusCircleOutlined', MinusCircleOutlined)
    app.component('MinusOutlined', MinusOutlined)
    app.component('MinusSquareOutlined', MinusSquareOutlined)
    app.component('MoreOutlined', MoreOutlined)
    app.component('NotificationOutlined', NotificationOutlined)
    app.component('NumberOutlined', NumberOutlined)
    app.component('PaperClipOutlined', PaperClipOutlined)
    app.component('PauseCircleOutlined', PauseCircleOutlined)
    app.component('PictureOutlined', PictureOutlined)
    app.component('PieChartOutlined', PieChartOutlined)
    app.component('PlayCircleOutlined', PlayCircleOutlined)
    app.component('PlusCircleOutlined', PlusCircleOutlined)
    app.component('PlusOutlined', PlusOutlined)
    app.component('PlusSquareOutlined', PlusSquareOutlined)
    app.component('PoweroffOutlined', PoweroffOutlined)
    app.component('ProjectOutlined', ProjectOutlined)
    app.component('QuestionCircleOutlined', QuestionCircleOutlined)
    app.component('ReadOutlined', ReadOutlined)
    app.component('ReconciliationOutlined', ReconciliationOutlined)
    app.component('RedoOutlined', RedoOutlined)
    app.component('ReloadOutlined', ReloadOutlined)
    app.component('RightCircleOutlined', RightCircleOutlined)
    app.component('RocketOutlined', RocketOutlined)
    app.component('SafetyCertificateOutlined', SafetyCertificateOutlined)
    app.component('SafetyOutlined', SafetyOutlined)
    app.component('SaveOutlined', SaveOutlined)
    app.component('ScheduleOutlined', ScheduleOutlined)
    app.component('ScissorOutlined', ScissorOutlined)
    app.component('SearchOutlined', SearchOutlined)
    app.component('SettingOutlined', SettingOutlined)
    app.component('ShareAltOutlined', ShareAltOutlined)
    app.component('ShoppingOutlined', ShoppingOutlined)
    app.component('StopOutlined', StopOutlined)
    app.component('SwapOutlined', SwapOutlined)
    app.component('SyncOutlined', SyncOutlined)
    app.component('TagOutlined', TagOutlined)
    app.component('TeamOutlined', TeamOutlined)
    app.component('ThunderboltOutlined', ThunderboltOutlined)
    app.component('ToolOutlined', ToolOutlined)
    app.component('TranslationOutlined', TranslationOutlined)
    app.component('UndoOutlined', UndoOutlined)
    app.component('UsbOutlined', UsbOutlined)
    app.component('UserAddOutlined', UserAddOutlined)
    app.component('UserDeleteOutlined', UserDeleteOutlined)
    app.component('UsergroupDeleteOutlined', UsergroupDeleteOutlined)
    app.component('UserOutlined', UserOutlined)
    app.component('UploadOutlined', UploadOutlined)
    app.component('WarningOutlined', WarningOutlined)
    app.component('WifiOutlined', WifiOutlined)
    app.component('renderIcon', renderIcon)
    app.component('SolutionOutlined', SolutionOutlined)
  }
}<|MERGE_RESOLUTION|>--- conflicted
+++ resolved
@@ -156,13 +156,9 @@
   UsergroupDeleteOutlined,
   UserOutlined,
   UploadOutlined,
-<<<<<<< HEAD
   WarningOutlined,
-  WifiOutlined
-=======
   WifiOutlined,
   SolutionOutlined
->>>>>>> 713a2368
 } from '@ant-design/icons-vue'
 import renderIcon from '@/utils/renderIcon'
 
