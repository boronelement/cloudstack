--- conflicted
+++ resolved
@@ -87,18 +87,13 @@
             notification.error({
               top: '65px',
               message: 'Error',
-<<<<<<< HEAD
               description: i18n.global.t('message.error.discovering.feature'),
-              duration: 0
-=======
-              description: i18n.t('message.error.discovering.feature'),
               duration: 0,
               onClose: () => {
                 let countNotify = store.getters.countNotify
                 countNotify > 0 ? countNotify-- : countNotify = 0
                 store.commit('SET_COUNT_NOTIFY', countNotify)
               }
->>>>>>> 44f67308
             })
             store.dispatch('Logout').then(() => {
               next({ path: '/user/login', query: { redirect: to.fullPath } })
