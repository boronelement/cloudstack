// Licensed to the Apache Software Foundation (ASF) under one
// or more contributor license agreements.  See the NOTICE file
// distributed with this work for additional information
// regarding copyright ownership.  The ASF licenses this file
// to you under the Apache License, Version 2.0 (the
// "License"); you may not use this file except in compliance
// with the License.  You may obtain a copy of the License at
//
//   http://www.apache.org/licenses/LICENSE-2.0
//
// Unless required by applicable law or agreed to in writing,
// software distributed under the License is distributed on an
// "AS IS" BASIS, WITHOUT WARRANTIES OR CONDITIONS OF ANY
// KIND, either express or implied.  See the License for the
// specific language governing permissions and limitations
// under the License.

<template>
  <a-spin :spinning="loading">
    <a-card class="spin-content" :bordered="bordered" :title="title">
      <div>
        <div class="resource-details">
          <div class="resource-details__name">
            <div
              class="avatar"
              @click="$message.success(`${$t('label.copied.clipboard')} : ${name}`)"
              v-clipboard:copy="name" >
              <slot name="avatar">
                <os-logo v-if="resource.ostypeid || resource.ostypename" :osId="resource.ostypeid" :osName="resource.ostypename" size="4x" @update-osname="(name) => this.resource.ostypename = name"/>
                <a-icon v-else-if="typeof $route.meta.icon ==='string'" style="font-size: 36px" :type="$route.meta.icon" />
                <a-icon v-else style="font-size: 36px" :component="$route.meta.icon" />
              </slot>
            </div>
            <slot name="name">
              <div v-if="['USER.LOGIN', 'USER.LOGOUT', 'ROUTER.HEALTH.CHECKS', 'FIREWALL.CLOSE', 'ALERT.SERVICE.DOMAINROUTER'].includes(resource.name)">{{ $t(resource.name.toLowerCase()) }}</div>
              <div v-else>
                <h4 class="name">
                  {{ name }}
                </h4>
              </div>
            </slot>
          </div>
          <slot name="actions">
            <div class="tags">
              <a-tag v-if="resource.instancename">
                {{ resource.instancename }}
              </a-tag>
              <a-tag v-if="resource.type">
                <span v-if="['USER.LOGIN', 'USER.LOGOUT', 'ROUTER.HEALTH.CHECKS', 'FIREWALL.CLOSE', 'ALERT.SERVICE.DOMAINROUTER'].includes(resource.type)">{{ $t(resource.type.toLowerCase()) }}</span>
                <span v-else>
                  {{ resource.type }}
                </span>
              </a-tag>
              <a-tag v-if="resource.issourcenat">
                {{ $t('label.issourcenat') }}
              </a-tag>
              <a-tag v-if="resource.broadcasturi">
                {{ resource.broadcasturi }}
              </a-tag>
              <a-tag v-if="resource.hypervisor">
                {{ resource.hypervisor }}
              </a-tag>
              <a-tag v-if="resource.haenable">
                {{ $t('label.haenable') }}
              </a-tag>
              <a-tag v-if="resource.isdynamicallyscalable">
                {{ $t('label.isdynamicallyscalable') }}
              </a-tag>
              <a-tag v-if="resource.scope">
                {{ resource.scope }}
              </a-tag>
              <a-tag v-if="resource.version">
                {{ resource.version }}
              </a-tag>
              <a-tooltip placement="right" >
                <template slot="title">
                  <span>{{ $t('label.view.console') }}</span>
                </template>
                <console style="margin-top: -5px;" :resource="resource" size="default" v-if="resource.id" />
              </a-tooltip>
            </div>
          </slot>
        </div>

        <a-divider/>

        <div class="resource-detail-item" v-if="(resource.state || resource.status) && $route.meta.name !== 'zone'">
          <div class="resource-detail-item__label">{{ $t('label.status') }}</div>
          <div class="resource-detail-item__details">
            <status class="status" :text="resource.state || resource.status" displayText/>
          </div>
        </div>
        <div class="resource-detail-item" v-if="resource.allocationstate">
          <div class="resource-detail-item__label">{{ $t('label.allocationstate') }}</div>
          <div class="resource-detail-item__details">
            <status class="status" :text="resource.allocationstate" displayText/>
          </div>
        </div>
        <div class="resource-detail-item" v-if="resource.resourcestate">
          <div class="resource-detail-item__label">{{ $t('label.resourcestate') }}</div>
          <div class="resource-detail-item__details">
            <status class="status" :text="resource.resourcestate" displayText/>
          </div>
        </div>

        <div class="resource-detail-item" v-if="resource.id">
          <div class="resource-detail-item__label">{{ $t('label.id') }}</div>
          <div class="resource-detail-item__details">
            <tooltip-button
              tooltipPlacement="right"
              :tooltip="$t('label.copyid')"
              style="margin-left: -5px"
              icon="barcode"
              type="dashed"
              size="small"
              @click="$message.success($t('label.copied.clipboard'))"
              v-clipboard:copy="resource.id" />
            <span style="margin-left: 10px;">{{ resource.id }}</span>
          </div>
        </div>
        <div class="resource-detail-item" v-if="resource.ostypename && resource.ostypeid">
          <div class="resource-detail-item__label">{{ $t('label.ostypename') }}</div>
          <div class="resource-detail-item__details">
            <os-logo :osId="resource.ostypeid" :osName="resource.ostypename" size="lg" style="margin-left: -1px" />
            <span style="margin-left: 8px">{{ resource.ostypename }}</span>
          </div>
        </div>
        <div class="resource-detail-item" v-if="('cpunumber' in resource && 'cpuspeed' in resource) || resource.cputotal">
          <div class="resource-detail-item__label">{{ $t('label.cpu') }}</div>
          <div class="resource-detail-item__details">
            <a-icon type="appstore" />
            <span v-if="resource.cputotal">{{ resource.cputotal }}</span>
            <span v-else>{{ resource.cpunumber }} CPU x {{ parseFloat(resource.cpuspeed / 1000.0).toFixed(2) }} Ghz</span>
          </div>
          <div>
            <span v-if="resource.cpuused">
              <a-progress
                v-if="resource.cpuused"
                class="progress-bar"
                size="small"
                status="active"
                :percent="parseFloat(resource.cpuused)"
                :format="(percent, successPercent) => parseFloat(percent).toFixed(2) + '% ' + $t('label.used')"
              />
            </span>
            <span v-if="resource.cpuallocated">
              <a-progress
                class="progress-bar"
                size="small"
                :percent="parseFloat(resource.cpuallocated)"
                :format="(percent, successPercent) => parseFloat(percent).toFixed(2) + '% ' + $t('label.allocated')"
              />
            </span>
          </div>
        </div>
        <div class="resource-detail-item" v-if="'memory' in resource">
          <div class="resource-detail-item__label">{{ $t('label.memory') }}</div>
          <div class="resource-detail-item__details">
            <a-icon type="bulb" />{{ resource.memory + ' ' + $t('label.mb.memory') }}
          </div>
          <div>
            <span v-if="resource.memorykbs && resource.memoryintfreekbs">
              <a-progress
                class="progress-bar"
                size="small"
                status="active"
                :percent="Number(parseFloat(100.0 * (resource.memorykbs - resource.memoryintfreekbs) / resource.memorykbs).toFixed(2))"
                :format="(percent, successPercent) => parseFloat(percent).toFixed(2) + '% ' + $t('label.used')"
              />
            </span>
          </div>
        </div>
        <div class="resource-detail-item" v-else-if="resource.memorytotalgb">
          <div class="resource-detail-item__label">{{ $t('label.memory') }}</div>
          <div class="resource-detail-item__details">
            <a-icon type="bulb" />{{ resource.memorytotalgb + ' ' + $t('label.memory') }}
          </div>
          <div>
            <span v-if="resource.memoryusedgb">
              <a-progress
                class="progress-bar"
                size="small"
                status="active"
                :percent="Number(parseFloat(100.0 * parseFloat(resource.memoryusedgb) / parseFloat(resource.memorytotalgb)).toFixed(2))"
                :format="(percent, successPercent) => parseFloat(percent).toFixed(2) + '% ' + $t('label.used')"
              />
            </span>
            <span v-if="resource.memoryallocatedgb">
              <a-progress
                class="progress-bar"
                size="small"
                :percent="Number(parseFloat(100.0 * parseFloat(resource.memoryallocatedgb) / parseFloat(resource.memorytotalgb)).toFixed(2))"
                :format="(percent, successPercent) => parseFloat(percent).toFixed(2) + '% ' + $t('label.allocated')"
              />
            </span>
          </div>
        </div>
        <div class="resource-detail-item" v-else-if="resource.memorytotal">
          <div class="resource-detail-item__label">{{ $t('label.memory') }}</div>
          <div class="resource-detail-item__details">

            <div style="display: flex; flex-direction: column; width: 100%;">
              <div>
                <a-icon type="bulb" />{{ resource.memorytotal + ' ' + $t('label.memory') }}
              </div>
              <div>
                <span
                  v-if="resource.memoryused">
                  <a-progress
                    class="progress-bar"
                    size="small"
                    status="active"
                    :percent="parseFloat(resource.memoryused)"
                    :format="(percent, successPercent) => parseFloat(percent).toFixed(2) + '% ' + $t('label.used')" />
                </span>
                <span
                  v-if="resource.memoryallocated">
                  <a-progress
                    class="progress-bar"
                    size="small"
                    :percent="parseFloat(resource.memoryallocated)"
                    :format="(percent, successPercent) => parseFloat(percent).toFixed(2) + '% ' + $t('label.allocated')" />
                </span>
              </div>
            </div>

          </div>
        </div>
        <div class="resource-detail-item" v-if="resource.volumes || resource.sizegb">
          <div class="resource-detail-item__label">{{ $t('label.disksize') }}</div>
          <div class="resource-detail-item__details">
            <a-icon type="hdd" />
            <span style="width: 100%;" v-if="$route.meta.name === 'vm' && resource.volumes">{{ (resource.volumes.reduce((total, item) => total += item.size, 0) / (1024 * 1024 * 1024.0)).toFixed(2) }} GB Storage</span>
            <span style="width: 100%;" v-else-if="resource.sizegb || resource.size">{{ resource.sizegb || (resource.size/1024.0) }}</span>
          </div>
          <div style="margin-left: 25px; margin-top: 5px" v-if="resource.diskkbsread && resource.diskkbswrite && resource.diskioread && resource.diskiowrite">
            <a-tag style="margin-bottom: 5px;">{{ $t('label.read') + ' ' + toSize(resource.diskkbsread) }}</a-tag>
            <a-tag style="margin-bottom: 5px;">{{ $t('label.write') + ' ' + toSize(resource.diskkbswrite) }}</a-tag><br/>
            <a-tag style="margin-bottom: 5px;">{{ $t('label.read.io') + ' ' + resource.diskioread }}</a-tag>
            <a-tag>{{ $t('label.writeio') + ' ' + resource.diskiowrite }}</a-tag>
          </div>
        </div>
        <div class="resource-detail-item" v-else-if="resource.disksizetotalgb">
          <div class="resource-detail-item__label">{{ $t('label.disksize') }}</div>
          <div class="resource-detail-item__details">
            <a-icon type="database" />{{ resource.disksizetotalgb }}
          </div>
          <div>
            <span v-if="resource.disksizeusedgb">
              <a-progress
                class="progress-bar"
                size="small"
                status="active"
                :percent="Number(parseFloat(100.0 * parseFloat(resource.disksizeusedgb) / parseFloat(resource.disksizetotalgb)).toFixed(2))"
                :format="(percent, successPercent) => parseFloat(percent).toFixed(2) + '% ' + $t('label.disksizeusedgb')" />
            </span>
            <span v-if="resource.disksizeallocatedgb">
              <a-progress
                class="progress-bar"
                size="small"
                :percent="Number(parseFloat(100.0 * parseFloat(resource.disksizeallocatedgb) / (parseFloat(resource.disksizetotalgb) *
                  (parseFloat(resource.overprovisionfactor) || 1.0))).toFixed(2))"
                :format="(percent, successPercent) => parseFloat(percent).toFixed(2) + '% ' + $t('label.disksizeallocatedgb')" />
            </span>
          </div>
        </div>
        <div class="resource-detail-item" v-if="resource.nic || ('networkkbsread' in resource && 'networkkbswrite' in resource)">
          <div class="resource-detail-item__label">{{ $t('label.network') }}</div>
          <div class="resource-detail-item__details resource-detail-item__details--start">
            <a-icon type="wifi" />
            <div>
              <div v-if="'networkkbsread' in resource && 'networkkbswrite' in resource">
                <a-tag><a-icon type="arrow-down" />RX {{ toSize(resource.networkkbsread) }}</a-tag>
                <a-tag><a-icon type="arrow-up" />TX {{ toSize(resource.networkkbswrite) }}</a-tag>
              </div>
              <div v-else>{{ resource.nic.length }} NIC(s)</div>
              <div
                v-if="resource.nic"
                v-for="(eth, index) in resource.nic"
                :key="eth.id"
                style="margin-left: -24px; margin-top: 5px;">
                <a-icon type="api" />eth{{ index }} {{ eth.ipaddress }}
                <router-link v-if="!isStatic && eth.networkname && eth.networkid" :to="{ path: '/guestnetwork/' + eth.networkid }">({{ eth.networkname }})</router-link>
                <a-tag v-if="eth.isdefault">
                  {{ $t('label.default') }}
                </a-tag >
              </div>
            </div>
          </div>
        </div>
        <div class="resource-detail-item" v-if="resource.networks && resource.networks.length > 0">
          <div class="resource-detail-item__label">{{ $t('label.networks') }}</div>
          <div class="resource-detail-item__details resource-detail-item__details--start">
            <div>
              <div
                v-for="network in resource.networks"
                :key="network.id"
                style="margin-top: 5px;">
                <a-icon type="api" />{{ network.name }}
                <span v-if="resource.defaultnetworkid === network.id">
                  ({{ $t('label.default') }})
                </span>
              </div>
            </div>
          </div>
        </div>
        <div class="resource-detail-item" v-if="resource.ipaddress">
          <div class="resource-detail-item__label">{{ $t('label.ip') }}</div>
          <div class="resource-detail-item__details">
            <a-icon
              type="environment"
              @click="$message.success(`${$t('label.copied.clipboard')} : ${ ipaddress }`)"
              v-clipboard:copy="ipaddress" />
            <router-link v-if="!isStatic && resource.ipaddressid" :to="{ path: '/publicip/' + resource.ipaddressid }">{{ ipaddress }}</router-link>
            <span v-else>{{ ipaddress }}</span>
          </div>
        </div>
        <div class="resource-detail-item" v-if="ipV6Address && ipV6Address !== null">
          <div class="resource-detail-item__label">{{ $t('label.ip6address') }}</div>
          <div class="resource-detail-item__details">
            <a-icon
              type="environment"
              @click="$message.success(`${$t('label.copied.clipboard')} : ${ ipV6Address }`)"
              v-clipboard:copy="ipV6Address" />
            {{ ipV6Address }}
          </div>
        </div>
        <div class="resource-detail-item" v-if="resource.projectid || resource.projectname">
          <div class="resource-detail-item__label">{{ $t('label.project') }}</div>
          <div class="resource-detail-item__details">
            <a-icon type="project" />
            <router-link v-if="!isStatic && resource.projectid" :to="{ path: '/project/' + resource.projectid }">{{ resource.project || resource.projectname || resource.projectid }}</router-link>
            <router-link v-else :to="{ path: '/project', query: { name: resource.projectname }}">{{ resource.projectname }}</router-link>
          </div>
        </div>

        <div class="resource-detail-item">
          <slot name="details">
          </slot>
        </div>

        <div class="resource-detail-item" v-if="resource.groupid">
          <div class="resource-detail-item__label">{{ $t('label.group') }}</div>
          <div class="resource-detail-item__details">
            <a-icon type="gold" />
            <router-link :to="{ path: '/vmgroup/' + resource.groupid }">{{ resource.group || resource.groupid }}</router-link>
          </div>
        </div>
        <div class="resource-detail-item" v-if="resource.keypair">
          <div class="resource-detail-item__label">{{ $t('label.keypair') }}</div>
          <div class="resource-detail-item__details">
            <a-icon type="key" />
            <router-link :to="{ path: '/ssh/' + resource.keypair }">{{ resource.keypair }}</router-link>
          </div>
        </div>
        <div class="resource-detail-item" v-if="resource.virtualmachineid">
          <div class="resource-detail-item__label">{{ $t('label.vmname') }}</div>
          <div class="resource-detail-item__details">
            <a-icon type="desktop" />
            <router-link :to="{ path: '/vm/' + resource.virtualmachineid }">{{ resource.vmname || resource.vm || resource.virtualmachinename || resource.virtualmachineid }} </router-link>
            <status class="status status--end" :text="resource.vmstate" v-if="resource.vmstate"/>
          </div>
        </div>
        <div class="resource-detail-item" v-if="resource.volumeid">
          <div class="resource-detail-item__label">{{ $t('label.volume') }}</div>
          <div class="resource-detail-item__details">
            <a-icon type="hdd" />
            <router-link :to="{ path: '/volume/' + resource.volumeid }">{{ resource.volumename || resource.volume || resource.volumeid }} </router-link>
          </div>
        </div>
        <div class="resource-detail-item" v-if="resource.associatednetworkid">
          <div class="resource-detail-item__label">{{ $t('label.associatednetwork') }}</div>
          <div class="resource-detail-item__details">
            <a-icon type="wifi" />
            <router-link :to="{ path: '/guestnetwork/' + resource.associatednetworkid }">{{ resource.associatednetworkname || resource.associatednetworkid }} </router-link>
          </div>
        </div>
        <div class="resource-detail-item" v-if="resource.sourceipaddressnetworkid">
          <div class="resource-detail-item__label">{{ $t('label.network') }}</div>
          <div class="resource-detail-item__details">
            <a-icon type="wifi" />
            <router-link :to="{ path: '/guestnetwork/' + resource.sourceipaddressnetworkid }">{{ resource.sourceipaddressnetworkname || resource.sourceipaddressnetworkid }} </router-link>
          </div>
        </div>
        <div class="resource-detail-item" v-if="resource.guestnetworkid">
          <div class="resource-detail-item__label">{{ $t('label.guestnetwork') }}</div>
          <div class="resource-detail-item__details">
            <a-icon type="gateway" />
            <router-link :to="{ path: '/guestnetwork/' + resource.guestnetworkid }">{{ resource.guestnetworkname || resource.guestnetworkid }} </router-link>
          </div>
        </div>
        <div class="resource-detail-item" v-if="resource.vpcid">
          <div class="resource-detail-item__label">{{ $t('label.vpcname') }}</div>
          <div class="resource-detail-item__details">
            <a-icon type="deployment-unit" />
            <router-link :to="{ path: '/vpc/' + resource.vpcid }">{{ resource.vpcname || resource.vpcid }}</router-link>
          </div>
        </div>
        <div class="resource-detail-item" v-if="resource.affinitygroup && resource.affinitygroup.length > 0">
          <div class="resource-detail-item__label">{{ $t('label.affinitygroup') }}</div>
          <a-icon type="swap" />
          <span
            v-for="(group, index) in resource.affinitygroup"
            :key="group.id"
          >
            <router-link :to="{ path: '/affinitygroup/' + group.id }">{{ group.name }}</router-link>
            <span v-if="index + 1 < resource.affinitygroup.length">, </span>
          </span>
        </div>
        <div class="resource-detail-item" v-if="resource.templateid">
          <div class="resource-detail-item__label">{{ resource.isoid ? $t('label.iso') : $t('label.templatename') }}</div>
          <div class="resource-detail-item__details">
            <a-icon type="picture" />
            <div v-if="resource.isoid">
              <router-link :to="{ path: '/iso/' + resource.isoid }">{{ resource.isodisplaytext || resource.isoname || resource.isoid }} </router-link>
            </div>
            <div v-else>
              <router-link :to="{ path: '/template/' + resource.templateid }">{{ resource.templatedisplaytext || resource.templatename || resource.templateid }} </router-link>
            </div>
          </div>
        </div>
        <div class="resource-detail-item" v-if="resource.serviceofferingname && resource.serviceofferingid">
          <div class="resource-detail-item__label">{{ $t('label.serviceofferingname') }}</div>
          <div class="resource-detail-item__details">
            <a-icon type="cloud" />
            <router-link v-if="!isStatic && $route.meta.name === 'router'" :to="{ path: '/computeoffering/' + resource.serviceofferingid, query: { issystem: true } }">{{ resource.serviceofferingname || resource.serviceofferingid }} </router-link>
            <router-link v-else-if="$router.resolve('/computeoffering/' + resource.serviceofferingid).route.name !== '404'" :to="{ path: '/computeoffering/' + resource.serviceofferingid }">{{ resource.serviceofferingname || resource.serviceofferingid }} </router-link>
            <span v-else>{{ resource.serviceofferingname || resource.serviceofferingid }}</span>
          </div>
        </div>
        <div class="resource-detail-item" v-if="resource.diskofferingname && resource.diskofferingid">
          <div class="resource-detail-item__label">{{ $t('label.diskoffering') }}</div>
          <div class="resource-detail-item__details">
            <a-icon type="hdd" />
            <router-link v-if="!isStatic && $router.resolve('/diskoffering/' + resource.diskofferingid).route.name !== '404'" :to="{ path: '/diskoffering/' + resource.diskofferingid }">{{ resource.diskofferingname || resource.diskofferingid }} </router-link>
            <span v-else>{{ resource.diskofferingname || resource.diskofferingid }}</span>
          </div>
        </div>
        <div class="resource-detail-item" v-if="resource.backupofferingid">
          <div class="resource-detail-item__label">{{ $t('label.backupofferingid') }}</div>
          <a-icon type="cloud-upload" />
          <router-link v-if="!isStatic && $router.resolve('/backupoffering/' + resource.backupofferingid).route.name !== '404'" :to="{ path: '/backupoffering/' + resource.backupofferingid }">{{ resource.backupofferingname || resource.backupofferingid }} </router-link>
          <span v-else>{{ resource.backupofferingname || resource.backupofferingid }}</span>
        </div>
        <div class="resource-detail-item" v-if="resource.networkofferingid">
          <div class="resource-detail-item__label">{{ $t('label.networkofferingid') }}</div>
          <div class="resource-detail-item__details">
            <a-icon type="wifi" />
            <router-link v-if="!isStatic && $router.resolve('/networkoffering/' + resource.networkofferingid).route.name !== '404'" :to="{ path: '/networkoffering/' + resource.networkofferingid }">{{ resource.networkofferingname || resource.networkofferingid }} </router-link>
            <span v-else>{{ resource.networkofferingname || resource.networkofferingid }}</span>
          </div>
        </div>
        <div class="resource-detail-item" v-if="resource.vpcofferingid">
          <div class="resource-detail-item__label">{{ $t('label.vpcoffering') }}</div>
          <div class="resource-detail-item__details">
            <a-icon type="deployment-unit" />
            <router-link v-if="!isStatic && $router.resolve('/vpcoffering/' + resource.vpcofferingid).route.name !== '404'" :to="{ path: '/vpcoffering/' + resource.vpcofferingid }">{{ resource.vpcofferingname || resource.vpcofferingid }} </router-link>
            <span v-else>{{ resource.vpcofferingname || resource.vpcofferingid }}</span>
          </div>
        </div>
        <div class="resource-detail-item" v-if="resource.storageid">
          <div class="resource-detail-item__label">{{ $t('label.storagepool') }}</div>
          <div class="resource-detail-item__details">
            <a-icon type="database" />
            <router-link v-if="!isStatic && $router.resolve('/storagepool/' + resource.storageid).route.name !== '404'" :to="{ path: '/storagepool/' + resource.storageid }">{{ resource.storage || resource.storageid }} </router-link>
            <span v-else>{{ resource.storage || resource.storageid }}</span>
            <a-tag style="margin-left: 5px;" v-if="resource.storagetype">
              {{ resource.storagetype }}
            </a-tag>
          </div>
        </div>
        <div class="resource-detail-item" v-if="resource.hostid">
          <div class="resource-detail-item__label">{{ $t('label.hostname') }}</div>
          <div class="resource-detail-item__details">
            <a-icon type="desktop" />
            <router-link v-if="!isStatic && $router.resolve('/host/' + resource.hostid).route.name !== '404'" :to="{ path: '/host/' + resource.hostid }">{{ resource.hostname || resource.hostid }} </router-link>
            <span v-else>{{ resource.hostname || resource.hostid }}</span>
          </div>
        </div>
        <div class="resource-detail-item" v-if="resource.clusterid">
          <div class="resource-detail-item__label">{{ $t('label.clusterid') }}</div>
          <div class="resource-detail-item__details">
            <a-icon type="cluster" />
            <router-link v-if="!isStatic && $router.resolve('/cluster/' + resource.clusterid).route.name !== '404'" :to="{ path: '/cluster/' + resource.clusterid }">{{ resource.clustername || resource.cluster || resource.clusterid }}</router-link>
            <span v-else>{{ resource.clustername || resource.cluster || resource.clusterid }}</span>
          </div>
        </div>
        <div class="resource-detail-item" v-if="resource.podid">
          <div class="resource-detail-item__label">{{ $t('label.podid') }}</div>
          <div class="resource-detail-item__details">
            <a-icon type="appstore" />
            <router-link v-if="!isStatic && $router.resolve('/pod/' + resource.podid).route.name !== '404'" :to="{ path: '/pod/' + resource.podid }">{{ resource.podname || resource.pod || resource.podid }}</router-link>
            <span v-else>{{ resource.podname || resource.pod || resource.podid }}</span>
          </div>
        </div>
        <div class="resource-detail-item" v-if="resource.zoneid">
          <div class="resource-detail-item__label">{{ $t('label.zone') }}</div>
          <div class="resource-detail-item__details">
            <a-icon type="global" />
            <router-link v-if="!isStatic && $router.resolve('/zone/' + resource.zoneid).route.name !== '404'" :to="{ path: '/zone/' + resource.zoneid }">{{ resource.zone || resource.zonename || resource.zoneid }}</router-link>
            <span v-else>{{ resource.zone || resource.zonename || resource.zoneid }}</span>
          </div>
        </div>
        <div class="resource-detail-item" v-if="resource.owner">
          <div class="resource-detail-item__label">{{ $t('label.owners') }}</div>
          <div class="resource-detail-item__details">
            <a-icon type="user" />
            <template v-for="(item,idx) in resource.owner">
              <span style="margin-right:5px" :key="idx">
                <span v-if="$store.getters.userInfo.roletype !== 'User'">
                  <router-link v-if="!isStatic && 'user' in item" :to="{ path: '/accountuser', query: { username: item.user, domainid: resource.domainid }}">{{ item.account + '(' + item.user + ')' }}</router-link>
                  <router-link v-else :to="{ path: '/account', query: { name: item.account, domainid: resource.domainid } }">{{ item.account }}</router-link>
                </span>
                <span v-else>{{ item.user ? item.account + '(' + item.user + ')' : item.account }}</span>
              </span>
            </template>
          </div>
        </div>
        <div class="resource-detail-item" v-if="resource.account && !resource.account.startsWith('PrjAcct-')">
          <div class="resource-detail-item__label">{{ $t('label.account') }}</div>
          <div class="resource-detail-item__details">
            <a-icon type="user" />
            <router-link v-if="!isStatic && $store.getters.userInfo.roletype !== 'User'" :to="{ path: '/account', query: { name: resource.account, domainid: resource.domainid } }">{{ resource.account }}</router-link>
            <span v-else>{{ resource.account }}</span>
          </div>
        </div>
        <div class="resource-detail-item" v-if="resource.roleid">
          <div class="resource-detail-item__label">{{ $t('label.role') }}</div>
          <div class="resource-detail-item__details">
            <a-icon type="idcard" />
            <router-link v-if="!isStatic && $router.resolve('/role/' + resource.roleid).route.name !== '404'" :to="{ path: '/role/' + resource.roleid }">{{ resource.rolename || resource.role || resource.roleid }}</router-link>
            <span v-else>{{ resource.rolename || resource.role || resource.roleid }}</span>
          </div>
        </div>
        <div class="resource-detail-item" v-if="resource.domainid">
          <div class="resource-detail-item__label">{{ $t('label.domain') }}</div>
          <div class="resource-detail-item__details">
            <a-icon type="block" />
<<<<<<< HEAD
            <router-link v-if="!isStatic && $store.getters.userInfo.roletype !== 'User'" :to="{ path: '/domain/' + resource.domainid }">{{ resource.domain || resource.domainid }}</router-link>
=======
            <router-link v-if="$store.getters.userInfo.roletype !== 'User'" :to="{ path: '/domain/' + resource.domainid + '?tab=details' }">{{ resource.domain || resource.domainid }}</router-link>
>>>>>>> 9678c7bd
            <span v-else>{{ resource.domain || resource.domainid }}</span>
          </div>
        </div>
        <div class="resource-detail-item" v-if="resource.managementserverid">
          <div class="resource-detail-item__label">{{ $t('label.management.servers') }}</div>
          <div class="resource-detail-item__details">
            <a-icon type="rocket" />
            <router-link v-if="!isStatic && $router.resolve('/managementserver/' + resource.managementserverid).route.name !== '404'" :to="{ path: '/managementserver/' + resource.managementserverid }">{{ resource.managementserver || resource.managementserverid }}</router-link>
            <span v-else>{{ resource.managementserver || resource.managementserverid }}</span>
          </div>
        </div>
        <div class="resource-detail-item" v-if="resource.created">
          <div class="resource-detail-item__label">{{ $t('label.created') }}</div>
          <div class="resource-detail-item__details">
            <a-icon type="calendar" />{{ $toLocaleDate(resource.created) }}
          </div>
        </div>
      </div>

      <div class="account-center-tags" v-if="$route.meta.related">
        <a-divider/>
        <div v-for="item in $route.meta.related" :key="item.path">
          <router-link
            v-if="$router.resolve('/' + item.name).route.name !== '404'"
            :to="{ path: '/' + item.name + '?' + item.param + '=' + (item.value ? resource[item.value] : item.param === 'account' ? resource.name + '&domainid=' + resource.domainid : resource.id) }">
            <a-button style="margin-right: 10px" :icon="$router.resolve('/' + item.name).route.meta.icon" >
              {{ $t('label.view') + ' ' + $t(item.title) }}
            </a-button>
          </router-link>
        </div>
      </div>

      <div class="account-center-tags" v-if="showKeys">
        <a-divider/>
        <div class="user-keys">
          <a-icon type="key" />
          <strong>
            {{ $t('label.apikey') }}
            <tooltip-button
              tooltipPlacement="right"
              :tooltip="$t('label.copy') + ' ' + $t('label.apikey')"
              icon="copy"
              type="dashed"
              size="small"
              @click="$message.success($t('label.copied.clipboard'))"
              v-clipboard:copy="resource.apikey" />
          </strong>
          <div>
            {{ resource.apikey.substring(0, 20) }}...
          </div>
        </div> <br/>
        <div class="user-keys">
          <a-icon type="lock" />
          <strong>
            {{ $t('label.secretkey') }}
            <tooltip-button
              tooltipPlacement="right"
              :tooltip="$t('label.copy') + ' ' + $t('label.secretkey')"
              icon="copy"
              type="dashed"
              size="small"
              @click="$message.success($t('label.copied.clipboard'))"
              v-clipboard:copy="resource.secretkey" />
          </strong>
          <div>
            {{ resource.secretkey.substring(0, 20) }}...
          </div>
        </div>
      </div>

      <div class="account-center-tags" v-if="!isStatic && resourceType && 'listTags' in $store.getters.apis">
        <a-divider/>
        <a-spin :spinning="loadingTags">
          <div class="title">{{ $t('label.tags') }}</div>
          <div>
            <template v-for="(tag, index) in tags">
              <a-tag :key="index" :closable="isAdminOrOwner() && 'deleteTags' in $store.getters.apis" :afterClose="() => handleDeleteTag(tag)">
                {{ tag.key }} = {{ tag.value }}
              </a-tag>
            </template>

            <div v-if="inputVisible">
              <a-input-group
                type="text"
                size="small"
                @blur="handleInputConfirm"
                @keyup.enter="handleInputConfirm"
                compact>
                <a-input ref="input" :value="inputKey" @change="handleKeyChange" style="width: 30%; text-align: center" :placeholder="$t('label.key')" />
                <a-input style=" width: 30px; border-left: 0; pointer-events: none; backgroundColor: #fff" placeholder="=" disabled />
                <a-input :value="inputValue" @change="handleValueChange" style="width: 30%; text-align: center; border-left: 0" :placeholder="$t('label.value')" />
                <tooltip-button :tooltip="$t('label.ok')" icon="check" size="small" @click="handleInputConfirm" />
                <tooltip-button :tooltip="$t('label.cancel')" icon="close" size="small" @click="inputVisible=false" />
              </a-input-group>
            </div>
            <a-tag @click="showInput" style="background: #fff; borderStyle: dashed;" v-else-if="isAdminOrOwner() && 'createTags' in $store.getters.apis">
              <a-icon type="plus" /> {{ $t('label.new.tag') }}
            </a-tag>
          </div>
        </a-spin>
      </div>

      <div class="account-center-team" v-if="!isStatic && annotationType && 'listAnnotations' in $store.getters.apis">
        <a-divider :dashed="true"/>
        <a-spin :spinning="loadingAnnotations">
          <div class="title">
            {{ $t('label.comments') }} ({{ notes.length }})
          </div>
          <a-list
            v-if="notes.length"
            :dataSource="notes"
            itemLayout="horizontal"
            size="small" >
            <a-list-item slot="renderItem" slot-scope="item">
              <a-comment
                :content="item.annotation"
                :datetime="$toLocaleDate(item.created)" >
                <a-button
                  v-if="'removeAnnotation' in $store.getters.apis"
                  slot="avatar"
                  type="danger"
                  shape="circle"
                  size="small"
                  @click="deleteNote(item)">
                  <a-icon type="delete"/>
                </a-button>
              </a-comment>
            </a-list-item>
          </a-list>

          <a-comment v-if="'addAnnotation' in $store.getters.apis">
            <a-avatar
              slot="avatar"
              icon="edit"
              @click="showNotesInput = true" />
            <div slot="content">
              <a-textarea
                rows="4"
                @change="handleNoteChange"
                :value="annotation"
                :placeholder="$t('label.add.note')" />
              <a-button
                style="margin-top: 10px"
                @click="saveNote"
                type="primary"
              >
                {{ $t('label.save') }}
              </a-button>
            </div>
          </a-comment>
        </a-spin>
      </div>
    </a-card>
  </a-spin>
</template>

<script>

import { api } from '@/api'
import Console from '@/components/widgets/Console'
import OsLogo from '@/components/widgets/OsLogo'
import Status from '@/components/widgets/Status'
import TooltipButton from '@/components/view/TooltipButton'

export default {
  name: 'InfoCard',
  components: {
    Console,
    OsLogo,
    Status,
    TooltipButton
  },
  props: {
    resource: {
      type: Object,
      required: true
    },
    loading: {
      type: Boolean,
      default: false
    },
    title: {
      type: String,
      default: ''
    },
    bordered: {
      type: Boolean,
      default: true
    },
    isStatic: {
      type: Boolean,
      default: false
    }
  },
  data () {
    return {
      ipaddress: '',
      resourceType: '',
      annotationType: '',
      inputVisible: false,
      inputKey: '',
      inputValue: '',
      tags: [],
      notes: [],
      annotation: '',
      showKeys: false,
      showNotesInput: false,
      loadingTags: false,
      loadingAnnotations: false
    }
  },
  watch: {
    resource: function (newItem, oldItem) {
      this.resource = newItem
      this.resourceType = this.$route.meta.resourceType
      this.annotationType = ''
      this.showKeys = false
      this.setData()

      switch (this.resourceType) {
        case 'UserVm':
          this.annotationType = 'VM'
          break
        case 'Domain':
          this.annotationType = 'DOMAIN'
          // Domain resource type is not supported for tags
          this.resourceType = ''
          break
        case 'Host':
          this.annotationType = 'HOST'
          // Host resource type is not supported for tags
          this.resourceType = ''
          break
      }

      if ('tags' in this.resource) {
        this.tags = this.resource.tags
      } else if (this.resourceType) {
        this.getTags()
      }
      if (this.annotationType) {
        this.getNotes()
      }
      if ('apikey' in this.resource) {
        this.getUserKeys()
      }
    }
  },
  created () {
    this.setData()
  },
  computed: {
    name () {
      return this.resource.displayname || this.resource.displaytext || this.resource.name || this.resource.username ||
        this.resource.ipaddress || this.resource.virtualmachinename || this.resource.templatetype
    },
    ipV6Address () {
      if (this.resource.nic && this.resource.nic.length > 0) {
        return this.resource.nic.filter(e => { return e.ip6address }).map(e => { return e.ip6address }).join(', ')
      }

      return null
    }
  },
  methods: {
    setData () {
      if (this.resource.nic && this.resource.nic.length > 0) {
        this.ipaddress = this.resource.nic.filter(e => { return e.ipaddress }).map(e => { return e.ipaddress }).join(', ')
      } else {
        this.ipaddress = this.resource.ipaddress
      }
    },
    toSize (kb) {
      if (!kb) {
        return '0 KB'
      }
      if (kb < 1024) {
        return kb + ' KB'
      }
      if (kb < 1024 * 1024) {
        return parseFloat(kb / 1024.0).toFixed(2) + ' MB'
      }
      return parseFloat(kb / (1024.0 * 1024.0)).toFixed(2) + ' GB'
    },
    getUserKeys () {
      if (!('getUserKeys' in this.$store.getters.apis)) {
        return
      }
      api('getUserKeys', { id: this.resource.id }).then(json => {
        this.showKeys = true
        this.resource.secretkey = json.getuserkeysresponse.userkeys.secretkey
      })
    },
    getTags () {
      if (!('listTags' in this.$store.getters.apis) || !this.resource || !this.resource.id) {
        return
      }
      this.loadingTags = true
      this.tags = []
      const params = {
        listall: true,
        resourceid: this.resource.id,
        resourcetype: this.resourceType
      }
      if (this.$route.meta.name === 'project') {
        params.projectid = this.resource.id
      }
      api('listTags', params).then(json => {
        if (json.listtagsresponse && json.listtagsresponse.tag) {
          this.tags = json.listtagsresponse.tag
        }
      }).finally(() => {
        this.loadingTags = false
      })
    },
    getNotes () {
      if (!('listAnnotations' in this.$store.getters.apis)) {
        return
      }
      this.loadingAnnotations = true
      this.notes = []
      api('listAnnotations', { entityid: this.resource.id, entitytype: this.annotationType }).then(json => {
        if (json.listannotationsresponse && json.listannotationsresponse.annotation) {
          this.notes = json.listannotationsresponse.annotation
        }
      }).finally(() => {
        this.loadingAnnotations = false
      })
    },
    isAdminOrOwner () {
      return ['Admin'].includes(this.$store.getters.userInfo.roletype) ||
        (this.resource.domainid === this.$store.getters.userInfo.domainid && this.resource.account === this.$store.getters.userInfo.account) ||
        this.resource.project && this.resource.projectid === this.$store.getters.project.id
    },
    showInput () {
      this.inputVisible = true
      this.$nextTick(function () {
        this.$refs.input.focus()
      })
    },
    handleKeyChange (e) {
      this.inputKey = e.target.value
    },
    handleValueChange (e) {
      this.inputValue = e.target.value
    },
    handleInputConfirm () {
      const args = {}
      this.loadingTags = true
      args.resourceids = this.resource.id
      args.resourcetype = this.resourceType
      args['tags[0].key'] = this.inputKey
      args['tags[0].value'] = this.inputValue
      api('createTags', args).then(json => {
      }).finally(e => {
        this.getTags()
      })

      this.inputVisible = false
      this.inputKey = ''
      this.inputValue = ''
    },
    handleDeleteTag (tag) {
      const args = {}
      this.loadingTags = true
      args.resourceids = this.resource.id
      args.resourcetype = this.resourceType
      args['tags[0].key'] = tag.key
      args['tags[0].value'] = tag.value
      api('deleteTags', args).then(json => {
      }).finally(e => {
        this.getTags()
      })
    },
    handleNoteChange (e) {
      this.annotation = e.target.value
    },
    saveNote () {
      if (this.annotation.length < 1) {
        return
      }
      this.loadingAnnotations = true
      this.showNotesInput = false
      const args = {}
      args.entityid = this.resource.id
      args.entitytype = this.annotationType
      args.annotation = this.annotation
      api('addAnnotation', args).then(json => {
      }).finally(e => {
        this.getNotes()
      })
      this.annotation = ''
    },
    deleteNote (annotation) {
      this.loadingAnnotations = true
      const args = {}
      args.id = annotation.id
      api('removeAnnotation', args).then(json => {
      }).finally(e => {
        this.getNotes()
      })
    }
  }
}
</script>

<style lang="scss" scoped>

/deep/ .ant-card-body {
  padding: 30px;
}

.resource-details {
  text-align: center;
  margin-bottom: 20px;

  &__name {
    display: flex;
    align-items: center;

    .avatar {
      margin-right: 20px;
      overflow: hidden;
      min-width: 50px;
      cursor: pointer;

      img {
        height: 100%;
        width: 100%;
      }
    }

    .name {
      margin-bottom: 0;
      font-size: 18px;
      line-height: 1;
      word-break: break-all;
      text-align: left;
    }

  }
}
.resource-detail-item {
  margin-bottom: 20px;
  word-break: break-all;

  &__details {
    display: flex;
    align-items: center;

    &--start {
      align-items: flex-start;

      i {
        margin-top: 4px;
      }

    }

  }

  .anticon {
    margin-right: 10px;
  }

  &__label {
    margin-bottom: 5px;
    font-weight: bold;
  }

}
.user-keys {
  word-wrap: break-word;
}
.account-center-tags {
  .ant-tag {
    margin-bottom: 8px;
  }

  a {
    display: block;
    margin-bottom: 10px;
  }

}
.account-center-team {
  .members {
    a {
      display: block;
      margin: 12px 0;
      line-height: 24px;
      height: 24px;
      .member {
        font-size: 14px;
        color: rgba(0, 0, 0, 0.65);
        line-height: 24px;
        max-width: 100px;
        vertical-align: top;
        margin-left: 12px;
        transition: all 0.3s;
        display: inline-block;
      }
      &:hover {
        span {
          color: #1890ff;
        }
      }
    }
  }
}
.title {
  margin-bottom: 5px;
  font-weight: bold;
}

.tags {
  display: flex;
  flex-wrap: wrap;
  margin-top: 20px;
  margin-bottom: -10px;

  .ant-tag {
    margin-right: 10px;
    margin-bottom: 10px;
    height: auto;
  }

}

.progress-bar {
  padding-right: 60px;
  width: 100%;
}

.status {
  margin-top: -5px;

  &--end {
    margin-left: 5px;
  }

}
</style><|MERGE_RESOLUTION|>--- conflicted
+++ resolved
@@ -536,11 +536,7 @@
           <div class="resource-detail-item__label">{{ $t('label.domain') }}</div>
           <div class="resource-detail-item__details">
             <a-icon type="block" />
-<<<<<<< HEAD
-            <router-link v-if="!isStatic && $store.getters.userInfo.roletype !== 'User'" :to="{ path: '/domain/' + resource.domainid }">{{ resource.domain || resource.domainid }}</router-link>
-=======
-            <router-link v-if="$store.getters.userInfo.roletype !== 'User'" :to="{ path: '/domain/' + resource.domainid + '?tab=details' }">{{ resource.domain || resource.domainid }}</router-link>
->>>>>>> 9678c7bd
+            <router-link v-if="!isStatic && $store.getters.userInfo.roletype !== 'User'" :to="{ path: '/domain/' + resource.domainid + '?tab=details' }">{{ resource.domain || resource.domainid }}</router-link>
             <span v-else>{{ resource.domain || resource.domainid }}</span>
           </div>
         </div>
