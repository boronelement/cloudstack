--- conflicted
+++ resolved
@@ -801,15 +801,6 @@
       return this.resource.displayname || this.resource.displaytext || this.resource.name || this.resource.username ||
         this.resource.ipaddress || this.resource.virtualmachinename || this.resource.templatetype
     },
-<<<<<<< HEAD
-=======
-    ipV6Address () {
-      if (this.resource.nic && this.resource.nic.length > 0) {
-        return this.resource.nic.filter(e => { return e.ip6address }).map(e => { return e.ip6address }).join(', ')
-      }
-
-      return null
-    },
     keypairs () {
       if (!this.resource.keypairs) {
         return null
@@ -819,7 +810,6 @@
       }
       return [this.resource.keypairs.toString()]
     },
->>>>>>> 08bb4ad9
     templateIcon () {
       return this.resource.templateid
     },
