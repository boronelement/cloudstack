--- conflicted
+++ resolved
@@ -720,13 +720,8 @@
     Status,
     TooltipButton,
     UploadResourceIcon,
-<<<<<<< HEAD
     ResourceIcon,
-    RenderIcon,
     ResourceLabel
-=======
-    ResourceIcon
->>>>>>> 1a304ccf
   },
   props: {
     resource: {
