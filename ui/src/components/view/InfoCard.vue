// Licensed to the Apache Software Foundation (ASF) under one
// or more contributor license agreements.  See the NOTICE file
// distributed with this work for additional information
// regarding copyright ownership.  The ASF licenses this file
// to you under the Apache License, Version 2.0 (the
// "License"); you may not use this file except in compliance
// with the License.  You may obtain a copy of the License at
//
//   http://www.apache.org/licenses/LICENSE-2.0
//
// Unless required by applicable law or agreed to in writing,
// software distributed under the License is distributed on an
// "AS IS" BASIS, WITHOUT WARRANTIES OR CONDITIONS OF ANY
// KIND, either express or implied.  See the License for the
// specific language governing permissions and limitations
// under the License.

<template>
  <a-spin :spinning="loading">
    <a-card class="spin-content" :bordered="bordered" :title="title">
      <div>
        <div class="resource-details">
          <div class="resource-details__name">
            <div
              class="avatar"
              @click="$message.success(`${$t('label.copied.clipboard')} : ${name}`)"
              v-clipboard:copy="name" >
              <slot name="avatar">
                <os-logo v-if="resource.ostypeid || resource.ostypename" :osId="resource.ostypeid" :osName="resource.ostypename" size="4x" @update-osname="(name) => this.resource.ostypename = name"/>
                <a-icon v-else-if="typeof $route.meta.icon ==='string'" style="font-size: 36px" :type="$route.meta.icon" />
                <a-icon v-else style="font-size: 36px" :component="$route.meta.icon" />
              </slot>
            </div>
            <slot name="name">
              <div v-if="['USER.LOGIN', 'USER.LOGOUT', 'ROUTER.HEALTH.CHECKS', 'FIREWALL.CLOSE', 'ALERT.SERVICE.DOMAINROUTER'].includes(resource.name)">{{ $t(resource.name.toLowerCase()) }}</div>
              <div v-else>
                <h4 class="name">
                  {{ name }}
                </h4>
              </div>
            </slot>
          </div>
          <slot name="actions">
            <div class="tags">
              <a-tag v-if="resource.instancename">
                {{ resource.instancename }}
              </a-tag>
              <a-tag v-if="resource.type">
                <span v-if="['USER.LOGIN', 'USER.LOGOUT', 'ROUTER.HEALTH.CHECKS', 'FIREWALL.CLOSE', 'ALERT.SERVICE.DOMAINROUTER'].includes(resource.type)">{{ $t(resource.type.toLowerCase()) }}</span>
                <span v-else>
                  {{ resource.type }}
                </span>
              </a-tag>
              <a-tag v-if="resource.issourcenat">
                {{ $t('label.issourcenat') }}
              </a-tag>
              <a-tag v-if="resource.broadcasturi">
                {{ resource.broadcasturi }}
              </a-tag>
              <a-tag v-if="resource.hypervisor">
                {{ resource.hypervisor }}
              </a-tag>
              <a-tag v-if="resource.haenable">
                {{ $t('label.haenable') }}
              </a-tag>
              <a-tag v-if="resource.isdynamicallyscalable">
                {{ $t('label.isdynamicallyscalable') }}
              </a-tag>
              <a-tag v-if="resource.scope">
                {{ resource.scope }}
              </a-tag>
              <a-tag v-if="resource.version">
                {{ resource.version }}
              </a-tag>
              <a-tooltip placement="right" >
                <template slot="title">
                  <span>{{ $t('label.view.console') }}</span>
                </template>
                <console style="margin-top: -5px;" :resource="resource" size="default" v-if="resource.id" />
              </a-tooltip>
            </div>
          </slot>
        </div>

        <a-divider/>

        <div class="resource-detail-item" v-if="(resource.state || resource.status) && $route.meta.name !== 'zone'">
          <div class="resource-detail-item__label">{{ $t('label.status') }}</div>
          <div class="resource-detail-item__details">
            <status class="status" :text="resource.state || resource.status" displayText/>
          </div>
        </div>
        <div class="resource-detail-item" v-if="resource.allocationstate">
          <div class="resource-detail-item__label">{{ $t('label.allocationstate') }}</div>
          <div class="resource-detail-item__details">
            <status class="status" :text="resource.allocationstate" displayText/>
          </div>
        </div>
        <div class="resource-detail-item" v-if="resource.resourcestate">
          <div class="resource-detail-item__label">{{ $t('label.resourcestate') }}</div>
          <div class="resource-detail-item__details">
            <status class="status" :text="resource.resourcestate" displayText/>
          </div>
        </div>

        <div class="resource-detail-item" v-if="resource.id">
          <div class="resource-detail-item__label">{{ $t('label.id') }}</div>
          <div class="resource-detail-item__details">
            <tooltip-button
              tooltipPlacement="right"
              :tooltip="$t('label.copyid')"
              style="margin-left: -5px"
              icon="barcode"
              type="dashed"
              size="small"
              @click="$message.success($t('label.copied.clipboard'))"
              v-clipboard:copy="resource.id" />
            <span style="margin-left: 10px;">{{ resource.id }}</span>
          </div>
        </div>
        <div class="resource-detail-item" v-if="resource.ostypename && resource.ostypeid">
          <div class="resource-detail-item__label">{{ $t('label.ostypename') }}</div>
          <div class="resource-detail-item__details">
            <os-logo :osId="resource.ostypeid" :osName="resource.ostypename" size="lg" style="margin-left: -1px" />
            <span style="margin-left: 8px">{{ resource.ostypename }}</span>
          </div>
        </div>
        <div class="resource-detail-item" v-if="('cpunumber' in resource && 'cpuspeed' in resource) || resource.cputotal">
          <div class="resource-detail-item__label">{{ $t('label.cpu') }}</div>
          <div class="resource-detail-item__details">
            <a-icon type="appstore" />
            <span v-if="resource.cputotal">{{ resource.cputotal }}</span>
            <span v-else>{{ resource.cpunumber }} CPU x {{ parseFloat(resource.cpuspeed / 1000.0).toFixed(2) }} Ghz</span>
          </div>
          <div>
            <span v-if="resource.cpuused">
              <a-progress
                v-if="resource.cpuused"
                class="progress-bar"
                size="small"
                status="active"
                :percent="parseFloat(resource.cpuused)"
                :format="(percent, successPercent) => parseFloat(percent).toFixed(2) + '% ' + $t('label.used')"
              />
            </span>
            <span v-if="resource.cpuallocated">
              <a-progress
                class="progress-bar"
                size="small"
                :percent="parseFloat(resource.cpuallocated)"
                :format="(percent, successPercent) => parseFloat(percent).toFixed(2) + '% ' + $t('label.allocated')"
              />
            </span>
          </div>
        </div>
        <div class="resource-detail-item" v-if="'memory' in resource">
          <div class="resource-detail-item__label">{{ $t('label.memory') }}</div>
          <div class="resource-detail-item__details">
            <a-icon type="bulb" />{{ resource.memory + ' ' + $t('label.mb.memory') }}
          </div>
          <div>
            <span v-if="resource.memorykbs && resource.memoryintfreekbs">
              <a-progress
                class="progress-bar"
                size="small"
                status="active"
                :percent="Number(parseFloat(100.0 * (resource.memorykbs - resource.memoryintfreekbs) / resource.memorykbs).toFixed(2))"
                :format="(percent, successPercent) => parseFloat(percent).toFixed(2) + '% ' + $t('label.used')"
              />
            </span>
          </div>
        </div>
        <div class="resource-detail-item" v-else-if="resource.memorytotalgb">
          <div class="resource-detail-item__label">{{ $t('label.memory') }}</div>
          <div class="resource-detail-item__details">
            <a-icon type="bulb" />{{ resource.memorytotalgb + ' ' + $t('label.memory') }}
          </div>
          <div>
            <span v-if="resource.memoryusedgb">
              <a-progress
                class="progress-bar"
                size="small"
                status="active"
                :percent="Number(parseFloat(100.0 * parseFloat(resource.memoryusedgb) / parseFloat(resource.memorytotalgb)).toFixed(2))"
                :format="(percent, successPercent) => parseFloat(percent).toFixed(2) + '% ' + $t('label.used')"
              />
            </span>
            <span v-if="resource.memoryallocatedgb">
              <a-progress
                class="progress-bar"
                size="small"
                :percent="Number(parseFloat(100.0 * parseFloat(resource.memoryallocatedgb) / parseFloat(resource.memorytotalgb)).toFixed(2))"
                :format="(percent, successPercent) => parseFloat(percent).toFixed(2) + '% ' + $t('label.allocated')"
              />
            </span>
          </div>
        </div>
        <div class="resource-detail-item" v-else-if="resource.memorytotal">
          <div class="resource-detail-item__label">{{ $t('label.memory') }}</div>
          <div class="resource-detail-item__details">

            <div style="display: flex; flex-direction: column; width: 100%;">
              <div>
                <a-icon type="bulb" />{{ resource.memorytotal + ' ' + $t('label.memory') }}
              </div>
              <div>
                <span
                  v-if="resource.memoryused">
                  <a-progress
                    class="progress-bar"
                    size="small"
                    status="active"
                    :percent="parseFloat(resource.memoryused)"
                    :format="(percent, successPercent) => parseFloat(percent).toFixed(2) + '% ' + $t('label.used')" />
                </span>
                <span
                  v-if="resource.memoryallocated">
                  <a-progress
                    class="progress-bar"
                    size="small"
                    :percent="parseFloat(resource.memoryallocated)"
                    :format="(percent, successPercent) => parseFloat(percent).toFixed(2) + '% ' + $t('label.allocated')" />
                </span>
              </div>
            </div>

          </div>
        </div>
        <div class="resource-detail-item" v-if="resource.volumes || resource.sizegb">
          <div class="resource-detail-item__label">{{ $t('label.disksize') }}</div>
          <div class="resource-detail-item__details">
            <a-icon type="hdd" />
            <span style="width: 100%;" v-if="$route.meta.name === 'vm' && resource.volumes">{{ (resource.volumes.reduce((total, item) => total += item.size, 0) / (1024 * 1024 * 1024.0)).toFixed(2) }} GB Storage</span>
            <span style="width: 100%;" v-else-if="resource.sizegb || resource.size">{{ resource.sizegb || (resource.size/1024.0) }}</span>
          </div>
          <div style="margin-left: 25px; margin-top: 5px" v-if="resource.diskkbsread && resource.diskkbswrite && resource.diskioread && resource.diskiowrite">
            <a-tag style="margin-bottom: 5px;">{{ $t('label.read') + ' ' + toSize(resource.diskkbsread) }}</a-tag>
            <a-tag style="margin-bottom: 5px;">{{ $t('label.write') + ' ' + toSize(resource.diskkbswrite) }}</a-tag><br/>
            <a-tag style="margin-bottom: 5px;">{{ $t('label.read.io') + ' ' + resource.diskioread }}</a-tag>
            <a-tag>{{ $t('label.writeio') + ' ' + resource.diskiowrite }}</a-tag>
          </div>
        </div>
        <div class="resource-detail-item" v-else-if="resource.disksizetotalgb">
          <div class="resource-detail-item__label">{{ $t('label.disksize') }}</div>
          <div class="resource-detail-item__details">
            <a-icon type="database" />{{ resource.disksizetotalgb }}
          </div>
          <div>
            <span v-if="resource.disksizeusedgb">
              <a-progress
                class="progress-bar"
                size="small"
                status="active"
                :percent="Number(parseFloat(100.0 * parseFloat(resource.disksizeusedgb) / parseFloat(resource.disksizetotalgb)).toFixed(2))"
                :format="(percent, successPercent) => parseFloat(percent).toFixed(2) + '% ' + $t('label.disksizeusedgb')" />
            </span>
            <span v-if="resource.disksizeallocatedgb">
              <a-progress
                class="progress-bar"
                size="small"
                :percent="Number(parseFloat(100.0 * parseFloat(resource.disksizeallocatedgb) / (parseFloat(resource.disksizetotalgb) *
                  (parseFloat(resource.overprovisionfactor) || 1.0))).toFixed(2))"
                :format="(percent, successPercent) => parseFloat(percent).toFixed(2) + '% ' + $t('label.disksizeallocatedgb')" />
            </span>
          </div>
        </div>
        <div class="resource-detail-item" v-if="resource.nic || ('networkkbsread' in resource && 'networkkbswrite' in resource)">
          <div class="resource-detail-item__label">{{ $t('label.network') }}</div>
          <div class="resource-detail-item__details resource-detail-item__details--start">
            <a-icon type="wifi" />
            <div>
              <div v-if="'networkkbsread' in resource && 'networkkbswrite' in resource">
                <a-tag><a-icon type="arrow-down" />RX {{ toSize(resource.networkkbsread) }}</a-tag>
                <a-tag><a-icon type="arrow-up" />TX {{ toSize(resource.networkkbswrite) }}</a-tag>
              </div>
              <div v-else>{{ resource.nic.length }} NIC(s)</div>
              <div
                v-if="resource.nic"
                v-for="(eth, index) in resource.nic"
                :key="eth.id"
                style="margin-left: -24px; margin-top: 5px;">
                <a-icon type="api" />eth{{ index }} {{ eth.ipaddress }}
<<<<<<< HEAD
                <router-link v-if="!isStatic && eth.networkname && eth.networkid" :to="{ path: '/guestnetwork/' + eth.networkid }">({{ eth.networkname }})</router-link>
=======
                <router-link v-if="eth.networkname && eth.networkid" :to="{ path: '/guestnetwork/' + eth.networkid }">({{ eth.networkname }})</router-link>
                <a-tag v-if="eth.isdefault">
                  {{ $t('label.default') }}
                </a-tag >
>>>>>>> 2ececbf9
              </div>
            </div>
          </div>
        </div>
        <div class="resource-detail-item" v-if="resource.networks && resource.networks.length > 0">
          <div class="resource-detail-item__label">{{ $t('label.networks') }}</div>
          <div class="resource-detail-item__details resource-detail-item__details--start">
            <div>
              <div
                v-for="network in resource.networks"
                :key="network.id"
                style="margin-top: 5px;">
                <a-icon type="api" />{{ network.name }}
                <span v-if="resource.defaultnetworkid === network.id">
                  ({{ $t('label.default') }})
                </span>
              </div>
            </div>
          </div>
        </div>
        <div class="resource-detail-item" v-if="resource.ipaddress">
          <div class="resource-detail-item__label">{{ $t('label.ip') }}</div>
          <div class="resource-detail-item__details">
            <a-icon
              type="environment"
              @click="$message.success(`${$t('label.copied.clipboard')} : ${ ipaddress }`)"
              v-clipboard:copy="ipaddress" />
            <router-link v-if="!isStatic && resource.ipaddressid" :to="{ path: '/publicip/' + resource.ipaddressid }">{{ ipaddress }}</router-link>
            <span v-else>{{ ipaddress }}</span>
          </div>
        </div>
        <div class="resource-detail-item" v-if="ipV6Address && ipV6Address !== null">
          <div class="resource-detail-item__label">{{ $t('label.ip6address') }}</div>
          <div class="resource-detail-item__details">
            <a-icon
              type="environment"
              @click="$message.success(`${$t('label.copied.clipboard')} : ${ ipV6Address }`)"
              v-clipboard:copy="ipV6Address" />
            {{ ipV6Address }}
          </div>
        </div>
        <div class="resource-detail-item" v-if="resource.projectid || resource.projectname">
          <div class="resource-detail-item__label">{{ $t('label.project') }}</div>
          <div class="resource-detail-item__details">
            <a-icon type="project" />
            <router-link v-if="!isStatic && resource.projectid" :to="{ path: '/project/' + resource.projectid }">{{ resource.project || resource.projectname || resource.projectid }}</router-link>
            <router-link v-else :to="{ path: '/project', query: { name: resource.projectname }}">{{ resource.projectname }}</router-link>
          </div>
        </div>

        <div class="resource-detail-item">
          <slot name="details">
          </slot>
        </div>

        <div class="resource-detail-item" v-if="resource.groupid">
          <div class="resource-detail-item__label">{{ $t('label.group') }}</div>
          <div class="resource-detail-item__details">
            <a-icon type="gold" />
            <router-link :to="{ path: '/vmgroup/' + resource.groupid }">{{ resource.group || resource.groupid }}</router-link>
          </div>
        </div>
        <div class="resource-detail-item" v-if="resource.keypair">
          <div class="resource-detail-item__label">{{ $t('label.keypair') }}</div>
          <div class="resource-detail-item__details">
            <a-icon type="key" />
            <router-link :to="{ path: '/ssh/' + resource.keypair }">{{ resource.keypair }}</router-link>
          </div>
        </div>
        <div class="resource-detail-item" v-if="resource.virtualmachineid">
          <div class="resource-detail-item__label">{{ $t('label.vmname') }}</div>
          <div class="resource-detail-item__details">
            <a-icon type="desktop" />
            <router-link :to="{ path: '/vm/' + resource.virtualmachineid }">{{ resource.vmname || resource.vm || resource.virtualmachinename || resource.virtualmachineid }} </router-link>
            <status class="status status--end" :text="resource.vmstate" v-if="resource.vmstate"/>
          </div>
        </div>
        <div class="resource-detail-item" v-if="resource.volumeid">
          <div class="resource-detail-item__label">{{ $t('label.volume') }}</div>
          <div class="resource-detail-item__details">
            <a-icon type="hdd" />
            <router-link :to="{ path: '/volume/' + resource.volumeid }">{{ resource.volumename || resource.volume || resource.volumeid }} </router-link>
          </div>
        </div>
        <div class="resource-detail-item" v-if="resource.associatednetworkid">
          <div class="resource-detail-item__label">{{ $t('label.associatednetwork') }}</div>
          <div class="resource-detail-item__details">
            <a-icon type="wifi" />
            <router-link :to="{ path: '/guestnetwork/' + resource.associatednetworkid }">{{ resource.associatednetworkname || resource.associatednetworkid }} </router-link>
          </div>
        </div>
        <div class="resource-detail-item" v-if="resource.sourceipaddressnetworkid">
          <div class="resource-detail-item__label">{{ $t('label.network') }}</div>
          <div class="resource-detail-item__details">
            <a-icon type="wifi" />
            <router-link :to="{ path: '/guestnetwork/' + resource.sourceipaddressnetworkid }">{{ resource.sourceipaddressnetworkname || resource.sourceipaddressnetworkid }} </router-link>
          </div>
        </div>
        <div class="resource-detail-item" v-if="resource.guestnetworkid">
          <div class="resource-detail-item__label">{{ $t('label.guestnetwork') }}</div>
          <div class="resource-detail-item__details">
            <a-icon type="gateway" />
            <router-link :to="{ path: '/guestnetwork/' + resource.guestnetworkid }">{{ resource.guestnetworkname || resource.guestnetworkid }} </router-link>
          </div>
        </div>
        <div class="resource-detail-item" v-if="resource.vpcid">
          <div class="resource-detail-item__label">{{ $t('label.vpcname') }}</div>
          <div class="resource-detail-item__details">
            <a-icon type="deployment-unit" />
            <router-link :to="{ path: '/vpc/' + resource.vpcid }">{{ resource.vpcname || resource.vpcid }}</router-link>
          </div>
        </div>
        <div class="resource-detail-item" v-if="resource.affinitygroup && resource.affinitygroup.length > 0">
          <div class="resource-detail-item__label">{{ $t('label.affinitygroup') }}</div>
          <a-icon type="swap" />
          <span
            v-for="(group, index) in resource.affinitygroup"
            :key="group.id"
          >
            <router-link :to="{ path: '/affinitygroup/' + group.id }">{{ group.name }}</router-link>
            <span v-if="index + 1 < resource.affinitygroup.length">, </span>
          </span>
        </div>
        <div class="resource-detail-item" v-if="resource.templateid">
          <div class="resource-detail-item__label">{{ resource.isoid ? $t('label.iso') : $t('label.templatename') }}</div>
          <div class="resource-detail-item__details">
            <a-icon type="picture" />
            <div v-if="resource.isoid">
              <router-link :to="{ path: '/iso/' + resource.isoid }">{{ resource.isodisplaytext || resource.isoname || resource.isoid }} </router-link>
            </div>
            <div v-else>
              <router-link :to="{ path: '/template/' + resource.templateid }">{{ resource.templatedisplaytext || resource.templatename || resource.templateid }} </router-link>
            </div>
          </div>
        </div>
        <div class="resource-detail-item" v-if="resource.serviceofferingname && resource.serviceofferingid">
          <div class="resource-detail-item__label">{{ $t('label.serviceofferingname') }}</div>
          <div class="resource-detail-item__details">
            <a-icon type="cloud" />
            <router-link v-if="!isStatic && $route.meta.name === 'router'" :to="{ path: '/computeoffering/' + resource.serviceofferingid, query: { issystem: true } }">{{ resource.serviceofferingname || resource.serviceofferingid }} </router-link>
            <router-link v-else-if="$router.resolve('/computeoffering/' + resource.serviceofferingid).route.name !== '404'" :to="{ path: '/computeoffering/' + resource.serviceofferingid }">{{ resource.serviceofferingname || resource.serviceofferingid }} </router-link>
            <span v-else>{{ resource.serviceofferingname || resource.serviceofferingid }}</span>
          </div>
        </div>
        <div class="resource-detail-item" v-if="resource.diskofferingname && resource.diskofferingid">
          <div class="resource-detail-item__label">{{ $t('label.diskoffering') }}</div>
          <div class="resource-detail-item__details">
            <a-icon type="hdd" />
            <router-link v-if="!isStatic && $router.resolve('/diskoffering/' + resource.diskofferingid).route.name !== '404'" :to="{ path: '/diskoffering/' + resource.diskofferingid }">{{ resource.diskofferingname || resource.diskofferingid }} </router-link>
            <span v-else>{{ resource.diskofferingname || resource.diskofferingid }}</span>
          </div>
        </div>
        <div class="resource-detail-item" v-if="resource.backupofferingid">
          <div class="resource-detail-item__label">{{ $t('label.backupofferingid') }}</div>
          <a-icon type="cloud-upload" />
          <router-link v-if="!isStatic && $router.resolve('/backupoffering/' + resource.backupofferingid).route.name !== '404'" :to="{ path: '/backupoffering/' + resource.backupofferingid }">{{ resource.backupofferingname || resource.backupofferingid }} </router-link>
          <span v-else>{{ resource.backupofferingname || resource.backupofferingid }}</span>
        </div>
        <div class="resource-detail-item" v-if="resource.networkofferingid">
          <div class="resource-detail-item__label">{{ $t('label.networkofferingid') }}</div>
          <div class="resource-detail-item__details">
            <a-icon type="wifi" />
            <router-link v-if="!isStatic && $router.resolve('/networkoffering/' + resource.networkofferingid).route.name !== '404'" :to="{ path: '/networkoffering/' + resource.networkofferingid }">{{ resource.networkofferingname || resource.networkofferingid }} </router-link>
            <span v-else>{{ resource.networkofferingname || resource.networkofferingid }}</span>
          </div>
        </div>
        <div class="resource-detail-item" v-if="resource.vpcofferingid">
          <div class="resource-detail-item__label">{{ $t('label.vpcoffering') }}</div>
          <div class="resource-detail-item__details">
            <a-icon type="deployment-unit" />
            <router-link v-if="!isStatic && $router.resolve('/vpcoffering/' + resource.vpcofferingid).route.name !== '404'" :to="{ path: '/vpcoffering/' + resource.vpcofferingid }">{{ resource.vpcofferingname || resource.vpcofferingid }} </router-link>
            <span v-else>{{ resource.vpcofferingname || resource.vpcofferingid }}</span>
          </div>
        </div>
        <div class="resource-detail-item" v-if="resource.storageid">
          <div class="resource-detail-item__label">{{ $t('label.storagepool') }}</div>
          <div class="resource-detail-item__details">
            <a-icon type="database" />
            <router-link v-if="!isStatic && $router.resolve('/storagepool/' + resource.storageid).route.name !== '404'" :to="{ path: '/storagepool/' + resource.storageid }">{{ resource.storage || resource.storageid }} </router-link>
            <span v-else>{{ resource.storage || resource.storageid }}</span>
            <a-tag style="margin-left: 5px;" v-if="resource.storagetype">
              {{ resource.storagetype }}
            </a-tag>
          </div>
        </div>
        <div class="resource-detail-item" v-if="resource.hostid">
          <div class="resource-detail-item__label">{{ $t('label.hostname') }}</div>
          <div class="resource-detail-item__details">
            <a-icon type="desktop" />
            <router-link v-if="!isStatic && $router.resolve('/host/' + resource.hostid).route.name !== '404'" :to="{ path: '/host/' + resource.hostid }">{{ resource.hostname || resource.hostid }} </router-link>
            <span v-else>{{ resource.hostname || resource.hostid }}</span>
          </div>
        </div>
        <div class="resource-detail-item" v-if="resource.clusterid">
          <div class="resource-detail-item__label">{{ $t('label.clusterid') }}</div>
          <div class="resource-detail-item__details">
            <a-icon type="cluster" />
            <router-link v-if="!isStatic && $router.resolve('/cluster/' + resource.clusterid).route.name !== '404'" :to="{ path: '/cluster/' + resource.clusterid }">{{ resource.clustername || resource.cluster || resource.clusterid }}</router-link>
            <span v-else>{{ resource.clustername || resource.cluster || resource.clusterid }}</span>
          </div>
        </div>
        <div class="resource-detail-item" v-if="resource.podid">
          <div class="resource-detail-item__label">{{ $t('label.podid') }}</div>
          <div class="resource-detail-item__details">
            <a-icon type="appstore" />
            <router-link v-if="!isStatic && $router.resolve('/pod/' + resource.podid).route.name !== '404'" :to="{ path: '/pod/' + resource.podid }">{{ resource.podname || resource.pod || resource.podid }}</router-link>
            <span v-else>{{ resource.podname || resource.pod || resource.podid }}</span>
          </div>
        </div>
        <div class="resource-detail-item" v-if="resource.zoneid">
          <div class="resource-detail-item__label">{{ $t('label.zone') }}</div>
          <div class="resource-detail-item__details">
            <a-icon type="global" />
            <router-link v-if="!isStatic && $router.resolve('/zone/' + resource.zoneid).route.name !== '404'" :to="{ path: '/zone/' + resource.zoneid }">{{ resource.zone || resource.zonename || resource.zoneid }}</router-link>
            <span v-else>{{ resource.zone || resource.zonename || resource.zoneid }}</span>
          </div>
        </div>
        <div class="resource-detail-item" v-if="resource.owner">
          <div class="resource-detail-item__label">{{ $t('label.owners') }}</div>
          <div class="resource-detail-item__details">
            <a-icon type="user" />
            <template v-for="(item,idx) in resource.owner">
              <span style="margin-right:5px" :key="idx">
                <span v-if="$store.getters.userInfo.roletype !== 'User'">
                  <router-link v-if="!isStatic && 'user' in item" :to="{ path: '/accountuser', query: { username: item.user, domainid: resource.domainid }}">{{ item.account + '(' + item.user + ')' }}</router-link>
                  <router-link v-else :to="{ path: '/account', query: { name: item.account, domainid: resource.domainid } }">{{ item.account }}</router-link>
                </span>
                <span v-else>{{ item.user ? item.account + '(' + item.user + ')' : item.account }}</span>
              </span>
            </template>
          </div>
        </div>
        <div class="resource-detail-item" v-if="resource.account && !resource.account.startsWith('PrjAcct-')">
          <div class="resource-detail-item__label">{{ $t('label.account') }}</div>
          <div class="resource-detail-item__details">
            <a-icon type="user" />
            <router-link v-if="!isStatic && $store.getters.userInfo.roletype !== 'User'" :to="{ path: '/account', query: { name: resource.account, domainid: resource.domainid } }">{{ resource.account }}</router-link>
            <span v-else>{{ resource.account }}</span>
          </div>
        </div>
        <div class="resource-detail-item" v-if="resource.roleid">
          <div class="resource-detail-item__label">{{ $t('label.role') }}</div>
          <div class="resource-detail-item__details">
            <a-icon type="idcard" />
            <router-link v-if="!isStatic && $router.resolve('/role/' + resource.roleid).route.name !== '404'" :to="{ path: '/role/' + resource.roleid }">{{ resource.rolename || resource.role || resource.roleid }}</router-link>
            <span v-else>{{ resource.rolename || resource.role || resource.roleid }}</span>
          </div>
        </div>
        <div class="resource-detail-item" v-if="resource.domainid">
          <div class="resource-detail-item__label">{{ $t('label.domain') }}</div>
          <div class="resource-detail-item__details">
            <a-icon type="block" />
            <router-link v-if="!isStatic && $store.getters.userInfo.roletype !== 'User'" :to="{ path: '/domain/' + resource.domainid }">{{ resource.domain || resource.domainid }}</router-link>
            <span v-else>{{ resource.domain || resource.domainid }}</span>
          </div>
        </div>
        <div class="resource-detail-item" v-if="resource.managementserverid">
          <div class="resource-detail-item__label">{{ $t('label.management.servers') }}</div>
          <div class="resource-detail-item__details">
            <a-icon type="rocket" />
            <router-link v-if="!isStatic && $router.resolve('/managementserver/' + resource.managementserverid).route.name !== '404'" :to="{ path: '/managementserver/' + resource.managementserverid }">{{ resource.managementserver || resource.managementserverid }}</router-link>
            <span v-else>{{ resource.managementserver || resource.managementserverid }}</span>
          </div>
        </div>
        <div class="resource-detail-item" v-if="resource.created">
          <div class="resource-detail-item__label">{{ $t('label.created') }}</div>
          <div class="resource-detail-item__details">
            <a-icon type="calendar" />{{ $toLocaleDate(resource.created) }}
          </div>
        </div>
      </div>

      <div class="account-center-tags" v-if="$route.meta.related">
        <a-divider/>
        <div v-for="item in $route.meta.related" :key="item.path">
          <router-link
            v-if="$router.resolve('/' + item.name).route.name !== '404'"
            :to="{ path: '/' + item.name + '?' + item.param + '=' + (item.value ? resource[item.value] : item.param === 'account' ? resource.name + '&domainid=' + resource.domainid : resource.id) }">
            <a-button style="margin-right: 10px" :icon="$router.resolve('/' + item.name).route.meta.icon" >
              {{ $t('label.view') + ' ' + $t(item.title) }}
            </a-button>
          </router-link>
        </div>
      </div>

      <div class="account-center-tags" v-if="showKeys">
        <a-divider/>
        <div class="user-keys">
          <a-icon type="key" />
          <strong>
            {{ $t('label.apikey') }}
            <tooltip-button
              tooltipPlacement="right"
              :tooltip="$t('label.copy') + ' ' + $t('label.apikey')"
              icon="copy"
              type="dashed"
              size="small"
              @click="$message.success($t('label.copied.clipboard'))"
              v-clipboard:copy="resource.apikey" />
          </strong>
          <div>
            {{ resource.apikey.substring(0, 20) }}...
          </div>
        </div> <br/>
        <div class="user-keys">
          <a-icon type="lock" />
          <strong>
            {{ $t('label.secretkey') }}
            <tooltip-button
              tooltipPlacement="right"
              :tooltip="$t('label.copy') + ' ' + $t('label.secretkey')"
              icon="copy"
              type="dashed"
              size="small"
              @click="$message.success($t('label.copied.clipboard'))"
              v-clipboard:copy="resource.secretkey" />
          </strong>
          <div>
            {{ resource.secretkey.substring(0, 20) }}...
          </div>
        </div>
      </div>

      <div class="account-center-tags" v-if="!isStatic && resourceType && 'listTags' in $store.getters.apis">
        <a-divider/>
        <a-spin :spinning="loadingTags">
          <div class="title">{{ $t('label.tags') }}</div>
          <div>
            <template v-for="(tag, index) in tags">
              <a-tag :key="index" :closable="isAdminOrOwner() && 'deleteTags' in $store.getters.apis" :afterClose="() => handleDeleteTag(tag)">
                {{ tag.key }} = {{ tag.value }}
              </a-tag>
            </template>

            <div v-if="inputVisible">
              <a-input-group
                type="text"
                size="small"
                @blur="handleInputConfirm"
                @keyup.enter="handleInputConfirm"
                compact>
                <a-input ref="input" :value="inputKey" @change="handleKeyChange" style="width: 30%; text-align: center" :placeholder="$t('label.key')" />
                <a-input style=" width: 30px; border-left: 0; pointer-events: none; backgroundColor: #fff" placeholder="=" disabled />
                <a-input :value="inputValue" @change="handleValueChange" style="width: 30%; text-align: center; border-left: 0" :placeholder="$t('label.value')" />
                <tooltip-button :tooltip="$t('label.ok')" icon="check" size="small" @click="handleInputConfirm" />
                <tooltip-button :tooltip="$t('label.cancel')" icon="close" size="small" @click="inputVisible=false" />
              </a-input-group>
            </div>
            <a-tag @click="showInput" style="background: #fff; borderStyle: dashed;" v-else-if="isAdminOrOwner() && 'createTags' in $store.getters.apis">
              <a-icon type="plus" /> {{ $t('label.new.tag') }}
            </a-tag>
          </div>
        </a-spin>
      </div>

      <div class="account-center-team" v-if="!isStatic && annotationType && 'listAnnotations' in $store.getters.apis">
        <a-divider :dashed="true"/>
        <a-spin :spinning="loadingAnnotations">
          <div class="title">
            {{ $t('label.comments') }} ({{ notes.length }})
          </div>
          <a-list
            v-if="notes.length"
            :dataSource="notes"
            itemLayout="horizontal"
            size="small" >
            <a-list-item slot="renderItem" slot-scope="item">
              <a-comment
                :content="item.annotation"
                :datetime="$toLocaleDate(item.created)" >
                <a-button
                  v-if="'removeAnnotation' in $store.getters.apis"
                  slot="avatar"
                  type="danger"
                  shape="circle"
                  size="small"
                  @click="deleteNote(item)">
                  <a-icon type="delete"/>
                </a-button>
              </a-comment>
            </a-list-item>
          </a-list>

          <a-comment v-if="'addAnnotation' in $store.getters.apis">
            <a-avatar
              slot="avatar"
              icon="edit"
              @click="showNotesInput = true" />
            <div slot="content">
              <a-textarea
                rows="4"
                @change="handleNoteChange"
                :value="annotation"
                :placeholder="$t('label.add.note')" />
              <a-button
                style="margin-top: 10px"
                @click="saveNote"
                type="primary"
              >
                {{ $t('label.save') }}
              </a-button>
            </div>
          </a-comment>
        </a-spin>
      </div>
    </a-card>
  </a-spin>
</template>

<script>

import { api } from '@/api'
import Console from '@/components/widgets/Console'
import OsLogo from '@/components/widgets/OsLogo'
import Status from '@/components/widgets/Status'
import TooltipButton from '@/components/view/TooltipButton'

export default {
  name: 'InfoCard',
  components: {
    Console,
    OsLogo,
    Status,
    TooltipButton
  },
  props: {
    resource: {
      type: Object,
      required: true
    },
    loading: {
      type: Boolean,
      default: false
    },
    title: {
      type: String,
      default: ''
    },
    bordered: {
      type: Boolean,
      default: true
    },
    isStatic: {
      type: Boolean,
      default: false
    }
  },
  data () {
    return {
      ipaddress: '',
      resourceType: '',
      annotationType: '',
      inputVisible: false,
      inputKey: '',
      inputValue: '',
      tags: [],
      notes: [],
      annotation: '',
      showKeys: false,
      showNotesInput: false,
      loadingTags: false,
      loadingAnnotations: false
    }
  },
  watch: {
    resource: function (newItem, oldItem) {
      this.resource = newItem
      this.resourceType = this.$route.meta.resourceType
      this.annotationType = ''
      this.showKeys = false
      this.setData()

      switch (this.resourceType) {
        case 'UserVm':
          this.annotationType = 'VM'
          break
        case 'Domain':
          this.annotationType = 'DOMAIN'
          // Domain resource type is not supported for tags
          this.resourceType = ''
          break
        case 'Host':
          this.annotationType = 'HOST'
          // Host resource type is not supported for tags
          this.resourceType = ''
          break
      }

      if ('tags' in this.resource) {
        this.tags = this.resource.tags
      } else if (this.resourceType) {
        this.getTags()
      }
      if (this.annotationType) {
        this.getNotes()
      }
      if ('apikey' in this.resource) {
        this.getUserKeys()
      }
    }
  },
  created () {
    this.setData()
  },
  computed: {
    name () {
      return this.resource.displayname || this.resource.displaytext || this.resource.name || this.resource.username ||
        this.resource.ipaddress || this.resource.virtualmachinename || this.resource.templatetype
    },
    ipV6Address () {
      if (this.resource.nic && this.resource.nic.length > 0) {
        return this.resource.nic.filter(e => { return e.ip6address }).map(e => { return e.ip6address }).join(', ')
      }

      return null
    }
  },
  methods: {
    setData () {
      if (this.resource.nic && this.resource.nic.length > 0) {
        this.ipaddress = this.resource.nic.filter(e => { return e.ipaddress }).map(e => { return e.ipaddress }).join(', ')
      } else {
        this.ipaddress = this.resource.ipaddress
      }
    },
    toSize (kb) {
      if (!kb) {
        return '0 KB'
      }
      if (kb < 1024) {
        return kb + ' KB'
      }
      if (kb < 1024 * 1024) {
        return parseFloat(kb / 1024.0).toFixed(2) + ' MB'
      }
      return parseFloat(kb / (1024.0 * 1024.0)).toFixed(2) + ' GB'
    },
    getUserKeys () {
      if (!('getUserKeys' in this.$store.getters.apis)) {
        return
      }
      api('getUserKeys', { id: this.resource.id }).then(json => {
        this.showKeys = true
        this.resource.secretkey = json.getuserkeysresponse.userkeys.secretkey
      })
    },
    getTags () {
      if (!('listTags' in this.$store.getters.apis) || !this.resource || !this.resource.id) {
        return
      }
      this.loadingTags = true
      this.tags = []
      const params = {
        listall: true,
        resourceid: this.resource.id,
        resourcetype: this.resourceType
      }
      if (this.$route.meta.name === 'project') {
        params.projectid = this.resource.id
      }
      api('listTags', params).then(json => {
        if (json.listtagsresponse && json.listtagsresponse.tag) {
          this.tags = json.listtagsresponse.tag
        }
      }).finally(() => {
        this.loadingTags = false
      })
    },
    getNotes () {
      if (!('listAnnotations' in this.$store.getters.apis)) {
        return
      }
      this.loadingAnnotations = true
      this.notes = []
      api('listAnnotations', { entityid: this.resource.id, entitytype: this.annotationType }).then(json => {
        if (json.listannotationsresponse && json.listannotationsresponse.annotation) {
          this.notes = json.listannotationsresponse.annotation
        }
      }).finally(() => {
        this.loadingAnnotations = false
      })
    },
    isAdminOrOwner () {
      return ['Admin'].includes(this.$store.getters.userInfo.roletype) ||
        (this.resource.domainid === this.$store.getters.userInfo.domainid && this.resource.account === this.$store.getters.userInfo.account) ||
        this.resource.project && this.resource.projectid === this.$store.getters.project.id
    },
    showInput () {
      this.inputVisible = true
      this.$nextTick(function () {
        this.$refs.input.focus()
      })
    },
    handleKeyChange (e) {
      this.inputKey = e.target.value
    },
    handleValueChange (e) {
      this.inputValue = e.target.value
    },
    handleInputConfirm () {
      const args = {}
      this.loadingTags = true
      args.resourceids = this.resource.id
      args.resourcetype = this.resourceType
      args['tags[0].key'] = this.inputKey
      args['tags[0].value'] = this.inputValue
      api('createTags', args).then(json => {
      }).finally(e => {
        this.getTags()
      })

      this.inputVisible = false
      this.inputKey = ''
      this.inputValue = ''
    },
    handleDeleteTag (tag) {
      const args = {}
      this.loadingTags = true
      args.resourceids = this.resource.id
      args.resourcetype = this.resourceType
      args['tags[0].key'] = tag.key
      args['tags[0].value'] = tag.value
      api('deleteTags', args).then(json => {
      }).finally(e => {
        this.getTags()
      })
    },
    handleNoteChange (e) {
      this.annotation = e.target.value
    },
    saveNote () {
      if (this.annotation.length < 1) {
        return
      }
      this.loadingAnnotations = true
      this.showNotesInput = false
      const args = {}
      args.entityid = this.resource.id
      args.entitytype = this.annotationType
      args.annotation = this.annotation
      api('addAnnotation', args).then(json => {
      }).finally(e => {
        this.getNotes()
      })
      this.annotation = ''
    },
    deleteNote (annotation) {
      this.loadingAnnotations = true
      const args = {}
      args.id = annotation.id
      api('removeAnnotation', args).then(json => {
      }).finally(e => {
        this.getNotes()
      })
    }
  }
}
</script>

<style lang="scss" scoped>

/deep/ .ant-card-body {
  padding: 30px;
}

.resource-details {
  text-align: center;
  margin-bottom: 20px;

  &__name {
    display: flex;
    align-items: center;

    .avatar {
      margin-right: 20px;
      overflow: hidden;
      min-width: 50px;
      cursor: pointer;

      img {
        height: 100%;
        width: 100%;
      }
    }

    .name {
      margin-bottom: 0;
      font-size: 18px;
      line-height: 1;
      word-break: break-all;
      text-align: left;
    }

  }
}
.resource-detail-item {
  margin-bottom: 20px;
  word-break: break-all;

  &__details {
    display: flex;
    align-items: center;

    &--start {
      align-items: flex-start;

      i {
        margin-top: 4px;
      }

    }

  }

  .anticon {
    margin-right: 10px;
  }

  &__label {
    margin-bottom: 5px;
    font-weight: bold;
  }

}
.user-keys {
  word-wrap: break-word;
}
.account-center-tags {
  .ant-tag {
    margin-bottom: 8px;
  }

  a {
    display: block;
    margin-bottom: 10px;
  }

}
.account-center-team {
  .members {
    a {
      display: block;
      margin: 12px 0;
      line-height: 24px;
      height: 24px;
      .member {
        font-size: 14px;
        color: rgba(0, 0, 0, 0.65);
        line-height: 24px;
        max-width: 100px;
        vertical-align: top;
        margin-left: 12px;
        transition: all 0.3s;
        display: inline-block;
      }
      &:hover {
        span {
          color: #1890ff;
        }
      }
    }
  }
}
.title {
  margin-bottom: 5px;
  font-weight: bold;
}

.tags {
  display: flex;
  flex-wrap: wrap;
  margin-top: 20px;
  margin-bottom: -10px;

  .ant-tag {
    margin-right: 10px;
    margin-bottom: 10px;
    height: auto;
  }

}

.progress-bar {
  padding-right: 60px;
  width: 100%;
}

.status {
  margin-top: -5px;

  &--end {
    margin-left: 5px;
  }

}
</style><|MERGE_RESOLUTION|>--- conflicted
+++ resolved
@@ -280,14 +280,10 @@
                 :key="eth.id"
                 style="margin-left: -24px; margin-top: 5px;">
                 <a-icon type="api" />eth{{ index }} {{ eth.ipaddress }}
-<<<<<<< HEAD
                 <router-link v-if="!isStatic && eth.networkname && eth.networkid" :to="{ path: '/guestnetwork/' + eth.networkid }">({{ eth.networkname }})</router-link>
-=======
-                <router-link v-if="eth.networkname && eth.networkid" :to="{ path: '/guestnetwork/' + eth.networkid }">({{ eth.networkname }})</router-link>
                 <a-tag v-if="eth.isdefault">
                   {{ $t('label.default') }}
                 </a-tag >
->>>>>>> 2ececbf9
               </div>
             </div>
           </div>
