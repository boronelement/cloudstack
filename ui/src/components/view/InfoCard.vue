// Licensed to the Apache Software Foundation (ASF) under one
// or more contributor license agreements.  See the NOTICE file
// distributed with this work for additional information
// regarding copyright ownership.  The ASF licenses this file
// to you under the Apache License, Version 2.0 (the
// "License"); you may not use this file except in compliance
// with the License.  You may obtain a copy of the License at
//
//   http://www.apache.org/licenses/LICENSE-2.0
//
// Unless required by applicable law or agreed to in writing,
// software distributed under the License is distributed on an
// "AS IS" BASIS, WITHOUT WARRANTIES OR CONDITIONS OF ANY
// KIND, either express or implied.  See the License for the
// specific language governing permissions and limitations
// under the License.
// $message.success(`${$t('label.copied.clipboard')} : ${name}`)
<template>
  <a-spin :spinning="loading">
    <a-card class="spin-content" :bordered="bordered" :title="title">
      <div>
        <div class="resource-details">
          <div class="resource-details__name">
            <div
              class="avatar"
              @click="showUploadModal(true)"
              v-clipboard:copy="name" >
              <upload-resource-icon v-if="'uploadResourceIcon' in $store.getters.apis" :visible="showUpload" :resource="resource" @handle-close="showUpload(false)"/>
              <div class="ant-upload-preview" v-if="$showIcon()">
                <camera-outlined class="upload-icon"/>
              </div>
              <slot name="avatar">
                <span v-if="(resource.icon && resource.icon.base64image || images.template || images.iso || resourceIcon) && !['router', 'systemvm', 'volume'].includes($route.path.split('/')[1])">
                  <resource-icon :image="getImage(resource.icon && resource.icon.base64image || images.template || images.iso || resourceIcon)" size="4x" style="margin-right: 5px"/>
                </span>
                <span v-else>
                  <os-logo v-if="resource.ostypeid || resource.ostypename" :osId="resource.ostypeid" :osName="resource.ostypename" size="4x" @update-osname="setResourceOsType"/>
                  <render-icon v-else-if="typeof $route.meta.icon ==='string'" style="font-size: 36px" :icon="$route.meta.icon" />
                  <render-icon v-else style="font-size: 36px" :svgIcon="$route.meta.icon" />
                </span>
              </slot>
            </div>
            <slot name="name">
              <div v-if="['USER.LOGIN', 'USER.LOGOUT', 'ROUTER.HEALTH.CHECKS', 'FIREWALL.CLOSE', 'ALERT.SERVICE.DOMAINROUTER'].includes(resource.name)">{{ $t(resource.name.toLowerCase()) }}</div>
              <div v-else>
                <h4 class="name">
                  {{ name }}
                </h4>
              </div>
            </slot>
          </div>
          <slot name="actions">
            <div class="tags">
              <a-tag v-if="resource.instancename">
                {{ resource.instancename }}
              </a-tag>
              <a-tag v-if="resource.type">
                <span v-if="['USER.LOGIN', 'USER.LOGOUT', 'ROUTER.HEALTH.CHECKS', 'FIREWALL.CLOSE', 'ALERT.SERVICE.DOMAINROUTER'].includes(resource.type)">{{ $t(resource.type.toLowerCase()) }}</span>
                <span v-else>
                  {{ resource.type }}
                </span>
              </a-tag>
              <a-tag v-if="resource.issourcenat">
                {{ $t('label.issourcenat') }}
              </a-tag>
              <a-tag v-if="resource.broadcasturi">
                {{ resource.broadcasturi }}
              </a-tag>
              <a-tag v-if="resource.hypervisor">
                {{ resource.hypervisor }}
              </a-tag>
              <a-tag v-if="resource.haenable">
                {{ $t('label.haenable') }}
              </a-tag>
              <a-tag v-if="resource.isdynamicallyscalable">
                {{ $t('label.isdynamicallyscalable') }}
              </a-tag>
              <a-tag v-if="resource.scope">
                {{ resource.scope }}
              </a-tag>
              <a-tag v-if="resource.version">
                {{ resource.version }}
              </a-tag>
              <a-tooltip placement="right" >
                <template #title>
                  <span>{{ $t('label.view.console') }}</span>
                </template>
                <console style="margin-top: -5px;" :resource="resource" size="default" v-if="resource.id" />
              </a-tooltip>
            </div>
          </slot>
        </div>

        <a-divider/>

        <div class="resource-detail-item" v-if="(resource.state || resource.status) && $route.meta.name !== 'zone'">
          <div class="resource-detail-item__label">{{ $t('label.status') }}</div>
          <div class="resource-detail-item__details">
            <status class="status" :text="resource.state || resource.status" displayText/>
          </div>
        </div>
        <div class="resource-detail-item" v-if="resource.allocationstate">
          <div class="resource-detail-item__label">{{ $t('label.allocationstate') }}</div>
          <div class="resource-detail-item__details">
            <status class="status" :text="resource.allocationstate" displayText/>
          </div>
        </div>
        <div class="resource-detail-item" v-if="resource.resourcestate">
          <div class="resource-detail-item__label">{{ $t('label.resourcestate') }}</div>
          <div class="resource-detail-item__details">
            <status class="status" :text="resource.resourcestate" displayText/>
          </div>
        </div>

        <div class="resource-detail-item" v-if="resource.id">
          <div class="resource-detail-item__label">{{ $t('label.id') }}</div>
          <div class="resource-detail-item__details">
            <tooltip-button
              tooltipPlacement="right"
              :tooltip="$t('label.copyid')"
              icon="barcode-outlined"
              type="dashed"
              size="small"
              :copyResource="resource.id"
              @onClick="$message.success($t('label.copied.clipboard'))" />
            <span style="margin-left: 10px;">{{ resource.id }}</span>
          </div>
        </div>
        <div class="resource-detail-item" v-if="resource.ostypename && resource.ostypeid">
          <div class="resource-detail-item__label">{{ $t('label.ostypename') }}</div>
          <div class="resource-detail-item__details">
            <span v-if="resource.icon && resource.icon.base64image || images.template || images.iso">
              <resource-icon :image="getImage(images.template || images.iso)" size="1x" style="margin-right: 5px"/>
            </span>
            <os-logo v-else :osId="resource.ostypeid" :osName="resource.ostypename" size="lg" style="margin-left: -1px" />
            <span style="margin-left: 8px">{{ resource.ostypename }}</span>
          </div>
        </div>
        <div class="resource-detail-item" v-if="('cpunumber' in resource && 'cpuspeed' in resource) || resource.cputotal">
          <div class="resource-detail-item__label">{{ $t('label.cpu') }}</div>
          <div class="resource-detail-item__details">
            <appstore-outlined />
            <span v-if="resource.cputotal">{{ resource.cputotal }}</span>
            <span v-else>{{ resource.cpunumber }} CPU x {{ parseFloat(resource.cpuspeed / 1000.0).toFixed(2) }} Ghz</span>
          </div>
          <div>
            <span v-if="resource.cpuused">
              <a-progress
                v-if="resource.cpuused"
                class="progress-bar"
                size="small"
                status="active"
                :percent="parseFloat(resource.cpuused)"
                :format="(percent, successPercent) => parseFloat(percent).toFixed(2) + '% ' + $t('label.used')"
              />
            </span>
            <span v-if="resource.cpuallocated">
              <a-progress
                class="progress-bar"
                size="small"
                :percent="parseFloat(resource.cpuallocated)"
                :format="(percent, successPercent) => parseFloat(percent).toFixed(2) + '% ' + $t('label.allocated')"
              />
            </span>
          </div>
        </div>
        <div class="resource-detail-item" v-if="'memory' in resource">
          <div class="resource-detail-item__label">{{ $t('label.memory') }}</div>
          <div class="resource-detail-item__details">
            <bulb-outlined />{{ resource.memory + ' ' + $t('label.mb.memory') }}
          </div>
          <div>
            <span v-if="resource.memorykbs && resource.memoryintfreekbs">
              <a-progress
                class="progress-bar"
                size="small"
                status="active"
                :percent="Number(parseFloat(100.0 * (resource.memorykbs - resource.memoryintfreekbs) / resource.memorykbs).toFixed(2))"
                :format="(percent, successPercent) => parseFloat(percent).toFixed(2) + '% ' + $t('label.used')"
              />
            </span>
          </div>
        </div>
        <div class="resource-detail-item" v-else-if="resource.memorytotalgb">
          <div class="resource-detail-item__label">{{ $t('label.memory') }}</div>
          <div class="resource-detail-item__details">
            <bulb-outlined />{{ resource.memorytotalgb + ' ' + $t('label.memory') }}
          </div>
          <div>
            <span v-if="resource.memoryusedgb">
              <a-progress
                class="progress-bar"
                size="small"
                status="active"
                :percent="Number(parseFloat(100.0 * parseFloat(resource.memoryusedgb) / parseFloat(resource.memorytotalgb)).toFixed(2))"
                :format="(percent, successPercent) => parseFloat(percent).toFixed(2) + '% ' + $t('label.used')"
              />
            </span>
            <span v-if="resource.memoryallocatedgb">
              <a-progress
                class="progress-bar"
                size="small"
                :percent="Number(parseFloat(100.0 * parseFloat(resource.memoryallocatedgb) / parseFloat(resource.memorytotalgb)).toFixed(2))"
                :format="(percent, successPercent) => parseFloat(percent).toFixed(2) + '% ' + $t('label.allocated')"
              />
            </span>
          </div>
        </div>
        <div class="resource-detail-item" v-else-if="resource.memorytotal">
          <div class="resource-detail-item__label">{{ $t('label.memory') }}</div>
          <div class="resource-detail-item__details">

            <div style="display: flex; flex-direction: column; width: 100%;">
              <div>
                <bulb-outlined />{{ resource.memorytotal + ' ' + $t('label.memory') }}
              </div>
              <div>
                <span
                  v-if="resource.memoryused">
                  <a-progress
                    class="progress-bar"
                    size="small"
                    status="active"
                    :percent="parseFloat(resource.memoryused)"
                    :format="(percent, successPercent) => parseFloat(percent).toFixed(2) + '% ' + $t('label.used')" />
                </span>
                <span
                  v-if="resource.memoryallocated">
                  <a-progress
                    class="progress-bar"
                    size="small"
                    :percent="parseFloat(resource.memoryallocated)"
                    :format="(percent, successPercent) => parseFloat(percent).toFixed(2) + '% ' + $t('label.allocated')" />
                </span>
              </div>
            </div>

          </div>
        </div>
        <div class="resource-detail-item" v-if="resource.volumes || resource.sizegb">
          <div class="resource-detail-item__label">{{ $t('label.disksize') }}</div>
          <div class="resource-detail-item__details">
            <hdd-outlined />
            <span style="width: 100%;" v-if="$route.meta.name === 'vm' && resource.volumes">{{ (resource.volumes.reduce((total, item) => total += item.size, 0) / (1024 * 1024 * 1024.0)).toFixed(2) }} GB Storage</span>
            <span style="width: 100%;" v-else-if="resource.sizegb || resource.size">{{ resource.sizegb || (resource.size/1024.0) }}</span>
          </div>
          <div style="margin-left: 25px; margin-top: 5px" v-if="resource.diskkbsread && resource.diskkbswrite && resource.diskioread && resource.diskiowrite">
            <a-tag style="margin-bottom: 5px;">{{ $t('label.read') + ' ' + toSize(resource.diskkbsread) }}</a-tag>
            <a-tag style="margin-bottom: 5px;">{{ $t('label.write') + ' ' + toSize(resource.diskkbswrite) }}</a-tag><br/>
            <a-tag style="margin-bottom: 5px;">{{ $t('label.read.io') + ' ' + resource.diskioread }}</a-tag>
            <a-tag>{{ $t('label.writeio') + ' ' + resource.diskiowrite }}</a-tag>
          </div>
        </div>
        <div class="resource-detail-item" v-else-if="resource.disksizetotalgb">
          <div class="resource-detail-item__label">{{ $t('label.disksize') }}</div>
          <div class="resource-detail-item__details">
            <database-outlined />{{ resource.disksizetotalgb }}
          </div>
          <div>
            <span v-if="resource.disksizeusedgb">
              <a-progress
                class="progress-bar"
                size="small"
                status="active"
                :percent="Number(parseFloat(100.0 * parseFloat(resource.disksizeusedgb) / parseFloat(resource.disksizetotalgb)).toFixed(2))"
                :format="(percent, successPercent) => parseFloat(percent).toFixed(2) + '% ' + $t('label.disksizeusedgb')" />
            </span>
            <span v-if="resource.disksizeallocatedgb">
              <a-progress
                class="progress-bar"
                size="small"
                :percent="Number(parseFloat(100.0 * parseFloat(resource.disksizeallocatedgb) / (parseFloat(resource.disksizetotalgb) *
                  (parseFloat(resource.overprovisionfactor) || 1.0))).toFixed(2))"
                :format="(percent, successPercent) => parseFloat(percent).toFixed(2) + '% ' + $t('label.disksizeallocatedgb')" />
            </span>
          </div>
        </div>
        <div class="resource-detail-item" v-if="resource.nic || ('networkkbsread' in resource && 'networkkbswrite' in resource)">
          <div class="resource-detail-item__label">{{ $t('label.network') }}</div>
          <div class="resource-detail-item__details resource-detail-item__details--start">
            <wifi-outlined />
            <div>
              <div v-if="'networkkbsread' in resource && 'networkkbswrite' in resource">
                <a-tag><ArrowDownOutlined />RX {{ toSize(resource.networkkbsread) }}</a-tag>
                <a-tag><ArrowUpOutlined />TX {{ toSize(resource.networkkbswrite) }}</a-tag>
              </div>
              <div v-else>{{ resource.nic.length }} NIC(s)</div>
              <div
                v-for="(eth, index) in resource.nic"
                :key="eth.id"
                style="margin-left: -24px; margin-top: 5px;">
                <api-outlined />eth{{ index }} {{ eth.ipaddress }}
                <router-link v-if="!isStatic && eth.networkname && eth.networkid" :to="{ path: '/guestnetwork/' + eth.networkid }">({{ eth.networkname }})</router-link>
                <a-tag v-if="eth.isdefault">
                  {{ $t('label.default') }}
                </a-tag >
              </div>
            </div>
          </div>
        </div>
        <div class="resource-detail-item" v-if="resource.networks && resource.networks.length > 0">
          <div class="resource-detail-item__label">{{ $t('label.networks') }}</div>
          <div class="resource-detail-item__details resource-detail-item__details--start">
            <div>
              <div
                v-for="network in resource.networks"
                :key="network.id"
                style="margin-top: 5px;">
                <api-outlined />{{ network.name }}
                <span v-if="resource.defaultnetworkid === network.id">
                  ({{ $t('label.default') }})
                </span>
              </div>
            </div>
          </div>
        </div>
        <div class="resource-detail-item" v-if="resource.ipaddress">
          <div class="resource-detail-item__label">{{ $t('label.ip') }}</div>
          <div class="resource-detail-item__details">
            <environment-outlined
              @click="$message.success(`${$t('label.copied.clipboard')} : ${ ipaddress }`)"
              v-clipboard:copy="ipaddress" />
            <router-link v-if="!isStatic && resource.ipaddressid" :to="{ path: '/publicip/' + resource.ipaddressid }">{{ ipaddress }}</router-link>
            <span v-else>{{ ipaddress }}</span>
          </div>
        </div>
        <div class="resource-detail-item" v-if="ipV6Address && ipV6Address !== null">
          <div class="resource-detail-item__label">{{ $t('label.ip6address') }}</div>
          <div class="resource-detail-item__details">
            <environment-outlined
              @click="$message.success(`${$t('label.copied.clipboard')} : ${ ipV6Address }`)"
              v-clipboard:copy="ipV6Address" />
            {{ ipV6Address }}
          </div>
        </div>
        <div class="resource-detail-item" v-if="resource.projectid || resource.projectname">
          <div class="resource-detail-item__label">{{ $t('label.project') }}</div>
          <div class="resource-detail-item__details">
            <span v-if="images.project">
              <resource-icon :image="getImage(images.project)" size="1x" style="margin-right: 5px"/>
            </span>
            <project-outlined v-else />
            <router-link v-if="!isStatic && resource.projectid" :to="{ path: '/project/' + resource.projectid }">{{ resource.project || resource.projectname || resource.projectid }}</router-link>
            <router-link v-else :to="{ path: '/project', query: { name: resource.projectname }}">{{ resource.projectname }}</router-link>
          </div>
        </div>

        <div class="resource-detail-item">
          <slot name="details">
          </slot>
        </div>

        <div class="resource-detail-item" v-if="resource.groupid">
          <div class="resource-detail-item__label">{{ $t('label.group') }}</div>
          <div class="resource-detail-item__details">
            <gold-outlined />
            <router-link :to="{ path: '/vmgroup/' + resource.groupid }">{{ resource.group || resource.groupid }}</router-link>
          </div>
        </div>
        <div class="resource-detail-item" v-if="resource.keypair">
          <div class="resource-detail-item__label">{{ $t('label.keypair') }}</div>
          <div class="resource-detail-item__details">
            <key-outlined />
            <router-link :to="{ path: '/ssh/' + resource.keypair }">{{ resource.keypair }}</router-link>
          </div>
        </div>
        <div class="resource-detail-item" v-if="resource.virtualmachineid">
          <div class="resource-detail-item__label">{{ $t('label.vmname') }}</div>
          <div class="resource-detail-item__details">
            <desktop-outlined />
            <router-link :to="{ path: '/vm/' + resource.virtualmachineid }">{{ resource.vmname || resource.vm || resource.virtualmachinename || resource.virtualmachineid }} </router-link>
            <status class="status status--end" :text="resource.vmstate" v-if="resource.vmstate"/>
          </div>
        </div>
        <div class="resource-detail-item" v-if="resource.volumeid">
          <div class="resource-detail-item__label">{{ $t('label.volume') }}</div>
          <div class="resource-detail-item__details">
            <hdd-outlined />
            <router-link :to="{ path: '/volume/' + resource.volumeid }">{{ resource.volumename || resource.volume || resource.volumeid }} </router-link>
          </div>
        </div>
        <div class="resource-detail-item" v-if="resource.associatednetworkid">
          <div class="resource-detail-item__label">{{ $t('label.associatednetwork') }}</div>
          <div class="resource-detail-item__details">
            <wifi-outlined />
            <router-link :to="{ path: '/guestnetwork/' + resource.associatednetworkid }">{{ resource.associatednetworkname || resource.associatednetworkid }} </router-link>
          </div>
        </div>
        <div class="resource-detail-item" v-if="resource.sourceipaddressnetworkid">
          <div class="resource-detail-item__label">{{ $t('label.network') }}</div>
          <div class="resource-detail-item__details">
            <wifi-outlined />
            <router-link :to="{ path: '/guestnetwork/' + resource.sourceipaddressnetworkid }">{{ resource.sourceipaddressnetworkname || resource.sourceipaddressnetworkid }} </router-link>
          </div>
        </div>
        <div class="resource-detail-item" v-if="resource.guestnetworkid">
          <div class="resource-detail-item__label">{{ $t('label.guestnetwork') }}</div>
          <div class="resource-detail-item__details">
            <gateway-outlined />
            <router-link :to="{ path: '/guestnetwork/' + resource.guestnetworkid }">{{ resource.guestnetworkname || resource.guestnetworkid }} </router-link>
          </div>
        </div>
        <div class="resource-detail-item" v-if="resource.vpcid">
          <div class="resource-detail-item__label">{{ $t('label.vpcname') }}</div>
          <div class="resource-detail-item__details">
            <span v-if="images.vpc">
              <resource-icon :image="getImage(images.vpc)" size="1x" style="margin-right: 5px"/>
            </span>
            <deployment-unit-outlined v-else />
            <router-link :to="{ path: '/vpc/' + resource.vpcid }">{{ resource.vpcname || resource.vpcid }}</router-link>
          </div>
        </div>

        <div class="resource-detail-item" v-if="resource.aclid">
          <div class="resource-detail-item__label">{{ $t('label.aclid') }}</div>
          <div class="resource-detail-item__details">
            <span v-if="images.acl">
              <resource-icon :image="getImage(images.acl)" size="1x" style="margin-right: 5px"/>
            </span>
            <deployment-unit-outlined v-else />
            <router-link :to="{ path: '/acllist/' + resource.aclid }">{{ resource.aclname || resource.aclid }}</router-link>
          </div>
        </div>

        <div class="resource-detail-item" v-if="resource.affinitygroup && resource.affinitygroup.length > 0">
          <div class="resource-detail-item__label">{{ $t('label.affinitygroup') }}</div>
          <SwapOutlined />
          <span
            v-for="(group, index) in resource.affinitygroup"
            :key="group.id"
          >
            <router-link :to="{ path: '/affinitygroup/' + group.id }">{{ group.name }}</router-link>
            <span v-if="index + 1 < resource.affinitygroup.length">, </span>
          </span>
        </div>
        <div class="resource-detail-item" v-if="resource.templateid">
          <div class="resource-detail-item__label">{{ resource.isoid ? $t('label.iso') : $t('label.templatename') }}</div>
          <div class="resource-detail-item__details">
            <resource-icon v-if="resource.icon" :image="getImage(resource.icon.base64image)" size="1x" style="margin-right: 5px"/>
            <PictureOutlined v-else />
            <div v-if="resource.isoid">
              <router-link :to="{ path: '/iso/' + resource.isoid }">{{ resource.isodisplaytext || resource.isoname || resource.isoid }} </router-link>
            </div>
            <div v-else>
              <router-link :to="{ path: '/template/' + resource.templateid }">{{ resource.templatedisplaytext || resource.templatename || resource.templateid }} </router-link>
            </div>
          </div>
        </div>
        <div class="resource-detail-item" v-if="resource.serviceofferingname && resource.serviceofferingid">
          <div class="resource-detail-item__label">{{ $t('label.serviceofferingname') }}</div>
          <div class="resource-detail-item__details">
            <cloud-outlined />
            <router-link v-if="!isStatic && $route.meta.name === 'router'" :to="{ path: '/computeoffering/' + resource.serviceofferingid, query: { issystem: true } }">{{ resource.serviceofferingname || resource.serviceofferingid }} </router-link>
            <router-link v-else-if="$router.resolve('/computeoffering/' + resource.serviceofferingid).name !== '404'" :to="{ path: '/computeoffering/' + resource.serviceofferingid }">{{ resource.serviceofferingname || resource.serviceofferingid }} </router-link>
            <span v-else>{{ resource.serviceofferingname || resource.serviceofferingid }}</span>
          </div>
        </div>
        <div class="resource-detail-item" v-if="resource.diskofferingname && resource.diskofferingid">
          <div class="resource-detail-item__label">{{ $t('label.diskoffering') }}</div>
          <div class="resource-detail-item__details">
            <hdd-outlined />
            <router-link v-if="!isStatic && $router.resolve('/diskoffering/' + resource.diskofferingid).name !== '404'" :to="{ path: '/diskoffering/' + resource.diskofferingid }">{{ resource.diskofferingname || resource.diskofferingid }} </router-link>
            <span v-else>{{ resource.diskofferingname || resource.diskofferingid }}</span>
          </div>
        </div>
        <div class="resource-detail-item" v-if="resource.backupofferingid">
          <div class="resource-detail-item__label">{{ $t('label.backupofferingid') }}</div>
          <cloud-upload-outlined />
          <router-link v-if="!isStatic && $router.resolve('/backupoffering/' + resource.backupofferingid).name !== '404'" :to="{ path: '/backupoffering/' + resource.backupofferingid }">{{ resource.backupofferingname || resource.backupofferingid }} </router-link>
          <span v-else>{{ resource.backupofferingname || resource.backupofferingid }}</span>
        </div>
        <div class="resource-detail-item" v-if="resource.networkofferingid">
          <div class="resource-detail-item__label">{{ $t('label.networkofferingid') }}</div>
          <div class="resource-detail-item__details">
            <wifi-outlined />
            <router-link v-if="!isStatic && $router.resolve('/networkoffering/' + resource.networkofferingid).name !== '404'" :to="{ path: '/networkoffering/' + resource.networkofferingid }">{{ resource.networkofferingname || resource.networkofferingid }} </router-link>
            <span v-else>{{ resource.networkofferingname || resource.networkofferingid }}</span>
          </div>
        </div>
        <div class="resource-detail-item" v-if="resource.vpcofferingid">
          <div class="resource-detail-item__label">{{ $t('label.vpcoffering') }}</div>
          <div class="resource-detail-item__details">
            <DeploymentUnitOutlined />
            <router-link v-if="!isStatic && $router.resolve('/vpcoffering/' + resource.vpcofferingid).name !== '404'" :to="{ path: '/vpcoffering/' + resource.vpcofferingid }">{{ resource.vpcofferingname || resource.vpcofferingid }} </router-link>
            <span v-else>{{ resource.vpcofferingname || resource.vpcofferingid }}</span>
          </div>
        </div>
        <div class="resource-detail-item" v-if="resource.storageid">
          <div class="resource-detail-item__label">{{ $t('label.storagepool') }}</div>
          <div class="resource-detail-item__details">
            <database-outlined />
            <router-link v-if="!isStatic && $router.resolve('/storagepool/' + resource.storageid).name !== '404'" :to="{ path: '/storagepool/' + resource.storageid }">{{ resource.storage || resource.storageid }} </router-link>
            <span v-else>{{ resource.storage || resource.storageid }}</span>
            <a-tag style="margin-left: 5px;" v-if="resource.storagetype">
              {{ resource.storagetype }}
            </a-tag>
          </div>
        </div>
        <div class="resource-detail-item" v-if="resource.hostid">
          <div class="resource-detail-item__label">{{ $t('label.hostname') }}</div>
          <div class="resource-detail-item__details">
            <desktop-outlined />
            <router-link v-if="!isStatic && $router.resolve('/host/' + resource.hostid).name !== '404'" :to="{ path: '/host/' + resource.hostid }">{{ resource.hostname || resource.hostid }} </router-link>
            <span v-else>{{ resource.hostname || resource.hostid }}</span>
          </div>
        </div>
        <div class="resource-detail-item" v-if="resource.clusterid">
          <div class="resource-detail-item__label">{{ $t('label.clusterid') }}</div>
          <div class="resource-detail-item__details">
            <cluster-outlined />
            <router-link v-if="!isStatic && $router.resolve('/cluster/' + resource.clusterid).name !== '404'" :to="{ path: '/cluster/' + resource.clusterid }">{{ resource.clustername || resource.cluster || resource.clusterid }}</router-link>
            <span v-else>{{ resource.clustername || resource.cluster || resource.clusterid }}</span>
          </div>
        </div>
        <div class="resource-detail-item" v-if="resource.podid">
          <div class="resource-detail-item__label">{{ $t('label.podid') }}</div>
          <div class="resource-detail-item__details">
            <appstore-outlined />
            <router-link v-if="!isStatic && $router.resolve('/pod/' + resource.podid).name !== '404'" :to="{ path: '/pod/' + resource.podid }">{{ resource.podname || resource.pod || resource.podid }}</router-link>
            <span v-else>{{ resource.podname || resource.pod || resource.podid }}</span>
          </div>
        </div>
        <div class="resource-detail-item" v-if="resource.zoneid">
          <div class="resource-detail-item__label">{{ $t('label.zone') }}</div>
          <div class="resource-detail-item__details">
            <span v-if="images.zone">
              <resource-icon :image="getImage(images.zone)" size="1x" style="margin-right: 5px"/>
            </span>
            <global-outlined v-else />
            <router-link v-if="!isStatic && $router.resolve('/zone/' + resource.zoneid).name !== '404'" :to="{ path: '/zone/' + resource.zoneid }">{{ resource.zone || resource.zonename || resource.zoneid }}</router-link>
            <span v-else>{{ resource.zone || resource.zonename || resource.zoneid }}</span>
          </div>
        </div>
        <div class="resource-detail-item" v-if="resource.owner">
          <div class="resource-detail-item__label">{{ $t('label.owners') }}</div>
          <div class="resource-detail-item__details">
            <user-outlined />
            <template v-for="(item, idx) in resource.owner" :key="idx">
              <span style="margin-right:5px">
                <span v-if="$store.getters.userInfo.roletype !== 'User'">
                  <router-link v-if="!isStatic && 'user' in item" :to="{ path: '/accountuser', query: { username: item.user, domainid: resource.domainid }}">{{ item.account + '(' + item.user + ')' }}</router-link>
                  <router-link v-else :to="{ path: '/account', query: { name: item.account, domainid: resource.domainid } }">{{ item.account }}</router-link>
                </span>
                <span v-else>{{ item.user ? item.account + '(' + item.user + ')' : item.account }}</span>
              </span>
            </template>
          </div>
        </div>
        <div class="resource-detail-item" v-if="resource.account && !resource.account.startsWith('PrjAcct-')">
          <div class="resource-detail-item__label">{{ $t('label.account') }}</div>
          <div class="resource-detail-item__details">
            <span v-if="images.account">
              <resource-icon :image="getImage(images.account)" size="1x" style="margin-right: 5px"/>
            </span>
            <user-outlined v-else />
            <router-link v-if="!isStatic && $store.getters.userInfo.roletype !== 'User'" :to="{ path: '/account', query: { name: resource.account, domainid: resource.domainid } }">{{ resource.account }}</router-link>
            <span v-else>{{ resource.account }}</span>
          </div>
        </div>
        <div class="resource-detail-item" v-if="resource.roleid">
          <div class="resource-detail-item__label">{{ $t('label.role') }}</div>
          <div class="resource-detail-item__details">
            <idcard-outlined />
            <router-link v-if="!isStatic && $router.resolve('/role/' + resource.roleid).name !== '404'" :to="{ path: '/role/' + resource.roleid }">{{ resource.rolename || resource.role || resource.roleid }}</router-link>
            <span v-else>{{ resource.rolename || resource.role || resource.roleid }}</span>
          </div>
        </div>
        <div class="resource-detail-item" v-if="resource.domainid">
          <div class="resource-detail-item__label">{{ $t('label.domain') }}</div>
          <div class="resource-detail-item__details">
            <resource-icon v-if="images.domain" :image="getImage(images.domain)" size="1x" style="margin-right: 5px"/>
            <block-outlined v-else />
            <router-link v-if="!isStatic && $store.getters.userInfo.roletype !== 'User'" :to="{ path: '/domain/' + resource.domainid + '?tab=details' }">{{ resource.domain || resource.domainid }}</router-link>
            <span v-else>{{ resource.domain || resource.domainid }}</span>
          </div>
        </div>
        <div class="resource-detail-item" v-if="resource.managementserverid">
          <div class="resource-detail-item__label">{{ $t('label.management.servers') }}</div>
          <div class="resource-detail-item__details">
            <rocket-outlined />
            <router-link v-if="!isStatic && $router.resolve('/managementserver/' + resource.managementserverid).name !== '404'" :to="{ path: '/managementserver/' + resource.managementserverid }">{{ resource.managementserver || resource.managementserverid }}</router-link>
            <span v-else>{{ resource.managementserver || resource.managementserverid }}</span>
          </div>
        </div>
        <div class="resource-detail-item" v-if="resource.created">
          <div class="resource-detail-item__label">{{ $t('label.created') }}</div>
          <div class="resource-detail-item__details">
            <calendar-outlined />{{ $toLocaleDate(resource.created) }}
          </div>
        </div>
        <div class="resource-detail-item" v-if="resource.lastupdated">
          <div class="resource-detail-item__label">{{ $t('label.last.updated') }}</div>
          <div class="resource-detail-item__details">
            <calendar-outlined />{{ $toLocaleDate(resource.lastupdated) }}
          </div>
        </div>
      </div>

      <div class="account-center-tags" v-if="$route.meta.related">
        <a-divider/>
        <div v-for="item in $route.meta.related" :key="item.path">
          <router-link
<<<<<<< HEAD
            v-if="$router.resolve('/' + item.name).name !== '404'"
            :to="{ path: '/' + item.name, query: getRouterQuery(item)}">
            <a-button style="margin-right: 10px">
              <template #icon>
                <render-icon :icon="$router.resolve('/' + item.name).meta.icon" />
              </template>
=======
            v-if="$router.resolve('/' + item.name).route.name !== '404'"
            :to="{ path: '/' + item.name + '?' + item.param + '=' + (item.value ? resource[item.value] : item.param === 'account' ? resource.name + '&domainid=' + resource.domainid : item.param === 'keypair' ? resource.name : resource.id) }">
            <a-button style="margin-right: 10px" :icon="$router.resolve('/' + item.name).route.meta.icon" >
>>>>>>> 850714c1
              {{ $t('label.view') + ' ' + $t(item.title) }}
            </a-button>
          </router-link>
        </div>
      </div>

      <div class="account-center-tags" v-if="showKeys">
        <a-divider/>
        <div class="user-keys">
          <key-outlined />
          <strong>
            {{ $t('label.apikey') }}
            <tooltip-button
              tooltipPlacement="right"
              :tooltip="$t('label.copy') + ' ' + $t('label.apikey')"
              icon="CopyOutlined"
              type="dashed"
              size="small"
              @onClick="$message.success($t('label.copied.clipboard'))"
              :copyResource="resource.apikey" />
          </strong>
          <div>
            {{ resource.apikey.substring(0, 20) }}...
          </div>
        </div> <br/>
        <div class="user-keys">
          <lock-outlined />
          <strong>
            {{ $t('label.secretkey') }}
            <tooltip-button
              tooltipPlacement="right"
              :tooltip="$t('label.copy') + ' ' + $t('label.secretkey')"
              icon="CopyOutlined"
              type="dashed"
              size="small"
              @onClick="$message.success($t('label.copied.clipboard'))"
              :copyResource="resource.secretkey" />
          </strong>
          <div>
            {{ resource.secretkey.substring(0, 20) }}...
          </div>
        </div>
      </div>

      <div class="account-center-tags" v-if="!isStatic && resourceType && tagsSupportingResourceTypes.includes(this.resourceType) && 'listTags' in $store.getters.apis">
        <a-divider/>
        <a-spin :spinning="loadingTags">
          <div class="title">{{ $t('label.tags') }}</div>
          <div>
            <template v-for="(tag, index) in tags" :key="index">
              <a-tag :closable="isAdminOrOwner() && 'deleteTags' in $store.getters.apis" @close="() => handleDeleteTag(tag)">
                {{ tag.key }} = {{ tag.value }}
              </a-tag>
            </template>

            <div v-if="inputVisible">
              <a-input-group
                type="text"
                size="small"
                @blur="handleInputConfirm"
                @keyup.enter="handleInputConfirm"
                compact>
                <a-input ref="input" :value="inputKey" @change="handleKeyChange" style="width: 30%; text-align: center" :placeholder="$t('label.key')" />
                <a-input
                  class="tag-disabled-input"
                  style="width: 30px; border-left: 0; pointer-events: none; text-align: center"
                  placeholder="="
                  disabled />
                <a-input :value="inputValue" @change="handleValueChange" style="width: 30%; text-align: center; border-left: 0" :placeholder="$t('label.value')" />
                <tooltip-button :tooltip="$t('label.ok')" icon="CheckOutlined" size="small" @onClick="handleInputConfirm" />
                <tooltip-button :tooltip="$t('label.cancel')" icon="CloseOutlined" size="small" @onClick="inputVisible=false" />
              </a-input-group>
            </div>
            <a-tag
              @click="showInput"
              class="btn-add-tag"
              style="borderStyle: dashed;"
              v-else-if="isAdminOrOwner() && 'createTags' in $store.getters.apis">
              <plus-outlined  /> {{ $t('label.new.tag') }}
            </a-tag>
          </div>
        </a-spin>
      </div>
    </a-card>
  </a-spin>
</template>

<script>
import { api } from '@/api'
import RenderIcon from '@/utils/renderIcon'
import Console from '@/components/widgets/Console'
import OsLogo from '@/components/widgets/OsLogo'
import Status from '@/components/widgets/Status'
import TooltipButton from '@/components/widgets/TooltipButton'
import UploadResourceIcon from '@/components/view/UploadResourceIcon'
import eventBus from '@/config/eventBus'
import ResourceIcon from '@/components/view/ResourceIcon'

export default {
  name: 'InfoCard',
  components: {
    Console,
    OsLogo,
    Status,
    TooltipButton,
    UploadResourceIcon,
    ResourceIcon,
    RenderIcon
  },
  props: {
    resource: {
      type: Object,
      required: true
    },
    loading: {
      type: Boolean,
      default: false
    },
    title: {
      type: String,
      default: ''
    },
    bordered: {
      type: Boolean,
      default: true
    },
    isStatic: {
      type: Boolean,
      default: false
    }
  },
  data () {
    return {
      ipaddress: '',
      resourceType: '',
      inputVisible: false,
      inputKey: '',
      inputValue: '',
      tags: [],
      showKeys: false,
      loadingTags: false,
      showUpload: false,
      images: {
        zone: '',
        template: '',
        iso: '',
        domain: '',
        account: '',
        project: '',
        vpc: '',
        network: ''
      },
      newResource: {}
    }
  },
  watch: {
    '$route.fullPath': function () {
      this.getIcons()
    },
    resource: {
      deep: true,
      handler (newData, oldData) {
        if (newData === oldData) return
        this.newResource = newData
        this.resourceType = this.$route.meta.resourceType
        this.showKeys = false
        this.setData()

        if (this.tagsSupportingResourceTypes.includes(this.resourceType)) {
          if ('tags' in this.resource) {
            this.tags = this.resource.tags
          } else if (this.resourceType) {
            this.getTags()
          }
        }
        if ('apikey' in this.resource) {
          this.getUserKeys()
        }
        this.getIcons()
      }
    },
    async templateIcon () {
      this.getIcons()
    }
  },
  created () {
    this.setData()
    eventBus.on('handle-close', (showModal) => {
      this.showUploadModal(showModal)
    })
    this.getIcons()
  },
  computed: {
    tagsSupportingResourceTypes () {
      return ['UserVm', 'Template', 'ISO', 'Volume', 'Snapshot', 'Backup', 'Network',
        'LoadBalancer', 'PortForwardingRule', 'FirewallRule', 'SecurityGroup', 'SecurityGroupRule',
        'PublicIpAddress', 'Project', 'Account', 'Vpc', 'NetworkACL', 'StaticRoute', 'VMSnapshot',
        'RemoteAccessVpn', 'User', 'SnapshotPolicy', 'VpcOffering']
    },
    name () {
      return this.resource.displayname || this.resource.displaytext || this.resource.name || this.resource.username ||
        this.resource.ipaddress || this.resource.virtualmachinename || this.resource.templatetype
    },
    ipV6Address () {
      if (this.resource.nic && this.resource.nic.length > 0) {
        return this.resource.nic.filter(e => { return e.ip6address }).map(e => { return e.ip6address }).join(', ')
      }

      return null
    },
    templateIcon () {
      return this.resource.templateid
    },
    resourceIcon () {
      if (this.$showIcon() && this.resource?.icon?.base64image) {
        return this.resource.icon.base64image
      }
      return null
    }
  },
  methods: {
    showUploadModal (show) {
      if (show) {
        if (this.$showIcon()) {
          this.showUpload = true
        }
      } else {
        this.showUpload = false
      }
    },
    getImage (image) {
      return (image || this.resource?.icon?.base64image)
    },
    async getIcons () {
      this.images = {
        zone: '',
        template: '',
        iso: '',
        domain: '',
        account: '',
        project: '',
        vpc: '',
        network: ''
      }
      if (this.resource.templateid) {
        await this.fetchResourceIcon(this.resource.templateid, 'template')
      }
      if (this.resource.isoid) {
        await this.fetchResourceIcon(this.resource.isoid, 'iso')
      }
      if (this.resource.zoneid) {
        await this.fetchResourceIcon(this.resource.zoneid, 'zone')
      }
      if (this.resource.domainid) {
        await this.fetchResourceIcon(this.resource.domainid, 'domain')
      }
      if (this.resource.account) {
        await this.fetchAccount()
      }
      if (this.resource.projectid) {
        await this.fetchResourceIcon(this.resource.projectid, 'project')
      }
      if (this.resource.vpcid) {
        await this.fetchResourceIcon(this.resource.vpcid, 'vpc')
      }
      if (this.resource.networkid) {
        await this.fetchResourceIcon(this.resource.networkid, 'network')
      }
    },
    fetchAccount () {
      return new Promise((resolve, reject) => {
        api('listAccounts', {
          name: this.resource.account,
          domainid: this.resource.domainid,
          showicon: true
        }).then(async json => {
          const response = json?.listaccountsresponse?.account || []
          if (response?.[0]?.icon) {
            this.images.account = response[0].icon.base64image
          }
        })
      })
    },
    fetchResourceIcon (resourceid, type) {
      if (resourceid) {
        return new Promise((resolve, reject) => {
          api('listResourceIcon', {
            resourceids: resourceid,
            resourcetype: type
          }).then(json => {
            const response = json.listresourceiconresponse.icon || []
            if (response?.[0]) {
              this.images[type] = response[0].base64image
              resolve(this.images)
            } else {
              this.images[type] = ''
              resolve(this.images)
            }
          }).catch(error => {
            reject(error)
          })
        })
      } else {
        this.images.type = ''
      }
    },
    setData () {
      if (this.resource.nic && this.resource.nic.length > 0) {
        this.ipaddress = this.resource.nic.filter(e => { return e.ipaddress }).map(e => { return e.ipaddress }).join(', ')
      } else {
        this.ipaddress = this.resource.ipaddress
      }
    },
    toSize (kb) {
      if (!kb) {
        return '0 KB'
      }
      if (kb < 1024) {
        return kb + ' KB'
      }
      if (kb < 1024 * 1024) {
        return parseFloat(kb / 1024.0).toFixed(2) + ' MB'
      }
      return parseFloat(kb / (1024.0 * 1024.0)).toFixed(2) + ' GB'
    },
    getUserKeys () {
      if (!('getUserKeys' in this.$store.getters.apis)) {
        return
      }
      api('getUserKeys', { id: this.resource.id }).then(json => {
        this.showKeys = true
        this.newResource.secretkey = json.getuserkeysresponse.userkeys.secretkey
        this.$emit('change-resource', this.newResource)
      })
    },
    getTags () {
      if (!('listTags' in this.$store.getters.apis) || !this.resource || !this.resource.id) {
        return
      }
      this.loadingTags = true
      this.tags = []
      const params = {
        listall: true,
        resourceid: this.resource.id,
        resourcetype: this.resourceType
      }
      if (this.$route.meta.name === 'project') {
        params.projectid = this.resource.id
      }
      api('listTags', params).then(json => {
        if (json.listtagsresponse && json.listtagsresponse.tag) {
          this.tags = json.listtagsresponse.tag
        }
      }).finally(() => {
        this.loadingTags = false
      })
    },
    isAdminOrOwner () {
      return ['Admin'].includes(this.$store.getters.userInfo.roletype) ||
        (this.resource.domainid === this.$store.getters.userInfo.domainid && this.resource.account === this.$store.getters.userInfo.account) ||
        (this.resource.project && this.resource.projectid === this.$store.getters.project.id)
    },
    showInput () {
      this.inputVisible = true
      this.$nextTick(function () {
        this.$refs.input.focus()
      })
    },
    handleKeyChange (e) {
      this.inputKey = e.target.value
    },
    handleValueChange (e) {
      this.inputValue = e.target.value
    },
    handleInputConfirm () {
      const args = {}
      this.loadingTags = true
      args.resourceids = this.resource.id
      args.resourcetype = this.resourceType
      args['tags[0].key'] = this.inputKey
      args['tags[0].value'] = this.inputValue
      api('createTags', args).then(json => {
      }).finally(e => {
        this.getTags()
      })

      this.inputVisible = false
      this.inputKey = ''
      this.inputValue = ''
    },
    handleDeleteTag (tag) {
      const args = {}
      this.loadingTags = true
      args.resourceids = this.resource.id
      args.resourcetype = this.resourceType
      args['tags[0].key'] = tag.key
      args['tags[0].value'] = tag.value
      api('deleteTags', args).then(json => {
      }).finally(e => {
        this.getTags()
      })
    },
    setResourceOsType (name) {
      this.newResource.ostypename = name
      this.$emit('change-resource', this.newResource)
    },
    getRouterQuery (item) {
      const query = {}
      if (item.value) {
        query[item.param] = this.resource[item.value]
      } else {
        if (item.param === 'account') {
          query[item.param] = this.resource.name
          query.domainid = this.resource.domainid
        } else {
          query[item.param] = this.resource.id
        }
      }

      return query
    }
  }
}
</script>

<style lang="scss" scoped>
:deep(.ant-card-body) {
  padding: 30px;
}

.resource-details {
  text-align: center;
  margin-bottom: 20px;

  &__name {
    display: flex;
    align-items: center;

    .avatar {
      margin-right: 20px;
      overflow: hidden;
      min-width: 50px;
      cursor: pointer;

      img {
        height: 100%;
        width: 100%;
      }
    }

    .name {
      margin-bottom: 0;
      font-size: 18px;
      line-height: 1;
      word-break: break-all;
      text-align: left;
    }

  }
}
.resource-detail-item {
  margin-bottom: 20px;
  word-break: break-all;

  &__details {
    display: flex;
    align-items: center;

    &--start {
      align-items: flex-start;

      i {
        margin-top: 4px;
      }

    }

  }

  .anticon {
    margin-right: 10px;
  }

  &__label {
    margin-bottom: 5px;
    font-weight: bold;
  }

}
.user-keys {
  word-wrap: break-word;
}
.account-center-tags {
  .ant-tag {
    margin-bottom: 8px;
  }

  a {
    display: block;
    margin-bottom: 10px;
  }

}
.title {
  margin-bottom: 5px;
  font-weight: bold;
}

.tags {
  display: flex;
  flex-wrap: wrap;
  margin-top: 20px;
  margin-bottom: -10px;

  .ant-tag {
    margin-right: 10px;
    margin-bottom: 10px;
    height: auto;
  }

}

.progress-bar {
  padding-right: 60px;
  width: 100%;
}

.upload-icon {
  position: absolute;
  top: 70px;
  opacity: 0.75;
  left: 70px;
  font-size: 0.75em;
  padding: 0.25rem;
  background: rgba(247, 245, 245, 0.767);
  border-radius: 50%;
  border: 1px solid rgba(177, 177, 177, 0.788);
}
</style><|MERGE_RESOLUTION|>--- conflicted
+++ resolved
@@ -600,18 +600,9 @@
         <a-divider/>
         <div v-for="item in $route.meta.related" :key="item.path">
           <router-link
-<<<<<<< HEAD
             v-if="$router.resolve('/' + item.name).name !== '404'"
-            :to="{ path: '/' + item.name, query: getRouterQuery(item)}">
-            <a-button style="margin-right: 10px">
-              <template #icon>
-                <render-icon :icon="$router.resolve('/' + item.name).meta.icon" />
-              </template>
-=======
-            v-if="$router.resolve('/' + item.name).route.name !== '404'"
             :to="{ path: '/' + item.name + '?' + item.param + '=' + (item.value ? resource[item.value] : item.param === 'account' ? resource.name + '&domainid=' + resource.domainid : item.param === 'keypair' ? resource.name : resource.id) }">
-            <a-button style="margin-right: 10px" :icon="$router.resolve('/' + item.name).route.meta.icon" >
->>>>>>> 850714c1
+            <a-button style="margin-right: 10px" :icon="$router.resolve('/' + item.name).meta.icon" >
               {{ $t('label.view') + ' ' + $t(item.title) }}
             </a-button>
           </router-link>
