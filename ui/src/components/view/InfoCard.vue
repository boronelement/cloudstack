--- conflicted
+++ resolved
@@ -26,15 +26,9 @@
               @click="$message.success(`${$t('label.copied.clipboard')} : ${name}`)"
               v-clipboard:copy="name" >
               <slot name="avatar">
-<<<<<<< HEAD
                 <os-logo v-if="resource.ostypeid || resource.ostypename" :osId="resource.ostypeid" :osName="resource.ostypename" size="4x" @update-osname="setResourceOsType"/>
                 <render-icon v-else-if="typeof $route.meta.icon ==='string'" style="font-size: 36px" :icon="$route.meta.icon" />
-                <render-icon v-else :svgIcon="$route.meta.icon" />
-=======
-                <os-logo v-if="resource.ostypeid || resource.ostypename" :osId="resource.ostypeid" :osName="resource.ostypename" size="4x" @update-osname="(name) => resource.ostypename = name"/>
-                <a-icon v-else-if="typeof $route.meta.icon ==='string'" style="font-size: 36px" :type="$route.meta.icon" />
-                <a-icon v-else style="font-size: 36px" :component="$route.meta.icon" />
->>>>>>> 2bbc7817
+                <render-icon v-else style="font-size: 36px" :svgIcon="$route.meta.icon" />
               </slot>
             </div>
             <slot name="name">
@@ -284,18 +278,11 @@
                 v-for="(eth, index) in resource.nic"
                 :key="eth.id"
                 style="margin-left: -24px; margin-top: 5px;">
-<<<<<<< HEAD
-                <span v-if="resource.nic">
-                  <api-outlined />eth{{ index }} {{ eth.ipaddress }}
-                  <router-link v-if="eth.networkname && eth.networkid" :to="{ path: '/guestnetwork/' + eth.networkid }">({{ eth.networkname }})</router-link>
-                </span>
-=======
-                <a-icon type="api" />eth{{ index }} {{ eth.ipaddress }}
+                <api-outlined />eth{{ index }} {{ eth.ipaddress }}
                 <router-link v-if="!isStatic && eth.networkname && eth.networkid" :to="{ path: '/guestnetwork/' + eth.networkid }">({{ eth.networkname }})</router-link>
                 <a-tag v-if="eth.isdefault">
                   {{ $t('label.default') }}
                 </a-tag >
->>>>>>> 2bbc7817
               </div>
             </div>
           </div>
@@ -308,14 +295,10 @@
                 v-for="network in resource.networks"
                 :key="network.id"
                 style="margin-top: 5px;">
-<<<<<<< HEAD
-                <ApiOutlined />{{ network.name }}
-=======
-                <a-icon type="api" />{{ network.name }}
+                <api-outlined />{{ network.name }}
                 <span v-if="resource.defaultnetworkid === network.id">
                   ({{ $t('label.default') }})
                 </span>
->>>>>>> 2bbc7817
               </div>
             </div>
           </div>
@@ -342,13 +325,8 @@
         <div class="resource-detail-item" v-if="resource.projectid || resource.projectname">
           <div class="resource-detail-item__label">{{ $t('label.project') }}</div>
           <div class="resource-detail-item__details">
-<<<<<<< HEAD
             <project-outlined />
-            <router-link v-if="resource.projectid" :to="{ path: '/project/' + resource.projectid }">{{ resource.project || resource.projectname || resource.projectid }}</router-link>
-=======
-            <a-icon type="project" />
             <router-link v-if="!isStatic && resource.projectid" :to="{ path: '/project/' + resource.projectid }">{{ resource.project || resource.projectname || resource.projectid }}</router-link>
->>>>>>> 2bbc7817
             <router-link v-else :to="{ path: '/project', query: { name: resource.projectname }}">{{ resource.projectname }}</router-link>
           </div>
         </div>
@@ -441,78 +419,47 @@
         <div class="resource-detail-item" v-if="resource.serviceofferingname && resource.serviceofferingid">
           <div class="resource-detail-item__label">{{ $t('label.serviceofferingname') }}</div>
           <div class="resource-detail-item__details">
-<<<<<<< HEAD
-            <CloudOutlined />
-            <router-link v-if="$route.meta.name === 'router'" :to="{ path: '/computeoffering/' + resource.serviceofferingid, query: { issystem: true } }">{{ resource.serviceofferingname || resource.serviceofferingid }} </router-link>
-            <router-link v-else-if="$router.resolve('/computeoffering/' + resource.serviceofferingid).name !== '404'" :to="{ path: '/computeoffering/' + resource.serviceofferingid }">{{ resource.serviceofferingname || resource.serviceofferingid }} </router-link>
-=======
-            <a-icon type="cloud" />
+            <cloud-outlined />
             <router-link v-if="!isStatic && $route.meta.name === 'router'" :to="{ path: '/computeoffering/' + resource.serviceofferingid, query: { issystem: true } }">{{ resource.serviceofferingname || resource.serviceofferingid }} </router-link>
             <router-link v-else-if="$router.resolve('/computeoffering/' + resource.serviceofferingid).route.name !== '404'" :to="{ path: '/computeoffering/' + resource.serviceofferingid }">{{ resource.serviceofferingname || resource.serviceofferingid }} </router-link>
->>>>>>> 2bbc7817
             <span v-else>{{ resource.serviceofferingname || resource.serviceofferingid }}</span>
           </div>
         </div>
         <div class="resource-detail-item" v-if="resource.diskofferingname && resource.diskofferingid">
           <div class="resource-detail-item__label">{{ $t('label.diskoffering') }}</div>
           <div class="resource-detail-item__details">
-<<<<<<< HEAD
-            <HddOutlined />
-            <router-link v-if="$router.resolve('/diskoffering/' + resource.diskofferingid).name !== '404'" :to="{ path: '/diskoffering/' + resource.diskofferingid }">{{ resource.diskofferingname || resource.diskofferingid }} </router-link>
-=======
-            <a-icon type="hdd" />
+            <hdd-outlined />
             <router-link v-if="!isStatic && $router.resolve('/diskoffering/' + resource.diskofferingid).route.name !== '404'" :to="{ path: '/diskoffering/' + resource.diskofferingid }">{{ resource.diskofferingname || resource.diskofferingid }} </router-link>
->>>>>>> 2bbc7817
             <span v-else>{{ resource.diskofferingname || resource.diskofferingid }}</span>
           </div>
         </div>
         <div class="resource-detail-item" v-if="resource.backupofferingid">
           <div class="resource-detail-item__label">{{ $t('label.backupofferingid') }}</div>
-<<<<<<< HEAD
-          <CloudUploadOutlined />
-          <router-link v-if="$router.resolve('/backupoffering/' + resource.backupofferingid).name !== '404'" :to="{ path: '/backupoffering/' + resource.backupofferingid }">{{ resource.backupofferingname || resource.backupofferingid }} </router-link>
-=======
-          <a-icon type="cloud-upload" />
+          <cloud-upload-outlined />
           <router-link v-if="!isStatic && $router.resolve('/backupoffering/' + resource.backupofferingid).route.name !== '404'" :to="{ path: '/backupoffering/' + resource.backupofferingid }">{{ resource.backupofferingname || resource.backupofferingid }} </router-link>
->>>>>>> 2bbc7817
           <span v-else>{{ resource.backupofferingname || resource.backupofferingid }}</span>
         </div>
         <div class="resource-detail-item" v-if="resource.networkofferingid">
           <div class="resource-detail-item__label">{{ $t('label.networkofferingid') }}</div>
           <div class="resource-detail-item__details">
-<<<<<<< HEAD
-            <WifiOutlined />
-            <router-link v-if="$router.resolve('/networkoffering/' + resource.networkofferingid).name !== '404'" :to="{ path: '/networkoffering/' + resource.networkofferingid }">{{ resource.networkofferingname || resource.networkofferingid }} </router-link>
-=======
-            <a-icon type="wifi" />
+            <wifi-outlined />
             <router-link v-if="!isStatic && $router.resolve('/networkoffering/' + resource.networkofferingid).route.name !== '404'" :to="{ path: '/networkoffering/' + resource.networkofferingid }">{{ resource.networkofferingname || resource.networkofferingid }} </router-link>
->>>>>>> 2bbc7817
             <span v-else>{{ resource.networkofferingname || resource.networkofferingid }}</span>
           </div>
         </div>
         <div class="resource-detail-item" v-if="resource.vpcofferingid">
           <div class="resource-detail-item__label">{{ $t('label.vpcoffering') }}</div>
           <div class="resource-detail-item__details">
-<<<<<<< HEAD
             <DeploymentUnitOutlined />
-            <router-link v-if="$router.resolve('/vpcoffering/' + resource.vpcofferingid).name !== '404'" :to="{ path: '/vpcoffering/' + resource.vpcofferingid }">{{ resource.vpcofferingname || resource.vpcofferingid }} </router-link>
-=======
-            <a-icon type="deployment-unit" />
             <router-link v-if="!isStatic && $router.resolve('/vpcoffering/' + resource.vpcofferingid).route.name !== '404'" :to="{ path: '/vpcoffering/' + resource.vpcofferingid }">{{ resource.vpcofferingname || resource.vpcofferingid }} </router-link>
->>>>>>> 2bbc7817
             <span v-else>{{ resource.vpcofferingname || resource.vpcofferingid }}</span>
           </div>
         </div>
         <div class="resource-detail-item" v-if="resource.storageid">
           <div class="resource-detail-item__label">{{ $t('label.storagepool') }}</div>
           <div class="resource-detail-item__details">
-<<<<<<< HEAD
-            <DatabaseOutlined />
-            <router-link v-if="$router.resolve('/storagepool/' + resource.storageid).name !== '404'" :to="{ path: '/storagepool/' + resource.storageid }">{{ resource.storage || resource.storageid }} </router-link>
-=======
-            <a-icon type="database" />
+            <database-outlined />
             <router-link v-if="!isStatic && $router.resolve('/storagepool/' + resource.storageid).route.name !== '404'" :to="{ path: '/storagepool/' + resource.storageid }">{{ resource.storage || resource.storageid }} </router-link>
->>>>>>> 2bbc7817
             <span v-else>{{ resource.storage || resource.storageid }}</span>
             <a-tag style="margin-left: 5px;" v-if="resource.storagetype">
               {{ resource.storagetype }}
@@ -522,52 +469,32 @@
         <div class="resource-detail-item" v-if="resource.hostid">
           <div class="resource-detail-item__label">{{ $t('label.hostname') }}</div>
           <div class="resource-detail-item__details">
-<<<<<<< HEAD
             <desktop-outlined />
-            <router-link v-if="$router.resolve('/host/' + resource.hostid).name !== '404'" :to="{ path: '/host/' + resource.hostid }">{{ resource.hostname || resource.hostid }} </router-link>
-=======
-            <a-icon type="desktop" />
             <router-link v-if="!isStatic && $router.resolve('/host/' + resource.hostid).route.name !== '404'" :to="{ path: '/host/' + resource.hostid }">{{ resource.hostname || resource.hostid }} </router-link>
->>>>>>> 2bbc7817
             <span v-else>{{ resource.hostname || resource.hostid }}</span>
           </div>
         </div>
         <div class="resource-detail-item" v-if="resource.clusterid">
           <div class="resource-detail-item__label">{{ $t('label.clusterid') }}</div>
           <div class="resource-detail-item__details">
-<<<<<<< HEAD
-            <ClusterOutlined />
-            <router-link v-if="$router.resolve('/cluster/' + resource.clusterid).name !== '404'" :to="{ path: '/cluster/' + resource.clusterid }">{{ resource.clustername || resource.cluster || resource.clusterid }}</router-link>
-=======
-            <a-icon type="cluster" />
+            <cluster-outlined />
             <router-link v-if="!isStatic && $router.resolve('/cluster/' + resource.clusterid).route.name !== '404'" :to="{ path: '/cluster/' + resource.clusterid }">{{ resource.clustername || resource.cluster || resource.clusterid }}</router-link>
->>>>>>> 2bbc7817
             <span v-else>{{ resource.clustername || resource.cluster || resource.clusterid }}</span>
           </div>
         </div>
         <div class="resource-detail-item" v-if="resource.podid">
           <div class="resource-detail-item__label">{{ $t('label.podid') }}</div>
           <div class="resource-detail-item__details">
-<<<<<<< HEAD
             <appstore-outlined />
-            <router-link v-if="$router.resolve('/pod/' + resource.podid).name !== '404'" :to="{ path: '/pod/' + resource.podid }">{{ resource.podname || resource.pod || resource.podid }}</router-link>
-=======
-            <a-icon type="appstore" />
             <router-link v-if="!isStatic && $router.resolve('/pod/' + resource.podid).route.name !== '404'" :to="{ path: '/pod/' + resource.podid }">{{ resource.podname || resource.pod || resource.podid }}</router-link>
->>>>>>> 2bbc7817
             <span v-else>{{ resource.podname || resource.pod || resource.podid }}</span>
           </div>
         </div>
         <div class="resource-detail-item" v-if="resource.zoneid">
           <div class="resource-detail-item__label">{{ $t('label.zone') }}</div>
           <div class="resource-detail-item__details">
-<<<<<<< HEAD
             <global-outlined />
-            <router-link v-if="$router.resolve('/zone/' + resource.zoneid).name !== '404'" :to="{ path: '/zone/' + resource.zoneid }">{{ resource.zone || resource.zonename || resource.zoneid }}</router-link>
-=======
-            <a-icon type="global" />
             <router-link v-if="!isStatic && $router.resolve('/zone/' + resource.zoneid).route.name !== '404'" :to="{ path: '/zone/' + resource.zoneid }">{{ resource.zone || resource.zonename || resource.zoneid }}</router-link>
->>>>>>> 2bbc7817
             <span v-else>{{ resource.zone || resource.zonename || resource.zoneid }}</span>
           </div>
         </div>
@@ -589,52 +516,32 @@
         <div class="resource-detail-item" v-if="resource.account && !resource.account.startsWith('PrjAcct-')">
           <div class="resource-detail-item__label">{{ $t('label.account') }}</div>
           <div class="resource-detail-item__details">
-<<<<<<< HEAD
             <user-outlined />
-            <router-link v-if="$store.getters.userInfo.roletype !== 'User'" :to="{ path: '/account', query: { name: resource.account, domainid: resource.domainid } }">{{ resource.account }}</router-link>
-=======
-            <a-icon type="user" />
             <router-link v-if="!isStatic && $store.getters.userInfo.roletype !== 'User'" :to="{ path: '/account', query: { name: resource.account, domainid: resource.domainid } }">{{ resource.account }}</router-link>
->>>>>>> 2bbc7817
             <span v-else>{{ resource.account }}</span>
           </div>
         </div>
         <div class="resource-detail-item" v-if="resource.roleid">
           <div class="resource-detail-item__label">{{ $t('label.role') }}</div>
           <div class="resource-detail-item__details">
-<<<<<<< HEAD
-            <IdcardOutlined />
-            <router-link v-if="$router.resolve('/role/' + resource.roleid).name !== '404'" :to="{ path: '/role/' + resource.roleid }">{{ resource.rolename || resource.role || resource.roleid }}</router-link>
-=======
-            <a-icon type="idcard" />
+            <idcard-outlined />
             <router-link v-if="!isStatic && $router.resolve('/role/' + resource.roleid).route.name !== '404'" :to="{ path: '/role/' + resource.roleid }">{{ resource.rolename || resource.role || resource.roleid }}</router-link>
->>>>>>> 2bbc7817
             <span v-else>{{ resource.rolename || resource.role || resource.roleid }}</span>
           </div>
         </div>
         <div class="resource-detail-item" v-if="resource.domainid">
           <div class="resource-detail-item__label">{{ $t('label.domain') }}</div>
           <div class="resource-detail-item__details">
-<<<<<<< HEAD
             <block-outlined />
-            <router-link v-if="$store.getters.userInfo.roletype !== 'User'" :to="{ path: '/domain/' + resource.domainid }">{{ resource.domain || resource.domainid }}</router-link>
-=======
-            <a-icon type="block" />
             <router-link v-if="!isStatic && $store.getters.userInfo.roletype !== 'User'" :to="{ path: '/domain/' + resource.domainid + '?tab=details' }">{{ resource.domain || resource.domainid }}</router-link>
->>>>>>> 2bbc7817
             <span v-else>{{ resource.domain || resource.domainid }}</span>
           </div>
         </div>
         <div class="resource-detail-item" v-if="resource.managementserverid">
           <div class="resource-detail-item__label">{{ $t('label.management.servers') }}</div>
           <div class="resource-detail-item__details">
-<<<<<<< HEAD
             <rocket-outlined />
-            <router-link v-if="$router.resolve('/managementserver/' + resource.managementserverid).name !== '404'" :to="{ path: '/managementserver/' + resource.managementserverid }">{{ resource.managementserver || resource.managementserverid }}</router-link>
-=======
-            <a-icon type="rocket" />
             <router-link v-if="!isStatic && $router.resolve('/managementserver/' + resource.managementserverid).route.name !== '404'" :to="{ path: '/managementserver/' + resource.managementserverid }">{{ resource.managementserver || resource.managementserverid }}</router-link>
->>>>>>> 2bbc7817
             <span v-else>{{ resource.managementserver || resource.managementserverid }}</span>
           </div>
         </div>
@@ -647,7 +554,7 @@
         <div class="resource-detail-item" v-if="resource.lastupdated">
           <div class="resource-detail-item__label">{{ $t('label.last.updated') }}</div>
           <div class="resource-detail-item__details">
-            <a-icon type="calendar" />{{ $toLocaleDate(resource.lastupdated) }}
+            <calendar-outlined />{{ $toLocaleDate(resource.lastupdated) }}
           </div>
         </div>
       </div>
@@ -745,65 +652,6 @@
           </div>
         </a-spin>
       </div>
-<<<<<<< HEAD
-
-      <div class="account-center-team" v-if="annotationType && 'listAnnotations' in $store.getters.apis">
-        <a-divider :dashed="true"/>
-        <a-spin :spinning="loadingAnnotations">
-          <div class="title">
-            {{ $t('label.comments') }} ({{ notes.length }})
-          </div>
-          <a-list
-            v-if="notes.length"
-            :dataSource="notes"
-            itemLayout="horizontal"
-            size="small" >
-            <template #renderItem="item">
-              <a-list-item>
-                <a-comment
-                  :content="item.annotation"
-                  :datetime="$toLocaleDate(item.created)" >
-                  <template #avatar>
-                    <a-button
-                      v-if="'removeAnnotation' in $store.getters.apis"
-                      type="primary"
-                      danger
-                      shape="circle"
-                      size="small"
-                      @click="deleteNote(item)">
-                      <DeleteOutlined />
-                    </a-button>
-                  </template>
-                </a-comment>
-              </a-list-item>
-            </template>
-          </a-list>
-
-          <a-comment v-if="'addAnnotation' in $store.getters.apis">
-            <template #avatar>
-            <a-avatar @click="showNotesInput = true">
-              <template #icon><edit-outlined /></template>
-            </a-avatar>
-            </template>
-            <template #content>
-              <a-textarea
-                rows="4"
-                @change="handleNoteChange"
-                :value="annotation"
-                :placeholder="$t('label.add.note')" />
-              <a-button
-                style="margin-top: 10px"
-                @click="saveNote"
-                type="primary"
-              >
-                {{ $t('label.save') }}
-              </a-button>
-            </template>
-          </a-comment>
-        </a-spin>
-      </div>
-=======
->>>>>>> 2bbc7817
     </a-card>
   </a-spin>
 </template>
@@ -856,51 +704,6 @@
       inputValue: '',
       tags: [],
       showKeys: false,
-<<<<<<< HEAD
-      showNotesInput: false,
-      loadingTags: false,
-      loadingAnnotations: false,
-      newResource: {}
-    }
-  },
-  watch: {
-    resource: {
-      deep: true,
-      handler () {
-        this.newResource = this.resource
-        this.resourceType = this.$route.meta.resourceType
-        this.annotationType = ''
-        this.showKeys = false
-        this.setData()
-
-        switch (this.resourceType) {
-          case 'UserVm':
-            this.annotationType = 'VM'
-            break
-          case 'Domain':
-            this.annotationType = 'DOMAIN'
-            // Domain resource type is not supported for tags
-            this.resourceType = ''
-            break
-          case 'Host':
-            this.annotationType = 'HOST'
-            // Host resource type is not supported for tags
-            this.resourceType = ''
-            break
-        }
-
-        if ('tags' in this.resource) {
-          this.tags = this.resource.tags
-        } else if (this.resourceType) {
-          this.getTags()
-        }
-        if (this.annotationType) {
-          this.getNotes()
-        }
-        if ('apikey' in this.resource) {
-          this.getUserKeys()
-        }
-=======
       loadingTags: false
     }
   },
@@ -918,7 +721,6 @@
       }
       if ('apikey' in this.resource) {
         this.getUserKeys()
->>>>>>> 2bbc7817
       }
     }
   },
@@ -1034,41 +836,6 @@
       }).finally(e => {
         this.getTags()
       })
-<<<<<<< HEAD
-    },
-    handleNoteChange (e) {
-      this.annotation = e.target.value
-    },
-    saveNote () {
-      if (this.annotation.length < 1) {
-        return
-      }
-      this.loadingAnnotations = true
-      this.showNotesInput = false
-      const args = {}
-      args.entityid = this.resource.id
-      args.entitytype = this.annotationType
-      args.annotation = this.annotation
-      api('addAnnotation', args).then(json => {
-      }).finally(e => {
-        this.getNotes()
-      })
-      this.annotation = ''
-    },
-    deleteNote (annotation) {
-      this.loadingAnnotations = true
-      const args = {}
-      args.id = annotation.id
-      api('removeAnnotation', args).then(json => {
-      }).finally(e => {
-        this.getNotes()
-      })
-    },
-    setResourceOsType (name) {
-      this.newResource.ostypename = name
-      this.$emit('change-resource', this.newResource)
-=======
->>>>>>> 2bbc7817
     }
   }
 }
