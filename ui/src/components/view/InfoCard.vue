--- conflicted
+++ resolved
@@ -27,23 +27,17 @@
               v-clipboard:copy="name" >
               <upload-resource-icon v-if="'uploadResourceIcon' in $store.getters.apis" :visible="showUpload" :resource="resource" @handle-close="showUpload(false)"/>
               <div class="ant-upload-preview" v-if="$showIcon()">
-                <a-icon type="camera" class="upload-icon"/>
+                <camera-outlined class="upload-icon"/>
               </div>
               <slot name="avatar">
-<<<<<<< HEAD
-                <os-logo v-if="resource.ostypeid || resource.ostypename" :osId="resource.ostypeid" :osName="resource.ostypename" size="4x" @update-osname="setResourceOsType"/>
-                <render-icon v-else-if="typeof $route.meta.icon ==='string'" style="font-size: 36px" :icon="$route.meta.icon" />
-                <render-icon v-else style="font-size: 36px" :svgIcon="$route.meta.icon" />
-=======
                 <span v-if="(resource.icon && resource.icon.base64image || images.template || images.iso || resourceIcon) && !['router', 'systemvm', 'volume'].includes($route.path.split('/')[1])">
                   <resource-icon :image="getImage(resource.icon && resource.icon.base64image || images.template || images.iso || resourceIcon)" size="4x" style="margin-right: 5px"/>
                 </span>
                 <span v-else>
-                  <os-logo v-if="resource.ostypeid || resource.ostypename" :osId="resource.ostypeid" :osName="resource.ostypename" size="4x" @update-osname="(name) => resource.ostypename = name"/>
-                  <a-icon v-else-if="typeof $route.meta.icon ==='string'" style="font-size: 36px" :type="$route.meta.icon"/>
-                  <a-icon v-else style="font-size: 36px" :component="$route.meta.icon" />
+                  <os-logo v-if="resource.ostypeid || resource.ostypename" :osId="resource.ostypeid" :osName="resource.ostypename" size="4x" @update-osname="setResourceOsType"/>
+                  <render-icon v-else-if="typeof $route.meta.icon ==='string'" style="font-size: 36px" :icon="$route.meta.icon" />
+                  <render-icon v-else style="font-size: 36px" :svgIcon="$route.meta.icon" />
                 </span>
->>>>>>> 981dac7b
               </slot>
             </div>
             <slot name="name">
@@ -343,14 +337,10 @@
         <div class="resource-detail-item" v-if="resource.projectid || resource.projectname">
           <div class="resource-detail-item__label">{{ $t('label.project') }}</div>
           <div class="resource-detail-item__details">
-<<<<<<< HEAD
-            <project-outlined />
-=======
             <span v-if="images.project">
               <resource-icon :image="getImage(images.project)" size="1x" style="margin-right: 5px"/>
             </span>
-            <a-icon v-else type="project" />
->>>>>>> 981dac7b
+            <project-outlined v-else />
             <router-link v-if="!isStatic && resource.projectid" :to="{ path: '/project/' + resource.projectid }">{{ resource.project || resource.projectname || resource.projectid }}</router-link>
             <router-link v-else :to="{ path: '/project', query: { name: resource.projectname }}">{{ resource.projectname }}</router-link>
           </div>
@@ -414,14 +404,10 @@
         <div class="resource-detail-item" v-if="resource.vpcid">
           <div class="resource-detail-item__label">{{ $t('label.vpcname') }}</div>
           <div class="resource-detail-item__details">
-<<<<<<< HEAD
-            <deployment-unit-outlined />
-=======
             <span v-if="images.vpc">
               <resource-icon :image="getImage(images.vpc)" size="1x" style="margin-right: 5px"/>
             </span>
-            <a-icon v-else type="deployment-unit" />
->>>>>>> 981dac7b
+            <deployment-unit-outlined v-else />
             <router-link :to="{ path: '/vpc/' + resource.vpcid }">{{ resource.vpcname || resource.vpcid }}</router-link>
           </div>
         </div>
@@ -439,12 +425,8 @@
         <div class="resource-detail-item" v-if="resource.templateid">
           <div class="resource-detail-item__label">{{ resource.isoid ? $t('label.iso') : $t('label.templatename') }}</div>
           <div class="resource-detail-item__details">
-<<<<<<< HEAD
-            <PictureOutlined />
-=======
             <resource-icon v-if="resource.icon" :image="getImage(resource.icon.base64image)" size="1x" style="margin-right: 5px"/>
-            <a-icon v-else type="picture" />
->>>>>>> 981dac7b
+            <PictureOutlined v-else />
             <div v-if="resource.isoid">
               <router-link :to="{ path: '/iso/' + resource.isoid }">{{ resource.isodisplaytext || resource.isoname || resource.isoid }} </router-link>
             </div>
@@ -530,16 +512,11 @@
         <div class="resource-detail-item" v-if="resource.zoneid">
           <div class="resource-detail-item__label">{{ $t('label.zone') }}</div>
           <div class="resource-detail-item__details">
-<<<<<<< HEAD
-            <global-outlined />
-            <router-link v-if="!isStatic && $router.resolve('/zone/' + resource.zoneid).name !== '404'" :to="{ path: '/zone/' + resource.zoneid }">{{ resource.zone || resource.zonename || resource.zoneid }}</router-link>
-=======
             <span v-if="images.zone">
               <resource-icon :image="getImage(images.zone)" size="1x" style="margin-right: 5px"/>
             </span>
-            <a-icon v-else type="global" />
+            <global-outlined v-else />
             <router-link v-if="!isStatic && $router.resolve('/zone/' + resource.zoneid).route.name !== '404'" :to="{ path: '/zone/' + resource.zoneid }">{{ resource.zone || resource.zonename || resource.zoneid }}</router-link>
->>>>>>> 981dac7b
             <span v-else>{{ resource.zone || resource.zonename || resource.zoneid }}</span>
           </div>
         </div>
@@ -561,14 +538,10 @@
         <div class="resource-detail-item" v-if="resource.account && !resource.account.startsWith('PrjAcct-')">
           <div class="resource-detail-item__label">{{ $t('label.account') }}</div>
           <div class="resource-detail-item__details">
-<<<<<<< HEAD
-            <user-outlined />
-=======
             <span v-if="images.account">
               <resource-icon :image="getImage(images.account)" size="1x" style="margin-right: 5px"/>
             </span>
-            <a-icon v-else type="user" />
->>>>>>> 981dac7b
+            <user-outlined v-else />
             <router-link v-if="!isStatic && $store.getters.userInfo.roletype !== 'User'" :to="{ path: '/account', query: { name: resource.account, domainid: resource.domainid } }">{{ resource.account }}</router-link>
             <span v-else>{{ resource.account }}</span>
           </div>
@@ -584,12 +557,8 @@
         <div class="resource-detail-item" v-if="resource.domainid">
           <div class="resource-detail-item__label">{{ $t('label.domain') }}</div>
           <div class="resource-detail-item__details">
-<<<<<<< HEAD
-            <block-outlined />
-=======
             <resource-icon v-if="images.domain" :image="getImage(images.domain)" size="1x" style="margin-right: 5px"/>
-            <a-icon v-else type="block" />
->>>>>>> 981dac7b
+            <block-outlined v-else />
             <router-link v-if="!isStatic && $store.getters.userInfo.roletype !== 'User'" :to="{ path: '/domain/' + resource.domainid + '?tab=details' }">{{ resource.domain || resource.domainid }}</router-link>
             <span v-else>{{ resource.domain || resource.domainid }}</span>
           </div>
@@ -731,12 +700,9 @@
     OsLogo,
     Status,
     TooltipButton,
-<<<<<<< HEAD
+    UploadResourceIcon,
+    ResourceIcon,
     RenderIcon
-=======
-    UploadResourceIcon,
-    ResourceIcon
->>>>>>> 981dac7b
   },
   props: {
     resource: {
@@ -769,32 +735,7 @@
       inputValue: '',
       tags: [],
       showKeys: false,
-<<<<<<< HEAD
       loadingTags: false,
-      newResource: {}
-    }
-  },
-  watch: {
-    resource: {
-      deep: true,
-      handler () {
-        this.newResource = this.resource
-        this.resourceType = this.$route.meta.resourceType
-        this.showKeys = false
-        this.setData()
-
-        if ('tags' in this.resource) {
-          this.tags = this.resource.tags
-        } else if (this.resourceType) {
-          this.getTags()
-        }
-        if ('apikey' in this.resource) {
-          this.getUserKeys()
-        }
-=======
-      showNotesInput: false,
-      loadingTags: false,
-      loadingAnnotations: false,
       showUpload: false,
       images: {
         zone: '',
@@ -805,29 +746,32 @@
         project: '',
         vpc: '',
         network: ''
-      }
+      },
+      newResource: {}
     }
   },
   watch: {
     $route: function () {
       this.getIcons()
     },
-    resource: function (newItem, oldItem) {
-      this.resource = newItem
-      this.resourceType = this.$route.meta.resourceType
-      this.showKeys = false
-      this.setData()
-
-      if ('tags' in this.resource) {
-        this.tags = this.resource.tags
-      } else if (this.resourceType) {
-        this.getTags()
-      }
-      if ('apikey' in this.resource) {
-        this.getUserKeys()
->>>>>>> 981dac7b
-      }
-      this.getIcons()
+    resource: {
+      deep: true,
+      handler () {
+        this.newResource = this.resource
+        this.resourceType = this.$route.meta.resourceType
+        this.showKeys = false
+        this.setData()
+
+        if ('tags' in this.resource) {
+          this.tags = this.resource.tags
+        } else if (this.resourceType) {
+          this.getTags()
+        }
+        if ('apikey' in this.resource) {
+          this.getUserKeys()
+        }
+        this.getIcons()
+      }
     },
     async templateIcon () {
       this.getIcons()
@@ -835,7 +779,7 @@
   },
   async created () {
     this.setData()
-    eventBus.$on('handle-close', (showModal) => {
+    eventBus.on('handle-close', (showModal) => {
       this.showUploadModal(showModal)
     })
     await this.getIcons()
