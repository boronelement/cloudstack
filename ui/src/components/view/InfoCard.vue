// Licensed to the Apache Software Foundation (ASF) under one
// or more contributor license agreements.  See the NOTICE file
// distributed with this work for additional information
// regarding copyright ownership.  The ASF licenses this file
// to you under the Apache License, Version 2.0 (the
// "License"); you may not use this file except in compliance
// with the License.  You may obtain a copy of the License at
//
//   http://www.apache.org/licenses/LICENSE-2.0
//
// Unless required by applicable law or agreed to in writing,
// software distributed under the License is distributed on an
// "AS IS" BASIS, WITHOUT WARRANTIES OR CONDITIONS OF ANY
// KIND, either express or implied.  See the License for the
// specific language governing permissions and limitations
// under the License.

<template>
  <a-spin :spinning="loading">
    <a-card class="spin-content" :bordered="bordered" :title="title">
      <div>
        <div class="resource-details">
          <div class="resource-details__name">
            <div
              class="avatar"
              @click="$message.success(`${$t('label.copied.clipboard')} : ${name}`)"
              v-clipboard:copy="name" >
              <slot name="avatar">
                <os-logo v-if="resource.ostypeid || resource.ostypename" :osId="resource.ostypeid" :osName="resource.ostypename" size="4x" @update-osname="setResourceOsType"/>
                <render-icon v-else-if="typeof $route.meta.icon ==='string'" style="font-size: 36px" :icon="$route.meta.icon" />
                <render-icon v-else :svgIcon="$route.meta.icon" />
              </slot>
            </div>
            <slot name="name">
              <div v-if="['USER.LOGIN', 'USER.LOGOUT', 'ROUTER.HEALTH.CHECKS', 'FIREWALL.CLOSE', 'ALERT.SERVICE.DOMAINROUTER'].includes(resource.name)">{{ $t(resource.name.toLowerCase()) }}</div>
              <div v-else>
                <h4 class="name">
                  {{ name }}
                </h4>
              </div>
            </slot>
          </div>
          <slot name="actions">
            <div class="tags">
              <a-tag v-if="resource.instancename">
                {{ resource.instancename }}
              </a-tag>
              <a-tag v-if="resource.type">
                <span v-if="['USER.LOGIN', 'USER.LOGOUT', 'ROUTER.HEALTH.CHECKS', 'FIREWALL.CLOSE', 'ALERT.SERVICE.DOMAINROUTER'].includes(resource.type)">{{ $t(resource.type.toLowerCase()) }}</span>
                <span v-else>
                  {{ resource.type }}
                </span>
              </a-tag>
              <a-tag v-if="resource.issourcenat">
                {{ $t('label.issourcenat') }}
              </a-tag>
              <a-tag v-if="resource.broadcasturi">
                {{ resource.broadcasturi }}
              </a-tag>
              <a-tag v-if="resource.hypervisor">
                {{ resource.hypervisor }}
              </a-tag>
              <a-tag v-if="resource.haenable">
                {{ $t('label.haenable') }}
              </a-tag>
              <a-tag v-if="resource.isdynamicallyscalable">
                {{ $t('label.isdynamicallyscalable') }}
              </a-tag>
              <a-tag v-if="resource.scope">
                {{ resource.scope }}
              </a-tag>
              <a-tag v-if="resource.version">
                {{ resource.version }}
              </a-tag>
              <a-tooltip placement="right" >
                <template #title>
                  <span>{{ $t('label.view.console') }}</span>
                </template>
                <console style="margin-top: -5px;" :resource="resource" size="default" v-if="resource.id" />
              </a-tooltip>
            </div>
          </slot>
        </div>

        <a-divider/>

        <div class="resource-detail-item" v-if="(resource.state || resource.status) && $route.meta.name !== 'zone'">
          <div class="resource-detail-item__label">{{ $t('label.status') }}</div>
          <div class="resource-detail-item__details">
            <status class="status" :text="resource.state || resource.status" displayText/>
          </div>
        </div>
       <div class="resource-detail-item" v-if="resource.allocationstate">
          <div class="resource-detail-item__label">{{ $t('label.allocationstate') }}</div>
          <div class="resource-detail-item__details">
            <status class="status" :text="resource.allocationstate" displayText/>
          </div>
        </div>
        <div class="resource-detail-item" v-if="resource.resourcestate">
          <div class="resource-detail-item__label">{{ $t('label.resourcestate') }}</div>
          <div class="resource-detail-item__details">
            <status class="status" :text="resource.resourcestate" displayText/>
          </div>
        </div>

        <div class="resource-detail-item" v-if="resource.id">
          <div class="resource-detail-item__label">{{ $t('label.id') }}</div>
          <div class="resource-detail-item__details">
            <tooltip-button
              tooltipPlacement="right"
              :tooltip="$t('label.copyid')"
              style="margin-left: -5px"
              icon="barcode-outlined"
              type="dashed"
              size="small"
              :copyResource="resource.id"
              @onClick="$message.success($t('label.copied.clipboard'))" />
            <span style="margin-left: 10px;">{{ resource.id }}</span>
          </div>
        </div>
        <div class="resource-detail-item" v-if="resource.ostypename && resource.ostypeid">
          <div class="resource-detail-item__label">{{ $t('label.ostypename') }}</div>
          <div class="resource-detail-item__details">
            <os-logo :osId="resource.ostypeid" :osName="resource.ostypename" size="lg" style="margin-left: -1px" />
            <span style="margin-left: 8px">{{ resource.ostypename }}</span>
          </div>
        </div>
        <div class="resource-detail-item" v-if="('cpunumber' in resource && 'cpuspeed' in resource) || resource.cputotal">
          <div class="resource-detail-item__label">{{ $t('label.cpu') }}</div>
          <div class="resource-detail-item__details">
            <AppstoreOutlined />
            <span v-if="resource.cputotal">{{ resource.cputotal }}</span>
            <span v-else>{{ resource.cpunumber }} CPU x {{ parseFloat(resource.cpuspeed / 1000.0).toFixed(2) }} Ghz</span>
          </div>
          <div>
            <span v-if="resource.cpuused">
              <a-progress
                v-if="resource.cpuused"
                class="progress-bar"
                size="small"
                status="active"
                :percent="parseFloat(resource.cpuused)"
                :format="(percent, successPercent) => parseFloat(percent).toFixed(2) + '% ' + $t('label.used')"
              />
            </span>
            <span v-if="resource.cpuallocated">
              <a-progress
                class="progress-bar"
                size="small"
                :percent="parseFloat(resource.cpuallocated)"
                :format="(percent, successPercent) => parseFloat(percent).toFixed(2) + '% ' + $t('label.allocated')"
              />
            </span>
          </div>
        </div>
        <div class="resource-detail-item" v-if="'memory' in resource">
          <div class="resource-detail-item__label">{{ $t('label.memory') }}</div>
          <div class="resource-detail-item__details">
            <BulbOutlined />{{ resource.memory + ' ' + $t('label.mb.memory') }}
          </div>
          <div>
            <span v-if="resource.memorykbs && resource.memoryintfreekbs">
              <a-progress
                class="progress-bar"
                size="small"
                status="active"
                :percent="Number(parseFloat(100.0 * (resource.memorykbs - resource.memoryintfreekbs) / resource.memorykbs).toFixed(2))"
                :format="(percent, successPercent) => parseFloat(percent).toFixed(2) + '% ' + $t('label.used')"
              />
            </span>
          </div>
        </div>
        <div class="resource-detail-item" v-else-if="resource.memorytotalgb">
          <div class="resource-detail-item__label">{{ $t('label.memory') }}</div>
          <div class="resource-detail-item__details">
            <BulbOutlined />{{ resource.memorytotalgb + ' ' + $t('label.memory') }}
          </div>
          <div>
            <span v-if="resource.memoryusedgb">
              <a-progress
                class="progress-bar"
                size="small"
                status="active"
                :percent="Number(parseFloat(100.0 * parseFloat(resource.memoryusedgb) / parseFloat(resource.memorytotalgb)).toFixed(2))"
                :format="(percent, successPercent) => parseFloat(percent).toFixed(2) + '% ' + $t('label.used')"
              />
            </span>
            <span v-if="resource.memoryallocatedgb">
              <a-progress
                class="progress-bar"
                size="small"
                :percent="Number(parseFloat(100.0 * parseFloat(resource.memoryallocatedgb) / parseFloat(resource.memorytotalgb)).toFixed(2))"
                :format="(percent, successPercent) => parseFloat(percent).toFixed(2) + '% ' + $t('label.allocated')"
              />
            </span>
          </div>
        </div>
        <div class="resource-detail-item" v-else-if="resource.memorytotal">
          <div class="resource-detail-item__label">{{ $t('label.memory') }}</div>
          <div class="resource-detail-item__details">

            <div style="display: flex; flex-direction: column; width: 100%;">
              <div>
                <BulbOutlined />{{ resource.memorytotal + ' ' + $t('label.memory') }}
              </div>
              <div>
                <span
                  v-if="resource.memoryused">
                  <a-progress
                    class="progress-bar"
                    size="small"
                    status="active"
                    :percent="parseFloat(resource.memoryused)"
                    :format="(percent, successPercent) => parseFloat(percent).toFixed(2) + '% ' + $t('label.used')" />
                </span>
                <span
                  v-if="resource.memoryallocated">
                  <a-progress
                    class="progress-bar"
                    size="small"
                    :percent="parseFloat(resource.memoryallocated)"
                    :format="(percent, successPercent) => parseFloat(percent).toFixed(2) + '% ' + $t('label.allocated')" />
                </span>
              </div>
            </div>

          </div>
        </div>
        <div class="resource-detail-item" v-if="resource.volumes || resource.sizegb">
          <div class="resource-detail-item__label">{{ $t('label.disksize') }}</div>
          <div class="resource-detail-item__details">
            <HddOutlined />
            <span style="width: 100%;" v-if="$route.meta.name === 'vm' && resource.volumes">{{ (resource.volumes.reduce((total, item) => total += item.size, 0) / (1024 * 1024 * 1024.0)).toFixed(2) }} GB Storage</span>
            <span style="width: 100%;" v-else-if="resource.sizegb || resource.size">{{ resource.sizegb || (resource.size/1024.0) }}</span>
          </div>
          <div style="margin-left: 25px; margin-top: 5px" v-if="resource.diskkbsread && resource.diskkbswrite && resource.diskioread && resource.diskiowrite">
            <a-tag style="margin-bottom: 5px;">{{ $t('label.read') + ' ' + toSize(resource.diskkbsread) }}</a-tag>
            <a-tag style="margin-bottom: 5px;">{{ $t('label.write') + ' ' + toSize(resource.diskkbswrite) }}</a-tag><br/>
            <a-tag style="margin-bottom: 5px;">{{ $t('label.read.io') + ' ' + resource.diskioread }}</a-tag>
            <a-tag>{{ $t('label.writeio') + ' ' + resource.diskiowrite }}</a-tag>
          </div>
        </div>
        <div class="resource-detail-item" v-else-if="resource.disksizetotalgb">
          <div class="resource-detail-item__label">{{ $t('label.disksize') }}</div>
          <div class="resource-detail-item__details">
            <DatabaseOutlined />{{ resource.disksizetotalgb }}
          </div>
          <div>
            <span v-if="resource.disksizeusedgb">
              <a-progress
                class="progress-bar"
                size="small"
                status="active"
                :percent="Number(parseFloat(100.0 * parseFloat(resource.disksizeusedgb) / parseFloat(resource.disksizetotalgb)).toFixed(2))"
                :format="(percent, successPercent) => parseFloat(percent).toFixed(2) + '% ' + $t('label.disksizeusedgb')" />
            </span>
            <span v-if="resource.disksizeallocatedgb">
              <a-progress
                class="progress-bar"
                size="small"
                :percent="Number(parseFloat(100.0 * parseFloat(resource.disksizeallocatedgb) / (parseFloat(resource.disksizetotalgb) *
                  (parseFloat(resource.overprovisionfactor) || 1.0))).toFixed(2))"
                :format="(percent, successPercent) => parseFloat(percent).toFixed(2) + '% ' + $t('label.disksizeallocatedgb')" />
            </span>
          </div>
        </div>
        <div class="resource-detail-item" v-if="resource.nic || ('networkkbsread' in resource && 'networkkbswrite' in resource)">
          <div class="resource-detail-item__label">{{ $t('label.network') }}</div>
          <div class="resource-detail-item__details resource-detail-item__details--start">
            <WifiOutlined />
            <div>
              <div v-if="'networkkbsread' in resource && 'networkkbswrite' in resource">
                <a-tag><ArrowDownOutlined />RX {{ toSize(resource.networkkbsread) }}</a-tag>
                <a-tag><ArrowUpOutlined />TX {{ toSize(resource.networkkbswrite) }}</a-tag>
              </div>
              <div v-else>{{ resource.nic.length }} NIC(s)</div>
              <div
                v-for="(eth, index) in resource.nic"
                :key="eth.id"
                style="margin-left: -24px; margin-top: 5px;">
                <span v-if="resource.nic">
                  <ApiOutlined />eth{{ index }} {{ eth.ipaddress }}
                  <router-link v-if="eth.networkname && eth.networkid" :to="{ path: '/guestnetwork/' + eth.networkid }">({{ eth.networkname }})</router-link>
                </span>
              </div>
            </div>
          </div>
        </div>
        <div class="resource-detail-item" v-if="resource.networks && resource.networks.length > 0">
          <div class="resource-detail-item__label">{{ $t('label.networks') }}</div>
          <div class="resource-detail-item__details resource-detail-item__details--start">
            <div>
              <div
                v-for="network in resource.networks"
                :key="network.id"
                style="margin-top: 5px;">
                <ApiOutlined />{{ network.name }}
              </div>
            </div>
          </div>
        </div>
        <div class="resource-detail-item" v-if="resource.ipaddress">
          <div class="resource-detail-item__label">{{ $t('label.ip') }}</div>
          <div class="resource-detail-item__details">
            <EnvironmentOutlined
              @click="$message.success(`${$t('label.copied.clipboard')} : ${ ipaddress }`)"
              v-clipboard:copy="ipaddress" />
            <router-link v-if="resource.ipaddressid" :to="{ path: '/publicip/' + resource.ipaddressid }">{{ ipaddress }}</router-link>
            <span v-else>{{ ipaddress }}</span>
          </div>
        </div>
        <div class="resource-detail-item" v-if="ipV6Address && ipV6Address !== null">
          <div class="resource-detail-item__label">{{ $t('label.ip6address') }}</div>
          <div class="resource-detail-item__details">
            <EnvironmentOutlined
              @click="$message.success(`${$t('label.copied.clipboard')} : ${ ipV6Address }`)"
              v-clipboard:copy="ipV6Address" />
            {{ ipV6Address }}
          </div>
        </div>
        <div class="resource-detail-item" v-if="resource.projectid || resource.projectname">
          <div class="resource-detail-item__label">{{ $t('label.project') }}</div>
          <div class="resource-detail-item__details">
            <ProjectOutlined />
            <router-link v-if="resource.projectid" :to="{ path: '/project/' + resource.projectid }">{{ resource.project || resource.projectname || resource.projectid }}</router-link>
            <router-link v-else :to="{ path: '/project', query: { name: resource.projectname }}">{{ resource.projectname }}</router-link>
          </div>
        </div>

        <div class="resource-detail-item">
          <slot name="details">
          </slot>
        </div>

        <div class="resource-detail-item" v-if="resource.groupid">
          <div class="resource-detail-item__label">{{ $t('label.group') }}</div>
          <div class="resource-detail-item__details">
            <GoldOutlined />
            <router-link :to="{ path: '/vmgroup/' + resource.groupid }">{{ resource.group || resource.groupid }}</router-link>
          </div>
        </div>
        <div class="resource-detail-item" v-if="resource.keypair">
          <div class="resource-detail-item__label">{{ $t('label.keypair') }}</div>
          <div class="resource-detail-item__details">
            <KeyOutlined />
            <router-link :to="{ path: '/ssh/' + resource.keypair }">{{ resource.keypair }}</router-link>
          </div>
        </div>
        <div class="resource-detail-item" v-if="resource.virtualmachineid">
          <div class="resource-detail-item__label">{{ $t('label.vmname') }}</div>
          <div class="resource-detail-item__details">
            <DesktopOutlined />
            <router-link :to="{ path: '/vm/' + resource.virtualmachineid }">{{ resource.vmname || resource.vm || resource.virtualmachinename || resource.virtualmachineid }} </router-link>
            <status class="status status--end" :text="resource.vmstate" v-if="resource.vmstate"/>
          </div>
        </div>
        <div class="resource-detail-item" v-if="resource.volumeid">
          <div class="resource-detail-item__label">{{ $t('label.volume') }}</div>
          <div class="resource-detail-item__details">
            <HddOutlined />
            <router-link :to="{ path: '/volume/' + resource.volumeid }">{{ resource.volumename || resource.volume || resource.volumeid }} </router-link>
          </div>
        </div>
        <div class="resource-detail-item" v-if="resource.associatednetworkid">
          <div class="resource-detail-item__label">{{ $t('label.associatednetwork') }}</div>
          <div class="resource-detail-item__details">
            <WifiOutlined />
            <router-link :to="{ path: '/guestnetwork/' + resource.associatednetworkid }">{{ resource.associatednetworkname || resource.associatednetworkid }} </router-link>
          </div>
        </div>
        <div class="resource-detail-item" v-if="resource.sourceipaddressnetworkid">
          <div class="resource-detail-item__label">{{ $t('label.network') }}</div>
          <div class="resource-detail-item__details">
            <WifiOutlined />
            <router-link :to="{ path: '/guestnetwork/' + resource.sourceipaddressnetworkid }">{{ resource.sourceipaddressnetworkname || resource.sourceipaddressnetworkid }} </router-link>
          </div>
        </div>
        <div class="resource-detail-item" v-if="resource.guestnetworkid">
          <div class="resource-detail-item__label">{{ $t('label.guestnetwork') }}</div>
          <div class="resource-detail-item__details">
            <GatewayOutlined />
            <router-link :to="{ path: '/guestnetwork/' + resource.guestnetworkid }">{{ resource.guestnetworkname || resource.guestnetworkid }} </router-link>
          </div>
        </div>
        <div class="resource-detail-item" v-if="resource.vpcid">
          <div class="resource-detail-item__label">{{ $t('label.vpcname') }}</div>
          <div class="resource-detail-item__details">
            <DeploymentUnitOutlined />
            <router-link :to="{ path: '/vpc/' + resource.vpcid }">{{ resource.vpcname || resource.vpcid }}</router-link>
          </div>
        </div>
        <div class="resource-detail-item" v-if="resource.affinitygroup && resource.affinitygroup.length > 0">
          <div class="resource-detail-item__label">{{ $t('label.affinitygroup') }}</div>
          <SwapOutlined />
          <span
            v-for="(group, index) in resource.affinitygroup"
            :key="group.id"
          >
            <router-link :to="{ path: '/affinitygroup/' + group.id }">{{ group.name }}</router-link>
            <span v-if="index + 1 < resource.affinitygroup.length">, </span>
          </span>
        </div>
        <div class="resource-detail-item" v-if="resource.templateid">
          <div class="resource-detail-item__label">{{ resource.isoid ? $t('label.iso') : $t('label.templatename') }}</div>
          <div class="resource-detail-item__details">
            <PictureOutlined />
            <div v-if="resource.isoid">
              <router-link :to="{ path: '/iso/' + resource.isoid }">{{ resource.isoname || resource.isoid }} </router-link>
            </div>
            <div v-else>
              <router-link :to="{ path: '/template/' + resource.templateid }">{{ resource.templatename || resource.templateid }} </router-link>
            </div>
          </div>
        </div>
        <div class="resource-detail-item" v-if="resource.serviceofferingname && resource.serviceofferingid">
          <div class="resource-detail-item__label">{{ $t('label.serviceofferingname') }}</div>
          <div class="resource-detail-item__details">
            <CloudOutlined />
            <router-link v-if="$route.meta.name === 'router'" :to="{ path: '/computeoffering/' + resource.serviceofferingid, query: { issystem: true } }">{{ resource.serviceofferingname || resource.serviceofferingid }} </router-link>
            <router-link v-else-if="$router.resolve('/computeoffering/' + resource.serviceofferingid).name !== '404'" :to="{ path: '/computeoffering/' + resource.serviceofferingid }">{{ resource.serviceofferingname || resource.serviceofferingid }} </router-link>
            <span v-else>{{ resource.serviceofferingname || resource.serviceofferingid }}</span>
          </div>
        </div>
        <div class="resource-detail-item" v-if="resource.diskofferingname && resource.diskofferingid">
          <div class="resource-detail-item__label">{{ $t('label.diskoffering') }}</div>
          <div class="resource-detail-item__details">
            <HddOutlined />
            <router-link v-if="$router.resolve('/diskoffering/' + resource.diskofferingid).name !== '404'" :to="{ path: '/diskoffering/' + resource.diskofferingid }">{{ resource.diskofferingname || resource.diskofferingid }} </router-link>
            <span v-else>{{ resource.diskofferingname || resource.diskofferingid }}</span>
          </div>
        </div>
        <div class="resource-detail-item" v-if="resource.backupofferingid">
          <div class="resource-detail-item__label">{{ $t('label.backupofferingid') }}</div>
          <CloudUploadOutlined />
          <router-link v-if="$router.resolve('/backupoffering/' + resource.backupofferingid).name !== '404'" :to="{ path: '/backupoffering/' + resource.backupofferingid }">{{ resource.backupofferingname || resource.backupofferingid }} </router-link>
          <span v-else>{{ resource.backupofferingname || resource.backupofferingid }}</span>
        </div>
        <div class="resource-detail-item" v-if="resource.networkofferingid">
          <div class="resource-detail-item__label">{{ $t('label.networkofferingid') }}</div>
          <div class="resource-detail-item__details">
            <WifiOutlined />
            <router-link v-if="$router.resolve('/networkoffering/' + resource.networkofferingid).name !== '404'" :to="{ path: '/networkoffering/' + resource.networkofferingid }">{{ resource.networkofferingname || resource.networkofferingid }} </router-link>
            <span v-else>{{ resource.networkofferingname || resource.networkofferingid }}</span>
          </div>
        </div>
        <div class="resource-detail-item" v-if="resource.vpcofferingid">
          <div class="resource-detail-item__label">{{ $t('label.vpcoffering') }}</div>
          <div class="resource-detail-item__details">
            <DeploymentUnitOutlined />
            <router-link v-if="$router.resolve('/vpcoffering/' + resource.vpcofferingid).name !== '404'" :to="{ path: '/vpcoffering/' + resource.vpcofferingid }">{{ resource.vpcofferingname || resource.vpcofferingid }} </router-link>
            <span v-else>{{ resource.vpcofferingname || resource.vpcofferingid }}</span>
          </div>
        </div>
        <div class="resource-detail-item" v-if="resource.storageid">
          <div class="resource-detail-item__label">{{ $t('label.storagepool') }}</div>
          <div class="resource-detail-item__details">
            <DatabaseOutlined />
            <router-link v-if="$router.resolve('/storagepool/' + resource.storageid).name !== '404'" :to="{ path: '/storagepool/' + resource.storageid }">{{ resource.storage || resource.storageid }} </router-link>
            <span v-else>{{ resource.storage || resource.storageid }}</span>
            <a-tag style="margin-left: 5px;" v-if="resource.storagetype">
              {{ resource.storagetype }}
            </a-tag>
          </div>
        </div>
        <div class="resource-detail-item" v-if="resource.hostid">
          <div class="resource-detail-item__label">{{ $t('label.hostname') }}</div>
          <div class="resource-detail-item__details">
            <DesktopOutlined />
            <router-link v-if="$router.resolve('/host/' + resource.hostid).name !== '404'" :to="{ path: '/host/' + resource.hostid }">{{ resource.hostname || resource.hostid }} </router-link>
            <span v-else>{{ resource.hostname || resource.hostid }}</span>
          </div>
        </div>
        <div class="resource-detail-item" v-if="resource.clusterid">
          <div class="resource-detail-item__label">{{ $t('label.clusterid') }}</div>
          <div class="resource-detail-item__details">
            <ClusterOutlined />
            <router-link v-if="$router.resolve('/cluster/' + resource.clusterid).name !== '404'" :to="{ path: '/cluster/' + resource.clusterid }">{{ resource.clustername || resource.cluster || resource.clusterid }}</router-link>
            <span v-else>{{ resource.clustername || resource.cluster || resource.clusterid }}</span>
          </div>
        </div>
        <div class="resource-detail-item" v-if="resource.podid">
          <div class="resource-detail-item__label">{{ $t('label.podid') }}</div>
          <div class="resource-detail-item__details">
            <AppstoreOutlined />
            <router-link v-if="$router.resolve('/pod/' + resource.podid).name !== '404'" :to="{ path: '/pod/' + resource.podid }">{{ resource.podname || resource.pod || resource.podid }}</router-link>
            <span v-else>{{ resource.podname || resource.pod || resource.podid }}</span>
          </div>
        </div>
        <div class="resource-detail-item" v-if="resource.zoneid">
          <div class="resource-detail-item__label">{{ $t('label.zone') }}</div>
          <div class="resource-detail-item__details">
            <GlobalOutlined />
            <router-link v-if="$router.resolve('/zone/' + resource.zoneid).name !== '404'" :to="{ path: '/zone/' + resource.zoneid }">{{ resource.zone || resource.zonename || resource.zoneid }}</router-link>
            <span v-else>{{ resource.zone || resource.zonename || resource.zoneid }}</span>
          </div>
        </div>
        <div class="resource-detail-item" v-if="resource.owner">
          <div class="resource-detail-item__label">{{ $t('label.owners') }}</div>
          <div class="resource-detail-item__details">
            <UserOutlined />
            <template v-for="(item, idx) in resource.owner" :key="idx">
              <span style="margin-right:5px">
                <span v-if="$store.getters.userInfo.roletype !== 'User'">
                  <router-link v-if="'user' in item" :to="{ path: '/accountuser', query: { username: item.user, domainid: resource.domainid }}">{{ item.account + '(' + item.user + ')' }}</router-link>
                  <router-link v-else :to="{ path: '/account', query: { name: item.account, domainid: resource.domainid } }">{{ item.account }}</router-link>
                </span>
                <span v-else>{{ item.user ? item.account + '(' + item.user + ')' : item.account }}</span>
              </span>
            </template>
          </div>
        </div>
        <div class="resource-detail-item" v-if="resource.account && !resource.account.startsWith('PrjAcct-')">
          <div class="resource-detail-item__label">{{ $t('label.account') }}</div>
          <div class="resource-detail-item__details">
            <UserOutlined />
            <router-link v-if="$store.getters.userInfo.roletype !== 'User'" :to="{ path: '/account', query: { name: resource.account, domainid: resource.domainid } }">{{ resource.account }}</router-link>
            <span v-else>{{ resource.account }}</span>
          </div>
        </div>
        <div class="resource-detail-item" v-if="resource.roleid">
          <div class="resource-detail-item__label">{{ $t('label.role') }}</div>
          <div class="resource-detail-item__details">
            <IdcardOutlined />
            <router-link v-if="$router.resolve('/role/' + resource.roleid).name !== '404'" :to="{ path: '/role/' + resource.roleid }">{{ resource.rolename || resource.role || resource.roleid }}</router-link>
            <span v-else>{{ resource.rolename || resource.role || resource.roleid }}</span>
          </div>
        </div>
        <div class="resource-detail-item" v-if="resource.domainid">
          <div class="resource-detail-item__label">{{ $t('label.domain') }}</div>
          <div class="resource-detail-item__details">
            <BlockOutlined />
            <router-link v-if="$store.getters.userInfo.roletype !== 'User'" :to="{ path: '/domain/' + resource.domainid }">{{ resource.domain || resource.domainid }}</router-link>
            <span v-else>{{ resource.domain || resource.domainid }}</span>
          </div>
        </div>
        <div class="resource-detail-item" v-if="resource.managementserverid">
          <div class="resource-detail-item__label">{{ $t('label.management.servers') }}</div>
          <div class="resource-detail-item__details">
            <RocketOutlined />
            <router-link v-if="$router.resolve('/managementserver/' + resource.managementserverid).name !== '404'" :to="{ path: '/managementserver/' + resource.managementserverid }">{{ resource.managementserver || resource.managementserverid }}</router-link>
            <span v-else>{{ resource.managementserver || resource.managementserverid }}</span>
          </div>
        </div>
        <div class="resource-detail-item" v-if="resource.created">
          <div class="resource-detail-item__label">{{ $t('label.created') }}</div>
          <div class="resource-detail-item__details">
            <CalendarOutlined />{{ $toLocaleDate(resource.created) }}
          </div>
        </div>
      </div>

      <div class="account-center-tags" v-if="$route.meta.related">
        <a-divider/>
        <div v-for="item in $route.meta.related" :key="item.path">
          <router-link
            v-if="$router.resolve('/' + item.name).name !== '404'"
            :to="{ path: '/' + item.name + '?' + item.param + '=' + (item.value ? resource[item.value] : item.param === 'account' ? resource.name + '&domainid=' + resource.domainid : resource.id) }">
            <a-button style="margin-right: 10px">
              <template #icon>
                <render-icon :icon="$router.resolve('/' + item.name).meta.icon" />
              </template>
              {{ $t('label.view') + ' ' + $t(item.title) }}
            </a-button>
          </router-link>
        </div>
      </div>

      <div class="account-center-tags" v-if="showKeys">
        <a-divider/>
        <div class="user-keys">
          <KeyOutlined />
          <strong>
            {{ $t('label.apikey') }}
            <tooltip-button
              tooltipPlacement="right"
              :tooltip="$t('label.copy') + ' ' + $t('label.apikey')"
              icon="CopyOutlined"
              type="dashed"
              size="small"
              @onClick="$message.success($t('label.copied.clipboard'))"
              :copyResource="resource.apikey" />
          </strong>
          <div>
            {{ resource.apikey.substring(0, 20) }}...
          </div>
        </div> <br/>
        <div class="user-keys">
          <LockOutlined />
          <strong>
            {{ $t('label.secretkey') }}
            <tooltip-button
              tooltipPlacement="right"
              :tooltip="$t('label.copy') + ' ' + $t('label.secretkey')"
              icon="CopyOutlined"
              type="dashed"
              size="small"
              @onClick="$message.success($t('label.copied.clipboard'))"
              :copyResource="resource.secretkey" />
          </strong>
          <div>
            {{ resource.secretkey.substring(0, 20) }}...
          </div>
        </div>
      </div>

      <div class="account-center-tags" v-if="resourceType && 'listTags' in $store.getters.apis">
        <a-divider/>
        <a-spin :spinning="loadingTags">
          <div class="title">{{ $t('label.tags') }}</div>
          <div>
            <template v-for="(tag, index) in tags" :key="index">
              <a-tag :closable="isAdminOrOwner() && 'deleteTags' in $store.getters.apis" :afterClose="() => handleDeleteTag(tag)">
                {{ tag.key }} = {{ tag.value }}
              </a-tag>
            </template>

            <div v-if="inputVisible">
              <a-input-group
                type="text"
                size="small"
                @blur="handleInputConfirm"
                @keyup.enter="handleInputConfirm"
                compact>
                <a-input ref="input" :value="inputKey" @change="handleKeyChange" style="width: 30%; text-align: center" :placeholder="$t('label.key')" />
                <a-input
                  class="tag-disabled-input"
                  style="width: 30px; border-left: 0; pointer-events: none; text-align: center"
                  placeholder="="
                  disabled />
                <a-input :value="inputValue" @change="handleValueChange" style="width: 30%; text-align: center; border-left: 0" :placeholder="$t('label.value')" />
                <tooltip-button :tooltip="$t('label.ok')" icon="CheckOutlined" size="small" @click="handleInputConfirm" />
                <tooltip-button :tooltip="$t('label.cancel')" icon="CloseOutlined" size="small" @click="inputVisible=false" />
              </a-input-group>
            </div>
<<<<<<< HEAD
            <a-tag @click="showInput" style="background: #fff; borderStyle: dashed;" v-else-if="isAdminOrOwner() && 'createTags' in $store.getters.apis">
              <PlusOutlined /> {{ $t('label.new.tag') }}
=======
            <a-tag
              @click="showInput"
              class="btn-add-tag"
              style="borderStyle: dashed;"
              v-else-if="isAdminOrOwner() && 'createTags' in $store.getters.apis">
              <a-icon type="plus" /> {{ $t('label.new.tag') }}
>>>>>>> 8680f7d9
            </a-tag>
          </div>
        </a-spin>
      </div>

      <div class="account-center-team" v-if="annotationType && 'listAnnotations' in $store.getters.apis">
        <a-divider :dashed="true"/>
        <a-spin :spinning="loadingAnnotations">
          <div class="title">
            {{ $t('label.comments') }} ({{ notes.length }})
          </div>
          <a-list
            v-if="notes.length"
            :dataSource="notes"
            itemLayout="horizontal"
            size="small" >
            <template #renderItem="item">
              <a-list-item>
                <a-comment
                  :content="item.annotation"
                  :datetime="$toLocaleDate(item.created)" >
                  <template #avatar>
                    <a-button
                      v-if="'removeAnnotation' in $store.getters.apis"
                      type="primary"
                      danger
                      shape="circle"
                      size="small"
                      @click="deleteNote(item)">
                      <DeleteOutlined />
                    </a-button>
                  </template>
                </a-comment>
              </a-list-item>
            </template>
          </a-list>

          <a-comment v-if="'addAnnotation' in $store.getters.apis">
            <template #avatar>
            <a-avatar @click="showNotesInput = true">
              <template #icon><EditOutlined /></template>
            </a-avatar>
            </template>
            <template #content>
              <a-textarea
                rows="4"
                @change="handleNoteChange"
                :value="annotation"
                :placeholder="$t('label.add.note')" />
              <a-button
                style="margin-top: 10px"
                @click="saveNote"
                type="primary"
              >
                {{ $t('label.save') }}
              </a-button>
            </template>
          </a-comment>
        </a-spin>
      </div>
    </a-card>
  </a-spin>
</template>

<script>
import { api } from '@/api'
import RenderIcon from '@/utils/renderIcon'
import Console from '@/components/widgets/Console'
import OsLogo from '@/components/widgets/OsLogo'
import Status from '@/components/widgets/Status'
import TooltipButton from '@/components/view/TooltipButton'

export default {
  name: 'InfoCard',
  components: {
    Console,
    OsLogo,
    Status,
    TooltipButton,
    RenderIcon
  },
  props: {
    resource: {
      type: Object,
      required: true
    },
    loading: {
      type: Boolean,
      default: false
    },
    title: {
      type: String,
      default: ''
    },
    bordered: {
      type: Boolean,
      default: true
    }
  },
  data () {
    return {
      ipaddress: '',
      resourceType: '',
      annotationType: '',
      inputVisible: false,
      inputKey: '',
      inputValue: '',
      tags: [],
      notes: [],
      annotation: '',
      showKeys: false,
      showNotesInput: false,
      loadingTags: false,
      loadingAnnotations: false,
      newResource: {}
    }
  },
  watch: {
    resource: {
      deep: true,
      handler () {
        this.newResource = this.resource
        this.resourceType = this.$route.meta.resourceType
        this.annotationType = ''
        this.showKeys = false
        this.setData()

        switch (this.resourceType) {
          case 'UserVm':
            this.annotationType = 'VM'
            break
          case 'Domain':
            this.annotationType = 'DOMAIN'
            // Domain resource type is not supported for tags
            this.resourceType = ''
            break
          case 'Host':
            this.annotationType = 'HOST'
            // Host resource type is not supported for tags
            this.resourceType = ''
            break
        }

        if ('tags' in this.resource) {
          this.tags = this.resource.tags
        } else if (this.resourceType) {
          this.getTags()
        }
        if (this.annotationType) {
          this.getNotes()
        }
        if ('apikey' in this.resource) {
          this.getUserKeys()
        }
      }
    }
  },
  created () {
    this.setData()
  },
  computed: {
    name () {
      return this.resource.displayname || this.resource.displaytext || this.resource.name || this.resource.username ||
        this.resource.ipaddress || this.resource.virtualmachinename || this.resource.templatetype
    },
    ipV6Address () {
      if (this.resource.nic && this.resource.nic.length > 0) {
        return this.resource.nic.filter(e => { return e.ip6address }).map(e => { return e.ip6address }).join(', ')
      }

      return null
    }
  },
  methods: {
    setData () {
      if (this.resource.nic && this.resource.nic.length > 0) {
        this.ipaddress = this.resource.nic.filter(e => { return e.ipaddress }).map(e => { return e.ipaddress }).join(', ')
      } else {
        this.ipaddress = this.resource.ipaddress
      }
    },
    toSize (kb) {
      if (!kb) {
        return '0 KB'
      }
      if (kb < 1024) {
        return kb + ' KB'
      }
      if (kb < 1024 * 1024) {
        return parseFloat(kb / 1024.0).toFixed(2) + ' MB'
      }
      return parseFloat(kb / (1024.0 * 1024.0)).toFixed(2) + ' GB'
    },
    getUserKeys () {
      if (!('getUserKeys' in this.$store.getters.apis)) {
        return
      }
      api('getUserKeys', { id: this.resource.id }).then(json => {
        this.showKeys = true
        this.newResource.secretkey = json.getuserkeysresponse.userkeys.secretkey
        this.$emit('change-resource', this.newResource)
      })
    },
    getTags () {
      if (!('listTags' in this.$store.getters.apis) || !this.resource || !this.resource.id) {
        return
      }
      this.loadingTags = true
      this.tags = []
      const params = {
        listall: true,
        resourceid: this.resource.id,
        resourcetype: this.resourceType
      }
      if (this.$route.meta.name === 'project') {
        params.projectid = this.resource.id
      }
      api('listTags', params).then(json => {
        if (json.listtagsresponse && json.listtagsresponse.tag) {
          this.tags = json.listtagsresponse.tag
        }
      }).finally(() => {
        this.loadingTags = false
      })
    },
    getNotes () {
      if (!('listAnnotations' in this.$store.getters.apis)) {
        return
      }
      this.loadingAnnotations = true
      this.notes = []
      api('listAnnotations', { entityid: this.resource.id, entitytype: this.annotationType }).then(json => {
        if (json.listannotationsresponse && json.listannotationsresponse.annotation) {
          this.notes = json.listannotationsresponse.annotation
        }
      }).finally(() => {
        this.loadingAnnotations = false
      })
    },
    isAdminOrOwner () {
      return ['Admin'].includes(this.$store.getters.userInfo.roletype) ||
        (this.resource.domainid === this.$store.getters.userInfo.domainid && this.resource.account === this.$store.getters.userInfo.account) ||
        (this.resource.project && this.resource.projectid === this.$store.getters.project.id)
    },
    showInput () {
      this.inputVisible = true
      this.$nextTick(function () {
        this.$refs.input.focus()
      })
    },
    handleKeyChange (e) {
      this.inputKey = e.target.value
    },
    handleValueChange (e) {
      this.inputValue = e.target.value
    },
    handleInputConfirm () {
      const args = {}
      this.loadingTags = true
      args.resourceids = this.resource.id
      args.resourcetype = this.resourceType
      args['tags[0].key'] = this.inputKey
      args['tags[0].value'] = this.inputValue
      api('createTags', args).then(json => {
      }).finally(e => {
        this.getTags()
      })

      this.inputVisible = false
      this.inputKey = ''
      this.inputValue = ''
    },
    handleDeleteTag (tag) {
      const args = {}
      this.loadingTags = true
      args.resourceids = this.resource.id
      args.resourcetype = this.resourceType
      args['tags[0].key'] = tag.key
      args['tags[0].value'] = tag.value
      api('deleteTags', args).then(json => {
      }).finally(e => {
        this.getTags()
      })
    },
    handleNoteChange (e) {
      this.annotation = e.target.value
    },
    saveNote () {
      if (this.annotation.length < 1) {
        return
      }
      this.loadingAnnotations = true
      this.showNotesInput = false
      const args = {}
      args.entityid = this.resource.id
      args.entitytype = this.annotationType
      args.annotation = this.annotation
      api('addAnnotation', args).then(json => {
      }).finally(e => {
        this.getNotes()
      })
      this.annotation = ''
    },
    deleteNote (annotation) {
      this.loadingAnnotations = true
      const args = {}
      args.id = annotation.id
      api('removeAnnotation', args).then(json => {
      }).finally(e => {
        this.getNotes()
      })
    },
    setResourceOsType (name) {
      this.newResource.ostypename = name
      this.$emit('change-resource', this.newResource)
    }
  }
}
</script>

<style lang="scss" scoped>

:deep(.ant-card-body) {
  padding: 30px;
}

.resource-details {
  text-align: center;
  margin-bottom: 20px;

  &__name {
    display: flex;
    align-items: center;

    .avatar {
      margin-right: 20px;
      overflow: hidden;
      min-width: 50px;
      cursor: pointer;

      img {
        height: 100%;
        width: 100%;
      }
    }

    .name {
      margin-bottom: 0;
      font-size: 18px;
      line-height: 1;
      word-break: break-all;
      text-align: left;
    }

  }
}
.resource-detail-item {
  margin-bottom: 20px;
  word-break: break-all;

  &__details {
    display: flex;
    align-items: center;

    &--start {
      align-items: flex-start;

      i {
        margin-top: 4px;
      }

    }

  }

  .anticon {
    margin-right: 10px;
  }

  &__label {
    margin-bottom: 5px;
    font-weight: bold;
  }

}
.user-keys {
  word-wrap: break-word;
}
.account-center-tags {
  .ant-tag {
    margin-bottom: 8px;
  }

  a {
    display: block;
    margin-bottom: 10px;
  }

}
.account-center-team {
  .members {
    a {
      display: block;
      margin: 12px 0;
      line-height: 24px;
      height: 24px;
      .member {
        font-size: 14px;
        color: rgba(0, 0, 0, 0.65);
        line-height: 24px;
        max-width: 100px;
        vertical-align: top;
        margin-left: 12px;
        transition: all 0.3s;
        display: inline-block;
      }
      &:hover {
        span {
          color: #1890ff;
        }
      }
    }
  }
}
.title {
  margin-bottom: 5px;
  font-weight: bold;
}

.tags {
  display: flex;
  flex-wrap: wrap;
  margin-top: 20px;
  margin-bottom: -10px;

  .ant-tag {
    margin-right: 10px;
    margin-bottom: 10px;
    height: auto;
  }

}

.progress-bar {
  padding-right: 60px;
  width: 100%;
}

.status {
  margin-top: -5px;

  &--end {
    margin-left: 5px;
  }

}
</style><|MERGE_RESOLUTION|>--- conflicted
+++ resolved
@@ -632,17 +632,12 @@
                 <tooltip-button :tooltip="$t('label.cancel')" icon="CloseOutlined" size="small" @click="inputVisible=false" />
               </a-input-group>
             </div>
-<<<<<<< HEAD
-            <a-tag @click="showInput" style="background: #fff; borderStyle: dashed;" v-else-if="isAdminOrOwner() && 'createTags' in $store.getters.apis">
-              <PlusOutlined /> {{ $t('label.new.tag') }}
-=======
             <a-tag
               @click="showInput"
               class="btn-add-tag"
               style="borderStyle: dashed;"
               v-else-if="isAdminOrOwner() && 'createTags' in $store.getters.apis">
               <a-icon type="plus" /> {{ $t('label.new.tag') }}
->>>>>>> 8680f7d9
             </a-tag>
           </div>
         </a-spin>
