// Licensed to the Apache Software Foundation (ASF) under one
// or more contributor license agreements.  See the NOTICE file
// distributed with this work for additional information
// regarding copyright ownership.  The ASF licenses this file
// to you under the Apache License, Version 2.0 (the
// "License"); you may not use this file except in compliance
// with the License.  You may obtain a copy of the License at
//
//   http://www.apache.org/licenses/LICENSE-2.0
//
// Unless required by applicable law or agreed to in writing,
// software distributed under the License is distributed on an
// "AS IS" BASIS, WITHOUT WARRANTIES OR CONDITIONS OF ANY
// KIND, either express or implied.  See the License for the
// specific language governing permissions and limitations
// under the License.
// $message.success(`${$t('label.copied.clipboard')} : ${name}`)
<template>
  <a-spin :spinning="loading">
    <a-card class="spin-content" :bordered="bordered" :title="title">
      <div>
        <div class="resource-details">
          <div class="resource-details__name">
            <div
              class="avatar"
              @click="showUploadModal(true)"
              v-clipboard:copy="name" >
              <upload-resource-icon v-if="'uploadResourceIcon' in $store.getters.apis" :visible="showUpload" :resource="resource" @handle-close="showUpload(false)"/>
              <div class="ant-upload-preview" v-if="$showIcon()">
                <camera-outlined class="upload-icon"/>
              </div>
              <slot name="avatar">
                <span v-if="(resource.icon && resource.icon.base64image || images.template || images.iso || resourceIcon) && !['router', 'systemvm', 'volume'].includes($route.path.split('/')[1])">
                  <resource-icon :image="getImage(resource.icon && resource.icon.base64image || images.template || images.iso || resourceIcon)" size="4x" style="margin-right: 5px"/>
                </span>
                <span v-else>
                  <os-logo v-if="resource.ostypeid || resource.ostypename" :osId="resource.ostypeid" :osName="resource.ostypename" size="4x" @update-osname="setResourceOsType"/>
                  <render-icon v-else-if="typeof $route.meta.icon ==='string'" style="font-size: 36px" :icon="$route.meta.icon" />
                  <render-icon v-else style="font-size: 36px" :svgIcon="$route.meta.icon" />
                </span>
              </slot>
            </div>
            <slot name="name">
              <div v-if="['USER.LOGIN', 'USER.LOGOUT', 'ROUTER.HEALTH.CHECKS', 'FIREWALL.CLOSE', 'ALERT.SERVICE.DOMAINROUTER'].includes(resource.name)">{{ $t(resource.name.toLowerCase()) }}</div>
              <div v-else>
                <h4 class="name">
                  {{ name }}
                </h4>
              </div>
            </slot>
          </div>
          <slot name="actions">
            <div class="tags">
              <a-tag v-if="resource.instancename">
                {{ resource.instancename }}
              </a-tag>
              <a-tag v-if="resource.type">
                <span v-if="['USER.LOGIN', 'USER.LOGOUT', 'ROUTER.HEALTH.CHECKS', 'FIREWALL.CLOSE', 'ALERT.SERVICE.DOMAINROUTER'].includes(resource.type)">{{ $t(resource.type.toLowerCase()) }}</span>
                <span v-else>
                  {{ resource.type }}
                </span>
              </a-tag>
              <a-tag v-if="resource.issourcenat">
                {{ $t('label.issourcenat') }}
              </a-tag>
              <a-tag v-if="resource.broadcasturi">
                {{ resource.broadcasturi }}
              </a-tag>
              <a-tag v-if="resource.hypervisor">
                {{ resource.hypervisor }}
              </a-tag>
              <a-tag v-if="resource.haenable">
                {{ $t('label.haenable') }}
              </a-tag>
              <a-tag v-if="resource.isdynamicallyscalable">
                {{ $t('label.isdynamicallyscalable') }}
              </a-tag>
              <a-tag v-if="resource.scope">
                {{ resource.scope }}
              </a-tag>
              <a-tag v-if="resource.version">
                {{ resource.version }}
              </a-tag>
              <a-tag v-if="resource.internetprotocol && ['IPv6', 'DualStack'].includes(resource.internetprotocol)">
                {{ resource.internetprotocol ? $t('label.ip.v4.v6') : resource.internetprotocol }}
              </a-tag>
              <a-tooltip placement="right" >
                <template #title>
                  <span>{{ $t('label.view.console') }}</span>
                </template>
                <console style="margin-top: -5px;" :resource="resource" size="default" v-if="resource.id" />
              </a-tooltip>
            </div>
          </slot>
        </div>

        <a-divider/>

        <div class="resource-detail-item" v-if="(resource.state || resource.status) && $route.meta.name !== 'zone'">
          <div class="resource-detail-item__label">{{ $t('label.status') }}</div>
          <div class="resource-detail-item__details">
            <status class="status" :text="resource.state || resource.status" displayText/>
          </div>
        </div>
        <div class="resource-detail-item" v-if="resource.allocationstate">
          <div class="resource-detail-item__label">{{ $t('label.allocationstate') }}</div>
          <div class="resource-detail-item__details">
            <status class="status" :text="resource.allocationstate" displayText/>
          </div>
        </div>
        <div class="resource-detail-item" v-if="resource.resourcestate">
          <div class="resource-detail-item__label">{{ $t('label.resourcestate') }}</div>
          <div class="resource-detail-item__details">
            <status class="status" :text="resource.resourcestate" displayText/>
          </div>
        </div>

        <div class="resource-detail-item" v-if="resource.id">
          <div class="resource-detail-item__label">{{ $t('label.id') }}</div>
          <div class="resource-detail-item__details">
            <tooltip-button
              tooltipPlacement="right"
              :tooltip="$t('label.copyid')"
              icon="barcode-outlined"
              type="dashed"
              size="small"
              :copyResource="resource.id"
              @onClick="$message.success($t('label.copied.clipboard'))" />
            <span style="margin-left: 10px;">{{ resource.id }}</span>
          </div>
        </div>
        <div class="resource-detail-item" v-if="resource.ostypename && resource.ostypeid">
          <div class="resource-detail-item__label">{{ $t('label.ostypename') }}</div>
          <div class="resource-detail-item__details">
            <span v-if="resource.icon && resource.icon.base64image || images.template || images.iso">
              <resource-icon :image="getImage(images.template || images.iso)" size="1x" style="margin-right: 5px"/>
            </span>
            <os-logo v-else :osId="resource.ostypeid" :osName="resource.ostypename" size="lg" style="margin-left: -1px" />
            <span style="margin-left: 8px">{{ resource.ostypename }}</span>
          </div>
        </div>
        <div class="resource-detail-item" v-if="('cpunumber' in resource && 'cpuspeed' in resource) || resource.cputotal">
          <div class="resource-detail-item__label">{{ $t('label.cpu') }}</div>
          <div class="resource-detail-item__details">
            <appstore-outlined />
            <span v-if="resource.cputotal">{{ resource.cputotal }}</span>
            <span v-else>{{ resource.cpunumber }} CPU x {{ parseFloat(resource.cpuspeed / 1000.0).toFixed(2) }} Ghz</span>
          </div>
          <div>
            <span v-if="resource.cpuused">
              <a-progress
                v-if="resource.cpuused"
                class="progress-bar"
                size="small"
                status="active"
                :percent="parseFloat(resource.cpuused)"
                :format="(percent, successPercent) => parseFloat(percent).toFixed(2) + '% ' + $t('label.used')"
              />
            </span>
            <span v-if="resource.cpuallocated">
              <a-progress
                class="progress-bar"
                size="small"
                :percent="parseFloat(resource.cpuallocated)"
                :format="(percent, successPercent) => parseFloat(percent).toFixed(2) + '% ' + $t('label.allocated')"
              />
            </span>
          </div>
        </div>
        <div class="resource-detail-item" v-if="'memory' in resource">
          <div class="resource-detail-item__label">{{ $t('label.memory') }}</div>
          <div class="resource-detail-item__details">
            <bulb-outlined />{{ resource.memory + ' ' + $t('label.mb.memory') }}
          </div>
          <div>
            <span v-if="resource.memorykbs && resource.memoryintfreekbs">
              <a-progress
                class="progress-bar"
                size="small"
                status="active"
                :percent="Number(parseFloat(100.0 * (resource.memorykbs - resource.memoryintfreekbs) / resource.memorykbs).toFixed(2))"
                :format="(percent, successPercent) => parseFloat(percent).toFixed(2) + '% ' + $t('label.used')"
              />
            </span>
          </div>
        </div>
        <div class="resource-detail-item" v-else-if="resource.memorytotalgb">
          <div class="resource-detail-item__label">{{ $t('label.memory') }}</div>
          <div class="resource-detail-item__details">
            <bulb-outlined />{{ resource.memorytotalgb + ' ' + $t('label.memory') }}
          </div>
          <div>
            <span v-if="resource.memoryusedgb">
              <a-progress
                class="progress-bar"
                size="small"
                status="active"
                :percent="Number(parseFloat(100.0 * parseFloat(resource.memoryusedgb) / parseFloat(resource.memorytotalgb)).toFixed(2))"
                :format="(percent, successPercent) => parseFloat(percent).toFixed(2) + '% ' + $t('label.used')"
              />
            </span>
            <span v-if="resource.memoryallocatedgb">
              <a-progress
                class="progress-bar"
                size="small"
                :percent="Number(parseFloat(100.0 * parseFloat(resource.memoryallocatedgb) / parseFloat(resource.memorytotalgb)).toFixed(2))"
                :format="(percent, successPercent) => parseFloat(percent).toFixed(2) + '% ' + $t('label.allocated')"
              />
            </span>
          </div>
        </div>
        <div class="resource-detail-item" v-else-if="resource.memorytotal">
          <div class="resource-detail-item__label">{{ $t('label.memory') }}</div>
          <div class="resource-detail-item__details">

            <div style="display: flex; flex-direction: column; width: 100%;">
              <div>
                <bulb-outlined />{{ resource.memorytotal + ' ' + $t('label.memory') }}
              </div>
              <div>
                <span
                  v-if="resource.memoryused">
                  <a-progress
                    class="progress-bar"
                    size="small"
                    status="active"
                    :percent="parseFloat(resource.memoryused)"
                    :format="(percent, successPercent) => parseFloat(percent).toFixed(2) + '% ' + $t('label.used')" />
                </span>
                <span
                  v-if="resource.memoryallocated">
                  <a-progress
                    class="progress-bar"
                    size="small"
                    :percent="parseFloat(resource.memoryallocated)"
                    :format="(percent, successPercent) => parseFloat(percent).toFixed(2) + '% ' + $t('label.allocated')" />
                </span>
              </div>
            </div>

          </div>
        </div>
        <div class="resource-detail-item" v-if="resource.volumes || resource.sizegb">
          <div class="resource-detail-item__label">{{ $t('label.disksize') }}</div>
          <div class="resource-detail-item__details">
            <hdd-outlined />
            <span style="width: 100%;" v-if="$route.meta.name === 'vm' && resource.volumes">{{ (resource.volumes.reduce((total, item) => total += item.size, 0) / (1024 * 1024 * 1024.0)).toFixed(2) }} GB Storage</span>
            <span style="width: 100%;" v-else-if="resource.sizegb || resource.size">{{ resource.sizegb || (resource.size/1024.0) }}</span>
          </div>
          <div style="margin-left: 25px; margin-top: 5px" v-if="resource.diskkbsread && resource.diskkbswrite && resource.diskioread && resource.diskiowrite">
            <a-tag style="margin-bottom: 5px;">{{ $t('label.read') + ' ' + toSize(resource.diskkbsread) }}</a-tag>
            <a-tag style="margin-bottom: 5px;">{{ $t('label.write') + ' ' + toSize(resource.diskkbswrite) }}</a-tag><br/>
            <a-tag style="margin-bottom: 5px;">{{ $t('label.read.io') + ' ' + resource.diskioread }}</a-tag>
            <a-tag>{{ $t('label.writeio') + ' ' + resource.diskiowrite }}</a-tag>
          </div>
        </div>
        <div class="resource-detail-item" v-else-if="resource.disksizetotalgb">
          <div class="resource-detail-item__label">{{ $t('label.disksize') }}</div>
          <div class="resource-detail-item__details">
            <database-outlined />{{ resource.disksizetotalgb }}
          </div>
          <div>
            <span v-if="resource.disksizeusedgb">
              <a-progress
                class="progress-bar"
                size="small"
                status="active"
                :percent="Number(parseFloat(100.0 * parseFloat(resource.disksizeusedgb) / parseFloat(resource.disksizetotalgb)).toFixed(2))"
                :format="(percent, successPercent) => parseFloat(percent).toFixed(2) + '% ' + $t('label.disksizeusedgb')" />
            </span>
            <span v-if="resource.disksizeallocatedgb">
              <a-progress
                class="progress-bar"
                size="small"
                :percent="Number(parseFloat(100.0 * parseFloat(resource.disksizeallocatedgb) / (parseFloat(resource.disksizetotalgb) *
                  (parseFloat(resource.overprovisionfactor) || 1.0))).toFixed(2))"
                :format="(percent, successPercent) => parseFloat(percent).toFixed(2) + '% ' + $t('label.disksizeallocatedgb')" />
            </span>
          </div>
        </div>
        <div class="resource-detail-item" v-if="resource.nic || ('networkkbsread' in resource && 'networkkbswrite' in resource)">
          <div class="resource-detail-item__label">{{ $t('label.network') }}</div>
          <div class="resource-detail-item__details resource-detail-item__details--start">
            <wifi-outlined />
            <div>
              <div v-if="'networkkbsread' in resource && 'networkkbswrite' in resource">
                <a-tag><ArrowDownOutlined />RX {{ toSize(resource.networkkbsread) }}</a-tag>
                <a-tag><ArrowUpOutlined />TX {{ toSize(resource.networkkbswrite) }}</a-tag>
              </div>
              <div v-else>{{ resource.nic.length }} NIC(s)</div>
              <div
                v-for="(eth, index) in resource.nic"
                :key="eth.id"
                style="margin-left: -24px; margin-top: 5px;">
                <api-outlined /><strong>eth{{ index }}</strong> {{ eth.ip6address ? eth.ipaddress + ', ' + eth.ip6address : eth.ipaddress }}
                <router-link v-if="!isStatic && eth.networkname && eth.networkid" :to="{ path: '/guestnetwork/' + eth.networkid }">({{ eth.networkname }})</router-link>
                <a-tag v-if="eth.isdefault">
                  {{ $t('label.default') }}
                </a-tag >
              </div>
            </div>
          </div>
        </div>
        <div class="resource-detail-item" v-if="resource.networks && resource.networks.length > 0">
          <div class="resource-detail-item__label">{{ $t('label.networks') }}</div>
          <div class="resource-detail-item__details resource-detail-item__details--start">
            <div>
              <div
                v-for="network in resource.networks"
                :key="network.id"
                style="margin-top: 5px;">
                <api-outlined />{{ network.name }}
                <span v-if="resource.defaultnetworkid === network.id">
                  ({{ $t('label.default') }})
                </span>
              </div>
            </div>
          </div>
        </div>
        <div class="resource-detail-item" v-if="resource.ipaddress">
          <div class="resource-detail-item__label">{{ $t('label.ip') }}</div>
          <div class="resource-detail-item__details">
            <environment-outlined
              @click="$message.success(`${$t('label.copied.clipboard')} : ${ ipaddress }`)"
              v-clipboard:copy="ipaddress" />
            <router-link v-if="!isStatic && resource.ipaddressid" :to="{ path: '/publicip/' + resource.ipaddressid }">{{ ipaddress }}</router-link>
            <span v-else>{{ ipaddress }}</span>
          </div>
        </div>
        <div class="resource-detail-item" v-if="resource.projectid || resource.projectname">
          <div class="resource-detail-item__label">{{ $t('label.project') }}</div>
          <div class="resource-detail-item__details">
            <span v-if="images.project">
              <resource-icon :image="getImage(images.project)" size="1x" style="margin-right: 5px"/>
            </span>
            <project-outlined v-else />
            <router-link v-if="!isStatic && resource.projectid" :to="{ path: '/project/' + resource.projectid }">{{ resource.project || resource.projectname || resource.projectid }}</router-link>
            <router-link v-else :to="{ path: '/project', query: { name: resource.projectname }}">{{ resource.projectname }}</router-link>
          </div>
        </div>

        <div class="resource-detail-item">
          <slot name="details">
          </slot>
        </div>

        <div class="resource-detail-item" v-if="resource.groupid">
          <div class="resource-detail-item__label">{{ $t('label.group') }}</div>
          <div class="resource-detail-item__details">
            <gold-outlined />
            <router-link :to="{ path: '/vmgroup/' + resource.groupid }">{{ resource.group || resource.groupid }}</router-link>
          </div>
        </div>
        <div class="resource-detail-item" v-if="resource.keypairs && resource.keypairs.length > 0">
          <div class="resource-detail-item__label">{{ $t('label.keypairs') }}</div>
          <div class="resource-detail-item__details">
            <key-outlined />
            <li v-for="keypair in keypairs" :key="keypair">
              <router-link :to="{ path: '/ssh/' + keypair }" style="margin-right: 5px">{{ keypair }}</router-link>
            </li>
          </div>
        </div>
        <div class="resource-detail-item" v-if="resource.resourcetype && resource.resourceid && routeFromResourceType">
          <div class="resource-detail-item__label">{{ $t('label.resource') }}</div>
          <div class="resource-detail-item__details">
            <resource-label :resourceType="resource.resourcetype" :resourceId="resource.resourceid" :resourceName="resource.resourcename" />
          </div>
        </div>
        <div class="resource-detail-item" v-if="resource.virtualmachineid">
          <div class="resource-detail-item__label">{{ $t('label.vmname') }}</div>
          <div class="resource-detail-item__details">
            <desktop-outlined />
            <router-link :to="{ path: createPathBasedOnVmType(resource.vmtype, resource.virtualmachineid) }">{{ resource.vmname || resource.vm || resource.virtualmachinename || resource.virtualmachineid }} </router-link>
            <status class="status status--end" :text="resource.vmstate" v-if="resource.vmstate"/>
          </div>
        </div>
        <div class="resource-detail-item" v-if="resource.volumeid">
          <div class="resource-detail-item__label">{{ $t('label.volume') }}</div>
          <div class="resource-detail-item__details">
            <hdd-outlined />
            <router-link :to="{ path: '/volume/' + resource.volumeid }">{{ resource.volumename || resource.volume || resource.volumeid }} </router-link>
          </div>
        </div>
        <div class="resource-detail-item" v-if="resource.associatednetworkid">
          <div class="resource-detail-item__label">{{ $t('label.associatednetwork') }}</div>
          <div class="resource-detail-item__details">
            <wifi-outlined />
            <router-link :to="{ path: '/guestnetwork/' + resource.associatednetworkid }">{{ resource.associatednetworkname || resource.associatednetwork || resource.associatednetworkid }} </router-link>
          </div>
        </div>
        <div class="resource-detail-item" v-if="resource.sourceipaddressnetworkid">
          <div class="resource-detail-item__label">{{ $t('label.network') }}</div>
          <div class="resource-detail-item__details">
            <wifi-outlined />
            <router-link :to="{ path: '/guestnetwork/' + resource.sourceipaddressnetworkid }">{{ resource.sourceipaddressnetworkname || resource.sourceipaddressnetworkid }} </router-link>
          </div>
        </div>
        <div class="resource-detail-item" v-if="resource.guestnetworkid">
          <div class="resource-detail-item__label">{{ $t('label.guestnetwork') }}</div>
          <div class="resource-detail-item__details">
            <gateway-outlined />
            <router-link :to="{ path: '/guestnetwork/' + resource.guestnetworkid }">{{ resource.guestnetworkname || resource.guestnetworkid }} </router-link>
          </div>
        </div>
        <div class="resource-detail-item" v-if="resource.vpcid">
          <div class="resource-detail-item__label">{{ $t('label.vpcname') }}</div>
          <div class="resource-detail-item__details">
            <span v-if="images.vpc">
              <resource-icon :image="getImage(images.vpc)" size="1x" style="margin-right: 5px"/>
            </span>
            <deployment-unit-outlined v-else />
            <router-link :to="{ path: '/vpc/' + resource.vpcid }">{{ resource.vpcname || resource.vpcid }}</router-link>
          </div>
        </div>

        <div class="resource-detail-item" v-if="resource.aclid">
          <div class="resource-detail-item__label">{{ $t('label.aclid') }}</div>
          <div class="resource-detail-item__details">
            <span v-if="images.acl">
              <resource-icon :image="getImage(images.acl)" size="1x" style="margin-right: 5px"/>
            </span>
            <deployment-unit-outlined v-else />
            <router-link :to="{ path: '/acllist/' + resource.aclid }">{{ resource.aclname || resource.aclid }}</router-link>
          </div>
        </div>

        <div class="resource-detail-item" v-if="resource.affinitygroup && resource.affinitygroup.length > 0">
          <div class="resource-detail-item__label">{{ $t('label.affinitygroup') }}</div>
          <SwapOutlined />
          <span
            v-for="(group, index) in resource.affinitygroup"
            :key="group.id"
          >
            <router-link :to="{ path: '/affinitygroup/' + group.id }">{{ group.name }}</router-link>
            <span v-if="index + 1 < resource.affinitygroup.length">, </span>
          </span>
        </div>
        <div class="resource-detail-item" v-if="resource.templateid">
          <div class="resource-detail-item__label">{{ resource.isoid ? $t('label.iso') : $t('label.templatename') }}</div>
          <div class="resource-detail-item__details">
            <resource-icon v-if="resource.icon" :image="getImage(resource.icon.base64image)" size="1x" style="margin-right: 5px"/>
            <PictureOutlined v-else />
            <div v-if="resource.isoid">
              <router-link :to="{ path: '/iso/' + resource.isoid }">{{ resource.isodisplaytext || resource.isoname || resource.isoid }} </router-link>
            </div>
            <div v-else>
              <router-link :to="{ path: '/template/' + resource.templateid }">{{ resource.templatedisplaytext || resource.templatename || resource.templateid }} </router-link>
            </div>
          </div>
        </div>
        <div class="resource-detail-item" v-if="resource.serviceofferingname && resource.serviceofferingid">
          <div class="resource-detail-item__label">{{ $t('label.serviceofferingname') }}</div>
          <div class="resource-detail-item__details">
            <cloud-outlined />
            <router-link v-if="!isStatic && $route.meta.name === 'router'" :to="{ path: '/computeoffering/' + resource.serviceofferingid, query: { issystem: true } }">{{ resource.serviceofferingname || resource.serviceofferingid }} </router-link>
            <router-link v-else-if="$router.resolve('/computeoffering/' + resource.serviceofferingid).matched[0].redirect !== '/exception/404'" :to="{ path: '/computeoffering/' + resource.serviceofferingid }">{{ resource.serviceofferingname || resource.serviceofferingid }} </router-link>
            <span v-else>{{ resource.serviceofferingname || resource.serviceofferingid }}</span>
          </div>
        </div>
        <div class="resource-detail-item" v-if="resource.diskofferingname && resource.diskofferingid">
          <div class="resource-detail-item__label">{{ $t('label.diskoffering') }}</div>
          <div class="resource-detail-item__details">
            <hdd-outlined />
            <router-link v-if="!isStatic && $router.resolve('/diskoffering/' + resource.diskofferingid).matched[0].redirect !== '/exception/404'" :to="{ path: '/diskoffering/' + resource.diskofferingid }">{{ resource.diskofferingname || resource.diskofferingid }} </router-link>
            <span v-else>{{ resource.diskofferingname || resource.diskofferingid }}</span>
          </div>
        </div>
        <div class="resource-detail-item" v-if="resource.backupofferingid">
          <div class="resource-detail-item__label">{{ $t('label.backupofferingid') }}</div>
          <cloud-upload-outlined />
          <router-link v-if="!isStatic && $router.resolve('/backupoffering/' + resource.backupofferingid).matched[0].redirect !== '/exception/404'" :to="{ path: '/backupoffering/' + resource.backupofferingid }">{{ resource.backupofferingname || resource.backupofferingid }} </router-link>
          <span v-else>{{ resource.backupofferingname || resource.backupofferingid }}</span>
        </div>
        <div class="resource-detail-item" v-if="resource.networkofferingid">
          <div class="resource-detail-item__label">{{ $t('label.networkofferingid') }}</div>
          <div class="resource-detail-item__details">
            <wifi-outlined />
            <router-link v-if="!isStatic && $router.resolve('/networkoffering/' + resource.networkofferingid).matched[0].redirect !== '/exception/404'" :to="{ path: '/networkoffering/' + resource.networkofferingid }">{{ resource.networkofferingname || resource.networkofferingid }} </router-link>
            <span v-else>{{ resource.networkofferingname || resource.networkofferingid }}</span>
          </div>
        </div>
        <div class="resource-detail-item" v-if="resource.vpcofferingid">
          <div class="resource-detail-item__label">{{ $t('label.vpcoffering') }}</div>
          <div class="resource-detail-item__details">
            <DeploymentUnitOutlined />
            <router-link v-if="!isStatic && $router.resolve('/vpcoffering/' + resource.vpcofferingid).matched[0].redirect !== '/exception/404'" :to="{ path: '/vpcoffering/' + resource.vpcofferingid }">{{ resource.vpcofferingname || resource.vpcofferingid }} </router-link>
            <span v-else>{{ resource.vpcofferingname || resource.vpcofferingid }}</span>
          </div>
        </div>
        <div class="resource-detail-item" v-if="resource.storageid">
          <div class="resource-detail-item__label">{{ $t('label.storagepool') }}</div>
          <div class="resource-detail-item__details">
            <database-outlined />
            <router-link v-if="!isStatic && $router.resolve('/storagepool/' + resource.storageid).matched[0].redirect !== '/exception/404'" :to="{ path: '/storagepool/' + resource.storageid }">{{ resource.storage || resource.storageid }} </router-link>
            <span v-else>{{ resource.storage || resource.storageid }}</span>
            <a-tag style="margin-left: 5px;" v-if="resource.storagetype">
              {{ resource.storagetype }}
            </a-tag>
          </div>
        </div>
        <div class="resource-detail-item" v-if="resource.hostid">
          <div class="resource-detail-item__label">{{ $t('label.hostname') }}</div>
          <div class="resource-detail-item__details">
            <desktop-outlined />
            <router-link v-if="!isStatic && $router.resolve('/host/' + resource.hostid).matched[0].redirect !== '/exception/404'" :to="{ path: '/host/' + resource.hostid }">{{ resource.hostname || resource.hostid }} </router-link>
            <span v-else>{{ resource.hostname || resource.hostid }}</span>
          </div>
        </div>
        <div class="resource-detail-item" v-if="resource.clusterid">
          <div class="resource-detail-item__label">{{ $t('label.clusterid') }}</div>
          <div class="resource-detail-item__details">
            <cluster-outlined />
            <router-link v-if="!isStatic && $router.resolve('/cluster/' + resource.clusterid).matched[0].redirect !== '/exception/404'" :to="{ path: '/cluster/' + resource.clusterid }">{{ resource.clustername || resource.cluster || resource.clusterid }}</router-link>
            <span v-else>{{ resource.clustername || resource.cluster || resource.clusterid }}</span>
          </div>
        </div>
        <div class="resource-detail-item" v-if="resource.podid">
          <div class="resource-detail-item__label">{{ $t('label.podid') }}</div>
          <div class="resource-detail-item__details">
            <appstore-outlined />
            <router-link v-if="!isStatic && $router.resolve('/pod/' + resource.podid).matched[0].redirect !== '/exception/404'" :to="{ path: '/pod/' + resource.podid }">{{ resource.podname || resource.pod || resource.podid }}</router-link>
            <span v-else>{{ resource.podname || resource.pod || resource.podid }}</span>
          </div>
        </div>
        <div class="resource-detail-item" v-if="resource.zoneid">
          <div class="resource-detail-item__label">{{ $t('label.zone') }}</div>
          <div class="resource-detail-item__details">
            <span v-if="images.zone">
              <resource-icon :image="getImage(images.zone)" size="1x" style="margin-right: 5px"/>
            </span>
            <global-outlined v-else />
            <router-link v-if="!isStatic && $router.resolve('/zone/' + resource.zoneid).matched[0].redirect !== '/exception/404'" :to="{ path: '/zone/' + resource.zoneid }">{{ resource.zone || resource.zonename || resource.zoneid }}</router-link>
            <span v-else>{{ resource.zone || resource.zonename || resource.zoneid }}</span>
          </div>
        </div>
        <div class="resource-detail-item" v-if="resource.owner">
          <div class="resource-detail-item__label">{{ $t('label.owners') }}</div>
          <div class="resource-detail-item__details">
            <user-outlined />
            <template v-for="(item, idx) in resource.owner" :key="idx">
              <span style="margin-right:5px">
                <span v-if="$store.getters.userInfo.roletype !== 'User'">
                  <router-link v-if="!isStatic && 'user' in item" :to="{ path: '/accountuser', query: { username: item.user, domainid: resource.domainid }}">{{ item.account + '(' + item.user + ')' }}</router-link>
                  <router-link v-else :to="{ path: '/account', query: { name: item.account, domainid: resource.domainid } }">{{ item.account }}</router-link>
                </span>
                <span v-else>{{ item.user ? item.account + '(' + item.user + ')' : item.account }}</span>
              </span>
            </template>
          </div>
        </div>
        <div class="resource-detail-item" v-if="resource.account && !resource.account.startsWith('PrjAcct-')">
          <div class="resource-detail-item__label">{{ $t('label.account') }}</div>
          <div class="resource-detail-item__details">
            <span v-if="images.account">
              <resource-icon :image="getImage(images.account)" size="1x" style="margin-right: 5px"/>
            </span>
            <user-outlined v-else />
            <router-link v-if="!isStatic && $store.getters.userInfo.roletype !== 'User'" :to="{ path: '/account', query: { name: resource.account, domainid: resource.domainid } }">{{ resource.account }}</router-link>
            <span v-else>{{ resource.account }}</span>
          </div>
        </div>
        <div class="resource-detail-item" v-if="resource.roleid">
          <div class="resource-detail-item__label">{{ $t('label.role') }}</div>
          <div class="resource-detail-item__details">
            <idcard-outlined />
            <router-link v-if="!isStatic && $router.resolve('/role/' + resource.roleid).matched[0].redirect !== '/exception/404'" :to="{ path: '/role/' + resource.roleid }">{{ resource.rolename || resource.role || resource.roleid }}</router-link>
            <span v-else>{{ resource.rolename || resource.role || resource.roleid }}</span>
          </div>
        </div>
        <div class="resource-detail-item" v-if="resource.domainid">
          <div class="resource-detail-item__label">{{ $t('label.domain') }}</div>
          <div class="resource-detail-item__details">
            <resource-icon v-if="images.domain" :image="getImage(images.domain)" size="1x" style="margin-right: 5px"/>
            <block-outlined v-else />
            <router-link v-if="!isStatic && $store.getters.userInfo.roletype !== 'User'" :to="{ path: '/domain/' + resource.domainid, query: { tab: 'details'}  }">{{ resource.domain || resource.domainid }}</router-link>
            <span v-else>{{ resource.domain || resource.domainid }}</span>
          </div>
        </div>
        <div class="resource-detail-item" v-if="resource.managementserverid">
          <div class="resource-detail-item__label">{{ $t('label.management.servers') }}</div>
          <div class="resource-detail-item__details">
            <rocket-outlined />
            <router-link v-if="!isStatic && $router.resolve('/managementserver/' + resource.managementserverid).matched[0].redirect !== '/exception/404'" :to="{ path: '/managementserver/' + resource.managementserverid }">{{ resource.managementserver || resource.managementserverid }}</router-link>
            <span v-else>{{ resource.managementserver || resource.managementserverid }}</span>
          </div>
        </div>
        <div class="resource-detail-item" v-if="resource.created">
          <div class="resource-detail-item__label">{{ $t('label.created') }}</div>
          <div class="resource-detail-item__details">
            <calendar-outlined />{{ $toLocaleDate(resource.created) }}
          </div>
        </div>
        <div class="resource-detail-item" v-if="resource.lastupdated">
          <div class="resource-detail-item__label">{{ $t('label.last.updated') }}</div>
          <div class="resource-detail-item__details">
            <calendar-outlined />{{ $toLocaleDate(resource.lastupdated) }}
          </div>
        </div>
      </div>

      <div class="account-center-tags" v-if="$route.meta.related">
        <a-divider/>
        <div v-for="item in $route.meta.related" :key="item.path">
          <router-link
            v-if="$router.resolve('/' + item.name).matched[0].redirect !== '/exception/404'"
            :to="{ name: item.name, query: getRouterQuery(item) }">
            <a-button style="margin-right: 10px">
              <template #icon>
                <render-icon :icon="$router.resolve('/' + item.name).meta.icon" />
              </template>
              {{ $t('label.view') + ' ' + $t(item.title) }}
            </a-button>
          </router-link>
        </div>
      </div>

      <div class="account-center-tags" v-if="showKeys">
        <a-divider/>
        <div class="user-keys">
          <key-outlined />
          <strong>
            {{ $t('label.apikey') }}
            <tooltip-button
              tooltipPlacement="right"
              :tooltip="$t('label.copy') + ' ' + $t('label.apikey')"
              icon="CopyOutlined"
              type="dashed"
              size="small"
              @onClick="$message.success($t('label.copied.clipboard'))"
              :copyResource="resource.apikey" />
          </strong>
          <div>
            {{ resource.apikey.substring(0, 20) }}...
          </div>
        </div> <br/>
        <div class="user-keys">
          <lock-outlined />
          <strong>
            {{ $t('label.secretkey') }}
            <tooltip-button
              tooltipPlacement="right"
              :tooltip="$t('label.copy') + ' ' + $t('label.secretkey')"
              icon="CopyOutlined"
              type="dashed"
              size="small"
              @onClick="$message.success($t('label.copied.clipboard'))"
              :copyResource="resource.secretkey" />
          </strong>
          <div>
            {{ resource.secretkey.substring(0, 20) }}...
          </div>
        </div>
      </div>

      <div class="account-center-tags" v-if="!isStatic && resourceType && tagsSupportingResourceTypes.includes(this.resourceType) && 'listTags' in $store.getters.apis">
        <a-divider/>
        <a-spin :spinning="loadingTags">
          <div class="title">{{ $t('label.tags') }}</div>
          <div>
            <template v-for="(tag, index) in tags" :key="index">
              <a-tag :closable="isAdminOrOwner() && 'deleteTags' in $store.getters.apis" @close="() => handleDeleteTag(tag)">
                {{ tag.key }} = {{ tag.value }}
              </a-tag>
            </template>

            <div v-if="inputVisible">
              <a-input-group
                type="text"
                size="small"
                @blur="handleInputConfirm"
                @keyup.enter="handleInputConfirm"
                compact>
                <a-input ref="input" :value="inputKey" @change="handleKeyChange" style="width: 30%; text-align: center" :placeholder="$t('label.key')" />
                <a-input
                  class="tag-disabled-input"
                  style="width: 30px; border-left: 0; pointer-events: none; text-align: center"
                  placeholder="="
                  disabled />
                <a-input :value="inputValue" @change="handleValueChange" style="width: 30%; text-align: center; border-left: 0" :placeholder="$t('label.value')" />
                <tooltip-button :tooltip="$t('label.ok')" icon="CheckOutlined" size="small" @onClick="handleInputConfirm" />
                <tooltip-button :tooltip="$t('label.cancel')" icon="CloseOutlined" size="small" @onClick="inputVisible=false" />
              </a-input-group>
            </div>
            <a-tag
              @click="showInput"
              class="btn-add-tag"
              style="borderStyle: dashed;"
              v-else-if="isAdminOrOwner() && 'createTags' in $store.getters.apis">
              <plus-outlined  /> {{ $t('label.new.tag') }}
            </a-tag>
          </div>
        </a-spin>
      </div>
    </a-card>
  </a-spin>
</template>

<script>
import { api } from '@/api'
import { createPathBasedOnVmType } from '@/utils/path'
import Console from '@/components/widgets/Console'
import OsLogo from '@/components/widgets/OsLogo'
import Status from '@/components/widgets/Status'
import TooltipButton from '@/components/widgets/TooltipButton'
import UploadResourceIcon from '@/components/view/UploadResourceIcon'
import eventBus from '@/config/eventBus'
import ResourceIcon from '@/components/view/ResourceIcon'
import ResourceLabel from '@/components/widgets/ResourceLabel'

export default {
  name: 'InfoCard',
  components: {
    Console,
    OsLogo,
    Status,
    TooltipButton,
    UploadResourceIcon,
    ResourceIcon,
    ResourceLabel
  },
  props: {
    resource: {
      type: Object,
      required: true
    },
    loading: {
      type: Boolean,
      default: false
    },
    title: {
      type: String,
      default: ''
    },
    bordered: {
      type: Boolean,
      default: true
    },
    isStatic: {
      type: Boolean,
      default: false
    }
  },
  data () {
    return {
      ipaddress: '',
      resourceType: '',
      inputVisible: false,
      inputKey: '',
      inputValue: '',
      tags: [],
      showKeys: false,
      loadingTags: false,
      showUpload: false,
      images: {
        zone: '',
        template: '',
        iso: '',
        domain: '',
        account: '',
        project: '',
        vpc: '',
        network: ''
      },
      newResource: {}
    }
  },
  watch: {
    '$route.fullPath': function () {
      this.getIcons()
    },
    resource: {
      deep: true,
      handler (newData, oldData) {
        if (newData === oldData) return
        this.newResource = newData
        this.showKeys = false
        this.setData()

        if ('apikey' in this.resource) {
          this.getUserKeys()
        }
        this.updateResourceAdditionalData()
      }
    },
    async templateIcon () {
      this.getIcons()
    }
  },
  created () {
    this.setData()
    eventBus.on('handle-close', (showModal) => {
      this.showUploadModal(showModal)
    })
    this.updateResourceAdditionalData()
  },
  computed: {
    tagsSupportingResourceTypes () {
      return ['UserVm', 'Template', 'ISO', 'Volume', 'Snapshot', 'Backup', 'Network',
        'LoadBalancer', 'PortForwardingRule', 'FirewallRule', 'SecurityGroup', 'SecurityGroupRule',
        'PublicIpAddress', 'Project', 'Account', 'Vpc', 'NetworkACL', 'StaticRoute', 'VMSnapshot',
        'RemoteAccessVpn', 'User', 'SnapshotPolicy', 'VpcOffering']
    },
    name () {
      return this.resource.displayname || this.resource.displaytext || this.resource.name || this.resource.username ||
        this.resource.ipaddress || this.resource.virtualmachinename || this.resource.templatetype
    },
    keypairs () {
      if (!this.resource.keypairs) {
        return null
      }
      if (typeof this.resource.keypairs === 'string' || this.resource.keypairs instanceof String) {
        return this.resource.keypairs.split(',')
      }
      return [this.resource.keypairs.toString()]
    },
    templateIcon () {
      return this.resource.templateid
    },
    resourceIcon () {
      if (this.$showIcon() && this.resource?.icon?.base64image) {
        return this.resource.icon.base64image
      }
      return null
    },
    routeFromResourceType () {
      return this.$getRouteFromResourceType(this.resource.resourcetype)
    }
  },
  methods: {
<<<<<<< HEAD
    createPathBasedOnVmType: createPathBasedOnVmType,
=======
    updateResourceAdditionalData () {
      if (!this.resource) return
      this.resourceType = this.$route.meta.resourceType
      if (this.tagsSupportingResourceTypes.includes(this.resourceType)) {
        if ('tags' in this.resource) {
          this.tags = this.resource.tags
        } else if (this.resourceType) {
          this.getTags()
        }
      }
      this.getIcons()
    },
>>>>>>> 65c70704
    showUploadModal (show) {
      if (show) {
        if (this.$showIcon()) {
          this.showUpload = true
        }
      } else {
        this.showUpload = false
      }
    },
    getImage (image) {
      return (image || this.resource?.icon?.base64image)
    },
    async getIcons () {
      this.images = {
        zone: '',
        template: '',
        iso: '',
        domain: '',
        account: '',
        project: '',
        vpc: '',
        network: ''
      }
      if (this.resource.templateid) {
        await this.fetchResourceIcon(this.resource.templateid, 'template')
      }
      if (this.resource.isoid) {
        await this.fetchResourceIcon(this.resource.isoid, 'iso')
      }
      if (this.resource.zoneid) {
        await this.fetchResourceIcon(this.resource.zoneid, 'zone')
      }
      if (this.resource.domainid) {
        await this.fetchResourceIcon(this.resource.domainid, 'domain')
      }
      if (this.resource.account) {
        await this.fetchAccount()
      }
      if (this.resource.projectid) {
        await this.fetchResourceIcon(this.resource.projectid, 'project')
      }
      if (this.resource.vpcid) {
        await this.fetchResourceIcon(this.resource.vpcid, 'vpc')
      }
      if (this.resource.networkid) {
        await this.fetchResourceIcon(this.resource.networkid, 'network')
      }
    },
    fetchAccount () {
      return new Promise((resolve, reject) => {
        api('listAccounts', {
          name: this.resource.account,
          domainid: this.resource.domainid,
          showicon: true
        }).then(async json => {
          const response = json?.listaccountsresponse?.account || []
          if (response?.[0]?.icon) {
            this.images.account = response[0].icon.base64image
          }
        })
      })
    },
    fetchResourceIcon (resourceid, type) {
      if (resourceid) {
        return new Promise((resolve, reject) => {
          api('listResourceIcon', {
            resourceids: resourceid,
            resourcetype: type
          }).then(json => {
            const response = json.listresourceiconresponse.icon || []
            if (response?.[0]) {
              this.images[type] = response[0].base64image
              resolve(this.images)
            } else {
              this.images[type] = ''
              resolve(this.images)
            }
          }).catch(error => {
            reject(error)
          })
        })
      } else {
        this.images.type = ''
      }
    },
    setData () {
      if (this.resource.nic && this.resource.nic.length > 0) {
        this.ipaddress = this.resource.nic.filter(e => { return e.ipaddress }).map(e => { return e.ipaddress }).join(', ')
      } else {
        this.ipaddress = this.resource.ipaddress
      }
    },
    toSize (kb) {
      if (!kb) {
        return '0 KB'
      }
      if (kb < 1024) {
        return kb + ' KB'
      }
      if (kb < 1024 * 1024) {
        return parseFloat(kb / 1024.0).toFixed(2) + ' MB'
      }
      return parseFloat(kb / (1024.0 * 1024.0)).toFixed(2) + ' GB'
    },
    getUserKeys () {
      if (!('getUserKeys' in this.$store.getters.apis)) {
        return
      }
      api('getUserKeys', { id: this.resource.id }).then(json => {
        this.showKeys = true
        this.newResource.secretkey = json.getuserkeysresponse.userkeys.secretkey
        this.$emit('change-resource', this.newResource)
      })
    },
    getTags () {
      if (!('listTags' in this.$store.getters.apis) || !this.resource || !this.resource.id) {
        return
      }
      this.loadingTags = true
      this.tags = []
      const params = {
        listall: true,
        resourceid: this.resource.id,
        resourcetype: this.resourceType
      }
      if (this.$route.meta.name === 'project') {
        params.projectid = this.resource.id
      }
      api('listTags', params).then(json => {
        if (json.listtagsresponse && json.listtagsresponse.tag) {
          this.tags = json.listtagsresponse.tag
        }
      }).finally(() => {
        this.loadingTags = false
      })
    },
    isAdminOrOwner () {
      return ['Admin'].includes(this.$store.getters.userInfo.roletype) ||
        (this.resource.domainid === this.$store.getters.userInfo.domainid && this.resource.account === this.$store.getters.userInfo.account) ||
        (this.resource.project && this.resource.projectid === this.$store.getters.project.id)
    },
    showInput () {
      this.inputVisible = true
      this.$nextTick(function () {
        this.$refs.input.focus()
      })
    },
    handleKeyChange (e) {
      this.inputKey = e.target.value
    },
    handleValueChange (e) {
      this.inputValue = e.target.value
    },
    handleInputConfirm () {
      const args = {}
      this.loadingTags = true
      args.resourceids = this.resource.id
      args.resourcetype = this.resourceType
      args['tags[0].key'] = this.inputKey
      args['tags[0].value'] = this.inputValue
      api('createTags', args).then(json => {
      }).finally(e => {
        this.getTags()
      })

      this.inputVisible = false
      this.inputKey = ''
      this.inputValue = ''
    },
    handleDeleteTag (tag) {
      const args = {}
      this.loadingTags = true
      args.resourceids = this.resource.id
      args.resourcetype = this.resourceType
      args['tags[0].key'] = tag.key
      args['tags[0].value'] = tag.value
      api('deleteTags', args).then(json => {
      }).finally(e => {
        this.getTags()
      })
    },
    setResourceOsType (name) {
      this.newResource.ostypename = name
      this.$emit('change-resource', this.newResource)
    },
    getRouterQuery (item) {
      const query = {}
      if (item.value) {
        query[item.param] = this.resource[item.value]
      } else {
        if (item.param === 'account') {
          query[item.param] = this.resource.name
          query.domainid = this.resource.domainid
        } else if (item.param === 'keypair') {
          query[item.param] = this.resource.name
        } else {
          query[item.param] = this.resource.id
        }
      }

      return query
    }
  }
}
</script>

<style lang="scss" scoped>
:deep(.ant-card-body) {
  padding: 30px;
}

.resource-details {
  text-align: center;
  margin-bottom: 20px;

  &__name {
    display: flex;
    align-items: center;

    .avatar {
      margin-right: 20px;
      overflow: hidden;
      min-width: 50px;
      cursor: pointer;

      img {
        height: 100%;
        width: 100%;
      }
    }

    .name {
      margin-bottom: 0;
      font-size: 18px;
      line-height: 1;
      word-break: break-all;
      text-align: left;
    }

  }
}
.resource-detail-item {
  margin-bottom: 20px;
  word-break: break-all;

  &__details {
    display: flex;
    align-items: center;

    &--start {
      align-items: flex-start;

      i {
        margin-top: 4px;
      }

    }

  }

  .anticon {
    margin-right: 10px;
  }

  &__label {
    margin-bottom: 5px;
    font-weight: bold;
  }

}
.user-keys {
  word-wrap: break-word;
}
.account-center-tags {
  .ant-tag {
    margin-bottom: 8px;
  }

  a {
    display: block;
    margin-bottom: 10px;
  }

}
.title {
  margin-bottom: 5px;
  font-weight: bold;
}

.tags {
  display: flex;
  flex-wrap: wrap;
  margin-top: 20px;
  margin-bottom: -10px;

  .ant-tag {
    margin-right: 10px;
    margin-bottom: 10px;
    height: auto;
  }

}

.progress-bar {
  padding-right: 60px;
  width: 100%;
}

.upload-icon {
  position: absolute;
  top: 70px;
  opacity: 0.75;
  left: 70px;
  font-size: 0.75em;
  padding: 0.25rem;
  background: rgba(247, 245, 245, 0.767);
  border-radius: 50%;
  border: 1px solid rgba(177, 177, 177, 0.788);
}
</style><|MERGE_RESOLUTION|>--- conflicted
+++ resolved
@@ -827,9 +827,7 @@
     }
   },
   methods: {
-<<<<<<< HEAD
     createPathBasedOnVmType: createPathBasedOnVmType,
-=======
     updateResourceAdditionalData () {
       if (!this.resource) return
       this.resourceType = this.$route.meta.resourceType
@@ -842,7 +840,6 @@
       }
       this.getIcons()
     },
->>>>>>> 65c70704
     showUploadModal (show) {
       if (show) {
         if (this.$showIcon()) {
