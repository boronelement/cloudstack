--- conflicted
+++ resolved
@@ -51,14 +51,11 @@
           <status :text="text ? text : ''" />{{ text }}
         </template>
       </template>
-<<<<<<< HEAD
 
       <template slot="created" slot-scope="item">
         {{ $toLocaleDate(item) }}
       </template>
 
-=======
->>>>>>> 80c999cc
     </a-table>
 
     <div v-if="!defaultPagination" style="display: block; text-align: right; margin-top: 10px;">
