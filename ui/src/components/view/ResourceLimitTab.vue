--- conflicted
+++ resolved
@@ -43,12 +43,8 @@
           v-if="!($route.meta.name === 'domain' && resource.level === 0)"
           :loading="formLoading"
           type="primary"
-<<<<<<< HEAD
-          html-type="submit">{{ $t('label.submit') }}</a-button>
-=======
           ref="submit"
           @click="handleSubmit">{{ $t('label.submit') }}</a-button>
->>>>>>> 2bbc7817
       </div>
     </a-form>
   </a-spin>
