// Licensed to the Apache Software Foundation (ASF) under one
// or more contributor license agreements.  See the NOTICE file
// distributed with this work for additional information
// regarding copyright ownership.  The ASF licenses this file
// to you under the Apache License, Version 2.0 (the
// "License"); you may not use this file except in compliance
// with the License.  You may obtain a copy of the License at
//
//   http://www.apache.org/licenses/LICENSE-2.0
//
// Unless required by applicable law or agreed to in writing,
// software distributed under the License is distributed on an
// "AS IS" BASIS, WITHOUT WARRANTIES OR CONDITIONS OF ANY
// KIND, either express or implied.  See the License for the
// specific language governing permissions and limitations
// under the License.

<template>
  <a-spin :spinning="formLoading">
    <a-form
      :form="form"
      @submit="handleSubmit"
      layout="vertical"
      v-ctrl-enter="handleSubmit"
    >
      <a-form-item
        v-for="(item, index) in dataResource"
        :key="index"
        v-if="item.resourcetypename !== 'project'"
        :v-bind="item.resourcetypename"
        :label="$t('label.max' + item.resourcetypename.replace('_', ''))">
        <a-input-number
          :disabled="!('updateResourceLimit' in $store.getters.apis)"
          style="width: 100%;"
          v-decorator="[item.resourcetype, {
            initialValue: item.max
          }]"
          :autoFocus="index === 0"
        />
      </a-form-item>
      <div class="card-footer">
        <a-button
          :disabled="!('updateResourceLimit' in $store.getters.apis)"
          v-if="!($route.meta.name === 'domain' && resource.level === 0)"
          :loading="formLoading"
          type="primary"
          @click="handleSubmit">{{ $t('label.submit') }}</a-button>
      </div>
    </a-form>
  </a-spin>
</template>

<script>
import { api } from '@/api'

export default {
  name: 'ResourceLimitTab',
  props: {
    resource: {
      type: Object,
      required: true
    },
    loading: {
      type: Boolean,
      default: false
    }
  },
  data () {
    return {
      formLoading: false,
      dataResource: []
    }
  },
  beforeCreate () {
    this.form = this.$form.createForm(this)
  },
  created () {
    this.fetchData()
  },
  watch: {
    resource (newData, oldData) {
      if (!newData || !newData.id) {
        return
      }
      this.resource = newData
      this.fetchData()
    }
  },
  methods: {
    getParams () {
      const params = {}
      if (this.$route.meta.name === 'account') {
        params.account = this.resource.name
        params.domainid = this.resource.domainid
      } else if (this.$route.meta.name === 'domain') {
        params.domainid = this.resource.id
      } else { // project
        params.projectid = this.resource.id
      }
      return params
    },
    async fetchData () {
      const params = this.getParams()
      try {
        this.formLoading = true
        this.dataResource = await this.listResourceLimits(params)
        this.formLoading = false
      } catch (e) {
        this.$notification.error({
          message: this.$t('message.request.failed'),
          description: e
        })
        this.formLoading = false
      }
    },
    handleSubmit (e) {
      e.preventDefault()

<<<<<<< HEAD
      this.form.validateFieldsAndScroll((err, values) => {
=======
      if (this.formLoading) return

      this.form.validateFields((err, values) => {
>>>>>>> 0382f2b0
        if (err) {
          return
        }
        const arrAsync = []
        const params = this.getParams()
        for (const key in values) {
          const input = values[key]

          if (input === undefined) {
            continue
          }
          params.resourcetype = key
          params.max = input
          arrAsync.push(this.updateResourceLimit(params))
        }

        this.formLoading = true

        Promise.all(arrAsync).then(() => {
          this.$message.success(this.$t('message.apply.success'))
          this.fetchData()
        }).catch(error => {
          this.$notifyError(error)
        }).finally(() => {
          this.formLoading = false
        })
      })
    },
    listResourceLimits (params) {
      return new Promise((resolve, reject) => {
        let dataResource = []
        api('listResourceLimits', params).then(json => {
          if (json.listresourcelimitsresponse.resourcelimit) {
            dataResource = json.listresourcelimitsresponse.resourcelimit
            dataResource.sort((a, b) => a.resourcetype - b.resourcetype)
          }
          resolve(dataResource)
        }).catch(error => {
          reject(error.response.headers['x-description'])
        })
      })
    },
    updateResourceLimit (params) {
      return new Promise((resolve, reject) => {
        api('updateResourceLimit', params).then(json => {
          resolve()
        }).catch(error => {
          reject(error)
        })
      })
    }
  }
}
</script>

<style lang="less" scoped>
  .card-footer {
    button + button {
      margin-left: 8px;
    }
  }
</style><|MERGE_RESOLUTION|>--- conflicted
+++ resolved
@@ -116,13 +116,9 @@
     handleSubmit (e) {
       e.preventDefault()
 
-<<<<<<< HEAD
-      this.form.validateFieldsAndScroll((err, values) => {
-=======
       if (this.formLoading) return
 
-      this.form.validateFields((err, values) => {
->>>>>>> 0382f2b0
+      this.form.validateFieldsAndScroll((err, values) => {
         if (err) {
           return
         }
