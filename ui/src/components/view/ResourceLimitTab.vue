--- conflicted
+++ resolved
@@ -135,7 +135,6 @@
         this.formLoading = true
         this.dataResource = await this.listResourceLimits(params)
         this.dataResource.forEach(item => {
-<<<<<<< HEAD
           this.resourceTypeIdNames[item.resourcetype] = item.resourcetypename
           item.key = item.tag ? (item.resourcetype + '-' + item.tag) : item.resourcetype
           form[item.key] = item.max || -1
@@ -143,9 +142,7 @@
             subItem.key = subItem.tag ? (subItem.resourcetype + '-' + subItem.tag) : subItem.resourcetype
             form[subItem.key] = subItem.max || -1
           })
-=======
           form[item.resourcetype] = item.max == null ? -1 : item.max
->>>>>>> 050ee441
         })
         this.form = form
         this.formRef.value.resetFields()
