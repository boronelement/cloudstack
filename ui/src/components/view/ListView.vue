// Licensed to the Apache Software Foundation (ASF) under one
// or more contributor license agreements.  See the NOTICE file
// distributed with this work for additional information
// regarding copyright ownership.  The ASF licenses this file
// to you under the Apache License, Version 2.0 (the
// "License"); you may not use this file except in compliance
// with the License.  You may obtain a copy of the License at
//
//   http://www.apache.org/licenses/LICENSE-2.0
//
// Unless required by applicable law or agreed to in writing,
// software distributed under the License is distributed on an
// "AS IS" BASIS, WITHOUT WARRANTIES OR CONDITIONS OF ANY
// KIND, either express or implied.  See the License for the
// specific language governing permissions and limitations
// under the License.

<template>
  <a-table
    size="middle"
    :loading="loading"
    :columns="isOrderUpdatable() ? columns : columns.filter(x => x.dataIndex !== 'order')"
    :dataSource="items"
    :rowKey="(record, idx) => record.id || record.name || record.usageType || idx + '-' + Math.random()"
    :pagination="false"
    :rowSelection=" enableGroupAction() || $route.name === 'event' ? {selectedRowKeys: selectedRowKeys, onChange: onSelectChange} : null"
    :rowClassName="getRowClassName"
    style="overflow-y: auto"
  >
    <template slot="footer">
      <span v-if="hasSelected">
        {{ `Selected ${selectedRowKeys.length} items` }}
      </span>
    </template>

    <!--
    <div slot="expandedRowRender" slot-scope="resource">
      <info-card :resource="resource" style="margin-left: 0px; width: 50%">
        <div slot="actions" style="padding-top: 12px">
          <a-tooltip
            v-for="(action, actionIndex) in $route.meta.actions"
            :key="actionIndex"
            placement="bottom">
            <template slot="title">
              {{ $t(action.label) }}
            </template>
            <a-button
              v-if="action.api in $store.getters.apis && action.dataView &&
                ('show' in action ? action.show(resource, $store.getters.userInfo) : true)"
              :icon="action.icon"
              :type="action.icon === 'delete' ? 'danger' : (action.icon === 'plus' ? 'primary' : 'default')"
              shape="circle"
              style="margin-right: 5px; margin-top: 12px"
              @click="$parent.execAction(action)"
            >
            </a-button>
          </a-tooltip>
        </div>
      </info-card>
    </div>
    -->

    <span slot="name" slot-scope="text, record">
      <div style="min-width: 120px" >
        <QuickView
          style="margin-left: 5px"
          :actions="actions"
          :resource="record"
          :enabled="quickViewEnabled() && actions.length > 0 && columns && columns[0].dataIndex === 'name' "
          @exec-action="$parent.execAction"/>
        <span v-if="$route.path.startsWith('/project')" style="margin-right: 5px">
          <tooltip-button type="dashed" size="small" icon="login" @click="changeProject(record)" />
        </span>
        <os-logo v-if="record.ostypename" :osName="record.ostypename" size="1x" style="margin-right: 5px" />

        <span v-if="$route.path.startsWith('/globalsetting')">{{ text }}</span>
        <span v-else-if="$route.path.startsWith('/alert')">
          <router-link :to="{ path: $route.path + '/' + record.id }" v-if="record.id">{{ $t(text.toLowerCase()) }}</router-link>
          <router-link :to="{ path: $route.path + '/' + record.name }" v-else>{{ $t(text.toLowerCase()) }}</router-link>
        </span>
        <span v-else>
          <router-link :to="{ path: $route.path + '/' + record.id }" v-if="record.id">{{ text }}</router-link>
          <router-link :to="{ path: $route.path + '/' + record.name }" v-else>{{ text }}</router-link>
        </span>
      </div>
    </span>
    <a slot="templatetype" slot-scope="text, record" href="javascript:;">
      <router-link :to="{ path: $route.path + '/' + record.templatetype }">{{ text }}</router-link>
    </a>
    <template slot="type" slot-scope="text">
      <span v-if="['USER.LOGIN', 'USER.LOGOUT', 'ROUTER.HEALTH.CHECKS', 'FIREWALL.CLOSE', 'ALERT.SERVICE.DOMAINROUTER'].includes(text)">{{ $t(text.toLowerCase()) }}</span>
      <span v-else>{{ text }}</span>
    </template>
    <a slot="displayname" slot-scope="text, record" href="javascript:;">
      <QuickView
        style="margin-left: 5px"
        :actions="actions"
        :resource="record"
        :enabled="quickViewEnabled() && actions.length > 0 && columns && columns[0].dataIndex === 'displayname' "
        @exec-action="$parent.execAction"/>
      <router-link :to="{ path: $route.path + '/' + record.id }">{{ text }}</router-link>
    </a>
    <span slot="username" slot-scope="text, record" href="javascript:;">
      <router-link :to="{ path: $route.path + '/' + record.id }" v-if="['/accountuser', '/vpnuser'].includes($route.path)">{{ text }}</router-link>
      <router-link :to="{ path: '/accountuser', query: { username: record.username, domainid: record.domainid } }" v-else-if="$store.getters.userInfo.roletype !== 'User'">{{ text }}</router-link>
      <span v-else>{{ text }}</span>
    </span>
    <span slot="ipaddress" slot-scope="text, record" href="javascript:;">
      <router-link v-if="['/publicip', '/privategw'].includes($route.path)" :to="{ path: $route.path + '/' + record.id }">{{ text }}</router-link>
      <span v-else>{{ text }}</span>
      <span v-if="record.issourcenat">
        &nbsp;
        <a-tag>source-nat</a-tag>
      </span>
    </span>
    <span slot="ip6address" slot-scope="text, record" href="javascript:;">
      <span>{{ ipV6Address(text, record) }}</span>
    </span>
    <a slot="publicip" slot-scope="text, record" href="javascript:;">
      <router-link :to="{ path: $route.path + '/' + record.id }">{{ text }}</router-link>
    </a>
    <span slot="traffictype" slot-scope="text" href="javascript:;">
      {{ text }}
    </span>
    <a slot="vmname" slot-scope="text, record" href="javascript:;">
      <router-link :to="{ path: '/vm/' + record.virtualmachineid }">{{ text }}</router-link>
    </a>
    <a slot="virtualmachinename" slot-scope="text, record" href="javascript:;">
      <router-link :to="{ path: '/vm/' + record.virtualmachineid }">{{ text }}</router-link>
    </a>
    <span slot="hypervisor" slot-scope="text, record">
      <span v-if="$route.name === 'hypervisorcapability'">
        <router-link :to="{ path: $route.path + '/' + record.id }">{{ text }}</router-link>
      </span>
      <span v-else>{{ text }}</span>
    </span>
    <template slot="state" slot-scope="text">
      <status :text="text ? text : ''" displayText />
    </template>
    <template slot="allocationstate" slot-scope="text">
      <status :text="text ? text : ''" displayText />
    </template>
    <template slot="resourcestate" slot-scope="text">
      <status :text="text ? text : ''" displayText />
    </template>
    <template slot="powerstate" slot-scope="text">
      <status :text="text ? text : ''" displayText />
    </template>
    <template slot="agentstate" slot-scope="text">
      <status :text="text ? text : ''" displayText />
    </template>
    <a slot="guestnetworkname" slot-scope="text, record" href="javascript:;">
      <router-link :to="{ path: '/guestnetwork/' + record.guestnetworkid }">{{ text }}</router-link>
    </a>
    <a slot="associatednetworkname" slot-scope="text, record" href="javascript:;">
      <router-link :to="{ path: '/guestnetwork/' + record.associatednetworkid }">{{ text }}</router-link>
    </a>
    <a slot="vpcname" slot-scope="text, record" href="javascript:;">
      <router-link :to="{ path: '/vpc/' + record.vpcid }">{{ text }}</router-link>
    </a>
    <a slot="hostname" slot-scope="text, record" href="javascript:;">
      <router-link v-if="record.hostid" :to="{ path: '/host/' + record.hostid }">{{ text }}</router-link>
      <router-link v-else-if="record.hostname" :to="{ path: $route.path + '/' + record.id }">{{ text }}</router-link>
      <span v-else>{{ text }}</span>
    </a>
    <a slot="storage" slot-scope="text, record" href="javascript:;">
      <router-link v-if="record.storageid" :to="{ path: '/storagepool/' + record.storageid }">{{ text }}</router-link>
      <span v-else>{{ text }}</span>
    </a>

    <template v-for="(value, name) in thresholdMapping" :slot="name" slot-scope="text, record" href="javascript:;">
      <span :key="name">
        <span v-if="record[value.disable]" class="alert-disable-threshold">
          {{ text }}
        </span>
        <span v-else-if="record[value.notification]" class="alert-notification-threshold">
          {{ text }}
        </span>
        <span style="padding: 10%;" v-else>
          {{ text }}
        </span>
      </span>
    </template>

    <a slot="level" slot-scope="text, record" href="javascript:;">
      <router-link :to="{ path: '/event/' + record.id }">{{ text }}</router-link>
    </a>

    <a slot="clustername" slot-scope="text, record" href="javascript:;">
      <router-link :to="{ path: '/cluster/' + record.clusterid }">{{ text }}</router-link>
    </a>
    <a slot="podname" slot-scope="text, record" href="javascript:;">
      <router-link :to="{ path: '/pod/' + record.podid }">{{ text }}</router-link>
    </a>
    <span slot="account" slot-scope="text, record">
      <template v-if="record.owner">
        <template v-for="(item,idx) in record.owner">
          <span style="margin-right:5px" :key="idx">
            <span v-if="$store.getters.userInfo.roletype !== 'User'">
              <router-link v-if="'user' in item" :to="{ path: '/accountuser', query: { username: item.user, domainid: record.domainid }}">{{ item.account + '(' + item.user + ')' }}</router-link>
              <router-link v-else :to="{ path: '/account', query: { name: item.account, domainid: record.domainid, dataView: true } }">{{ item.account }}</router-link>
            </span>
            <span v-else>{{ item.user ? item.account + '(' + item.user + ')' : item.account }}</span>
          </span>
        </template>
      </template>
      <template v-if="text && !text.startsWith('PrjAcct-')">
        <router-link
          v-if="'quota' in record && $router.resolve(`${$route.path}/${record.account}`) !== '404'"
          :to="{ path: `${$route.path}/${record.account}`, query: { account: record.account, domainid: record.domainid, quota: true } }">{{ text }}</router-link>
        <router-link :to="{ path: '/account/' + record.accountid }" v-else-if="record.accountid">{{ text }}</router-link>
        <router-link :to="{ path: '/account', query: { name: record.account, domainid: record.domainid, dataView: true } }" v-else-if="$store.getters.userInfo.roletype !== 'User'">{{ text }}</router-link>
        <span v-else>{{ text }}</span>
      </template>
    </span>
    <span slot="domain" slot-scope="text, record" href="javascript:;">
      <router-link v-if="record.domainid && !record.domainid.toString().includes(',') && $store.getters.userInfo.roletype !== 'User'" :to="{ path: '/domain/' + record.domainid }">{{ text }}</router-link>
      <span v-else>{{ text }}</span>
    </span>
    <span slot="domainpath" slot-scope="text, record" href="javascript:;">
      <router-link v-if="record.domainid && !record.domainid.includes(',') && $router.resolve('/domain/' + record.domainid).route.name !== '404'" :to="{ path: '/domain/' + record.domainid }">{{ text }}</router-link>
      <span v-else>{{ text }}</span>
    </span>
    <a slot="zone" slot-scope="text, record" href="javascript:;">
      <router-link v-if="record.zoneid && !record.zoneid.includes(',') && $router.resolve('/zone/' + record.zoneid).route.name !== '404'" :to="{ path: '/zone/' + record.zoneid }">{{ text }}</router-link>
      <span v-else>{{ text }}</span>
    </a>
    <span slot="zonename" slot-scope="text, record">
      <router-link v-if="$router.resolve('/zone/' + record.zoneid).route.name !== '404'" :to="{ path: '/zone/' + record.zoneid }">{{ text }}</router-link>
      <span v-else>{{ text }}</span>
    </span>
    <a slot="readonly" slot-scope="text, record">
      <status :text="record.readonly ? 'ReadOnly' : 'ReadWrite'" displayText />
    </a>
<<<<<<< HEAD
    <span slot="autoscalingenabled" slot-scope="text, record">
      <status :text="record.autoscalingenabled ? 'Enabled' : 'Disabled'" />
      {{ record.autoscalingenabled ? 'Enabled' : 'Disabled' }}
=======
    <span slot="current" slot-scope="text, record">
      <status :text="record.current ? record.current.toString() : 'false'" />
>>>>>>> 82df04ec
    </span>
    <span slot="created" slot-scope="text">
      {{ $toLocaleDate(text) }}
    </span>
    <span slot="sent" slot-scope="text">
      {{ $toLocaleDate(text) }}
    </span>
    <div slot="order" slot-scope="text, record" class="shift-btns">
      <a-tooltip placement="top">
        <template slot="title">{{ $t('label.move.to.top') }}</template>
        <a-button
          shape="round"
          @click="moveItemTop(record)"
          class="shift-btn">
          <a-icon type="double-left" class="shift-btn shift-btn--rotated" />
        </a-button>
      </a-tooltip>
      <a-tooltip placement="top">
        <template slot="title">{{ $t('label.move.to.bottom') }}</template>
        <a-button
          shape="round"
          @click="moveItemBottom(record)"
          class="shift-btn">
          <a-icon type="double-right" class="shift-btn shift-btn--rotated" />
        </a-button>
      </a-tooltip>
      <a-tooltip placement="top">
        <template slot="title">{{ $t('label.move.up.row') }}</template>
        <a-button shape="round" @click="moveItemUp(record)" class="shift-btn">
          <a-icon type="caret-up" class="shift-btn" />
        </a-button>
      </a-tooltip>
      <a-tooltip placement="top">
        <template slot="title">{{ $t('label.move.down.row') }}</template>
        <a-button shape="round" @click="moveItemDown(record)" class="shift-btn">
          <a-icon type="caret-down" class="shift-btn" />
        </a-button>
      </a-tooltip>
    </div>

    <template slot="value" slot-scope="text, record">
      <a-input
        v-if="editableValueKey === record.key"
        :autoFocus="true"
        :defaultValue="record.value"
        :disabled="!('updateConfiguration' in $store.getters.apis)"
        v-model="editableValue"
        @keydown.esc="editableValueKey = null"
        @pressEnter="saveValue(record)">
      </a-input>
      <div v-else style="width: 200px; word-break: break-all">
        {{ text }}
      </div>
    </template>
    <template slot="actions" slot-scope="text, record">
      <tooltip-button
        :tooltip="$t('label.edit')"
        :disabled="!('updateConfiguration' in $store.getters.apis)"
        v-if="editableValueKey !== record.key"
        icon="edit"
        @click="editValue(record)" />
      <tooltip-button
        :tooltip="$t('label.cancel')"
        @click="editableValueKey = null"
        v-if="editableValueKey === record.key"
        iconType="close-circle"
        iconTwoToneColor="#f5222d" />
      <tooltip-button
        :tooltip="$t('label.ok')"
        :disabled="!('updateConfiguration' in $store.getters.apis)"
        @click="saveValue(record)"
        v-if="editableValueKey === record.key"
        iconType="check-circle"
        iconTwoToneColor="#52c41a" />
    </template>
    <template slot="tariffActions" slot-scope="text, record">
      <tooltip-button
        :tooltip="$t('label.edit')"
        v-if="editableValueKey !== record.key"
        :disabled="!('quotaTariffUpdate' in $store.getters.apis)"
        icon="edit"
        @click="editTariffValue(record)" />
      <slot></slot>
    </template>
  </a-table>
</template>

<script>
import { api } from '@/api'
import Console from '@/components/widgets/Console'
import OsLogo from '@/components/widgets/OsLogo'
import Status from '@/components/widgets/Status'
import InfoCard from '@/components/view/InfoCard'
import QuickView from '@/components/view/QuickView'
import TooltipButton from '@/components/widgets/TooltipButton'

export default {
  name: 'ListView',
  components: {
    Console,
    OsLogo,
    Status,
    InfoCard,
    QuickView,
    TooltipButton
  },
  props: {
    columns: {
      type: Array,
      required: true
    },
    items: {
      type: Array,
      required: true
    },
    loading: {
      type: Boolean,
      default: false
    },
    actions: {
      type: Array,
      default: () => []
    }
  },
  inject: ['parentFetchData', 'parentToggleLoading', 'parentEditTariffAction'],
  data () {
    return {
      selectedRowKeys: [],
      editableValueKey: null,
      editableValue: '',
      thresholdMapping: {
        cpuused: {
          notification: 'cputhreshold',
          disable: 'cpudisablethreshold'
        },
        cpuallocated: {
          notification: 'cpuallocatedthreshold',
          disable: 'cpuallocateddisablethreshold'
        },
        memoryused: {
          notification: 'memorythreshold',
          disable: 'memorydisablethreshold'
        },
        memoryallocated: {
          notification: 'memoryallocatedthreshold',
          disable: 'memoryallocateddisablethreshold'
        },
        cpuusedghz: {
          notification: 'cputhreshold',
          disable: 'cpudisablethreshold'
        },
        cpuallocatedghz: {
          notification: 'cpuallocatedthreshold',
          disable: 'cpuallocateddisablethreshold'
        },
        memoryusedgb: {
          notification: 'memorythreshold',
          disable: 'memorydisablethreshold'
        },
        memoryallocatedgb: {
          notification: 'memoryallocatedthreshold',
          disable: 'memoryallocateddisablethreshold'
        },
        disksizeusedgb: {
          notification: 'storageusagethreshold',
          disable: 'storageusagedisablethreshold'
        },
        disksizeallocatedgb: {
          notification: 'storageallocatedthreshold',
          disable: 'storageallocateddisablethreshold'
        }
      }
    }
  },
  computed: {
    hasSelected () {
      return this.selectedRowKeys.length > 0
    }
  },
  methods: {
    quickViewEnabled () {
      return new RegExp(['/vm', '/kubernetes', '/ssh', '/vmgroup', '/affinitygroup',
        '/volume', '/snapshot', '/vmsnapshot', '/backup',
        '/guestnetwork', '/vpc', '/vpncustomergateway',
        '/template', '/iso',
        '/project', '/account',
        '/zone', '/pod', '/cluster', '/host', '/storagepool', '/imagestore', '/systemvm', '/router', '/ilbvm',
        '/computeoffering', '/systemoffering', '/diskoffering', '/backupoffering', '/networkoffering', '/vpcoffering'].join('|'))
        .test(this.$route.path)
    },
    enableGroupAction () {
      return ['vm', 'alert', 'vmgroup', 'ssh', 'affinitygroup', 'volume', 'snapshot',
        'vmsnapshot', 'guestnetwork', 'vpc', 'publicip', 'vpnuser', 'vpncustomergateway',
        'project', 'account', 'systemvm', 'router', 'computeoffering', 'systemoffering',
        'diskoffering', 'backupoffering', 'networkoffering', 'vpcoffering', 'ilbvm', 'kubernetes'
      ].includes(this.$route.name)
    },
    fetchColumns () {
      if (this.isOrderUpdatable()) {
        return this.columns
      }
      return this.columns.filter(x => x.dataIndex !== 'order')
    },
    getRowClassName (record, index) {
      if (index % 2 === 0) {
        return 'light-row'
      }
      return 'dark-row'
    },
    setSelection (selection) {
      this.selectedRowKeys = selection
      this.$emit('selection-change', this.selectedRowKeys)
    },
    resetSelection () {
      this.setSelection([])
    },
    onSelectChange (selectedRowKeys, selectedRows) {
      this.setSelection(selectedRowKeys)
    },
    changeProject (project) {
      this.$store.dispatch('SetProject', project)
      this.$store.dispatch('ToggleTheme', project.id === undefined ? 'light' : 'dark')
      this.$message.success(this.$t('message.switch.to') + ' ' + project.name)
      this.$router.push({ name: 'dashboard' })
    },
    saveValue (record) {
      api('updateConfiguration', {
        name: record.name,
        value: this.editableValue
      }).then(json => {
        this.editableValueKey = null
        this.$store.dispatch('RefreshFeatures')
        this.$message.success(`${this.$t('message.setting.updated')} ${record.name}`)
        if (json.updateconfigurationresponse &&
          json.updateconfigurationresponse.configuration &&
          !json.updateconfigurationresponse.configuration.isdynamic &&
          ['Admin'].includes(this.$store.getters.userInfo.roletype)) {
          this.$notification.warning({
            message: this.$t('label.status'),
            description: this.$t('message.restart.mgmt.server')
          })
        }
      }).catch(error => {
        console.error(error)
        this.$message.error(this.$t('message.error.save.setting'))
      }).finally(() => {
        this.$emit('refresh')
      })
    },
    editValue (record) {
      this.editableValueKey = record.key
      this.editableValue = record.value
    },
    getUpdateApi () {
      let apiString = ''
      switch (this.$route.name) {
        case 'template':
          apiString = 'updateTemplate'
          break
        case 'iso':
          apiString = 'updateIso'
          break
        case 'zone':
          apiString = 'updateZone'
          break
        case 'computeoffering':
        case 'systemoffering':
          apiString = 'updateServiceOffering'
          break
        case 'diskoffering':
          apiString = 'updateDiskOffering'
          break
        case 'networkoffering':
          apiString = 'updateNetworkOffering'
          break
        case 'vpcoffering':
          apiString = 'updateVPCOffering'
          break
        default:
          apiString = 'updateTemplate'
      }
      return apiString
    },
    isOrderUpdatable () {
      return this.getUpdateApi() in this.$store.getters.apis
    },
    handleUpdateOrder (id, index) {
      this.parentToggleLoading()
      const apiString = this.getUpdateApi()

      return new Promise((resolve, reject) => {
        api(apiString, {
          id,
          sortKey: index
        }).then((response) => {
          resolve(response)
        }).catch((reason) => {
          reject(reason)
        })
      })
    },
    updateOrder (data) {
      const promises = []
      data.forEach((item, index) => {
        promises.push(this.handleUpdateOrder(item.id, index + 1))
      })
      Promise.all(promises).catch((reason) => {
        console.log(reason)
      }).finally(() => {
        this.parentToggleLoading()
        this.parentFetchData()
      })
    },
    moveItemUp (record) {
      const data = this.items
      const index = data.findIndex(item => item.id === record.id)
      if (index === 0) return
      data.splice(index - 1, 0, data.splice(index, 1)[0])
      this.updateOrder(data)
    },
    moveItemDown (record) {
      const data = this.items
      const index = data.findIndex(item => item.id === record.id)
      if (index === data.length - 1) return
      data.splice(index + 1, 0, data.splice(index, 1)[0])
      this.updateOrder(data)
    },
    moveItemTop (record) {
      const data = this.items
      const index = data.findIndex(item => item.id === record.id)
      if (index === 0) return
      data.unshift(data.splice(index, 1)[0])
      this.updateOrder(data)
    },
    moveItemBottom (record) {
      const data = this.items
      const index = data.findIndex(item => item.id === record.id)
      if (index === data.length - 1) return
      data.push(data.splice(index, 1)[0])
      this.updateOrder(data)
    },
    editTariffValue (record) {
      this.parentEditTariffAction(true, record)
    },
    ipV6Address (text, record) {
      if (!record || !record.nic || record.nic.length === 0) {
        return ''
      }

      return record.nic.filter(e => { return e.ip6address }).map(e => { return e.ip6address }).join(', ') || text
    }
  }
}
</script>

<style scoped>
/deep/ .ant-table-thead {
  background-color: #f9f9f9;
}

/deep/ .ant-table-small > .ant-table-content > .ant-table-body {
  margin: 0;
}

/deep/ .light-row {
  background-color: #fff;
}

/deep/ .dark-row {
  background-color: #f9f9f9;
}
</style>

<style scoped lang="scss">
  .shift-btns {
    display: flex;
  }
  .shift-btn {
    display: flex;
    align-items: center;
    justify-content: center;
    width: 20px;
    height: 20px;
    font-size: 12px;

    &:not(:last-child) {
      margin-right: 5px;
    }

    &--rotated {
      font-size: 10px;
      transform: rotate(90deg);
    }

  }

  .alert-notification-threshold {
    background-color: rgba(255, 231, 175, 0.75);
    color: #e87900;
    padding: 10%;
  }

  .alert-disable-threshold {
    background-color: rgba(255, 190, 190, 0.75);
    color: #f50000;
    padding: 10%;
  }
</style><|MERGE_RESOLUTION|>--- conflicted
+++ resolved
@@ -232,14 +232,12 @@
     <a slot="readonly" slot-scope="text, record">
       <status :text="record.readonly ? 'ReadOnly' : 'ReadWrite'" displayText />
     </a>
-<<<<<<< HEAD
     <span slot="autoscalingenabled" slot-scope="text, record">
       <status :text="record.autoscalingenabled ? 'Enabled' : 'Disabled'" />
       {{ record.autoscalingenabled ? 'Enabled' : 'Disabled' }}
-=======
+    </span>
     <span slot="current" slot-scope="text, record">
       <status :text="record.current ? record.current.toString() : 'false'" />
->>>>>>> 82df04ec
     </span>
     <span slot="created" slot-scope="text">
       {{ $toLocaleDate(text) }}
