--- conflicted
+++ resolved
@@ -638,9 +638,7 @@
           disable: 'storageallocateddisablethreshold'
         }
       },
-<<<<<<< HEAD
-      usageTypeMap: {}
-=======
+      usageTypeMap: {},
       resourceIdToValidLinksMap: {}
     }
   },
@@ -653,7 +651,6 @@
           this.resourceIdToValidLinksMap[record.id] = validateLinks(this.$router, false, record)
         })
       }
->>>>>>> 7f4a6861
     }
   },
   created () {
