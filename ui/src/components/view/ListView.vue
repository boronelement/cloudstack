--- conflicted
+++ resolved
@@ -380,11 +380,7 @@
         <status :text="record.enabled ? record.enabled.toString() : 'false'" />
         {{ record.enabled ? 'Enabled' : 'Disabled' }}
       </template>
-<<<<<<< HEAD
-      <template v-if="['created', 'sent'].includes(column.key) || (['startdate'].includes(column.key) && ['webhook'].includes($route.path.split('/')[1])) || (column.key === 'allocated' && ['asnumbers', 'publicip'].includes($route.meta.name) && text)">
-=======
-      <template v-if="['created', 'sent', 'removed', 'effectiveDate', 'endDate'].includes(column.key) || (['startdate'].includes(column.key) && ['webhook'].includes($route.path.split('/')[1]))">
->>>>>>> 8ca1843e
+      <template v-if="['created', 'sent', 'removed', 'effectiveDate', 'endDate'].includes(column.key) || (['startdate'].includes(column.key) && ['webhook'].includes($route.path.split('/')[1])) || (column.key === 'allocated' && ['asnumbers', 'publicip'].includes($route.meta.name) && text)">
         {{ $toLocaleDate(text) }}
       </template>
       <template v-if="['startdate', 'enddate'].includes(column.key) && ['vm', 'vnfapp'].includes($route.path.split('/')[1])">
@@ -687,12 +683,8 @@
         '/project', '/account', 'buckets', 'objectstore',
         '/zone', '/pod', '/cluster', '/host', '/storagepool', '/imagestore', '/systemvm', '/router', '/ilbvm', '/annotation',
         '/computeoffering', '/systemoffering', '/diskoffering', '/backupoffering', '/networkoffering', '/vpcoffering',
-<<<<<<< HEAD
-        '/tungstenfabric', '/oauthsetting', '/guestos', '/guestoshypervisormapping', '/webhook', 'webhookdeliveries',
+        '/tungstenfabric', '/oauthsetting', '/guestos', '/guestoshypervisormapping', '/webhook', 'webhookdeliveries', '/quotatariff',
         '/ipv4subnets'].join('|'))
-=======
-        '/tungstenfabric', '/oauthsetting', '/guestos', '/guestoshypervisormapping', '/webhook', 'webhookdeliveries', '/quotatariff'].join('|'))
->>>>>>> 8ca1843e
         .test(this.$route.path)
     },
     enableGroupAction () {
