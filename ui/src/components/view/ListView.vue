--- conflicted
+++ resolved
@@ -654,11 +654,7 @@
         'vmsnapshot', 'backup', 'guestnetwork', 'vpc', 'publicip', 'vpnuser', 'vpncustomergateway', 'vnfapp',
         'project', 'account', 'systemvm', 'router', 'computeoffering', 'systemoffering',
         'diskoffering', 'backupoffering', 'networkoffering', 'vpcoffering', 'ilbvm', 'kubernetes', 'comment', 'buckets',
-<<<<<<< HEAD
-        'webhook', 'webhookdeliveries', 'ipv4subnets'
-=======
-        'webhook', 'webhookdeliveries', 'asnumbers'
->>>>>>> b0691dea
+        'webhook', 'webhookdeliveries', 'ipv4subnets', 'asnumbers'
       ].includes(this.$route.name)
     },
     getDateAtTimeZone (date, timezone) {
