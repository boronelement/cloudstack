--- conflicted
+++ resolved
@@ -60,11 +60,7 @@
     </div>
     -->
 
-<<<<<<< HEAD
-    <template #name="{ text, record }">
-      <div style="min-width: 120px" >
-=======
-    <span slot="name" slot-scope="text, record">
+    <template #name="{text, record}">
       <span v-if="['vm'].includes($route.path.split('/')[1])">
         <span v-if="record.icon && record.icon.base64image">
           <resource-icon :image="record.icon.base64image" size="1x" style="margin-right: 5px"/>
@@ -72,7 +68,6 @@
         <os-logo v-else :osId="record.ostypeid" :osName="record.ostypename" size="lg" style="margin-right: 5px" />
       </span>
       <span style="min-width: 120px" >
->>>>>>> 40b4b2c8
         <QuickView
           style="margin-left: 5px"
           :actions="actions"
@@ -108,8 +103,7 @@
           <router-link :to="{ path: $route.path + '/' + record.id }" v-if="record.id">{{ text }}</router-link>
           <router-link :to="{ path: $route.path + '/' + record.name }" v-else>{{ text }}</router-link>
         </span>
-<<<<<<< HEAD
-      </div>
+      </span>
     </template>
     <template #templatetype="{ text, record }">
       <a href="javascript:;">
@@ -122,14 +116,6 @@
     </template>
     <template #displayname="{text, record}">
       <a href="javascript:;">
-        <span v-if="['vm'].includes($route.path.split('/')[1])">
-          <span v-if="record.icon && record.icon.base64image">
-            <resource-icon :image="record.icon.base64image" size="1x" style="margin-right: 5px"/>
-          </span>
-          <span v-else>
-            <os-logo :osId="record.ostypeid" :osName="record.ostypename" size="lg" style="margin-right: 5px" />
-          </span>
-        </span>
         <QuickView
           style="margin-left: 5px"
           :actions="actions"
@@ -151,36 +137,6 @@
       </a>
     </template>
     <template #entityid="{ record }" href="javascript:;">
-=======
-      </span>
-    </span>
-    <a slot="templatetype" slot-scope="text, record" href="javascript:;">
-      <router-link :to="{ path: $route.path + '/' + record.templatetype }">{{ text }}</router-link>
-    </a>
-    <template slot="type" slot-scope="text">
-      <span v-if="['USER.LOGIN', 'USER.LOGOUT', 'ROUTER.HEALTH.CHECKS', 'FIREWALL.CLOSE', 'ALERT.SERVICE.DOMAINROUTER'].includes(text)">{{ $t(text.toLowerCase()) }}</span>
-      <span v-else>{{ text }}</span>
-    </template>
-    <a slot="displayname" slot-scope="text, record" href="javascript:;">
-      <QuickView
-        style="margin-left: 5px"
-        :actions="actions"
-        :resource="record"
-        :enabled="quickViewEnabled() && actions.length > 0 && columns && columns[0].dataIndex === 'displayname' "
-        @exec-action="$parent.execAction"/>
-      <router-link :to="{ path: $route.path + '/' + record.id }">{{ text }}</router-link>
-    </a>
-    <span slot="username" slot-scope="text, record" href="javascript:;">
-      <span v-if="$showIcon() && !['vm'].includes($route.path.split('/')[1])">
-        <resource-icon v-if="$showIcon() && record.icon && record.icon.base64image" :image="record.icon.base64image" size="1x" style="margin-right: 5px"/>
-        <a-icon v-else style="font-size: 16px; margin-right: 5px" type="user" />
-      </span>
-      <router-link :to="{ path: $route.path + '/' + record.id }" v-if="['/accountuser', '/vpnuser'].includes($route.path)">{{ text }}</router-link>
-      <router-link :to="{ path: '/accountuser', query: { username: record.username, domainid: record.domainid } }" v-else-if="$store.getters.userInfo.roletype !== 'User'">{{ text }}</router-link>
-      <span v-else>{{ text }}</span>
-    </span>
-    <span slot="entityid" slot-scope="text, record" href="javascript:;">
->>>>>>> 40b4b2c8
       <router-link :to="{ path: generateCommentsPath(record) }">{{ record.entityname }}</router-link>
     </template>
     <template #entitytype="{ record }" href="javascript:;">
