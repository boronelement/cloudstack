// Licensed to the Apache Software Foundation (ASF) under one
// or more contributor license agreements.  See the NOTICE file
// distributed with this work for additional information
// regarding copyright ownership.  The ASF licenses this file
// to you under the Apache License, Version 2.0 (the
// "License"); you may not use this file except in compliance
// with the License.  You may obtain a copy of the License at
//
//   http://www.apache.org/licenses/LICENSE-2.0
//
// Unless required by applicable law or agreed to in writing,
// software distributed under the License is distributed on an
// "AS IS" BASIS, WITHOUT WARRANTIES OR CONDITIONS OF ANY
// KIND, either express or implied.  See the License for the
// specific language governing permissions and limitations
// under the License.

<template>
  <a-table
    size="middle"
    :loading="loading"
    :columns="isOrderUpdatable() ? columns : columns.filter(x => x.dataIndex !== 'order')"
    :dataSource="items"
    :rowKey="(record, idx) => record.id || record.name || record.usageType || idx + '-' + Math.random()"
    :pagination="false"
    :rowSelection=" enableGroupAction() || $route.name === 'event' ? {selectedRowKeys: selectedRowKeys, onChange: onSelectChange} : null"
    :rowClassName="getRowClassName"
    style="overflow-y: auto"
  >
    <template #filterDropdown>
      <div style="padding: 8px" class="filter-dropdown">
        <a-menu>
          <a-menu-item v-for="(column, idx) in columnKeys" :key="idx" @click="updateSelectedColumns(column)">
            <a-checkbox :id="idx.toString()" :checked="selectedColumns.includes(getColumnKey(column))"/>
            {{ $t('label.' + String(getColumnKey(column)).toLowerCase()) }}
          </a-menu-item>
        </a-menu>
      </div>
    </template>
    <template #footer>
      <span v-if="hasSelected">
        {{ `Selected ${selectedRowKeys.length} items` }}
      </span>
    </template>

    <!--
    <div #expandedRowRender="{ resource }">
      <info-card :resource="resource style="margin-left: 0px; width: 50%">
        <div #actions style="padding-top: 12px">
          <a-tooltip
            v-for="(action, actionIndex) in $route.meta.actions"
            :key="actionIndex"
            placement="bottom">
            <template #title>
              {{ $t(action.label) }}
            </template>
            <a-button
              v-if="action.api in $store.getters.apis && action.dataView &&
                ('show' in action ? action.show(resource, $store.getters.userInfo) : true)"
              :icon="action.icon"
              :type="action.icon === 'delete' ? 'danger' : (action.icon === 'plus' ? 'primary' : 'default')"
              shape="circle"
              style="margin-right: 5px; margin-top: 12px"
              @click="$parent.execAction(action)"
            >
            </a-button>
          </a-tooltip>
        </div>
      </info-card>
    </div>
    -->

    <template #name="{text, record}">
      <span v-if="['vm'].includes($route.path.split('/')[1])" style="margin-right: 5px">
        <span v-if="record.icon && record.icon.base64image">
          <resource-icon :image="record.icon.base64image" size="1x"/>
        </span>
        <os-logo v-else :osId="record.ostypeid" :osName="record.ostypename" size="lg" />
      </span>
      <span style="min-width: 120px" >
        <QuickView
          style="margin-left: 5px"
          :actions="actions"
          :resource="record"
          :enabled="quickViewEnabled() && actions.length > 0 && columns && columns[0].dataIndex === 'name' "
          @exec-action="$parent.execAction"/>
        <span v-if="$route.path.startsWith('/project')" style="margin-right: 5px">
          <tooltip-button type="dashed" size="small" icon="LoginOutlined" @onClick="changeProject(record)" />
        </span>
        <span v-if="$showIcon() && !['vm'].includes($route.path.split('/')[1])" style="margin-right: 5px">
          <resource-icon v-if="$showIcon() && record.icon && record.icon.base64image" :image="record.icon.base64image" size="1x"/>
          <os-logo v-else-if="record.ostypename" :osName="record.ostypename" size="1x" />
          <render-icon v-else-if="typeof $route.meta.icon ==='string'" style="font-size: 16px;" :icon="$route.meta.icon"/>
          <render-icon v-else style="font-size: 16px;" :svgIcon="$route.meta.icon" />
        </span>
        <span v-else :style="{ 'margin-right': record.ostypename ? '5px' : '0' }">
          <os-logo v-if="record.ostypename" :osName="record.ostypename" size="1x" />
        </span>

        <span v-if="record.hasannotations">
          <span v-if="record.id">
            <router-link :to="{ path: $route.path + '/' + record.id }">{{ text }}</router-link>
            <router-link :to="{ path: $route.path + '/' + record.id + '?tab=comments' }"><message-filled style="padding-left: 10px" size="small"/></router-link>
          </span>
          <router-link v-else :to="{ path: $route.path + '/' + record.name }" >{{ text }}</router-link>
        </span>
        <span v-else-if="$route.path.startsWith('/globalsetting')">{{ text }}</span>
        <span v-else-if="$route.path.startsWith('/alert')">
          <router-link :to="{ path: $route.path + '/' + record.id }" v-if="record.id">{{ $t(text.toLowerCase()) }}</router-link>
          <router-link :to="{ path: $route.path + '/' + record.name }" v-else>{{ $t(text.toLowerCase()) }}</router-link>
        </span>
        <span v-else>
          <router-link :to="{ path: $route.path + '/' + record.id }" v-if="record.id && $route.path !== '/ssh'">{{ text }}</router-link>
          <router-link :to="{ path: $route.path + '/' + record.name }" v-else>{{ text }}</router-link>
        </span>
      </span>
    </template>
    <template #templatetype="{ text, record }">
      <a href="javascript:;">
        <router-link :to="{ path: $route.path + '/' + record.templatetype }">{{ text }}</router-link>
      </a>
    </template>
    <template #type="{ text }">
      <span v-if="['USER.LOGIN', 'USER.LOGOUT', 'ROUTER.HEALTH.CHECKS', 'FIREWALL.CLOSE', 'ALERT.SERVICE.DOMAINROUTER'].includes(text)">{{ $t(text.toLowerCase()) }}</span>
      <span v-else>{{ text }}</span>
    </template>
    <template #displayname="{text, record}">
      <a href="javascript:;">
        <QuickView
          style="margin-left: 5px"
          :actions="actions"
          :resource="record"
          :enabled="quickViewEnabled() && actions.length > 0 && columns && columns[0].dataIndex === 'displayname' "
          @exec-action="$parent.execAction"/>
        <router-link :to="{ path: $route.path + '/' + record.id }">{{ text }}</router-link>
      </a>
    </template>
    <template #username="{text, record}">
      <a href="javascript:;">
        <span v-if="$showIcon() && !['vm'].includes($route.path.split('/')[1])" style="margin-right: 5px">
          <resource-icon v-if="$showIcon() && record.icon && record.icon.base64image" :image="record.icon.base64image" size="1x"/>
          <user-outlined v-else style="font-size: 16px;" />
        </span>
        <router-link :to="{ path: $route.path + '/' + record.id }" v-if="['/accountuser', '/vpnuser'].includes($route.path)">{{ text }}</router-link>
        <router-link :to="{ path: '/accountuser', query: { username: record.username, domainid: record.domainid } }" v-else-if="$store.getters.userInfo.roletype !== 'User'">{{ text }}</router-link>
        <span v-else>{{ text }}</span>
      </a>
    </template>
    <template #entityid="{ record }" href="javascript:;">
      <router-link :to="{ path: generateCommentsPath(record) }">{{ record.entityname }}</router-link>
    </template>
    <template #entitytype="{ record }" href="javascript:;">
      {{ generateHumanReadableEntityType(record) }}
    </template>
    <template #adminsonly="{ record }" v-if="['Admin'].includes($store.getters.userInfo.roletype)" href="javascript:;">
      <a-checkbox :checked="record.adminsonly" :value="record.id" v-if="record.userid === $store.getters.userInfo.id" @change="e => updateAdminsOnly(e)" />
      <a-checkbox :checked="record.adminsonly" disabled v-else />
    </template>
    <template #ipaddress="{ text, record }" href="javascript:;">
      <router-link v-if="['/publicip', '/privategw'].includes($route.path)" :to="{ path: $route.path + '/' + record.id }">{{ text }}</router-link>
      <span v-else>{{ text }}</span>
      <span v-if="record.issourcenat">
        &nbsp;
        <a-tag>source-nat</a-tag>
      </span>
    </template>
    <template #ip6address="{ text, record }" href="javascript:;">
      <span>{{ ipV6Address(text, record) }}</span>
    </template>
    <template #publicip="{ text, record }">
      <a href="javascript:;">
        <router-link :to="{ path: $route.path + '/' + record.id }">{{ text }}</router-link>
      </a>
    </template>
    <template #traffictype="{ text }" href="javascript:;">
      {{ text }}
    </template>
    <template #vmname="{ text, record }">
      <a href="javascript:;">
        <router-link :to="{ path: '/vm/' + record.virtualmachineid }">{{ text }}</router-link>
      </a>
    </template>
    <template #virtualmachinename="{ text, record }">
      <a href="javascript:;">
        <router-link :to="{ path: '/vm/' + record.virtualmachineid }">{{ text }}</router-link>
      </a>
    </template>
    <template #hypervisor="{ text, record }">
      <span v-if="$route.name === 'hypervisorcapability'">
        <router-link :to="{ path: $route.path + '/' + record.id }">{{ text }}</router-link>
      </span>
      <span v-else>{{ text }}</span>
    </template>
    <template #state="{ text, record }">
      <status v-if="$route.path.startsWith('/host')" :text="getHostState(record)" displayText />
      <status v-else :text="text ? text : ''" displayText :styles="{ 'min-width': '80px' }" />
    </template>
    <template #allocationstate="{ text }">
      <status :text="text ? text : ''" displayText />
    </template>
    <template #resourcestate="{ text }">
      <status :text="text ? text : ''" displayText />
    </template>
    <template #powerstate="{ text }">
      <status :text="text ? text : ''" displayText />
    </template>
    <template #agentstate="{ text }">
      <status :text="text ? text : ''" displayText />
    </template>
    <template #guestnetworkname="{ text, record }">
      <a href="javascript:;">
        <router-link :to="{ path: '/guestnetwork/' + record.guestnetworkid }">{{ text }}</router-link>
      </a>
    </template>
    <template #associatednetworkname="{ text, record }">
      <a href="javascript:;">
        <router-link :to="{ path: '/guestnetwork/' + record.associatednetworkid }">{{ text }}</router-link>
      </a>
    </template>
    <template #vpcname="{ text, record }">
      <a href="javascript:;">
        <router-link :to="{ path: '/vpc/' + record.vpcid }">{{ text }}</router-link>
      </a>
    </template>
    <template #hostname="{ text, record }">
      <a href="javascript:;">
        <router-link v-if="record.hostid" :to="{ path: '/host/' + record.hostid }">{{ text }}</router-link>
        <router-link v-else-if="record.hostname" :to="{ path: $route.path + '/' + record.id }">{{ text }}</router-link>
        <span v-else>{{ text }}</span>
      </a>
    </template>
    <template #storage="{ text, record }">
      <a href="javascript:;">
        <router-link v-if="record.storageid" :to="{ path: '/storagepool/' + record.storageid }">{{ text }}</router-link>
        <span v-else>{{ text }}</span>
      </a>
    </template>

    <template
      v-for="(value, name) in thresholdMapping"
      :key="name"
      #[name]="{ text, record }"
      href="javascript:;">
      <span>
        <span v-if="record[value.disable]" class="alert-disable-threshold">
          {{ text }}
        </span>
        <span v-else-if="record[value.notification]" class="alert-notification-threshold">
          {{ text }}
        </span>
        <span style="padding: 10%;" v-else>
          {{ text }}
        </span>
      </span>
    </template>

    <template #level="{ text, record }">
      <a href="javascript:;">
        <router-link :to="{ path: '/event/' + record.id }">{{ text }}</router-link>
      </a>
    </template>

    <template #clustername="{ text, record }">
      <a href="javascript:;">
        <router-link :to="{ path: '/cluster/' + record.clusterid }">{{ text }}</router-link>
      </a>
    </template>
    <template #podname="{ text, record }">
      <a href="javascript:;">
        <router-link :to="{ path: '/pod/' + record.podid }">{{ text }}</router-link>
      </a>
    </template>
    <template #account="{ text, record }">
      <template v-if="record.owner">
        <template v-for="(item, idx) in record.owner" :key="idx">
          <span style="margin-right:5px">
            <span v-if="$store.getters.userInfo.roletype !== 'User'">
              <router-link v-if="'user' in item" :to="{ path: '/accountuser', query: { username: item.user, domainid: record.domainid }}">{{ item.account + '(' + item.user + ')' }}</router-link>
              <router-link v-else :to="{ path: '/account', query: { name: item.account, domainid: record.domainid, dataView: true } }">{{ item.account }}</router-link>
            </span>
            <span v-else>{{ item.user ? item.account + '(' + item.user + ')' : item.account }}</span>
          </span>
        </template>
      </template>
      <template v-if="text && !text.startsWith('PrjAcct-')">
        <router-link
          v-if="'quota' in record && $router.resolve(`${$route.path}/${record.account}`) !== '404'"
          :to="{ path: `${$route.path}/${record.account}`, query: { account: record.account, domainid: record.domainid, quota: true } }">{{ text }}</router-link>
        <router-link :to="{ path: '/account/' + record.accountid }" v-else-if="record.accountid">{{ text }}</router-link>
        <router-link :to="{ path: '/account', query: { name: record.account, domainid: record.domainid, dataView: true } }" v-else-if="$store.getters.userInfo.roletype !== 'User'">{{ text }}</router-link>
        <span v-else>{{ text }}</span>
      </template>
    </template>
    <template #domain="{ text, record }">
      <router-link v-if="record.domainid && !record.domainid.toString().includes(',') && $store.getters.userInfo.roletype !== 'User'" :to="{ path: '/domain/' + record.domainid }">{{ text }}</router-link>
      <span v-else>{{ text }}</span>
    </template>
    <template #domainpath="{ text, record }">
      <router-link v-if="record.domainid && !record.domainid.includes(',') && $router.resolve('/domain/' + record.domainid).name !== '404'" :to="{ path: '/domain/' + record.domainid }">{{ text }}</router-link>
      <span v-else>{{ text }}</span>
    </template>
    <template #zone="{ text, record }">
      <a href="javascript:;">
        <router-link v-if="record.zoneid && !record.zoneid.includes(',') && $router.resolve('/zone/' + record.zoneid).name !== '404'" :to="{ path: '/zone/' + record.zoneid }">{{ text }}</router-link>
        <span v-else>{{ text }}</span>
      </a>
    </template>
    <template #zonename="{ text, record }">
      <router-link v-if="$router.resolve('/zone/' + record.zoneid).name !== '404'" :to="{ path: '/zone/' + record.zoneid }">{{ text }}</router-link>
      <span v-else>{{ text }}</span>
<<<<<<< HEAD
    </template>
    <template #readonly="{ record }">
=======
    </span>
    <span slot="rolename" slot-scope="text, record">
      <router-link v-if="record.roleid && $router.resolve('/role/' + record.roleid).route.name !== '404'" :to="{ path: '/role/' + record.roleid }">{{ text }}</router-link>
      <span v-else>{{ text }}</span>
    </span>
    <a slot="readonly" slot-scope="text, record">
>>>>>>> 8f427f60
      <status :text="record.readonly ? 'ReadOnly' : 'ReadWrite'" displayText />
    </template>
    <template #requiresupgrade="{ record }">
      <status :text="record.requiresupgrade ? 'warning' : ''" />
      {{ record.requiresupgrade ? 'Yes' : 'No' }}
    </template>
    <template #autoscalingenabled="{ record }">
      <status :text="record.autoscalingenabled ? 'Enabled' : 'Disabled'" />
      {{ record.autoscalingenabled ? 'Enabled' : 'Disabled' }}
    </template>
    <template #current="{record}">
      <status :text="record.current ? record.current.toString() : 'false'" />
    </template>
    <template #created="{ text }">
      {{ $toLocaleDate(text) }}
    </template>
    <template #sent="{ text }">
      {{ $toLocaleDate(text) }}
    </template>
    <template #order="{ text, record }">
      <div class="shift-btns">
        <a-tooltip :name="text" placement="top">
          <template #title>{{ $t('label.move.to.top') }}</template>
          <a-button
            shape="round"
            @click="moveItemTop(record)"
            class="shift-btn">
            <DoubleLeftOutlined class="shift-btn shift-btn--rotated" />
          </a-button>
        </a-tooltip>
        <a-tooltip placement="top">
          <template #title>{{ $t('label.move.to.bottom') }}</template>
          <a-button
            shape="round"
            @click="moveItemBottom(record)"
            class="shift-btn">
            <DoubleRightOutlined class="shift-btn shift-btn--rotated" />
          </a-button>
        </a-tooltip>
        <a-tooltip placement="top">
          <template #title>{{ $t('label.move.up.row') }}</template>
          <a-button shape="round" @click="moveItemUp(record)" class="shift-btn">
            <CaretUpOutlined class="shift-btn" />
          </a-button>
        </a-tooltip>
        <a-tooltip placement="top">
          <template #title>{{ $t('label.move.down.row') }}</template>
          <a-button shape="round" @click="moveItemDown(record)" class="shift-btn">
            <CaretDownOutlined class="shift-btn" />
          </a-button>
        </a-tooltip>
      </div>
    </template>

    <template #value="{ text, record }">
      <a-input
        v-if="editableValueKey === record.key"
        v-focus="true"
        :defaultValue="record.value"
        :disabled="!('updateConfiguration' in $store.getters.apis)"
        v-model:value="editableValue"
        @keydown.esc="editableValueKey = null"
        @pressEnter="saveValue(record)">
      </a-input>
      <div v-else style="width: 200px; word-break: break-all">
        {{ text }}
      </div>
    </template>
    <template #actions="{ record }">
      <tooltip-button
        :tooltip="$t('label.edit')"
        :disabled="!('updateConfiguration' in $store.getters.apis)"
        v-if="editableValueKey !== record.key"
        icon="edit-outlined"
        @onClick="editValue(record)" />
      <tooltip-button
        :tooltip="$t('label.cancel')"
        @onClick="editableValueKey = null"
        v-if="editableValueKey === record.key"
        iconType="CloseCircleTwoTone"
        iconTwoToneColor="#f5222d" />
      <tooltip-button
        :tooltip="$t('label.ok')"
        :disabled="!('updateConfiguration' in $store.getters.apis)"
        @onClick="saveValue(record)"
        v-if="editableValueKey === record.key"
        iconType="CheckCircleTwoTone"
        iconTwoToneColor="#52c41a" />
      <tooltip-button
        :tooltip="$t('label.reset.config.value')"
        @onClick="resetConfig(record)"
        v-if="editableValueKey !== record.key"
        icon="reload-outlined"
        :disabled="!('updateConfiguration' in $store.getters.apis)" />
    </template>
    <template #tariffActions="{ record }">
      <tooltip-button
        :tooltip="$t('label.edit')"
        v-if="editableValueKey !== record.key"
        :disabled="!('quotaTariffUpdate' in $store.getters.apis)"
        icon="edit-outlined"
        @onClick="editTariffValue(record)" />
      <slot></slot>
    </template>
  </a-table>
</template>

<script>
import { api } from '@/api'
import OsLogo from '@/components/widgets/OsLogo'
import Status from '@/components/widgets/Status'
import QuickView from '@/components/view/QuickView'
import TooltipButton from '@/components/widgets/TooltipButton'
import ResourceIcon from '@/components/view/ResourceIcon'
import RenderIcon from '@/utils/renderIcon'

export default {
  name: 'ListView',
  components: {
    OsLogo,
    Status,
    QuickView,
    TooltipButton,
    ResourceIcon,
    RenderIcon
  },
  props: {
    columns: {
      type: Array,
      required: true
    },
    columnKeys: {
      type: Array,
      default: () => []
    },
    selectedColumns: {
      type: Array,
      default: () => []
    },
    items: {
      type: Array,
      required: true
    },
    loading: {
      type: Boolean,
      default: false
    },
    actions: {
      type: Array,
      default: () => []
    }
  },
  inject: ['parentFetchData', 'parentToggleLoading'],
  data () {
    return {
      selectedRowKeys: [],
      editableValueKey: null,
      editableValue: '',
      resourceIcon: '',
      thresholdMapping: {
        cpuused: {
          notification: 'cputhreshold',
          disable: 'cpudisablethreshold'
        },
        cpuallocated: {
          notification: 'cpuallocatedthreshold',
          disable: 'cpuallocateddisablethreshold'
        },
        memoryused: {
          notification: 'memorythreshold',
          disable: 'memorydisablethreshold'
        },
        memoryallocated: {
          notification: 'memoryallocatedthreshold',
          disable: 'memoryallocateddisablethreshold'
        },
        cpuusedghz: {
          notification: 'cputhreshold',
          disable: 'cpudisablethreshold'
        },
        cpuallocatedghz: {
          notification: 'cpuallocatedthreshold',
          disable: 'cpuallocateddisablethreshold'
        },
        memoryusedgb: {
          notification: 'memorythreshold',
          disable: 'memorydisablethreshold'
        },
        memoryallocatedgb: {
          notification: 'memoryallocatedthreshold',
          disable: 'memoryallocateddisablethreshold'
        },
        disksizeusedgb: {
          notification: 'storageusagethreshold',
          disable: 'storageusagedisablethreshold'
        },
        disksizeallocatedgb: {
          notification: 'storageallocatedthreshold',
          disable: 'storageallocateddisablethreshold'
        }
      }
    }
  },
  computed: {
    hasSelected () {
      return this.selectedRowKeys.length > 0
    }
  },
  methods: {
    quickViewEnabled () {
      return new RegExp(['/vm', '/kubernetes', '/ssh', '/vmgroup', '/affinitygroup',
        '/volume', '/snapshot', '/vmsnapshot', '/backup',
        '/guestnetwork', '/vpc', '/vpncustomergateway',
        '/template', '/iso',
        '/project', '/account',
        '/zone', '/pod', '/cluster', '/host', '/storagepool', '/imagestore', '/systemvm', '/router', '/ilbvm', '/annotation',
        '/computeoffering', '/systemoffering', '/diskoffering', '/backupoffering', '/networkoffering', '/vpcoffering'].join('|'))
        .test(this.$route.path)
    },
    enableGroupAction () {
      return ['vm', 'alert', 'vmgroup', 'ssh', 'affinitygroup', 'volume', 'snapshot',
        'vmsnapshot', 'guestnetwork', 'vpc', 'publicip', 'vpnuser', 'vpncustomergateway',
        'project', 'account', 'systemvm', 'router', 'computeoffering', 'systemoffering',
        'diskoffering', 'backupoffering', 'networkoffering', 'vpcoffering', 'ilbvm', 'kubernetes', 'comment'
      ].includes(this.$route.name)
    },
    fetchColumns () {
      if (this.isOrderUpdatable()) {
        return this.columns
      }
      return this.columns.filter(x => x.dataIndex !== 'order')
    },
    getRowClassName (record, index) {
      if (index % 2 === 0) {
        return 'light-row'
      }
      return 'dark-row'
    },
    setSelection (selection) {
      this.selectedRowKeys = selection
      this.$emit('selection-change', this.selectedRowKeys)
    },
    resetSelection () {
      this.setSelection([])
    },
    onSelectChange (selectedRowKeys, selectedRows) {
      this.setSelection(selectedRowKeys)
    },
    changeProject (project) {
      this.$store.dispatch('SetProject', project)
      this.$store.dispatch('ToggleTheme', project.id === undefined ? 'light' : 'dark')
      this.$message.success(this.$t('message.switch.to') + ' ' + project.name)
      this.$router.push({ name: 'dashboard' })
    },
    saveValue (record) {
      api('updateConfiguration', {
        name: record.name,
        value: this.editableValue
      }).then(json => {
        this.editableValueKey = null
        this.$store.dispatch('RefreshFeatures')
        this.$message.success(`${this.$t('message.setting.updated')} ${record.name}`)
        if (json.updateconfigurationresponse &&
          json.updateconfigurationresponse.configuration &&
          !json.updateconfigurationresponse.configuration.isdynamic &&
          ['Admin'].includes(this.$store.getters.userInfo.roletype)) {
          this.$notification.warning({
            message: this.$t('label.status'),
            description: this.$t('message.restart.mgmt.server')
          })
        }
      }).catch(error => {
        console.error(error)
        this.$message.error(this.$t('message.error.save.setting'))
      }).finally(() => {
        this.$emit('refresh')
      })
    },
    resetConfig (item) {
      api('resetConfiguration', {
        name: item.name
      }).then(() => {
        const message = `${this.$t('label.setting')} ${item.name} ${this.$t('label.reset.config.value')}`
        this.$message.success(message)
      }).catch(error => {
        console.error(error)
        this.$message.error(this.$t('message.error.reset.config'))
        this.$notification.error({
          message: this.$t('label.error'),
          description: this.$t('message.error.reset.config')
        })
      }).finally(() => {
        this.$emit('refresh')
      })
    },
    editValue (record) {
      this.editableValueKey = record.key
      this.editableValue = record.value
    },
    getUpdateApi () {
      let apiString = ''
      switch (this.$route.name) {
        case 'template':
          apiString = 'updateTemplate'
          break
        case 'iso':
          apiString = 'updateIso'
          break
        case 'zone':
          apiString = 'updateZone'
          break
        case 'computeoffering':
        case 'systemoffering':
          apiString = 'updateServiceOffering'
          break
        case 'diskoffering':
          apiString = 'updateDiskOffering'
          break
        case 'networkoffering':
          apiString = 'updateNetworkOffering'
          break
        case 'vpcoffering':
          apiString = 'updateVPCOffering'
          break
        default:
          apiString = 'updateTemplate'
      }
      return apiString
    },
    isOrderUpdatable () {
      return this.getUpdateApi() in this.$store.getters.apis
    },
    handleUpdateOrder (id, index) {
      this.parentToggleLoading()
      const apiString = this.getUpdateApi()

      return new Promise((resolve, reject) => {
        api(apiString, {
          id,
          sortKey: index
        }).then((response) => {
          resolve(response)
        }).catch((reason) => {
          reject(reason)
        })
      })
    },
    updateOrder (data) {
      const promises = []
      data.forEach((item, index) => {
        promises.push(this.handleUpdateOrder(item.id, index + 1))
      })
      Promise.all(promises).catch((reason) => {
        console.log(reason)
      }).finally(() => {
        this.parentToggleLoading()
        this.parentFetchData()
      })
    },
    moveItemUp (record) {
      const data = this.items
      const index = data.findIndex(item => item.id === record.id)
      if (index === 0) return
      data.splice(index - 1, 0, data.splice(index, 1)[0])
      this.updateOrder(data)
    },
    moveItemDown (record) {
      const data = this.items
      const index = data.findIndex(item => item.id === record.id)
      if (index === data.length - 1) return
      data.splice(index + 1, 0, data.splice(index, 1)[0])
      this.updateOrder(data)
    },
    moveItemTop (record) {
      const data = this.items
      const index = data.findIndex(item => item.id === record.id)
      if (index === 0) return
      data.unshift(data.splice(index, 1)[0])
      this.updateOrder(data)
    },
    moveItemBottom (record) {
      const data = this.items
      const index = data.findIndex(item => item.id === record.id)
      if (index === data.length - 1) return
      data.push(data.splice(index, 1)[0])
      this.updateOrder(data)
    },
    editTariffValue (record) {
      this.$emit('edit-tariff-action', true, record)
    },
    ipV6Address (text, record) {
      if (!record || !record.nic || record.nic.length === 0) {
        return ''
      }

      return record.nic.filter(e => { return e.ip6address }).map(e => { return e.ip6address }).join(', ') || text
    },
    generateCommentsPath (record) {
      return '/' + this.entityTypeToPath(record.entitytype) + '/' + record.entityid + '?tab=comments'
    },
    generateHumanReadableEntityType (record) {
      switch (record.entitytype) {
        case 'VM' : return 'Virtual Machine'
        case 'HOST' : return 'Host'
        case 'VOLUME' : return 'Volume'
        case 'SNAPSHOT' : return 'Snapshot'
        case 'VM_SNAPSHOT' : return 'VM Snapshot'
        case 'INSTANCE_GROUP' : return 'Instance Group'
        case 'NETWORK' : return 'Network'
        case 'VPC' : return 'VPC'
        case 'PUBLIC_IP_ADDRESS' : return 'Public IP Address'
        case 'VPN_CUSTOMER_GATEWAY' : return 'VPC Customer Gateway'
        case 'TEMPLATE' : return 'Template'
        case 'ISO' : return 'ISO'
        case 'SSH_KEYPAIR' : return 'SSH Key Pair'
        case 'DOMAIN' : return 'Domain'
        case 'SERVICE_OFFERING' : return 'Service Offfering'
        case 'DISK_OFFERING' : return 'Disk Offering'
        case 'NETWORK_OFFERING' : return 'Network Offering'
        case 'POD' : return 'Pod'
        case 'ZONE' : return 'Zone'
        case 'CLUSTER' : return 'Cluster'
        case 'PRIMARY_STORAGE' : return 'Primary Storage'
        case 'SECONDARY_STORAGE' : return 'Secondary Storage'
        case 'VR' : return 'Virtual Router'
        case 'SYSTEM_VM' : return 'System VM'
        case 'KUBERNETES_CLUSTER': return 'Kubernetes Cluster'
        default: return record.entitytype.toLowerCase().replace('_', '')
      }
    },
    entityTypeToPath (entitytype) {
      switch (entitytype) {
        case 'VM' : return 'vm'
        case 'HOST' : return 'host'
        case 'VOLUME' : return 'volume'
        case 'SNAPSHOT' : return 'snapshot'
        case 'VM_SNAPSHOT' : return 'vmsnapshot'
        case 'INSTANCE_GROUP' : return 'vmgroup'
        case 'NETWORK' : return 'guestnetwork'
        case 'VPC' : return 'vpc'
        case 'PUBLIC_IP_ADDRESS' : return 'publicip'
        case 'VPN_CUSTOMER_GATEWAY' : return 'vpncustomergateway'
        case 'TEMPLATE' : return 'template'
        case 'ISO' : return 'iso'
        case 'SSH_KEYPAIR' : return 'ssh'
        case 'DOMAIN' : return 'domain'
        case 'SERVICE_OFFERING' : return 'computeoffering'
        case 'DISK_OFFERING' : return 'diskoffering'
        case 'NETWORK_OFFERING' : return 'networkoffering'
        case 'POD' : return 'pod'
        case 'ZONE' : return 'zone'
        case 'CLUSTER' : return 'cluster'
        case 'PRIMARY_STORAGE' : return 'storagepool'
        case 'SECONDARY_STORAGE' : return 'imagestore'
        case 'VR' : return 'router'
        case 'SYSTEM_VM' : return 'systemvm'
        case 'KUBERNETES_CLUSTER': return 'kubernetes'
        default: return entitytype.toLowerCase().replace('_', '')
      }
    },
    updateAdminsOnly (e) {
      api('updateAnnotationVisibility', {
        id: e.target.value,
        adminsonly: e.target.checked
      }).finally(() => {
        const data = this.items
        const index = data.findIndex(item => item.id === e.target.value)
        const elem = data[index]
        elem.adminsonly = e.target.checked
      })
    },
    getHostState (host) {
      if (host && host.hypervisor === 'KVM' && host.state === 'Up' && host.details && host.details.secured !== 'true') {
        return 'Unsecure'
      }
      return host.state
    },
    getColumnKey (name) {
      if (typeof name === 'object') {
        name = Object.keys(name)[0]
      }
      return name
    },
    updateSelectedColumns (name) {
      this.$emit('update-selected-columns', name)
    }
  }
}
</script>

<style>
:deep(.ant-table-thead) {
  background-color: #f9f9f9;
}

:deep(.ant-table-small) > .ant-table-content > .ant-table-body {
  margin: 0;
}

:deep(.ant-table-tbody)>tr>td, :deep(.ant-table-thead)>tr>th {
  overflow-wrap: anywhere;
}

.filter-dropdown .ant-menu-vertical {
  border: none;
}

.filter-dropdown .ant-menu:not(.ant-menu-horizontal) .ant-menu-item-selected {
  background-color: transparent;
}
</style>

<style scoped lang="scss">
  .shift-btns {
    display: flex;
  }
  .shift-btn {
    display: flex;
    align-items: center;
    justify-content: center;
    width: 20px;
    height: 20px;
    font-size: 12px;

    &:not(:last-child) {
      margin-right: 5px;
    }

    &--rotated {
      font-size: 10px;
      transform: rotate(90deg);
    }

  }

  .alert-notification-threshold {
    background-color: rgba(255, 231, 175, 0.75);
    color: #e87900;
    padding: 10%;
  }

  .alert-disable-threshold {
    background-color: rgba(255, 190, 190, 0.75);
    color: #f50000;
    padding: 10%;
  }
</style><|MERGE_RESOLUTION|>--- conflicted
+++ resolved
@@ -308,17 +308,12 @@
     <template #zonename="{ text, record }">
       <router-link v-if="$router.resolve('/zone/' + record.zoneid).name !== '404'" :to="{ path: '/zone/' + record.zoneid }">{{ text }}</router-link>
       <span v-else>{{ text }}</span>
-<<<<<<< HEAD
+    </template>
+    <template #rolename="{ text, record }">
+      <router-link v-if="record.roleid && $router.resolve('/role/' + record.roleid).name !== '404'" :to="{ path: '/role/' + record.roleid }">{{ text }}</router-link>
+      <span v-else>{{ text }}</span>
     </template>
     <template #readonly="{ record }">
-=======
-    </span>
-    <span slot="rolename" slot-scope="text, record">
-      <router-link v-if="record.roleid && $router.resolve('/role/' + record.roleid).route.name !== '404'" :to="{ path: '/role/' + record.roleid }">{{ text }}</router-link>
-      <span v-else>{{ text }}</span>
-    </span>
-    <a slot="readonly" slot-scope="text, record">
->>>>>>> 8f427f60
       <status :text="record.readonly ? 'ReadOnly' : 'ReadWrite'" displayText />
     </template>
     <template #requiresupgrade="{ record }">
