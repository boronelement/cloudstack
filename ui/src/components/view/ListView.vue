--- conflicted
+++ resolved
@@ -705,12 +705,8 @@
         '/project', '/account', 'buckets', 'objectstore',
         '/zone', '/pod', '/cluster', '/host', '/storagepool', '/imagestore', '/systemvm', '/router', '/ilbvm', '/annotation',
         '/computeoffering', '/systemoffering', '/diskoffering', '/backupoffering', '/networkoffering', '/vpcoffering',
-<<<<<<< HEAD
-        '/tungstenfabric', '/oauthsetting', '/guestos', '/guestoshypervisormapping', '/webhook', 'webhookdeliveries', '/quotatariff',
+        '/tungstenfabric', '/oauthsetting', '/guestos', '/guestoshypervisormapping', '/webhook', 'webhookdeliveries', '/quotatariff', '/sharedfs',
         '/ipv4subnets'].join('|'))
-=======
-        '/tungstenfabric', '/oauthsetting', '/guestos', '/guestoshypervisormapping', '/webhook', 'webhookdeliveries', '/quotatariff', '/sharedfs'].join('|'))
->>>>>>> 605534b4
         .test(this.$route.path)
     },
     enableGroupAction () {
@@ -718,11 +714,7 @@
         'vmsnapshot', 'backup', 'guestnetwork', 'vpc', 'publicip', 'vpnuser', 'vpncustomergateway', 'vnfapp',
         'project', 'account', 'systemvm', 'router', 'computeoffering', 'systemoffering',
         'diskoffering', 'backupoffering', 'networkoffering', 'vpcoffering', 'ilbvm', 'kubernetes', 'comment', 'buckets',
-<<<<<<< HEAD
-        'webhook', 'webhookdeliveries', 'ipv4subnets', 'asnumbers'
-=======
-        'webhook', 'webhookdeliveries', 'sharedfs'
->>>>>>> 605534b4
+        'webhook', 'webhookdeliveries', 'sharedfs', 'ipv4subnets', 'asnumbers'
       ].includes(this.$route.name)
     },
     getDateAtTimeZone (date, timezone) {
