// Licensed to the Apache Software Foundation (ASF) under one
// or more contributor license agreements.  See the NOTICE file
// distributed with this work for additional information
// regarding copyright ownership.  The ASF licenses this file
// to you under the Apache License, Version 2.0 (the
// "License"); you may not use this file except in compliance
// with the License.  You may obtain a copy of the License at
//
//   http://www.apache.org/licenses/LICENSE-2.0
//
// Unless required by applicable law or agreed to in writing,
// software distributed under the License is distributed on an
// "AS IS" BASIS, WITHOUT WARRANTIES OR CONDITIONS OF ANY
// KIND, either express or implied.  See the License for the
// specific language governing permissions and limitations
// under the License.

<template>
  <a-table
    size="middle"
    :loading="loading"
    :columns="isOrderUpdatable() ? columns : columns.filter(x => x.dataIndex !== 'order')"
    :dataSource="items"
    :rowKey="(record, idx) => record.id || record.name || record.usageType || idx + '-' + Math.random()"
    :pagination="false"
    :rowSelection=" enableGroupAction() || $route.name === 'event' ? {selectedRowKeys: selectedRowKeys, onChange: onSelectChange} : null"
    :rowClassName="getRowClassName"
    style="overflow-y: auto"
  >
    <template #filterDropdown>
      <div style="padding: 8px" class="filter-dropdown">
        <a-menu>
          <a-menu-item v-for="(column, idx) in columnKeys" :key="idx" @click="updateSelectedColumns(column)">
            <a-checkbox :id="idx.toString()" :checked="selectedColumns.includes(getColumnKey(column))"/>
            {{ $t('label.' + String(getColumnKey(column)).toLowerCase()) }}
          </a-menu-item>
        </a-menu>
      </div>
    </template>
    <template #footer>
      <span v-if="hasSelected">
        {{ `Selected ${selectedRowKeys.length} items` }}
      </span>
    </template>

    <!--
    <div #expandedRowRender="{ resource }">
      <info-card :resource="resource style="margin-left: 0px; width: 50%">
        <div #actions style="padding-top: 12px">
          <a-tooltip
            v-for="(action, actionIndex) in $route.meta.actions"
            :key="actionIndex"
            placement="bottom">
            <template #title>
              {{ $t(action.label) }}
            </template>
            <a-button
              v-if="action.api in $store.getters.apis && action.dataView &&
                ('show' in action ? action.show(resource, $store.getters.userInfo) : true)"
              :icon="action.icon"
              :type="action.icon === 'delete' ? 'danger' : (action.icon === 'plus' ? 'primary' : 'default')"
              shape="circle"
              style="margin-right: 5px; margin-top: 12px"
              @click="$parent.execAction(action)"
            >
            </a-button>
          </a-tooltip>
        </div>
      </info-card>
    </div>
    -->

    <template #name="{text, record}">
      <span v-if="['vm'].includes($route.path.split('/')[1])" style="margin-right: 5px">
        <span v-if="record.icon && record.icon.base64image">
          <resource-icon :image="record.icon.base64image" size="1x"/>
        </span>
        <os-logo v-else :osId="record.ostypeid" :osName="record.osdisplayname" size="lg" />
      </span>
      <span style="min-width: 120px" >
        <QuickView
          style="margin-left: 5px"
          :actions="actions"
          :resource="record"
          :enabled="quickViewEnabled() && actions.length > 0 && columns && columns[0].dataIndex === 'name' "
          @exec-action="$parent.execAction"/>
        <span v-if="$route.path.startsWith('/project')" style="margin-right: 5px">
          <tooltip-button type="dashed" size="small" icon="LoginOutlined" @onClick="changeProject(record)" />
        </span>
        <span v-if="$showIcon() && !['vm'].includes($route.path.split('/')[1])" style="margin-right: 5px">
          <resource-icon v-if="$showIcon() && record.icon && record.icon.base64image" :image="record.icon.base64image" size="1x"/>
          <os-logo v-else-if="record.ostypename" :osName="record.ostypename" size="1x" />
          <render-icon v-else-if="typeof $route.meta.icon ==='string'" style="font-size: 16px;" :icon="$route.meta.icon"/>
          <render-icon v-else style="font-size: 16px;" :svgIcon="$route.meta.icon" />
        </span>
        <span v-else :style="{ 'margin-right': record.ostypename ? '5px' : '0' }">
          <os-logo v-if="record.ostypename" :osName="record.ostypename" size="1x" />
        </span>

        <span v-if="record.hasannotations">
          <span v-if="record.id && $route.path !== '/ssh'">
            <router-link :to="{ path: $route.path + '/' + record.id }">{{ text }}</router-link>
            <router-link :to="{ path: $route.path + '/' + record.id, query: { tab: 'comments' } }"><message-filled style="padding-left: 10px" size="small"/></router-link>
          </span>
          <router-link v-else :to="{ path: $route.path + '/' + record.name }" >{{ text }}</router-link>
        </span>
        <span v-else-if="$route.path.startsWith('/globalsetting')">{{ text }}</span>
        <span v-else-if="$route.path.startsWith('/alert')">
          <router-link :to="{ path: $route.path + '/' + record.id }" v-if="record.id">{{ $t(text.toLowerCase()) }}</router-link>
          <router-link :to="{ path: $route.path + '/' + record.name }" v-else>{{ $t(text.toLowerCase()) }}</router-link>
        </span>
        <span v-else>
          <router-link :to="{ path: $route.path + '/' + record.id }" v-if="record.id && $route.path !== '/ssh'">{{ text }}</router-link>
          <router-link :to="{ path: $route.path + '/' + record.name }" v-else>{{ text }}</router-link>
        </span>
      </span>
    </template>
    <template #templatetype="{ text, record }">
      <router-link :to="{ path: $route.path + '/' + record.templatetype }">{{ text }}</router-link>
    </template>
    <template #type="{ text }">
      <span v-if="['USER.LOGIN', 'USER.LOGOUT', 'ROUTER.HEALTH.CHECKS', 'FIREWALL.CLOSE', 'ALERT.SERVICE.DOMAINROUTER'].includes(text)">{{ $t(text.toLowerCase()) }}</span>
      <span v-else>{{ text }}</span>
    </template>
    <template #displayname="{text, record}">
      <QuickView
        style="margin-left: 5px"
        :actions="actions"
        :resource="record"
        :enabled="quickViewEnabled() && actions.length > 0 && columns && columns[0].dataIndex === 'displayname' "
        @exec-action="$parent.execAction"/>
      <router-link :to="{ path: $route.path + '/' + record.id }">{{ text }}</router-link>
    </template>
    <template #username="{text, record}">
      <span v-if="$showIcon() && !['vm'].includes($route.path.split('/')[1])" style="margin-right: 5px">
        <resource-icon v-if="$showIcon() && record.icon && record.icon.base64image" :image="record.icon.base64image" size="1x"/>
        <user-outlined v-else style="font-size: 16px;" />
      </span>
      <router-link :to="{ path: $route.path + '/' + record.id }" v-if="['/accountuser', '/vpnuser'].includes($route.path)">{{ text }}</router-link>
      <router-link :to="{ path: '/accountuser', query: { username: record.username, domainid: record.domainid } }" v-else-if="$store.getters.userInfo.roletype !== 'User'">{{ text }}</router-link>
      <span v-else>{{ text }}</span>
    </template>
    <template #entityid="{ record }" href="javascript:;">
      <router-link :to="{ path: generateCommentsPath(record), query: { tab: 'comments' } }">{{ record.entityname }}</router-link>
    </template>
    <template #entitytype="{ record }" href="javascript:;">
      {{ generateHumanReadableEntityType(record) }}
    </template>
    <template #adminsonly="{ record }" v-if="['Admin'].includes($store.getters.userInfo.roletype)" href="javascript:;">
      <a-checkbox :checked="record.adminsonly" :value="record.id" v-if="record.userid === $store.getters.userInfo.id" @change="e => updateAdminsOnly(e)" />
      <a-checkbox :checked="record.adminsonly" disabled v-else />
    </template>
    <template #ipaddress="{ text, record }" href="javascript:;">
      <router-link v-if="['/publicip', '/privategw'].includes($route.path)" :to="{ path: $route.path + '/' + record.id }">{{ text }}</router-link>
      <span v-else>{{ text }}</span>
      <span v-if="record.issourcenat">
        &nbsp;
        <a-tag>source-nat</a-tag>
      </span>
    </template>
    <template #ip6address="{ text, record }" href="javascript:;">
      <span>{{ ipV6Address(text, record) }}</span>
    </template>
    <template #publicip="{ text, record }">
      <router-link :to="{ path: $route.path + '/' + record.id }">{{ text }}</router-link>
    </template>
    <template #traffictype="{ text }" href="javascript:;">
      {{ text }}
    </template>
    <template #vmname="{ text, record }">
      <router-link :to="{ path: '/vm/' + record.virtualmachineid }">{{ text }}</router-link>
    </template>
    <template #virtualmachinename="{ text, record }">
      <router-link :to="{ path: '/vm/' + record.virtualmachineid }">{{ text }}</router-link>
    </template>
    <template #hypervisor="{ text, record }">
      <span v-if="$route.name === 'hypervisorcapability'">
        <router-link :to="{ path: $route.path + '/' + record.id }">{{ text }}</router-link>
      </span>
      <span v-else>{{ text }}</span>
    </template>
    <template #state="{ text, record }">
      <status v-if="$route.path.startsWith('/host')" :text="getHostState(record)" displayText />
      <status v-else :text="text ? text : ''" displayText :styles="{ 'min-width': '80px' }" />
    </template>
    <template #allocationstate="{ text }">
      <status :text="text ? text : ''" displayText />
    </template>
    <template #resourcestate="{ text }">
      <status :text="text ? text : ''" displayText />
    </template>
    <template #powerstate="{ text }">
      <status :text="text ? text : ''" displayText />
    </template>
    <template #agentstate="{ text }">
      <status :text="text ? text : ''" displayText />
    </template>
    <template #guestnetworkname="{ text, record }">
      <router-link :to="{ path: '/guestnetwork/' + record.guestnetworkid }">{{ text }}</router-link>
    </template>
    <template #associatednetworkname="{ text, record }">
      <router-link :to="{ path: '/guestnetwork/' + record.associatednetworkid }">{{ text }}</router-link>
    </template>
    <template #vpcname="{ text, record }">
      <router-link :to="{ path: '/vpc/' + record.vpcid }">{{ text }}</router-link>
    </template>
    <template #hostname="{ text, record }">
      <router-link v-if="record.hostid" :to="{ path: '/host/' + record.hostid }">{{ text }}</router-link>
      <router-link v-else-if="record.hostname" :to="{ path: $route.path + '/' + record.id }">{{ text }}</router-link>
      <span v-else>{{ text }}</span>
    </template>
    <template #storage="{ text, record }">
      <router-link v-if="record.storageid" :to="{ path: '/storagepool/' + record.storageid }">{{ text }}</router-link>
      <span v-else>{{ text }}</span>
    </template>

    <template
      v-for="(value, name) in thresholdMapping"
      :key="name"
      #[name]="{ text, record }"
      href="javascript:;">
      <span>
        <span v-if="record[value.disable]" class="alert-disable-threshold">
          {{ text }}
        </span>
        <span v-else-if="record[value.notification]" class="alert-notification-threshold">
          {{ text }}
        </span>
        <span style="padding: 10%;" v-else>
          {{ text }}
        </span>
      </span>
    </template>

    <template #level="{ text, record }">
      <router-link :to="{ path: '/event/' + record.id }">{{ text }}</router-link>
    </template>

    <template #clustername="{ text, record }">
      <router-link :to="{ path: '/cluster/' + record.clusterid }">{{ text }}</router-link>
    </template>
    <template #podname="{ text, record }">
      <router-link :to="{ path: '/pod/' + record.podid }">{{ text }}</router-link>
    </template>
    <template #account="{ text, record }">
      <template v-if="record.owner">
        <template v-for="(item, idx) in record.owner" :key="idx">
          <span style="margin-right:5px">
            <span v-if="$store.getters.userInfo.roletype !== 'User'">
              <router-link v-if="'user' in item" :to="{ path: '/accountuser', query: { username: item.user, domainid: record.domainid }}">{{ item.account + '(' + item.user + ')' }}</router-link>
              <router-link v-else :to="{ path: '/account', query: { name: item.account, domainid: record.domainid, dataView: true } }">{{ item.account }}</router-link>
            </span>
            <span v-else>{{ item.user ? item.account + '(' + item.user + ')' : item.account }}</span>
          </span>
        </template>
      </template>
      <template v-if="text && !text.startsWith('PrjAcct-')">
        <router-link
          v-if="'quota' in record && $router.resolve(`${$route.path}/${record.account}`).matched[0].redirect !== '/exception/404'"
          :to="{ path: `${$route.path}/${record.account}`, query: { account: record.account, domainid: record.domainid, quota: true } }">{{ text }}</router-link>
        <router-link :to="{ path: '/account/' + record.accountid }" v-else-if="record.accountid">{{ text }}</router-link>
        <router-link :to="{ path: '/account', query: { name: record.account, domainid: record.domainid, dataView: true } }" v-else-if="$store.getters.userInfo.roletype !== 'User'">{{ text }}</router-link>
        <span v-else>{{ text }}</span>
      </template>
    </template>
    <template #resource="{ record }">
      <resource-label :resourceType="record.resourcetype" :resourceId="record.resourceid" :resourceName="record.resourcename" />
    </template>
    <template #domain="{ text, record }">
      <router-link v-if="record.domainid && !record.domainid.toString().includes(',') && $store.getters.userInfo.roletype !== 'User'" :to="{ path: '/domain/' + record.domainid, query: { tab: 'details' } }">{{ text }}</router-link>
      <span v-else>{{ text }}</span>
    </template>
    <template #domainpath="{ text, record }">
      <router-link v-if="record.domainid && !record.domainid.includes(',') && $router.resolve('/domain/' + record.domainid).matched[0].redirect !== '/exception/404'" :to="{ path: '/domain/' + record.domainid, query: { tab: 'details' } }">{{ text }}</router-link>
      <span v-else>{{ text }}</span>
    </template>
    <template #zone="{ text, record }">
      <router-link v-if="record.zoneid && !record.zoneid.includes(',') && $router.resolve('/zone/' + record.zoneid).matched[0].redirect !== '/exception/404'" :to="{ path: '/zone/' + record.zoneid }">{{ text }}</router-link>
      <span v-else>{{ text }}</span>
    </template>
    <template #zonename="{ text, record }">
      <router-link v-if="$router.resolve('/zone/' + record.zoneid).matched[0].redirect !== '/exception/404'" :to="{ path: '/zone/' + record.zoneid }">{{ text }}</router-link>
      <span v-else>{{ text }}</span>
    </template>
    <template #rolename="{ text, record }">
      <router-link v-if="record.roleid && $router.resolve('/role/' + record.roleid).matched[0].redirect !== '/exception/404'" :to="{ path: '/role/' + record.roleid }">{{ text }}</router-link>
      <span v-else>{{ text }}</span>
    </template>
    <template #readonly="{ record }">
      <status :text="record.readonly ? 'ReadOnly' : 'ReadWrite'" displayText />
    </template>
    <template #requiresupgrade="{ record }">
      <status :text="record.requiresupgrade ? 'warning' : ''" />
      {{ record.requiresupgrade ? 'Yes' : 'No' }}
    </template>
    <template #autoscalingenabled="{ record }">
      <status :text="record.autoscalingenabled ? 'Enabled' : 'Disabled'" />
      {{ record.autoscalingenabled ? 'Enabled' : 'Disabled' }}
    </template>
    <template #current="{record}">
      <status :text="record.current ? record.current.toString() : 'false'" />
    </template>
    <template #created="{ text }">
      {{ $toLocaleDate(text) }}
    </template>
    <template #sent="{ text }">
      {{ $toLocaleDate(text) }}
    </template>
    <template #order="{ text, record }">
      <div class="shift-btns">
        <a-tooltip :name="text" placement="top">
          <template #title>{{ $t('label.move.to.top') }}</template>
          <a-button
            shape="round"
            @click="moveItemTop(record)"
            class="shift-btn">
            <DoubleLeftOutlined class="shift-btn shift-btn--rotated" />
          </a-button>
        </a-tooltip>
        <a-tooltip placement="top">
          <template #title>{{ $t('label.move.to.bottom') }}</template>
          <a-button
            shape="round"
            @click="moveItemBottom(record)"
            class="shift-btn">
            <DoubleRightOutlined class="shift-btn shift-btn--rotated" />
          </a-button>
        </a-tooltip>
        <a-tooltip placement="top">
          <template #title>{{ $t('label.move.up.row') }}</template>
          <a-button shape="round" @click="moveItemUp(record)" class="shift-btn">
            <CaretUpOutlined class="shift-btn" />
          </a-button>
        </a-tooltip>
        <a-tooltip placement="top">
          <template #title>{{ $t('label.move.down.row') }}</template>
          <a-button shape="round" @click="moveItemDown(record)" class="shift-btn">
            <CaretDownOutlined class="shift-btn" />
          </a-button>
        </a-tooltip>
      </div>
    </template>

    <template #value="{ text, record }">
      <a-input
        v-if="editableValueKey === record.key"
        v-focus="true"
        :defaultValue="record.value"
        :disabled="!('updateConfiguration' in $store.getters.apis)"
        v-model:value="editableValue"
        @keydown.esc="editableValueKey = null"
        @pressEnter="saveValue(record)">
      </a-input>
      <div v-else style="width: 200px; word-break: break-all">
        {{ text }}
      </div>
    </template>
    <template #actions="{ record }">
      <tooltip-button
        :tooltip="$t('label.edit')"
        :disabled="!('updateConfiguration' in $store.getters.apis)"
        v-if="editableValueKey !== record.key"
        icon="edit-outlined"
        @onClick="editValue(record)" />
      <tooltip-button
        :tooltip="$t('label.cancel')"
        @onClick="editableValueKey = null"
        v-if="editableValueKey === record.key"
        iconType="CloseCircleTwoTone"
        iconTwoToneColor="#f5222d" />
      <tooltip-button
        :tooltip="$t('label.ok')"
        :disabled="!('updateConfiguration' in $store.getters.apis)"
        @onClick="saveValue(record)"
        v-if="editableValueKey === record.key"
        iconType="CheckCircleTwoTone"
        iconTwoToneColor="#52c41a" />
      <tooltip-button
        :tooltip="$t('label.reset.config.value')"
        @onClick="resetConfig(record)"
        v-if="editableValueKey !== record.key"
        icon="reload-outlined"
        :disabled="!('updateConfiguration' in $store.getters.apis)" />
    </template>
    <template #tariffActions="{ record }">
      <tooltip-button
        :tooltip="$t('label.edit')"
        v-if="editableValueKey !== record.key"
        :disabled="!('quotaTariffUpdate' in $store.getters.apis)"
        icon="edit-outlined"
        @onClick="editTariffValue(record)" />
      <slot></slot>
    </template>
  </a-table>
</template>

<script>
import { api } from '@/api'
import OsLogo from '@/components/widgets/OsLogo'
import Status from '@/components/widgets/Status'
import QuickView from '@/components/view/QuickView'
import TooltipButton from '@/components/widgets/TooltipButton'
import ResourceIcon from '@/components/view/ResourceIcon'
<<<<<<< HEAD
import RenderIcon from '@/utils/renderIcon'
import ResourceLabel from '@/components/widgets/ResourceLabel'
=======
>>>>>>> 1a304ccf

export default {
  name: 'ListView',
  components: {
    OsLogo,
    Status,
    QuickView,
    TooltipButton,
<<<<<<< HEAD
    ResourceIcon,
    RenderIcon,
    ResourceLabel
=======
    ResourceIcon
>>>>>>> 1a304ccf
  },
  props: {
    columns: {
      type: Array,
      required: true
    },
    columnKeys: {
      type: Array,
      default: () => []
    },
    selectedColumns: {
      type: Array,
      default: () => []
    },
    items: {
      type: Array,
      required: true
    },
    loading: {
      type: Boolean,
      default: false
    },
    actions: {
      type: Array,
      default: () => []
    }
  },
  inject: ['parentFetchData', 'parentToggleLoading'],
  data () {
    return {
      selectedRowKeys: [],
      editableValueKey: null,
      editableValue: '',
      resourceIcon: '',
      thresholdMapping: {
        cpuused: {
          notification: 'cputhreshold',
          disable: 'cpudisablethreshold'
        },
        cpuallocated: {
          notification: 'cpuallocatedthreshold',
          disable: 'cpuallocateddisablethreshold'
        },
        memoryused: {
          notification: 'memorythreshold',
          disable: 'memorydisablethreshold'
        },
        memoryallocated: {
          notification: 'memoryallocatedthreshold',
          disable: 'memoryallocateddisablethreshold'
        },
        cpuusedghz: {
          notification: 'cputhreshold',
          disable: 'cpudisablethreshold'
        },
        cpuallocatedghz: {
          notification: 'cpuallocatedthreshold',
          disable: 'cpuallocateddisablethreshold'
        },
        memoryusedgb: {
          notification: 'memorythreshold',
          disable: 'memorydisablethreshold'
        },
        memoryallocatedgb: {
          notification: 'memoryallocatedthreshold',
          disable: 'memoryallocateddisablethreshold'
        },
        disksizeusedgb: {
          notification: 'storageusagethreshold',
          disable: 'storageusagedisablethreshold'
        },
        disksizeallocatedgb: {
          notification: 'storageallocatedthreshold',
          disable: 'storageallocateddisablethreshold'
        }
      }
    }
  },
  computed: {
    hasSelected () {
      return this.selectedRowKeys.length > 0
    }
  },
  methods: {
    quickViewEnabled () {
      return new RegExp(['/vm', '/kubernetes', '/ssh', '/vmgroup', '/affinitygroup',
        '/volume', '/snapshot', '/vmsnapshot', '/backup',
        '/guestnetwork', '/vpc', '/vpncustomergateway',
        '/template', '/iso',
        '/project', '/account',
        '/zone', '/pod', '/cluster', '/host', '/storagepool', '/imagestore', '/systemvm', '/router', '/ilbvm', '/annotation',
        '/computeoffering', '/systemoffering', '/diskoffering', '/backupoffering', '/networkoffering', '/vpcoffering'].join('|'))
        .test(this.$route.path)
    },
    enableGroupAction () {
      return ['vm', 'alert', 'vmgroup', 'ssh', 'affinitygroup', 'volume', 'snapshot',
        'vmsnapshot', 'guestnetwork', 'vpc', 'publicip', 'vpnuser', 'vpncustomergateway',
        'project', 'account', 'systemvm', 'router', 'computeoffering', 'systemoffering',
        'diskoffering', 'backupoffering', 'networkoffering', 'vpcoffering', 'ilbvm', 'kubernetes', 'comment'
      ].includes(this.$route.name)
    },
    fetchColumns () {
      if (this.isOrderUpdatable()) {
        return this.columns
      }
      return this.columns.filter(x => x.dataIndex !== 'order')
    },
    getRowClassName (record, index) {
      if (index % 2 === 0) {
        return 'light-row'
      }
      return 'dark-row'
    },
    setSelection (selection) {
      this.selectedRowKeys = selection
      this.$emit('selection-change', this.selectedRowKeys)
    },
    resetSelection () {
      this.setSelection([])
    },
    onSelectChange (selectedRowKeys, selectedRows) {
      this.setSelection(selectedRowKeys)
    },
    changeProject (project) {
      this.$store.dispatch('SetProject', project)
      this.$store.dispatch('ToggleTheme', project.id === undefined ? 'light' : 'dark')
      this.$message.success(this.$t('message.switch.to') + ' ' + project.name)
      this.$router.push({ name: 'dashboard' })
    },
    saveValue (record) {
      api('updateConfiguration', {
        name: record.name,
        value: this.editableValue
      }).then(json => {
        this.editableValueKey = null
        this.$store.dispatch('RefreshFeatures')
        this.$message.success(`${this.$t('message.setting.updated')} ${record.name}`)
        if (json.updateconfigurationresponse &&
          json.updateconfigurationresponse.configuration &&
          !json.updateconfigurationresponse.configuration.isdynamic &&
          ['Admin'].includes(this.$store.getters.userInfo.roletype)) {
          this.$notification.warning({
            message: this.$t('label.status'),
            description: this.$t('message.restart.mgmt.server')
          })
        }
      }).catch(error => {
        console.error(error)
        this.$message.error(this.$t('message.error.save.setting'))
      }).finally(() => {
        this.$emit('refresh')
      })
    },
    resetConfig (item) {
      api('resetConfiguration', {
        name: item.name
      }).then(() => {
        const message = `${this.$t('label.setting')} ${item.name} ${this.$t('label.reset.config.value')}`
        this.$message.success(message)
      }).catch(error => {
        console.error(error)
        this.$message.error(this.$t('message.error.reset.config'))
        this.$notification.error({
          message: this.$t('label.error'),
          description: this.$t('message.error.reset.config')
        })
      }).finally(() => {
        this.$emit('refresh')
      })
    },
    editValue (record) {
      this.editableValueKey = record.key
      this.editableValue = record.value
    },
    getUpdateApi () {
      let apiString = ''
      switch (this.$route.name) {
        case 'template':
          apiString = 'updateTemplate'
          break
        case 'iso':
          apiString = 'updateIso'
          break
        case 'zone':
          apiString = 'updateZone'
          break
        case 'computeoffering':
        case 'systemoffering':
          apiString = 'updateServiceOffering'
          break
        case 'diskoffering':
          apiString = 'updateDiskOffering'
          break
        case 'networkoffering':
          apiString = 'updateNetworkOffering'
          break
        case 'vpcoffering':
          apiString = 'updateVPCOffering'
          break
        default:
          apiString = 'updateTemplate'
      }
      return apiString
    },
    isOrderUpdatable () {
      return this.getUpdateApi() in this.$store.getters.apis
    },
    handleUpdateOrder (id, index) {
      this.parentToggleLoading()
      const apiString = this.getUpdateApi()

      return new Promise((resolve, reject) => {
        api(apiString, {
          id,
          sortKey: index
        }).then((response) => {
          resolve(response)
        }).catch((reason) => {
          reject(reason)
        })
      })
    },
    updateOrder (data) {
      const promises = []
      data.forEach((item, index) => {
        promises.push(this.handleUpdateOrder(item.id, index + 1))
      })
      Promise.all(promises).catch((reason) => {
        console.log(reason)
      }).finally(() => {
        this.parentToggleLoading()
        this.parentFetchData()
      })
    },
    moveItemUp (record) {
      const data = this.items
      const index = data.findIndex(item => item.id === record.id)
      if (index === 0) return
      data.splice(index - 1, 0, data.splice(index, 1)[0])
      this.updateOrder(data)
    },
    moveItemDown (record) {
      const data = this.items
      const index = data.findIndex(item => item.id === record.id)
      if (index === data.length - 1) return
      data.splice(index + 1, 0, data.splice(index, 1)[0])
      this.updateOrder(data)
    },
    moveItemTop (record) {
      const data = this.items
      const index = data.findIndex(item => item.id === record.id)
      if (index === 0) return
      data.unshift(data.splice(index, 1)[0])
      this.updateOrder(data)
    },
    moveItemBottom (record) {
      const data = this.items
      const index = data.findIndex(item => item.id === record.id)
      if (index === data.length - 1) return
      data.push(data.splice(index, 1)[0])
      this.updateOrder(data)
    },
    editTariffValue (record) {
      this.$emit('edit-tariff-action', true, record)
    },
    ipV6Address (text, record) {
      if (!record || !record.nic || record.nic.length === 0) {
        return ''
      }

      return record.nic.filter(e => { return e.ip6address }).map(e => { return e.ip6address }).join(', ') || text
    },
    generateCommentsPath (record) {
      if (this.entityTypeToPath(record.entitytype) === 'ssh') {
        return '/' + this.entityTypeToPath(record.entitytype) + '/' + record.entityname
      }
      return '/' + this.entityTypeToPath(record.entitytype) + '/' + record.entityid
    },
    generateHumanReadableEntityType (record) {
      switch (record.entitytype) {
        case 'VM' : return 'Virtual Machine'
        case 'HOST' : return 'Host'
        case 'VOLUME' : return 'Volume'
        case 'SNAPSHOT' : return 'Snapshot'
        case 'VM_SNAPSHOT' : return 'VM Snapshot'
        case 'INSTANCE_GROUP' : return 'Instance Group'
        case 'NETWORK' : return 'Network'
        case 'VPC' : return 'VPC'
        case 'PUBLIC_IP_ADDRESS' : return 'Public IP Address'
        case 'VPN_CUSTOMER_GATEWAY' : return 'VPC Customer Gateway'
        case 'TEMPLATE' : return 'Template'
        case 'ISO' : return 'ISO'
        case 'SSH_KEYPAIR' : return 'SSH Key Pair'
        case 'DOMAIN' : return 'Domain'
        case 'SERVICE_OFFERING' : return 'Service Offfering'
        case 'DISK_OFFERING' : return 'Disk Offering'
        case 'NETWORK_OFFERING' : return 'Network Offering'
        case 'POD' : return 'Pod'
        case 'ZONE' : return 'Zone'
        case 'CLUSTER' : return 'Cluster'
        case 'PRIMARY_STORAGE' : return 'Primary Storage'
        case 'SECONDARY_STORAGE' : return 'Secondary Storage'
        case 'VR' : return 'Virtual Router'
        case 'SYSTEM_VM' : return 'System VM'
        case 'KUBERNETES_CLUSTER': return 'Kubernetes Cluster'
        default: return record.entitytype.toLowerCase().replace('_', '')
      }
    },
    entityTypeToPath (entitytype) {
      switch (entitytype) {
        case 'VM' : return 'vm'
        case 'HOST' : return 'host'
        case 'VOLUME' : return 'volume'
        case 'SNAPSHOT' : return 'snapshot'
        case 'VM_SNAPSHOT' : return 'vmsnapshot'
        case 'INSTANCE_GROUP' : return 'vmgroup'
        case 'NETWORK' : return 'guestnetwork'
        case 'VPC' : return 'vpc'
        case 'PUBLIC_IP_ADDRESS' : return 'publicip'
        case 'VPN_CUSTOMER_GATEWAY' : return 'vpncustomergateway'
        case 'TEMPLATE' : return 'template'
        case 'ISO' : return 'iso'
        case 'SSH_KEYPAIR' : return 'ssh'
        case 'DOMAIN' : return 'domain'
        case 'SERVICE_OFFERING' : return 'computeoffering'
        case 'DISK_OFFERING' : return 'diskoffering'
        case 'NETWORK_OFFERING' : return 'networkoffering'
        case 'POD' : return 'pod'
        case 'ZONE' : return 'zone'
        case 'CLUSTER' : return 'cluster'
        case 'PRIMARY_STORAGE' : return 'storagepool'
        case 'SECONDARY_STORAGE' : return 'imagestore'
        case 'VR' : return 'router'
        case 'SYSTEM_VM' : return 'systemvm'
        case 'KUBERNETES_CLUSTER': return 'kubernetes'
        default: return entitytype.toLowerCase().replace('_', '')
      }
    },
    updateAdminsOnly (e) {
      api('updateAnnotationVisibility', {
        id: e.target.value,
        adminsonly: e.target.checked
      }).finally(() => {
        const data = this.items
        const index = data.findIndex(item => item.id === e.target.value)
        const elem = data[index]
        elem.adminsonly = e.target.checked
      })
    },
    getHostState (host) {
      if (host && host.hypervisor === 'KVM' && host.state === 'Up' && host.details && host.details.secured !== 'true') {
        return 'Unsecure'
      }
      return host.state
    },
    getColumnKey (name) {
      if (typeof name === 'object') {
        name = Object.keys(name)[0]
      }
      return name
    },
    updateSelectedColumns (name) {
      this.$emit('update-selected-columns', name)
    }
  }
}
</script>

<style>
:deep(.ant-table-thead) {
  background-color: #f9f9f9;
}

:deep(.ant-table-small) > .ant-table-content > .ant-table-body {
  margin: 0;
}

:deep(.ant-table-tbody)>tr>td, :deep(.ant-table-thead)>tr>th {
  overflow-wrap: anywhere;
}

.filter-dropdown .ant-menu-vertical {
  border: none;
}

.filter-dropdown .ant-menu:not(.ant-menu-horizontal) .ant-menu-item-selected {
  background-color: transparent;
}
</style>

<style scoped lang="scss">
  .shift-btns {
    display: flex;
  }
  .shift-btn {
    display: flex;
    align-items: center;
    justify-content: center;
    width: 20px;
    height: 20px;
    font-size: 12px;

    &:not(:last-child) {
      margin-right: 5px;
    }

    &--rotated {
      font-size: 10px;
      transform: rotate(90deg);
    }

  }

  .alert-notification-threshold {
    background-color: rgba(255, 231, 175, 0.75);
    color: #e87900;
    padding: 10%;
  }

  .alert-disable-threshold {
    background-color: rgba(255, 190, 190, 0.75);
    color: #f50000;
    padding: 10%;
  }
</style><|MERGE_RESOLUTION|>--- conflicted
+++ resolved
@@ -401,11 +401,7 @@
 import QuickView from '@/components/view/QuickView'
 import TooltipButton from '@/components/widgets/TooltipButton'
 import ResourceIcon from '@/components/view/ResourceIcon'
-<<<<<<< HEAD
-import RenderIcon from '@/utils/renderIcon'
 import ResourceLabel from '@/components/widgets/ResourceLabel'
-=======
->>>>>>> 1a304ccf
 
 export default {
   name: 'ListView',
@@ -414,13 +410,8 @@
     Status,
     QuickView,
     TooltipButton,
-<<<<<<< HEAD
     ResourceIcon,
-    RenderIcon,
     ResourceLabel
-=======
-    ResourceIcon
->>>>>>> 1a304ccf
   },
   props: {
     columns: {
