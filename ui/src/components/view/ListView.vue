--- conflicted
+++ resolved
@@ -74,8 +74,8 @@
         <span v-if="$showIcon() && !['vm'].includes($route.path.split('/')[1])">
           <resource-icon v-if="$showIcon() && record.icon && record.icon.base64image" :image="record.icon.base64image" size="1x" style="margin-right: 5px"/>
           <os-logo v-else-if="record.ostypename" :osName="record.ostypename" size="1x" style="margin-right: 5px" />
-          <a-icon v-else-if="typeof $route.meta.icon ==='string'" style="font-size: 16px; margin-right: 5px" :type="$route.meta.icon"/>
-          <a-icon v-else style="font-size: 16px; margin-right: 5px" :component="$route.meta.icon" />
+          <render-icon v-else-if="typeof $route.meta.icon ==='string'" style="font-size: 16px; margin-right: 5px" :icon="$route.meta.icon"/>
+          <render-icon v-else style="font-size: 16px; margin-right: 5px" :svgIcon="$route.meta.icon" />
         </span>
         <span v-else>
           <os-logo v-if="record.ostypename" :osName="record.ostypename" size="1x" style="margin-right: 5px" />
@@ -108,9 +108,16 @@
       <span v-if="['USER.LOGIN', 'USER.LOGOUT', 'ROUTER.HEALTH.CHECKS', 'FIREWALL.CLOSE', 'ALERT.SERVICE.DOMAINROUTER'].includes(text)">{{ $t(text.toLowerCase()) }}</span>
       <span v-else>{{ text }}</span>
     </template>
-<<<<<<< HEAD
-    <template #displayname="{ text, record }">
-      <a href="javascript:;">
+    <template #displayname="{text, record}">
+      <a href="javascript:;">
+        <span v-if="['vm'].includes($route.path.split('/')[1])">
+          <span v-if="record.icon && record.icon.base64image">
+            <resource-icon :image="record.icon.base64image" size="1x" style="margin-right: 5px"/>
+          </span>
+          <span v-else>
+            <os-logo :osId="record.ostypeid" :osName="record.ostypename" size="lg" style="margin-right: 5px" />
+          </span>
+        </span>
         <QuickView
           style="margin-left: 5px"
           :actions="actions"
@@ -120,34 +127,16 @@
         <router-link :to="{ path: $route.path + '/' + record.id }">{{ text }}</router-link>
       </a>
     </template>
-    <template #username="{ text, record }" href="javascript:;">
-=======
-    <a slot="displayname" slot-scope="text, record" href="javascript:;">
-      <span v-if="['vm'].includes($route.path.split('/')[1])">
-        <span v-if="record.icon && record.icon.base64image">
-          <resource-icon :image="record.icon.base64image" size="1x" style="margin-right: 5px"/>
-        </span>
-        <span v-else>
-          <os-logo :osId="record.ostypeid" :osName="record.ostypename" size="lg" style="margin-right: 5px" />
-        </span>
-      </span>
-      <QuickView
-        style="margin-left: 5px"
-        :actions="actions"
-        :resource="record"
-        :enabled="quickViewEnabled() && actions.length > 0 && columns && columns[0].dataIndex === 'displayname' "
-        @exec-action="$parent.execAction"/>
-      <router-link :to="{ path: $route.path + '/' + record.id }">{{ text }}</router-link>
-    </a>
-    <span slot="username" slot-scope="text, record" href="javascript:;">
-      <span v-if="$showIcon() && !['vm'].includes($route.path.split('/')[1])">
-        <resource-icon v-if="$showIcon() && record.icon && record.icon.base64image" :image="record.icon.base64image" size="1x" style="margin-right: 5px"/>
-        <a-icon v-else style="font-size: 16px; margin-right: 5px" type="user" />
-      </span>
->>>>>>> 981dac7b
-      <router-link :to="{ path: $route.path + '/' + record.id }" v-if="['/accountuser', '/vpnuser'].includes($route.path)">{{ text }}</router-link>
-      <router-link :to="{ path: '/accountuser', query: { username: record.username, domainid: record.domainid } }" v-else-if="$store.getters.userInfo.roletype !== 'User'">{{ text }}</router-link>
-      <span v-else>{{ text }}</span>
+    <template #username="{text, record}">
+      <a href="javascript:;">
+        <span v-if="$showIcon() && !['vm'].includes($route.path.split('/')[1])">
+          <resource-icon v-if="$showIcon() && record.icon && record.icon.base64image" :image="record.icon.base64image" size="1x" style="margin-right: 5px"/>
+          <user-outlined v-else style="font-size: 16px; margin-right: 5px" />
+        </span>
+        <router-link :to="{ path: $route.path + '/' + record.id }" v-if="['/accountuser', '/vpnuser'].includes($route.path)">{{ text }}</router-link>
+        <router-link :to="{ path: '/accountuser', query: { username: record.username, domainid: record.domainid } }" v-else-if="$store.getters.userInfo.roletype !== 'User'">{{ text }}</router-link>
+        <span v-else>{{ text }}</span>
+      </a>
     </template>
     <template #entityid="{ record }" href="javascript:;">
       <router-link :to="{ path: generateCommentsPath(record) }">{{ record.entityname }}</router-link>
@@ -413,6 +402,7 @@
 import QuickView from '@/components/view/QuickView'
 import TooltipButton from '@/components/widgets/TooltipButton'
 import ResourceIcon from '@/components/view/ResourceIcon'
+import RenderIcon from '@/utils/renderIcon'
 
 export default {
   name: 'ListView',
@@ -421,7 +411,8 @@
     Status,
     QuickView,
     TooltipButton,
-    ResourceIcon
+    ResourceIcon,
+    RenderIcon
   },
   props: {
     columns: {
