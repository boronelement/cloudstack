--- conflicted
+++ resolved
@@ -517,11 +517,7 @@
   methods: {
     createPathBasedOnVmType: createPathBasedOnVmType,
     quickViewEnabled () {
-<<<<<<< HEAD
-      return new RegExp(['/vm', '/kubernetes', '/ssh', '/userdata', '/vmgroup', '/affinitygroup',
-=======
       return new RegExp(['/vm', '/kubernetes', '/ssh', '/userdata', '/vmgroup', '/affinitygroup', '/autoscalevmgroup',
->>>>>>> a63b2aba
         '/volume', '/snapshot', '/vmsnapshot', '/backup',
         '/guestnetwork', '/vpc', '/vpncustomergateway',
         '/template', '/iso',
@@ -531,11 +527,7 @@
         .test(this.$route.path)
     },
     enableGroupAction () {
-<<<<<<< HEAD
-      return ['vm', 'alert', 'vmgroup', 'ssh', 'userdata', 'affinitygroup', 'volume', 'snapshot',
-=======
       return ['vm', 'alert', 'vmgroup', 'ssh', 'userdata', 'affinitygroup', 'autoscalevmgroup', 'volume', 'snapshot',
->>>>>>> a63b2aba
         'vmsnapshot', 'guestnetwork', 'vpc', 'publicip', 'vpnuser', 'vpncustomergateway',
         'project', 'account', 'systemvm', 'router', 'computeoffering', 'systemoffering',
         'diskoffering', 'backupoffering', 'networkoffering', 'vpcoffering', 'ilbvm', 'kubernetes', 'comment'
