--- conflicted
+++ resolved
@@ -301,17 +301,12 @@
     </template>
     <template #readonly="{ record }">
       <status :text="record.readonly ? 'ReadOnly' : 'ReadWrite'" displayText />
-<<<<<<< HEAD
-    </template>
-    <template #autoscalingenabled="{record}">
-=======
-    </a>
-    <span slot="requiresupgrade" slot-scope="text, record">
+    </template>
+    <template #requiresupgrade="{ record }">
       <status :text="record.requiresupgrade ? 'warning' : ''" />
       {{ record.requiresupgrade ? 'Yes' : 'No' }}
-    </span>
-    <span slot="autoscalingenabled" slot-scope="text, record">
->>>>>>> 982462b5
+    </template>
+    <template #autoscalingenabled="{ record }">
       <status :text="record.autoscalingenabled ? 'Enabled' : 'Disabled'" />
       {{ record.autoscalingenabled ? 'Enabled' : 'Disabled' }}
     </template>
