--- conflicted
+++ resolved
@@ -144,16 +144,10 @@
         <router-link :to="{ path: $route.path + '/' + record.id }">{{ text }}</router-link>
       </span>
       <span v-else>{{ text }}</span>
-<<<<<<< HEAD
-    </template>
-    <template #state="{ text }">
-      <status :text="text ? text : ''" displayText />
-=======
     </span>
     <template slot="state" slot-scope="text, record">
       <status v-if="$route.path.startsWith('/host')" :text="getHostState(record)" displayText />
       <status v-else :text="text ? text : ''" displayText />
->>>>>>> 8680f7d9
     </template>
     <template #allocationstate="{ text }">
       <status :text="text ? text : ''" displayText />
@@ -634,17 +628,6 @@
 :deep(.ant-table-small) > .ant-table-content > .ant-table-body {
   margin: 0;
 }
-<<<<<<< HEAD
-
-:deep(.light-row) {
-  background-color: #fff;
-}
-
-:deep(.dark-row) {
-  background-color: #f9f9f9;
-}
-=======
->>>>>>> 8680f7d9
 </style>
 
 <style scoped lang="scss">
