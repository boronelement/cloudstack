// Licensed to the Apache Software Foundation (ASF) under one
// or more contributor license agreements.  See the NOTICE file
// distributed with this work for additional information
// regarding copyright ownership.  The ASF licenses this file
// to you under the Apache License, Version 2.0 (the
// "License"); you may not use this file except in compliance
// with the License.  You may obtain a copy of the License at
//
//   http://www.apache.org/licenses/LICENSE-2.0
//
// Unless required by applicable law or agreed to in writing,
// software distributed under the License is distributed on an
// "AS IS" BASIS, WITHOUT WARRANTIES OR CONDITIONS OF ANY
// KIND, either express or implied.  See the License for the
// specific language governing permissions and limitations
// under the License.

<template>
  <a-table
    size="middle"
    :loading="loading"
    :columns="isOrderUpdatable() ? columns : columns.filter(x => x.dataIndex !== 'order')"
    :dataSource="items"
    :rowKey="(record, idx) => record.id || record.name || record.usageType || idx + '-' + Math.random()"
    :pagination="false"
    :rowSelection=" enableGroupAction() || $route.name === 'event' ? {selectedRowKeys: selectedRowKeys, onChange: onSelectChange} : null"
    :rowClassName="getRowClassName"
    style="overflow-y: auto"
  >
    <template #filterDropdown>
      <div style="padding: 8px" class="filter-dropdown">
        <a-menu>
          <a-menu-item v-for="(column, idx) in columnKeys" :key="idx" @click="updateSelectedColumns(column)">
            <a-checkbox :id="idx.toString()" :checked="selectedColumns.includes(getColumnKey(column))"/>
            {{ $t('label.' + String(getColumnKey(column)).toLowerCase()) }}
          </a-menu-item>
        </a-menu>
      </div>
    </template>
    <template #footer>
      <span v-if="hasSelected">
        {{ `Selected ${selectedRowKeys.length} items` }}
      </span>
    </template>

    <!--
    <div #expandedRowRender="{ resource }">
      <info-card :resource="resource style="margin-left: 0px; width: 50%">
        <div #actions style="padding-top: 12px">
          <a-tooltip
            v-for="(action, actionIndex) in $route.meta.actions"
            :key="actionIndex"
            placement="bottom">
            <template #title>
              {{ $t(action.label) }}
            </template>
            <a-button
              v-if="action.api in $store.getters.apis && action.dataView &&
                ('show' in action ? action.show(resource, $store.getters.userInfo) : true)"
              :icon="action.icon"
              :type="action.icon === 'delete' ? 'danger' : (action.icon === 'plus' ? 'primary' : 'default')"
              shape="circle"
              style="margin-right: 5px; margin-top: 12px"
              @click="$parent.execAction(action)"
            >
            </a-button>
          </a-tooltip>
        </div>
      </info-card>
    </div>
    -->

    <template #name="{text, record}">
      <span v-if="['vm'].includes($route.path.split('/')[1])" style="margin-right: 5px">
        <span v-if="record.icon && record.icon.base64image">
          <resource-icon :image="record.icon.base64image" size="1x"/>
        </span>
        <os-logo v-else :osId="record.ostypeid" :osName="record.osdisplayname" size="lg" />
      </span>
      <span style="min-width: 120px" >
        <QuickView
          style="margin-left: 5px"
          :actions="actions"
          :resource="record"
          :enabled="quickViewEnabled() && actions.length > 0 && columns && columns[0].dataIndex === 'name' "
          @exec-action="$parent.execAction"/>
        <span v-if="$route.path.startsWith('/project')" style="margin-right: 5px">
          <tooltip-button type="dashed" size="small" icon="LoginOutlined" @onClick="changeProject(record)" />
        </span>
        <span v-if="$showIcon() && !['vm'].includes($route.path.split('/')[1])" style="margin-right: 5px">
          <resource-icon v-if="$showIcon() && record.icon && record.icon.base64image" :image="record.icon.base64image" size="1x"/>
          <os-logo v-else-if="record.ostypename" :osName="record.ostypename" size="1x" />
          <render-icon v-else-if="typeof $route.meta.icon ==='string'" style="font-size: 16px;" :icon="$route.meta.icon"/>
          <render-icon v-else style="font-size: 16px;" :svgIcon="$route.meta.icon" />
        </span>
        <span v-else :style="{ 'margin-right': record.ostypename ? '5px' : '0' }">
          <os-logo v-if="record.ostypename" :osName="record.ostypename" size="1x" />
        </span>

        <span v-if="record.hasannotations">
          <span v-if="record.id">
            <router-link :to="{ path: $route.path + '/' + record.id }">{{ text }}</router-link>
            <router-link :to="{ path: $route.path + '/' + record.id, query: { tab: 'comments' } }"><message-filled style="padding-left: 10px" size="small"/></router-link>
          </span>
          <router-link v-else :to="{ path: $route.path + '/' + record.name }" >{{ text }}</router-link>
        </span>
        <span v-else-if="$route.path.startsWith('/globalsetting')">{{ text }}</span>
        <span v-else-if="$route.path.startsWith('/alert')">
          <router-link :to="{ path: $route.path + '/' + record.id }" v-if="record.id">{{ $t(text.toLowerCase()) }}</router-link>
          <router-link :to="{ path: $route.path + '/' + record.name }" v-else>{{ $t(text.toLowerCase()) }}</router-link>
        </span>
        <span v-else>
          <router-link :to="{ path: $route.path + '/' + record.id }" v-if="record.id">{{ text }}</router-link>
          <router-link :to="{ path: $route.path + '/' + record.name }" v-else>{{ text }}</router-link>
        </span>
      </span>
    </template>
    <template #templatetype="{ text, record }">
      <router-link :to="{ path: $route.path + '/' + record.templatetype }">{{ text }}</router-link>
    </template>
    <template #type="{ text }">
      <span v-if="['USER.LOGIN', 'USER.LOGOUT', 'ROUTER.HEALTH.CHECKS', 'FIREWALL.CLOSE', 'ALERT.SERVICE.DOMAINROUTER'].includes(text)">{{ $t(text.toLowerCase()) }}</span>
      <span v-else>{{ text }}</span>
    </template>
    <template #displayname="{text, record}">
      <QuickView
        style="margin-left: 5px"
        :actions="actions"
        :resource="record"
        :enabled="quickViewEnabled() && actions.length > 0 && columns && columns[0].dataIndex === 'displayname' "
        @exec-action="$parent.execAction"/>
      <router-link :to="{ path: $route.path + '/' + record.id }">{{ text }}</router-link>
    </template>
    <template #username="{text, record}">
      <span v-if="$showIcon() && !['vm'].includes($route.path.split('/')[1])" style="margin-right: 5px">
        <resource-icon v-if="$showIcon() && record.icon && record.icon.base64image" :image="record.icon.base64image" size="1x"/>
        <user-outlined v-else style="font-size: 16px;" />
      </span>
      <router-link :to="{ path: $route.path + '/' + record.id }" v-if="['/accountuser', '/vpnuser'].includes($route.path)">{{ text }}</router-link>
      <router-link :to="{ path: '/accountuser', query: { username: record.username, domainid: record.domainid } }" v-else-if="$store.getters.userInfo.roletype !== 'User'">{{ text }}</router-link>
      <span v-else>{{ text }}</span>
    </template>
    <template #entityid="{ record }" href="javascript:;">
      <router-link :to="{ path: generateCommentsPath(record), query: { tab: 'comments' } }">{{ record.entityname }}</router-link>
    </template>
    <template #entitytype="{ record }" href="javascript:;">
      {{ generateHumanReadableEntityType(record) }}
    </template>
    <template #adminsonly="{ record }" v-if="['Admin'].includes($store.getters.userInfo.roletype)" href="javascript:;">
      <a-checkbox :checked="record.adminsonly" :value="record.id" v-if="record.userid === $store.getters.userInfo.id" @change="e => updateAdminsOnly(e)" />
      <a-checkbox :checked="record.adminsonly" disabled v-else />
    </template>
    <template #ipaddress="{ text, record }" href="javascript:;">
      <router-link v-if="['/publicip', '/privategw'].includes($route.path)" :to="{ path: $route.path + '/' + record.id }">{{ text }}</router-link>
      <span v-else>{{ text }}</span>
      <span v-if="record.issourcenat">
        &nbsp;
        <a-tag>source-nat</a-tag>
      </span>
    </template>
    <template #ip6address="{ text, record }" href="javascript:;">
      <span>{{ ipV6Address(text, record) }}</span>
    </template>
    <template #publicip="{ text, record }">
      <router-link v-if="['/autoscalevmgroup'].includes($route.path)" :to="{ path: '/publicip' + '/' + record.publicipid }">{{ text }}</router-link>
      <router-link v-else :to="{ path: $route.path + '/' + record.id }">{{ text }}</router-link>
    </template>
    <template #traffictype="{ text }" href="javascript:;">
      {{ text }}
    </template>
    <template #vmname="{ text, record }">
      <router-link :to="{ path: '/vm/' + record.virtualmachineid }">{{ text }}</router-link>
    </template>
    <template #virtualmachinename="{ text, record }">
      <router-link :to="{ path: '/vm/' + record.virtualmachineid }">{{ text }}</router-link>
    </template>
    <template #hypervisor="{ text, record }">
      <span v-if="$route.name === 'hypervisorcapability'">
        <router-link :to="{ path: $route.path + '/' + record.id }">{{ text }}</router-link>
      </span>
      <span v-else>{{ text }}</span>
    </template>
    <template #state="{ text, record }">
      <status v-if="$route.path.startsWith('/host')" :text="getHostState(record)" displayText />
      <status v-else :text="text ? text : ''" displayText :styles="{ 'min-width': '80px' }" />
    </template>
    <template #allocationstate="{ text }">
      <status :text="text ? text : ''" displayText />
    </template>
    <template #resourcestate="{ text }">
      <status :text="text ? text : ''" displayText />
    </template>
    <template #powerstate="{ text }">
      <status :text="text ? text : ''" displayText />
    </template>
    <template #agentstate="{ text }">
      <status :text="text ? text : ''" displayText />
    </template>
    <template #vlan="{ text, record }">
      <a href="javascript:;">
        <router-link v-if="$route.path === '/guestvlans'" :to="{ path: '/guestvlans/' + record.id }">{{ text }}</router-link>
      </a>
    </template>
    <template #guestnetworkname="{ text, record }">
      <router-link :to="{ path: '/guestnetwork/' + record.guestnetworkid }">{{ text }}</router-link>
    </template>
    <template #associatednetworkname="{ text, record }">
      <router-link :to="{ path: '/guestnetwork/' + record.associatednetworkid }">{{ text }}</router-link>
    </template>
    <template #vpcname="{ text, record }">
      <router-link :to="{ path: '/vpc/' + record.vpcid }">{{ text }}</router-link>
    </template>
    <template #hostname="{ text, record }">
      <router-link v-if="record.hostid" :to="{ path: '/host/' + record.hostid }">{{ text }}</router-link>
      <router-link v-else-if="record.hostname" :to="{ path: $route.path + '/' + record.id }">{{ text }}</router-link>
      <span v-else>{{ text }}</span>
    </template>
    <template #storage="{ text, record }">
      <router-link v-if="record.storageid" :to="{ path: '/storagepool/' + record.storageid }">{{ text }}</router-link>
      <span v-else>{{ text }}</span>
    </template>

    <template
      v-for="(value, name) in thresholdMapping"
      :key="name"
      #[name]="{ text, record }"
      href="javascript:;">
      <span>
        <span v-if="record[value.disable]" class="alert-disable-threshold">
          {{ text }}
        </span>
        <span v-else-if="record[value.notification]" class="alert-notification-threshold">
          {{ text }}
        </span>
        <span style="padding: 10%;" v-else>
          {{ text }}
        </span>
      </span>
    </template>

    <template #level="{ text, record }">
      <router-link :to="{ path: '/event/' + record.id }">{{ text }}</router-link>
    </template>

    <template #clustername="{ text, record }">
      <router-link :to="{ path: '/cluster/' + record.clusterid }">{{ text }}</router-link>
    </template>
    <template #podname="{ text, record }">
      <router-link :to="{ path: '/pod/' + record.podid }">{{ text }}</router-link>
    </template>
    <template #account="{ text, record }">
      <template v-if="record.owner">
        <template v-for="(item, idx) in record.owner" :key="idx">
          <span style="margin-right:5px">
            <span v-if="$store.getters.userInfo.roletype !== 'User'">
              <router-link v-if="'user' in item" :to="{ path: '/accountuser', query: { username: item.user, domainid: record.domainid }}">{{ item.account + '(' + item.user + ')' }}</router-link>
              <router-link v-else :to="{ path: '/account', query: { name: item.account, domainid: record.domainid, dataView: true } }">{{ item.account }}</router-link>
            </span>
            <span v-else>{{ item.user ? item.account + '(' + item.user + ')' : item.account }}</span>
          </span>
        </template>
      </template>
      <template v-if="text && !text.startsWith('PrjAcct-')">
        <router-link
          v-if="'quota' in record && $router.resolve(`${$route.path}/${record.account}`).matched[0].redirect !== '/exception/404'"
          :to="{ path: `${$route.path}/${record.account}`, query: { account: record.account, domainid: record.domainid, quota: true } }">{{ text }}</router-link>
        <router-link :to="{ path: '/account/' + record.accountid }" v-else-if="record.accountid">{{ text }}</router-link>
        <router-link :to="{ path: '/account', query: { name: record.account, domainid: record.domainid, dataView: true } }" v-else-if="$store.getters.userInfo.roletype !== 'User'">{{ text }}</router-link>
        <span v-else>{{ text }}</span>
      </template>
    </template>
    <template #resource="{ record }">
      <resource-label :resourceType="record.resourcetype" :resourceId="record.resourceid" :resourceName="record.resourcename" />
    </template>
    <template #domain="{ text, record }">
      <router-link v-if="record.domainid && !record.domainid.toString().includes(',') && $store.getters.userInfo.roletype !== 'User'" :to="{ path: '/domain/' + record.domainid, query: { tab: 'details' } }">{{ text }}</router-link>
      <span v-else>{{ text }}</span>
    </template>
    <template #domainpath="{ text, record }">
      <router-link v-if="record.domainid && !record.domainid.includes(',') && $router.resolve('/domain/' + record.domainid).matched[0].redirect !== '/exception/404'" :to="{ path: '/domain/' + record.domainid, query: { tab: 'details' } }">{{ text }}</router-link>
      <span v-else>{{ text }}</span>
    </template>
    <template #zone="{ text, record }">
      <router-link v-if="record.zoneid && !record.zoneid.includes(',') && $router.resolve('/zone/' + record.zoneid).matched[0].redirect !== '/exception/404'" :to="{ path: '/zone/' + record.zoneid }">{{ text }}</router-link>
      <span v-else>{{ text }}</span>
    </template>
    <template #zonename="{ text, record }">
      <router-link v-if="$router.resolve('/zone/' + record.zoneid).matched[0].redirect !== '/exception/404'" :to="{ path: '/zone/' + record.zoneid }">{{ text }}</router-link>
      <span v-else>{{ text }}</span>
    </template>
    <template #rolename="{ text, record }">
      <router-link v-if="record.roleid && $router.resolve('/role/' + record.roleid).matched[0].redirect !== '/exception/404'" :to="{ path: '/role/' + record.roleid }">{{ text }}</router-link>
      <span v-else>{{ text }}</span>
    </template>
    <template #templateversion="{ record }">
      <span>  {{ record.version }} </span>
    </template>
    <template #softwareversion="{ record }">
      <span>  {{ record.softwareversion ? record.softwareversion : 'N/A' }} </span>
    </template>
    <template #access="{ record }">
      <status :text="record.readonly ? 'ReadOnly' : 'ReadWrite'" displayText />
    </template>
    <template #requiresupgrade="{ record }">
      <status :text="record.requiresupgrade ? 'warning' : ''" />
      {{ record.requiresupgrade ? 'Yes' : 'No' }}
    </template>
    <template #loadbalancerrule="{ record }">
      <span>  {{ record.loadbalancerrule }} </span>
    </template>
    <template #autoscalingenabled="{ record }">
      <status :text="record.autoscalingenabled ? 'Enabled' : 'Disabled'" />
      {{ record.autoscalingenabled ? 'Enabled' : 'Disabled' }}
    </template>
    <template #current="{record}">
      <status :text="record.current ? record.current.toString() : 'false'" />
    </template>
    <template #created="{ text }">
      {{ $toLocaleDate(text) }}
    </template>
    <template #sent="{ text }">
      {{ $toLocaleDate(text) }}
    </template>
    <template #order="{ text, record }">
      <div class="shift-btns">
        <a-tooltip :name="text" placement="top">
          <template #title>{{ $t('label.move.to.top') }}</template>
          <a-button
            shape="round"
            @click="moveItemTop(record)"
            class="shift-btn">
            <DoubleLeftOutlined class="shift-btn shift-btn--rotated" />
          </a-button>
        </a-tooltip>
        <a-tooltip placement="top">
          <template #title>{{ $t('label.move.to.bottom') }}</template>
          <a-button
            shape="round"
            @click="moveItemBottom(record)"
            class="shift-btn">
            <DoubleRightOutlined class="shift-btn shift-btn--rotated" />
          </a-button>
        </a-tooltip>
        <a-tooltip placement="top">
          <template #title>{{ $t('label.move.up.row') }}</template>
          <a-button shape="round" @click="moveItemUp(record)" class="shift-btn">
            <CaretUpOutlined class="shift-btn" />
          </a-button>
        </a-tooltip>
        <a-tooltip placement="top">
          <template #title>{{ $t('label.move.down.row') }}</template>
          <a-button shape="round" @click="moveItemDown(record)" class="shift-btn">
            <CaretDownOutlined class="shift-btn" />
          </a-button>
        </a-tooltip>
      </div>
    </template>

    <template #value="{ text, record }">
      <a-input
        v-if="editableValueKey === record.key"
        v-focus="true"
        :defaultValue="record.value"
        :disabled="!('updateConfiguration' in $store.getters.apis)"
        v-model:value="editableValue"
        @keydown.esc="editableValueKey = null"
        @pressEnter="saveValue(record)">
      </a-input>
      <div v-else style="width: 200px; word-break: break-all">
        {{ text }}
      </div>
    </template>
    <template #actions="{ record }">
      <tooltip-button
        :tooltip="$t('label.edit')"
        :disabled="!('updateConfiguration' in $store.getters.apis)"
        v-if="editableValueKey !== record.key"
        icon="edit-outlined"
        @onClick="editValue(record)" />
      <tooltip-button
        :tooltip="$t('label.cancel')"
        @onClick="editableValueKey = null"
        v-if="editableValueKey === record.key"
        iconType="CloseCircleTwoTone"
        iconTwoToneColor="#f5222d" />
      <tooltip-button
        :tooltip="$t('label.ok')"
        :disabled="!('updateConfiguration' in $store.getters.apis)"
        @onClick="saveValue(record)"
        v-if="editableValueKey === record.key"
        iconType="CheckCircleTwoTone"
        iconTwoToneColor="#52c41a" />
      <tooltip-button
        :tooltip="$t('label.reset.config.value')"
        @onClick="resetConfig(record)"
        v-if="editableValueKey !== record.key"
        icon="reload-outlined"
        :disabled="!('updateConfiguration' in $store.getters.apis)" />
    </template>
    <template #tariffActions="{ record }">
      <tooltip-button
        :tooltip="$t('label.edit')"
        v-if="editableValueKey !== record.key"
        :disabled="!('quotaTariffUpdate' in $store.getters.apis)"
        icon="edit-outlined"
        @onClick="editTariffValue(record)" />
      <slot></slot>
    </template>
  </a-table>
</template>

<script>
import { api } from '@/api'
import OsLogo from '@/components/widgets/OsLogo'
import Status from '@/components/widgets/Status'
import QuickView from '@/components/view/QuickView'
import TooltipButton from '@/components/widgets/TooltipButton'
import ResourceIcon from '@/components/view/ResourceIcon'
import ResourceLabel from '@/components/widgets/ResourceLabel'

export default {
  name: 'ListView',
  components: {
    OsLogo,
    Status,
    QuickView,
    TooltipButton,
    ResourceIcon,
    ResourceLabel
  },
  props: {
    columns: {
      type: Array,
      required: true
    },
    columnKeys: {
      type: Array,
      default: () => []
    },
    selectedColumns: {
      type: Array,
      default: () => []
    },
    items: {
      type: Array,
      required: true
    },
    loading: {
      type: Boolean,
      default: false
    },
    actions: {
      type: Array,
      default: () => []
    }
  },
  inject: ['parentFetchData', 'parentToggleLoading'],
  data () {
    return {
      selectedRowKeys: [],
      editableValueKey: null,
      editableValue: '',
      resourceIcon: '',
      thresholdMapping: {
        cpuused: {
          notification: 'cputhreshold',
          disable: 'cpudisablethreshold'
        },
        cpuallocated: {
          notification: 'cpuallocatedthreshold',
          disable: 'cpuallocateddisablethreshold'
        },
        memoryused: {
          notification: 'memorythreshold',
          disable: 'memorydisablethreshold'
        },
        memoryallocated: {
          notification: 'memoryallocatedthreshold',
          disable: 'memoryallocateddisablethreshold'
        },
        cpuusedghz: {
          notification: 'cputhreshold',
          disable: 'cpudisablethreshold'
        },
        cpuallocatedghz: {
          notification: 'cpuallocatedthreshold',
          disable: 'cpuallocateddisablethreshold'
        },
        memoryusedgb: {
          notification: 'memorythreshold',
          disable: 'memorydisablethreshold'
        },
        memoryallocatedgb: {
          notification: 'memoryallocatedthreshold',
          disable: 'memoryallocateddisablethreshold'
        },
        disksizeusedgb: {
          notification: 'storageusagethreshold',
          disable: 'storageusagedisablethreshold'
        },
        disksizeallocatedgb: {
          notification: 'storageallocatedthreshold',
          disable: 'storageallocateddisablethreshold'
        }
      }
    }
  },
  computed: {
    hasSelected () {
      return this.selectedRowKeys.length > 0
    }
  },
  methods: {
    quickViewEnabled () {
<<<<<<< HEAD
      return new RegExp(['/vm', '/kubernetes', '/ssh', '/vmgroup', '/affinitygroup', '/autoscalevmgroup',
=======
      return new RegExp(['/vm', '/kubernetes', '/ssh', '/userdata', '/vmgroup', '/affinitygroup',
>>>>>>> 713a2368
        '/volume', '/snapshot', '/vmsnapshot', '/backup',
        '/guestnetwork', '/vpc', '/vpncustomergateway',
        '/template', '/iso',
        '/project', '/account',
        '/zone', '/pod', '/cluster', '/host', '/storagepool', '/imagestore', '/systemvm', '/router', '/ilbvm', '/annotation',
        '/computeoffering', '/systemoffering', '/diskoffering', '/backupoffering', '/networkoffering', '/vpcoffering'].join('|'))
        .test(this.$route.path)
    },
    enableGroupAction () {
<<<<<<< HEAD
      return ['vm', 'alert', 'vmgroup', 'ssh', 'affinitygroup', 'autoscalevmgroup', 'volume', 'snapshot',
=======
      return ['vm', 'alert', 'vmgroup', 'ssh', 'userdata', 'affinitygroup', 'volume', 'snapshot',
>>>>>>> 713a2368
        'vmsnapshot', 'guestnetwork', 'vpc', 'publicip', 'vpnuser', 'vpncustomergateway',
        'project', 'account', 'systemvm', 'router', 'computeoffering', 'systemoffering',
        'diskoffering', 'backupoffering', 'networkoffering', 'vpcoffering', 'ilbvm', 'kubernetes', 'comment'
      ].includes(this.$route.name)
    },
    fetchColumns () {
      if (this.isOrderUpdatable()) {
        return this.columns
      }
      return this.columns.filter(x => x.dataIndex !== 'order')
    },
    getRowClassName (record, index) {
      if (index % 2 === 0) {
        return 'light-row'
      }
      return 'dark-row'
    },
    setSelection (selection) {
      this.selectedRowKeys = selection
      this.$emit('selection-change', this.selectedRowKeys)
    },
    resetSelection () {
      this.setSelection([])
    },
    onSelectChange (selectedRowKeys, selectedRows) {
      this.setSelection(selectedRowKeys)
    },
    changeProject (project) {
      this.$store.dispatch('SetProject', project)
      this.$store.dispatch('ToggleTheme', project.id === undefined ? 'light' : 'dark')
      this.$message.success(this.$t('message.switch.to') + ' ' + project.name)
      this.$router.push({ name: 'dashboard' })
    },
    saveValue (record) {
      api('updateConfiguration', {
        name: record.name,
        value: this.editableValue
      }).then(json => {
        this.editableValueKey = null
        this.$store.dispatch('RefreshFeatures')
        this.$message.success(`${this.$t('message.setting.updated')} ${record.name}`)
        if (json.updateconfigurationresponse &&
          json.updateconfigurationresponse.configuration &&
          !json.updateconfigurationresponse.configuration.isdynamic &&
          ['Admin'].includes(this.$store.getters.userInfo.roletype)) {
          this.$notification.warning({
            message: this.$t('label.status'),
            description: this.$t('message.restart.mgmt.server')
          })
        }
      }).catch(error => {
        console.error(error)
        this.$message.error(this.$t('message.error.save.setting'))
      }).finally(() => {
        this.$emit('refresh')
      })
    },
    resetConfig (item) {
      api('resetConfiguration', {
        name: item.name
      }).then(() => {
        const message = `${this.$t('label.setting')} ${item.name} ${this.$t('label.reset.config.value')}`
        this.$message.success(message)
      }).catch(error => {
        console.error(error)
        this.$message.error(this.$t('message.error.reset.config'))
        this.$notification.error({
          message: this.$t('label.error'),
          description: this.$t('message.error.reset.config')
        })
      }).finally(() => {
        this.$emit('refresh')
      })
    },
    editValue (record) {
      this.editableValueKey = record.key
      this.editableValue = record.value
    },
    getUpdateApi () {
      let apiString = ''
      switch (this.$route.name) {
        case 'template':
          apiString = 'updateTemplate'
          break
        case 'iso':
          apiString = 'updateIso'
          break
        case 'zone':
          apiString = 'updateZone'
          break
        case 'computeoffering':
        case 'systemoffering':
          apiString = 'updateServiceOffering'
          break
        case 'diskoffering':
          apiString = 'updateDiskOffering'
          break
        case 'networkoffering':
          apiString = 'updateNetworkOffering'
          break
        case 'vpcoffering':
          apiString = 'updateVPCOffering'
          break
        default:
          apiString = 'updateTemplate'
      }
      return apiString
    },
    isOrderUpdatable () {
      return this.getUpdateApi() in this.$store.getters.apis
    },
    handleUpdateOrder (id, index) {
      this.parentToggleLoading()
      const apiString = this.getUpdateApi()

      return new Promise((resolve, reject) => {
        api(apiString, {
          id,
          sortKey: index
        }).then((response) => {
          resolve(response)
        }).catch((reason) => {
          reject(reason)
        })
      })
    },
    updateOrder (data) {
      const promises = []
      data.forEach((item, index) => {
        promises.push(this.handleUpdateOrder(item.id, index + 1))
      })
      Promise.all(promises).catch((reason) => {
        console.log(reason)
      }).finally(() => {
        this.parentToggleLoading()
        this.parentFetchData()
      })
    },
    moveItemUp (record) {
      const data = this.items
      const index = data.findIndex(item => item.id === record.id)
      if (index === 0) return
      data.splice(index - 1, 0, data.splice(index, 1)[0])
      this.updateOrder(data)
    },
    moveItemDown (record) {
      const data = this.items
      const index = data.findIndex(item => item.id === record.id)
      if (index === data.length - 1) return
      data.splice(index + 1, 0, data.splice(index, 1)[0])
      this.updateOrder(data)
    },
    moveItemTop (record) {
      const data = this.items
      const index = data.findIndex(item => item.id === record.id)
      if (index === 0) return
      data.unshift(data.splice(index, 1)[0])
      this.updateOrder(data)
    },
    moveItemBottom (record) {
      const data = this.items
      const index = data.findIndex(item => item.id === record.id)
      if (index === data.length - 1) return
      data.push(data.splice(index, 1)[0])
      this.updateOrder(data)
    },
    editTariffValue (record) {
      this.$emit('edit-tariff-action', true, record)
    },
    ipV6Address (text, record) {
      if (!record || !record.nic || record.nic.length === 0) {
        return ''
      }

      return record.nic.filter(e => { return e.ip6address }).map(e => { return e.ip6address }).join(', ') || text
    },
    generateCommentsPath (record) {
      if (this.entityTypeToPath(record.entitytype) === 'ssh') {
        return '/' + this.entityTypeToPath(record.entitytype) + '/' + record.entityname
      }
      return '/' + this.entityTypeToPath(record.entitytype) + '/' + record.entityid
    },
    generateHumanReadableEntityType (record) {
      switch (record.entitytype) {
        case 'VM' : return 'Virtual Machine'
        case 'HOST' : return 'Host'
        case 'VOLUME' : return 'Volume'
        case 'SNAPSHOT' : return 'Snapshot'
        case 'VM_SNAPSHOT' : return 'VM Snapshot'
        case 'INSTANCE_GROUP' : return 'Instance Group'
        case 'NETWORK' : return 'Network'
        case 'VPC' : return 'VPC'
        case 'PUBLIC_IP_ADDRESS' : return 'Public IP Address'
        case 'VPN_CUSTOMER_GATEWAY' : return 'VPC Customer Gateway'
        case 'TEMPLATE' : return 'Template'
        case 'ISO' : return 'ISO'
        case 'SSH_KEYPAIR' : return 'SSH Key Pair'
        case 'DOMAIN' : return 'Domain'
        case 'SERVICE_OFFERING' : return 'Service Offfering'
        case 'DISK_OFFERING' : return 'Disk Offering'
        case 'NETWORK_OFFERING' : return 'Network Offering'
        case 'POD' : return 'Pod'
        case 'ZONE' : return 'Zone'
        case 'CLUSTER' : return 'Cluster'
        case 'PRIMARY_STORAGE' : return 'Primary Storage'
        case 'SECONDARY_STORAGE' : return 'Secondary Storage'
        case 'VR' : return 'Virtual Router'
        case 'SYSTEM_VM' : return 'System VM'
        case 'KUBERNETES_CLUSTER': return 'Kubernetes Cluster'
        case 'AUTOSCALE_VM_GROUP': return 'AutoScale VM group'
        default: return record.entitytype.toLowerCase().replace('_', '')
      }
    },
    entityTypeToPath (entitytype) {
      switch (entitytype) {
        case 'VM' : return 'vm'
        case 'HOST' : return 'host'
        case 'VOLUME' : return 'volume'
        case 'SNAPSHOT' : return 'snapshot'
        case 'VM_SNAPSHOT' : return 'vmsnapshot'
        case 'INSTANCE_GROUP' : return 'vmgroup'
        case 'NETWORK' : return 'guestnetwork'
        case 'VPC' : return 'vpc'
        case 'PUBLIC_IP_ADDRESS' : return 'publicip'
        case 'VPN_CUSTOMER_GATEWAY' : return 'vpncustomergateway'
        case 'TEMPLATE' : return 'template'
        case 'ISO' : return 'iso'
        case 'SSH_KEYPAIR' : return 'ssh'
        case 'DOMAIN' : return 'domain'
        case 'SERVICE_OFFERING' : return 'computeoffering'
        case 'DISK_OFFERING' : return 'diskoffering'
        case 'NETWORK_OFFERING' : return 'networkoffering'
        case 'POD' : return 'pod'
        case 'ZONE' : return 'zone'
        case 'CLUSTER' : return 'cluster'
        case 'PRIMARY_STORAGE' : return 'storagepool'
        case 'SECONDARY_STORAGE' : return 'imagestore'
        case 'VR' : return 'router'
        case 'SYSTEM_VM' : return 'systemvm'
        case 'KUBERNETES_CLUSTER': return 'kubernetes'
        case 'AUTOSCALE_VM_GROUP': return 'autoscalevmgroup'
        default: return entitytype.toLowerCase().replace('_', '')
      }
    },
    updateAdminsOnly (e) {
      api('updateAnnotationVisibility', {
        id: e.target.value,
        adminsonly: e.target.checked
      }).finally(() => {
        const data = this.items
        const index = data.findIndex(item => item.id === e.target.value)
        const elem = data[index]
        elem.adminsonly = e.target.checked
      })
    },
    getHostState (host) {
      if (host && host.hypervisor === 'KVM' && host.state === 'Up' && host.details && host.details.secured !== 'true') {
        return 'Unsecure'
      }
      return host.state
    },
    getColumnKey (name) {
      if (typeof name === 'object') {
        name = Object.keys(name).includes('customTitle') ? name.customTitle : name.field
      }
      return name
    },
    updateSelectedColumns (name) {
      this.$emit('update-selected-columns', name)
    }
  }
}
</script>

<style>
:deep(.ant-table-thead) {
  background-color: #f9f9f9;
}

:deep(.ant-table-small) > .ant-table-content > .ant-table-body {
  margin: 0;
}

:deep(.ant-table-tbody)>tr>td, :deep(.ant-table-thead)>tr>th {
  overflow-wrap: anywhere;
}

.filter-dropdown .ant-menu-vertical {
  border: none;
}

.filter-dropdown .ant-menu:not(.ant-menu-horizontal) .ant-menu-item-selected {
  background-color: transparent;
}
</style>

<style scoped lang="scss">
  .shift-btns {
    display: flex;
  }
  .shift-btn {
    display: flex;
    align-items: center;
    justify-content: center;
    width: 20px;
    height: 20px;
    font-size: 12px;

    &:not(:last-child) {
      margin-right: 5px;
    }

    &--rotated {
      font-size: 10px;
      transform: rotate(90deg);
    }

  }

  .alert-notification-threshold {
    background-color: rgba(255, 231, 175, 0.75);
    color: #e87900;
    padding: 10%;
  }

  .alert-disable-threshold {
    background-color: rgba(255, 190, 190, 0.75);
    color: #f50000;
    padding: 10%;
  }
</style><|MERGE_RESOLUTION|>--- conflicted
+++ resolved
@@ -512,11 +512,7 @@
   },
   methods: {
     quickViewEnabled () {
-<<<<<<< HEAD
-      return new RegExp(['/vm', '/kubernetes', '/ssh', '/vmgroup', '/affinitygroup', '/autoscalevmgroup',
-=======
-      return new RegExp(['/vm', '/kubernetes', '/ssh', '/userdata', '/vmgroup', '/affinitygroup',
->>>>>>> 713a2368
+      return new RegExp(['/vm', '/kubernetes', '/ssh', '/userdata', '/vmgroup', '/affinitygroup', '/autoscalevmgroup',
         '/volume', '/snapshot', '/vmsnapshot', '/backup',
         '/guestnetwork', '/vpc', '/vpncustomergateway',
         '/template', '/iso',
@@ -526,11 +522,7 @@
         .test(this.$route.path)
     },
     enableGroupAction () {
-<<<<<<< HEAD
-      return ['vm', 'alert', 'vmgroup', 'ssh', 'affinitygroup', 'autoscalevmgroup', 'volume', 'snapshot',
-=======
-      return ['vm', 'alert', 'vmgroup', 'ssh', 'userdata', 'affinitygroup', 'volume', 'snapshot',
->>>>>>> 713a2368
+      return ['vm', 'alert', 'vmgroup', 'ssh', 'userdata', 'affinitygroup', 'autoscalevmgroup', 'volume', 'snapshot',
         'vmsnapshot', 'guestnetwork', 'vpc', 'publicip', 'vpnuser', 'vpncustomergateway',
         'project', 'account', 'systemvm', 'router', 'computeoffering', 'systemoffering',
         'diskoffering', 'backupoffering', 'networkoffering', 'vpcoffering', 'ilbvm', 'kubernetes', 'comment'
