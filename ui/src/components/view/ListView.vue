--- conflicted
+++ resolved
@@ -158,66 +158,6 @@
       <template v-if="column.key === 'hypervisor'">
         <span v-if="$route.name === 'hypervisorcapability'">
         <router-link :to="{ path: $route.path + '/' + record.id }">{{ text }}</router-link>
-<<<<<<< HEAD
-      </span>
-      <span v-else>{{ text }}</span>
-    </template>
-    <template #state="{ text, record }">
-      <status v-if="$route.path.startsWith('/host')" :text="getHostState(record)" displayText />
-      <status v-else :text="text ? text : ''" displayText :styles="{ 'min-width': '80px' }" />
-    </template>
-    <template #allocationstate="{ text }">
-      <status :text="text ? text : ''" displayText />
-    </template>
-    <template #resourcestate="{ text }">
-      <status :text="text ? text : ''" displayText />
-    </template>
-    <template #powerstate="{ text }">
-      <status :text="text ? text : ''" displayText />
-    </template>
-    <template #agentstate="{ text }">
-      <status :text="text ? text : ''" displayText />
-    </template>
-    <template #quotastate="{ text }">
-      <status :text="text ? text : ''" displayText />
-    </template>
-    <template #vlan="{ text, record }">
-      <a href="javascript:;">
-        <router-link v-if="$route.path === '/guestvlans'" :to="{ path: '/guestvlans/' + record.id }">{{ text }}</router-link>
-      </a>
-    </template>
-    <template #guestnetworkname="{ text, record }">
-      <router-link :to="{ path: '/guestnetwork/' + record.guestnetworkid }">{{ text }}</router-link>
-    </template>
-    <template #associatednetworkname="{ text, record }">
-      <router-link :to="{ path: '/guestnetwork/' + record.associatednetworkid }">{{ text }}</router-link>
-    </template>
-    <template #vpcname="{ text, record }">
-      <a v-if="record.vpcid">
-        <router-link :to="{ path: '/vpc/' + record.vpcid }">{{ text }}</router-link>
-      </a>
-      <span v-else>{{ text }}</span>
-    </template>
-    <template #hostname="{ text, record }">
-      <router-link v-if="record.hostid" :to="{ path: '/host/' + record.hostid }">{{ text }}</router-link>
-      <router-link v-else-if="record.hostname" :to="{ path: $route.path + '/' + record.id }">{{ text }}</router-link>
-      <span v-else>{{ text }}</span>
-    </template>
-    <template #storage="{ text, record }">
-      <router-link v-if="record.storageid" :to="{ path: '/storagepool/' + record.storageid }">{{ text }}</router-link>
-      <span v-else>{{ text }}</span>
-    </template>
-
-    <template
-      v-for="(value, name) in thresholdMapping"
-      :key="name"
-      #[name]="{ text, record }"
-      href="javascript:;">
-      <span>
-        <span v-if="record[value.disable]" class="alert-disable-threshold">
-          {{ text }}
-=======
->>>>>>> e035d736
         </span>
         <span v-else>{{ text }}</span>
       </template>
@@ -252,7 +192,10 @@
         <router-link :to="{ path: '/guestnetwork/' + record.associatednetworkid }">{{ text }}</router-link>
       </template>
       <template v-if="column.key === 'vpcname'">
-        <router-link :to="{ path: '/vpc/' + record.vpcid }">{{ text }}</router-link>
+        <a v-if="record.vpcid">
+          <router-link :to="{ path: '/vpc/' + record.vpcid }">{{ text }}</router-link>
+        </a>
+        <span v-else>{{ text }}</span>
       </template>
       <template v-if="column.key === 'hostname'">
         <router-link v-if="record.hostid" :to="{ path: '/host/' + record.hostid }">{{ text }}</router-link>
