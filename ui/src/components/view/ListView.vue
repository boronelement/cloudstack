// Licensed to the Apache Software Foundation (ASF) under one
// or more contributor license agreements.  See the NOTICE file
// distributed with this work for additional information
// regarding copyright ownership.  The ASF licenses this file
// to you under the Apache License, Version 2.0 (the
// "License"); you may not use this file except in compliance
// with the License.  You may obtain a copy of the License at
//
//   http://www.apache.org/licenses/LICENSE-2.0
//
// Unless required by applicable law or agreed to in writing,
// software distributed under the License is distributed on an
// "AS IS" BASIS, WITHOUT WARRANTIES OR CONDITIONS OF ANY
// KIND, either express or implied.  See the License for the
// specific language governing permissions and limitations
// under the License.

<template>
  <a-table
    size="middle"
    :loading="loading"
    :columns="isOrderUpdatable() ? columns : columns.filter(x => x.dataIndex !== 'order')"
    :dataSource="items"
    :rowKey="(record, idx) => record.id || record.name || record.usageType || idx + '-' + Math.random()"
    :pagination="false"
    :rowSelection="['vm', 'alert'].includes($route.name) || $route.name === 'event' && $store.getters.userInfo.roletype === 'Admin'
      ? {selectedRowKeys: selectedRowKeys, onChange: onSelectChange} : null"
    :rowClassName="getRowClassName"
    style="overflow-y: auto"
  >
    <template #footer>
      <span v-if="hasSelected">
        {{ `Selected ${selectedRowKeys.length} items` }}
      </span>
    </template>

    <!--
    <div slot="expandedRowRender" slot-scope="resource">
      <info-card :resource="resource" style="margin-left: 0px; width: 50%">
        <div slot="actions" style="padding-top: 12px">
          <a-tooltip
            v-for="(action, actionIndex) in $route.meta.actions"
            :key="actionIndex"
            placement="bottom">
            <template #title>
              {{ $t(action.label) }}
            </template>
            <a-button
              v-if="action.api in $store.getters.apis && action.dataView &&
                ('show' in action ? action.show(resource, $store.getters.userInfo) : true)"
              :icon="action.icon"
              :type="action.icon === 'delete' ? 'danger' : (action.icon === 'plus' ? 'primary' : 'default')"
              shape="circle"
              style="margin-right: 5px; margin-top: 12px"
              @click="$parent.execAction(action)"
            >
            </a-button>
          </a-tooltip>
        </div>
      </info-card>
    </div>
    -->

    <template #name="{ text, record }">
      <div style="min-width: 120px" >
        <QuickView
          style="margin-left: 5px"
          :actions="actions"
          :resource="record"
          :enabled="quickViewEnabled() && actions.length > 0 && columns && columns[0].dataIndex === 'name' "
          @exec-action="$parent.execAction"/>
        <span v-if="$route.path.startsWith('/project')" style="margin-right: 5px">
          <tooltip-button type="dashed" size="small" icon="LoginOutlined" @onClick="changeProject(record)" />
        </span>
        <os-logo v-if="record.ostypename" :osName="record.ostypename" size="1x" style="margin-right: 5px" />

        <span v-if="$route.path.startsWith('/globalsetting')">{{ text }}</span>
        <span v-else-if="$route.path.startsWith('/alert')">
          <router-link :to="{ path: $route.path + '/' + record.id }" v-if="record.id">{{ $t(text.toLowerCase()) }}</router-link>
          <router-link :to="{ path: $route.path + '/' + record.name }" v-else>{{ $t(text.toLowerCase()) }}</router-link>
        </span>
        <span v-else>
          <router-link :to="{ path: $route.path + '/' + record.id }" v-if="record.id">{{ text }}</router-link>
          <router-link :to="{ path: $route.path + '/' + record.name }" v-else>{{ text }}</router-link>
        </span>
      </div>
    </template>
    <template #templatetype="{ text, record }">
      <a href="javascript:;">
        <router-link :to="{ path: $route.path + '/' + record.templatetype }">{{ text }}</router-link>
      </a>
    </template>
    <template #type="{ text }">
      <span v-if="['USER.LOGIN', 'USER.LOGOUT', 'ROUTER.HEALTH.CHECKS', 'FIREWALL.CLOSE', 'ALERT.SERVICE.DOMAINROUTER'].includes(text)">{{ $t(text.toLowerCase()) }}</span>
      <span v-else>{{ text }}</span>
    </template>
    <template #displayname="{ text, record }">
      <a href="javascript:;">
        <QuickView
          style="margin-left: 5px"
          :actions="actions"
          :resource="record"
          :enabled="quickViewEnabled() && actions.length > 0 && columns && columns[0].dataIndex === 'displayname' "
          @exec-action="$parent.execAction"/>
        <router-link :to="{ path: $route.path + '/' + record.id }">{{ text }}</router-link>
      </a>
    </template>
    <template #username="{ text, record }" href="javascript:;">
      <router-link :to="{ path: $route.path + '/' + record.id }" v-if="['/accountuser', '/vpnuser'].includes($route.path)">{{ text }}</router-link>
      <router-link :to="{ path: '/accountuser', query: { username: record.username, domainid: record.domainid } }" v-else-if="$store.getters.userInfo.roletype !== 'User'">{{ text }}</router-link>
      <span v-else>{{ text }}</span>
    </template>
    <template #ipaddress="{ text, record }" href="javascript:;">
      <router-link v-if="['/publicip', '/privategw'].includes($route.path)" :to="{ path: $route.path + '/' + record.id }">{{ text }}</router-link>
      <span v-else>{{ text }}</span>
      <span v-if="record.issourcenat">
        &nbsp;
        <a-tag>source-nat</a-tag>
      </span>
    </template>
    <template #ip6address="{ text, record }" href="javascript:;">
      <span>{{ ipV6Address(text, record) }}</span>
    </template>
    <template #publicip="{ text, record }">
      <a href="javascript:;">
        <router-link :to="{ path: $route.path + '/' + record.id }">{{ text }}</router-link>
      </a>
    </template>
    <template #traffictype="{ text }" href="javascript:;">
      {{ text }}
    </template>
    <template #vmname="{ text, record }">
      <a href="javascript:;">
        <router-link :to="{ path: '/vm/' + record.virtualmachineid }">{{ text }}</router-link>
      </a>
    </template>
    <template #virtualmachinename="{ text, record }">
      <a href="javascript:;">
        <router-link :to="{ path: '/vm/' + record.virtualmachineid }">{{ text }}</router-link>
      </a>
    </template>
    <template #hypervisor="{ text, record }">
      <span v-if="$route.name === 'hypervisorcapability'">
        <router-link :to="{ path: $route.path + '/' + record.id }">{{ text }}</router-link>
      </span>
      <span v-else>{{ text }}</span>
    </template>
    <template #state="{ text }">
      <status :text="text ? text : ''" displayText />
    </template>
    <template #allocationstate="{ text }">
      <status :text="text ? text : ''" displayText />
    </template>
    <template #resourcestate="{ text }">
      <status :text="text ? text : ''" displayText />
    </template>
    <template #powerstate="{ text }">
      <status :text="text ? text : ''" displayText />
    </template>
    <template #agentstate="{ text }">
      <status :text="text ? text : ''" displayText />
    </template>
    <template #guestnetworkname="{ text, record }">
      <a href="javascript:;">
        <router-link :to="{ path: '/guestnetwork/' + record.guestnetworkid }">{{ text }}</router-link>
      </a>
    </template>
    <template #associatednetworkname="{ text, record }">
      <a href="javascript:;">
        <router-link :to="{ path: '/guestnetwork/' + record.associatednetworkid }">{{ text }}</router-link>
      </a>
    </template>
    <template #vpcname="{ text, record }">
      <a href="javascript:;">
        <router-link :to="{ path: '/vpc/' + record.vpcid }">{{ text }}</router-link>
      </a>
    </template>
    <template #hostname="{ text, record }">
      <a href="javascript:;">
        <router-link v-if="record.hostid" :to="{ path: '/host/' + record.hostid }">{{ text }}</router-link>
        <router-link v-else-if="record.hostname" :to="{ path: $route.path + '/' + record.id }">{{ text }}</router-link>
        <span v-else>{{ text }}</span>
      </a>
    </template>
    <template #storage="{ text, record }">
      <a href="javascript:;">
        <router-link v-if="record.storageid" :to="{ path: '/storagepool/' + record.storageid }">{{ text }}</router-link>
        <span v-else>{{ text }}</span>
      </a>
    </template>

    <template
      v-for="(value, name) in thresholdMapping"
      :key="name"
      #[name]="{ text, record }"
      href="javascript:;">
      <span>
        <span v-if="record[value.disable]" class="alert-disable-threshold">
          {{ text }}
        </span>
        <span v-else-if="record[value.notification]" class="alert-notification-threshold">
          {{ text }}
        </span>
        <span style="padding: 10%;" v-else>
          {{ text }}
        </span>
      </span>
    </template>

    <template #level="{ text, record }">
      <a href="javascript:;">
        <router-link :to="{ path: '/event/' + record.id }">{{ text }}</router-link>
      </a>
    </template>

    <template #clustername="{ text, record }">
      <a href="javascript:;">
        <router-link :to="{ path: '/cluster/' + record.clusterid }">{{ text }}</router-link>
      </a>
    </template>
    <template #podname="{ text, record }">
      <a href="javascript:;">
        <router-link :to="{ path: '/pod/' + record.podid }">{{ text }}</router-link>
      </a>
    </template>
    <template #account="{ text, record }">
      <template v-if="record.owner">
        <template v-for="(item, idx) in record.owner" :key="idx">
          <span style="margin-right:5px">
            <span v-if="$store.getters.userInfo.roletype !== 'User'">
              <router-link v-if="'user' in item" :to="{ path: '/accountuser', query: { username: item.user, domainid: record.domainid }}">{{ item.account + '(' + item.user + ')' }}</router-link>
              <router-link v-else :to="{ path: '/account', query: { name: item.account, domainid: record.domainid, dataView: true } }">{{ item.account }}</router-link>
            </span>
            <span v-else>{{ item.user ? item.account + '(' + item.user + ')' : item.account }}</span>
          </span>
        </template>
      </template>
      <template v-if="text && !text.startsWith('PrjAcct-')">
        <router-link
          v-if="'quota' in record && $router.resolve(`${$route.path}/${record.account}`) !== '404'"
          :to="{ path: `${$route.path}/${record.account}`, query: { account: record.account, domainid: record.domainid, quota: true } }">{{ text }}</router-link>
        <router-link :to="{ path: '/account/' + record.accountid }" v-else-if="record.accountid">{{ text }}</router-link>
        <router-link :to="{ path: '/account', query: { name: record.account, domainid: record.domainid, dataView: true } }" v-else-if="$store.getters.userInfo.roletype !== 'User'">{{ text }}</router-link>
        <span v-else>{{ text }}</span>
      </template>
    </template>
    <template #domain="{ text, record }">
      <router-link v-if="record.domainid && !record.domainid.toString().includes(',') && $store.getters.userInfo.roletype !== 'User'" :to="{ path: '/domain/' + record.domainid }">{{ text }}</router-link>
      <span v-else>{{ text }}</span>
    </template>
    <template #domainpath="{ text, record }">
      <router-link v-if="record.domainid && !record.domainid.includes(',') && $router.resolve('/domain/' + record.domainid).name !== '404'" :to="{ path: '/domain/' + record.domainid }">{{ text }}</router-link>
      <span v-else>{{ text }}</span>
    </template>
    <template #zone="{ text, record }">
      <a href="javascript:;">
        <router-link v-if="record.zoneid && !record.zoneid.includes(',') && $router.resolve('/zone/' + record.zoneid).name !== '404'" :to="{ path: '/zone/' + record.zoneid }">{{ text }}</router-link>
        <span v-else>{{ text }}</span>
      </a>
    </template>
    <template #zonename="{ text, record }">
      <router-link v-if="$router.resolve('/zone/' + record.zoneid).name !== '404'" :to="{ path: '/zone/' + record.zoneid }">{{ text }}</router-link>
      <span v-else>{{ text }}</span>
<<<<<<< HEAD
    </template>
    <template #readonly="{ text, record }">
      <status :name="text" :text="record.readonly ? 'ReadOnly' : 'ReadWrite'" />
    </template>
    <template #created="{ text }">
=======
    </span>
    <a slot="readonly" slot-scope="text, record">
      <status :text="record.readonly ? 'ReadOnly' : 'ReadWrite'" />
    </a>
    <span slot="current" slot-scope="text, record">
      <status :text="record.current ? record.current.toString() : 'false'" />
    </span>
    <span slot="created" slot-scope="text">
>>>>>>> 6540d996
      {{ $toLocaleDate(text) }}
    </template>
    <template #sent="{ text }">
      {{ $toLocaleDate(text) }}
    </template>
    <template #order="{ text, record }">
      <div class="shift-btns">
        <a-tooltip :name="text" placement="top">
          <template #title>{{ $t('label.move.to.top') }}</template>
          <a-button
            shape="round"
            @click="moveItemTop(record)"
            class="shift-btn">
            <DoubleLeftOutlined class="shift-btn shift-btn--rotated" />
          </a-button>
        </a-tooltip>
        <a-tooltip placement="top">
          <template #title>{{ $t('label.move.to.bottom') }}</template>
          <a-button
            shape="round"
            @click="moveItemBottom(record)"
            class="shift-btn">
            <DoubleRightOutlined class="shift-btn shift-btn--rotated" />
          </a-button>
        </a-tooltip>
        <a-tooltip placement="top">
          <template #title>{{ $t('label.move.up.row') }}</template>
          <a-button shape="round" @click="moveItemUp(record)" class="shift-btn">
            <CaretUpOutlined class="shift-btn" />
          </a-button>
        </a-tooltip>
        <a-tooltip placement="top">
          <template #title>{{ $t('label.move.down.row') }}</template>
          <a-button shape="round" @click="moveItemDown(record)" class="shift-btn">
            <CaretDownOutlined class="shift-btn" />
          </a-button>
        </a-tooltip>
      </div>
    </template>

    <template #value="{ text, record }">
      <a-input
        v-if="editableValueKey === record.key"
        :autoFocus="true"
        :defaultValue="record.value"
        :disabled="!('updateConfiguration' in $store.getters.apis)"
        v-model="editableValue"
        @keydown.esc="editableValueKey = null"
        @pressEnter="saveValue(record)">
      </a-input>
      <div v-else style="width: 200px; word-break: break-all">
        {{ text }}
      </div>
    </template>
    <template #actions="{ record }">
      <tooltip-button
        :tooltip="$t('label.edit')"
        :disabled="!('updateConfiguration' in $store.getters.apis)"
        v-if="editableValueKey !== record.key"
        icon="EditOutlined"
        @onClick="editValue(record)" />
      <tooltip-button
        :tooltip="$t('label.cancel')"
        @onClick="editableValueKey = null"
        v-if="editableValueKey === record.key"
        iconType="CloseCircleTwoTone"
        iconTwoToneColor="#f5222d" />
      <tooltip-button
        :tooltip="$t('label.ok')"
        :disabled="!('updateConfiguration' in $store.getters.apis)"
        @onClick="saveValue(record)"
        v-if="editableValueKey === record.key"
        iconType="CheckCircleTwoTone"
        iconTwoToneColor="#52c41a" />
    </template>
    <template #tariffActions="{ record }">
      <tooltip-button
        :tooltip="$t('label.edit')"
        v-if="editableValueKey !== record.key"
        :disabled="!('quotaTariffUpdate' in $store.getters.apis)"
        icon="EditOutlined"
        @onClick="editTariffValue(record)" />
      <slot></slot>
    </template>
  </a-table>
</template>

<script>
import { api } from '@/api'
import OsLogo from '@/components/widgets/OsLogo'
import Status from '@/components/widgets/Status'
import QuickView from '@/components/view/QuickView'
import TooltipButton from '@/components/view/TooltipButton'

export default {
  name: 'ListView',
  components: {
    OsLogo,
    Status,
    QuickView,
    TooltipButton
  },
  props: {
    columns: {
      type: Array,
      required: true
    },
    items: {
      type: Array,
      required: true
    },
    loading: {
      type: Boolean,
      default: false
    },
    actions: {
      type: Array,
      default: () => []
    }
  },
  inject: ['parentFetchData', 'parentToggleLoading', 'parentEditTariffAction'],
  data () {
    return {
      selectedRowKeys: [],
      editableValueKey: null,
      editableValue: '',
      thresholdMapping: {
        cpuused: {
          notification: 'cputhreshold',
          disable: 'cpudisablethreshold'
        },
        cpuallocated: {
          notification: 'cpuallocatedthreshold',
          disable: 'cpuallocateddisablethreshold'
        },
        memoryused: {
          notification: 'memorythreshold',
          disable: 'memorydisablethreshold'
        },
        memoryallocated: {
          notification: 'memoryallocatedthreshold',
          disable: 'memoryallocateddisablethreshold'
        },
        cpuusedghz: {
          notification: 'cputhreshold',
          disable: 'cpudisablethreshold'
        },
        cpuallocatedghz: {
          notification: 'cpuallocatedthreshold',
          disable: 'cpuallocateddisablethreshold'
        },
        memoryusedgb: {
          notification: 'memorythreshold',
          disable: 'memorydisablethreshold'
        },
        memoryallocatedgb: {
          notification: 'memoryallocatedthreshold',
          disable: 'memoryallocateddisablethreshold'
        },
        disksizeusedgb: {
          notification: 'storageusagethreshold',
          disable: 'storageusagedisablethreshold'
        },
        disksizeallocatedgb: {
          notification: 'storageallocatedthreshold',
          disable: 'storageallocateddisablethreshold'
        }
      }
    }
  },
  computed: {
    hasSelected () {
      return this.selectedRowKeys.length > 0
    }
  },
  methods: {
    quickViewEnabled () {
      return new RegExp(['/vm', '/kubernetes', '/ssh', '/vmgroup', '/affinitygroup',
        '/volume', '/snapshot', '/vmsnapshot', '/backup',
        '/guestnetwork', '/vpc', '/vpncustomergateway',
        '/template', '/iso',
        '/project', '/account',
        '/zone', '/pod', '/cluster', '/host', '/storagepool', '/imagestore', '/systemvm', '/router', '/ilbvm',
        '/computeoffering', '/systemoffering', '/diskoffering', '/backupoffering', '/networkoffering', '/vpcoffering'].join('|'))
        .test(this.$route.path)
    },
    fetchColumns () {
      if (this.isOrderUpdatable()) {
        return this.columns
      }
      return this.columns.filter(x => x.dataIndex !== 'order')
    },
    getRowClassName (record, index) {
      if (index % 2 === 0) {
        return 'light-row'
      }
      return 'dark-row'
    },
    setSelection (selection) {
      this.selectedRowKeys = selection
      this.$emit('selection-change', this.selectedRowKeys)
    },
    resetSelection () {
      this.setSelection([])
    },
    onSelectChange (selectedRowKeys, selectedRows) {
      this.setSelection(selectedRowKeys)
    },
    changeProject (project) {
      this.$store.dispatch('SetProject', project)
      this.$store.dispatch('ToggleTheme', project.id === undefined ? 'light' : 'dark')
      this.$message.success(this.$t('message.switch.to') + ' ' + project.name)
      this.$router.push({ name: 'dashboard' })
    },
    saveValue (record) {
      api('updateConfiguration', {
        name: record.name,
        value: this.editableValue
      }).then(json => {
        this.editableValueKey = null
        this.$store.dispatch('RefreshFeatures')
        this.$message.success(`${this.$t('message.setting.updated')} ${record.name}`)
        if (json.updateconfigurationresponse &&
          json.updateconfigurationresponse.configuration &&
          !json.updateconfigurationresponse.configuration.isdynamic &&
          ['Admin'].includes(this.$store.getters.userInfo.roletype)) {
          this.$notification.warning({
            message: this.$t('label.status'),
            description: this.$t('message.restart.mgmt.server')
          })
        }
      }).catch(error => {
        console.error(error)
        this.$message.error(this.$t('message.error.save.setting'))
      }).finally(() => {
        this.$emit('refresh')
      })
    },
    editValue (record) {
      this.editableValueKey = record.key
      this.editableValue = record.value
    },
    getUpdateApi () {
      let apiString = ''
      switch (this.$route.name) {
        case 'template':
          apiString = 'updateTemplate'
          break
        case 'iso':
          apiString = 'updateIso'
          break
        case 'zone':
          apiString = 'updateZone'
          break
        case 'computeoffering':
        case 'systemoffering':
          apiString = 'updateServiceOffering'
          break
        case 'diskoffering':
          apiString = 'updateDiskOffering'
          break
        case 'networkoffering':
          apiString = 'updateNetworkOffering'
          break
        case 'vpcoffering':
          apiString = 'updateVPCOffering'
          break
        default:
          apiString = 'updateTemplate'
      }
      return apiString
    },
    isOrderUpdatable () {
      return this.getUpdateApi() in this.$store.getters.apis
    },
    handleUpdateOrder (id, index) {
      this.parentToggleLoading()
      const apiString = this.getUpdateApi()

      return new Promise((resolve, reject) => {
        api(apiString, {
          id,
          sortKey: index
        }).then((response) => {
          resolve(response)
        }).catch((reason) => {
          reject(reason)
        })
      })
    },
    updateOrder (data) {
      const promises = []
      data.forEach((item, index) => {
        promises.push(this.handleUpdateOrder(item.id, index + 1))
      })
      Promise.all(promises).catch((reason) => {
        console.log(reason)
      }).finally(() => {
        this.parentToggleLoading()
        this.parentFetchData()
      })
    },
    moveItemUp (record) {
      const data = this.items
      const index = data.findIndex(item => item.id === record.id)
      if (index === 0) return
      data.splice(index - 1, 0, data.splice(index, 1)[0])
      this.updateOrder(data)
    },
    moveItemDown (record) {
      const data = this.items
      const index = data.findIndex(item => item.id === record.id)
      if (index === data.length - 1) return
      data.splice(index + 1, 0, data.splice(index, 1)[0])
      this.updateOrder(data)
    },
    moveItemTop (record) {
      const data = this.items
      const index = data.findIndex(item => item.id === record.id)
      if (index === 0) return
      data.unshift(data.splice(index, 1)[0])
      this.updateOrder(data)
    },
    moveItemBottom (record) {
      const data = this.items
      const index = data.findIndex(item => item.id === record.id)
      if (index === data.length - 1) return
      data.push(data.splice(index, 1)[0])
      this.updateOrder(data)
    },
    editTariffValue (record) {
      this.parentEditTariffAction(true, record)
    },
    ipV6Address (text, record) {
      if (!record || !record.nic || record.nic.length === 0) {
        return ''
      }

      return record.nic.filter(e => { return e.ip6address }).map(e => { return e.ip6address }).join(', ') || text
    }
  }
}
</script>

<style scoped>
:deep(.ant-table-thead) {
  background-color: #f9f9f9;
}

:deep(.ant-table-small) > .ant-table-content > .ant-table-body {
  margin: 0;
}

:deep(.light-row) {
  background-color: #fff;
}

:deep(.dark-row) {
  background-color: #f9f9f9;
}
</style>

<style scoped lang="scss">
  .shift-btns {
    display: flex;
  }
  .shift-btn {
    display: flex;
    align-items: center;
    justify-content: center;
    width: 20px;
    height: 20px;
    font-size: 12px;

    &:not(:last-child) {
      margin-right: 5px;
    }

    &--rotated {
      font-size: 10px;
      transform: rotate(90deg);
    }

  }

  .alert-notification-threshold {
    background-color: rgba(255, 231, 175, 0.75);
    color: #e87900;
    padding: 10%;
  }

  .alert-disable-threshold {
    background-color: rgba(255, 190, 190, 0.75);
    color: #f50000;
    padding: 10%;
  }
</style><|MERGE_RESOLUTION|>--- conflicted
+++ resolved
@@ -35,9 +35,9 @@
     </template>
 
     <!--
-    <div slot="expandedRowRender" slot-scope="resource">
-      <info-card :resource="resource" style="margin-left: 0px; width: 50%">
-        <div slot="actions" style="padding-top: 12px">
+    <div #expandedRowRender="resource">
+      <info-card :resource="resource style="margin-left: 0px; width: 50%">
+        <div #actions style="padding-top: 12px">
           <a-tooltip
             v-for="(action, actionIndex) in $route.meta.actions"
             :key="actionIndex"
@@ -261,22 +261,14 @@
     <template #zonename="{ text, record }">
       <router-link v-if="$router.resolve('/zone/' + record.zoneid).name !== '404'" :to="{ path: '/zone/' + record.zoneid }">{{ text }}</router-link>
       <span v-else>{{ text }}</span>
-<<<<<<< HEAD
-    </template>
-    <template #readonly="{ text, record }">
-      <status :name="text" :text="record.readonly ? 'ReadOnly' : 'ReadWrite'" />
-    </template>
-    <template #created="{ text }">
-=======
     </span>
-    <a slot="readonly" slot-scope="text, record">
+    <a #readonly="{ text, record }">
       <status :text="record.readonly ? 'ReadOnly' : 'ReadWrite'" />
     </a>
-    <span slot="current" slot-scope="text, record">
+    <span #current="{ text, record }">
       <status :text="record.current ? record.current.toString() : 'false'" />
     </span>
-    <span slot="created" slot-scope="text">
->>>>>>> 6540d996
+    <span #created="{ text }">
       {{ $toLocaleDate(text) }}
     </template>
     <template #sent="{ text }">
