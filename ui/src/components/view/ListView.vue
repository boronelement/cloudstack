--- conflicted
+++ resolved
@@ -171,14 +171,10 @@
         <router-link v-if="resourceIdToValidLinksMap[record.id]?.volume" :to="{ path: '/volume/' + record.volumeid }">{{ text }}</router-link>
         <span v-else>{{ text }}</span>
       </template>
-<<<<<<< HEAD
-      <template v-if="column.key === 'size' || column.key === 'virtualsize'">
-=======
       <template v-if="record.clustertype === 'ExternalManaged' && $route.path.split('/')[1] === 'kubernetes' && ['kubernetesversionname', 'cpunumber', 'memory', 'size'].includes(column.key)">
         <span>{{ text <= 0 || !text ? 'N/A' : text }}</span>
       </template>
-      <template v-else-if="column.key === 'size'">
->>>>>>> 47a6b701
+      <template v-else-if="column.key === 'size' || column.key === 'virtualsize'">
         <span v-if="text && $route.path === '/kubernetes'">
           {{ text }}
         </span>
