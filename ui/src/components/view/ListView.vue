--- conflicted
+++ resolved
@@ -207,30 +207,11 @@
     <template #agentstate="{ text }">
       <status :text="text ? text : ''" displayText />
     </template>
-<<<<<<< HEAD
-    <a slot="vlan" slot-scope="text, record" href="javascript:;">
-      <router-link v-if="$route.path === '/guestvlans'" :to="{ path: '/guestvlans/' + record.id }">{{ text }}</router-link>
-      <span v-else>{{ text }}</span>
-    </a>
-    <a slot="guestnetworkname" slot-scope="text, record" href="javascript:;">
-      <router-link :to="{ path: '/guestnetwork/' + record.guestnetworkid }">{{ text }}</router-link>
-    </a>
-    <a slot="associatednetworkname" slot-scope="text, record" href="javascript:;">
-      <router-link :to="{ path: '/guestnetwork/' + record.associatednetworkid }">{{ text }}</router-link>
-    </a>
-    <a slot="vpcname" slot-scope="text, record" href="javascript:;">
-      <router-link :to="{ path: '/vpc/' + record.vpcid }">{{ text }}</router-link>
-    </a>
-    <a slot="hostname" slot-scope="text, record" href="javascript:;">
-      <router-link v-if="record.hostid" :to="{ path: '/host/' + record.hostid }">{{ text }}</router-link>
-      <router-link v-else-if="record.hostname" :to="{ path: $route.path + '/' + record.id }">{{ text }}</router-link>
-      <span v-else>{{ text }}</span>
-    </a>
-    <a slot="storage" slot-scope="text, record" href="javascript:;">
-      <router-link v-if="record.storageid" :to="{ path: '/storagepool/' + record.storageid }">{{ text }}</router-link>
-      <span v-else>{{ text }}</span>
-    </a>
-=======
+    <template #vlan="{ text, record }">
+      <a href="javascript:;">
+        <router-link v-if="$route.path === '/guestvlans'" :to="{ path: '/guestvlans/' + record.id }">{{ text }}</router-link>
+      </a>
+    </template>
     <template #guestnetworkname="{ text, record }">
       <a href="javascript:;">
         <router-link :to="{ path: '/guestnetwork/' + record.guestnetworkid }">{{ text }}</router-link>
@@ -259,7 +240,6 @@
         <span v-else>{{ text }}</span>
       </a>
     </template>
->>>>>>> 5f07ddac
 
     <template
       v-for="(value, name) in thresholdMapping"
