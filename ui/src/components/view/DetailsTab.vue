--- conflicted
+++ resolved
@@ -19,7 +19,7 @@
   <a-list
     size="small"
     :dataSource="fetchDetails()">
-    <template #renderItem="{ item }">
+    <template #renderItem="{item}">
       <a-list-item v-if="item in resource">
         <div>
           <strong>{{ item === 'service' ? $t('label.supportedservices') : $t('label.' + String(item).toLowerCase()) }}</strong>
@@ -46,11 +46,8 @@
           <div v-else-if="['created', 'sent', 'lastannotated'].includes(item)">
             {{ $toLocaleDate(resource[item]) }}
           </div>
-          <div v-else>
-            {{ resource[item] }}
-          </div>
+          <div v-else>{{ resource[item] }}</div>
         </div>
-<<<<<<< HEAD
       </a-list-item>
       <a-list-item v-else-if="item === 'ip6address' && ipV6Address && ipV6Address.length > 0">
         <div>
@@ -60,25 +57,6 @@
         </div>
       </a-list-item>
     </template>
-=======
-        <div v-else-if="['name', 'type'].includes(item)">
-          <span v-if="['USER.LOGIN', 'USER.LOGOUT', 'ROUTER.HEALTH.CHECKS', 'FIREWALL.CLOSE', 'ALERT.SERVICE.DOMAINROUTER'].includes(resource[item])">{{ $t(resource[item].toLowerCase()) }}</span>
-          <span v-else>{{ resource[item] }}</span>
-        </div>
-        <div v-else-if="['created', 'sent', 'lastannotated'].includes(item)">
-          {{ $toLocaleDate(resource[item]) }}
-        </div>
-        <div v-else>{{ resource[item] }}</div>
-      </div>
-    </a-list-item>
-    <a-list-item slot="renderItem" slot-scope="item" v-else-if="item === 'ip6address' && ipV6Address && ipV6Address.length > 0">
-      <div>
-        <strong>{{ $t('label.' + String(item).toLowerCase()) }}</strong>
-        <br/>
-        <div>{{ ipV6Address }}</div>
-      </div>
-    </a-list-item>
->>>>>>> 981dac7b
     <HostInfo :resource="resource" v-if="$route.meta.name === 'host' && 'listHosts' in $store.getters.apis" />
     <DedicateData :resource="resource" v-if="dedicatedSectionActive" />
     <VmwareData :resource="resource" v-if="$route.meta.name === 'zone' && 'listVmwareDcs' in $store.getters.apis" />
