--- conflicted
+++ resolved
@@ -103,26 +103,13 @@
       type: Boolean,
       default: false
     },
-<<<<<<< HEAD
-    tab: {
-      type: String,
-      default: null
-=======
-    items: {
-      type: Object,
-      default: () => {}
->>>>>>> 7ae6fdf0
-    },
     bordered: {
       type: Boolean,
       default: false
-<<<<<<< HEAD
-=======
     },
     tab: {
       type: String,
       default: ''
->>>>>>> 7ae6fdf0
     }
   },
   data () {
