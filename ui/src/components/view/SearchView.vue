// Licensed to the Apache Software Foundation (ASF) under one
// or more contributor license agreements.  See the NOTICE file
// distributed with this work for additional information
// regarding copyright ownership.  The ASF licenses this file
// to you under the Apache License, Version 2.0 (the
// "License"); you may not use this file except in compliance
// with the License.  You may obtain a copy of the License at
//
//   http://www.apache.org/licenses/LICENSE-2.0
//
// Unless required by applicable law or agreed to in writing,
// software distributed under the License is distributed on an
// "AS IS" BASIS, WITHOUT WARRANTIES OR CONDITIONS OF ANY
// KIND, either express or implied.  See the License for the
// specific language governing permissions and limitations
// under the License.

<template>
  <span :style="styleSearch">
    <span v-if="!searchFilters || searchFilters.length === 0" style="display: flex;">
      <a-input-search
        v-model:value="searchQuery"
        :placeholder="$t('label.search')"
        allowClear
        @search="onSearch"
      />
    </span>

    <span
      v-else
      class="filter-group">
      <a-input-search
        allowClear
        class="input-search"
        :placeholder="$t('label.search')"
        v-model:value="searchQuery"
        @search="onSearch">
<<<<<<< HEAD
        <template #addonBefore>
          <a-popover
            placement="bottomRight"
            trigger="click"
            v-model:visible="visibleFilter">
            <template #content v-if="visibleFilter">
              <a-form
                style="min-width: 170px"
                :ref="formRef"
                :model="form"
                layout="vertical"
                @finish="handleSubmit">
                <a-form-item
                  v-for="(field, index) in fields"
                  :key="index"
                  :label="field.name==='keyword' ? $t('label.name') : $t('label.' + field.name)">
                  <a-select
                    allowClear
                    v-if="field.type==='list'"
                    v-model:value="form[field.name]"
                    :loading="field.loading">
                    <a-select-option
                      v-for="(opt, idx) in field.opts"
                      :key="idx"
                      :value="opt.id">{{ $t(opt.name) }}</a-select-option>
                  </a-select>
                  <a-input
                    v-else-if="field.type==='input'"
                    v-model:value="form[field.name]" />
                  <div v-else-if="field.type==='tag'">
                    <div>
                      <a-input-group
                        type="text"
                        size="small"
                        compact>
                        <a-input ref="input" :value="inputKey" @change="e => inputKey = e.target.value" style="width: 50px; text-align: center" :placeholder="$t('label.key')" />
                        <a-input style=" width: 20px; border-left: 0; pointer-events: none; backgroundColor: #fff" placeholder="=" disabled />
                        <a-input :value="inputValue" @change="handleValueChange" style="width: 50px; text-align: center; border-left: 0" :placeholder="$t('label.value')" />
                        <tooltip-button icon="CloseOutlined" size="small" @onClick="inputKey = inputValue = ''" />
                      </a-input-group>
                    </div>
=======
        <a-popover
          placement="bottomRight"
          slot="addonBefore"
          trigger="click"
          v-model="visibleFilter">
          <template slot="content" v-if="visibleFilter">
            <a-form
              style="min-width: 170px"
              :form="form"
              layout="vertical"
              @submit="handleSubmit">
              <a-form-item
                v-for="(field, index) in fields"
                :key="index"
                :label="field.name==='keyword' ? $t('label.name') : $t('label.' + field.name)">
                <a-select
                  allowClear
                  v-if="field.type==='list'"
                  v-decorator="[field.name, {
                    initialValue: fieldValues[field.name] || null
                  }]"
                  :loading="field.loading">
                  <a-select-option
                    v-for="(opt, idx) in field.opts"
                    :key="idx"
                    :value="opt.id">{{ $t(opt.name) }}</a-select-option>
                </a-select>
                <a-input
                  v-else-if="field.type==='input'"
                  v-decorator="[field.name, {
                    initialValue: fieldValues[field.name] || null
                  }]" />
                <div v-else-if="field.type==='tag'">
                  <div>
                    <a-input-group
                      type="text"
                      size="small"
                      compact>
                      <a-input ref="input" :value="inputKey" @change="e => inputKey = e.target.value" style="width: 50px; text-align: center" :placeholder="$t('label.key')" />
                      <a-input
                        class="tag-disabled-input"
                        style=" width: 20px; border-left: 0; pointer-events: none; text-align: center"
                        placeholder="="
                        disabled />
                      <a-input :value="inputValue" @change="handleValueChange" style="width: 50px; text-align: center; border-left: 0" :placeholder="$t('label.value')" />
                      <tooltip-button :tooltip="$t('label.clear')" icon="close" size="small" @click="inputKey = inputValue = ''" />
                    </a-input-group>
>>>>>>> 8680f7d9
                  </div>
                </a-form-item>
                <div class="filter-group-button">
                  <a-button
                    class="filter-group-button-clear"
                    type="default"
                    size="small"
                    @click="onClear">
                    <template #icon><StopOutlined /></template>
                    {{ $t('label.reset') }}
                  </a-button>
                  <a-button
                    class="filter-group-button-search"
                    type="primary"
                    size="small"
                    html-type="submit">
                    <template #icon><SearchOutlined /></template>
                    {{ $t('label.search') }}
                  </a-button>
                </div>
              </a-form>
            </template>
            <a-button
              class="filter-button"
              size="small"
              @click="() => { searchQuery = null }">
              <FilterTwoTone v-if="isFiltered" />
              <FilterOutlined v-else />
            </a-button>
          </a-popover>
        </template>
      </a-input-search>
    </span>
  </span>
</template>

<script>
import { ref, reactive, toRaw } from 'vue'
import { api } from '@/api'
import TooltipButton from '@/components/view/TooltipButton.vue'

export default {
  name: 'SearchView',
  components: { TooltipButton },
  props: {
    searchFilters: {
      type: Array,
      default: () => []
    },
    apiName: {
      type: String,
      default: () => ''
    },
    searchParams: {
      type: Object,
      default: () => {}
    }
  },
  inject: ['parentSearch', 'parentChangeFilter'],
  data () {
    return {
      searchQuery: null,
      paramsFilter: {},
      visibleFilter: false,
      fields: [],
      inputKey: null,
      inputValue: null,
      fieldValues: {},
      isFiltered: false
    }
  },
  created () {
    this.formRef = ref()
    this.form = reactive({})
    this.rules = reactive({})
  },
  watch: {
    visibleFilter (newValue, oldValue) {
      if (newValue) {
        this.initFormFieldData()
      }
    },
    '$route' (to, from) {
      this.searchQuery = ''
      if (to && to.query && 'q' in to.query) {
        this.searchQuery = to.query.q
      }
      this.isFiltered = false
      this.searchFilters.some(item => {
        if (this.searchParams[item]) {
          this.isFiltered = true
          return true
        }
      })
    }
  },
  mounted () {
    this.searchQuery = ''
    if (this.$route && this.$route.query && 'q' in this.$route.query) {
      this.searchQuery = this.$route.query.q
    }
  },
  computed: {
    styleSearch () {
      if (!this.searchFilters || this.searchFilters.length === 0) {
        return {
          width: '100%',
          display: 'table-cell'
        }
      }

      return {
        width: '100%',
        display: 'table-cell',
        lineHeight: '31px'
      }
    }
  },
  methods: {
    async initFormFieldData () {
      const arrayField = []
      this.fields = []
      this.searchFilters.forEach(item => {
        let type = 'input'

        if (item === 'domainid' && !('listDomains' in this.$store.getters.apis)) {
          return true
        }
        if (item === 'account' && !('addAccountToProject' in this.$store.getters.apis || 'createAccount' in this.$store.getters.apis)) {
          return true
        }
        if (item === 'podid' && !('listPods' in this.$store.getters.apis)) {
          return true
        }
        if (item === 'clusterid' && !('listClusters' in this.$store.getters.apis)) {
          return true
        }
        if (['zoneid', 'domainid', 'state', 'level', 'clusterid', 'podid'].includes(item)) {
          type = 'list'
        } else if (item === 'tags') {
          type = 'tag'
        }

        this.fields.push({
          type: type,
          name: item,
          opts: [],
          loading: false
        })
        arrayField.push(item)
      })

      const promises = []
      let zoneIndex = -1
      let domainIndex = -1
      let podIndex = -1
      let clusterIndex = -1

      if (arrayField.includes('state')) {
        const stateIndex = this.fields.findIndex(item => item.name === 'state')
        this.fields[stateIndex].loading = true
        this.fields[stateIndex].opts = this.fetchState()
        this.fields[stateIndex].loading = false
      }

      if (arrayField.includes('level')) {
        const levelIndex = this.fields.findIndex(item => item.name === 'level')
        this.fields[levelIndex].loading = true
        this.fields[levelIndex].opts = this.fetchLevel()
        this.fields[levelIndex].loading = false
      }

      if (arrayField.includes('zoneid')) {
        zoneIndex = this.fields.findIndex(item => item.name === 'zoneid')
        this.fields[zoneIndex].loading = true
        promises.push(await this.fetchZones())
      }

      if (arrayField.includes('domainid')) {
        domainIndex = this.fields.findIndex(item => item.name === 'domainid')
        this.fields[domainIndex].loading = true
        promises.push(await this.fetchDomains())
      }

      if (arrayField.includes('podid')) {
        podIndex = this.fields.findIndex(item => item.name === 'podid')
        this.fields[podIndex].loading = true
        promises.push(await this.fetchPods())
      }

      if (arrayField.includes('clusterid')) {
        clusterIndex = this.fields.findIndex(item => item.name === 'clusterid')
        this.fields[clusterIndex].loading = true
        promises.push(await this.fetchClusters())
      }

      Promise.all(promises).then(response => {
        if (zoneIndex > -1) {
          const zones = response.filter(item => item.type === 'zoneid')
          if (zones && zones.length > 0) {
            this.fields[zoneIndex].opts = zones[0].data
          }
        }
        if (domainIndex > -1) {
          const domain = response.filter(item => item.type === 'domainid')
          if (domain && domain.length > 0) {
            this.fields[domainIndex].opts = domain[0].data
          }
        }
        if (podIndex > -1) {
          const pod = response.filter(item => item.type === 'podid')
          if (pod && pod.length > 0) {
            this.fields[podIndex].opts = pod[0].data
          }
        }
        if (clusterIndex > -1) {
          const cluster = response.filter(item => item.type === 'clusterid')
          if (cluster && cluster.length > 0) {
            this.fields[clusterIndex].opts = cluster[0].data
          }
        }
        this.$forceUpdate()
      }).finally(() => {
        if (zoneIndex > -1) {
          this.fields[zoneIndex].loading = false
        }
        if (domainIndex > -1) {
          this.fields[domainIndex].loading = false
        }
        if (podIndex > -1) {
          this.fields[podIndex].loading = false
        }
        if (clusterIndex > -1) {
          this.fields[clusterIndex].loading = false
        }
        this.fillFormFieldValues()
      })
    },
    fillFormFieldValues () {
      this.fieldValues = {}
      if (Object.keys(this.$route.query).length > 0) {
        this.fieldValues = this.$route.query
      }
      if (this.$route.meta.params) {
        Object.assign(this.fieldValues, this.$route.meta.params)
      }
      this.fields.forEach(field => {
        this.form[field.name] = this.fieldValues[field.name]
      })
      this.inputKey = this.fieldValues['tags[0].key'] || null
      this.inputValue = this.fieldValues['tags[0].value'] || null
    },
    fetchZones () {
      return new Promise((resolve, reject) => {
        api('listZones', { listAll: true }).then(json => {
          const zones = json.listzonesresponse.zone
          resolve({
            type: 'zoneid',
            data: zones
          })
        }).catch(error => {
          reject(error.response.headers['x-description'])
        })
      })
    },
    fetchDomains () {
      return new Promise((resolve, reject) => {
        api('listDomains', { listAll: true }).then(json => {
          const domain = json.listdomainsresponse.domain
          resolve({
            type: 'domainid',
            data: domain
          })
        }).catch(error => {
          reject(error.response.headers['x-description'])
        })
      })
    },
    fetchPods () {
      return new Promise((resolve, reject) => {
        api('listPods', { listAll: true }).then(json => {
          const pods = json.listpodsresponse.pod
          resolve({
            type: 'podid',
            data: pods
          })
        }).catch(error => {
          reject(error.response.headers['x-description'])
        })
      })
    },
    fetchClusters () {
      return new Promise((resolve, reject) => {
        api('listClusters', { listAll: true }).then(json => {
          const clusters = json.listclustersresponse.cluster
          resolve({
            type: 'clusterid',
            data: clusters
          })
        }).catch(error => {
          reject(error.response.headers['x-description'])
        })
      })
    },
    fetchState () {
      const state = []
      if (this.apiName.indexOf('listVolumes') > -1) {
        state.push({
          id: 'Allocated',
          name: 'label.allocated'
        })
        state.push({
          id: 'Ready',
          name: 'label.isready'
        })
        state.push({
          id: 'Destroy',
          name: 'label.destroy'
        })
        state.push({
          id: 'Expunging',
          name: 'label.expunging'
        })
        state.push({
          id: 'Expunged',
          name: 'label.expunged'
        })
      }
      return state
    },
    fetchLevel () {
      const levels = []
      levels.push({
        id: 'INFO',
        name: 'label.info.upper'
      })
      levels.push({
        id: 'WARN',
        name: 'label.warn.upper'
      })
      levels.push({
        id: 'ERROR',
        name: 'label.error.upper'
      })
      return levels
    },
    onSearch (value) {
      this.paramsFilter = {}
      this.searchQuery = value
      this.parentSearch({ searchQuery: this.searchQuery })
    },
    onClear () {
      this.formRef.value.resetFields()
      this.isFiltered = false
      this.inputKey = null
      this.inputValue = null
      this.searchQuery = null
      this.paramsFilter = {}
      this.parentSearch(this.paramsFilter)
    },
    handleSubmit () {
      this.paramsFilter = {}
      this.formRef.value.validate().then(() => {
        const values = toRaw(this.form)
        this.isFiltered = true
        for (const key in values) {
          const input = values[key]
          if (input === '' || input === null || input === undefined) {
            continue
          }
          this.paramsFilter[key] = input
        }
        if (this.searchFilters.includes('tags')) {
          if (this.inputKey) {
            this.paramsFilter['tags[0].key'] = this.inputKey
            this.paramsFilter['tags[0].value'] = this.inputValue
          }
        }
        this.parentSearch(this.paramsFilter)
      })
    },
    handleKeyChange (e) {
      this.inputKey = e.target.value
    },
    handleValueChange (e) {
      this.inputValue = e.target.value
    },
    changeFilter (filter) {
      this.parentChangeFilter(filter)
    }
  }
}
</script>

<style scoped lang="less">
.input-search {
  margin-left: 10px;
}

.filter-group {
  :deep(.ant-input-group-addon) {
    padding: 0 5px;
  }

  &-button {
    background: inherit;
    border: 0;
    padding: 0;
  }

  &-button {
    position: relative;
    display: block;
    min-height: 25px;

    &-clear {
      position: absolute;
      left: 0;
    }

    &-search {
      position: absolute;
      right: 0;
    }
  }

  :deep(.ant-input-group) {
    .ant-input-affix-wrapper {
      width: calc(100% - 10px);
    }
  }
}

.filter-button {
  background: inherit;
  border: 0;
  padding: 0;
  position: relative;
  display: block;
  min-height: 25px;
  width: 20px;
}
</style><|MERGE_RESOLUTION|>--- conflicted
+++ resolved
@@ -35,49 +35,6 @@
         :placeholder="$t('label.search')"
         v-model:value="searchQuery"
         @search="onSearch">
-<<<<<<< HEAD
-        <template #addonBefore>
-          <a-popover
-            placement="bottomRight"
-            trigger="click"
-            v-model:visible="visibleFilter">
-            <template #content v-if="visibleFilter">
-              <a-form
-                style="min-width: 170px"
-                :ref="formRef"
-                :model="form"
-                layout="vertical"
-                @finish="handleSubmit">
-                <a-form-item
-                  v-for="(field, index) in fields"
-                  :key="index"
-                  :label="field.name==='keyword' ? $t('label.name') : $t('label.' + field.name)">
-                  <a-select
-                    allowClear
-                    v-if="field.type==='list'"
-                    v-model:value="form[field.name]"
-                    :loading="field.loading">
-                    <a-select-option
-                      v-for="(opt, idx) in field.opts"
-                      :key="idx"
-                      :value="opt.id">{{ $t(opt.name) }}</a-select-option>
-                  </a-select>
-                  <a-input
-                    v-else-if="field.type==='input'"
-                    v-model:value="form[field.name]" />
-                  <div v-else-if="field.type==='tag'">
-                    <div>
-                      <a-input-group
-                        type="text"
-                        size="small"
-                        compact>
-                        <a-input ref="input" :value="inputKey" @change="e => inputKey = e.target.value" style="width: 50px; text-align: center" :placeholder="$t('label.key')" />
-                        <a-input style=" width: 20px; border-left: 0; pointer-events: none; backgroundColor: #fff" placeholder="=" disabled />
-                        <a-input :value="inputValue" @change="handleValueChange" style="width: 50px; text-align: center; border-left: 0" :placeholder="$t('label.value')" />
-                        <tooltip-button icon="CloseOutlined" size="small" @onClick="inputKey = inputValue = ''" />
-                      </a-input-group>
-                    </div>
-=======
         <a-popover
           placement="bottomRight"
           slot="addonBefore"
@@ -125,7 +82,6 @@
                       <a-input :value="inputValue" @change="handleValueChange" style="width: 50px; text-align: center; border-left: 0" :placeholder="$t('label.value')" />
                       <tooltip-button :tooltip="$t('label.clear')" icon="close" size="small" @click="inputKey = inputValue = ''" />
                     </a-input-group>
->>>>>>> 8680f7d9
                   </div>
                 </a-form-item>
                 <div class="filter-group-button">
