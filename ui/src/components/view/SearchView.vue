// Licensed to the Apache Software Foundation (ASF) under one
// or more contributor license agreements.  See the NOTICE file
// distributed with this work for additional information
// regarding copyright ownership.  The ASF licenses this file
// to you under the Apache License, Version 2.0 (the
// "License"); you may not use this file except in compliance
// with the License.  You may obtain a copy of the License at
//
//   http://www.apache.org/licenses/LICENSE-2.0
//
// Unless required by applicable law or agreed to in writing,
// software distributed under the License is distributed on an
// "AS IS" BASIS, WITHOUT WARRANTIES OR CONDITIONS OF ANY
// KIND, either express or implied.  See the License for the
// specific language governing permissions and limitations
// under the License.

<template>
  <span :style="styleSearch">
    <span v-if="!searchFilters || searchFilters.length === 0" style="display: flex;">
      <a-input-search
        v-model:value="searchQuery"
        :placeholder="$t('label.search')"
        allowClear
        @search="onSearch"
      />
    </span>

    <span
      v-else
      class="filter-group">
      <a-input-search
        allowClear
        class="input-search"
        :placeholder="$t('label.search')"
        v-model:value="searchQuery"
        @search="onSearch">
        <template #addonBefore>
          <a-popover
            placement="bottomRight"
            trigger="click"
            v-model:visible="visibleFilter">
            <template #content v-if="visibleFilter">
              <a-form
                style="min-width: 170px"
                :ref="formRef"
                :model="form"
                :rules="rules"
                layout="vertical"
                @finish="handleSubmit"
                v-ctrl-enter="handleSubmit">
                <a-form-item
                  v-for="(field, index) in fields"
                  :ref="field.name"
                  :name="field.name"
                  :key="index"
                  :label="retrieveFieldLabel(field.name)">
                  <a-select
                    allowClear
                    v-if="field.type==='list'"
                    v-model:value="form[field.name]"
                    showSearch
                    :dropdownMatchSelectWidth="false"
                    optionFilterProp="label"
                    :filterOption="(input, option) => {
                      return option.label.toLowerCase().indexOf(input.toLowerCase()) >= 0
                    }"
                    :loading="field.loading"
                    @input="onchange($event, field.name)"
                    @change="onSelectFieldChange(field.name)">
                    <a-select-option
                      v-for="(opt, idx) in field.opts"
                      :key="idx"
                      :value="['account'].includes(field.name) ? opt.name : opt.id"
                      :label="$t((['storageid'].includes(field.name) || !opt.path) ? opt.name : opt.path)">
                      <div>
                        <span v-if="(field.name.startsWith('zone'))">
                          <span v-if="opt.icon">
                            <resource-icon :image="opt.icon.base64image" size="1x" style="margin-right: 5px"/>
                          </span>
                          <global-outlined v-else style="margin-right: 5px" />
                        </span>
                        <span v-if="(field.name.startsWith('domain') || field.name === 'account')">
                          <span v-if="opt.icon">
                            <resource-icon :image="opt.icon.base64image" size="1x" style="margin-right: 5px"/>
                          </span>
                          <block-outlined v-else style="margin-right: 5px" />
                        </span>
                        <span v-if="(field.name.startsWith('managementserver'))">
                          <status :text="opt.state" />
                        </span>
                        {{ $t((['storageid'].includes(field.name) || !opt.path) ? opt.name : opt.path) }}
                      </div>
                    </a-select-option>
                  </a-select>
                  <a-input
                    v-else-if="field.type==='input'"
                    v-model:value="form[field.name]" />
                  <div v-else-if="field.type==='tag'">
                    <a-input-group
                      type="text"
                      size="small"
                      compact>
                      <a-input ref="input" v-model:value="inputKey" style="width: 50px; text-align: center" :placeholder="$t('label.key')" />
                      <a-input
                        class="tag-disabled-input"
                        style=" width: 20px; border-left: 0; pointer-events: none; text-align: center"
                        placeholder="="
                        disabled />
                      <a-input v-model:value="inputValue" style="width: 50px; text-align: center; border-left: 0" :placeholder="$t('label.value')" />
                      <tooltip-button :tooltip="$t('label.clear')" icon="close-outlined" size="small" @onClick="inputKey = inputValue = ''" />
                    </a-input-group>
                  </div>
                  <a-switch
                    v-else-if="field.type==='boolean'"
                    v-model:checked="form[field.name]"
                  />
                  <a-auto-complete
                    v-else-if="field.type==='autocomplete'"
                    v-model:value="form[field.name]"
                    :placeholder="$t('message.error.input.value')"
                    :options="field.opts"
                    :filterOption="(inputValue, option) => {
                      return option.value.toLowerCase().indexOf(inputValue.toLowerCase()) !== -1
                    }" />
                </a-form-item>
                <div class="filter-group-button">
                  <a-button
                    class="filter-group-button-clear"
                    type="default"
                    size="small"
                    @click="onClear">
                    <template #icon><stop-outlined /></template>
                    {{ $t('label.reset') }}
                  </a-button>
                  <a-button
                    class="filter-group-button-search"
                    type="primary"
                    size="small"
                    ref="submit"
                    html-type="submit">
                    <template #icon><search-outlined /></template>
                    {{ $t('label.search') }}
                  </a-button>
                </div>
              </a-form>
            </template>
            <a-button
              class="filter-button"
              size="small"
              @click="() => { searchQuery = null }">
              <filter-two-tone v-if="isFiltered" />
              <filter-outlined v-else />
            </a-button>
          </a-popover>
        </template>
      </a-input-search>
    </span>
  </span>
</template>

<script>
import { ref, reactive, toRaw } from 'vue'
import { api } from '@/api'
import { isAdmin } from '@/role'
import TooltipButton from '@/components/widgets/TooltipButton'
import ResourceIcon from '@/components/view/ResourceIcon'
import Status from '@/components/widgets/Status'
import { i18n } from '@/locales'

export default {
  name: 'SearchView',
  components: {
    TooltipButton,
    ResourceIcon,
    Status
  },
  props: {
    searchFilters: {
      type: Array,
      default: () => []
    },
    apiName: {
      type: String,
      default: () => ''
    },
    searchParams: {
      type: Object,
      default: () => {}
    }
  },
  data () {
    return {
      searchQuery: null,
      paramsFilter: {},
      visibleFilter: false,
      fields: [],
      inputKey: null,
      inputValue: null,
      fieldValues: {},
      isFiltered: false,
      alertTypes: []
    }
  },
  created () {
    this.formRef = ref()
    this.form = reactive({})
    this.rules = reactive({})
  },
  watch: {
    visibleFilter (newValue, oldValue) {
      if (newValue) {
        this.initFormFieldData()
      }
    },
    '$route' (to, from) {
      this.searchQuery = ''
      if (to && to.query && 'q' in to.query) {
        this.searchQuery = to.query.q
      }
      this.updateIsFiltered()
    }
  },
  mounted () {
    this.searchQuery = ''
    if (this.$route && this.$route.query && 'q' in this.$route.query) {
      this.searchQuery = this.$route.query.q
    }
    this.updateIsFiltered()
  },
  computed: {
    styleSearch () {
      if (!this.searchFilters || this.searchFilters.length === 0) {
        return {
          width: '100%',
          display: 'table-cell'
        }
      }

      return {
        width: '100%',
        display: 'table-cell',
        lineHeight: '31px'
      }
    }
  },
  methods: {
    onchange: async function (event, fieldname) {
      this.fetchDynamicFieldData(fieldname, event.target.value)
    },
    onSelectFieldChange (fieldname) {
      if (fieldname === 'domainid') {
        this.fetchDynamicFieldData('account')
      }
    },
    onVisibleForm () {
      this.visibleFilter = !this.visibleFilter
      if (!this.visibleFilter) return
      this.initFormFieldData()
    },
    retrieveFieldLabel (fieldName) {
      if (fieldName === 'groupid') {
        fieldName = 'group'
      }
      if (fieldName === 'keyword') {
        if ('listAnnotations' in this.$store.getters.apis) {
          return this.$t('label.annotation')
        } else {
          return this.$t('label.name')
        }
      }
      return this.$t('label.' + fieldName)
    },
    initFields () {
      const arrayField = []
      this.fields = []
      this.searchFilters.forEach(item => {
        let type = 'input'

        if (item === 'domainid' && !('listDomains' in this.$store.getters.apis)) {
          return true
        }
        if (item === 'account' && !('listAccounts' in this.$store.getters.apis)) {
          return true
        }
        if (item === 'account' && !('addAccountToProject' in this.$store.getters.apis || 'createAccount' in this.$store.getters.apis)) {
          return true
        }
        if (item === 'podid' && !('listPods' in this.$store.getters.apis)) {
          return true
        }
        if (item === 'clusterid' && !('listClusters' in this.$store.getters.apis)) {
          return true
        }
        if (item === 'groupid' && !('listInstanceGroups' in this.$store.getters.apis)) {
          return true
        }
        if (item === 'usagetype' && !('listUsageTypes' in this.$store.getters.apis)) {
          return true
        }
        if (item === 'isencrypted' && !('listVolumes' in this.$store.getters.apis)) {
          return true
        }
        if (['zoneid', 'domainid', 'imagestoreid', 'storageid', 'state', 'account', 'hypervisor', 'level',
          'clusterid', 'podid', 'groupid', 'entitytype', 'accounttype', 'systemvmtype', 'scope', 'provider',
<<<<<<< HEAD
          'type', 'scope', 'managementserverid', 'serviceofferingid', 'diskofferingid', 'networkid', 'usagetype'].includes(item)
=======
          'type', 'scope', 'managementserverid', 'serviceofferingid', 'diskofferingid', 'usagetype', 'restartrequired'].includes(item)
>>>>>>> f9451fce
        ) {
          type = 'list'
        } else if (item === 'tags') {
          type = 'tag'
        } else if (item === 'resourcetype') {
          type = 'autocomplete'
        } else if (item === 'isencrypted') {
          type = 'boolean'
        }

        this.fields.push({
          type: type,
          name: item,
          opts: [],
          loading: false
        })
        arrayField.push(item)
      })
      return arrayField
    },
    fetchStaticFieldData (arrayField) {
      if (arrayField.includes('type')) {
        if (this.$route.path === '/guestnetwork' || this.$route.path.includes('/guestnetwork/')) {
          const typeIndex = this.fields.findIndex(item => item.name === 'type')
          this.fields[typeIndex].loading = true
          this.fields[typeIndex].opts = this.fetchGuestNetworkTypes()
          this.fields[typeIndex].loading = false
        } else if (this.$route.path === '/role' || this.$route.path.includes('/role/')) {
          const typeIndex = this.fields.findIndex(item => item.name === 'type')
          this.fields[typeIndex].loading = true
          this.fields[typeIndex].opts = this.fetchRoleTypes()
          this.fields[typeIndex].loading = false
        }
      }

      if (arrayField.includes('scope')) {
        const scopeIndex = this.fields.findIndex(item => item.name === 'scope')
        this.fields[scopeIndex].loading = true
        this.fields[scopeIndex].opts = this.fetchScope()
        this.fields[scopeIndex].loading = false
      }

      if (arrayField.includes('state')) {
        const stateIndex = this.fields.findIndex(item => item.name === 'state')
        this.fields[stateIndex].loading = true
        this.fields[stateIndex].opts = this.fetchState()
        this.fields[stateIndex].loading = false
      }

      if (arrayField.includes('level')) {
        const levelIndex = this.fields.findIndex(item => item.name === 'level')
        this.fields[levelIndex].loading = true
        this.fields[levelIndex].opts = this.fetchLevel()
        this.fields[levelIndex].loading = false
      }

      if (arrayField.includes('entitytype')) {
        const entityTypeIndex = this.fields.findIndex(item => item.name === 'entitytype')
        this.fields[entityTypeIndex].loading = true
        this.fields[entityTypeIndex].opts = this.fetchEntityType()
        this.fields[entityTypeIndex].loading = false
      }

      if (arrayField.includes('accounttype')) {
        const accountTypeIndex = this.fields.findIndex(item => item.name === 'accounttype')
        this.fields[accountTypeIndex].loading = true
        this.fields[accountTypeIndex].opts = this.fetchAccountTypes()
        this.fields[accountTypeIndex].loading = false
      }

      if (arrayField.includes('systemvmtype')) {
        const systemVmTypeIndex = this.fields.findIndex(item => item.name === 'systemvmtype')
        this.fields[systemVmTypeIndex].loading = true
        this.fields[systemVmTypeIndex].opts = this.fetchSystemVmTypes()
        this.fields[systemVmTypeIndex].loading = false
      }

      if (arrayField.includes('scope')) {
        const scopeIndex = this.fields.findIndex(item => item.name === 'scope')
        this.fields[scopeIndex].loading = true
        this.fields[scopeIndex].opts = this.fetchStoragePoolScope()
        this.fields[scopeIndex].loading = false
      }

      if (arrayField.includes('provider')) {
        const providerIndex = this.fields.findIndex(item => item.name === 'provider')
        this.fields[providerIndex].loading = true
        this.fields[providerIndex].opts = this.fetchImageStoreProviders()
        this.fields[providerIndex].loading = false
      }

      if (arrayField.includes('restartrequired')) {
        const restartRequiredIndex = this.fields.findIndex(item => item.name === 'restartrequired')
        this.fields[restartRequiredIndex].loading = true
        this.fields[restartRequiredIndex].opts = [
          { id: 'true', name: 'label.yes' },
          { id: 'false', name: 'label.no' }
        ]
        this.fields[restartRequiredIndex].loading = false
      }

      if (arrayField.includes('resourcetype')) {
        const resourceTypeIndex = this.fields.findIndex(item => item.name === 'resourcetype')
        this.fields[resourceTypeIndex].loading = true
        this.fields[resourceTypeIndex].opts = [
          { value: 'Account' },
          { value: 'Domain' },
          { value: 'Iso' },
          { value: 'Network' },
          { value: 'Template' },
          { value: 'User' },
          { value: 'VirtualMachine' },
          { value: 'Volume' },
          { value: 'QuotaTariff' }
        ]
        this.fields[resourceTypeIndex].loading = false
      }
    },
    async fetchDynamicFieldData (arrayField, searchKeyword) {
      const promises = []
      let typeIndex = -1
      let zoneIndex = -1
      let domainIndex = -1
      let accountIndex = -1
      let hypervisorIndex = -1
      let imageStoreIndex = -1
      let storageIndex = -1
      let podIndex = -1
      let clusterIndex = -1
      let groupIndex = -1
      let managementServerIdIndex = -1
      let serviceOfferingIndex = -1
      let diskOfferingIndex = -1
      let networkIndex = -1
      let usageTypeIndex = -1
      let volumeIndex = -1

      if (arrayField.includes('type')) {
        if (this.$route.path === '/alert') {
          typeIndex = this.fields.findIndex(item => item.name === 'type')
          this.fields[typeIndex].loading = true
          promises.push(await this.fetchAlertTypes())
        } else if (this.$route.path === '/affinitygroup') {
          typeIndex = this.fields.findIndex(item => item.name === 'type')
          this.fields[typeIndex].loading = true
          promises.push(await this.fetchAffinityGroupTypes())
        }
      }

      if (arrayField.includes('zoneid')) {
        zoneIndex = this.fields.findIndex(item => item.name === 'zoneid')
        this.fields[zoneIndex].loading = true
        promises.push(await this.fetchZones(searchKeyword))
      }

      if (arrayField.includes('domainid')) {
        domainIndex = this.fields.findIndex(item => item.name === 'domainid')
        this.fields[domainIndex].loading = true
        promises.push(await this.fetchDomains(searchKeyword))
      }

      if (arrayField.includes('account')) {
        accountIndex = this.fields.findIndex(item => item.name === 'account')
        this.fields[accountIndex].loading = true
        promises.push(await this.fetchAccounts(searchKeyword))
      }

      if (arrayField.includes('hypervisor')) {
        hypervisorIndex = this.fields.findIndex(item => item.name === 'hypervisor')
        this.fields[hypervisorIndex].loading = true
        promises.push(await this.fetchHypervisors())
      }

      if (arrayField.includes('imagestoreid')) {
        imageStoreIndex = this.fields.findIndex(item => item.name === 'imagestoreid')
        this.fields[imageStoreIndex].loading = true
        promises.push(await this.fetchImageStores(searchKeyword))
      }

      if (arrayField.includes('storageid')) {
        storageIndex = this.fields.findIndex(item => item.name === 'storageid')
        this.fields[storageIndex].loading = true
        promises.push(await this.fetchStoragePools(searchKeyword))
      }

      if (arrayField.includes('podid')) {
        podIndex = this.fields.findIndex(item => item.name === 'podid')
        this.fields[podIndex].loading = true
        promises.push(await this.fetchPods(searchKeyword))
      }

      if (arrayField.includes('clusterid')) {
        clusterIndex = this.fields.findIndex(item => item.name === 'clusterid')
        this.fields[clusterIndex].loading = true
        promises.push(await this.fetchClusters(searchKeyword))
      }

      if (arrayField.includes('groupid')) {
        groupIndex = this.fields.findIndex(item => item.name === 'groupid')
        this.fields[groupIndex].loading = true
        promises.push(await this.fetchInstanceGroups(searchKeyword))
      }

      if (arrayField.includes('managementserverid')) {
        managementServerIdIndex = this.fields.findIndex(item => item.name === 'managementserverid')
        this.fields[managementServerIdIndex].loading = true
        promises.push(await this.fetchManagementServers(searchKeyword))
      }

      if (arrayField.includes('serviceofferingid')) {
        serviceOfferingIndex = this.fields.findIndex(item => item.name === 'serviceofferingid')
        this.fields[serviceOfferingIndex].loading = true
        promises.push(await this.fetchServiceOfferings(searchKeyword))
      }

      if (arrayField.includes('diskofferingid')) {
        diskOfferingIndex = this.fields.findIndex(item => item.name === 'diskofferingid')
        this.fields[diskOfferingIndex].loading = true
        promises.push(await this.fetchDiskOfferings(searchKeyword))
      }

      if (arrayField.includes('networkid')) {
        networkIndex = this.fields.findIndex(item => item.name === 'networkid')
        this.fields[networkIndex].loading = true
        promises.push(await this.fetchNetworks(searchKeyword))
      }

      if (arrayField.includes('usagetype')) {
        usageTypeIndex = this.fields.findIndex(item => item.name === 'usagetype')
        this.fields[usageTypeIndex].loading = true
        promises.push(await this.fetchUsageTypes())
      }

      if (arrayField.includes('isencrypted')) {
        volumeIndex = this.fields.findIndex(item => item.name === 'isencrypted')
        this.fields[volumeIndex].loading = true
        promises.push(await this.fetchVolumes(searchKeyword))
      }

      Promise.all(promises).then(response => {
        if (typeIndex > -1) {
          const types = response.filter(item => item.type === 'type')
          if (types && types.length > 0) {
            this.fields[typeIndex].opts = this.sortArray(types[0].data)
          }
        }
        if (zoneIndex > -1) {
          const zones = response.filter(item => item.type === 'zoneid')
          if (zones && zones.length > 0) {
            this.fields[zoneIndex].opts = this.sortArray(zones[0].data)
          }
        }
        if (domainIndex > -1) {
          const domain = response.filter(item => item.type === 'domainid')
          if (domain && domain.length > 0) {
            this.fields[domainIndex].opts = this.sortArray(domain[0].data, 'path')
          }
        }
        if (accountIndex > -1) {
          const account = response.filter(item => item.type === 'account')
          if (account && account.length > 0) {
            this.fields[accountIndex].opts = this.sortArray(account[0].data, 'name')
          }
        }
        if (hypervisorIndex > -1) {
          const hypervisor = response.filter(item => item.type === 'hypervisor')
          if (hypervisor && hypervisor.length > 0) {
            this.fields[hypervisorIndex].opts = this.sortArray(hypervisor[0].data, 'name')
          }
        }
        if (imageStoreIndex > -1) {
          const imageStore = response.filter(item => item.type === 'imagestoreid')
          if (imageStore && imageStore.length > 0) {
            this.fields[imageStoreIndex].opts = this.sortArray(imageStore[0].data, 'name')
          }
        }
        if (storageIndex > -1) {
          const storagePool = response.filter(item => item.type === 'storageid')
          if (storagePool && storagePool.length > 0) {
            this.fields[storageIndex].opts = this.sortArray(storagePool[0].data, 'name')
          }
        }
        if (podIndex > -1) {
          const pod = response.filter(item => item.type === 'podid')
          if (pod && pod.length > 0) {
            this.fields[podIndex].opts = this.sortArray(pod[0].data)
          }
        }
        if (clusterIndex > -1) {
          const cluster = response.filter(item => item.type === 'clusterid')
          if (cluster && cluster.length > 0) {
            this.fields[clusterIndex].opts = this.sortArray(cluster[0].data)
          }
        }
        if (groupIndex > -1) {
          const groups = response.filter(item => item.type === 'groupid')
          if (groups && groups.length > 0) {
            this.fields[groupIndex].opts = this.sortArray(groups[0].data)
          }
        }

        if (managementServerIdIndex > -1) {
          const managementServers = response.filter(item => item.type === 'managementserverid')
          if (managementServers && managementServers.length > 0) {
            this.fields[managementServerIdIndex].opts = this.sortArray(managementServers[0].data)
          }
        }

        if (serviceOfferingIndex > -1) {
          const serviceOfferings = response.filter(item => item.type === 'serviceofferingid')
          if (serviceOfferings && serviceOfferings.length > 0) {
            this.fields[serviceOfferingIndex].opts = this.sortArray(serviceOfferings[0].data)
          }
        }

        if (diskOfferingIndex > -1) {
          const diskOfferings = response.filter(item => item.type === 'diskofferingid')
          if (diskOfferings && diskOfferings.length > 0) {
            this.fields[diskOfferingIndex].opts = this.sortArray(diskOfferings[0].data)
          }
        }

        if (networkIndex > -1) {
          const networks = response.filter(item => item.type === 'networkid')
          if (networks && networks.length > 0) {
            this.fields[networkIndex].opts = this.sortArray(networks[0].data)
          }
        }

        if (usageTypeIndex > -1) {
          const usageTypes = response.filter(item => item.type === 'usagetype')
          if (usageTypes?.length > 0) {
            this.fields[usageTypeIndex].opts = this.sortArray(usageTypes[0].data)
          }
        }
      }).finally(() => {
        if (typeIndex > -1) {
          this.fields[typeIndex].loading = false
        }
        if (zoneIndex > -1) {
          this.fields[zoneIndex].loading = false
        }
        if (domainIndex > -1) {
          this.fields[domainIndex].loading = false
        }
        if (accountIndex > -1) {
          this.fields[accountIndex].loading = false
        }
        if (imageStoreIndex > -1) {
          this.fields[imageStoreIndex].loading = false
        }
        if (storageIndex > -1) {
          this.fields[storageIndex].loading = false
        }
        if (podIndex > -1) {
          this.fields[podIndex].loading = false
        }
        if (clusterIndex > -1) {
          this.fields[clusterIndex].loading = false
        }
        if (groupIndex > -1) {
          this.fields[groupIndex].loading = false
        }
        if (managementServerIdIndex > -1) {
          this.fields[managementServerIdIndex].loading = false
        }
        if (serviceOfferingIndex > -1) {
          this.fields[serviceOfferingIndex].loading = false
        }
        if (diskOfferingIndex > -1) {
          this.fields[diskOfferingIndex].loading = false
        }
        if (networkIndex > -1) {
          this.fields[networkIndex].loading = false
        }
        if (usageTypeIndex > -1) {
          this.fields[usageTypeIndex].loading = false
        }
        if (Array.isArray(arrayField)) {
          this.fillFormFieldValues()
        }
      })
    },
    initFormFieldData () {
      const arrayField = this.initFields()

      this.fetchStaticFieldData(arrayField)

      this.fetchDynamicFieldData(arrayField)
    },
    sortArray (data, key = 'name') {
      if (!data) {
        return []
      }
      return data.sort(function (a, b) {
        if (a[key] < b[key]) { return -1 }
        if (a[key] > b[key]) { return 1 }

        return 0
      })
    },
    fillFormFieldValues () {
      this.fieldValues = {}
      if (Object.keys(this.$route.query).length > 0) {
        this.fieldValues = this.$route.query
      }
      if (this.$route.meta.params) {
        Object.assign(this.fieldValues, this.$route.meta.params)
      }
      this.fields.forEach(field => {
        this.form[field.name] = this.fieldValues[field.name]
      })
      this.inputKey = this.fieldValues['tags[0].key'] || null
      this.inputValue = this.fieldValues['tags[0].value'] || null
    },
    fetchZones (searchKeyword) {
      return new Promise((resolve, reject) => {
        api('listZones', { showicon: true, keyword: searchKeyword }).then(json => {
          const zones = json.listzonesresponse.zone
          resolve({
            type: 'zoneid',
            data: zones
          })
        }).catch(error => {
          reject(error.response.headers['x-description'])
        })
      })
    },
    fetchDomains (searchKeyword) {
      return new Promise((resolve, reject) => {
        api('listDomains', { listAll: true, details: 'min', showicon: true, keyword: searchKeyword }).then(json => {
          const domain = json.listdomainsresponse.domain
          resolve({
            type: 'domainid',
            data: domain
          })
        }).catch(error => {
          reject(error.response.headers['x-description'])
        })
      })
    },
    fetchAccounts (searchKeyword) {
      return new Promise((resolve, reject) => {
        const params = { listAll: true, isrecursive: false, showicon: true, keyword: searchKeyword }
        if (this.form.domainid) {
          params.domainid = this.form.domainid
        }
        api('listAccounts', params).then(json => {
          var account = json.listaccountsresponse.account
          if (this.form.domainid) {
            account = account.filter(a => a.domainid === this.form.domainid)
          }
          resolve({
            type: 'account',
            data: account
          })
        }).catch(error => {
          reject(error.response.headers['x-description'])
        })
      })
    },
    fetchHypervisors () {
      return new Promise((resolve, reject) => {
        api('listHypervisors').then(json => {
          const hypervisor = json.listhypervisorsresponse.hypervisor.map(a => { return { id: a.name, name: a.name } })
          resolve({
            type: 'hypervisor',
            data: hypervisor
          })
        }).catch(error => {
          reject(error.response.headers['x-description'])
        })
      })
    },
    fetchImageStores (searchKeyword) {
      return new Promise((resolve, reject) => {
        api('listImageStores', { listAll: true, showicon: true, keyword: searchKeyword }).then(json => {
          const imageStore = json.listimagestoresresponse.imagestore
          resolve({
            type: 'imagestoreid',
            data: imageStore
          })
        }).catch(error => {
          reject(error.response.headers['x-description'])
        })
      })
    },
    fetchStoragePools (searchKeyword) {
      return new Promise((resolve, reject) => {
        api('listStoragePools', { listAll: true, showicon: true, keyword: searchKeyword }).then(json => {
          const storagePool = json.liststoragepoolsresponse.storagepool
          resolve({
            type: 'storageid',
            data: storagePool
          })
        }).catch(error => {
          reject(error.response.headers['x-description'])
        })
      })
    },
    fetchPods (searchKeyword) {
      return new Promise((resolve, reject) => {
        api('listPods', { keyword: searchKeyword }).then(json => {
          const pods = json.listpodsresponse.pod
          resolve({
            type: 'podid',
            data: pods
          })
        }).catch(error => {
          reject(error.response.headers['x-description'])
        })
      })
    },
    fetchClusters (searchKeyword) {
      return new Promise((resolve, reject) => {
        api('listClusters', { keyword: searchKeyword }).then(json => {
          const clusters = json.listclustersresponse.cluster
          resolve({
            type: 'clusterid',
            data: clusters
          })
        }).catch(error => {
          reject(error.response.headers['x-description'])
        })
      })
    },
    fetchInstanceGroups (searchKeyword) {
      return new Promise((resolve, reject) => {
        api('listInstanceGroups', { listAll: true, keyword: searchKeyword }).then(json => {
          const instancegroups = json.listinstancegroupsresponse.instancegroup
          resolve({
            type: 'groupid',
            data: instancegroups
          })
        }).catch(error => {
          reject(error.response.headers['x-description'])
        })
      })
    },
    fetchServiceOfferings (searchKeyword) {
      return new Promise((resolve, reject) => {
        api('listServiceOfferings', { listAll: true, keyword: searchKeyword }).then(json => {
          const serviceOfferings = json.listserviceofferingsresponse.serviceoffering
          resolve({
            type: 'serviceofferingid',
            data: serviceOfferings
          })
        }).catch(error => {
          reject(error.response.headers['x-description'])
        })
      })
    },
    fetchDiskOfferings (searchKeyword) {
      return new Promise((resolve, reject) => {
        api('listDiskOfferings', { listAll: true, keyword: searchKeyword }).then(json => {
          const diskOfferings = json.listdiskofferingsresponse.diskoffering
          resolve({
            type: 'diskofferingid',
            data: diskOfferings
          })
        }).catch(error => {
          reject(error.response.headers['x-description'])
        })
      })
    },
    fetchNetworks (searchKeyword) {
      return new Promise((resolve, reject) => {
        api('listNetworks', { listAll: true, keyword: searchKeyword }).then(json => {
          const networks = json.listnetworksresponse.network
          resolve({
            type: 'networkid',
            data: networks
          })
        }).catch(error => {
          reject(error.response.headers['x-description'])
        })
      })
    },
    fetchAlertTypes () {
      if (this.alertTypes.length > 0) {
        return new Promise((resolve, reject) => {
          resolve({
            type: 'type',
            data: this.alertTypes
          })
        })
      } else {
        return new Promise((resolve, reject) => {
          api('listAlertTypes').then(json => {
            const alerttypes = json.listalerttypesresponse.alerttype.map(a => { return { id: a.alerttypeid, name: a.name } })
            this.alertTypes = alerttypes
            resolve({
              type: 'type',
              data: alerttypes
            })
          }).catch(error => {
            reject(error.response.headers['x-description'])
          })
        })
      }
    },
    fetchAffinityGroupTypes () {
      if (this.alertTypes.length > 0) {
        return new Promise((resolve, reject) => {
          resolve({
            type: 'type',
            data: this.alertTypes
          })
        })
      } else {
        return new Promise((resolve, reject) => {
          api('listAffinityGroupTypes').then(json => {
            const alerttypes = json.listaffinitygrouptypesresponse.affinityGroupType.map(a => {
              let name = a.type
              if (a.type === 'host anti-affinity') {
                name = 'host anti-affinity (Strict)'
              } else if (a.type === 'host affinity') {
                name = 'host affinity (Strict)'
              } else if (a.type === 'non-strict host anti-affinity') {
                name = 'host anti-affinity (Non-Strict)'
              } else if (a.type === 'non-strict host affinity') {
                name = 'host affinity (Non-Strict)'
              }
              return { id: a.type, name: name }
            })
            this.alertTypes = alerttypes
            resolve({
              type: 'type',
              data: alerttypes
            })
          }).catch(error => {
            reject(error.response.headers['x-description'])
          })
        })
      }
    },
    fetchVolumes (searchKeyword) {
      return new Promise((resolve, reject) => {
        api('listvolumes', { listAll: true, isencrypted: searchKeyword }).then(json => {
          const volumes = json.listvolumesresponse.volume
          resolve({
            type: 'isencrypted',
            data: volumes
          })
        }).catch(error => {
          reject(error.response.headers['x-description'])
        })
      })
    },
    fetchManagementServers (searchKeyword) {
      return new Promise((resolve, reject) => {
        api('listManagementServers', { listAll: true, keyword: searchKeyword }).then(json => {
          const managementservers = json.listmanagementserversresponse.managementserver
          resolve({
            type: 'managementserverid',
            data: managementservers
          })
        }).catch(error => {
          reject(error.response.headers['x-description'])
        })
      })
    },
    fetchGuestNetworkTypes () {
      const types = []
      if (this.apiName.indexOf('listNetworks') > -1) {
        types.push({
          id: 'Isolated',
          name: 'label.isolated'
        })
        types.push({
          id: 'Shared',
          name: 'label.shared'
        })
        types.push({
          id: 'L2',
          name: 'label.l2'
        })
      }
      return types
    },
    fetchAccountTypes () {
      const types = []
      if (this.apiName.indexOf('listAccounts') > -1) {
        types.push({
          id: '1',
          name: 'Admin'
        })
        types.push({
          id: '2',
          name: 'DomainAdmin'
        })
        types.push({
          id: '3',
          name: 'User'
        })
      }
      return types
    },
    fetchSystemVmTypes () {
      const types = []
      if (this.apiName.indexOf('listSystemVms') > -1) {
        types.push({
          id: 'consoleproxy',
          name: 'label.console.proxy.vm'
        })
        types.push({
          id: 'secondarystoragevm',
          name: 'label.secondary.storage.vm'
        })
      }
      return types
    },
    fetchStoragePoolScope () {
      const types = []
      if (this.apiName.indexOf('listStoragePools') > -1) {
        types.push({
          id: 'HOST',
          name: 'label.hostname'
        })
        types.push({
          id: 'CLUSTER',
          name: 'label.cluster'
        })
        types.push({
          id: 'ZONE',
          name: 'label.zone'
        })
        types.push({
          id: 'REGION',
          name: 'label.region'
        })
        types.push({
          id: 'GLOBAL',
          name: 'label.global'
        })
      }
      return types
    },
    fetchImageStoreProviders () {
      const types = []
      if (this.apiName.indexOf('listImageStores') > -1) {
        types.push({
          id: 'NFS',
          name: 'NFS'
        })
        types.push({
          id: 'SMB/CIFS',
          name: 'SMB/CIFS'
        })
        types.push({
          id: 'S3',
          name: 'S3'
        })
        types.push({
          id: 'Swift',
          name: 'Swift'
        })
      }
      return types
    },
    fetchRoleTypes () {
      const types = []
      if (this.apiName.indexOf('listRoles') > -1) {
        types.push({
          id: 'Admin',
          name: 'Admin'
        })
        types.push({
          id: 'ResourceAdmin',
          name: 'ResourceAdmin'
        })
        types.push({
          id: 'DomainAdmin',
          name: 'DomainAdmin'
        })
        types.push({
          id: 'User',
          name: 'User'
        })
      }
      return types
    },
    fetchScope () {
      const scope = []
      if (this.apiName.indexOf('listWebhooks') > -1) {
        scope.push({
          id: 'Local',
          name: 'label.local'
        })
        scope.push({
          id: 'Domain',
          name: 'label.domain'
        })
        if (isAdmin()) {
          scope.push({
            id: 'Global',
            name: 'label.global'
          })
        }
      }
      return scope
    },
    fetchState () {
      var state = []
      if (this.apiName.includes('listVolumes')) {
        state = [
          {
            id: 'Allocated',
            name: 'label.allocated'
          },
          {
            id: 'Ready',
            name: 'label.isready'
          },
          {
            id: 'Destroy',
            name: 'label.destroy'
          },
          {
            id: 'Expunging',
            name: 'label.expunging'
          },
          {
            id: 'Expunged',
            name: 'label.expunged'
          },
          {
            id: 'Migrating',
            name: 'label.migrating'
          }
        ]
      } else if (this.apiName.includes('listKubernetesClusters')) {
        state = [
          {
            id: 'Created',
            name: 'label.created'
          },
          {
            id: 'Starting',
            name: 'label.starting'
          },
          {
            id: 'Running',
            name: 'label.running'
          },
          {
            id: 'Stopping',
            name: 'label.stopping'
          },
          {
            id: 'Stopped',
            name: 'label.stopped'
          },
          {
            id: 'Scaling',
            name: 'label.scaling'
          },
          {
            id: 'Upgrading',
            name: 'label.upgrading'
          },
          {
            id: 'Alert',
            name: 'label.alert'
          },
          {
            id: 'Recovering',
            name: 'label.recovering'
          },
          {
            id: 'Destroyed',
            name: 'label.destroyed'
          },
          {
            id: 'Destroying',
            name: 'label.destroying'
          },
          {
            id: 'Error',
            name: 'label.error'
          }
        ]
      } else if (this.apiName.indexOf('listWebhooks') > -1) {
        state = [
          {
            id: 'Enabled',
            name: 'label.enabled'
          },
          {
            id: 'Disabled',
            name: 'label.disabled'
          }
        ]
      }
      return state
    },
    fetchEntityType () {
      const entityType = []
      if (this.apiName.indexOf('listAnnotations') > -1) {
        const allowedTypes = {
          VM: 'Virtual Machine',
          HOST: 'Host',
          VOLUME: 'Volume',
          SNAPSHOT: 'Snapshot',
          VM_SNAPSHOT: 'VM Snapshot',
          INSTANCE_GROUP: 'Instance Group',
          NETWORK: 'Network',
          VPC: 'VPC',
          PUBLIC_IP_ADDRESS: 'Public IP Address',
          VPN_CUSTOMER_GATEWAY: 'VPC Customer Gateway',
          TEMPLATE: 'Template',
          ISO: 'ISO',
          SSH_KEYPAIR: 'SSH Key Pair',
          DOMAIN: 'Domain',
          SERVICE_OFFERING: 'Service Offfering',
          DISK_OFFERING: 'Disk Offering',
          NETWORK_OFFERING: 'Network Offering',
          POD: 'Pod',
          ZONE: 'Zone',
          CLUSTER: 'Cluster',
          PRIMARY_STORAGE: 'Primary Storage',
          SECONDARY_STORAGE: 'Secondary Storage',
          VR: 'Virtual Router',
          SYSTEM_VM: 'System VM',
          KUBERNETES_CLUSTER: 'Kubernetes Cluster'
        }
        for (var key in allowedTypes) {
          entityType.push({
            id: key,
            name: allowedTypes[key]
          })
        }
      }
      return entityType
    },
    fetchLevel () {
      const levels = []
      levels.push({
        id: 'INFO',
        name: 'label.info.upper'
      })
      levels.push({
        id: 'WARN',
        name: 'label.warn.upper'
      })
      levels.push({
        id: 'ERROR',
        name: 'label.error.upper'
      })
      return levels
    },
    fetchUsageTypes () {
      return new Promise((resolve, reject) => {
        api('listUsageTypes')
          .then(json => {
            const usageTypes = json.listusagetypesresponse.usagetype.map(entry => {
              return {
                id: entry.id,
                name: i18n.global.t(entry.name)
              }
            })

            resolve({
              type: 'usagetype',
              data: usageTypes
            })
          })
          .catch(error => {
            reject(error.response.headers['x-description'])
          })
      })
    },
    onSearch (value) {
      this.paramsFilter = {}
      this.searchQuery = value
      this.$emit('search', { searchQuery: this.searchQuery })
    },
    onClear () {
      this.formRef.value.resetFields()
      this.form = reactive({})
      this.isFiltered = false
      this.inputKey = null
      this.inputValue = null
      this.searchQuery = null
      this.paramsFilter = {}
      this.$emit('search', this.paramsFilter)
    },
    handleSubmit () {
      this.paramsFilter = {}
      this.formRef.value.validate().then(() => {
        const values = toRaw(this.form)
        this.isFiltered = true
        for (const key in values) {
          const input = values[key]
          if (input === '' || input === null || input === undefined) {
            continue
          }
          this.paramsFilter[key] = input
        }
        if (this.searchFilters.includes('tags')) {
          if (this.inputKey) {
            this.paramsFilter['tags[0].key'] = this.inputKey
            this.paramsFilter['tags[0].value'] = this.inputValue
          }
        }
        this.$emit('search', this.paramsFilter)
      })
    },
    changeFilter (filter) {
      this.$emit('change-filter', filter)
    },
    updateIsFiltered () {
      this.isFiltered = this.searchFilters.some(item => {
        if (this.searchParams[item]) {
          return true
        }
      })
    }
  }
}
</script>

<style scoped lang="less">
.input-search {
  margin-left: 10px;
}

.filter-group {
  :deep(.ant-input-group-addon) {
    padding: 0 5px;
  }

  &-button {
    background: inherit;
    border: 0;
    padding: 0;
  }

  &-button {
    position: relative;
    display: block;
    min-height: 25px;

    &-clear {
      position: absolute;
      left: 0;
    }

    &-search {
      position: absolute;
      right: 0;
    }
  }
}

.filter-button {
  background: inherit;
  border: 0;
  padding: 0;
  position: relative;
  display: block;
  min-height: 25px;
  width: 20px;
}
</style><|MERGE_RESOLUTION|>--- conflicted
+++ resolved
@@ -303,11 +303,7 @@
         }
         if (['zoneid', 'domainid', 'imagestoreid', 'storageid', 'state', 'account', 'hypervisor', 'level',
           'clusterid', 'podid', 'groupid', 'entitytype', 'accounttype', 'systemvmtype', 'scope', 'provider',
-<<<<<<< HEAD
-          'type', 'scope', 'managementserverid', 'serviceofferingid', 'diskofferingid', 'networkid', 'usagetype'].includes(item)
-=======
-          'type', 'scope', 'managementserverid', 'serviceofferingid', 'diskofferingid', 'usagetype', 'restartrequired'].includes(item)
->>>>>>> f9451fce
+          'type', 'scope', 'managementserverid', 'serviceofferingid', 'diskofferingid', 'networkid', 'usagetype', 'restartrequired'].includes(item)
         ) {
           type = 'list'
         } else if (item === 'tags') {
