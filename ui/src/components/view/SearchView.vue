--- conflicted
+++ resolved
@@ -284,14 +284,10 @@
         if (item === 'groupid' && !('listInstanceGroups' in this.$store.getters.apis)) {
           return true
         }
-<<<<<<< HEAD
-        if (['zoneid', 'domainid', 'imagestoreid', 'storageid', 'state', 'level', 'clusterid', 'podid', 'groupid', 'entitytype', 'type', 'scope', 'managementserverid'].includes(item)) {
-=======
         if (['zoneid', 'domainid', 'imagestoreid', 'storageid', 'state', 'account', 'hypervisor', 'level',
           'clusterid', 'podid', 'groupid', 'entitytype', 'accounttype', 'systemvmtype', 'scope', 'provider',
-          'type'].includes(item)
+          'type', 'scope', 'managementserverid'].includes(item)
         ) {
->>>>>>> f1c3d2c4
           type = 'list'
         } else if (item === 'tags') {
           type = 'tag'
@@ -750,20 +746,6 @@
         })
       }
     },
-<<<<<<< HEAD
-    fetchManagementServers (searchKeyword) {
-      return new Promise((resolve, reject) => {
-        api('listManagementServers', { listAll: true, keyword: searchKeyword }).then(json => {
-          const managementservers = json.listmanagementserversresponse.managementserver
-          resolve({
-            type: 'managementserverid',
-            data: managementservers
-          })
-        }).catch(error => {
-          reject(error.response.headers['x-description'])
-        })
-      })
-=======
     fetchAffinityGroupTypes () {
       if (this.alertTypes.length > 0) {
         return new Promise((resolve, reject) => {
@@ -798,7 +780,19 @@
           })
         })
       }
->>>>>>> f1c3d2c4
+    },
+    fetchManagementServers (searchKeyword) {
+      return new Promise((resolve, reject) => {
+        api('listManagementServers', { listAll: true, keyword: searchKeyword }).then(json => {
+          const managementservers = json.listmanagementserversresponse.managementserver
+          resolve({
+            type: 'managementserverid',
+            data: managementservers
+          })
+        }).catch(error => {
+          reject(error.response.headers['x-description'])
+        })
+      })
     },
     fetchGuestNetworkTypes () {
       const types = []
@@ -818,7 +812,108 @@
       }
       return types
     },
-<<<<<<< HEAD
+    fetchAccountTypes () {
+      const types = []
+      if (this.apiName.indexOf('listAccounts') > -1) {
+        types.push({
+          id: '1',
+          name: 'Admin'
+        })
+        types.push({
+          id: '2',
+          name: 'DomainAdmin'
+        })
+        types.push({
+          id: '3',
+          name: 'User'
+        })
+      }
+      return types
+    },
+    fetchSystemVmTypes () {
+      const types = []
+      if (this.apiName.indexOf('listSystemVms') > -1) {
+        types.push({
+          id: 'consoleproxy',
+          name: 'label.console.proxy.vm'
+        })
+        types.push({
+          id: 'secondarystoragevm',
+          name: 'label.secondary.storage.vm'
+        })
+      }
+      return types
+    },
+    fetchStoragePoolScope () {
+      const types = []
+      if (this.apiName.indexOf('listStoragePools') > -1) {
+        types.push({
+          id: 'HOST',
+          name: 'label.hostname'
+        })
+        types.push({
+          id: 'CLUSTER',
+          name: 'label.cluster'
+        })
+        types.push({
+          id: 'ZONE',
+          name: 'label.zone'
+        })
+        types.push({
+          id: 'REGION',
+          name: 'label.region'
+        })
+        types.push({
+          id: 'GLOBAL',
+          name: 'label.global'
+        })
+      }
+      return types
+    },
+    fetchImageStoreProviders () {
+      const types = []
+      if (this.apiName.indexOf('listImageStores') > -1) {
+        types.push({
+          id: 'NFS',
+          name: 'NFS'
+        })
+        types.push({
+          id: 'SMB/CIFS',
+          name: 'SMB/CIFS'
+        })
+        types.push({
+          id: 'S3',
+          name: 'S3'
+        })
+        types.push({
+          id: 'Swift',
+          name: 'Swift'
+        })
+      }
+      return types
+    },
+    fetchRoleTypes () {
+      const types = []
+      if (this.apiName.indexOf('listRoles') > -1) {
+        types.push({
+          id: 'Admin',
+          name: 'Admin'
+        })
+        types.push({
+          id: 'ResourceAdmin',
+          name: 'ResourceAdmin'
+        })
+        types.push({
+          id: 'DomainAdmin',
+          name: 'DomainAdmin'
+        })
+        types.push({
+          id: 'User',
+          name: 'User'
+        })
+      }
+      return types
+    },
     fetchScope () {
       const scope = []
       if (this.apiName.indexOf('listWebhooks') > -1) {
@@ -838,109 +933,6 @@
         }
       }
       return scope
-=======
-    fetchAccountTypes () {
-      const types = []
-      if (this.apiName.indexOf('listAccounts') > -1) {
-        types.push({
-          id: '1',
-          name: 'Admin'
-        })
-        types.push({
-          id: '2',
-          name: 'DomainAdmin'
-        })
-        types.push({
-          id: '3',
-          name: 'User'
-        })
-      }
-      return types
-    },
-    fetchSystemVmTypes () {
-      const types = []
-      if (this.apiName.indexOf('listSystemVms') > -1) {
-        types.push({
-          id: 'consoleproxy',
-          name: 'label.console.proxy.vm'
-        })
-        types.push({
-          id: 'secondarystoragevm',
-          name: 'label.secondary.storage.vm'
-        })
-      }
-      return types
-    },
-    fetchStoragePoolScope () {
-      const types = []
-      if (this.apiName.indexOf('listStoragePools') > -1) {
-        types.push({
-          id: 'HOST',
-          name: 'label.hostname'
-        })
-        types.push({
-          id: 'CLUSTER',
-          name: 'label.cluster'
-        })
-        types.push({
-          id: 'ZONE',
-          name: 'label.zone'
-        })
-        types.push({
-          id: 'REGION',
-          name: 'label.region'
-        })
-        types.push({
-          id: 'GLOBAL',
-          name: 'label.global'
-        })
-      }
-      return types
-    },
-    fetchImageStoreProviders () {
-      const types = []
-      if (this.apiName.indexOf('listImageStores') > -1) {
-        types.push({
-          id: 'NFS',
-          name: 'NFS'
-        })
-        types.push({
-          id: 'SMB/CIFS',
-          name: 'SMB/CIFS'
-        })
-        types.push({
-          id: 'S3',
-          name: 'S3'
-        })
-        types.push({
-          id: 'Swift',
-          name: 'Swift'
-        })
-      }
-      return types
-    },
-    fetchRoleTypes () {
-      const types = []
-      if (this.apiName.indexOf('listRoles') > -1) {
-        types.push({
-          id: 'Admin',
-          name: 'Admin'
-        })
-        types.push({
-          id: 'ResourceAdmin',
-          name: 'ResourceAdmin'
-        })
-        types.push({
-          id: 'DomainAdmin',
-          name: 'DomainAdmin'
-        })
-        types.push({
-          id: 'User',
-          name: 'User'
-        })
-      }
-      return types
->>>>>>> f1c3d2c4
     },
     fetchState () {
       var state = []
@@ -971,7 +963,57 @@
             name: 'label.migrating'
           }
         ]
-<<<<<<< HEAD
+      } else if (this.apiName.includes('listKubernetesClusters')) {
+        state = [
+          {
+            id: 'Created',
+            name: 'label.created'
+          },
+          {
+            id: 'Starting',
+            name: 'label.starting'
+          },
+          {
+            id: 'Running',
+            name: 'label.running'
+          },
+          {
+            id: 'Stopping',
+            name: 'label.stopping'
+          },
+          {
+            id: 'Stopped',
+            name: 'label.stopped'
+          },
+          {
+            id: 'Scaling',
+            name: 'label.scaling'
+          },
+          {
+            id: 'Upgrading',
+            name: 'label.upgrading'
+          },
+          {
+            id: 'Alert',
+            name: 'label.alert'
+          },
+          {
+            id: 'Recovering',
+            name: 'label.recovering'
+          },
+          {
+            id: 'Destroyed',
+            name: 'label.destroyed'
+          },
+          {
+            id: 'Destroying',
+            name: 'label.destroying'
+          },
+          {
+            id: 'Error',
+            name: 'label.error'
+          }
+        ]
       } else if (this.apiName.indexOf('listWebhooks') > -1) {
         state = [
           {
@@ -981,57 +1023,6 @@
           {
             id: 'Disabled',
             name: 'label.disabled'
-=======
-      } else if (this.apiName.includes('listKubernetesClusters')) {
-        return [
-          {
-            id: 'Created',
-            name: 'label.created'
-          },
-          {
-            id: 'Starting',
-            name: 'label.starting'
-          },
-          {
-            id: 'Running',
-            name: 'label.running'
-          },
-          {
-            id: 'Stopping',
-            name: 'label.stopping'
-          },
-          {
-            id: 'Stopped',
-            name: 'label.stopped'
-          },
-          {
-            id: 'Scaling',
-            name: 'label.scaling'
-          },
-          {
-            id: 'Upgrading',
-            name: 'label.upgrading'
-          },
-          {
-            id: 'Alert',
-            name: 'label.alert'
-          },
-          {
-            id: 'Recovering',
-            name: 'label.recovering'
-          },
-          {
-            id: 'Destroyed',
-            name: 'label.destroyed'
-          },
-          {
-            id: 'Destroying',
-            name: 'label.destroying'
-          },
-          {
-            id: 'Error',
-            name: 'label.error'
->>>>>>> f1c3d2c4
           }
         ]
       }
