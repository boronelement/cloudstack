--- conflicted
+++ resolved
@@ -35,7 +35,6 @@
         :placeholder="$t('label.search')"
         v-model:value="searchQuery"
         @search="onSearch">
-<<<<<<< HEAD
         <template #addonBefore>
           <a-popover
             placement="bottomRight"
@@ -53,89 +52,53 @@
                 <a-form-item
                   v-for="(field, index) in fields"
                   :key="index"
-                  :label="field.name==='keyword' ? $t('label.name') : $t('label.' + field.name)">
+                  :label="field.name==='keyword' ?
+                    ('listAnnotations' in $store.getters.apis ? $t('label.annotation') : $t('label.name')) :
+                    (field.name==='entitytype' ? $t('label.annotation.entity.type') : $t('label.' + field.name))">
                   <a-select
                     allowClear
                     v-if="field.type==='list'"
                     v-model:value="form[field.name]"
+                    showSearch
+                    optionFilterProp="label"
+                    :filterOption="(input, option) => {
+                      return option.children[0].children.toLowerCase().indexOf(input.toLowerCase()) >= 0
+                    }"
                     :loading="field.loading">
                     <a-select-option
                       v-for="(opt, idx) in field.opts"
                       :key="idx"
-                      :value="opt.id">{{ $t(opt.name) }}</a-select-option>
+                      :value="opt.id">
+                      <span v-if="(field.name.startsWith('zone'))">
+                        <span v-if="opt.icon">
+                          <resource-icon :image="opt.icon.base64image" size="1x" style="margin-right: 5px"/>
+                        </span>
+                        <global-outlined v-else style="margin-right: 5px" />
+                      </span>
+                      <span v-if="(field.name.startsWith('domain'))">
+                        <span v-if="opt.icon">
+                          <resource-icon :image="opt.icon.base64image" size="1x" style="margin-right: 5px"/>
+                        </span>
+                        <block-outlined v-else style="margin-right: 5px" />
+                      </span>
+                      {{ $t(opt.name) }}
+                    </a-select-option>
                   </a-select>
                   <a-input
                     v-else-if="field.type==='input'"
                     v-model:value="form[field.name]" />
                   <div v-else-if="field.type==='tag'">
-=======
-        <a-popover
-          placement="bottomRight"
-          slot="addonBefore"
-          trigger="click"
-          v-model="visibleFilter">
-          <template slot="content" v-if="visibleFilter">
-            <a-form
-              style="min-width: 170px"
-              :form="form"
-              layout="vertical"
-              @submit="handleSubmit">
-              <a-form-item
-                v-for="(field, index) in fields"
-                :key="index"
-                :label="field.name==='keyword' ?
-                  ('listAnnotations' in $store.getters.apis ? $t('label.annotation') : $t('label.name')) :
-                  (field.name==='entitytype' ? $t('label.annotation.entity.type') : $t('label.' + field.name))">
-                <a-select
-                  allowClear
-                  v-if="field.type==='list'"
-                  v-decorator="[field.name, {
-                    initialValue: fieldValues[field.name] || null
-                  }]"
-                  showSearch
-                  optionFilterProp="children"
-                  :filterOption="(input, option) => {
-                    return option.componentOptions.children[0].text.toLowerCase().indexOf(input.toLowerCase()) >= 0
-                  }"
-                  :loading="field.loading">
-                  <a-select-option
-                    v-for="(opt, idx) in field.opts"
-                    :key="idx"
-                    :value="opt.id">
-                    <span v-if="(field.name.startsWith('zone'))">
-                      <span v-if="opt.icon">
-                        <resource-icon :image="opt.icon.base64image" size="1x" style="margin-right: 5px"/>
-                      </span>
-                      <a-icon v-else type="global" style="margin-right: 5px" />
-                    </span>
-                    <span v-if="(field.name.startsWith('domain'))">
-                      <span v-if="opt.icon">
-                        <resource-icon :image="opt.icon.base64image" size="1x" style="margin-right: 5px"/>
-                      </span>
-                      <a-icon v-else type="block" style="margin-right: 5px" />
-                    </span>
-                    {{ $t(opt.name) }}
-                  </a-select-option>
-                </a-select>
-                <a-input
-                  v-else-if="field.type==='input'"
-                  v-decorator="[field.name, {
-                    initialValue: fieldValues[field.name] || null
-                  }]" />
-                <div v-else-if="field.type==='tag'">
-                  <div>
->>>>>>> 981dac7b
                     <a-input-group
                       type="text"
                       size="small"
                       compact>
-                      <a-input ref="input" v-model:value="inputKey" @change="e => inputKey = e.target.value" style="width: 50px; text-align: center" :placeholder="$t('label.key')" />
+                      <a-input ref="input" v-model:value="inputKey" style="width: 50px; text-align: center" :placeholder="$t('label.key')" />
                       <a-input
                         class="tag-disabled-input"
                         style=" width: 20px; border-left: 0; pointer-events: none; text-align: center"
                         placeholder="="
                         disabled />
-                      <a-input v-model:value="inputValue" @change="handleValueChange" style="width: 50px; text-align: center; border-left: 0" :placeholder="$t('label.value')" />
+                      <a-input v-model:value="inputValue" style="width: 50px; text-align: center; border-left: 0" :placeholder="$t('label.value')" />
                       <tooltip-button :tooltip="$t('label.clear')" icon="close-outlined" size="small" @onClick="inputKey = inputValue = ''" />
                     </a-input-group>
                   </div>
@@ -182,14 +145,10 @@
 
 export default {
   name: 'SearchView',
-<<<<<<< HEAD
-  components: { TooltipButton },
-=======
   components: {
     TooltipButton,
     ResourceIcon
   },
->>>>>>> 981dac7b
   props: {
     searchFilters: {
       type: Array,
@@ -572,12 +531,6 @@
         this.$emit('search', this.paramsFilter)
       })
     },
-    handleKeyChange (e) {
-      this.inputKey = e.target.value
-    },
-    handleValueChange (e) {
-      this.inputValue = e.target.value
-    },
     changeFilter (filter) {
       this.$emit('change-filter', filter)
     }
