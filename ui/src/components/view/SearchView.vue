// Licensed to the Apache Software Foundation (ASF) under one
// or more contributor license agreements.  See the NOTICE file
// distributed with this work for additional information
// regarding copyright ownership.  The ASF licenses this file
// to you under the Apache License, Version 2.0 (the
// "License"); you may not use this file except in compliance
// with the License.  You may obtain a copy of the License at
//
//   http://www.apache.org/licenses/LICENSE-2.0
//
// Unless required by applicable law or agreed to in writing,
// software distributed under the License is distributed on an
// "AS IS" BASIS, WITHOUT WARRANTIES OR CONDITIONS OF ANY
// KIND, either express or implied.  See the License for the
// specific language governing permissions and limitations
// under the License.

<template>
  <span :style="styleSearch">
    <span v-if="!searchFilters || searchFilters.length === 0" style="display: flex;">
      <a-input-search
        v-model:value="searchQuery"
        :placeholder="$t('label.search')"
        allowClear
        @search="onSearch"
      />
    </span>

    <span
      v-else
      class="filter-group">
      <a-input-search
        allowClear
        class="input-search"
        :placeholder="$t('label.search')"
        v-model:value="searchQuery"
        @search="onSearch">
<<<<<<< HEAD
        <template #addonBefore>
          <a-popover
            placement="bottomRight"
            trigger="click"
            @click="onVisibleForm">
            <template #content v-if="visibleFilter">
              <a-form
                style="min-width: 170px"
                :ref="formRef"
                :model="form"
                :rules="rules"
                layout="vertical"
                @finish="handleSubmit"
                v-ctrl-enter="handleSubmit">
                <a-form-item
                  v-for="(field, index) in fields"
                  :key="index"
                  :label="field.name==='keyword' ?
                    ('listAnnotations' in $store.getters.apis ? $t('label.annotation') : $t('label.name')) :
                    (field.name==='entitytype' ? $t('label.annotation.entity.type') : $t('label.' + field.name))">
                  <a-select
                    allowClear
                    v-if="field.type==='list'"
                    v-model:value="form[field.name]"
                    showSearch
                    :dropdownMatchSelectWidth="false"
                    optionFilterProp="label"
                    :filterOption="(input, option) => {
                      return option.label.toLowerCase().indexOf(input.toLowerCase()) >= 0
                    }"
                    :loading="field.loading">
                    <a-select-option
                      v-for="(opt, idx) in field.opts"
                      :key="idx"
                      :value="opt.id"
                      :label="$t(opt.name)">
                      <div>
                        <span v-if="(field.name.startsWith('zone'))">
                          <span v-if="opt.icon">
                            <resource-icon :image="opt.icon.base64image" size="1x" style="margin-right: 5px"/>
                          </span>
                          <global-outlined v-else style="margin-right: 5px" />
=======
        <a-popover
          placement="bottomRight"
          slot="addonBefore"
          trigger="click"
          v-model="visibleFilter">
          <template slot="content" v-if="visibleFilter">
            <a-form
              style="min-width: 170px"
              :form="form"
              layout="vertical"
              @submit="handleSubmit">
              <a-form-item
                v-for="(field, index) in fields"
                :key="index"
                :label="field.name==='keyword' ?
                  ('listAnnotations' in $store.getters.apis ? $t('label.annotation') : $t('label.name')) :
                  (field.name==='entitytype' ? $t('label.entity.type') : $t('label.' + field.name))">
                <a-select
                  allowClear
                  v-if="field.type==='list'"
                  v-decorator="[field.name, {
                    initialValue: fieldValues[field.name] || null
                  }]"
                  showSearch
                  :dropdownMatchSelectWidth="false"
                  optionFilterProp="children"
                  :filterOption="(input, option) => {
                    return option.componentOptions.propsData.label.toLowerCase().indexOf(input.toLowerCase()) >= 0
                  }"
                  :loading="field.loading">
                  <a-select-option
                    v-for="(opt, idx) in field.opts"
                    :key="idx"
                    :value="opt.id"
                    :label="$t(opt.name)">
                    <div>
                      <span v-if="(field.name.startsWith('zone'))">
                        <span v-if="opt.icon">
                          <resource-icon :image="opt.icon.base64image" size="1x" style="margin-right: 5px"/>
>>>>>>> bc1498de
                        </span>
                        <span v-if="(field.name.startsWith('domain'))">
                          <span v-if="opt.icon">
                            <resource-icon :image="opt.icon.base64image" size="1x" style="margin-right: 5px"/>
                          </span>
                          <block-outlined v-else style="margin-right: 5px" />
                        </span>
                        {{ $t(opt.path || opt.name) }}
                      </div>
                    </a-select-option>
                  </a-select>
                  <a-input
                    v-else-if="field.type==='input'"
                    v-model:value="form[field.name]" />
                  <div v-else-if="field.type==='tag'">
                    <a-input-group
                      type="text"
                      size="small"
                      compact>
                      <a-input ref="input" v-model:value="inputKey" style="width: 50px; text-align: center" :placeholder="$t('label.key')" />
                      <a-input
                        class="tag-disabled-input"
                        style=" width: 20px; border-left: 0; pointer-events: none; text-align: center"
                        placeholder="="
                        disabled />
                      <a-input v-model:value="inputValue" style="width: 50px; text-align: center; border-left: 0" :placeholder="$t('label.value')" />
                      <tooltip-button :tooltip="$t('label.clear')" icon="close-outlined" size="small" @onClick="inputKey = inputValue = ''" />
                    </a-input-group>
                  </div>
                </a-form-item>
                <div class="filter-group-button">
                  <a-button
                    class="filter-group-button-clear"
                    type="default"
                    size="small"
                    @click="onClear">
                    <template #icon><stop-outlined /></template>
                    {{ $t('label.reset') }}
                  </a-button>
                  <a-button
                    class="filter-group-button-search"
                    type="primary"
                    size="small"
                    ref="submit"
                    html-type="submit">
                    <template #icon><search-outlined /></template>
                    {{ $t('label.search') }}
                  </a-button>
                </div>
              </a-form>
            </template>
            <a-button
              class="filter-button"
              size="small"
              @click="() => { searchQuery = null }">
              <filter-two-tone v-if="isFiltered" />
              <filter-outlined v-else />
            </a-button>
          </a-popover>
        </template>
      </a-input-search>
    </span>
  </span>
</template>

<script>
import { ref, reactive, toRaw } from 'vue'
import { api } from '@/api'
import TooltipButton from '@/components/widgets/TooltipButton'
import ResourceIcon from '@/components/view/ResourceIcon'

export default {
  name: 'SearchView',
  components: {
    TooltipButton,
    ResourceIcon
  },
  props: {
    searchFilters: {
      type: Array,
      default: () => []
    },
    apiName: {
      type: String,
      default: () => ''
    },
    searchParams: {
      type: Object,
      default: () => {}
    }
  },
  data () {
    return {
      searchQuery: null,
      paramsFilter: {},
      visibleFilter: false,
      fields: [],
      inputKey: null,
      inputValue: null,
      fieldValues: {},
      isFiltered: false
    }
  },
  created () {
    this.formRef = ref()
    this.form = reactive({})
    this.rules = reactive({})
  },
  watch: {
    '$route' (to, from) {
      this.searchQuery = ''
      if (to && to.query && 'q' in to.query) {
        this.searchQuery = to.query.q
      }
      this.isFiltered = false
      this.searchFilters.some(item => {
        if (this.searchParams[item]) {
          this.isFiltered = true
          return true
        }
      })
    }
  },
  mounted () {
    this.searchQuery = ''
    if (this.$route && this.$route.query && 'q' in this.$route.query) {
      this.searchQuery = this.$route.query.q
    }
  },
  computed: {
    styleSearch () {
      if (!this.searchFilters || this.searchFilters.length === 0) {
        return {
          width: '100%',
          display: 'table-cell'
        }
      }

      return {
        width: '100%',
        display: 'table-cell',
        lineHeight: '31px'
      }
    }
  },
  methods: {
    onVisibleForm () {
      this.visibleFilter = !this.visibleFilter
      if (!this.visibleFilter) return
      this.initFormFieldData()
    },
    async initFormFieldData () {
      const arrayField = []
      this.fields = []
      this.searchFilters.forEach(item => {
        let type = 'input'

        if (item === 'domainid' && !('listDomains' in this.$store.getters.apis)) {
          return true
        }
        if (item === 'account' && !('addAccountToProject' in this.$store.getters.apis || 'createAccount' in this.$store.getters.apis)) {
          return true
        }
        if (item === 'podid' && !('listPods' in this.$store.getters.apis)) {
          return true
        }
        if (item === 'clusterid' && !('listClusters' in this.$store.getters.apis)) {
          return true
        }
        if (['zoneid', 'domainid', 'state', 'level', 'clusterid', 'podid', 'entitytype'].includes(item)) {
          type = 'list'
        } else if (item === 'tags') {
          type = 'tag'
        }

        this.fields.push({
          type: type,
          name: item,
          opts: [],
          loading: false
        })
        arrayField.push(item)
      })

      const promises = []
      let zoneIndex = -1
      let domainIndex = -1
      let podIndex = -1
      let clusterIndex = -1

      if (arrayField.includes('state')) {
        const stateIndex = this.fields.findIndex(item => item.name === 'state')
        this.fields[stateIndex].loading = true
        this.fields[stateIndex].opts = this.fetchState()
        this.fields[stateIndex].loading = false
      }

      if (arrayField.includes('level')) {
        const levelIndex = this.fields.findIndex(item => item.name === 'level')
        this.fields[levelIndex].loading = true
        this.fields[levelIndex].opts = this.fetchLevel()
        this.fields[levelIndex].loading = false
      }

      if (arrayField.includes('zoneid')) {
        zoneIndex = this.fields.findIndex(item => item.name === 'zoneid')
        this.fields[zoneIndex].loading = true
        promises.push(await this.fetchZones())
      }

      if (arrayField.includes('domainid')) {
        domainIndex = this.fields.findIndex(item => item.name === 'domainid')
        this.fields[domainIndex].loading = true
        promises.push(await this.fetchDomains())
      }

      if (arrayField.includes('podid')) {
        podIndex = this.fields.findIndex(item => item.name === 'podid')
        this.fields[podIndex].loading = true
        promises.push(await this.fetchPods())
      }

      if (arrayField.includes('clusterid')) {
        clusterIndex = this.fields.findIndex(item => item.name === 'clusterid')
        this.fields[clusterIndex].loading = true
        promises.push(await this.fetchClusters())
      }

      if (arrayField.includes('entitytype')) {
        const entityTypeIndex = this.fields.findIndex(item => item.name === 'entitytype')
        this.fields[entityTypeIndex].loading = true
        this.fields[entityTypeIndex].opts = this.fetchEntityType()
        this.fields[entityTypeIndex].loading = false
      }

      Promise.all(promises).then(response => {
        if (zoneIndex > -1) {
          const zones = response.filter(item => item.type === 'zoneid')
          if (zones && zones.length > 0) {
            this.fields[zoneIndex].opts = this.sortArray(zones[0].data)
          }
        }
        if (domainIndex > -1) {
          const domain = response.filter(item => item.type === 'domainid')
          if (domain && domain.length > 0) {
            this.fields[domainIndex].opts = this.sortArray(domain[0].data, 'path')
          }
        }
        if (podIndex > -1) {
          const pod = response.filter(item => item.type === 'podid')
          if (pod && pod.length > 0) {
            this.fields[podIndex].opts = this.sortArray(pod[0].data)
          }
        }
        if (clusterIndex > -1) {
          const cluster = response.filter(item => item.type === 'clusterid')
          if (cluster && cluster.length > 0) {
            this.fields[clusterIndex].opts = this.sortArray(cluster[0].data)
          }
        }
      }).finally(() => {
        if (zoneIndex > -1) {
          this.fields[zoneIndex].loading = false
        }
        if (domainIndex > -1) {
          this.fields[domainIndex].loading = false
        }
        if (podIndex > -1) {
          this.fields[podIndex].loading = false
        }
        if (clusterIndex > -1) {
          this.fields[clusterIndex].loading = false
        }
        this.fillFormFieldValues()
      })
    },
    sortArray (data, key = 'name') {
      return data.sort(function (a, b) {
        if (a[key] < b[key]) { return -1 }
        if (a[key] > b[key]) { return 1 }

        return 0
      })
    },
    fillFormFieldValues () {
      this.fieldValues = {}
      if (Object.keys(this.$route.query).length > 0) {
        this.fieldValues = this.$route.query
      }
      if (this.$route.meta.params) {
        Object.assign(this.fieldValues, this.$route.meta.params)
      }
      this.fields.forEach(field => {
        this.form[field.name] = this.fieldValues[field.name]
      })
      this.inputKey = this.fieldValues['tags[0].key'] || null
      this.inputValue = this.fieldValues['tags[0].value'] || null
    },
    fetchZones () {
      return new Promise((resolve, reject) => {
        api('listZones', { listAll: true, showicon: true }).then(json => {
          const zones = json.listzonesresponse.zone
          resolve({
            type: 'zoneid',
            data: zones
          })
        }).catch(error => {
          reject(error.response.headers['x-description'])
        })
      })
    },
    fetchDomains () {
      return new Promise((resolve, reject) => {
        api('listDomains', { listAll: true, showicon: true }).then(json => {
          const domain = json.listdomainsresponse.domain
          resolve({
            type: 'domainid',
            data: domain
          })
        }).catch(error => {
          reject(error.response.headers['x-description'])
        })
      })
    },
    fetchPods () {
      return new Promise((resolve, reject) => {
        api('listPods', { listAll: true }).then(json => {
          const pods = json.listpodsresponse.pod
          resolve({
            type: 'podid',
            data: pods
          })
        }).catch(error => {
          reject(error.response.headers['x-description'])
        })
      })
    },
    fetchClusters () {
      return new Promise((resolve, reject) => {
        api('listClusters', { listAll: true }).then(json => {
          const clusters = json.listclustersresponse.cluster
          resolve({
            type: 'clusterid',
            data: clusters
          })
        }).catch(error => {
          reject(error.response.headers['x-description'])
        })
      })
    },
    fetchState () {
      const state = []
      if (this.apiName.indexOf('listVolumes') > -1) {
        state.push({
          id: 'Allocated',
          name: 'label.allocated'
        })
        state.push({
          id: 'Ready',
          name: 'label.isready'
        })
        state.push({
          id: 'Destroy',
          name: 'label.destroy'
        })
        state.push({
          id: 'Expunging',
          name: 'label.expunging'
        })
        state.push({
          id: 'Expunged',
          name: 'label.expunged'
        })
      }
      return state
    },
    fetchEntityType () {
      const entityType = []
      if (this.apiName.indexOf('listAnnotations') > -1) {
        const allowedTypes = {
          VM: 'Virtual Machine',
          HOST: 'Host',
          VOLUME: 'Volume',
          SNAPSHOT: 'Snapshot',
          VM_SNAPSHOT: 'VM Snapshot',
          INSTANCE_GROUP: 'Instance Group',
          NETWORK: 'Network',
          VPC: 'VPC',
          PUBLIC_IP_ADDRESS: 'Public IP Address',
          VPN_CUSTOMER_GATEWAY: 'VPC Customer Gateway',
          TEMPLATE: 'Template',
          ISO: 'ISO',
          SSH_KEYPAIR: 'SSH Key Pair',
          DOMAIN: 'Domain',
          SERVICE_OFFERING: 'Service Offfering',
          DISK_OFFERING: 'Disk Offering',
          NETWORK_OFFERING: 'Network Offering',
          POD: 'Pod',
          ZONE: 'Zone',
          CLUSTER: 'Cluster',
          PRIMARY_STORAGE: 'Primary Storage',
          SECONDARY_STORAGE: 'Secondary Storage',
          VR: 'Virtual Router',
          SYSTEM_VM: 'System VM',
          KUBERNETES_CLUSTER: 'Kubernetes Cluster'
        }
        for (var key in allowedTypes) {
          entityType.push({
            id: key,
            name: allowedTypes[key]
          })
        }
      }
      return entityType
    },
    fetchLevel () {
      const levels = []
      levels.push({
        id: 'INFO',
        name: 'label.info.upper'
      })
      levels.push({
        id: 'WARN',
        name: 'label.warn.upper'
      })
      levels.push({
        id: 'ERROR',
        name: 'label.error.upper'
      })
      return levels
    },
    onSearch (value) {
      this.paramsFilter = {}
      this.searchQuery = value
      this.$emit('search', { searchQuery: this.searchQuery })
    },
    onClear () {
      this.formRef.value.resetFields()
      this.isFiltered = false
      this.inputKey = null
      this.inputValue = null
      this.searchQuery = null
      this.paramsFilter = {}
      this.$emit('search', this.paramsFilter)
    },
    handleSubmit () {
      this.paramsFilter = {}
      this.formRef.value.validate().then(() => {
        const values = toRaw(this.form)
        this.isFiltered = true
        for (const key in values) {
          const input = values[key]
          if (input === '' || input === null || input === undefined) {
            continue
          }
          this.paramsFilter[key] = input
        }
        if (this.searchFilters.includes('tags')) {
          if (this.inputKey) {
            this.paramsFilter['tags[0].key'] = this.inputKey
            this.paramsFilter['tags[0].value'] = this.inputValue
          }
        }
        this.$emit('search', this.paramsFilter)
      })
    },
    changeFilter (filter) {
      this.$emit('change-filter', filter)
    }
  }
}
</script>

<style scoped lang="less">
.input-search {
  margin-left: 10px;
}

.filter-group {
  :deep(.ant-input-group-addon) {
    padding: 0 5px;
  }

  &-button {
    background: inherit;
    border: 0;
    padding: 0;
  }

  &-button {
    position: relative;
    display: block;
    min-height: 25px;

    &-clear {
      position: absolute;
      left: 0;
    }

    &-search {
      position: absolute;
      right: 0;
    }
  }

  :deep(.ant-input-group) {
    .ant-input-affix-wrapper {
      width: calc(100% - 10px);
    }
  }
}

.filter-button {
  background: inherit;
  border: 0;
  padding: 0;
  position: relative;
  display: block;
  min-height: 25px;
  width: 20px;
}
</style><|MERGE_RESOLUTION|>--- conflicted
+++ resolved
@@ -35,12 +35,11 @@
         :placeholder="$t('label.search')"
         v-model:value="searchQuery"
         @search="onSearch">
-<<<<<<< HEAD
         <template #addonBefore>
           <a-popover
             placement="bottomRight"
             trigger="click"
-            @click="onVisibleForm">
+            v-model="visibleFilter">
             <template #content v-if="visibleFilter">
               <a-form
                 style="min-width: 170px"
@@ -55,7 +54,7 @@
                   :key="index"
                   :label="field.name==='keyword' ?
                     ('listAnnotations' in $store.getters.apis ? $t('label.annotation') : $t('label.name')) :
-                    (field.name==='entitytype' ? $t('label.annotation.entity.type') : $t('label.' + field.name))">
+                    (field.name==='entitytype' ? $t('label.entity.type') : $t('label.' + field.name))">
                   <a-select
                     allowClear
                     v-if="field.type==='list'"
@@ -78,47 +77,6 @@
                             <resource-icon :image="opt.icon.base64image" size="1x" style="margin-right: 5px"/>
                           </span>
                           <global-outlined v-else style="margin-right: 5px" />
-=======
-        <a-popover
-          placement="bottomRight"
-          slot="addonBefore"
-          trigger="click"
-          v-model="visibleFilter">
-          <template slot="content" v-if="visibleFilter">
-            <a-form
-              style="min-width: 170px"
-              :form="form"
-              layout="vertical"
-              @submit="handleSubmit">
-              <a-form-item
-                v-for="(field, index) in fields"
-                :key="index"
-                :label="field.name==='keyword' ?
-                  ('listAnnotations' in $store.getters.apis ? $t('label.annotation') : $t('label.name')) :
-                  (field.name==='entitytype' ? $t('label.entity.type') : $t('label.' + field.name))">
-                <a-select
-                  allowClear
-                  v-if="field.type==='list'"
-                  v-decorator="[field.name, {
-                    initialValue: fieldValues[field.name] || null
-                  }]"
-                  showSearch
-                  :dropdownMatchSelectWidth="false"
-                  optionFilterProp="children"
-                  :filterOption="(input, option) => {
-                    return option.componentOptions.propsData.label.toLowerCase().indexOf(input.toLowerCase()) >= 0
-                  }"
-                  :loading="field.loading">
-                  <a-select-option
-                    v-for="(opt, idx) in field.opts"
-                    :key="idx"
-                    :value="opt.id"
-                    :label="$t(opt.name)">
-                    <div>
-                      <span v-if="(field.name.startsWith('zone'))">
-                        <span v-if="opt.icon">
-                          <resource-icon :image="opt.icon.base64image" size="1x" style="margin-right: 5px"/>
->>>>>>> bc1498de
                         </span>
                         <span v-if="(field.name.startsWith('domain'))">
                           <span v-if="opt.icon">
