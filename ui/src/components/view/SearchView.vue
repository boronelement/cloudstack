// Licensed to the Apache Software Foundation (ASF) under one
// or more contributor license agreements.  See the NOTICE file
// distributed with this work for additional information
// regarding copyright ownership.  The ASF licenses this file
// to you under the Apache License, Version 2.0 (the
// "License"); you may not use this file except in compliance
// with the License.  You may obtain a copy of the License at
//
//   http://www.apache.org/licenses/LICENSE-2.0
//
// Unless required by applicable law or agreed to in writing,
// software distributed under the License is distributed on an
// "AS IS" BASIS, WITHOUT WARRANTIES OR CONDITIONS OF ANY
// KIND, either express or implied.  See the License for the
// specific language governing permissions and limitations
// under the License.

<template>
  <span :style="styleSearch">
    <span v-if="!searchFilters || searchFilters.length === 0" style="display: flex;">
      <a-input-search
        style="width: 100%; display: table-cell"
        :placeholder="$t('label.search')"
        v-model="searchQuery"
        allowClear
        @search="onSearch" />
    </span>

    <span
      v-else
      class="filter-group">
      <a-input-search
        allowClear
        class="input-search"
        :placeholder="$t('label.search')"
        v-model="searchQuery"
        @search="onSearch">
        <a-popover
          placement="bottomRight"
          slot="addonBefore"
          trigger="click"
          v-model="visibleFilter">
          <template slot="content" v-if="visibleFilter">
            <a-form
              style="min-width: 170px"
              :form="form"
              layout="vertical"
              @submit="handleSubmit">
              <a-form-item
                v-for="(field, index) in fields"
                :key="index"
                :label="field.name==='keyword' ? $t('label.name') : $t('label.' + field.name)">
                <a-select
                  allowClear
                  v-if="field.type==='list'"
                  v-decorator="[field.name, {
                    initialValue: fieldValues[field.name] || null
                  }]"
                  :loading="field.loading">
                  <a-select-option
                    v-for="(opt, idx) in field.opts"
                    :key="idx"
                    :value="opt.id">{{ $t(opt.name) }}</a-select-option>
                </a-select>
                <a-input
                  v-else-if="field.type==='input'"
                  v-decorator="[field.name, {
                    initialValue: fieldValues[field.name] || null
                  }]" />
                <div v-else-if="field.type==='tag'">
                  <div>
                    <a-input-group
                      type="text"
                      size="small"
                      compact>
                      <a-input ref="input" :value="inputKey" @change="e => inputKey = e.target.value" style="width: 50px; text-align: center" :placeholder="$t('label.key')" />
                      <a-input style=" width: 20px; border-left: 0; pointer-events: none; backgroundColor: #fff" placeholder="=" disabled />
                      <a-input :value="inputValue" @change="handleValueChange" style="width: 50px; text-align: center; border-left: 0" :placeholder="$t('label.value')" />
                      <a-button shape="circle" size="small" @click="inputKey = inputValue = ''">
                        <a-icon type="close"/>
                      </a-button>
                    </a-input-group>
                  </div>
                </div>
              </a-form-item>
              <div class="filter-group-button">
                <a-button
                  class="filter-group-button-clear"
                  type="default"
                  size="small"
                  icon="stop"
                  @click="onClear">{{ $t('label.reset') }}</a-button>
                <a-button
                  class="filter-group-button-search"
                  type="primary"
                  size="small"
                  icon="search"
                  html-type="submit"
                  @click="handleSubmit">{{ $t('label.search') }}</a-button>
              </div>
            </a-form>
          </template>
          <a-button
            class="filter-button"
            size="small"
            @click="() => { searchQuery = null }">
<<<<<<< HEAD
            <a-icon type="filter" :theme="isFilter ? 'twoTone' : 'outlined'" />
=======
            <a-icon type="filter" :theme="isFiltered ? 'twoTone' : 'outlined'" />
>>>>>>> 8fec222a
          </a-button>
        </a-popover>
      </a-input-search>
    </span>
  </span>
</template>

<script>
import { api } from '@/api'

export default {
  name: 'SearchView',
  props: {
    searchFilters: {
      type: Array,
      default: () => []
    },
    apiName: {
      type: String,
      default: () => ''
    },
    searchParams: {
      type: Object,
      default: () => {}
    }
  },
  inject: ['parentSearch', 'parentChangeFilter'],
  data () {
    return {
      searchQuery: null,
      paramsFilter: {},
      visibleFilter: false,
      fields: [],
      inputKey: null,
      inputValue: null,
      fieldValues: {},
      isFiltered: false
    }
  },
  beforeCreate () {
    this.form = this.$form.createForm(this)
  },
  watch: {
    visibleFilter (newValue, oldValue) {
      if (newValue) {
        this.initFormFieldData()
      }
    },
    '$route' (to, from) {
      this.searchQuery = ''
      if (to && to.query && 'q' in to.query) {
        this.searchQuery = to.query.q
      }
      this.isFiltered = false
      this.searchFilters.some(item => {
        if (this.searchParams[item]) {
          this.isFiltered = true
          return true
        }
      })
    }
  },
  mounted () {
    this.searchQuery = ''
    if (this.$route && this.$route.query && 'q' in this.$route.query) {
      this.searchQuery = this.$route.query.q
    }
  },
  computed: {
    styleSearch () {
      if (!this.searchFilters || this.searchFilters.length === 0) {
        return {
          width: '100%',
          display: 'table-cell'
        }
      }

      return {
        width: '100%',
        display: 'table-cell',
        lineHeight: '31px'
      }
    },
    isFilter () {
      let isFiltered = false
      for (const item in this.searchParams) {
        if (this.searchFilters.includes(item)) {
          isFiltered = true
          break
        }
      }

      return isFiltered
    }
  },
  methods: {
    async initFormFieldData () {
      const arrayField = []
      this.fields = []
      this.searchFilters.forEach(item => {
        let type = 'input'

        if (item === 'domainid' && !('listDomains' in this.$store.getters.apis)) {
          return true
        }
        if (item === 'account' && !('addAccountToProject' in this.$store.getters.apis || 'createAccount' in this.$store.getters.apis)) {
          return true
        }
        if (item === 'podid' && !('listPods' in this.$store.getters.apis)) {
          return true
        }
        if (item === 'clusterid' && !('listClusters' in this.$store.getters.apis)) {
          return true
        }
        if (['zoneid', 'domainid', 'state', 'level', 'clusterid', 'podid'].includes(item)) {
          type = 'list'
        } else if (item === 'tags') {
          type = 'tag'
        }

        this.fields.push({
          type: type,
          name: item,
          opts: [],
          loading: false
        })
        arrayField.push(item)
      })

      const promises = []
      let zoneIndex = -1
      let domainIndex = -1
      let podIndex = -1
      let clusterIndex = -1

      if (arrayField.includes('state')) {
        const stateIndex = this.fields.findIndex(item => item.name === 'state')
        this.fields[stateIndex].loading = true
        this.fields[stateIndex].opts = this.fetchState()
        this.fields[stateIndex].loading = false
      }

      if (arrayField.includes('level')) {
        const levelIndex = this.fields.findIndex(item => item.name === 'level')
        this.fields[levelIndex].loading = true
        this.fields[levelIndex].opts = this.fetchLevel()
        this.fields[levelIndex].loading = false
      }

      if (arrayField.includes('zoneid')) {
        zoneIndex = this.fields.findIndex(item => item.name === 'zoneid')
        this.fields[zoneIndex].loading = true
        promises.push(await this.fetchZones())
      }

      if (arrayField.includes('domainid')) {
        domainIndex = this.fields.findIndex(item => item.name === 'domainid')
        this.fields[domainIndex].loading = true
        promises.push(await this.fetchDomains())
      }

      if (arrayField.includes('podid')) {
        podIndex = this.fields.findIndex(item => item.name === 'podid')
        this.fields[podIndex].loading = true
        promises.push(await this.fetchPods())
      }

      if (arrayField.includes('clusterid')) {
        clusterIndex = this.fields.findIndex(item => item.name === 'clusterid')
        this.fields[clusterIndex].loading = true
        promises.push(await this.fetchClusters())
      }

      Promise.all(promises).then(response => {
        if (zoneIndex > -1) {
          const zones = response.filter(item => item.type === 'zoneid')
          if (zones && zones.length > 0) {
            this.fields[zoneIndex].opts = zones[0].data
          }
        }
        if (domainIndex > -1) {
          const domain = response.filter(item => item.type === 'domainid')
          if (domain && domain.length > 0) {
            this.fields[domainIndex].opts = domain[0].data
          }
        }
        if (podIndex > -1) {
          const pod = response.filter(item => item.type === 'podid')
          if (pod && pod.length > 0) {
            this.fields[podIndex].opts = pod[0].data
          }
        }
        if (clusterIndex > -1) {
          const cluster = response.filter(item => item.type === 'clusterid')
          if (cluster && cluster.length > 0) {
            this.fields[clusterIndex].opts = cluster[0].data
          }
        }
        this.$forceUpdate()
      }).finally(() => {
        if (zoneIndex > -1) {
          this.fields[zoneIndex].loading = false
        }
        if (domainIndex > -1) {
          this.fields[domainIndex].loading = false
        }
        if (podIndex > -1) {
          this.fields[podIndex].loading = false
        }
        if (clusterIndex > -1) {
          this.fields[clusterIndex].loading = false
        }
        this.fillFormFieldValues()
      })
    },
    fillFormFieldValues () {
      this.fieldValues = {}
      if (Object.keys(this.$route.query).length > 0) {
        this.fieldValues = this.$route.query
      }
      if (this.$route.meta.params) {
        Object.assign(this.fieldValues, this.$route.meta.params)
      }
      this.inputKey = this.fieldValues['tags[0].key'] || null
      this.inputValue = this.fieldValues['tags[0].value'] || null
    },
    fetchZones () {
      return new Promise((resolve, reject) => {
        api('listZones', { listAll: true }).then(json => {
          const zones = json.listzonesresponse.zone
          resolve({
            type: 'zoneid',
            data: zones
          })
        }).catch(error => {
          reject(error.response.headers['x-description'])
        })
      })
    },
    fetchDomains () {
      return new Promise((resolve, reject) => {
        api('listDomains', { listAll: true }).then(json => {
          const domain = json.listdomainsresponse.domain
          resolve({
            type: 'domainid',
            data: domain
          })
        }).catch(error => {
          reject(error.response.headers['x-description'])
        })
      })
    },
    fetchPods () {
      return new Promise((resolve, reject) => {
        api('listPods', { listAll: true }).then(json => {
          const pods = json.listpodsresponse.pod
          resolve({
            type: 'podid',
            data: pods
          })
        }).catch(error => {
          reject(error.response.headers['x-description'])
        })
      })
    },
    fetchClusters () {
      return new Promise((resolve, reject) => {
        api('listClusters', { listAll: true }).then(json => {
          const clusters = json.listclustersresponse.cluster
          resolve({
            type: 'clusterid',
            data: clusters
          })
        }).catch(error => {
          reject(error.response.headers['x-description'])
        })
      })
    },
    fetchState () {
      const state = []
      if (this.apiName.indexOf('listVolumes') > -1) {
        state.push({
          id: 'Allocated',
          name: 'label.allocated'
        })
        state.push({
          id: 'Ready',
          name: 'label.isready'
        })
        state.push({
          id: 'Destroy',
          name: 'label.destroy'
        })
        state.push({
          id: 'Expunging',
          name: 'label.expunging'
        })
        state.push({
          id: 'Expunged',
          name: 'label.expunged'
        })
      }
      return state
    },
    fetchLevel () {
      const levels = []
      levels.push({
        id: 'INFO',
        name: 'label.info.upper'
      })
      levels.push({
        id: 'WARN',
        name: 'label.warn.upper'
      })
      levels.push({
        id: 'ERROR',
        name: 'label.error.upper'
      })
      return levels
    },
    onSearch (value) {
      this.paramsFilter = {}
      this.searchQuery = value
      this.parentSearch({ searchQuery: this.searchQuery })
    },
    onClear () {
      this.searchFilters.map(item => {
        const field = {}
        field[item] = undefined
        this.form.setFieldsValue(field)
      })
      this.isFiltered = false
      this.inputKey = null
      this.inputValue = null
      this.searchQuery = null
      this.paramsFilter = {}
      this.parentSearch(this.paramsFilter)
    },
    handleSubmit (e) {
      e.preventDefault()
      this.paramsFilter = {}
      this.form.validateFields((err, values) => {
        if (err) {
          return
        }
        this.isFiltered = true
        for (const key in values) {
          const input = values[key]
          if (input === '' || input === null || input === undefined) {
            continue
          }
          this.paramsFilter[key] = input
        }
        if (this.searchFilters.includes('tags')) {
          if (this.inputKey) {
            this.paramsFilter['tags[0].key'] = this.inputKey
            this.paramsFilter['tags[0].value'] = this.inputValue
          }
        }
        this.parentSearch(this.paramsFilter)
      })
    },
    handleKeyChange (e) {
      this.inputKey = e.target.value
    },
    handleValueChange (e) {
      this.inputValue = e.target.value
    },
    changeFilter (filter) {
      this.parentChangeFilter(filter)
    }
  }
}
</script>

<style scoped lang="less">
.input-search {
  margin-left: 10px;
}

.filter-group {
  /deep/.ant-input-group-addon {
    padding: 0 5px;
  }

  &-button {
    background: inherit;
    border: 0;
    padding: 0;
  }

  &-button {
    position: relative;
    display: block;
    min-height: 25px;

    &-clear {
      position: absolute;
      left: 0;
    }

    &-search {
      position: absolute;
      right: 0;
    }
  }

  /deep/.ant-input-group {
    .ant-input-affix-wrapper {
      width: calc(100% - 10px);
    }
  }
}

.filter-button {
  background: inherit;
  border: 0;
  padding: 0;
  position: relative;
  display: block;
  min-height: 25px;
  width: 20px;
}
</style><|MERGE_RESOLUTION|>--- conflicted
+++ resolved
@@ -104,11 +104,7 @@
             class="filter-button"
             size="small"
             @click="() => { searchQuery = null }">
-<<<<<<< HEAD
-            <a-icon type="filter" :theme="isFilter ? 'twoTone' : 'outlined'" />
-=======
             <a-icon type="filter" :theme="isFiltered ? 'twoTone' : 'outlined'" />
->>>>>>> 8fec222a
           </a-button>
         </a-popover>
       </a-input-search>
