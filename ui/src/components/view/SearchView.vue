// Licensed to the Apache Software Foundation (ASF) under one
// or more contributor license agreements.  See the NOTICE file
// distributed with this work for additional information
// regarding copyright ownership.  The ASF licenses this file
// to you under the Apache License, Version 2.0 (the
// "License"); you may not use this file except in compliance
// with the License.  You may obtain a copy of the License at
//
//   http://www.apache.org/licenses/LICENSE-2.0
//
// Unless required by applicable law or agreed to in writing,
// software distributed under the License is distributed on an
// "AS IS" BASIS, WITHOUT WARRANTIES OR CONDITIONS OF ANY
// KIND, either express or implied.  See the License for the
// specific language governing permissions and limitations
// under the License.

<template>
  <span :style="styleSearch">
    <span v-if="!searchFilters || searchFilters.length === 0" style="display: flex;">
      <a-input-search
        v-model:value="searchQuery"
        :placeholder="$t('label.search')"
        allowClear
        @search="onSearch"
      />
    </span>

    <span
      v-else
      class="filter-group">
      <a-input-search
        allowClear
        class="input-search"
        :placeholder="$t('label.search')"
        v-model:value="searchQuery"
        @search="onSearch">
        <template #addonBefore>
          <a-popover
            placement="bottomRight"
            trigger="click"
            v-model:visible="visibleFilter">
            <template #content v-if="visibleFilter">
              <a-form
                style="min-width: 170px"
                :ref="formRef"
                :model="form"
                :rules="rules"
                layout="vertical"
                @finish="handleSubmit"
                v-ctrl-enter="handleSubmit">
                <a-form-item
                  v-for="(field, index) in fields"
                  :ref="field.name"
                  :name="field.name"
                  :key="index"
                  :label="retrieveFieldLabel(field.name)">
                  <a-select
                    allowClear
                    v-if="field.type==='list'"
                    v-model:value="form[field.name]"
                    showSearch
                    :dropdownMatchSelectWidth="false"
                    optionFilterProp="label"
                    :filterOption="(input, option) => {
                      return option.label.toLowerCase().indexOf(input.toLowerCase()) >= 0
                    }"
                    :loading="field.loading"
                    @input="onchange($event, field.name)">
                    <a-select-option
                      v-for="(opt, idx) in field.opts"
                      :key="idx"
                      :value="opt.id"
                      :label="$t(opt.path || opt.name)">
                      <div>
                        <span v-if="(field.name.startsWith('zone'))">
                          <span v-if="opt.icon">
                            <resource-icon :image="opt.icon.base64image" size="1x" style="margin-right: 5px"/>
                          </span>
                          <global-outlined v-else style="margin-right: 5px" />
                        </span>
                        <span v-if="(field.name.startsWith('domain') || field.name === 'account')">
                          <span v-if="opt.icon">
                            <resource-icon :image="opt.icon.base64image" size="1x" style="margin-right: 5px"/>
                          </span>
                          <block-outlined v-else style="margin-right: 5px" />
                        </span>
                        <span v-if="(field.name.startsWith('managementserver'))">
                          <status :text="opt.state" />
                        </span>
                        {{ $t(opt.path || opt.name) }}
                      </div>
                    </a-select-option>
                  </a-select>
                  <a-input
                    v-else-if="field.type==='input'"
                    v-model:value="form[field.name]" />
                  <div v-else-if="field.type==='tag'">
                    <a-input-group
                      type="text"
                      size="small"
                      compact>
                      <a-input ref="input" v-model:value="inputKey" style="width: 50px; text-align: center" :placeholder="$t('label.key')" />
                      <a-input
                        class="tag-disabled-input"
                        style=" width: 20px; border-left: 0; pointer-events: none; text-align: center"
                        placeholder="="
                        disabled />
                      <a-input v-model:value="inputValue" style="width: 50px; text-align: center; border-left: 0" :placeholder="$t('label.value')" />
                      <tooltip-button :tooltip="$t('label.clear')" icon="close-outlined" size="small" @onClick="inputKey = inputValue = ''" />
                    </a-input-group>
                  </div>
                  <a-auto-complete
                    v-else-if="field.type==='autocomplete'"
                    v-model:value="form[field.name]"
                    :placeholder="$t('message.error.input.value')"
                    :options="field.opts"
                    :filterOption="(inputValue, option) => {
                      return option.value.toLowerCase().indexOf(inputValue.toLowerCase()) !== -1
                    }" />
                </a-form-item>
                <div class="filter-group-button">
                  <a-button
                    class="filter-group-button-clear"
                    type="default"
                    size="small"
                    @click="onClear">
                    <template #icon><stop-outlined /></template>
                    {{ $t('label.reset') }}
                  </a-button>
                  <a-button
                    class="filter-group-button-search"
                    type="primary"
                    size="small"
                    ref="submit"
                    html-type="submit">
                    <template #icon><search-outlined /></template>
                    {{ $t('label.search') }}
                  </a-button>
                </div>
              </a-form>
            </template>
            <a-button
              class="filter-button"
              size="small"
              @click="() => { searchQuery = null }">
              <filter-two-tone v-if="isFiltered" />
              <filter-outlined v-else />
            </a-button>
          </a-popover>
        </template>
      </a-input-search>
    </span>
  </span>
</template>

<script>
import { ref, reactive, toRaw } from 'vue'
import { api } from '@/api'
import { isAdmin } from '@/role'
import TooltipButton from '@/components/widgets/TooltipButton'
import ResourceIcon from '@/components/view/ResourceIcon'
import Status from '@/components/widgets/Status'

export default {
  name: 'SearchView',
  components: {
    TooltipButton,
    ResourceIcon,
    Status
  },
  props: {
    searchFilters: {
      type: Array,
      default: () => []
    },
    apiName: {
      type: String,
      default: () => ''
    },
    searchParams: {
      type: Object,
      default: () => {}
    }
  },
  data () {
    return {
      searchQuery: null,
      paramsFilter: {},
      visibleFilter: false,
      fields: [],
      inputKey: null,
      inputValue: null,
      fieldValues: {},
      isFiltered: false,
      alertTypes: []
    }
  },
  created () {
    this.formRef = ref()
    this.form = reactive({})
    this.rules = reactive({})
  },
  watch: {
    visibleFilter (newValue, oldValue) {
      if (newValue) {
        this.initFormFieldData()
      }
    },
    '$route' (to, from) {
      this.searchQuery = ''
      if (to && to.query && 'q' in to.query) {
        this.searchQuery = to.query.q
      }
      this.updateIsFiltered()
    }
  },
  mounted () {
    this.searchQuery = ''
    if (this.$route && this.$route.query && 'q' in this.$route.query) {
      this.searchQuery = this.$route.query.q
    }
    this.updateIsFiltered()
  },
  computed: {
    styleSearch () {
      if (!this.searchFilters || this.searchFilters.length === 0) {
        return {
          width: '100%',
          display: 'table-cell'
        }
      }

      return {
        width: '100%',
        display: 'table-cell',
        lineHeight: '31px'
      }
    }
  },
  methods: {
    onchange: async function (event, fieldname) {
      this.fetchDynamicFieldData(fieldname, event.target.value)
    },
    onVisibleForm () {
      this.visibleFilter = !this.visibleFilter
      if (!this.visibleFilter) return
      this.initFormFieldData()
    },
    retrieveFieldLabel (fieldName) {
      if (fieldName === 'groupid') {
        fieldName = 'group'
      }
      if (fieldName === 'keyword') {
        if ('listAnnotations' in this.$store.getters.apis) {
          return this.$t('label.annotation')
        } else {
          return this.$t('label.name')
        }
      }
      return this.$t('label.' + fieldName)
    },
    initFields () {
      const arrayField = []
      this.fields = []
      this.searchFilters.forEach(item => {
        let type = 'input'

        if (item === 'domainid' && !('listDomains' in this.$store.getters.apis)) {
          return true
        }
        if (item === 'account' && !('listAccounts' in this.$store.getters.apis)) {
          return true
        }
        if (item === 'account' && !('addAccountToProject' in this.$store.getters.apis || 'createAccount' in this.$store.getters.apis)) {
          return true
        }
        if (item === 'podid' && !('listPods' in this.$store.getters.apis)) {
          return true
        }
        if (item === 'clusterid' && !('listClusters' in this.$store.getters.apis)) {
          return true
        }
        if (item === 'groupid' && !('listInstanceGroups' in this.$store.getters.apis)) {
          return true
        }
        if (['zoneid', 'domainid', 'imagestoreid', 'storageid', 'state', 'account', 'hypervisor', 'level',
          'clusterid', 'podid', 'groupid', 'entitytype', 'accounttype', 'systemvmtype', 'scope', 'provider',
<<<<<<< HEAD
          'type', 'scope', 'managementserverid'].includes(item)
=======
          'type', 'serviceofferingid', 'diskofferingid'].includes(item)
>>>>>>> b2ef53b8
        ) {
          type = 'list'
        } else if (item === 'tags') {
          type = 'tag'
        } else if (item === 'resourcetype') {
          type = 'autocomplete'
        }

        this.fields.push({
          type: type,
          name: item,
          opts: [],
          loading: false
        })
        arrayField.push(item)
      })
      return arrayField
    },
    fetchStaticFieldData (arrayField) {
      if (arrayField.includes('type')) {
        if (this.$route.path === '/guestnetwork' || this.$route.path.includes('/guestnetwork/')) {
          const typeIndex = this.fields.findIndex(item => item.name === 'type')
          this.fields[typeIndex].loading = true
          this.fields[typeIndex].opts = this.fetchGuestNetworkTypes()
          this.fields[typeIndex].loading = false
        } else if (this.$route.path === '/role' || this.$route.path.includes('/role/')) {
          const typeIndex = this.fields.findIndex(item => item.name === 'type')
          this.fields[typeIndex].loading = true
          this.fields[typeIndex].opts = this.fetchRoleTypes()
          this.fields[typeIndex].loading = false
        }
      }

      if (arrayField.includes('scope')) {
        const scopeIndex = this.fields.findIndex(item => item.name === 'scope')
        this.fields[scopeIndex].loading = true
        this.fields[scopeIndex].opts = this.fetchScope()
        this.fields[scopeIndex].loading = false
      }

      if (arrayField.includes('state')) {
        const stateIndex = this.fields.findIndex(item => item.name === 'state')
        this.fields[stateIndex].loading = true
        this.fields[stateIndex].opts = this.fetchState()
        this.fields[stateIndex].loading = false
      }

      if (arrayField.includes('level')) {
        const levelIndex = this.fields.findIndex(item => item.name === 'level')
        this.fields[levelIndex].loading = true
        this.fields[levelIndex].opts = this.fetchLevel()
        this.fields[levelIndex].loading = false
      }

      if (arrayField.includes('entitytype')) {
        const entityTypeIndex = this.fields.findIndex(item => item.name === 'entitytype')
        this.fields[entityTypeIndex].loading = true
        this.fields[entityTypeIndex].opts = this.fetchEntityType()
        this.fields[entityTypeIndex].loading = false
      }

      if (arrayField.includes('accounttype')) {
        const accountTypeIndex = this.fields.findIndex(item => item.name === 'accounttype')
        this.fields[accountTypeIndex].loading = true
        this.fields[accountTypeIndex].opts = this.fetchAccountTypes()
        this.fields[accountTypeIndex].loading = false
      }

      if (arrayField.includes('systemvmtype')) {
        const systemVmTypeIndex = this.fields.findIndex(item => item.name === 'systemvmtype')
        this.fields[systemVmTypeIndex].loading = true
        this.fields[systemVmTypeIndex].opts = this.fetchSystemVmTypes()
        this.fields[systemVmTypeIndex].loading = false
      }

      if (arrayField.includes('scope')) {
        const scopeIndex = this.fields.findIndex(item => item.name === 'scope')
        this.fields[scopeIndex].loading = true
        this.fields[scopeIndex].opts = this.fetchStoragePoolScope()
        this.fields[scopeIndex].loading = false
      }

      if (arrayField.includes('provider')) {
        const providerIndex = this.fields.findIndex(item => item.name === 'provider')
        this.fields[providerIndex].loading = true
        this.fields[providerIndex].opts = this.fetchImageStoreProviders()
        this.fields[providerIndex].loading = false
      }

      if (arrayField.includes('resourcetype')) {
        const resourceTypeIndex = this.fields.findIndex(item => item.name === 'resourcetype')
        this.fields[resourceTypeIndex].loading = true
        this.fields[resourceTypeIndex].opts = [
          { value: 'Account' },
          { value: 'Domain' },
          { value: 'Iso' },
          { value: 'Network' },
          { value: 'Template' },
          { value: 'User' },
          { value: 'VirtualMachine' },
          { value: 'Volume' },
          { value: 'QuotaTariff' }
        ]
        this.fields[resourceTypeIndex].loading = false
      }
    },
    async fetchDynamicFieldData (arrayField, searchKeyword) {
      const promises = []
      let typeIndex = -1
      let zoneIndex = -1
      let domainIndex = -1
      let accountIndex = -1
      let hypervisorIndex = -1
      let imageStoreIndex = -1
      let storageIndex = -1
      let podIndex = -1
      let clusterIndex = -1
      let groupIndex = -1
<<<<<<< HEAD
      let managementServerIdIndex = -1
=======
      let serviceOfferingIndex = -1
      let diskOfferingIndex = -1
>>>>>>> b2ef53b8

      if (arrayField.includes('type')) {
        if (this.$route.path === '/alert') {
          typeIndex = this.fields.findIndex(item => item.name === 'type')
          this.fields[typeIndex].loading = true
          promises.push(await this.fetchAlertTypes())
        } else if (this.$route.path === '/affinitygroup') {
          typeIndex = this.fields.findIndex(item => item.name === 'type')
          this.fields[typeIndex].loading = true
          promises.push(await this.fetchAffinityGroupTypes())
        }
      }

      if (arrayField.includes('zoneid')) {
        zoneIndex = this.fields.findIndex(item => item.name === 'zoneid')
        this.fields[zoneIndex].loading = true
        promises.push(await this.fetchZones(searchKeyword))
      }

      if (arrayField.includes('domainid')) {
        domainIndex = this.fields.findIndex(item => item.name === 'domainid')
        this.fields[domainIndex].loading = true
        promises.push(await this.fetchDomains(searchKeyword))
      }

      if (arrayField.includes('account')) {
        accountIndex = this.fields.findIndex(item => item.name === 'account')
        this.fields[accountIndex].loading = true
        promises.push(await this.fetchAccounts(searchKeyword))
      }

      if (arrayField.includes('hypervisor')) {
        hypervisorIndex = this.fields.findIndex(item => item.name === 'hypervisor')
        this.fields[hypervisorIndex].loading = true
        promises.push(await this.fetchHypervisors())
      }

      if (arrayField.includes('imagestoreid')) {
        imageStoreIndex = this.fields.findIndex(item => item.name === 'imagestoreid')
        this.fields[imageStoreIndex].loading = true
        promises.push(await this.fetchImageStores(searchKeyword))
      }

      if (arrayField.includes('storageid')) {
        storageIndex = this.fields.findIndex(item => item.name === 'storageid')
        this.fields[storageIndex].loading = true
        promises.push(await this.fetchStoragePools(searchKeyword))
      }

      if (arrayField.includes('podid')) {
        podIndex = this.fields.findIndex(item => item.name === 'podid')
        this.fields[podIndex].loading = true
        promises.push(await this.fetchPods(searchKeyword))
      }

      if (arrayField.includes('clusterid')) {
        clusterIndex = this.fields.findIndex(item => item.name === 'clusterid')
        this.fields[clusterIndex].loading = true
        promises.push(await this.fetchClusters(searchKeyword))
      }

      if (arrayField.includes('groupid')) {
        groupIndex = this.fields.findIndex(item => item.name === 'groupid')
        this.fields[groupIndex].loading = true
        promises.push(await this.fetchInstanceGroups(searchKeyword))
      }

<<<<<<< HEAD
      if (arrayField.includes('managementserverid')) {
        managementServerIdIndex = this.fields.findIndex(item => item.name === 'managementserverid')
        this.fields[managementServerIdIndex].loading = true
        promises.push(await this.fetchManagementServers(searchKeyword))
=======
      if (arrayField.includes('serviceofferingid')) {
        serviceOfferingIndex = this.fields.findIndex(item => item.name === 'serviceofferingid')
        this.fields[serviceOfferingIndex].loading = true
        promises.push(await this.fetchServiceOfferings(searchKeyword))
      }

      if (arrayField.includes('diskofferingid')) {
        diskOfferingIndex = this.fields.findIndex(item => item.name === 'diskofferingid')
        this.fields[diskOfferingIndex].loading = true
        promises.push(await this.fetchDiskOfferings(searchKeyword))
>>>>>>> b2ef53b8
      }

      Promise.all(promises).then(response => {
        if (typeIndex > -1) {
          const types = response.filter(item => item.type === 'type')
          if (types && types.length > 0) {
            this.fields[typeIndex].opts = this.sortArray(types[0].data)
          }
        }
        if (zoneIndex > -1) {
          const zones = response.filter(item => item.type === 'zoneid')
          if (zones && zones.length > 0) {
            this.fields[zoneIndex].opts = this.sortArray(zones[0].data)
          }
        }
        if (domainIndex > -1) {
          const domain = response.filter(item => item.type === 'domainid')
          if (domain && domain.length > 0) {
            this.fields[domainIndex].opts = this.sortArray(domain[0].data, 'path')
          }
        }
        if (accountIndex > -1) {
          const account = response.filter(item => item.type === 'account')
          if (account && account.length > 0) {
            this.fields[accountIndex].opts = this.sortArray(account[0].data, 'name')
          }
        }
        if (hypervisorIndex > -1) {
          const hypervisor = response.filter(item => item.type === 'hypervisor')
          if (hypervisor && hypervisor.length > 0) {
            this.fields[hypervisorIndex].opts = this.sortArray(hypervisor[0].data, 'name')
          }
        }
        if (imageStoreIndex > -1) {
          const imageStore = response.filter(item => item.type === 'imagestoreid')
          if (imageStore && imageStore.length > 0) {
            this.fields[imageStoreIndex].opts = this.sortArray(imageStore[0].data, 'name')
          }
        }
        if (storageIndex > -1) {
          const storagePool = response.filter(item => item.type === 'storageid')
          if (storagePool && storagePool.length > 0) {
            this.fields[storageIndex].opts = this.sortArray(storagePool[0].data, 'name')
          }
        }
        if (podIndex > -1) {
          const pod = response.filter(item => item.type === 'podid')
          if (pod && pod.length > 0) {
            this.fields[podIndex].opts = this.sortArray(pod[0].data)
          }
        }
        if (clusterIndex > -1) {
          const cluster = response.filter(item => item.type === 'clusterid')
          if (cluster && cluster.length > 0) {
            this.fields[clusterIndex].opts = this.sortArray(cluster[0].data)
          }
        }
        if (groupIndex > -1) {
          const groups = response.filter(item => item.type === 'groupid')
          if (groups && groups.length > 0) {
            this.fields[groupIndex].opts = this.sortArray(groups[0].data)
          }
        }
<<<<<<< HEAD
        if (managementServerIdIndex > -1) {
          const managementServers = response.filter(item => item.type === 'managementserverid')
          if (managementServers && managementServers.length > 0) {
            this.fields[managementServerIdIndex].opts = this.sortArray(managementServers[0].data)
=======

        if (serviceOfferingIndex > -1) {
          const serviceOfferings = response.filter(item => item.type === 'serviceofferingid')
          if (serviceOfferings && serviceOfferings.length > 0) {
            this.fields[serviceOfferingIndex].opts = this.sortArray(serviceOfferings[0].data)
          }
        }

        if (diskOfferingIndex > -1) {
          const diskOfferings = response.filter(item => item.type === 'diskofferingid')
          if (diskOfferings && diskOfferings.length > 0) {
            this.fields[diskOfferingIndex].opts = this.sortArray(diskOfferings[0].data)
>>>>>>> b2ef53b8
          }
        }
      }).finally(() => {
        if (typeIndex > -1) {
          this.fields[typeIndex].loading = false
        }
        if (zoneIndex > -1) {
          this.fields[zoneIndex].loading = false
        }
        if (domainIndex > -1) {
          this.fields[domainIndex].loading = false
        }
        if (imageStoreIndex > -1) {
          this.fields[imageStoreIndex].loading = false
        }
        if (storageIndex > -1) {
          this.fields[storageIndex].loading = false
        }
        if (podIndex > -1) {
          this.fields[podIndex].loading = false
        }
        if (clusterIndex > -1) {
          this.fields[clusterIndex].loading = false
        }
        if (groupIndex > -1) {
          this.fields[groupIndex].loading = false
        }
<<<<<<< HEAD
        if (managementServerIdIndex > -1) {
          this.fields[managementServerIdIndex].loading = false
=======
        if (serviceOfferingIndex > -1) {
          this.fields[serviceOfferingIndex].loading = false
        }
        if (diskOfferingIndex > -1) {
          this.fields[diskOfferingIndex].loading = false
>>>>>>> b2ef53b8
        }
        this.fillFormFieldValues()
      })
    },
    initFormFieldData () {
      const arrayField = this.initFields()

      this.fetchStaticFieldData(arrayField)

      this.fetchDynamicFieldData(arrayField)
    },
    sortArray (data, key = 'name') {
      return data.sort(function (a, b) {
        if (a[key] < b[key]) { return -1 }
        if (a[key] > b[key]) { return 1 }

        return 0
      })
    },
    fillFormFieldValues () {
      this.fieldValues = {}
      if (Object.keys(this.$route.query).length > 0) {
        this.fieldValues = this.$route.query
      }
      if (this.$route.meta.params) {
        Object.assign(this.fieldValues, this.$route.meta.params)
      }
      this.fields.forEach(field => {
        this.form[field.name] = this.fieldValues[field.name]
      })
      this.inputKey = this.fieldValues['tags[0].key'] || null
      this.inputValue = this.fieldValues['tags[0].value'] || null
    },
    fetchZones (searchKeyword) {
      return new Promise((resolve, reject) => {
        api('listZones', { showicon: true, keyword: searchKeyword }).then(json => {
          const zones = json.listzonesresponse.zone
          resolve({
            type: 'zoneid',
            data: zones
          })
        }).catch(error => {
          reject(error.response.headers['x-description'])
        })
      })
    },
    fetchDomains (searchKeyword) {
      return new Promise((resolve, reject) => {
        api('listDomains', { listAll: true, showicon: true, keyword: searchKeyword }).then(json => {
          const domain = json.listdomainsresponse.domain
          resolve({
            type: 'domainid',
            data: domain
          })
        }).catch(error => {
          reject(error.response.headers['x-description'])
        })
      })
    },
    fetchAccounts (searchKeyword) {
      return new Promise((resolve, reject) => {
        api('listAccounts', { listAll: true, showicon: true, keyword: searchKeyword }).then(json => {
          const account = json.listaccountsresponse.account
          resolve({
            type: 'account',
            data: account
          })
        }).catch(error => {
          reject(error.response.headers['x-description'])
        })
      })
    },
    fetchHypervisors () {
      return new Promise((resolve, reject) => {
        api('listHypervisors').then(json => {
          const hypervisor = json.listhypervisorsresponse.hypervisor.map(a => { return { id: a.name, name: a.name } })
          resolve({
            type: 'hypervisor',
            data: hypervisor
          })
        }).catch(error => {
          reject(error.response.headers['x-description'])
        })
      })
    },
    fetchImageStores (searchKeyword) {
      return new Promise((resolve, reject) => {
        api('listImageStores', { listAll: true, showicon: true, keyword: searchKeyword }).then(json => {
          const imageStore = json.listimagestoresresponse.imagestore
          resolve({
            type: 'imagestoreid',
            data: imageStore
          })
        }).catch(error => {
          reject(error.response.headers['x-description'])
        })
      })
    },
    fetchStoragePools (searchKeyword) {
      return new Promise((resolve, reject) => {
        api('listStoragePools', { listAll: true, showicon: true, keyword: searchKeyword }).then(json => {
          const storagePool = json.liststoragepoolsresponse.storagepool
          resolve({
            type: 'storageid',
            data: storagePool
          })
        }).catch(error => {
          reject(error.response.headers['x-description'])
        })
      })
    },
    fetchPods (searchKeyword) {
      return new Promise((resolve, reject) => {
        api('listPods', { keyword: searchKeyword }).then(json => {
          const pods = json.listpodsresponse.pod
          resolve({
            type: 'podid',
            data: pods
          })
        }).catch(error => {
          reject(error.response.headers['x-description'])
        })
      })
    },
    fetchClusters (searchKeyword) {
      return new Promise((resolve, reject) => {
        api('listClusters', { keyword: searchKeyword }).then(json => {
          const clusters = json.listclustersresponse.cluster
          resolve({
            type: 'clusterid',
            data: clusters
          })
        }).catch(error => {
          reject(error.response.headers['x-description'])
        })
      })
    },
    fetchInstanceGroups (searchKeyword) {
      return new Promise((resolve, reject) => {
        api('listInstanceGroups', { listAll: true, keyword: searchKeyword }).then(json => {
          const instancegroups = json.listinstancegroupsresponse.instancegroup
          resolve({
            type: 'groupid',
            data: instancegroups
          })
        }).catch(error => {
          reject(error.response.headers['x-description'])
        })
      })
    },
    fetchServiceOfferings (searchKeyword) {
      return new Promise((resolve, reject) => {
        api('listServiceOfferings', { listAll: true, keyword: searchKeyword }).then(json => {
          const serviceOfferings = json.listserviceofferingsresponse.serviceoffering
          resolve({
            type: 'serviceofferingid',
            data: serviceOfferings
          })
        }).catch(error => {
          reject(error.response.headers['x-description'])
        })
      })
    },
    fetchDiskOfferings (searchKeyword) {
      return new Promise((resolve, reject) => {
        api('listDiskOfferings', { listAll: true, keyword: searchKeyword }).then(json => {
          const diskOfferings = json.listdiskofferingsresponse.diskoffering
          resolve({
            type: 'diskofferingid',
            data: diskOfferings
          })
        }).catch(error => {
          reject(error.response.headers['x-description'])
        })
      })
    },
    fetchAlertTypes () {
      if (this.alertTypes.length > 0) {
        return new Promise((resolve, reject) => {
          resolve({
            type: 'type',
            data: this.alertTypes
          })
        })
      } else {
        return new Promise((resolve, reject) => {
          api('listAlertTypes').then(json => {
            const alerttypes = json.listalerttypesresponse.alerttype.map(a => { return { id: a.alerttypeid, name: a.name } })
            this.alertTypes = alerttypes
            resolve({
              type: 'type',
              data: alerttypes
            })
          }).catch(error => {
            reject(error.response.headers['x-description'])
          })
        })
      }
    },
    fetchAffinityGroupTypes () {
      if (this.alertTypes.length > 0) {
        return new Promise((resolve, reject) => {
          resolve({
            type: 'type',
            data: this.alertTypes
          })
        })
      } else {
        return new Promise((resolve, reject) => {
          api('listAffinityGroupTypes').then(json => {
            const alerttypes = json.listaffinitygrouptypesresponse.affinityGroupType.map(a => {
              let name = a.type
              if (a.type === 'host anti-affinity') {
                name = 'host anti-affinity (Strict)'
              } else if (a.type === 'host affinity') {
                name = 'host affinity (Strict)'
              } else if (a.type === 'non-strict host anti-affinity') {
                name = 'host anti-affinity (Non-Strict)'
              } else if (a.type === 'non-strict host affinity') {
                name = 'host affinity (Non-Strict)'
              }
              return { id: a.type, name: name }
            })
            this.alertTypes = alerttypes
            resolve({
              type: 'type',
              data: alerttypes
            })
          }).catch(error => {
            reject(error.response.headers['x-description'])
          })
        })
      }
    },
    fetchManagementServers (searchKeyword) {
      return new Promise((resolve, reject) => {
        api('listManagementServers', { listAll: true, keyword: searchKeyword }).then(json => {
          const managementservers = json.listmanagementserversresponse.managementserver
          resolve({
            type: 'managementserverid',
            data: managementservers
          })
        }).catch(error => {
          reject(error.response.headers['x-description'])
        })
      })
    },
    fetchGuestNetworkTypes () {
      const types = []
      if (this.apiName.indexOf('listNetworks') > -1) {
        types.push({
          id: 'Isolated',
          name: 'label.isolated'
        })
        types.push({
          id: 'Shared',
          name: 'label.shared'
        })
        types.push({
          id: 'L2',
          name: 'label.l2'
        })
      }
      return types
    },
    fetchAccountTypes () {
      const types = []
      if (this.apiName.indexOf('listAccounts') > -1) {
        types.push({
          id: '1',
          name: 'Admin'
        })
        types.push({
          id: '2',
          name: 'DomainAdmin'
        })
        types.push({
          id: '3',
          name: 'User'
        })
      }
      return types
    },
    fetchSystemVmTypes () {
      const types = []
      if (this.apiName.indexOf('listSystemVms') > -1) {
        types.push({
          id: 'consoleproxy',
          name: 'label.console.proxy.vm'
        })
        types.push({
          id: 'secondarystoragevm',
          name: 'label.secondary.storage.vm'
        })
      }
      return types
    },
    fetchStoragePoolScope () {
      const types = []
      if (this.apiName.indexOf('listStoragePools') > -1) {
        types.push({
          id: 'HOST',
          name: 'label.hostname'
        })
        types.push({
          id: 'CLUSTER',
          name: 'label.cluster'
        })
        types.push({
          id: 'ZONE',
          name: 'label.zone'
        })
        types.push({
          id: 'REGION',
          name: 'label.region'
        })
        types.push({
          id: 'GLOBAL',
          name: 'label.global'
        })
      }
      return types
    },
    fetchImageStoreProviders () {
      const types = []
      if (this.apiName.indexOf('listImageStores') > -1) {
        types.push({
          id: 'NFS',
          name: 'NFS'
        })
        types.push({
          id: 'SMB/CIFS',
          name: 'SMB/CIFS'
        })
        types.push({
          id: 'S3',
          name: 'S3'
        })
        types.push({
          id: 'Swift',
          name: 'Swift'
        })
      }
      return types
    },
    fetchRoleTypes () {
      const types = []
      if (this.apiName.indexOf('listRoles') > -1) {
        types.push({
          id: 'Admin',
          name: 'Admin'
        })
        types.push({
          id: 'ResourceAdmin',
          name: 'ResourceAdmin'
        })
        types.push({
          id: 'DomainAdmin',
          name: 'DomainAdmin'
        })
        types.push({
          id: 'User',
          name: 'User'
        })
      }
      return types
    },
    fetchScope () {
      const scope = []
      if (this.apiName.indexOf('listWebhooks') > -1) {
        scope.push({
          id: 'Local',
          name: 'label.local'
        })
        scope.push({
          id: 'Domain',
          name: 'label.domain'
        })
        if (isAdmin()) {
          scope.push({
            id: 'Global',
            name: 'label.global'
          })
        }
      }
      return scope
    },
    fetchState () {
      var state = []
      if (this.apiName.includes('listVolumes')) {
        state = [
          {
            id: 'Allocated',
            name: 'label.allocated'
          },
          {
            id: 'Ready',
            name: 'label.isready'
          },
          {
            id: 'Destroy',
            name: 'label.destroy'
          },
          {
            id: 'Expunging',
            name: 'label.expunging'
          },
          {
            id: 'Expunged',
            name: 'label.expunged'
          },
          {
            id: 'Migrating',
            name: 'label.migrating'
          }
        ]
      } else if (this.apiName.includes('listKubernetesClusters')) {
        state = [
          {
            id: 'Created',
            name: 'label.created'
          },
          {
            id: 'Starting',
            name: 'label.starting'
          },
          {
            id: 'Running',
            name: 'label.running'
          },
          {
            id: 'Stopping',
            name: 'label.stopping'
          },
          {
            id: 'Stopped',
            name: 'label.stopped'
          },
          {
            id: 'Scaling',
            name: 'label.scaling'
          },
          {
            id: 'Upgrading',
            name: 'label.upgrading'
          },
          {
            id: 'Alert',
            name: 'label.alert'
          },
          {
            id: 'Recovering',
            name: 'label.recovering'
          },
          {
            id: 'Destroyed',
            name: 'label.destroyed'
          },
          {
            id: 'Destroying',
            name: 'label.destroying'
          },
          {
            id: 'Error',
            name: 'label.error'
          }
        ]
      } else if (this.apiName.indexOf('listWebhooks') > -1) {
        state = [
          {
            id: 'Enabled',
            name: 'label.enabled'
          },
          {
            id: 'Disabled',
            name: 'label.disabled'
          }
        ]
      }
      return state
    },
    fetchEntityType () {
      const entityType = []
      if (this.apiName.indexOf('listAnnotations') > -1) {
        const allowedTypes = {
          VM: 'Virtual Machine',
          HOST: 'Host',
          VOLUME: 'Volume',
          SNAPSHOT: 'Snapshot',
          VM_SNAPSHOT: 'VM Snapshot',
          INSTANCE_GROUP: 'Instance Group',
          NETWORK: 'Network',
          VPC: 'VPC',
          PUBLIC_IP_ADDRESS: 'Public IP Address',
          VPN_CUSTOMER_GATEWAY: 'VPC Customer Gateway',
          TEMPLATE: 'Template',
          ISO: 'ISO',
          SSH_KEYPAIR: 'SSH Key Pair',
          DOMAIN: 'Domain',
          SERVICE_OFFERING: 'Service Offfering',
          DISK_OFFERING: 'Disk Offering',
          NETWORK_OFFERING: 'Network Offering',
          POD: 'Pod',
          ZONE: 'Zone',
          CLUSTER: 'Cluster',
          PRIMARY_STORAGE: 'Primary Storage',
          SECONDARY_STORAGE: 'Secondary Storage',
          VR: 'Virtual Router',
          SYSTEM_VM: 'System VM',
          KUBERNETES_CLUSTER: 'Kubernetes Cluster'
        }
        for (var key in allowedTypes) {
          entityType.push({
            id: key,
            name: allowedTypes[key]
          })
        }
      }
      return entityType
    },
    fetchLevel () {
      const levels = []
      levels.push({
        id: 'INFO',
        name: 'label.info.upper'
      })
      levels.push({
        id: 'WARN',
        name: 'label.warn.upper'
      })
      levels.push({
        id: 'ERROR',
        name: 'label.error.upper'
      })
      return levels
    },
    onSearch (value) {
      this.paramsFilter = {}
      this.searchQuery = value
      this.$emit('search', { searchQuery: this.searchQuery })
    },
    onClear () {
      this.formRef.value.resetFields()
      this.form = reactive({})
      this.isFiltered = false
      this.inputKey = null
      this.inputValue = null
      this.searchQuery = null
      this.paramsFilter = {}
      this.$emit('search', this.paramsFilter)
    },
    handleSubmit () {
      this.paramsFilter = {}
      this.formRef.value.validate().then(() => {
        const values = toRaw(this.form)
        this.isFiltered = true
        for (const key in values) {
          const input = values[key]
          if (input === '' || input === null || input === undefined) {
            continue
          }
          this.paramsFilter[key] = input
        }
        if (this.searchFilters.includes('tags')) {
          if (this.inputKey) {
            this.paramsFilter['tags[0].key'] = this.inputKey
            this.paramsFilter['tags[0].value'] = this.inputValue
          }
        }
        this.$emit('search', this.paramsFilter)
      })
    },
    changeFilter (filter) {
      this.$emit('change-filter', filter)
    },
    updateIsFiltered () {
      this.isFiltered = this.searchFilters.some(item => {
        if (this.searchParams[item]) {
          return true
        }
      })
    }
  }
}
</script>

<style scoped lang="less">
.input-search {
  margin-left: 10px;
}

.filter-group {
  :deep(.ant-input-group-addon) {
    padding: 0 5px;
  }

  &-button {
    background: inherit;
    border: 0;
    padding: 0;
  }

  &-button {
    position: relative;
    display: block;
    min-height: 25px;

    &-clear {
      position: absolute;
      left: 0;
    }

    &-search {
      position: absolute;
      right: 0;
    }
  }
}

.filter-button {
  background: inherit;
  border: 0;
  padding: 0;
  position: relative;
  display: block;
  min-height: 25px;
  width: 20px;
}
</style><|MERGE_RESOLUTION|>--- conflicted
+++ resolved
@@ -286,11 +286,7 @@
         }
         if (['zoneid', 'domainid', 'imagestoreid', 'storageid', 'state', 'account', 'hypervisor', 'level',
           'clusterid', 'podid', 'groupid', 'entitytype', 'accounttype', 'systemvmtype', 'scope', 'provider',
-<<<<<<< HEAD
-          'type', 'scope', 'managementserverid'].includes(item)
-=======
-          'type', 'serviceofferingid', 'diskofferingid'].includes(item)
->>>>>>> b2ef53b8
+          'type', 'scope', 'managementserverid', 'serviceofferingid', 'diskofferingid'].includes(item)
         ) {
           type = 'list'
         } else if (item === 'tags') {
@@ -409,12 +405,9 @@
       let podIndex = -1
       let clusterIndex = -1
       let groupIndex = -1
-<<<<<<< HEAD
       let managementServerIdIndex = -1
-=======
       let serviceOfferingIndex = -1
       let diskOfferingIndex = -1
->>>>>>> b2ef53b8
 
       if (arrayField.includes('type')) {
         if (this.$route.path === '/alert') {
@@ -482,12 +475,12 @@
         promises.push(await this.fetchInstanceGroups(searchKeyword))
       }
 
-<<<<<<< HEAD
       if (arrayField.includes('managementserverid')) {
         managementServerIdIndex = this.fields.findIndex(item => item.name === 'managementserverid')
         this.fields[managementServerIdIndex].loading = true
         promises.push(await this.fetchManagementServers(searchKeyword))
-=======
+      }
+
       if (arrayField.includes('serviceofferingid')) {
         serviceOfferingIndex = this.fields.findIndex(item => item.name === 'serviceofferingid')
         this.fields[serviceOfferingIndex].loading = true
@@ -498,7 +491,6 @@
         diskOfferingIndex = this.fields.findIndex(item => item.name === 'diskofferingid')
         this.fields[diskOfferingIndex].loading = true
         promises.push(await this.fetchDiskOfferings(searchKeyword))
->>>>>>> b2ef53b8
       }
 
       Promise.all(promises).then(response => {
@@ -562,12 +554,13 @@
             this.fields[groupIndex].opts = this.sortArray(groups[0].data)
           }
         }
-<<<<<<< HEAD
+
         if (managementServerIdIndex > -1) {
           const managementServers = response.filter(item => item.type === 'managementserverid')
           if (managementServers && managementServers.length > 0) {
             this.fields[managementServerIdIndex].opts = this.sortArray(managementServers[0].data)
-=======
+          }
+        }
 
         if (serviceOfferingIndex > -1) {
           const serviceOfferings = response.filter(item => item.type === 'serviceofferingid')
@@ -580,7 +573,6 @@
           const diskOfferings = response.filter(item => item.type === 'diskofferingid')
           if (diskOfferings && diskOfferings.length > 0) {
             this.fields[diskOfferingIndex].opts = this.sortArray(diskOfferings[0].data)
->>>>>>> b2ef53b8
           }
         }
       }).finally(() => {
@@ -608,16 +600,14 @@
         if (groupIndex > -1) {
           this.fields[groupIndex].loading = false
         }
-<<<<<<< HEAD
         if (managementServerIdIndex > -1) {
           this.fields[managementServerIdIndex].loading = false
-=======
+        }
         if (serviceOfferingIndex > -1) {
           this.fields[serviceOfferingIndex].loading = false
         }
         if (diskOfferingIndex > -1) {
           this.fields[diskOfferingIndex].loading = false
->>>>>>> b2ef53b8
         }
         this.fillFormFieldValues()
       })
