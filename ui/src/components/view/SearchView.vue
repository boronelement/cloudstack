// Licensed to the Apache Software Foundation (ASF) under one
// or more contributor license agreements.  See the NOTICE file
// distributed with this work for additional information
// regarding copyright ownership.  The ASF licenses this file
// to you under the Apache License, Version 2.0 (the
// "License"); you may not use this file except in compliance
// with the License.  You may obtain a copy of the License at
//
//   http://www.apache.org/licenses/LICENSE-2.0
//
// Unless required by applicable law or agreed to in writing,
// software distributed under the License is distributed on an
// "AS IS" BASIS, WITHOUT WARRANTIES OR CONDITIONS OF ANY
// KIND, either express or implied.  See the License for the
// specific language governing permissions and limitations
// under the License.

<template>
  <span :style="styleSearch">
    <span v-if="!searchFilters || searchFilters.length === 0" style="display: flex;">
      <a-input-search
        style="width: 100%; display: table-cell"
        :placeholder="$t('label.search')"
        v-model="searchQuery"
        allowClear
        @search="onSearch" />
    </span>

    <span
      v-else
      class="filter-group">
      <a-input-search
        allowClear
        class="input-search"
        :placeholder="$t('label.search')"
        v-model="searchQuery"
        @search="onSearch">
        <a-popover
          placement="bottomRight"
          slot="addonBefore"
          trigger="click"
          v-model="visibleFilter">
          <template slot="content" v-if="visibleFilter">
            <a-form
              style="min-width: 170px"
              :form="form"
              layout="vertical"
              @submit="handleSubmit">
              <a-form-item
                v-for="(field, index) in fields"
                :key="index"
                :label="field.name==='keyword' ? $t('label.name') : $t('label.' + field.name)">
                <a-select
                  allowClear
                  v-if="field.type==='list'"
                  v-decorator="[field.name, {
                    initialValue: fieldValues[field.name] || null
                  }]"
                  :loading="field.loading">
                  <a-select-option
                    v-for="(opt, idx) in field.opts"
                    :key="idx"
                    :value="opt.id">{{ $t(opt.name) }}</a-select-option>
                </a-select>
                <a-input
                  v-else-if="field.type==='input'"
                  v-decorator="[field.name, {
                    initialValue: fieldValues[field.name] || null
                  }]" />
                <div v-else-if="field.type==='tag'">
                  <div>
                    <a-input-group
                      type="text"
                      size="small"
                      compact>
                      <a-input ref="input" :value="inputKey" @change="e => inputKey = e.target.value" style="width: 50px; text-align: center" :placeholder="$t('label.key')" />
                      <a-input
                        class="tag-disabled-input"
                        style=" width: 20px; border-left: 0; pointer-events: none; text-align: center"
                        placeholder="="
                        disabled />
                      <a-input :value="inputValue" @change="handleValueChange" style="width: 50px; text-align: center; border-left: 0" :placeholder="$t('label.value')" />
                      <tooltip-button :tooltip="$t('label.clear')" icon="close" size="small" @click="inputKey = inputValue = ''" />
                    </a-input-group>
                  </div>
                </div>
              </a-form-item>
              <div class="filter-group-button">
                <a-button
                  class="filter-group-button-clear"
                  type="default"
                  size="small"
                  icon="stop"
                  @click="onClear">{{ $t('label.reset') }}</a-button>
                <a-button
                  class="filter-group-button-search"
                  type="primary"
                  size="small"
                  icon="search"
                  html-type="submit"
                  @click="handleSubmit">{{ $t('label.search') }}</a-button>
              </div>
            </a-form>
          </template>
          <a-button
            class="filter-button"
            size="small"
            @click="() => { searchQuery = null }">
            <a-icon type="filter" :theme="isFiltered ? 'twoTone' : 'outlined'" />
          </a-button>
        </a-popover>
      </a-input-search>
    </span>
  </span>
</template>

<script>
import { api } from '@/api'
<<<<<<< HEAD
import TooltipButton from './TooltipButton.vue'

export default {
  name: 'SearchView',
  components: { TooltipButton },
=======
import TooltipButton from '@/components/view/TooltipButton'

export default {
  name: 'SearchView',
  components: {
    TooltipButton
  },
>>>>>>> 53963256
  props: {
    searchFilters: {
      type: Array,
      default: () => []
    },
    apiName: {
      type: String,
      default: () => ''
    },
    searchParams: {
      type: Object,
      default: () => {}
    }
  },
  inject: ['parentSearch', 'parentChangeFilter'],
  data () {
    return {
      searchQuery: null,
      paramsFilter: {},
      visibleFilter: false,
      fields: [],
      inputKey: null,
      inputValue: null,
      fieldValues: {},
      isFiltered: false
    }
  },
  beforeCreate () {
    this.form = this.$form.createForm(this)
  },
  watch: {
    visibleFilter (newValue, oldValue) {
      if (newValue) {
        this.initFormFieldData()
      }
    },
    '$route' (to, from) {
      this.searchQuery = ''
      if (to && to.query && 'q' in to.query) {
        this.searchQuery = to.query.q
      }
      this.isFiltered = false
      this.searchFilters.some(item => {
        if (this.searchParams[item]) {
          this.isFiltered = true
          return true
        }
      })
    }
  },
  mounted () {
    this.searchQuery = ''
    if (this.$route && this.$route.query && 'q' in this.$route.query) {
      this.searchQuery = this.$route.query.q
    }
  },
  computed: {
    styleSearch () {
      if (!this.searchFilters || this.searchFilters.length === 0) {
        return {
          width: '100%',
          display: 'table-cell'
        }
      }

      return {
        width: '100%',
        display: 'table-cell',
        lineHeight: '31px'
      }
    }
  },
  methods: {
    async initFormFieldData () {
      const arrayField = []
      this.fields = []
      this.searchFilters.forEach(item => {
        let type = 'input'

        if (item === 'domainid' && !('listDomains' in this.$store.getters.apis)) {
          return true
        }
        if (item === 'account' && !('addAccountToProject' in this.$store.getters.apis || 'createAccount' in this.$store.getters.apis)) {
          return true
        }
        if (item === 'podid' && !('listPods' in this.$store.getters.apis)) {
          return true
        }
        if (item === 'clusterid' && !('listClusters' in this.$store.getters.apis)) {
          return true
        }
        if (['zoneid', 'domainid', 'state', 'level', 'clusterid', 'podid'].includes(item)) {
          type = 'list'
        } else if (item === 'tags') {
          type = 'tag'
        }

        this.fields.push({
          type: type,
          name: item,
          opts: [],
          loading: false
        })
        arrayField.push(item)
      })

      const promises = []
      let zoneIndex = -1
      let domainIndex = -1
      let podIndex = -1
      let clusterIndex = -1

      if (arrayField.includes('state')) {
        const stateIndex = this.fields.findIndex(item => item.name === 'state')
        this.fields[stateIndex].loading = true
        this.fields[stateIndex].opts = this.fetchState()
        this.fields[stateIndex].loading = false
      }

      if (arrayField.includes('level')) {
        const levelIndex = this.fields.findIndex(item => item.name === 'level')
        this.fields[levelIndex].loading = true
        this.fields[levelIndex].opts = this.fetchLevel()
        this.fields[levelIndex].loading = false
      }

      if (arrayField.includes('zoneid')) {
        zoneIndex = this.fields.findIndex(item => item.name === 'zoneid')
        this.fields[zoneIndex].loading = true
        promises.push(await this.fetchZones())
      }

      if (arrayField.includes('domainid')) {
        domainIndex = this.fields.findIndex(item => item.name === 'domainid')
        this.fields[domainIndex].loading = true
        promises.push(await this.fetchDomains())
      }

      if (arrayField.includes('podid')) {
        podIndex = this.fields.findIndex(item => item.name === 'podid')
        this.fields[podIndex].loading = true
        promises.push(await this.fetchPods())
      }

      if (arrayField.includes('clusterid')) {
        clusterIndex = this.fields.findIndex(item => item.name === 'clusterid')
        this.fields[clusterIndex].loading = true
        promises.push(await this.fetchClusters())
      }

      Promise.all(promises).then(response => {
        if (zoneIndex > -1) {
          const zones = response.filter(item => item.type === 'zoneid')
          if (zones && zones.length > 0) {
            this.fields[zoneIndex].opts = zones[0].data
          }
        }
        if (domainIndex > -1) {
          const domain = response.filter(item => item.type === 'domainid')
          if (domain && domain.length > 0) {
            this.fields[domainIndex].opts = domain[0].data
          }
        }
        if (podIndex > -1) {
          const pod = response.filter(item => item.type === 'podid')
          if (pod && pod.length > 0) {
            this.fields[podIndex].opts = pod[0].data
          }
        }
        if (clusterIndex > -1) {
          const cluster = response.filter(item => item.type === 'clusterid')
          if (cluster && cluster.length > 0) {
            this.fields[clusterIndex].opts = cluster[0].data
          }
        }
        this.$forceUpdate()
      }).finally(() => {
        if (zoneIndex > -1) {
          this.fields[zoneIndex].loading = false
        }
        if (domainIndex > -1) {
          this.fields[domainIndex].loading = false
        }
        if (podIndex > -1) {
          this.fields[podIndex].loading = false
        }
        if (clusterIndex > -1) {
          this.fields[clusterIndex].loading = false
        }
        this.fillFormFieldValues()
      })
    },
    fillFormFieldValues () {
      this.fieldValues = {}
      if (Object.keys(this.$route.query).length > 0) {
        this.fieldValues = this.$route.query
      }
      if (this.$route.meta.params) {
        Object.assign(this.fieldValues, this.$route.meta.params)
      }
      this.inputKey = this.fieldValues['tags[0].key'] || null
      this.inputValue = this.fieldValues['tags[0].value'] || null
    },
    fetchZones () {
      return new Promise((resolve, reject) => {
        api('listZones', { listAll: true }).then(json => {
          const zones = json.listzonesresponse.zone
          resolve({
            type: 'zoneid',
            data: zones
          })
        }).catch(error => {
          reject(error.response.headers['x-description'])
        })
      })
    },
    fetchDomains () {
      return new Promise((resolve, reject) => {
        api('listDomains', { listAll: true }).then(json => {
          const domain = json.listdomainsresponse.domain
          resolve({
            type: 'domainid',
            data: domain
          })
        }).catch(error => {
          reject(error.response.headers['x-description'])
        })
      })
    },
    fetchPods () {
      return new Promise((resolve, reject) => {
        api('listPods', { listAll: true }).then(json => {
          const pods = json.listpodsresponse.pod
          resolve({
            type: 'podid',
            data: pods
          })
        }).catch(error => {
          reject(error.response.headers['x-description'])
        })
      })
    },
    fetchClusters () {
      return new Promise((resolve, reject) => {
        api('listClusters', { listAll: true }).then(json => {
          const clusters = json.listclustersresponse.cluster
          resolve({
            type: 'clusterid',
            data: clusters
          })
        }).catch(error => {
          reject(error.response.headers['x-description'])
        })
      })
    },
    fetchState () {
      const state = []
      if (this.apiName.indexOf('listVolumes') > -1) {
        state.push({
          id: 'Allocated',
          name: 'label.allocated'
        })
        state.push({
          id: 'Ready',
          name: 'label.isready'
        })
        state.push({
          id: 'Destroy',
          name: 'label.destroy'
        })
        state.push({
          id: 'Expunging',
          name: 'label.expunging'
        })
        state.push({
          id: 'Expunged',
          name: 'label.expunged'
        })
      }
      return state
    },
    fetchLevel () {
      const levels = []
      levels.push({
        id: 'INFO',
        name: 'label.info.upper'
      })
      levels.push({
        id: 'WARN',
        name: 'label.warn.upper'
      })
      levels.push({
        id: 'ERROR',
        name: 'label.error.upper'
      })
      return levels
    },
    onSearch (value) {
      this.paramsFilter = {}
      this.searchQuery = value
      this.parentSearch({ searchQuery: this.searchQuery })
    },
    onClear () {
      this.searchFilters.map(item => {
        const field = {}
        field[item] = undefined
        this.form.setFieldsValue(field)
      })
      this.isFiltered = false
      this.inputKey = null
      this.inputValue = null
      this.searchQuery = null
      this.paramsFilter = {}
      this.parentSearch(this.paramsFilter)
    },
    handleSubmit (e) {
      e.preventDefault()
      this.paramsFilter = {}
      this.form.validateFields((err, values) => {
        if (err) {
          return
        }
        this.isFiltered = true
        for (const key in values) {
          const input = values[key]
          if (input === '' || input === null || input === undefined) {
            continue
          }
          this.paramsFilter[key] = input
        }
        if (this.searchFilters.includes('tags')) {
          if (this.inputKey) {
            this.paramsFilter['tags[0].key'] = this.inputKey
            this.paramsFilter['tags[0].value'] = this.inputValue
          }
        }
        this.parentSearch(this.paramsFilter)
      })
    },
    handleKeyChange (e) {
      this.inputKey = e.target.value
    },
    handleValueChange (e) {
      this.inputValue = e.target.value
    },
    changeFilter (filter) {
      this.parentChangeFilter(filter)
    }
  }
}
</script>

<style scoped lang="less">
.input-search {
  margin-left: 10px;
}

.filter-group {
  /deep/.ant-input-group-addon {
    padding: 0 5px;
  }

  &-button {
    background: inherit;
    border: 0;
    padding: 0;
  }

  &-button {
    position: relative;
    display: block;
    min-height: 25px;

    &-clear {
      position: absolute;
      left: 0;
    }

    &-search {
      position: absolute;
      right: 0;
    }
  }

  /deep/.ant-input-group {
    .ant-input-affix-wrapper {
      width: calc(100% - 10px);
    }
  }
}

.filter-button {
  background: inherit;
  border: 0;
  padding: 0;
  position: relative;
  display: block;
  min-height: 25px;
  width: 20px;
}
</style><|MERGE_RESOLUTION|>--- conflicted
+++ resolved
@@ -116,13 +116,6 @@
 
 <script>
 import { api } from '@/api'
-<<<<<<< HEAD
-import TooltipButton from './TooltipButton.vue'
-
-export default {
-  name: 'SearchView',
-  components: { TooltipButton },
-=======
 import TooltipButton from '@/components/view/TooltipButton'
 
 export default {
@@ -130,7 +123,6 @@
   components: {
     TooltipButton
   },
->>>>>>> 53963256
   props: {
     searchFilters: {
       type: Array,
