--- conflicted
+++ resolved
@@ -60,22 +60,16 @@
               {{ $t('label.duration.custom') }}
             </a-radio-button>
           </a-radio-group>
+          <InfoCircleOutlined class="info-icon" :title="$t('label.see.more.info.shown.charts')" @click="onClickShowResourceInfoModal('CHART')"/>
         </div>
         <div class="ant-tag" v-if="durationSelectorValue==='custom'">
           <a-button @click="openFilter()">
             <FilterOutlined/>
           </a-button>
           <span v-html="formatedPeriod"></span>
-<<<<<<< HEAD
         </div>
       </a-space>
     </div>
-=======
-        </span>
-        <InfoCircleOutlined class="info-icon" :title="$t('label.see.more.info.shown.charts')" @click="onClickShowResourceInfoModal('CHART')"/>
-      </a-col>
-    </a-row>
->>>>>>> fc5bd85e
     <div v-if="loaded">
       <div v-if="chartLabels.length > 0">
         <a-row class="chart-row" v-if="resourceIsVirtualMachine">
