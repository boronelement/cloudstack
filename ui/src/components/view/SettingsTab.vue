// Licensed to the Apache Software Foundation (ASF) under one
// or more contributor license agreements.  See the NOTICE file
// distributed with this work for additional information
// regarding copyright ownership.  The ASF licenses this file
// to you under the Apache License, Version 2.0 (the
// "License"); you may not use this file except in compliance
// with the License.  You may obtain a copy of the License at
//
//   http://www.apache.org/licenses/LICENSE-2.0
//
// Unless required by applicable law or agreed to in writing,
// software distributed under the License is distributed on an
// "AS IS" BASIS, WITHOUT WARRANTIES OR CONDITIONS OF ANY
// KIND, either express or implied.  See the License for the
// specific language governing permissions and limitations
// under the License.

<template>
  <div>
    <a-input-search
      style="width: 25vw;float: right;margin-bottom: 10px; z-index: 8;"
      :placeholder="$t('label.search')"
      v-model:value="filter"
      @search="handleSearch" />

    <a-list size="large" class="list" :loading="loading || tabLoading">
      <a-list-item :key="index" v-for="(item, index) in items" class="item">
        <a-list-item-meta>
          <template #title style="word-break: break-all">{{ item.name }}</template>
          <template #description style="word-break: break-all">{{ item.description }}</template>
        </a-list-item-meta>

        <div class="item__content">
          <a-input
            v-focus="editableValueKey === index"
            v-if="editableValueKey === index"
            class="editable-value value"
            :defaultValue="item.value"
            v-model:value="editableValue"
            @keydown.esc="editableValueKey = null"
            @pressEnter="updateData(item)">
          </a-input>
          <span v-else class="value">
            {{ item.value }}
          </span>
        </div>

        <template #actions class="action">
          <tooltip-button
            :tooltip="$t('label.edit')"
            :disabled="!('updateConfiguration' in $store.getters.apis)"
            v-if="editableValueKey !== index"
            icon="edit-outlined"
            @onClick="setEditableSetting(item, index)" />
          <tooltip-button
            :tooltip="$t('label.cancel')"
            @onClick="editableValueKey = null"
            v-if="editableValueKey === index"
            iconType="CloseCircleTwoTone"
            iconTwoToneColor="#f5222d" />
          <tooltip-button
            :tooltip="$t('label.ok')"
            @onClick="updateData(item)"
            v-if="editableValueKey === index"
            iconType="CheckCircleTwoTone"
            iconTwoToneColor="#52c41a" />
<<<<<<< HEAD
        </template>
=======
          <tooltip-button
            :tooltip="$t('label.reset.config.value')"
            @click="resetConfig(item)"
            v-if="editableValueKey !== index"
            icon="reload"
            :disabled="!('updateConfiguration' in $store.getters.apis)" />
        </div>
>>>>>>> 30ae9eed
      </a-list-item>
    </a-list>
  </div>
</template>

<script>
import { api } from '@/api'
import TooltipButton from '@/components/widgets/TooltipButton'

export default {
  components: {
    TooltipButton
  },
  name: 'SettingsTab',
  props: {
    resource: {
      type: Object,
      required: true
    },
    loading: {
      type: Boolean,
      required: true
    }
  },
  data () {
    return {
      items: [],
      scopeKey: '',
      editableValueKey: null,
      editableValue: '',
      tabLoading: false,
      filter: ''
    }
  },
  created () {
    switch (this.$route.meta.name) {
      case 'account':
        this.scopeKey = 'accountid'
        break
      case 'domain':
        this.scopeKey = 'domainid'
        break
      case 'zone':
        this.scopeKey = 'zoneid'
        break
      case 'cluster':
        this.scopeKey = 'clusterid'
        break
      case 'storagepool':
        this.scopeKey = 'storageid'
        break
      case 'imagestore':
        this.scopeKey = 'imagestoreuuid'
        break
      default:
        this.scopeKey = ''
    }
    this.fetchData()
  },
  watch: {
    resource: {
      deep: true,
      handler (newItem) {
        if (!newItem.id) return
        this.fetchData()
      }
    }
  },
  methods: {
    fetchData (callback) {
      this.tabLoading = true
      const params = {
        [this.scopeKey]: this.resource.id,
        listAll: true
      }
      if (this.filter) {
        params.keyword = this.filter
      }
      api('listConfigurations', params).then(response => {
        this.items = response.listconfigurationsresponse.configuration
      }).catch(error => {
        console.error(error)
        this.$message.error(this.$t('message.error.loading.setting'))
      }).finally(() => {
        this.tabLoading = false
        if (!callback) return
        callback()
      })
    },
    updateData (item) {
      this.tabLoading = true
      api('updateConfiguration', {
        [this.scopeKey]: this.resource.id,
        name: item.name,
        value: this.editableValue
      }).then(() => {
        const message = `${this.$t('label.setting')} ${item.name} ${this.$t('label.update.to')} ${this.editableValue}`
        this.$message.success(message)
      }).catch(error => {
        console.error(error)
        this.$message.error(this.$t('message.error.save.setting'))
        this.$notification.error({
          message: this.$t('label.error'),
          description: this.$t('message.error.try.save.setting')
        })
      }).finally(() => {
        this.tabLoading = false
        this.fetchData(() => {
          this.editableValueKey = null
        })
      })
    },
    setEditableSetting (item, index) {
      this.editableValueKey = index
      this.editableValue = item.value
    },
    handleSearch (value) {
      this.filter = value
      this.fetchData()
    },
    resetConfig (item) {
      this.tabLoading = true
      api('resetConfiguration', {
        [this.scopeKey]: this.resource.id,
        name: item.name
      }).then(() => {
        const message = `${this.$t('label.setting')} ${item.name} ${this.$t('label.reset.config.value')}`
        this.$message.success(message)
      }).catch(error => {
        console.error(error)
        this.$message.error(this.$t('message.error.reset.config'))
        this.$notification.error({
          message: this.$t('label.error'),
          description: this.$t('message.error.reset.config')
        })
      }).finally(() => {
        this.tabLoading = false
        this.fetchData(() => {
          this.editableValueKey = null
        })
      })
    }
  }
}
</script>

<style scoped lang="scss">
  .list {
    clear:both;
  }
  .editable-value {

    @media (min-width: 760px) {
      text-align: right;
      margin-left: 40px;
      margin-right: -40px;
    }

  }
  .item {
    display: flex;
    flex-direction: column;
    align-items: stretch;

    @media (min-width: 760px) {
      flex-direction: row;
    }

    &__content {
      width: 100%;
      display: block;
      word-break: break-all;

      @media (min-width: 760px) {
        width: auto;
      }

    }

  }
  .action {
    margin-top: 20px;
    margin-left: -12px;

    @media (min-width: 480px) {
      margin-left: -24px;
    }

    @media (min-width: 760px) {
      margin-top: 0;
      margin-left: 0;
    }

  }

  .value {
    margin-top: 20px;

    @media (min-width: 760px) {
      margin-top: 0;
    }

  }

</style><|MERGE_RESOLUTION|>--- conflicted
+++ resolved
@@ -64,17 +64,13 @@
             v-if="editableValueKey === index"
             iconType="CheckCircleTwoTone"
             iconTwoToneColor="#52c41a" />
-<<<<<<< HEAD
+          <tooltip-button
+            :tooltip="$t('label.reset.config.value')"
+            @onClick="resetConfig(item)"
+            v-if="editableValueKey !== index"
+            icon="reload-outlined"
+            :disabled="!('updateConfiguration' in $store.getters.apis)" />
         </template>
-=======
-          <tooltip-button
-            :tooltip="$t('label.reset.config.value')"
-            @click="resetConfig(item)"
-            v-if="editableValueKey !== index"
-            icon="reload"
-            :disabled="!('updateConfiguration' in $store.getters.apis)" />
-        </div>
->>>>>>> 30ae9eed
       </a-list-item>
     </a-list>
   </div>
