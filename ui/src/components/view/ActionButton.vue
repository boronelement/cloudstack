// Licensed to the Apache Software Foundation (ASF) under one
// or more contributor license agreements.  See the NOTICE file
// distributed with this work for additional information
// regarding copyright ownership.  The ASF licenses this file
// to you under the Apache License, Version 2.0 (the
// "License"); you may not use this file except in compliance
// with the License.  You may obtain a copy of the License at
//
//   http://www.apache.org/licenses/LICENSE-2.0
//
// Unless required by applicable law or agreed to in writing,
// software distributed under the License is distributed on an
// "AS IS" BASIS, WITHOUT WARRANTIES OR CONDITIONS OF ANY
// KIND, either express or implied.  See the License for the
// specific language governing permissions and limitations
// under the License.

<template>
  <span class="row-action-button">
    <a-tooltip arrowPointAtCenter placement="bottomRight" v-if="resource && resource.id && dataView">
      <template #title>
        {{ $t('label.view.console') }}
      </template>
      <console :resource="resource" :size="size" />
    </a-tooltip>
    <a-tooltip
      v-for="(action, actionIndex) in actions"
      :key="actionIndex"
      arrowPointAtCenter
      placement="bottomRight">
      <template #title>
        {{ $t(action.label) }}
      </template>
      <a-badge
        class="button-action-badge"
        :overflowCount="9"
        :count="actionBadge[action.api] ? actionBadge[action.api].badgeNum : 0"
        v-if="action.api in $store.getters.apis &&
          action.showBadge && (
            (!dataView && ((action.listView && ('show' in action ? action.show(resource, $store.getters) : true)) || (action.groupAction && selectedRowKeys.length > 0 && ('groupShow' in action ? action.groupShow(selectedItems, $store.getters) : true)))) ||
            (dataView && action.dataView && ('show' in action ? action.show(resource, $store.getters) : true))
          )"
        :disabled="'disabled' in action ? action.disabled(resource, $store.getters) : false" >
        <a-button
          :type="(['PlusOutlined', 'plus-outlined', 'DeleteOutlined', 'delete-outlined'].includes(action.icon) ? 'primary' : 'default')"
          :shape="!dataView && ['PlusOutlined', 'plus-outlined'].includes(action.icon) ? 'round' : 'circle'"
          :danger="['DeleteOutlined', 'delete-outlined'].includes(action.icon)"
          style="margin-left: 5px"
          :size="size"
          @click="execAction(action)">
          <span v-if="!dataView && ['PlusOutlined', 'plus-outlined'].includes(action.icon)">
            {{ $t(action.label) }}
          </span>
          <render-icon v-if="(typeof action.icon === 'string')" :icon="action.icon" />
          <font-awesome-icon v-else :icon="action.icon" />
        </a-button>
      </a-badge>
      <a-button
        v-if="action.api in $store.getters.apis &&
          !action.showBadge && (
            (!dataView && ((action.listView && ('show' in action ? action.show(resource, $store.getters) : true)) || (action.groupAction && selectedRowKeys.length > 0 && ('groupShow' in action ? action.groupShow(selectedItems, $store.getters) : true)))) ||
            (dataView && action.dataView && ('show' in action ? action.show(resource, $store.getters) : true))
          )"
<<<<<<< HEAD
        :type="(['PlusOutlined', 'plus-outlined', 'DeleteOutlined', 'delete-outlined'].includes(action.icon) ? 'primary' : 'default')"
        :danger="['DeleteOutlined', 'delete-outlined'].includes(action.icon)"
        :shape="!dataView && ['PlusOutlined', 'plus-outlined', 'UserAddOutlined', 'user-add-outlined'].includes(action.icon) ? 'round' : 'circle'"
=======
        :disabled="'disabled' in action ? action.disabled(resource, $store.getters) : false"
        :type="action.icon === 'delete' ? 'danger' : (action.icon === 'plus' ? 'primary' : 'default')"
        :shape="!dataView && ['plus', 'user-add'].includes(action.icon) ? 'round' : 'circle'"
>>>>>>> 2bbc7817
        style="margin-left: 5px"
        :size="size"
        @click="execAction(action)">
        <span v-if="!dataView && ['PlusOutlined', 'plus-outlined', 'UserAddOutlined', 'user-add-outlined'].includes(action.icon)">
          {{ $t(action.label) }}
        </span>
        <render-icon v-if="(typeof action.icon === 'string')" :icon="action.icon" />
        <font-awesome-icon v-else :icon="action.icon" />
      </a-button>
    </a-tooltip>
  </span>
</template>

<script>
import { api } from '@/api'
import RenderIcon from '@/utils/renderIcon'
import Console from '@/components/widgets/Console'

export default {
  name: 'ActionButton',
  components: {
    RenderIcon,
    Console
  },
  data () {
    return {
      actionBadge: {}
    }
  },
  mounted () {
    this.handleShowBadge()
  },
  props: {
    actions: {
      type: Array,
      default () {
        return []
      }
    },
    resource: {
      type: Object,
      default () {
        return {}
      }
    },
    dataView: {
      type: Boolean,
      default: false
    },
    selectedRowKeys: {
      type: Array,
      default () {
        return []
      }
    },
    selectedItems: {
      type: Array,
      default () {
        return []
      }
    },
    loading: {
      type: Boolean,
      default: false
    },
    size: {
      type: String,
      default: 'default'
    }
  },
  watch: {
    resource (newItem, oldItem) {
      if (!newItem || !newItem.id) {
        return
      }
      this.handleShowBadge()
    }
  },
  methods: {
    execAction (action) {
      action.resource = this.resource
      if (action.docHelp) {
        action.docHelp = this.$applyDocHelpMappings(action.docHelp)
      }
      this.$emit('exec-action', action)
    },
    handleShowBadge () {
      this.actionBadge = {}
      const arrAsync = []
      const actionBadge = this.actions.filter(action => action.showBadge === true)

      if (actionBadge && actionBadge.length > 0) {
        const dataLength = actionBadge.length

        for (let i = 0; i < dataLength; i++) {
          const action = actionBadge[i]

          arrAsync.push(new Promise((resolve, reject) => {
            api(action.api, action.param).then(json => {
              let responseJsonName
              const response = {}

              response.api = action.api
              response.count = 0

              for (const key in json) {
                if (key.includes('response')) {
                  responseJsonName = key
                  break
                }
              }

              if (json[responseJsonName] && json[responseJsonName].count && json[responseJsonName].count > 0) {
                response.count = json[responseJsonName].count
              }

              resolve(response)
            }).catch(error => {
              reject(error)
            })
          }))
        }

        Promise.all(arrAsync).then(response => {
          for (let j = 0; j < response.length; j++) {
            this.actionBadge[response[j].api] = {}
            this.actionBadge[response[j].api].badgeNum = response[j].count
          }
        }).catch(() => {})
      }
    }
  }
}
</script>

<style scoped >
.button-action-badge {
  margin-left: 5px;
}

:deep(.button-action-badge) .ant-badge-count {
  right: 10px;
  z-index: 8;
}
</style><|MERGE_RESOLUTION|>--- conflicted
+++ resolved
@@ -61,15 +61,10 @@
             (!dataView && ((action.listView && ('show' in action ? action.show(resource, $store.getters) : true)) || (action.groupAction && selectedRowKeys.length > 0 && ('groupShow' in action ? action.groupShow(selectedItems, $store.getters) : true)))) ||
             (dataView && action.dataView && ('show' in action ? action.show(resource, $store.getters) : true))
           )"
-<<<<<<< HEAD
+        :disabled="'disabled' in action ? action.disabled(resource, $store.getters) : false"
         :type="(['PlusOutlined', 'plus-outlined', 'DeleteOutlined', 'delete-outlined'].includes(action.icon) ? 'primary' : 'default')"
         :danger="['DeleteOutlined', 'delete-outlined'].includes(action.icon)"
         :shape="!dataView && ['PlusOutlined', 'plus-outlined', 'UserAddOutlined', 'user-add-outlined'].includes(action.icon) ? 'round' : 'circle'"
-=======
-        :disabled="'disabled' in action ? action.disabled(resource, $store.getters) : false"
-        :type="action.icon === 'delete' ? 'danger' : (action.icon === 'plus' ? 'primary' : 'default')"
-        :shape="!dataView && ['plus', 'user-add'].includes(action.icon) ? 'round' : 'circle'"
->>>>>>> 2bbc7817
         style="margin-left: 5px"
         :size="size"
         @click="execAction(action)">
