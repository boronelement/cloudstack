// Licensed to the Apache Software Foundation (ASF) under one
// or more contributor license agreements.  See the NOTICE file
// distributed with this work for additional information
// regarding copyright ownership.  The ASF licenses this file
// to you under the Apache License, Version 2.0 (the
// "License"); you may not use this file except in compliance
// with the License.  You may obtain a copy of the License at
//
//   http://www.apache.org/licenses/LICENSE-2.0
//
// Unless required by applicable law or agreed to in writing,
// software distributed under the License is distributed on an
// "AS IS" BASIS, WITHOUT WARRANTIES OR CONDITIONS OF ANY
// KIND, either express or implied.  See the License for the
// specific language governing permissions and limitations
// under the License.

<template>
  <a-modal
    v-model="dedicatedDomainModal"
    v-ctrl-enter="handleDedicateForm"
    :title="label"
    :closable="true"
    :maskClosable="false"
    :footer="null"
    @cancel="closeModal">
    <DedicateDomain
      @domainChange="id => domainId = id"
      @accountChange="id => dedicatedAccount = id"
      :error="domainError" />
    <div :span="24" class="action-button">
      <a-button @click="closeModal">{{ this.$t('label.cancel') }}</a-button>
      <a-button type="primary" @click="handleDedicateForm">{{ this.$t('label.ok') }}</a-button>
    </div>
  </a-modal>
</template>

<script>
import { api } from '@/api'
import DedicateDomain from './DedicateDomain'

export default {
  components: {
    DedicateDomain
  },
  inject: ['parentFetchData'],
  props: {
    active: {
      type: Boolean,
      required: true
    },
    label: {
      type: String,
      required: true
    },
    resource: {
      type: Object,
      required: true
    },
    fetchData: {
      type: Function,
      required: true
    }
  },
  data () {
    return {
      dedicatedDomainModal: false,
      domainId: null,
      dedicatedAccount: null,
      domainError: false,
      isSubmitted: false
    }
  },
  watch: {
    active () {
      this.dedicatedDomainModal = this.active
    }
  },
  mounted () {
    this.dedicatedDomainModal = this.active
  },
  methods: {
    fetchParentData () {
      this.fetchData()
    },
    closeModal () {
      this.$emit('close')
    },
    dedicateZone () {
      if (!this.domainId) {
        this.domainError = true
        return
      }
      api('dedicateZone', {
        zoneId: this.resource.id,
        domainId: this.domainId,
        account: this.dedicatedAccount
      }).then(response => {
        this.$pollJob({
          jobId: response.dedicatezoneresponse.jobid,
          title: this.$t('label.dedicate.zone'),
          description: `${this.$t('label.domain.id')} : ${this.domainId}`,
          successMessage: `${this.$t('label.zone.dedicated')}`,
          successMethod: () => {
            this.fetchParentData()
            this.dedicatedDomainId = this.domainId
            this.dedicatedDomainModal = false
<<<<<<< HEAD
            this.$store.dispatch('AddAsyncJob', {
              title: this.$t('label.zone.dedicated'),
              jobid: response.dedicatezoneresponse.jobid,
              description: `${this.$t('label.domain.id')} : ${this.dedicatedDomainId}`,
              status: 'progress'
            })
            this.isSubmitted = false
=======
>>>>>>> 1f743e91
          },
          errorMessage: this.$t('error.dedicate.zone.failed'),
          errorMethod: () => {
            this.fetchParentData()
            this.dedicatedDomainModal = false
            this.isSubmitted = false
          },
          loadingMessage: this.$t('message.dedicating.zone'),
          catchMessage: this.$t('error.fetching.async.job.result'),
          catchMethod: () => {
            this.parentFetchData()
            this.fetchParentData()
            this.dedicatedDomainModal = false
            this.isSubmitted = false
          }
        })
      }).catch(error => {
        this.$notifyError(error)
        this.dedicatedDomainModal = false
        this.isSubmitted = false
      })
    },
    dedicatePod () {
      if (!this.domainId) {
        this.domainError = true
        return
      }
      api('dedicatePod', {
        podId: this.resource.id,
        domainId: this.domainId,
        account: this.dedicatedAccount
      }).then(response => {
        this.$pollJob({
          jobId: response.dedicatepodresponse.jobid,
          title: this.$t('label.dedicate.pod'),
          description: `${this.$t('label.domain.id')} : ${this.domainId}`,
          successMessage: this.$t('label.pod.dedicated'),
          successMethod: () => {
            this.fetchParentData()
            this.dedicatedDomainId = this.domainId
            this.dedicatedDomainModal = false
<<<<<<< HEAD
            this.$store.dispatch('AddAsyncJob', {
              title: this.$t('label.pod.dedicated'),
              jobid: response.dedicatepodresponse.jobid,
              description: `${this.$t('label.domainid')}: ${this.dedicatedDomainId}`,
              status: 'progress'
            })
            this.isSubmitted = false
=======
>>>>>>> 1f743e91
          },
          errorMessage: this.$t('error.dedicate.pod.failed'),
          errorMethod: () => {
            this.fetchParentData()
            this.dedicatedDomainModal = false
            this.isSubmitted = false
          },
          loadingMessage: this.$t('message.dedicating.pod'),
          catchMessage: this.$t('error.fetching.async.job.result'),
          catchMethod: () => {
            this.parentFetchData()
            this.fetchParentData()
            this.dedicatedDomainModal = false
            this.isSubmitted = false
          }
        })
      }).catch(error => {
        this.$notifyError(error)
        this.dedicatedDomainModal = false
        this.isSubmitted = false
      })
    },
    dedicateCluster () {
      if (!this.domainId) {
        this.domainError = true
        return
      }
      api('dedicateCluster', {
        clusterId: this.resource.id,
        domainId: this.domainId,
        account: this.dedicatedAccount
      }).then(response => {
        this.$pollJob({
          jobId: response.dedicateclusterresponse.jobid,
          title: this.$t('label.dedicate.cluster'),
          description: `${this.$t('label.domain.id')} : ${this.domainId}`,
          successMessage: this.$t('message.cluster.dedicated'),
          successMethod: () => {
            this.fetchParentData()
            this.dedicatedDomainId = this.domainId
            this.dedicatedDomainModal = false
<<<<<<< HEAD
            this.$store.dispatch('AddAsyncJob', {
              title: this.$t('message.cluster.dedicated'),
              jobid: response.dedicateclusterresponse.jobid,
              description: `${this.$t('label.domainid')}: ${this.dedicatedDomainId}`,
              status: 'progress'
            })
            this.isSubmitted = false
=======
>>>>>>> 1f743e91
          },
          errorMessage: this.$t('error.dedicate.cluster.failed'),
          errorMethod: () => {
            this.fetchParentData()
            this.dedicatedDomainModal = false
            this.isSubmitted = false
          },
          loadingMessage: this.$t('message.dedicating.cluster'),
          catchMessage: this.$t('error.fetching.async.job.result'),
          catchMethod: () => {
            this.parentFetchData()
            this.fetchParentData()
            this.dedicatedDomainModal = false
            this.isSubmitted = false
          }
        })
      }).catch(error => {
        this.$notifyError(error)
        this.dedicatedDomainModal = false
        this.isSubmitted = false
      })
    },
    dedicateHost () {
      if (!this.domainId) {
        this.domainError = true
        return
      }
      api('dedicateHost', {
        hostId: this.resource.id,
        domainId: this.domainId,
        account: this.dedicatedAccount
      }).then(response => {
        this.$pollJob({
          jobId: response.dedicatehostresponse.jobid,
          title: this.$t('label.dedicate.host'),
          description: `${this.$t('label.domain.id')} : ${this.domainId}`,
          successMessage: this.$t('message.host.dedicated'),
          successMethod: () => {
            this.fetchParentData()
            this.dedicatedDomainId = this.domainId
            this.dedicatedDomainModal = false
<<<<<<< HEAD
            this.$store.dispatch('AddAsyncJob', {
              title: this.$t('message.host.dedicated'),
              jobid: response.dedicatehostresponse.jobid,
              description: `${this.$t('label.domainid')}: ${this.dedicatedDomainId}`,
              status: 'progress'
            })
            this.isSubmitted = false
=======
>>>>>>> 1f743e91
          },
          errorMessage: this.$t('error.dedicate.host.failed'),
          errorMethod: () => {
            this.fetchParentData()
            this.dedicatedDomainModal = false
            this.isSubmitted = false
          },
          loadingMessage: this.$t('message.dedicating.host'),
          catchMessage: this.$t('error.fetching.async.job.result'),
          catchMethod: () => {
            this.parentFetchData()
            this.fetchParentData()
            this.dedicatedDomainModal = false
            this.isSubmitted = false
          }
        })
      }).catch(error => {
        this.$notifyError(error)
        this.dedicatedDomainModal = false
        this.isSubmitted = false
      })
    },
    handleDedicateForm () {
      if (this.isSubmitted) {
        return
      }
      this.isSubmitted = true
      if (this.$route.meta.name === 'zone') {
        this.dedicateZone()
      }
      if (this.$route.meta.name === 'pod') {
        this.dedicatePod()
      }
      if (this.$route.meta.name === 'cluster') {
        this.dedicateCluster()
      }
      if (this.$route.meta.name === 'host') {
        this.dedicateHost()
      }
    }
  }
}

</script><|MERGE_RESOLUTION|>--- conflicted
+++ resolved
@@ -105,16 +105,7 @@
             this.fetchParentData()
             this.dedicatedDomainId = this.domainId
             this.dedicatedDomainModal = false
-<<<<<<< HEAD
-            this.$store.dispatch('AddAsyncJob', {
-              title: this.$t('label.zone.dedicated'),
-              jobid: response.dedicatezoneresponse.jobid,
-              description: `${this.$t('label.domain.id')} : ${this.dedicatedDomainId}`,
-              status: 'progress'
-            })
-            this.isSubmitted = false
-=======
->>>>>>> 1f743e91
+            this.isSubmitted = false
           },
           errorMessage: this.$t('error.dedicate.zone.failed'),
           errorMethod: () => {
@@ -156,16 +147,7 @@
             this.fetchParentData()
             this.dedicatedDomainId = this.domainId
             this.dedicatedDomainModal = false
-<<<<<<< HEAD
-            this.$store.dispatch('AddAsyncJob', {
-              title: this.$t('label.pod.dedicated'),
-              jobid: response.dedicatepodresponse.jobid,
-              description: `${this.$t('label.domainid')}: ${this.dedicatedDomainId}`,
-              status: 'progress'
-            })
-            this.isSubmitted = false
-=======
->>>>>>> 1f743e91
+            this.isSubmitted = false
           },
           errorMessage: this.$t('error.dedicate.pod.failed'),
           errorMethod: () => {
@@ -207,16 +189,7 @@
             this.fetchParentData()
             this.dedicatedDomainId = this.domainId
             this.dedicatedDomainModal = false
-<<<<<<< HEAD
-            this.$store.dispatch('AddAsyncJob', {
-              title: this.$t('message.cluster.dedicated'),
-              jobid: response.dedicateclusterresponse.jobid,
-              description: `${this.$t('label.domainid')}: ${this.dedicatedDomainId}`,
-              status: 'progress'
-            })
-            this.isSubmitted = false
-=======
->>>>>>> 1f743e91
+            this.isSubmitted = false
           },
           errorMessage: this.$t('error.dedicate.cluster.failed'),
           errorMethod: () => {
@@ -258,16 +231,7 @@
             this.fetchParentData()
             this.dedicatedDomainId = this.domainId
             this.dedicatedDomainModal = false
-<<<<<<< HEAD
-            this.$store.dispatch('AddAsyncJob', {
-              title: this.$t('message.host.dedicated'),
-              jobid: response.dedicatehostresponse.jobid,
-              description: `${this.$t('label.domainid')}: ${this.dedicatedDomainId}`,
-              status: 'progress'
-            })
-            this.isSubmitted = false
-=======
->>>>>>> 1f743e91
+            this.isSubmitted = false
           },
           errorMessage: this.$t('error.dedicate.host.failed'),
           errorMethod: () => {
