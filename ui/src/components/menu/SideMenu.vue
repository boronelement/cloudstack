// Licensed to the Apache Software Foundation (ASF) under one
// or more contributor license agreements.  See the NOTICE file
// distributed with this work for additional information
// regarding copyright ownership.  The ASF licenses this file
// to you under the Apache License, Version 2.0 (the
// "License"); you may not use this file except in compliance
// with the License.  You may obtain a copy of the License at
//
//   http://www.apache.org/licenses/LICENSE-2.0
//
// Unless required by applicable law or agreed to in writing,
// software distributed under the License is distributed on an
// "AS IS" BASIS, WITHOUT WARRANTIES OR CONDITIONS OF ANY
// KIND, either express or implied.  See the License for the
// specific language governing permissions and limitations
// under the License.

<template>
  <a-layout-sider
    :class="['sider', isDesktop() ? null : 'shadow', theme, fixSiderbar ? 'ant-fixed-sidemenu' : null ]"
<<<<<<< HEAD
    width="265px"
    :collapsible="collapsible"
    v-model="collapsed"
=======
    width="256px"
    collapsible
    v-model:collapsed="isCollapsed"
>>>>>>> f7d55659
    :trigger="null">
    <logo />
    <s-menu
      :collapsed="isCollapsed"
      :menu="menus"
      :theme="theme"
      :mode="mode"
      @select="onSelect"></s-menu>
  </a-layout-sider>

</template>

<script>
import Logo from '../header/Logo'
import SMenu from './index'
import { mixin, mixinDevice } from '@/utils/mixin.js'

export default {
  name: 'SideMenu',
  components: { Logo, SMenu },
  mixins: [mixin, mixinDevice],
  props: {
    mode: {
      type: String,
      required: false,
      default: 'inline'
    },
    theme: {
      type: String,
      required: false,
      default: 'dark'
    },
    collapsible: {
      type: Boolean,
      required: false,
      default: false
    },
    collapsed: {
      type: Boolean,
      required: false,
      default: false
    },
    menus: {
      type: Array,
      required: true
    }
  },
  computed: {
    isCollapsed () {
      return this.collapsed
    }
  },
  methods: {
    onSelect (obj) {
      this.$emit('menuSelect', obj)
    }
  }
}
</script>

<style lang="less" scoped>
.sider {
  box-shadow: 2px 0 6px rgba(0, 21, 41, .35);
  position: relative;
  z-index: 10;
  height: auto;

  :deep(.ant-layout-sider-children) {
    overflow-y: hidden;
    &:hover {
      overflow-y: auto;
    }
  }

  :deep(.ant-menu-vertical) .ant-menu-item {
    margin-top: 0px;
    margin-bottom: 0px;
  }

  :deep(.ant-menu-inline) .ant-menu-item:not(:last-child) {
    margin-bottom: 0px;
  }

  :deep(.ant-menu-inline) .ant-menu-item {
    margin-top: 0px;
  }

  &.ant-fixed-sidemenu {
    position: fixed;
    height: 100%;
  }

  &.light {
    box-shadow: 2px 0px 8px 0px rgba(29, 35, 41, 0.05);

    .ant-menu-light {
      border-right-color: transparent;
      padding: 14px 0;
    }
  }

  &.dark {
    .ant-menu-dark {
      border-right-color: transparent;
      padding: 14px 0;
    }
  }
}
</style><|MERGE_RESOLUTION|>--- conflicted
+++ resolved
@@ -18,15 +18,9 @@
 <template>
   <a-layout-sider
     :class="['sider', isDesktop() ? null : 'shadow', theme, fixSiderbar ? 'ant-fixed-sidemenu' : null ]"
-<<<<<<< HEAD
     width="265px"
-    :collapsible="collapsible"
-    v-model="collapsed"
-=======
-    width="256px"
     collapsible
     v-model:collapsed="isCollapsed"
->>>>>>> f7d55659
     :trigger="null">
     <logo />
     <s-menu
