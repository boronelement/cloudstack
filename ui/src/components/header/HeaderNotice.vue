// Licensed to the Apache Software Foundation (ASF) under one
// or more contributor license agreements.  See the NOTICE file
// distributed with this work for additional information
// regarding copyright ownership.  The ASF licenses this file
// to you under the Apache License, Version 2.0 (the
// "License"); you may not use this file except in compliance
// with the License.  You may obtain a copy of the License at
//
//   http://www.apache.org/licenses/LICENSE-2.0
//
// Unless required by applicable law or agreed to in writing,
// software distributed under the License is distributed on an
// "AS IS" BASIS, WITHOUT WARRANTIES OR CONDITIONS OF ANY
// KIND, either express or implied.  See the License for the
// specific language governing permissions and limitations
// under the License.

<template>
  <a-popover
    v-model="visible"
    trigger="click"
    placement="bottom"
    :autoAdjustOverflow="true"
    :arrowPointAtCenter="true"
    overlayClassName="header-notice-popover">
    <template #content>
      <a-spin :spinning="loading">
        <a-list style="min-width: 200px; max-width: 300px">
          <a-list-item>
            <a-list-item-meta :title="$t('label.notifications')">
              <template #avatar>
                <a-avatar :style="{ backgroundColor: '#6887d0', verticalAlign: 'middle' }">
                  <template #icon><notification-outlined /></template>
                </a-avatar>
              </template>
              <template #description><a-button size="small" @click="clearJobs">{{ $t('label.clear.list') }}</a-button></template>
            </a-list-item-meta>
          </a-list-item>
<<<<<<< HEAD
          <a-list-item v-for="(job, index) in jobs" :key="index">
            <a-list-item-meta :title="job.title" :description="job.description">
              <template #avatar>
                <a-avatar :style="notificationAvatar[job.status].style">
                  <template #icon>
                    <render-icon :icon="notificationAvatar[job.status].icon" />
                  </template>
                </a-avatar>
              </template>
=======
          <a-list-item v-for="(notice, index) in notices" :key="index">
            <a-list-item-meta :title="notice.title" :description="notice.description">
              <a-avatar :style="notificationAvatar[notice.status].style" :icon="notificationAvatar[notice.status].icon" slot="avatar"/>
>>>>>>> 446337b4
            </a-list-item-meta>
          </a-list-item>
        </a-list>
      </a-spin>
    </template>
    <span @click="showNotifications" class="header-notice-opener">
<<<<<<< HEAD
      <a-badge :count="jobs.length">
        <BellOutlined class="header-notice-icon" />
=======
      <a-badge :count="notices.length">
        <a-icon class="header-notice-icon" type="bell" />
>>>>>>> 446337b4
      </a-badge>
    </span>
  </a-popover>
</template>

<script>
import store from '@/store'
import RenderIcon from '@/utils/renderIcon'

export default {
  name: 'HeaderNotice',
  components: { RenderIcon },
  data () {
    return {
      loading: false,
      visible: false,
      notices: [],
      poller: null,
      notificationAvatar: {
        done: { icon: 'check-circle-outlined', style: { backgroundColor: '#87d068' } },
        progress: { icon: 'loading-outlined', style: { backgroundColor: '#ffbf00' } },
        failed: { icon: 'close-circle-outlined', style: { backgroundColor: '#f56a00' } }
      }
    }
  },
  methods: {
    showNotifications () {
      this.visible = !this.visible
    },
    clearJobs () {
      this.notices = this.notices.filter(x => x.status === 'progress')
      this.$store.commit('SET_HEADER_NOTICES', this.notices)
    }
  },
<<<<<<< HEAD
  beforeMount () {
    clearInterval(this.poller)
  },
  created () {
    this.startPolling()
  },
=======
>>>>>>> 446337b4
  mounted () {
    this.notices = (store.getters.headerNotices || []).reverse()
    this.$store.watch(
      (state, getters) => getters.headerNotices,
      (newValue, oldValue) => {
        if (oldValue !== newValue && newValue !== undefined) {
          this.notices = newValue.reverse()
        }
      }
    )
  }
}
</script>

<style lang="less" scoped>
  .header-notice {
    display: inline-block;
    transition: all 0.3s;

    &-popover {
      top: 50px !important;
      width: 300px;
      top: 50px;
    }

    &-opener {
      display: inline-block;
      transition: all 0.3s;
      vertical-align: initial;
    }

    &-icon {
      font-size: 18px;
      padding: 4px;
    }
  }
</style><|MERGE_RESOLUTION|>--- conflicted
+++ resolved
@@ -36,34 +36,17 @@
               <template #description><a-button size="small" @click="clearJobs">{{ $t('label.clear.list') }}</a-button></template>
             </a-list-item-meta>
           </a-list-item>
-<<<<<<< HEAD
-          <a-list-item v-for="(job, index) in jobs" :key="index">
-            <a-list-item-meta :title="job.title" :description="job.description">
-              <template #avatar>
-                <a-avatar :style="notificationAvatar[job.status].style">
-                  <template #icon>
-                    <render-icon :icon="notificationAvatar[job.status].icon" />
-                  </template>
-                </a-avatar>
-              </template>
-=======
           <a-list-item v-for="(notice, index) in notices" :key="index">
             <a-list-item-meta :title="notice.title" :description="notice.description">
               <a-avatar :style="notificationAvatar[notice.status].style" :icon="notificationAvatar[notice.status].icon" slot="avatar"/>
->>>>>>> 446337b4
             </a-list-item-meta>
           </a-list-item>
         </a-list>
       </a-spin>
     </template>
     <span @click="showNotifications" class="header-notice-opener">
-<<<<<<< HEAD
-      <a-badge :count="jobs.length">
-        <BellOutlined class="header-notice-icon" />
-=======
       <a-badge :count="notices.length">
         <a-icon class="header-notice-icon" type="bell" />
->>>>>>> 446337b4
       </a-badge>
     </span>
   </a-popover>
@@ -98,15 +81,12 @@
       this.$store.commit('SET_HEADER_NOTICES', this.notices)
     }
   },
-<<<<<<< HEAD
   beforeMount () {
     clearInterval(this.poller)
   },
   created () {
     this.startPolling()
   },
-=======
->>>>>>> 446337b4
   mounted () {
     this.notices = (store.getters.headerNotices || []).reverse()
     this.$store.watch(
