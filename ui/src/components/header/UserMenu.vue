--- conflicted
+++ resolved
@@ -17,10 +17,7 @@
 
 <template>
   <div class="user-menu">
-<<<<<<< HEAD
-=======
     <external-link class="action"/>
->>>>>>> 62b332e0
     <translation-menu class="action"/>
     <header-notice class="action"/>
     <label class="user-menu-server-info action" v-if="$config.multipleServer">
@@ -41,43 +38,6 @@
         <span>{{ nickname() }}</span>
       </span>
       <template #overlay>
-<<<<<<< HEAD
-        <a-menu class="user-menu-wrapper">
-          <router-link :to="{ path: '/accountuser/' + $store.getters.userInfo.id }">
-            <a-menu-item class="user-menu-item" key="0">
-                <UserOutlined class="user-menu-item-icon" />
-                <span class="user-menu-item-name">{{ $t('label.profilename') }}</span>
-            </a-menu-item>
-          </router-link>
-          <a @click="toggleUseBrowserTimezone">
-            <a-menu-item class="user-menu-item" key="1">
-                <ClockCircleOutlined class="user-menu-item-icon" />
-                <span class="user-menu-item-name" style="margin-right: 5px">{{ $t('label.use.local.timezone') }}</span>
-                <a-switch :checked="$store.getters.usebrowsertimezone" />
-            </a-menu-item>
-          </a>
-          <a @click="toggleShowShortkey">
-            <a-menu-item class="user-menu-item" key="2">
-              <EyeOutlined v-if="$store.getters.showshortkeys" class="user-menu-item-icon" />
-              <EyeInvisibleOutlined v-else class="user-menu-item-icon" />
-              <span class="user-menu-item-name" style="margin-right: 5px">{{ $t('label.keyboard.show') }}</span>
-              <a-switch :checked="$store.getters.showshortkeys"/>
-            </a-menu-item>
-          </a>
-          <a :href="$config.docBase" target="_blank">
-            <a-menu-item class="user-menu-item" key="3">
-              <QuestionCircleOutlined class="user-menu-item-icon" />
-              <span class="user-menu-item-name">{{ $t('label.help') }}</span>
-            </a-menu-item>
-          </a>
-          <a-menu-divider/>
-          <a href="javascript:;" @click="handleLogout">
-            <a-menu-item class="user-menu-item" key="4">
-              <LogoutOutlined class="user-menu-item-icon" />
-              <span class="user-menu-item-name">{{ $t('label.logout') }}</span>
-            </a-menu-item>
-          </a>
-=======
         <a-menu class="user-menu-wrapper" @click="handleClickMenu">
           <a-menu-item class="user-menu-item" key="profile">
             <UserOutlined class="user-menu-item-icon" />
@@ -88,6 +48,11 @@
             <span class="user-menu-item-name" style="margin-right: 5px">{{ $t('label.use.local.timezone') }}</span>
             <a-switch :checked="$store.getters.usebrowsertimezone" />
           </a-menu-item>
+          <a-menu-item class="user-menu-item" key="showshortkeys">
+            <EyeInvisibleOutlined class="user-menu-item-icon" />
+            <span class="user-menu-item-name" style="margin-right: 5px">{{ $t('label.keyboard.show') }}</span>
+            <a-switch :checked="$store.getters.showshortkeys" />
+          </a-menu-item>
           <a-menu-item class="user-menu-item" key="document">
             <QuestionCircleOutlined class="user-menu-item-icon" />
             <span class="user-menu-item-name">{{ $t('label.help') }}</span>
@@ -97,7 +62,6 @@
             <LogoutOutlined class="user-menu-item-icon" />
             <span class="user-menu-item-name">{{ $t('label.logout') }}</span>
           </a-menu-item>
->>>>>>> 62b332e0
         </a-menu>
       </template>
     </a-dropdown>
@@ -189,6 +153,9 @@
         case 'timezone':
           this.toggleUseBrowserTimezone()
           break
+        case 'showshortkeys':
+          this.toggleShowShortkey()
+          break
         case 'document':
           window.open(this.$config.docBase, '_blank')
           break
