--- conflicted
+++ resolved
@@ -67,11 +67,7 @@
 </template>
 
 <script>
-<<<<<<< HEAD
-=======
-import Vue from 'vue'
 import { api } from '@/api'
->>>>>>> 981dac7b
 import HeaderNotice from './HeaderNotice'
 import TranslationMenu from './TranslationMenu'
 import { mapActions, mapGetters } from 'vuex'
@@ -93,7 +89,7 @@
   },
   created () {
     this.getIcon()
-    eventBus.$on('refresh-header', () => {
+    eventBus.on('refresh-header', () => {
       this.getIcon()
     })
   },
