--- conflicted
+++ resolved
@@ -30,15 +30,11 @@
         width: $config.theme['@logo-width'],
         height: $config.theme['@logo-height']
       }"
-<<<<<<< HEAD
       :src="$config.logo"
       v-shortkey="['f']"
       @shortkey="toggleShowShortkey"
       class="logo-image" />
     <span class="none" v-shortkey="['backspace']" @shortkey="goBack"></span>
-=======
-      :src="$config.logo" />
->>>>>>> 62b332e0
   </div>
 </template>
 
@@ -76,23 +72,9 @@
     }
   }
 }
-<<<<<<< HEAD
 </script>
 
 <style type="less" scoped>
-.logo {
-  height: 64px;
-  position: relative;
-  line-height: 64px;
-  -webkit-transition: all .3s;
-  transition: all .3s;
-  overflow: hidden;
-}
-
-.sider.light .logo {
-  box-shadow: 1px 1px 0px 0px #e8e8e8;
-}
-
 .logo-image {
   display: inline-block;
   vertical-align: middle;
@@ -100,8 +82,4 @@
 .none {
   display: none;
 }
-
-</style>
-=======
-</script>
->>>>>>> 62b332e0
+</style>