// Licensed to the Apache Software Foundation (ASF) under one
// or more contributor license agreements.  See the NOTICE file
// distributed with this work for additional information
// regarding copyright ownership.  The ASF licenses this file
// to you under the Apache License, Version 2.0 (the
// "License"); you may not use this file except in compliance
// with the License.  You may obtain a copy of the License at
//
//   http://www.apache.org/licenses/LICENSE-2.0
//
// Unless required by applicable law or agreed to in writing,
// software distributed under the License is distributed on an
// "AS IS" BASIS, WITHOUT WARRANTIES OR CONDITIONS OF ANY
// KIND, either express or implied.  See the License for the
// specific language governing permissions and limitations
// under the License.

<template>
  <a-tooltip placement="bottom" :title="$t(getTooltip(text))">
    <a-badge
      style="display: inline-flex"
      :title="text"
      :color="getStatusColor(text)"
      :status="getBadgeStatus(text)"
      :text="getText()" />
  </a-tooltip>
</template>

<script>

export default {
  name: 'Status',
  props: {
    text: {
      type: String,
      required: true
    },
    displayText: {
      type: Boolean,
      default: false
    }
  },
  methods: {
    getText () {
      if (this.displayText && this.text) {
        var state = this.text
        switch (state) {
          case 'Running':
            state = this.$t('state.running')
            break
          case 'Stopped':
            state = this.$t('state.stopped')
            break
          case 'Starting':
            state = this.$t('state.starting')
            break
          case 'Stopping':
            state = this.$t('state.stopping')
            break
          case 'Suspended':
            state = this.$t('state.suspended')
            break
          case 'Pending':
            state = this.$t('state.pending')
            break
          case 'Migrating':
            state = this.$t('state.migrating')
            break
          case 'Expunging':
            state = this.$t('state.expunging')
            break
          case 'Error':
            state = this.$t('state.error')
            break
          case 'ReadOnly':
            state = this.$t('state.readonly')
            break
          case 'ReadWrite':
            state = this.$t('state.readwrite')
            break
        }
        return state.charAt(0).toUpperCase() + state.slice(1)
      }
      return ''
    },
    getBadgeStatus (state) {
      var status = 'default'
      switch (state) {
        case 'Active':
        case 'BackedUp':
        case 'Completed':
        case 'Connected':
        case 'Download Complete':
        case 'Enabled':
        case 'Implemented':
        case 'Ready':
        case 'Running':
        case 'Setup':
        case 'Started':
        case 'Successfully Installed':
        case 'ReadWrite':
        case 'True':
        case 'Up':
        case 'enabled':
        case 'PowerOn':
          status = 'success'
          break
        case 'Alert':
        case 'Declined':
        case 'Disabled':
        case 'Disconnected':
        case 'Down':
        case 'Error':
        case 'False':
        case 'Stopped':
<<<<<<< HEAD
        case 'ReadOnly':
        case 'PowerOff':
=======
>>>>>>> 16d07951
          status = 'error'
          break
        case 'Migrating':
        case 'Scaling':
        case 'Starting':
        case 'Stopping':
        case 'Upgrading':
          status = 'processing'
          break
        case 'Allocated':
          if (this.$route.path.startsWith('/publicip')) {
            status = 'success'
          } else {
            status = 'warning'
          }
          break
        case 'Created':
        case 'Maintenance':
        case 'Pending':
        case 'ReadOnly':
          status = 'warning'
          break
      }
      return status
    },
    getStatusColor (state) {
      if (state === 'Scheduled') {
        return 'blue'
      }

      return null
    },
    getTooltip (state) {
      if (!(state && this.displayText)) {
        return
      }
      if (this.$route.path === '/vmsnapshot' || this.$route.path.includes('/vmsnapshot/')) {
        return 'message.vmsnapshot.state.' + state.toLowerCase()
      }
      if (this.$route.path === '/vm' || this.$route.path.includes('/vm/')) {
        return 'message.vm.state.' + state.toLowerCase()
      }
      if (this.$route.path === '/volume' || this.$route.path.includes('/volume/')) {
        return 'message.volume.state.' + state.toLowerCase()
      }
      if (this.$route.path === '/guestnetwork' || this.$route.path.includes('/guestnetwork/')) {
        return 'message.guestnetwork.state.' + state.toLowerCase()
      }
      if (this.$route.path === '/publicip' || this.$route.path.includes('/publicip/')) {
        return 'message.publicip.state.' + state.toLowerCase()
      }
      // Nothing for snapshots, vpcs, gateways, vnpnconn, vpnuser, kubectl, event, project, account, infra. They're all self explanatory
      return state
    }
  }
}
</script>

<style scoped>
/deep/ .ant-badge-status-dot {
  width: 12px;
  height: 12px;
  margin-top: 5px;
}
</style><|MERGE_RESOLUTION|>--- conflicted
+++ resolved
@@ -113,11 +113,7 @@
         case 'Error':
         case 'False':
         case 'Stopped':
-<<<<<<< HEAD
-        case 'ReadOnly':
         case 'PowerOff':
-=======
->>>>>>> 16d07951
           status = 'error'
           break
         case 'Migrating':
