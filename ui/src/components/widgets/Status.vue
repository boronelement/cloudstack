// Licensed to the Apache Software Foundation (ASF) under one
// or more contributor license agreements.  See the NOTICE file
// distributed with this work for additional information
// regarding copyright ownership.  The ASF licenses this file
// to you under the Apache License, Version 2.0 (the
// "License"); you may not use this file except in compliance
// with the License.  You may obtain a copy of the License at
//
//   http://www.apache.org/licenses/LICENSE-2.0
//
// Unless required by applicable law or agreed to in writing,
// software distributed under the License is distributed on an
// "AS IS" BASIS, WITHOUT WARRANTIES OR CONDITIONS OF ANY
// KIND, either express or implied.  See the License for the
// specific language governing permissions and limitations
// under the License.

<template>
  <a-tooltip placement="bottom" :title="$t(getTooltip(text))">
    <a-badge
      style="display: inline-flex"
      :title="text"
      :color="getStatusColor(text)"
      :status="getBadgeStatus(text)"
      :text="getText()" />
  </a-tooltip>
</template>

<script>

export default {
  name: 'Status',
  props: {
    text: {
      type: String,
      required: true
    },
    displayText: {
      type: Boolean,
      default: false
    }
  },
  methods: {
    getText () {
      if (this.displayText && this.text) {
        var state = this.text
        switch (state.toLowerCase()) {
          case 'running':
            state = this.$t('state.running')
            break
          case 'stopped':
            state = this.$t('state.stopped')
            break
          case 'starting':
            state = this.$t('state.starting')
            break
          case 'stopping':
            state = this.$t('state.stopping')
            break
          case 'suspended':
            state = this.$t('state.suspended')
            break
          case 'pending':
            state = this.$t('state.pending')
            break
          case 'migrating':
            state = this.$t('state.migrating')
            break
          case 'expunging':
            state = this.$t('state.expunging')
            break
          case 'error':
            state = this.$t('state.error')
            break
          case 'ReadOnly':
            state = this.$t('state.readonly')
            break
          case 'ReadWrite':
            state = this.$t('state.readwrite')
            break
          case 'InProgress':
            state = this.$t('state.inprogress')
            break
        }
        return state.charAt(0).toUpperCase() + state.slice(1)
      }
      return ''
    },
    getBadgeStatus (state) {
      var status = 'default'
      switch (state.toLowerCase()) {
        case 'active':
        case 'backedup':
        case 'completed':
        case 'connected':
        case 'download complete':
        case 'enabled':
<<<<<<< HEAD
        case 'PowerOn':
        case 'success':
=======
        case 'implemented':
        case 'on':
        case 'readwrite':
        case 'ready':
        case 'running':
        case 'setup':
        case 'started':
        case 'successfully installed':
        case 'true':
        case 'up':
>>>>>>> d8c407d9
          status = 'success'
          break
        case 'alert':
        case 'declined':
        case 'disabled':
        case 'disconnected':
        case 'down':
        case 'error':
        case 'false':
<<<<<<< HEAD
        case 'Stopped':
        case 'PowerOff':
        case 'failed':
          status = 'error'
          break
        case 'Migrating':
        case 'Scaling':
        case 'Starting':
        case 'Stopping':
        case 'Upgrading':
        case 'InProgress':
=======
        case 'off':
        case 'readonly':
        case 'stopped':
          status = 'error'
          break
        case 'migrating':
        case 'scaling':
        case 'starting':
        case 'stopping':
        case 'upgrading':
>>>>>>> d8c407d9
          status = 'processing'
          break
        case 'allocated':
          if (this.$route.path.startsWith('/publicip')) {
            status = 'success'
          } else {
            status = 'warning'
          }
          break
<<<<<<< HEAD
        case 'Created':
        case 'Maintenance':
        case 'Pending':
        case 'ReadOnly':
=======
        case 'created':
        case 'maintenance':
        case 'pending':
>>>>>>> d8c407d9
          status = 'warning'
          break
      }
      return status
    },
    getStatusColor (state) {
      switch (state.toLowerCase()) {
        case 'scheduled':
          return 'blue'
        default:
          return null
      }
    },
    getTooltip (state) {
      if (!(state && this.displayText)) {
        return
      }
      if (this.$route.path === '/vmsnapshot' || this.$route.path.includes('/vmsnapshot/')) {
        return 'message.vmsnapshot.state.' + state.toLowerCase()
      }
      if (this.$route.path === '/vm' || this.$route.path.includes('/vm/')) {
        return 'message.vm.state.' + state.toLowerCase()
      }
      if (this.$route.path === '/volume' || this.$route.path.includes('/volume/')) {
        return 'message.volume.state.' + state.toLowerCase()
      }
      if (this.$route.path === '/guestnetwork' || this.$route.path.includes('/guestnetwork/')) {
        return 'message.guestnetwork.state.' + state.toLowerCase()
      }
      if (this.$route.path === '/publicip' || this.$route.path.includes('/publicip/')) {
        return 'message.publicip.state.' + state.toLowerCase()
      }
      // Nothing for snapshots, vpcs, gateways, vnpnconn, vpnuser, kubectl, event, project, account, infra. They're all self explanatory
      return state
    }
  }
}
</script>

<style scoped>
/deep/ .ant-badge-status-dot {
  width: 12px;
  height: 12px;
  margin-top: 5px;
}
</style><|MERGE_RESOLUTION|>--- conflicted
+++ resolved
@@ -95,10 +95,6 @@
         case 'connected':
         case 'download complete':
         case 'enabled':
-<<<<<<< HEAD
-        case 'PowerOn':
-        case 'success':
-=======
         case 'implemented':
         case 'on':
         case 'readwrite':
@@ -109,7 +105,8 @@
         case 'successfully installed':
         case 'true':
         case 'up':
->>>>>>> d8c407d9
+        case 'success':
+        case 'poweron':
           status = 'success'
           break
         case 'alert':
@@ -119,22 +116,11 @@
         case 'down':
         case 'error':
         case 'false':
-<<<<<<< HEAD
-        case 'Stopped':
-        case 'PowerOff':
-        case 'failed':
-          status = 'error'
-          break
-        case 'Migrating':
-        case 'Scaling':
-        case 'Starting':
-        case 'Stopping':
-        case 'Upgrading':
-        case 'InProgress':
-=======
         case 'off':
         case 'readonly':
+        case 'poweroff':
         case 'stopped':
+        case 'failed':
           status = 'error'
           break
         case 'migrating':
@@ -142,7 +128,7 @@
         case 'starting':
         case 'stopping':
         case 'upgrading':
->>>>>>> d8c407d9
+        case 'inprogress':
           status = 'processing'
           break
         case 'allocated':
@@ -152,16 +138,9 @@
             status = 'warning'
           }
           break
-<<<<<<< HEAD
-        case 'Created':
-        case 'Maintenance':
-        case 'Pending':
-        case 'ReadOnly':
-=======
         case 'created':
         case 'maintenance':
         case 'pending':
->>>>>>> d8c407d9
           status = 'warning'
           break
       }
