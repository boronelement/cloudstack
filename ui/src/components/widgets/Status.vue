--- conflicted
+++ resolved
@@ -72,16 +72,14 @@
           case 'Error':
             state = this.$t('state.error')
             break
-<<<<<<< HEAD
-          case 'InProgress':
-            state = this.$t('state.inprogress')
-=======
           case 'ReadOnly':
             state = this.$t('state.readonly')
             break
           case 'ReadWrite':
             state = this.$t('state.readwrite')
->>>>>>> 16d07951
+            break
+          case 'InProgress':
+            state = this.$t('state.inprogress')
             break
         }
         return state.charAt(0).toUpperCase() + state.slice(1)
@@ -118,11 +116,7 @@
         case 'Error':
         case 'False':
         case 'Stopped':
-<<<<<<< HEAD
-        case 'ReadOnly':
         case 'failed':
-=======
->>>>>>> 16d07951
           status = 'error'
           break
         case 'Migrating':
