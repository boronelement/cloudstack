--- conflicted
+++ resolved
@@ -15,7 +15,7 @@
 // specific language governing permissions and limitations
 // under the License.
 
-import { createStore } from 'vuex'
+import Vuex from 'vuex'
 
 const mockStore = {
   state: {},
@@ -27,30 +27,30 @@
       user: {},
       permission: {}
     }
+    mockStore.mutations = {}
 
     if (state && Object.keys(state).length > 0) {
       mockStore.state = { ...mockStore.state, ...state }
+    }
+
+    if (mutations && Object.keys(mutations).length > 0) {
+      mockStore.mutations = { ...mockStore.mutations, ...mutations }
     }
 
     if (!actions) {
       actions = {}
     }
 
-    return createStore({
+    return new Vuex.Store({
       state: mockStore.state,
       getters: {
         apis: () => mockStore.state.user.apis,
         userInfo: () => mockStore.state.user.info,
-<<<<<<< HEAD
-        defaultListViewPageSize: () => mockStore.state.user.defaultListViewPageSize,
-        headerNotices: () => mockStore.state.user.headerNotices
-=======
         headerNotices: () => mockStore.state.user.headerNotices,
         defaultListViewPageSize: () => mockStore.state.user.defaultListViewPageSize
->>>>>>> cd4e7e03
       },
-      mutations,
-      actions
+      actions,
+      mutations
     })
   }
 }
