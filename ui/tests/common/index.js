--- conflicted
+++ resolved
@@ -15,24 +15,10 @@
 // specific language governing permissions and limitations
 // under the License.
 
-import StoragePlugin from 'vue-web-storage'
-import { mount } from '@vue/test-utils'
-
 import mockI18n from '../mock/mockI18n'
 import mockStore from '../mock/mockStore'
 import mockRouter from '../mock/mockRouter'
 
-<<<<<<< HEAD
-import {
-  pollJobPlugin,
-  notifierPlugin,
-  toLocaleDatePlugin,
-  configUtilPlugin,
-  apiMetaUtilPlugin,
-  showIconPlugin,
-  resourceTypePlugin
-} from '@/utils/plugins'
-=======
 import localVue from '../setup'
 import { mount } from '@vue/test-utils'
 import { pollJobPlugin, notifierPlugin, configUtilPlugin, apiMetaUtilPlugin, toLocaleDatePlugin, showIconPlugin, resourceTypePlugin } from '@/utils/plugins'
@@ -44,7 +30,6 @@
 localVue.use(toLocaleDatePlugin)
 localVue.use(showIconPlugin)
 localVue.use(resourceTypePlugin)
->>>>>>> cd4e7e03
 
 function createMockRouter (newRoutes = []) {
   let routes = []
@@ -61,8 +46,8 @@
   return mockI18n.mock(locale, messages)
 }
 
-function createMockStore (state = {}, actions = {}, mutations = {}) {
-  return mockStore.mock(state, actions, mutations)
+function createMockStore (state = {}, actions = {}, mutation = {}) {
+  return mockStore.mock(state, actions, mutation)
 }
 
 function decodeHtml (html) {
@@ -73,7 +58,6 @@
 }
 
 function createFactory (component, options) {
-  const plugins = []
   var {
     router = null,
     i18n = null,
@@ -83,26 +67,17 @@
     mocks = {}
   } = options
 
-  if (router) plugins.push(router)
-  if (i18n) plugins.push(i18n)
-  if (store) plugins.push(store)
+  if (!router) router = createMockRouter()
+  if (!i18n) i18n = createMockI18n()
+  if (!store) store = createMockStore()
 
   return mount(component, {
-    global: {
-      plugins: [
-        ...plugins,
-        pollJobPlugin,
-        notifierPlugin,
-        toLocaleDatePlugin,
-        configUtilPlugin,
-        apiMetaUtilPlugin,
-        showIconPlugin,
-        resourceTypePlugin,
-        StoragePlugin
-      ],
-      mocks
-    },
-    props,
+    localVue,
+    router,
+    i18n,
+    store,
+    propsData: props,
+    mocks,
     data () {
       return { ...data }
     }
