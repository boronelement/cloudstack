// Licensed to the Apache Software Foundation (ASF) under one
// or more contributor license agreements.  See the NOTICE file
// distributed with this work for additional information
// regarding copyright ownership.  The ASF licenses this file
// to you under the Apache License, Version 2.0 (the
// "License"); you may not use this file except in compliance
// with the License.  You may obtain a copy of the License at
//
//   http://www.apache.org/licenses/LICENSE-2.0
//
// Unless required by applicable law or agreed to in writing,
// software distributed under the License is distributed on an
// "AS IS" BASIS, WITHOUT WARRANTIES OR CONDITIONS OF ANY
// KIND, either express or implied.  See the License for the
// specific language governing permissions and limitations
// under the License.

import { flushPromises } from '@vue/test-utils'

import mockAxios from '../../mock/mockAxios'
import AutogenView from '@/views/AutogenView'
import user from '@/store/modules/user'
import common from '../../common'
import mockData from '../../mockData/AutogenView.mock.json'

jest.mock('axios', () => mockAxios)
jest.mock('@/vue-app', () => ({
  vueProps: {
    $localStorage: {
      set: jest.fn((key, value) => {}),
      get: jest.fn((key) => {
        switch (key) {
          case 'HEADER_NOTICES':
            return []
          default:
            return null
        }
      })
    }
  }
}))
user.state.apis = mockData.apis

let router = null
let store = null
let i18n = null
let mocks = null
let wrapper = null
let originalFunc = {}

const spyConsole = {
  log: null,
  warn: null
}

const state = {
  user: {
    apis: mockData.apis,
    info: mockData.info,
    defaultListViewPageSize: 20,
    headerNotices: []
  }
}

const mutations = {
  SET_HEADER_NOTICES: (state, jobsJsonArray) => {
    state.user.headerNotices = jobsJsonArray
  }
}

const actions = {
  SetProject: jest.fn(({ commit }, project) => {}),
  ToggleTheme: jest.fn(({ commit }, theme) => {})
}

mockData.routes.push({
  name: 'testRouter15',
  path: '/test-router-15',
  meta: {
    title: 'label.title',
    icon: 'play-circle-outlined',
    permission: ['testApiNameCase1'],
    columns: [
      'id',
      'name',
      {
        column1: (record) => {
          return record.name
        }
      }
    ]
  },
  component: {},
  children: [{
    name: 'testRouter15-1',
    path: '/test-router-15/:id',
    meta: {
      title: 'label.title',
      icon: 'play-circle-outlined'
    },
    component: {}
  }]
})

router = common.createMockRouter(mockData.routes)
store = common.createMockStore(state, actions, mutations)
i18n = common.createMockI18n('en', mockData.messages)

mocks = {
  $notifyError: jest.fn((error) => {
    return error
  }),
  $showNotification: jest.fn((option) => {
    return {
      type: option.type,
      message: option.message,
      description: 'test-description',
      duration: option.duration
    }
  }),
  $message: {
    success: jest.fn((obj) => {
      return obj
    }),
    error: jest.fn((obj) => {
      return obj
    }),
    info: jest.fn((obj) => {
      return obj
    })
  }
}

const factory = (opts = {}) => {
  router = opts.router || router
  i18n = opts.i18n || i18n
  store = opts.store || store
  mocks = opts.mocks || mocks

  return common.createFactory(AutogenView, {
    router,
    i18n,
    store,
    mocks,
    props: opts.props || {},
    data: opts.data || {}
  })
}

const { ResizeObserver, ls } = window
router.push('/')

describe('Views > AutogenView.vue', () => {
  beforeEach(async () => {
    jest.clearAllMocks()

    delete window.ResizeObserver
    delete window.ls

    if (!wrapper) {
      await router.isReady()
      wrapper = factory()
    }

    window.ResizeObserver = jest.fn().mockImplementation(() => ({
      observe: jest.fn(),
      unobserve: jest.fn(),
      disconnect: jest.fn()
    }))

    window.ls = {
      get: jest.fn((key) => []),
      set: jest.fn()
    }

    state.user.info.roletype = 'Normal'
    if (i18n.global.locale !== 'en') i18n.global.locale = 'en'
  })

  afterEach(() => {
    window.ResizeObserver = ResizeObserver
    window.ResizeObserver = ls

    if (wrapper) {
      wrapper.vm.currentAction = {}
      wrapper.vm.resource = {}
      wrapper.vm.searchParams = {}
      wrapper.vm.actionData = {}
      wrapper.vm.dataView = false
      wrapper.vm.showAction = false
      wrapper.vm.selectedRowKeys = []
      wrapper.vm.selectedRowKeys = []
      wrapper.vm.items = []
      wrapper.vm.promises = []
      wrapper.vm.form = {}
      wrapper.vm.rules = {}
    }

    if (Object.keys(originalFunc).length > 0) {
      Object.keys(originalFunc).forEach(key => {
        switch (key) {
          case 'fetchData':
            wrapper.vm.fetchData = originalFunc[key]
            break
          case 'listUuidOpts':
            wrapper.vm.listUuidOpts = originalFunc[key]
            break
          case 'fillEditFormFieldValues':
            wrapper.vm.fillEditFormFieldValues = originalFunc[key]
            break
          case 'validateTwoPassword':
            wrapper.vm.validateTwoPassword = originalFunc[key]
            break
          case 'handleResponse':
            wrapper.vm.handleResponse = originalFunc[key]
            break
          case 'closeAction':
            wrapper.vm.closeAction = originalFunc[key]
            break
          case 'getFirstIndexFocus':
            wrapper.vm.getFirstIndexFocus = originalFunc[key]
            break
          case 'setRules':
            wrapper.vm.setRules = originalFunc[key]
            break
          case 'RefValidateFields':
            wrapper.vm.formRef.value.validateFields = originalFunc[key]
            break
          case 'switchProject':
            wrapper.vm.switchProject = originalFunc[key]
            break
          case 'execSubmit':
            wrapper.vm.execSubmit = originalFunc[key]
            break
          case 'shouldNavigateBack':
            wrapper.vm.shouldNavigateBack = originalFunc[key]
            break
          case 'routerGo':
            wrapper.vm.$router.go = originalFunc[key]
            break
        }
      })

      originalFunc = {}
    }
    if (spyConsole.log) {
      spyConsole.log.mockClear()
      spyConsole.log.mockRestore()
    }
    if (spyConsole.warn) {
      spyConsole.warn.mockClear()
      spyConsole.warn.mockRestore()
    }
  })

  describe('Navigation Guard', () => {
    it('beforeRouteUpdate() should be called', async (done) => {
      originalFunc.fetchData = wrapper.vm.fetchData
      wrapper.vm.fetchData = jest.fn((args) => {})

      const nextFun = jest.fn()
      const beforeRouteUpdate = wrapper.vm.$options.beforeRouteUpdate

      await router.push({ name: 'testRouter1' })
      await beforeRouteUpdate.call(wrapper.vm, {}, {}, nextFun)
      await flushPromises()

      expect(wrapper.vm.currentPath).toEqual('/test-router-1')
      expect(nextFun).toHaveBeenCalled()
      done()
    })

    it('beforeRouteLeave() should be called', async (done) => {
      originalFunc.fetchData = wrapper.vm.fetchData
      wrapper.vm.fetchData = jest.fn((args) => {})

      const nextFun = jest.fn()
      const beforeRouteLeave = wrapper.vm.$options.beforeRouteLeave

      await router.push({ name: 'testRouter2' })
      await beforeRouteLeave.call(wrapper.vm, {}, {}, nextFun)
      await flushPromises()

      expect(wrapper.vm.currentPath).toEqual('/test-router-2')
      expect(nextFun).toHaveBeenCalled()
      done()
    })
  })

  describe('Watchers', () => {
    describe('$route', () => {
      it('The wrapper data does not change when $router do not change', async (done) => {
        originalFunc.fetchData = wrapper.vm.fetchData
        wrapper.vm.fetchData = jest.fn((args) => {})

        const fetchData = jest.spyOn(wrapper.vm, 'fetchData')

        await wrapper.setData({ page: 2, itemCount: 10 })
        await flushPromises()

        expect(wrapper.vm.page).toEqual(2)
        expect(wrapper.vm.itemCount).toEqual(10)
        expect(fetchData).not.toBeCalled()
        done()
      })

      it('The wrapper data changes when $router changes', async (done) => {
        originalFunc.fetchData = wrapper.vm.fetchData
        wrapper.vm.fetchData = jest.fn((args) => {})

        const fetchData = jest.spyOn(wrapper.vm, 'fetchData')

        await wrapper.setData({ page: 2, itemCount: 10 })
        await router.push({ name: 'testRouter3' })
        await flushPromises()

        expect(wrapper.vm.page).toEqual(1)
        expect(wrapper.vm.itemCount).toEqual(0)
        expect(fetchData).toBeCalled()
        done()
      })

      it('switchProject() should be called when $route changes with projectid in query', async (done) => {
        originalFunc.fetchData = wrapper.vm.fetchData
        originalFunc.switchProject = wrapper.vm.switchProject
        wrapper.vm.fetchData = jest.fn()
        wrapper.vm.switchProject = jest.fn((projectid) => {})

        const switchProject = jest.spyOn(wrapper.vm, 'switchProject')

        await router.push({ name: 'testRouter30', query: { projectid: 'test-project-id' } })
        await flushPromises()

        expect(switchProject).toHaveBeenCalledTimes(1)
        expect(switchProject).toHaveBeenCalledWith('test-project-id')
        done()
      })
    })

    describe('$i18n.locale', () => {
      it('Check language and fetchData() when not changing locale', async (done) => {
        originalFunc.fetchData = wrapper.vm.fetchData
        wrapper.vm.fetchData = jest.fn((args) => {})

        const fetchData = jest.spyOn(wrapper.vm, 'fetchData')

        expect(wrapper.vm.$t('labelname')).toEqual('test-name-en')
        expect(fetchData).not.toBeCalled()
        done()
      })

      it('Check languages and fetchData() when changing locale', async (done) => {
        originalFunc.fetchData = wrapper.vm.fetchData
        wrapper.vm.fetchData = jest.fn((args) => {})

        const fetchData = jest.spyOn(wrapper.vm, 'fetchData')

        i18n.global.locale = 'de'
        await flushPromises()

        expect(wrapper.vm.$t('labelname')).toEqual('test-name-de')
        expect(fetchData).toBeCalled()
        done()
      })
    })
  })

  describe('Methods', () => {
    describe('switchProject', () => {
      it('API not called when switchProject() is called with not have projectId', async (done) => {
        await wrapper.vm.switchProject()
        await flushPromises()

        expect(mockAxios).not.toBeCalled()
        done()
      })

      it('API not called when switchProject() is called with projectId empty', async (done) => {
        await wrapper.vm.switchProject('')
        await flushPromises()

        expect(mockAxios).not.toBeCalled()
        done()
      })

      it('API not called when switchProject() is called with projectId length not equal 36', async (done) => {
        await wrapper.vm.switchProject('test-project-id')
        await flushPromises()

        expect(mockAxios).not.toBeCalled()
        done()
      })

      it('API will be called when switchProject() is called with projectId satisfying the condition', async (done) => {
        mockAxios.mockResolvedValue({})

        await router.push({ name: 'testRouter31' })
        await wrapper.vm.switchProject('111111111111111111111111111111111111')
        await flushPromises()

        expect(mockAxios).toHaveBeenCalled()
        expect(mockAxios).toHaveBeenLastCalledWith({
          url: '/',
          method: 'GET',
          data: new URLSearchParams(),
          params: {
            command: 'listProjects',
            id: '111111111111111111111111111111111111',
            listall: true,
            details: 'min',
            response: 'json'
          }
        })
        done()
      })

      it('check $router not changes when API response with result empty', async (done) => {
        mockAxios.mockResolvedValue({ listprojectsresponse: {} })

        await router.push({ name: 'testRouter32' })
        await wrapper.vm.switchProject('111111111111111111111111111111111111')
        await flushPromises()

        expect(router.currentRoute.value.path).toEqual('/test-router-32')
        expect(router.currentRoute.value.query).toEqual({})
        done()
      })

      it('check $router, $store event when API response with result not empty', async (done) => {
        mockAxios.mockResolvedValue({ listprojectsresponse: { project: [{ id: 'project-id' }] } })

        await router.push({ name: 'testRouter33' })
        await wrapper.vm.switchProject('111111111111111111111111111111111111')
        await flushPromises()

        expect(router.currentRoute.value.path).toEqual('/test-router-33')
        expect(router.currentRoute.value.query).toEqual({})
        done()
      })
    })

    describe('fetchData()', () => {
      it('fetchData() should be return empty when $route.name equal `deployVirtualMachine`', async (done) => {
        await router.push({ name: 'deployVirtualMachine' })
        await wrapper.vm.fetchData()

        expect(wrapper.vm.items).toEqual([])
        done()
      })

      it('check routeName when fetchData() is called with $route.name is not empty', async (done) => {
        await router.push({ name: 'testRouter4' })
        await flushPromises()

        expect(wrapper.vm.routeName).toEqual('testRouter4')
        expect(wrapper.vm.items).toEqual([])
        done()
      })

      it('check routeName when fetchData() is called with $route.name is empty', async (done) => {
        await router.replace('/test-router-5')
        await flushPromises()

        expect(wrapper.vm.routeName).toEqual('testRouter5')
        done()
      })

      it('check resource, dataView when fetchData() is called with $route.meta.params is not empty', async (done) => {
        await router.push({ name: 'testRouter6', params: { id: 'test-id' } })
        await flushPromises()

        expect(wrapper.vm.resource).toEqual({})
        expect(wrapper.vm.dataView).toBeTruthy()
        done()
      })

      it('check columnKeys, actions when fetchData() is called with $route.meta.actions, route.meta.columns is not empty', async (done) => {
        await mockAxios.mockResolvedValue({
          testapinamecase1response: {
            count: 0,
            testapinamecase1: []
          }
        })
        await router.push({ name: 'testRouter7' })
        await flushPromises()

        expect(wrapper.vm.columnKeys.length).toEqual(3)
        expect(wrapper.vm.actions.length).toEqual(1)
        expect(wrapper.vm.columnKeys).toEqual(['column1', 'column2', 'column3'])
        expect(wrapper.vm.actions).toEqual([{
          label: 'labelname',
          api: 'testApiNameCase1',
          icon: 'plus-outlined',
          listView: true
        }])
        done()
      })

      it('check columnKeys assign by store.getters.apis when fetchData() is called', async (done) => {
        await mockAxios.mockResolvedValue({
          testapinamecase4response: {
            count: 0,
            testapinamecase4: []
          }
        })
        await router.push({ name: 'testRouter8' })
        await flushPromises()

        expect(wrapper.vm.columnKeys.length).toEqual(3)
        expect(wrapper.vm.columnKeys).toEqual(['column1', 'column2', 'column3'])
        done()
      })

      it('check columnKeys assign by $route.meta.columns when fetchData() is called', async (done) => {
        await mockAxios.mockResolvedValue({
          testapinamecase1response: {
            count: 0,
            testapinamecase1: []
          }
        })
        await router.push({ name: 'testRouter9' })
        await flushPromises()

        expect(wrapper.vm.columns.length).toEqual(1)
        expect(wrapper.vm.columns[0].title).toEqual('name-en')
        expect(wrapper.vm.columns[0].dataIndex).toEqual('name')
        expect(wrapper.vm.columns[0].slots).toEqual({ customRender: 'name' })
        expect(typeof wrapper.vm.columns[0].sorter).toBe('function')
        done(0)
      })

      it('API should be called with params assign by $route.query', async (done) => {
        await mockAxios.mockResolvedValue({
          testapinamecase2response: {
            count: 0,
            testapinamecase2: []
          }
        })
        await router.push({ name: 'testRouter10', query: { key: 'test-value' } })
        await flushPromises()

        expect(mockAxios).toHaveBeenCalled()
        expect(mockAxios).toHaveBeenLastCalledWith({
          data: new URLSearchParams(),
          method: 'GET',
          params: {
            command: 'testApiNameCase2',
            listall: true,
            key: 'test-value',
            page: 1,
            pagesize: 20,
            response: 'json'
          },
          url: '/'
        })

        done()
      })

      it('API should be called with params assign by $route.meta.params', async (done) => {
        await mockAxios.mockResolvedValue({
          testapinamecase3response: {
            count: 0,
            testapinamecase3: []
          }
        })
        await router.push({ name: 'testRouter11' })
        await flushPromises()

        expect(mockAxios).toHaveBeenCalled()
        expect(mockAxios).toHaveBeenLastCalledWith({
          data: new URLSearchParams(),
          method: 'GET',
          params: {
            command: 'testApiNameCase3',
            listall: true,
            key: 'test-value',
            page: 1,
            pagesize: 20,
            response: 'json'
          },
          url: '/'
        })
        done()
      })

      // it('API should be called with params has item id, name when $route.path startWith /ssh/', async (done) => {
      //   await mockAxios.mockResolvedValue({
      //     testapinamecase1response: {
      //       count: 0,
      //       testapinamecase1: [{
      //         id: 'test-id-1',
      //         name: 'test-name-1'
      //       }]
      //     }
      //   })
      //   await router.push({ name: 'testRouter12', params: { id: 'test-id' } })
      //   await flushPromises()
      //
      //   expect(mockAxios).toHaveBeenCalled()
      //   expect(mockAxios).toHaveBeenLastCalledWith({
      //     url: '/',
      //     method: 'GET',
      //     data: new URLSearchParams(),
      //     params: {
      //       command: 'testApiNameCase1',
      //       listall: true,
      //       id: 'test-id',
      //       name: 'test-id',
      //       page: 1,
      //       pagesize: 20,
      //       response: 'json'
      //     }
      //   })
      //   done()
      // })

      it('API should be called with params has item id, hostname when $route.path startWith /ldapsetting/', async (done) => {
        await mockAxios.mockResolvedValue({
          testapinamecase1response: {
            count: 0,
            testapinamecase1: [{
              id: 'test-id-1',
              name: 'test-name-1'
            }]
          }
        })
        await router.push({ name: 'testRouter13', params: { id: 'test-id' } })
        await flushPromises()

        expect(mockAxios).toHaveBeenCalled()
        expect(mockAxios).toHaveBeenLastCalledWith({
          url: '/',
          method: 'GET',
          data: new URLSearchParams(),
          params: {
            command: 'testApiNameCase1',
            listall: true,
            id: 'test-id',
            hostname: 'test-id',
            page: 1,
            pagesize: 20,
            response: 'json'
          }
        })
        done()
      })

      it('check items, resource when api is called with result is not empty', async (done) => {
        await mockAxios.mockResolvedValue({
          listtemplatesresponse: {
            count: 2,
            templates: [{
              id: 'uuid1',
              templateid: 'templateid-1',
              name: 'template-test-1'
            }, {
              id: 'uuid2',
              templateid: 'templateid-2',
              name: 'template-test-2'
            }]
          }
        })
        await router.push({ name: 'testRouter14' })
        await flushPromises()

        expect(wrapper.vm.items.length).toEqual(2)
        expect(wrapper.vm.items).toEqual([
          {
            id: 'uuid1',
            templateid: 'templateid-1',
            name: 'template-test-1',
            key: 0
          },
          {
            id: 'uuid2',
            templateid: 'templateid-2',
            name: 'template-test-2',
            key: 1
          }
        ])
        expect(wrapper.vm.resource).toEqual({
          id: 'uuid1',
          templateid: 'templateid-1',
          name: 'template-test-1',
          key: 0
        })
        done()
      })

      it('check items, resource when api is called and $route.meta.columns has function', async (done) => {
        await mockAxios.mockResolvedValue({
          testapinamecase1response: {
            count: 1,
            testapinamecase1: [{
              id: 'test-id',
              name: 'test-name-value'
            }]
          }
        })
        await router.push({ name: 'testRouter15' })
        await flushPromises()

        expect(wrapper.vm.items).toEqual([{
          id: 'test-id',
          name: 'test-name-value',
          key: 0,
          column1: 'test-name-value'
        }])
        expect(wrapper.vm.resource).toEqual({
          id: 'test-id',
          name: 'test-name-value',
          key: 0,
          column1: 'test-name-value'
        })
        done()
      })

      // it('check items, resource when api is called and $route.path startWith /ssh', async (done) => {
      //   await mockAxios.mockResolvedValue({
      //     testapinamecase1response: {
      //       count: 1,
      //       testapinamecase1: [{
      //         name: 'test-name-value'
      //       }]
      //     }
      //   })
      //   await router.push({ name: 'testRouter16' })
      //   await flushPromises()
      //
      //   expect(wrapper.vm.items).toEqual([{
      //     id: 'test-name-value',
      //     name: 'test-name-value',
      //     key: 0
      //   }])
      //   expect(wrapper.vm.resource).toEqual({
      //     id: 'test-name-value',
      //     name: 'test-name-value',
      //     key: 0
      //   })
      //   done()
      // })

      it('check items, resource when api is called and $route.path startWith /ldapsetting', async (done) => {
        await mockAxios.mockResolvedValue({
          testapinamecase1response: {
            count: 1,
            testapinamecase1: [{
              name: 'test-name-value',
              hostname: 'test-hostname-value'
            }]
          }
        })
        await router.push({ name: 'testRouter17' })
        await flushPromises()

        expect(wrapper.vm.items).toEqual([{
          id: 'test-hostname-value',
          name: 'test-name-value',
          hostname: 'test-hostname-value',
          key: 0
        }])
        expect(wrapper.vm.resource).toEqual({
          id: 'test-hostname-value',
          name: 'test-name-value',
          hostname: 'test-hostname-value',
          key: 0
        })
        done()
      })

      it('check $notifyError is called when api is called with throw error', async (done) => {
        const errorMock = {
          response: {},
          message: 'Error: throw exception error'
        }

        await mockAxios.mockRejectedValue(errorMock)
        await router.push({ name: 'testRouter18' })
        await flushPromises()

        expect(mocks.$notifyError).toHaveBeenCalledTimes(1)
        expect(mocks.$notifyError).toHaveBeenCalledWith(errorMock)
        done()
      })

      it('check $notifyError is called and router path = /exception/403 when api is called with throw error', async (done) => {
        const errorMock = {
          response: {
            status: 405
          },
          message: 'Error: Method Not Allowed'
        }

        await mockAxios.mockRejectedValue(errorMock)
        await router.push({ name: 'testRouter19' })
        await flushPromises()

        expect(mocks.$notifyError).toHaveBeenCalledTimes(1)
        expect(mocks.$notifyError).toHaveBeenCalledWith(errorMock)
        expect(router.currentRoute.value.path).toEqual('/exception/403')
        done()
      })

      it('check $notifyError is called and router path = /exception/404 when api is called with throw error', async (done) => {
        const errorMock = {
          response: {
            status: 430
          },
          message: 'Error: Request Header Fields Too Large'
        }

        await mockAxios.mockRejectedValue(errorMock)
        await router.push({ name: 'testRouter19' })
        await flushPromises()

        expect(mocks.$notifyError).toHaveBeenCalledTimes(1)
        expect(mocks.$notifyError).toHaveBeenCalledWith(errorMock)
        expect(router.currentRoute.value.path).toEqual('/exception/404')
        done()
      })

      it('check $notifyError is called and router path = /exception/500 when api is called with throw error', async (done) => {
        const errorMock = {
          response: {
            status: 530
          },
          message: 'Error: Site is frozen'
        }

        await mockAxios.mockRejectedValue(errorMock)
        await router.push({ name: 'testRouter19' })
        await flushPromises()

        expect(mocks.$notifyError).toHaveBeenCalledTimes(1)
        expect(mocks.$notifyError).toHaveBeenCalledWith(errorMock)
        expect(router.currentRoute.value.path).toEqual('/exception/500')
        done()
      })
    })

    describe('onSearch()', () => {
      it('check router when onSearch() is called with args empty', async (done) => {
        originalFunc.fetchData = wrapper.vm.fetchData
        wrapper.vm.fetchData = jest.fn((args) => {})

        await router.push({ name: 'testRouter20', query: { page: 1, pagesize: 20 } })
        await wrapper.vm.onSearch()
        await flushPromises()

        expect(router.currentRoute.value.path).toEqual('/test-router-20')
        expect(router.currentRoute.value.query).toEqual({ page: '1', pagesize: '20' })
        done()
      })

      it('check router when onSearch() is called with args not empty', async (done) => {
        originalFunc.fetchData = wrapper.vm.fetchData
        wrapper.vm.fetchData = jest.fn((args) => {})

        await router.push({ name: 'testRouter21', query: { page: 1, pagesize: 20 } })
        await wrapper.vm.onSearch({ value: 'test-value' })
        await flushPromises()

        expect(router.currentRoute.value.path).toEqual('/test-router-21')
        expect(router.currentRoute.value.query).toEqual({ page: '1', pagesize: '20', value: 'test-value' })
        done()
      })

      it('check router when onSearch() is called with args have searchQuery', async (done) => {
        originalFunc.fetchData = wrapper.vm.fetchData
        wrapper.vm.fetchData = jest.fn((args) => {})

        await router.push({ name: 'testRouter22', query: { page: 1, pagesize: 20 } })
        await wrapper.vm.onSearch({ searchQuery: 'test-value' })
        await flushPromises()

        expect(router.currentRoute.value.path).toEqual('/test-router-22')
        expect(router.currentRoute.value.query).toEqual({
          page: '1',
          pagesize: '20',
          keyword: 'test-value',
          q: 'test-value'
        })
        done()
      })

      it('check router when onSearch() is called with args have searchQuery and route.name equal `role`', async (done) => {
        originalFunc.fetchData = wrapper.vm.fetchData
        wrapper.vm.fetchData = jest.fn((args) => {})

        await router.push({ name: 'role' })
        await wrapper.vm.onSearch({ searchQuery: 'test-value' })
        await flushPromises()

        expect(router.currentRoute.value.path).toEqual('/role')
        expect(router.currentRoute.value.query).toEqual({ name: 'test-value', q: 'test-value', page: '1', pagesize: '20' })
        done()
      })

      it('check router when onSearch() is called with args have searchQuery and route.name equal `quotaemailtemplate`', async (done) => {
        originalFunc.fetchData = wrapper.vm.fetchData
        wrapper.vm.fetchData = jest.fn((args) => {})

        await router.push({ name: 'quotaemailtemplate' })
        await wrapper.vm.onSearch({ searchQuery: 'test-value' })
        await flushPromises()

        expect(router.currentRoute.value.path).toEqual('/quotaemailtemplate')
        expect(router.currentRoute.value.query).toEqual({ templatetype: 'test-value', q: 'test-value', page: '1', pagesize: '20' })
        done()
      })

      it('check router when onSearch() is called with args have searchQuery and route.name equal `quotaemailtemplate`', async (done) => {
        originalFunc.fetchData = wrapper.vm.fetchData
        wrapper.vm.fetchData = jest.fn((args) => {})

        await router.push({ name: 'globalsetting' })
        await wrapper.vm.onSearch({ searchQuery: 'test-value' })
        await flushPromises()

        expect(router.currentRoute.value.path).toEqual('/globalsetting')
        expect(router.currentRoute.value.query).toEqual({ name: 'test-value', q: 'test-value', page: '1', pagesize: '20' })
        done()
      })

      it('fetchData() should be called when onSearch() is called', async (done) => {
        originalFunc.fetchData = wrapper.vm.fetchData
        wrapper.vm.fetchData = jest.fn((args) => {})

        const fetchData = jest.spyOn(wrapper.vm, 'fetchData')
        await router.push({ name: 'testRouter23', query: { page: 1, pagesize: 20, value: 'test-value' } })
        await wrapper.vm.onSearch({ page: '1', pagesize: '20', value: 'test-value' })
        await flushPromises()

        expect(fetchData).toHaveBeenLastCalledWith({ page: '1', pagesize: '20', value: 'test-value' })
        done()
      })
    })

    describe('closeAction()', () => {
      it('check currentAction, showAction when closeAction() is called', async (done) => {
        await wrapper.setData({
          currentAction: {
            label: 'label.name',
            loading: true,
            paramFields: []
          },
          showAction: true
        })
        await wrapper.vm.closeAction()
        await flushPromises()

        expect(wrapper.vm.currentAction).toEqual({})
        expect(wrapper.vm.showAction).toBeFalsy()
        done()
      })
    })

    describe('execAction()', () => {
      it('check showAction, actionData and router name when execAction() is called', async (done) => {
        originalFunc.getFirstIndexFocus = wrapper.vm.getFirstIndexFocus
        originalFunc.setRules = wrapper.vm.setRules
        originalFunc.listUuidOpts = wrapper.vm.listUuidOpts
        originalFunc.fillEditFormFieldValues = wrapper.vm.fillEditFormFieldValues

        wrapper.vm.getFirstIndexFocus = jest.fn()
        wrapper.vm.setRules = jest.fn((param) => {})
        wrapper.vm.listUuidOpts = jest.fn((param) => {})
        wrapper.vm.fillEditFormFieldValues = jest.fn()

        await wrapper.setData({ actionData: { name: 'test-add-action' } })
        await wrapper.vm.execAction({
          label: 'labelname',
          icon: 'plus-outlined',
          component: {},
          api: 'testRouter24',
          popup: false
        })
        await flushPromises()

        expect(wrapper.vm.showAction).toBeFalsy()
        expect(router.currentRoute.value.name).toEqual('testRouter24')
        done()
      })

      it('check currentAction params and paramsField when execAction() is called', async (done) => {
        originalFunc.getFirstIndexFocus = wrapper.vm.getFirstIndexFocus
        originalFunc.setRules = wrapper.vm.setRules
        originalFunc.listUuidOpts = wrapper.vm.listUuidOpts
        originalFunc.fillEditFormFieldValues = wrapper.vm.fillEditFormFieldValues

        wrapper.vm.getFirstIndexFocus = jest.fn()
        wrapper.vm.setRules = jest.fn((param) => {})
        wrapper.vm.listUuidOpts = jest.fn((param) => {})
        wrapper.vm.fillEditFormFieldValues = jest.fn()

        await wrapper.vm.execAction({
          label: 'label.name',
          api: 'testApiNameCase5',
          paramFields: []
        })
        await flushPromises()

        expect(wrapper.vm.currentAction.params).toEqual([
          { name: 'column1', type: 'string' },
          { name: 'column2', type: 'string' },
          { name: 'column3', type: 'string' },
          { name: 'name', type: 'string' },
          { name: 'id', type: 'string' }
        ])
        expect(wrapper.vm.currentAction.paramFields).toEqual([])
        expect(wrapper.vm.showAction).toBeTruthy()
        done()
      })

      it('check currentAction params and paramsField when execAction() is called with args is exists', async (done) => {
        originalFunc.getFirstIndexFocus = wrapper.vm.getFirstIndexFocus
        originalFunc.setRules = wrapper.vm.setRules
        originalFunc.listUuidOpts = wrapper.vm.listUuidOpts
        originalFunc.fillEditFormFieldValues = wrapper.vm.fillEditFormFieldValues

        wrapper.vm.getFirstIndexFocus = jest.fn()
        wrapper.vm.setRules = jest.fn((param) => {})
        wrapper.vm.listUuidOpts = jest.fn((param) => {})
        wrapper.vm.fillEditFormFieldValues = jest.fn()

        await wrapper.vm.execAction({
          api: 'testApiNameCase5',
          args: ['column1', 'column2', 'column3']
        })
        await flushPromises()

        expect(wrapper.vm.currentAction.params).toEqual([
          { name: 'column1', type: 'string' },
          { name: 'column2', type: 'string' },
          { name: 'column3', type: 'string' },
          { name: 'name', type: 'string' },
          { name: 'id', type: 'string' }
        ])
        expect(wrapper.vm.currentAction.paramFields).toEqual([
          { name: 'column1', type: 'string' },
          { name: 'column2', type: 'string' },
          { name: 'column3', type: 'string' }
        ])
        expect(wrapper.vm.showAction).toBeTruthy()
        done()
      })

      it('check currentAction params and paramsField when execAction() is called with args is function', async (done) => {
        originalFunc.getFirstIndexFocus = wrapper.vm.getFirstIndexFocus
        originalFunc.setRules = wrapper.vm.setRules
        originalFunc.listUuidOpts = wrapper.vm.listUuidOpts
        originalFunc.fillEditFormFieldValues = wrapper.vm.fillEditFormFieldValues

        wrapper.vm.getFirstIndexFocus = jest.fn()
        wrapper.vm.setRules = jest.fn((param) => {})
        wrapper.vm.listUuidOpts = jest.fn((param) => {})
        wrapper.vm.fillEditFormFieldValues = jest.fn()

        await wrapper.vm.execAction({
          api: 'testApiNameCase5',
          resource: { id: 'test-id-value', name: 'test-name-value' },
          args: (record, store) => {
            return ['Admin'].includes(store.userInfo.roletype) ? ['column1', 'column2', 'column3'] : ['id', 'name']
          }
        })
        await flushPromises()

        expect(wrapper.vm.currentAction.params).toEqual([
          { name: 'column1', type: 'string' },
          { name: 'column2', type: 'string' },
          { name: 'column3', type: 'string' },
          { name: 'name', type: 'string' },
          { name: 'id', type: 'string' }
        ])
        expect(wrapper.vm.currentAction.paramFields).toEqual([
          { name: 'id', type: 'string' },
          { name: 'name', type: 'string' }
        ])
        expect(wrapper.vm.showAction).toBeTruthy()
        done()
      })

      it('check currentAction paramsField and listUuidOpts() is called when execAction() is called', async (done) => {
        originalFunc.getFirstIndexFocus = wrapper.vm.getFirstIndexFocus
        originalFunc.setRules = wrapper.vm.setRules
        originalFunc.listUuidOpts = wrapper.vm.listUuidOpts
        originalFunc.fillEditFormFieldValues = wrapper.vm.fillEditFormFieldValues

        wrapper.vm.getFirstIndexFocus = jest.fn()
        wrapper.vm.setRules = jest.fn((param) => {})
        wrapper.vm.listUuidOpts = jest.fn((param) => {})
        wrapper.vm.fillEditFormFieldValues = jest.fn()

        const listUuidOpts = jest.spyOn(wrapper.vm, 'listUuidOpts')
        await wrapper.vm.execAction({
          api: 'testApiNameCase6',
          args: ['id', 'tags', 'column1', 'column2', 'account'],
          mapping: {
            column2: () => {
              return 'test-value'
            }
          }
        })
        await flushPromises()

        expect(wrapper.vm.currentAction.paramFields).toEqual([
          { name: 'id', type: 'uuid' },
          { name: 'tags', type: 'string' },
          { name: 'column1', type: 'list' },
          { name: 'column2', type: 'string' },
          { name: 'account', type: 'string' }
        ])
        expect(wrapper.vm.showAction).toBeTruthy()
        expect(listUuidOpts).toHaveBeenCalledTimes(4)
        expect(listUuidOpts).toHaveBeenCalledWith({ name: 'id', type: 'uuid' })
        expect(listUuidOpts).toHaveBeenCalledWith({ name: 'column1', type: 'list' })
        expect(listUuidOpts).toHaveBeenCalledWith({ name: 'column2', type: 'string' })
        expect(listUuidOpts).toHaveBeenCalledWith({ name: 'account', type: 'string' })
        done()
      })

      it('check fillEditFormFieldValues() is called when execAction() is called', async (done) => {
        originalFunc.getFirstIndexFocus = wrapper.vm.getFirstIndexFocus
        originalFunc.setRules = wrapper.vm.setRules
        originalFunc.listUuidOpts = wrapper.vm.listUuidOpts
        originalFunc.fillEditFormFieldValues = wrapper.vm.fillEditFormFieldValues

        wrapper.vm.getFirstIndexFocus = jest.fn()
        wrapper.vm.setRules = jest.fn((param) => {})
        wrapper.vm.listUuidOpts = jest.fn((param) => {})
        wrapper.vm.fillEditFormFieldValues = jest.fn()

        const fillEditFormFieldValues = jest.spyOn(wrapper.vm, 'fillEditFormFieldValues')

        await wrapper.vm.execAction({
          api: 'testApiNameCase6',
          dataView: true,
          icon: 'edit-outlined'
        })
        await flushPromises()

        expect(fillEditFormFieldValues).toHaveBeenCalled()
        done()
      })

      it('check currentAction paramFields when execAction() is called args has confirmpassword field', async (done) => {
        originalFunc.getFirstIndexFocus = wrapper.vm.getFirstIndexFocus
        originalFunc.setRules = wrapper.vm.setRules
        originalFunc.listUuidOpts = wrapper.vm.listUuidOpts
        originalFunc.fillEditFormFieldValues = wrapper.vm.fillEditFormFieldValues

        wrapper.vm.getFirstIndexFocus = jest.fn()
        wrapper.vm.setRules = jest.fn((param) => {})
        wrapper.vm.listUuidOpts = jest.fn((param) => {})
        wrapper.vm.fillEditFormFieldValues = jest.fn()

        await wrapper.vm.execAction({
          api: 'testApiNameCase6',
          args: ['confirmpassword'],
          mapping: {}
        })
        await flushPromises()

        expect(wrapper.vm.currentAction.paramFields).toEqual([
          { name: 'confirmpassword', type: 'password', required: true, description: 'confirmpassword-description-en' }
        ])
        done()
      })
    })

    describe('listUuidOpts()', () => {
      it('API not called when listUuidOpts() is called with currentAction.mapping.id is null', async (done) => {
        await wrapper.setData({
          currentAction: {
            mapping: {
              id: () => { return '' }
            }
          }
        })
        await wrapper.vm.listUuidOpts({ name: 'id', type: 'uuid' })
        await flushPromises()

        expect(mockAxios).not.toHaveBeenCalled()
        done()
      })

      it('API not called when listUuidOpts() is called with currentAction.mapping is empty', async (done) => {
        await wrapper.setData({
          currentAction: {
            mapping: {}
          }
        })
        await wrapper.vm.listUuidOpts({ name: 'test-name', type: 'uuid' })
        await flushPromises()

        expect(mockAxios).not.toHaveBeenCalled()
        done()
      })

      it('API should be called and param.opts when listUuidOpts() is called with currentAction.mapping[param.name].api', async (done) => {
        const param = { name: 'template', type: 'uuid' }

        await mockAxios.mockResolvedValue({
          testapinamecase1response: {
            count: 1,
            testapinamecase1: [{
              id: 'test-id-value',
              name: 'test-name-value'
            }]
          }
        })
        await wrapper.setData({
          currentAction: {
            mapping: {
              template: {
                api: 'testApiNameCase1'
              }
            }
          }
        })
        await wrapper.vm.listUuidOpts(param)
        await flushPromises()

        expect(mockAxios).toHaveBeenCalled()
        expect(mockAxios).toHaveBeenLastCalledWith({
          url: '/',
          method: 'GET',
          data: new URLSearchParams(),
          params: {
            command: 'testApiNameCase1',
            listall: true,
            showicon: true,
            response: 'json'
          }
        })
        expect(param).toEqual({
          name: 'template',
          type: 'uuid',
          loading: false,
          opts: [{
            id: 'test-id-value',
            name: 'test-name-value'
          }]
        })
        done()
      })

      it('API should be called when listUuidOpts() is called with store apis has api startWith param.name', async (done) => {
        const param = { name: 'testapiname', type: 'uuid' }

        await mockAxios.mockResolvedValue({
          listtestapinamesresponse: {
            count: 1,
            testapiname: [{
              id: 'test-id-value',
              name: 'test-name-value'
            }]
          }
        })
        await wrapper.vm.listUuidOpts(param)
        await flushPromises()

        expect(mockAxios).toHaveBeenCalled()
        expect(mockAxios).toHaveBeenLastCalledWith({
          url: '/',
          method: 'GET',
          data: new URLSearchParams(),
          params: {
            command: 'listTestApiNames',
            listall: true,
            response: 'json'
          }
        })
        expect(param).toEqual({
          name: 'testapiname',
          type: 'uuid',
          loading: false,
          opts: [{
            id: 'test-id-value',
            name: 'test-name-value'
          }]
        })
        done()
      })

      it('API should be called with params has item name and value assign by resource', async (done) => {
        const param = { name: 'template', type: 'uuid' }

        await mockAxios.mockResolvedValue({
          testapinamecase1response: {
            count: 0,
            testapinamecase1: [{
              id: 'test-id-value',
              name: 'test-name-value'
            }]
          }
        })
        await wrapper.setData({
          currentAction: {
            mapping: {
              template: {
                api: 'testApiNameCase1',
                params: (record) => {
                  return {
                    name: record.name
                  }
                }
              }
            }
          },
          resource: {
            id: 'test-id-value',
            name: 'test-name-value'
          }
        })
        await wrapper.vm.listUuidOpts(param)
        await flushPromises()

        expect(mockAxios).toHaveBeenCalled()
        expect(mockAxios).toHaveBeenLastCalledWith({
          url: '/',
          method: 'GET',
          data: new URLSearchParams(),
          params: {
            command: 'testApiNameCase1',
            listall: true,
            name: 'test-name-value',
            showicon: true,
            response: 'json'
          }
        })
        expect(param).toEqual({
          name: 'template',
          type: 'uuid',
          loading: false,
          opts: [{
            id: 'test-id-value',
            name: 'test-name-value'
          }]
        })
        done()
      })

      it('API should be called with params has item templatefilter when apiName is listTemplates', async (done) => {
        const param = { name: 'id', type: 'uuid' }

        await mockAxios.mockResolvedValue({
          listtemplateresponse: {
            count: 1,
            templates: [{
              id: 'test-id-value',
              name: 'test-name-value'
            }]
          }
        })
        await wrapper.setData({
          apiName: 'listTemplates'
        })
        await wrapper.vm.listUuidOpts(param)
        await flushPromises()

        expect(mockAxios).toHaveBeenCalled()
        expect(mockAxios).toHaveBeenLastCalledWith({
          url: '/',
          method: 'GET',
          data: new URLSearchParams(),
          params: {
            command: 'listTemplates',
            listall: true,
            templatefilter: 'executable',
            response: 'json'
          }
        })
        expect(param).toEqual({
          name: 'id',
          type: 'uuid',
          loading: false,
          opts: [{
            id: 'test-id-value',
            name: 'test-name-value'
          }]
        })
        done()
      })

      it('API should be called with params has item isofilter when apiName is listIsos', async (done) => {
        const param = { name: 'id', type: 'uuid' }

        await mockAxios.mockResolvedValue({
          listisosresponse: {
            count: 1,
            iso: [{
              id: 'test-id-value',
              name: 'test-name-value'
            }]
          }
        })
        await wrapper.setData({ apiName: 'listIsos' })
        await wrapper.vm.listUuidOpts(param)
        await flushPromises()

        expect(mockAxios).toHaveBeenCalled()
        expect(mockAxios).toHaveBeenLastCalledWith({
          url: '/',
          method: 'GET',
          data: new URLSearchParams(),
          params: {
            command: 'listIsos',
            listall: true,
            isofilter: 'executable',
            response: 'json'
          }
        })
        expect(param).toEqual({
          name: 'id',
          type: 'uuid',
          loading: false,
          opts: [{
            id: 'test-id-value',
            name: 'test-name-value'
          }]
        })
        done()
      })

      it('API should be called with params has item type = routing when apiName is listHosts', async (done) => {
        const param = { name: 'id', type: 'uuid' }

        await mockAxios.mockResolvedValue({
          listhostresponse: {
            count: 1,
            hosts: [{
              id: 'test-id-value',
              name: 'test-name-value'
            }]
          }
        })
        await wrapper.setData({ apiName: 'listHosts' })
        await wrapper.vm.listUuidOpts(param)
        await flushPromises()

        expect(mockAxios).toHaveBeenCalled()
        expect(mockAxios).toHaveBeenLastCalledWith({
          url: '/',
          method: 'GET',
          data: new URLSearchParams(),
          params: {
            command: 'listHosts',
            listall: true,
            type: 'routing',
            response: 'json'
          }
        })
        expect(param).toEqual({
          name: 'id',
          type: 'uuid',
          loading: false,
          opts: [{
            id: 'test-id-value',
            name: 'test-name-value'
          }]
        })
        done()
      })

      it('API should be called and param.opts is empty when api throw error', async (done) => {
        const param = { name: 'id', type: 'uuid', loading: true }
        spyConsole.log = jest.spyOn(console, 'log').mockImplementation(() => {})

        await mockAxios.mockRejectedValue({
          response: {},
          stack: 'Error: throw exception error'
        })
        await wrapper.setData({ apiName: 'testApiNameCase1' })
        await wrapper.vm.listUuidOpts(param)
        await flushPromises()

        expect(mockAxios).toHaveBeenCalled()
        expect(mockAxios).toHaveBeenLastCalledWith({
          url: '/',
          method: 'GET',
          data: new URLSearchParams(),
          params: {
            command: 'testApiNameCase1',
            listall: true,
            response: 'json'
          }
        })
        expect(param).toEqual({
          name: 'id',
          type: 'uuid',
          loading: false,
          opts: []
        })

        done()
      })
    })

    describe('pollActionCompletion()', () => {
<<<<<<< HEAD
      it('check $notification, fetchData() when pollActionCompletion() is called with action is empty', async (done) => {
        originalFunc.fetchData = wrapper.vm.fetchData
        wrapper.vm.fetchData = jest.fn((args) => {})

        const fetchData = jest.spyOn(wrapper.vm, 'fetchData')

        await mockAxios.mockResolvedValue({
=======
      it('check $showNotification when pollActionCompletion() is called with action is empty', (done) => {
        const mockData = {
>>>>>>> 44f67308
          queryasyncjobresultresponse: {
            jobstatus: 1,
            jobresult: {
              name: 'test-name-value'
            }
          }
<<<<<<< HEAD
        })
        await wrapper.vm.pollActionCompletion('test-job-id', { label: 'label.name' })
        await flushPromises()
=======
        }
        mockAxios.mockResolvedValue(mockData)
        wrapper = factory()

        const jobId = 'test-job-id'
        const action = {}

        wrapper.vm.pollActionCompletion(jobId, action)

        setTimeout(() => {
          expect(mocks.$showNotification).not.toHaveBeenCalled()
          expect(mockAxios).toHaveBeenCalled()
          expect(mockAxios).toHaveBeenCalledWith({
            url: '/',
            method: 'GET',
            data: new URLSearchParams(),
            params: {
              command: 'queryAsyncJobResult',
              jobId: jobId,
              response: 'json'
            }
          })
>>>>>>> 44f67308

        expect(fetchData).toHaveBeenCalled()
        expect(mocks.$notification.info).not.toHaveBeenCalled()
        expect(mockAxios).toHaveBeenCalled()
        expect(mockAxios).toHaveBeenLastCalledWith({
          url: '/',
          method: 'GET',
          data: new URLSearchParams(),
          params: {
            command: 'queryAsyncJobResult',
            jobId: 'test-job-id',
            response: 'json'
          }
        })
        done()
      })

<<<<<<< HEAD
      it('check $notification, fetchData() when pollActionCompletion() is called with action is not empty', async (done) => {
        originalFunc.fetchData = wrapper.vm.fetchData
        wrapper.vm.fetchData = jest.fn((args) => {})
        const fetchData = jest.spyOn(wrapper.vm, 'fetchData')

        await mockAxios.mockResolvedValue({
=======
      it('check $showNotification when pollActionCompletion() is called with action is not empty', (done) => {
        const mockData = {
>>>>>>> 44f67308
          queryasyncjobresultresponse: {
            jobstatus: 1,
            jobresult: {
              name: 'test-name-value'
            }
          }
        })
        await wrapper.vm.pollActionCompletion('test-job-id', {
          label: 'labelname',
          response: (jobResult) => {
            return jobResult.name
          }
<<<<<<< HEAD
        })
        await flushPromises()
=======
        }
        wrapper.vm.pollActionCompletion(jobId, action)

        setTimeout(() => {
          expect(mocks.$showNotification).toHaveBeenCalled()
          expect(mocks.$showNotification).toHaveLastReturnedWith({
            type: 'info',
            message: 'test-name-en',
            description: 'test-description',
            duration: 0
          })
          expect(mockAxios).toHaveBeenCalled()
          expect(mockAxios).toHaveBeenCalledWith({
            url: '/',
            method: 'GET',
            data: new URLSearchParams(),
            params: {
              command: 'queryAsyncJobResult',
              jobId: jobId,
              response: 'json'
            }
          })
>>>>>>> 44f67308

        expect(fetchData).toHaveBeenCalled()
        expect(mocks.$notification.info).toHaveBeenCalled()
        expect(mocks.$notification.info).toHaveLastReturnedWith({
          message: 'test-name-en',
          description: 'test-description',
          duration: 0
        })
        expect(mockAxios).toHaveBeenCalled()
        expect(mockAxios).toHaveBeenLastCalledWith({
          url: '/',
          method: 'GET',
          data: new URLSearchParams(),
          params: {
            command: 'queryAsyncJobResult',
            jobId: 'test-job-id',
            response: 'json'
          }
        })

        done()
      })

      it('fetchData() should be called when $pollJob error response', async (done) => {
        originalFunc.fetchData = wrapper.vm.fetchData
        wrapper.vm.fetchData = jest.fn((args) => {})
        const fetchData = jest.spyOn(wrapper.vm, 'fetchData')

        await mockAxios.mockResolvedValue({
          queryasyncjobresultresponse: {
            jobstatus: 2,
            jobresult: {
              errortext: 'test-error-message'
            }
          }
        })
        await wrapper.vm.pollActionCompletion('test-job-id', {
          label: 'labelname',
          response: (jobResult) => {
            return jobResult.name
          }
        })
        await flushPromises()

        expect(fetchData).toHaveBeenCalled()
        expect(mockAxios).toHaveBeenCalled()
        expect(mockAxios).toHaveBeenLastCalledWith({
          url: '/',
          method: 'GET',
          data: new URLSearchParams(),
          params: {
            command: 'queryAsyncJobResult',
            jobId: 'test-job-id',
            response: 'json'
          }
        })
        done()
      })
    })

    describe('fillEditFormFieldValues()', () => {
      it('form data should be empty when currentAction.paramFields empty', async (done) => {
        await wrapper.setData({ currentAction: { paramFields: [] } })
        await wrapper.vm.fillEditFormFieldValues()
        await flushPromises()

        expect(wrapper.vm.form).toEqual({})
        done()
      })

      it('form data should not empty when currentAction.paramFields has item type equal `list`', async (done) => {
        await wrapper.setData({
          currentAction: {
            paramFields: [
              { name: 'domainids', type: 'list' }
            ]
          },
          resource: {
            domainname: ['test-domain-value-1', 'test-domain-value-2']
          }
        })
        await wrapper.vm.fillEditFormFieldValues()
        await flushPromises()

        expect(wrapper.vm.form).toEqual({ domainids: ['test-domain-value-1', 'test-domain-value-2'] })
        done()
      })

      it('form data should not empty when currentAction.paramFields has item type equal `account`', async (done) => {
        await wrapper.setData({
          currentAction: {
            paramFields: [
              { name: 'account', type: 'string' }
            ]
          },
          resource: {
            account: 'test-account-value'
          }
        })
        await wrapper.vm.fillEditFormFieldValues()
        await flushPromises()

        expect(wrapper.vm.form).toEqual({ account: 'test-account-value' })
        done()
      })

      it('form data should not empty when currentAction.paramFields has item type not in [`list`, `account`]', async (done) => {
        await wrapper.setData({
          currentAction: {
            paramFields: [
              { name: 'name', type: 'string' }
            ]
          },
          resource: {
            name: 'test-name-value'
          }
        })
        await wrapper.vm.fillEditFormFieldValues()
        await flushPromises()

        expect(wrapper.vm.form).toEqual({ name: 'test-name-value' })
        done()
      })

      it('form data should be empty when currentAction.paramFields has item not exist in resource', async (done) => {
        await wrapper.setData({
          currentAction: {
            paramFields: [
              { name: 'templatename', type: 'string' }
            ]
          },
          resource: {
            name: 'test-name-value'
          }
        })
        await wrapper.vm.fillEditFormFieldValues()
        await flushPromises()

        expect(wrapper.vm.form).toEqual({})
        done()
      })
    })

    describe('changeFilter()', () => {
      it('check `route.query` when changeFilter() is called with empty', async (done) => {
        originalFunc.fetchData = wrapper.vm.fetchData
        wrapper.vm.fetchData = jest.fn((args) => {})

        await router.push({ name: 'testRouter25' })
        await wrapper.vm.changeFilter()
        await flushPromises()

        expect(router.currentRoute.value.path).toEqual('/test-router-25')
        expect(router.currentRoute.value.query).toEqual({
          filter: undefined,
          page: '1',
          pagesize: '20'
        })
        done()
      })

      it('check `route.query` when changeFilter() is called with $route has query', async (done) => {
        originalFunc.fetchData = wrapper.vm.fetchData
        wrapper.vm.fetchData = jest.fn((args) => {})

        await router.push({ name: 'testRouter25', query: { templatefilter: 'template', account: 'test-account' } })
        await wrapper.vm.changeFilter('filter')
        await flushPromises()

        expect(router.currentRoute.value.path).toEqual('/test-router-25')
        expect(router.currentRoute.value.query).toEqual({
          filter: 'filter',
          page: '1',
          pagesize: '20'
        })
        done()
      })

      it('check `route.query` when changeFilter() is called with filter not empty', async (done) => {
        originalFunc.fetchData = wrapper.vm.fetchData
        wrapper.vm.fetchData = jest.fn((args) => {})

        await router.push({ name: 'testRouter25' })
        await wrapper.vm.changeFilter('filter')
        await flushPromises()

        expect(router.currentRoute.value.path).toEqual('/test-router-25')
        expect(router.currentRoute.value.query).toEqual({
          filter: 'filter',
          page: '1',
          pagesize: '20'
        })
        done()
      })

      it('check `route.query` when changeFilter() is called with $route.name equal `template`', async (done) => {
        originalFunc.fetchData = wrapper.vm.fetchData
        wrapper.vm.fetchData = jest.fn((args) => {})

        await router.push({ name: 'template' })
        await wrapper.vm.changeFilter('filter')
        await flushPromises()

        expect(router.currentRoute.value.path).toEqual('/template')
        expect(router.currentRoute.value.query).toEqual({
          filter: 'filter',
          templatefilter: 'filter',
          page: '1',
          pagesize: '20'
        })
        done()
      })

      it('check `route.query` when changeFilter() is called with $route.name equal `iso`', async (done) => {
        originalFunc.fetchData = wrapper.vm.fetchData
        wrapper.vm.fetchData = jest.fn((args) => {})

        await router.push({ name: 'iso' })
        await wrapper.vm.changeFilter('filter')
        await flushPromises()

        expect(router.currentRoute.value.path).toEqual('/iso')
        expect(router.currentRoute.value.query).toEqual({
          filter: 'filter',
          isofilter: 'filter',
          page: '1',
          pagesize: '20'
        })
        done()
      })

      it('check `route.query` when changeFilter() is called with $route.name equal `guestnetwork`', async (done) => {
        originalFunc.fetchData = wrapper.vm.fetchData
        wrapper.vm.fetchData = jest.fn((args) => {})

        await router.push({ name: 'guestnetwork' })
        await wrapper.vm.changeFilter('filter')
        await flushPromises()

        expect(router.currentRoute.value.path).toEqual('/guestnetwork')
        expect(router.currentRoute.value.query).toEqual({
          filter: 'filter',
          type: 'filter',
          page: '1',
          pagesize: '20'
        })
        done()
      })

      it('check `route.query` when changeFilter() is called with filter equal `self` and $route.name equal `vm`', async (done) => {
        originalFunc.fetchData = wrapper.vm.fetchData
        wrapper.vm.fetchData = jest.fn((args) => {})

        await router.push({ name: 'vm' })
        await wrapper.vm.changeFilter('self')
        await flushPromises()

        expect(router.currentRoute.value.path).toEqual('/vm')
        expect(router.currentRoute.value.query).toEqual({
          account: 'test-account',
          domainid: 'test-domain-id',
          filter: 'self',
          page: '1',
          pagesize: '20'
        })
        done()
      })

      it('check `route.query` when changeFilter() is called with filter equal `running` and $route.name equal `vm`', async (done) => {
        originalFunc.fetchData = wrapper.vm.fetchData
        wrapper.vm.fetchData = jest.fn((args) => {})

        await router.push({ name: 'vm' })
        await wrapper.vm.changeFilter('running')
        await flushPromises()

        expect(router.currentRoute.value.path).toEqual('/vm')
        expect(router.currentRoute.value.query).toEqual({
          state: 'running',
          filter: 'running',
          page: '1',
          pagesize: '20'
        })
        done()
      })
    })

    describe('changePage()', () => {
      it('check $route query when changePage() is called with args not empty', async (done) => {
        originalFunc.fetchData = wrapper.vm.fetchData
        wrapper.vm.fetchData = jest.fn((args) => {})

        await router.push({ name: 'testRouter26' })
        await wrapper.vm.changePage(2, 10)
        await flushPromises()

        expect(router.currentRoute.value.path).toEqual('/test-router-26')
        expect(router.currentRoute.value.query).toEqual({ page: '2', pagesize: '10' })
        done()
      })

      it('check $route query when changePage() is called with args empty', async (done) => {
        originalFunc.fetchData = wrapper.vm.fetchData
        wrapper.vm.fetchData = jest.fn((args) => {})

        await router.push({ name: 'testRouter26', query: { page: 1, pagesize: 10 } })
        await wrapper.vm.changePage()
        await flushPromises()

        expect(router.currentRoute.value.path).toEqual('/test-router-26')
        expect(router.currentRoute.value.query).toEqual({ page: undefined, pagesize: undefined })
        done()
      })
    })

    describe('changePageSize()', () => {
      it('check $route query when changePageSize() is called with args empty', async (done) => {
        originalFunc.fetchData = wrapper.vm.fetchData
        wrapper.vm.fetchData = jest.fn((args) => {})

        await router.push({ name: 'testRouter27' })
        await wrapper.vm.changePageSize()
        await flushPromises()

        expect(router.currentRoute.value.path).toEqual('/test-router-27')
        expect(router.currentRoute.value.query).toEqual({ page: undefined, pagesize: undefined })
        done()
      })

      it('check $route query when changePageSize() is called with args not empty', async (done) => {
        originalFunc.fetchData = wrapper.vm.fetchData
        wrapper.vm.fetchData = jest.fn((args) => {})

        await router.push({ name: 'testRouter27' })
        await wrapper.vm.changePageSize(2, 10)
        await flushPromises()

        expect(router.currentRoute.value.path).toEqual('/test-router-27')
        expect(router.currentRoute.value.query).toEqual({ page: '2', pagesize: '10' })
        done()
      })
    })

    describe('start()', () => {
      it('check loading, selectedRowKeys, fetchData() when start() is called', async (done) => {
        originalFunc.fetchData = wrapper.vm.fetchData
        wrapper.vm.fetchData = jest.fn((args) => {})
        const fetchData = jest.spyOn(wrapper.vm, 'fetchData')

        await wrapper.setData({ selectedRowKeys: [{ id: 'test-id' }] })
        await wrapper.vm.start()
        await flushPromises()

        expect(fetchData).toHaveBeenCalledTimes(1)

        setTimeout(() => {
          expect(wrapper.vm.loading).toBeFalsy()
          expect(wrapper.vm.selectedRowKeys).toEqual([])
          done()
        }, 1000)
      })
    })

    describe('toggleLoading()', () => {
      it('check loading when toggleLoading() is called', async (done) => {
        await wrapper.setData({ loading: false })
        await wrapper.vm.toggleLoading()
        await flushPromises()

        expect(wrapper.vm.loading).toBeTruthy()
        done()
      })
    })

    describe('startLoading()', () => {
      it('check loading when startLoading() is called', async (done) => {
        await wrapper.setData({ loading: false })
        await wrapper.vm.startLoading()
        await flushPromises()

        expect(wrapper.vm.loading).toBeTruthy()
        done()
      })
    })

    describe('finishLoading()', () => {
      it('check loading when finishLoading() is called', async (done) => {
        await wrapper.setData({ loading: true })
        await wrapper.vm.finishLoading()
        await flushPromises()

        expect(wrapper.vm.loading).toBeFalsy()
        done()
      })
    })

    describe('handleConfirmBlur()', () => {
      it('check confirmDirty value when handleConfirmBlur() is called with args empty', async (done) => {
        await wrapper.setData({ confirmDirty: undefined })
        await wrapper.vm.handleConfirmBlur()
        await flushPromises()

        expect(wrapper.vm.confirmDirty).toBeUndefined()
        done()
      })

      it('check confirmDirty value when handleConfirmBlur() is called with args name not equal `confirmpassword`', async (done) => {
        const event = document.createEvent('Event')

        await wrapper.setData({ confirmDirty: undefined })
        await wrapper.vm.handleConfirmBlur(event, 'test')
        await flushPromises()

        expect(wrapper.vm.confirmDirty).toBeUndefined()
        done()
      })

      it('check confirmDirty value when handleConfirmBlur() is called with args name equal `confirmpassword`', async (done) => {
        await wrapper.setData({ confirmDirty: false })
        await wrapper.vm.handleConfirmBlur({ target: { value: true } }, 'confirmpassword')
        await flushPromises()

        expect(wrapper.vm.confirmDirty).toBeTruthy()
        done()
      })
    })

    describe('validateTwoPassword()', () => {
      it('validate password result is empty when validateTwoPassword() calling with value empty', async (done) => {
        wrapper.vm.form = {}

        const result = await wrapper.vm.validateTwoPassword({}, null)
        await flushPromises()

        expect(result).toBeUndefined()
        done()
      })

      it('validate field `confirmpassword` not valid when validateTwoPassword() is called with `password` not empty', async (done) => {
        let result = null
        wrapper.vm.form = { password: 'abc123' }

        try {
          result = await wrapper.vm.validateTwoPassword({ field: 'confirmpassword' }, '123abc')
          await flushPromises()
        } catch (e) {
          result = e
        }

        expect(result).not.toBeUndefined()
        expect(result).toEqual('message validate password')
        done()
      })

      it('validate field `confirmpassword` valid and result empty when validateTwoPassword() is called with `password` not empty', async (done) => {
        wrapper.vm.form = { password: 'abc123' }

        const result = await wrapper.vm.validateTwoPassword({ field: 'confirmpassword' }, 'abc123')
        await flushPromises()

        expect(result).toBeUndefined()
        done()
      })

      it('validate field `password` valid when validateTwoPassword() is called with `confirmpassword` is empty', async (done) => {
        wrapper.vm.form = { confirmpassword: '' }

        const result = await wrapper.vm.validateTwoPassword({ field: 'password' }, 'abc123')
        await flushPromises()

        expect(result).toBeUndefined()
        done()
      })

      it('validate field `password` valid when validateTwoPassword() is called with `confirmpassword` not empty', async (done) => {
        wrapper.vm.form = { confirmpassword: 'abc123' }

        const result = await wrapper.vm.validateTwoPassword({ field: 'password' }, 'abc123')
        await flushPromises()

        expect(result).toBeUndefined()
        done()
      })

      it('validate field `confirmpassword` a when validateTwoPassword() is called with confirmDirty equal true', async (done) => {
        wrapper.vm.form = { confirmpassword: '123abc' }
        originalFunc.RefValidateFields = wrapper.vm.formRef.value.validateFields
        wrapper.vm.formRef.value.validateFields = jest.fn((field) => {})

        const formRefValidate = jest.spyOn(wrapper.vm.formRef.value, 'validateFields')
        await wrapper.setData({ confirmDirty: true })
        const result = await wrapper.vm.validateTwoPassword({ field: 'password' }, 'abc123')
        await flushPromises()

        expect(result).toBeUndefined()
        expect(formRefValidate).toHaveBeenCalledTimes(1)
        expect(formRefValidate).toHaveBeenLastCalledWith('confirmpassword')
        done()
      })

      it('validate field `password` valid when validateTwoPassword() is called with confirmDirty equal false', async (done) => {
        wrapper.vm.form = { confirmpassword: 'abc123' }

        await wrapper.setData({ confirmDirty: false })
        const result = await wrapper.vm.validateTwoPassword({ field: 'password' }, 'abc123')
        await flushPromises()

        expect(result).toBeUndefined()
        done()
      })

      it('validate result empty when validateTwoPassword() is called with rules.field not equals `password` or `confirmpassword`', async (done) => {
        wrapper.vm.form = {}

        const result = await wrapper.vm.validateTwoPassword({ field: 'name' }, 'abc123')
        await flushPromises()

        expect(result).toBeUndefined()
        done()
      })
    })

    describe('setRules()', () => {
      it('check rules when setRules() is called with args empty', async (done) => {
        await wrapper.vm.setRules()
        await flushPromises()

        expect(wrapper.vm.rules).toEqual({})
        done()
      })

      it('check rules when setRules() is called with args not empty', async (done) => {
        await wrapper.vm.setRules({ name: 'field', required: true })
        await flushPromises()

        expect(wrapper.vm.rules).toEqual({ field: [{ required: true, message: 'required-input' }] })
        done()
      })

      it('check rules when setRules() is called with args field.type equal `boolean`', async (done) => {
        await wrapper.vm.setRules({ name: 'field', required: true, type: 'boolean' })
        await flushPromises()

        expect(wrapper.vm.rules).toEqual({ field: [{ required: true, message: 'required-input' }] })
        done()
      })

      it('check rules when setRules() is called with currentAction.mapping not empty', async (done) => {
        await wrapper.setData({
          currentAction: {
            mapping: {
              field: {
                options: []
              }
            }
          }
        })
        await wrapper.vm.setRules({ name: 'field', required: true })
        await flushPromises()

        expect(wrapper.vm.rules).toEqual({ field: [{ required: true, message: 'required-select' }] })
        done()
      })

      it('check rules when setRules() is called with field.name equal `keypair`', async (done) => {
        await wrapper.vm.setRules({ name: 'keypair', required: true })
        await flushPromises()

        expect(wrapper.vm.rules).toEqual({ keypair: [{ required: true, message: 'required-select' }] })
        done()
      })

      it('check rules when setRules() is called with field.name equal `account`', async (done) => {
        await wrapper.setData({ currentAction: { api: 'testApiNameCase1' } })
        await wrapper.vm.setRules({ name: 'account', required: true })
        await flushPromises()

        expect(wrapper.vm.rules).toEqual({ account: [{ required: true, message: 'required-select' }] })
        done()
      })

      it('check rules when setRules() is called with field.type equal `uuid`', async (done) => {
        await wrapper.vm.setRules({ name: 'field', required: true, type: 'uuid' })
        await flushPromises()

        expect(wrapper.vm.rules).toEqual({ field: [{ required: true, message: 'required-select' }] })
        done()
      })

      it('check rules when setRules() is called with field.type equal `list`', async (done) => {
        await wrapper.vm.setRules({ name: 'field', required: true, type: 'list' })
        await flushPromises()

        expect(wrapper.vm.rules).toEqual({ field: [{ type: 'array', required: true, message: 'required-select' }] })
        done()
      })

      it('check rules when setRules() is called with field.type equal `long`', async (done) => {
        await wrapper.vm.setRules({ name: 'field', required: true, type: 'long' })
        await flushPromises()

        expect(wrapper.vm.rules).toEqual({ field: [{ type: 'number', required: true, message: 'required-number' }] })
        done()
      })

      it('check rules when setRules() is called with field.name equal `password`', async (done) => {
        originalFunc.validateTwoPassword = wrapper.vm.validateTwoPassword
        wrapper.vm.validateTwoPassword = jest.fn()

        await wrapper.vm.setRules({ name: 'password', required: true })
        await flushPromises()

        expect(wrapper.vm.rules).toEqual({
          password: [
            { required: true, message: 'required-input' },
            { validator: wrapper.vm.validateTwoPassword }
          ]
        })
        done()
      })

      it('check rules when setRules() is called with field.name equal `currentpassword`', async (done) => {
        originalFunc.validateTwoPassword = wrapper.vm.validateTwoPassword
        wrapper.vm.validateTwoPassword = jest.fn()

        await wrapper.vm.setRules({ name: 'currentpassword', required: true })
        await flushPromises()

        expect(wrapper.vm.rules).toEqual({
          currentpassword: [
            { required: true, message: 'required-input' },
            { validator: wrapper.vm.validateTwoPassword }
          ]
        })
        done()
      })

      it('check rules when setRules() is called with field.name equal `confirmpassword`', async (done) => {
        originalFunc.validateTwoPassword = wrapper.vm.validateTwoPassword
        wrapper.vm.validateTwoPassword = jest.fn()

        await wrapper.vm.setRules({ name: 'confirmpassword', required: true })
        await flushPromises()

        expect(wrapper.vm.rules).toEqual({
          confirmpassword: [
            { required: true, message: 'required-input' },
            { validator: wrapper.vm.validateTwoPassword }
          ]
        })
        done()
      })

      it('check rules when setRules() is called with field.name equal `certificate`', async (done) => {
        await wrapper.vm.setRules({ name: 'certificate', required: true })
        await flushPromises()

        expect(wrapper.vm.rules).toEqual({
          certificate: [
            { required: true, message: 'required-input' }
          ]
        })
        done()
      })

      it('check rules when setRules() is called with field.name equal `privatekey`', async (done) => {
        await wrapper.vm.setRules({ name: 'privatekey', required: true })
        await flushPromises()

        expect(wrapper.vm.rules).toEqual({
          privatekey: [
            { required: true, message: 'required-input' }
          ]
        })
        done()
      })

      it('check rules when setRules() is called with field.name equal `certchain`', async (done) => {
        await wrapper.vm.setRules({ name: 'certchain', required: true })
        await flushPromises()

        expect(wrapper.vm.rules).toEqual({
          certchain: [
            { required: true, message: 'required-input' }
          ]
        })
        done()
      })
    })

    describe('handleSubmit', () => {
      it('execSubmit() should be called when handleSubmit() is called in resource view', async (done) => {
        originalFunc.execSubmit = wrapper.vm.execSubmit
        wrapper.vm.execSubmit = jest.fn((event) => {})

        const execSubmit = jest.spyOn(wrapper.vm, 'execSubmit')
        const event = document.createEvent('Event')
        await wrapper.setData({ dataView: true })
        await wrapper.vm.handleSubmit(event)
        await flushPromises()

        expect(execSubmit).toHaveBeenCalledTimes(1)
        expect(execSubmit).toHaveBeenCalledWith(event)
        done()
      })

      it('formRef makes validation calls when handleSubmit() is called in list view', async (done) => {
        originalFunc.callGroupApi = wrapper.vm.callGroupApi
        originalFunc.fetchData = wrapper.vm.fetchData
        wrapper.vm.fetchData = jest.fn()
        wrapper.vm.callGroupApi = jest.fn((params, resourceName) => {
          return new Promise(resolve => {
            resolve()
          })
        })

        const fetchData = jest.spyOn(wrapper.vm, 'fetchData')
        const callGroupApi = jest.spyOn(wrapper.vm, 'callGroupApi')
        const event = document.createEvent('Event')

        await wrapper.setData({
          dataView: false,
          currentAction: {
            label: 'label.name',
            groupAction: true,
            groupMap: (selection) => {
              return selection.map(x => { return { id: x } })
            }
          },
          selectedRowKeys: ['test-id-value-1'],
          items: [{
            id: 'test-id-value-1',
            name: 'test-name-value-1'
          }]
        })
        await wrapper.vm.handleSubmit(event)
        await flushPromises()

        expect(wrapper.vm.promises).toHaveLength(1)
        expect(callGroupApi).toHaveBeenCalledTimes(1)
        expect(callGroupApi).toHaveBeenCalledWith({ id: 'test-id-value-1' }, 'test-name-value-1')
        expect(fetchData).toHaveBeenCalledTimes(1)
        expect(mocks.$message.info).toHaveBeenCalledTimes(1)
        expect(mocks.$message.info).toHaveBeenCalledWith({
          content: 'name-en',
          key: 'label.name',
          duration: 3
        })
        done()
      })
    })

    describe('execSubmit()', () => {
      it('API should be called with params has item id equal resource.id', async (done) => {
        mockAxios.mockResolvedValue({})
        originalFunc.handleResponse = wrapper.vm.handleResponse
        originalFunc.shouldNavigateBack = wrapper.vm.shouldNavigateBack
        originalFunc.fetchData = wrapper.vm.fetchData
        wrapper.vm.handleResponse = jest.fn(async (json, resourceName, action) => { return Promise.resolve() })
        wrapper.vm.shouldNavigateBack = jest.fn((args) => { return false })
        wrapper.vm.fetchData = jest.fn()

        const event = document.createEvent('Event')
        await wrapper.setData({
          showAction: true,
          currentAction: {
            api: 'testApiNameCase1',
            label: 'label.name',
            icon: 'plus-outlined',
            params: [{ name: 'id', type: 'uuid' }],
            paramFields: [{ name: 'id', type: 'uuid' }]
          },
          resource: {
            id: 'test-resource-id'
          }
        })
        await wrapper.vm.execSubmit(event)
        await flushPromises()

        expect(mockAxios).toHaveBeenCalled()
        expect(mockAxios).toHaveBeenLastCalledWith({
          url: '/',
          method: 'GET',
          data: new URLSearchParams(),
          params: {
            command: 'testApiNameCase1',
            id: 'test-resource-id',
            response: 'json'
          }
        })
        done()
      })

      it('API should be called when form has input key not exist in currentAction.params', async (done) => {
        originalFunc.handleResponse = wrapper.vm.handleResponse
        originalFunc.shouldNavigateBack = wrapper.vm.shouldNavigateBack
        originalFunc.fetchData = wrapper.vm.fetchData
        wrapper.vm.handleResponse = jest.fn(async (json, resourceName, action) => { return Promise.resolve() })
        wrapper.vm.shouldNavigateBack = jest.fn((args) => { return false })
        wrapper.vm.fetchData = jest.fn()

        const event = document.createEvent('Event')
        await mockAxios.mockResolvedValue({})
        await wrapper.setData({
          showAction: true,
          currentAction: {
            api: 'testApiNameCase1',
            label: 'label.name',
            params: [{ name: 'id', type: 'uuid' }],
            paramFields: [{ name: 'id', type: 'uuid' }]
          },
          resource: {
            id: 'test-resource-id'
          }
        })
        await wrapper.vm.execSubmit(event)
        await flushPromises()

        expect(mockAxios).toHaveBeenCalled()
        expect(mockAxios).toHaveBeenLastCalledWith({
          url: '/',
          method: 'GET',
          data: new URLSearchParams(),
          params: {
            command: 'testApiNameCase1',
            id: 'test-resource-id',
            response: 'json'
          }
        })
        done()
      })

      it('API should be called when form has input key exist in currentAction.params, type is boolean and value is undefined', async (done) => {
        originalFunc.handleResponse = wrapper.vm.handleResponse
        originalFunc.shouldNavigateBack = wrapper.vm.shouldNavigateBack
        originalFunc.fetchData = wrapper.vm.fetchData
        wrapper.vm.handleResponse = jest.fn(async (json, resourceName, action) => { return Promise.resolve() })
        wrapper.vm.shouldNavigateBack = jest.fn((args) => { return false })
        wrapper.vm.fetchData = jest.fn()
        wrapper.vm.form = { column1: undefined }

        const event = document.createEvent('Event')
        await mockAxios.mockResolvedValue({})
        await wrapper.setData({
          showAction: true,
          currentAction: {
            api: 'testApiNameCase1',
            label: 'label.name',
            params: [{ name: 'column1', type: 'boolean' }],
            paramFields: [{ name: 'column1', type: 'boolean' }]
          },
          resource: {}
        })
        await wrapper.vm.execSubmit(event)
        await flushPromises()

        expect(mockAxios).toHaveBeenCalled()
        expect(mockAxios).toHaveBeenLastCalledWith({
          url: '/',
          method: 'GET',
          data: new URLSearchParams(),
          params: {
            command: 'testApiNameCase1',
            column1: false,
            response: 'json'
          }
        })
        done()
      })

      it('API should be called when form has input key exist in currentAction.params, type is boolean and value is null', async (done) => {
        originalFunc.handleResponse = wrapper.vm.handleResponse
        originalFunc.shouldNavigateBack = wrapper.vm.shouldNavigateBack
        originalFunc.fetchData = wrapper.vm.fetchData
        wrapper.vm.handleResponse = jest.fn(async (json, resourceName, action) => { return Promise.resolve() })
        wrapper.vm.shouldNavigateBack = jest.fn((args) => { return false })
        wrapper.vm.fetchData = jest.fn()
        wrapper.vm.form = { column1: null }

        const event = document.createEvent('Event')
        await mockAxios.mockResolvedValue({})
        await wrapper.setData({
          showAction: true,
          currentAction: {
            api: 'testApiNameCase1',
            label: 'label.name',
            params: [{ name: 'column1', type: 'boolean' }],
            paramFields: [{ name: 'column1', type: 'boolean' }]
          },
          resource: {}
        })
        await wrapper.vm.execSubmit(event)
        await flushPromises()

        expect(mockAxios).toHaveBeenCalled()
        expect(mockAxios).toHaveBeenLastCalledWith({
          url: '/',
          method: 'GET',
          data: new URLSearchParams(),
          params: {
            command: 'testApiNameCase1',
            column1: false,
            response: 'json'
          }
        })
        done()
      })

      it('API should be called when form has input key exist in currentAction.params, type is boolean and value is empty', async (done) => {
        originalFunc.handleResponse = wrapper.vm.handleResponse
        originalFunc.shouldNavigateBack = wrapper.vm.shouldNavigateBack
        originalFunc.fetchData = wrapper.vm.fetchData
        wrapper.vm.handleResponse = jest.fn(async (json, resourceName, action) => { return Promise.resolve() })
        wrapper.vm.shouldNavigateBack = jest.fn((args) => { return false })
        wrapper.vm.fetchData = jest.fn()
        wrapper.vm.form = { column1: '' }

        const event = document.createEvent('Event')
        await mockAxios.mockResolvedValue({})
        await wrapper.setData({
          showAction: true,
          currentAction: {
            api: 'testApiNameCase1',
            label: 'label.name',
            params: [{ name: 'column1', type: 'boolean' }],
            paramFields: [{ name: 'column1', type: 'boolean' }]
          },
          resource: {}
        })
        await wrapper.vm.execSubmit(event)
        await flushPromises()

        expect(mockAxios).toHaveBeenCalled()
        expect(mockAxios).toHaveBeenLastCalledWith({
          url: '/',
          method: 'GET',
          data: new URLSearchParams(),
          params: {
            command: 'testApiNameCase1',
            column1: false,
            response: 'json'
          }
        })
        done()
      })

      it('API should be called when form has not input tag', async (done) => {
        originalFunc.handleResponse = wrapper.vm.handleResponse
        originalFunc.shouldNavigateBack = wrapper.vm.shouldNavigateBack
        originalFunc.fetchData = wrapper.vm.fetchData
        wrapper.vm.handleResponse = jest.fn(async (json, resourceName, action) => { return Promise.resolve() })
        wrapper.vm.shouldNavigateBack = jest.fn((args) => { return false })
        wrapper.vm.fetchData = jest.fn()
        wrapper.vm.form = { column1: '' }

        const event = document.createEvent('Event')
        await mockAxios.mockResolvedValue({})
        await wrapper.setData({
          showAction: true,
          currentAction: {
            api: 'testApiNameCase1',
            label: 'label.name',
            params: [{ name: 'column1', type: 'string' }],
            paramFields: [{ name: 'column1', type: 'string' }]
          },
          resource: {}
        })
        await wrapper.vm.execSubmit(event)
        await flushPromises()

        expect(mockAxios).toHaveBeenCalled()
        expect(mockAxios).toHaveBeenLastCalledWith({
          url: '/',
          method: 'GET',
          data: new URLSearchParams(),
          params: {
            command: 'testApiNameCase1',
            response: 'json'
          }
        })
        done()
      })

      it('API should be called when form has input key exist in currentAction.mapping', async (done) => {
        originalFunc.handleResponse = wrapper.vm.handleResponse
        originalFunc.shouldNavigateBack = wrapper.vm.shouldNavigateBack
        originalFunc.fetchData = wrapper.vm.fetchData
        wrapper.vm.handleResponse = jest.fn(async (json, resourceName, action) => { return Promise.resolve() })
        wrapper.vm.shouldNavigateBack = jest.fn((args) => { return false })
        wrapper.vm.fetchData = jest.fn()
        wrapper.vm.form = { column1: 1 }

        const event = document.createEvent('Event')
        await mockAxios.mockResolvedValue({})
        await wrapper.setData({
          showAction: true,
          currentAction: {
            api: 'testApiNameCase1',
            label: 'label.name',
            params: [{ name: 'column1', type: 'list' }],
            paramFields: [{ name: 'column1', type: 'list' }],
            mapping: {
              column1: {
                options: ['column-value1', 'column-value2']
              }
            }
          },
          resource: {}
        })
        await wrapper.vm.execSubmit(event)
        await flushPromises()

        expect(mockAxios).toHaveBeenCalled()
        expect(mockAxios).toHaveBeenLastCalledWith({
          url: '/',
          method: 'GET',
          data: new URLSearchParams(),
          params: {
            command: 'testApiNameCase1',
            column1: 'column-value2',
            response: 'json'
          }
        })
        done()
      })

      it('API should be called when form has input key not exist in currentAction.mapping, type is list and currentAction.params[input] has id', async (done) => {
        originalFunc.handleResponse = wrapper.vm.handleResponse
        originalFunc.shouldNavigateBack = wrapper.vm.shouldNavigateBack
        originalFunc.fetchData = wrapper.vm.fetchData
        wrapper.vm.handleResponse = jest.fn(async (json, resourceName, action) => { return Promise.resolve() })
        wrapper.vm.shouldNavigateBack = jest.fn((args) => { return false })
        wrapper.vm.fetchData = jest.fn()
        wrapper.vm.form = { column1: [1, 2] }

        const event = document.createEvent('Event')
        await mockAxios.mockResolvedValue({})
        await wrapper.setData({
          showAction: true,
          currentAction: {
            api: 'testApiNameCase1',
            label: 'label.name',
            params: [
              {
                name: 'column1',
                type: 'list',
                opts: [
                  { id: 'test-id-1', value: 'test-value-1' },
                  { id: 'test-id-2', value: 'test-value-2' },
                  { id: 'test-id-3', value: 'test-value-3' }
                ]
              }
            ],
            paramFields: [
              {
                name: 'column1',
                type: 'list',
                opts: [
                  { id: 'test-id-1', value: 'test-value-1' },
                  { id: 'test-id-2', value: 'test-value-2' },
                  { id: 'test-id-3', value: 'test-value-3' }
                ]
              }
            ],
            mapping: {}
          },
          resource: {}
        })
        await wrapper.vm.execSubmit(event)
        await flushPromises()

        expect(mockAxios).toHaveBeenCalled()
        expect(mockAxios).toHaveBeenLastCalledWith({
          url: '/',
          method: 'GET',
          data: new URLSearchParams(),
          params: {
            command: 'testApiNameCase1',
            column1: 'test-id-2,test-id-3',
            response: 'json'
          }
        })
        done()
      })

      it('API should be called when form has input key has name = account, currentAction.api = createAccount', async (done) => {
        originalFunc.handleResponse = wrapper.vm.handleResponse
        originalFunc.shouldNavigateBack = wrapper.vm.shouldNavigateBack
        originalFunc.fetchData = wrapper.vm.fetchData
        wrapper.vm.handleResponse = jest.fn(async (json, resourceName, action) => { return Promise.resolve() })
        wrapper.vm.shouldNavigateBack = jest.fn((args) => { return false })
        wrapper.vm.fetchData = jest.fn()
        wrapper.vm.form = { account: 'test-account-value' }

        const event = document.createEvent('Event')
        await mockAxios.mockResolvedValue({})
        await wrapper.setData({
          showAction: true,
          currentAction: {
            api: 'createAccount',
            label: 'label.name',
            params: [{ name: 'account', type: 'string' }],
            paramFields: [{ name: 'account', type: 'string' }],
            mapping: {}
          },
          resource: {}
        })
        await wrapper.vm.execSubmit(event)
        await flushPromises()

        expect(mockAxios).toHaveBeenCalled()
        expect(mockAxios).toHaveBeenLastCalledWith({
          url: '/',
          method: 'GET',
          data: new URLSearchParams(),
          params: {
            command: 'createAccount',
            account: 'test-account-value',
            response: 'json'
          }
        })
        done()
      })

      it('API should be called when form has input key has name = keypair, currentAction.api = addAccountToProject', async (done) => {
        originalFunc.handleResponse = wrapper.vm.handleResponse
        originalFunc.shouldNavigateBack = wrapper.vm.shouldNavigateBack
        originalFunc.fetchData = wrapper.vm.fetchData
        wrapper.vm.handleResponse = jest.fn(async (json, resourceName, action) => { return Promise.resolve() })
        wrapper.vm.shouldNavigateBack = jest.fn((args) => { return false })
        wrapper.vm.fetchData = jest.fn()
        wrapper.vm.form = { keypair: 'test-keypair-value' }

        const event = document.createEvent('Event')
        await mockAxios.mockResolvedValue({})
        await wrapper.setData({
          showAction: true,
          currentAction: {
            api: 'addAccountToProject',
            label: 'label.name',
            params: [{ name: 'keypair', type: 'string' }],
            paramFields: [{ name: 'keypair', type: 'string' }],
            mapping: {}
          },
          resource: {}
        })
        await wrapper.vm.execSubmit(event)
        await flushPromises()

        expect(mockAxios).toHaveBeenCalled()
        expect(mockAxios).toHaveBeenLastCalledWith({
          url: '/',
          method: 'GET',
          data: new URLSearchParams(),
          params: {
            command: 'addAccountToProject',
            keypair: 'test-keypair-value',
            response: 'json'
          }
        })
        done()
      })

      it('API should be called when form has input key name = (account | keypair), currentAction.api != (addAccountToProject | createAccount)', async (done) => {
        originalFunc.handleResponse = wrapper.vm.handleResponse
        originalFunc.shouldNavigateBack = wrapper.vm.shouldNavigateBack
        originalFunc.fetchData = wrapper.vm.fetchData
        wrapper.vm.handleResponse = jest.fn(async (json, resourceName, action) => { return Promise.resolve() })
        wrapper.vm.shouldNavigateBack = jest.fn((args) => { return false })
        wrapper.vm.fetchData = jest.fn()
        wrapper.vm.form = { keypair: 1 }

        const event = document.createEvent('Event')
        await mockAxios.mockResolvedValue({})
        await wrapper.setData({
          showAction: true,
          currentAction: {
            api: 'testApiNameCase1',
            label: 'label.name',
            params: [
              {
                name: 'keypair',
                type: 'string',
                opts: [
                  { id: 'test-id-1', name: 'test-name-1' },
                  { id: 'test-id-2', name: 'test-name-2' }
                ]
              }
            ],
            paramFields: [
              {
                name: 'keypair',
                type: 'string',
                opts: [
                  { id: 'test-id-1', name: 'test-name-1' },
                  { id: 'test-id-2', name: 'test-name-2' }
                ]
              }
            ],
            mapping: {}
          },
          resource: {}
        })
        await wrapper.vm.execSubmit(event)
        await flushPromises()

        expect(mockAxios).toHaveBeenCalled()
        expect(mockAxios).toHaveBeenLastCalledWith({
          url: '/',
          method: 'GET',
          data: new URLSearchParams(),
          params: {
            command: 'testApiNameCase1',
            keypair: 'test-name-2',
            response: 'json'
          }
        })
        done()
      })

      it('API should be called when form has input key do not fall under special condition.', async (done) => {
        originalFunc.handleResponse = wrapper.vm.handleResponse
        originalFunc.shouldNavigateBack = wrapper.vm.shouldNavigateBack
        originalFunc.fetchData = wrapper.vm.fetchData
        wrapper.vm.handleResponse = jest.fn(async (json, resourceName, action) => { return Promise.resolve() })
        wrapper.vm.shouldNavigateBack = jest.fn((args) => { return false })
        wrapper.vm.fetchData = jest.fn()
        wrapper.vm.form = { column1: 'test-column-value' }

        const event = document.createEvent('Event')
        await mockAxios.mockResolvedValue({})
        await wrapper.setData({
          showAction: true,
          currentAction: {
            api: 'testApiNameCase1',
            label: 'label.name',
            params: [{ name: 'column1', type: 'string' }],
            paramFields: [{ name: 'column1', type: 'string' }],
            mapping: {}
          },
          resource: {}
        })
        await wrapper.vm.execSubmit(event)
        await flushPromises()

        expect(mockAxios).toHaveBeenCalled()
        expect(mockAxios).toHaveBeenLastCalledWith({
          url: '/',
          method: 'GET',
          data: new URLSearchParams(),
          params: {
            command: 'testApiNameCase1',
            column1: 'test-column-value',
            response: 'json'
          }
        })
        done()
      })

      it('API should be called when currentAction has defaultArgs', async (done) => {
        originalFunc.handleResponse = wrapper.vm.handleResponse
        originalFunc.shouldNavigateBack = wrapper.vm.shouldNavigateBack
        originalFunc.fetchData = wrapper.vm.fetchData
        wrapper.vm.handleResponse = jest.fn(async (json, resourceName, action) => { return Promise.resolve() })
        wrapper.vm.shouldNavigateBack = jest.fn((args) => { return false })
        wrapper.vm.fetchData = jest.fn()
        wrapper.vm.form = { column1: 'test-column1-value' }

        const event = document.createEvent('Event')
        await mockAxios.mockResolvedValue({})
        await wrapper.setData({
          showAction: true,
          currentAction: {
            api: 'testApiNameCase1',
            label: 'label.name',
            params: [{ name: 'column1', type: 'string' }],
            paramFields: [{ name: 'column1', type: 'string' }],
            mapping: {},
            defaultArgs: {
              column2: 'test-column2-value'
            }
          },
          resource: {}
        })
        await wrapper.vm.execSubmit(event)
        await flushPromises()

        expect(mockAxios).toHaveBeenCalled()
        expect(mockAxios).toHaveBeenLastCalledWith({
          url: '/',
          method: 'GET',
          data: new URLSearchParams(),
          params: {
            command: 'testApiNameCase1',
            column1: 'test-column1-value',
            column2: 'test-column2-value',
            response: 'json'
          }
        })
        done()
      })

<<<<<<< HEAD
      it('API should be called when currentAction.mapping has value and value is function', async (done) => {
        originalFunc.handleResponse = wrapper.vm.handleResponse
        originalFunc.shouldNavigateBack = wrapper.vm.shouldNavigateBack
        originalFunc.fetchData = wrapper.vm.fetchData
        wrapper.vm.handleResponse = jest.fn(async (json, resourceName, action) => { return Promise.resolve() })
        wrapper.vm.shouldNavigateBack = jest.fn((args) => { return false })
        wrapper.vm.fetchData = jest.fn()
        wrapper.vm.form = { column1: 'test-column1-value' }

        const event = document.createEvent('Event')
        await mockAxios.mockResolvedValue({})
        await wrapper.setData({
          showAction: true,
          currentAction: {
            api: 'testApiNameCase1',
            label: 'label.name',
            params: [{ name: 'column1', type: 'string' }],
            paramFields: [{ name: 'column1', type: 'string' }],
            mapping: {
              column2: {
                value: (record, params) => {
                  return record.name
                }
              }
=======
      it('check $message when api is called and response have not jobId result', async (done) => {
        wrapper = factory({
          data: {
            showAction: true,
            currentAction: {
              api: 'testApiNameCase1',
              loading: false,
              label: 'labelname',
              params: [
                { name: 'column1', type: 'string' }
              ],
              paramFields: [
                { name: 'column1', type: 'string', description: '', required: false }
              ]
            },
            resource: {
              name: 'test-name-value'
>>>>>>> 44f67308
            }
          },
          resource: {
            id: 'test-id-value',
            name: 'test-name-value'
          }
        })
        await wrapper.vm.execSubmit(event)
        await flushPromises()

        expect(mockAxios).toHaveBeenCalled()
        expect(mockAxios).toHaveBeenLastCalledWith({
          url: '/',
          method: 'GET',
          data: new URLSearchParams(),
          params: {
            command: 'testApiNameCase1',
            column1: 'test-column1-value',
            column2: 'test-name-value',
            response: 'json'
          }
        })
        done()
      })

      it('API should be called with post method', async (done) => {
        originalFunc.handleResponse = wrapper.vm.handleResponse
        originalFunc.shouldNavigateBack = wrapper.vm.shouldNavigateBack
        originalFunc.fetchData = wrapper.vm.fetchData
        originalFunc.closeAction = wrapper.vm.closeAction
        wrapper.vm.handleResponse = jest.fn(async (json, resourceName, action) => { return Promise.resolve() })
        wrapper.vm.shouldNavigateBack = jest.fn((args) => { return false })
        wrapper.vm.fetchData = jest.fn()
        wrapper.vm.closeAction = jest.fn()

        const event = document.createEvent('Event')
        await mockAxios.mockResolvedValue({})
        await wrapper.setData({
          showAction: true,
          currentAction: {
            api: 'testApiNameCase1',
            label: 'label.name',
            params: [{ name: 'id', type: 'uuid' }],
            paramFields: [{ name: 'id', type: 'uuid' }],
            post: true
          },
          resource: {
            id: 'test-id-value'
          }
        })
        await wrapper.vm.execSubmit(event)
        await flushPromises()

        const postData = new URLSearchParams()
        postData.append('id', 'test-id-value')

        expect(mockAxios).toHaveBeenCalled()
        expect(mockAxios).toHaveBeenLastCalledWith({
          url: '/',
          method: 'POST',
          data: postData,
          params: {
            command: 'testApiNameCase1',
            response: 'json'
          }
        })
        done()
      })

      it('handleResponse() & closeAction() should be called when API response success', async (done) => {
        originalFunc.handleResponse = wrapper.vm.handleResponse
        originalFunc.shouldNavigateBack = wrapper.vm.shouldNavigateBack
        originalFunc.closeAction = wrapper.vm.closeAction
        originalFunc.fetchData = wrapper.vm.fetchData
        wrapper.vm.handleResponse = jest.fn(async (json, resourceName, params, action) => { return Promise.resolve() })
        wrapper.vm.shouldNavigateBack = jest.fn((args) => { return false })
        wrapper.vm.closeAction = jest.fn()
        wrapper.vm.fetchData = jest.fn()

        const handleResponse = jest.spyOn(wrapper.vm, 'handleResponse')
        const closeAction = jest.spyOn(wrapper.vm, 'closeAction')
        const event = document.createEvent('Event')
        await mockAxios.mockResolvedValue({})
        await wrapper.setData({
          showAction: true,
          currentAction: {
            api: 'testApiNameCase1',
            label: 'label.name',
            params: [{ name: 'id', type: 'uuid' }],
            paramFields: [{ name: 'id', type: 'uuid' }]
          },
          resource: {
            id: 'test-id-value'
          }
        })
        await wrapper.vm.execSubmit(event)
        await flushPromises()

        expect(handleResponse).toHaveBeenCalledTimes(1)
        expect(handleResponse).toHaveBeenLastCalledWith(
          {},
          'test-id-value',
          'test-id-value',
          {
            api: 'testApiNameCase1',
            label: 'label.name',
            params: [{ name: 'id', type: 'uuid' }],
            paramFields: [{ name: 'id', type: 'uuid' }]
          }
        )
        expect(closeAction).toHaveBeenCalledTimes(1)
        done()
      })

      it('$router should go back when API response success with shouldNavigateBack() return true', async (done) => {
        originalFunc.handleResponse = wrapper.vm.handleResponse
        originalFunc.shouldNavigateBack = wrapper.vm.shouldNavigateBack
        originalFunc.closeAction = wrapper.vm.closeAction
        originalFunc.fetchData = wrapper.vm.fetchData
        originalFunc.routerGo = wrapper.vm.$router.go
        wrapper.vm.handleResponse = jest.fn(async (json, resourceName, action) => { return Promise.resolve() })
        wrapper.vm.shouldNavigateBack = jest.fn((args) => { return true })
        wrapper.vm.$router.go = jest.fn((number) => {})
        wrapper.vm.closeAction = jest.fn()
        wrapper.vm.fetchData = jest.fn()

        const routerGo = jest.spyOn(wrapper.vm.$router, 'go')
        const event = document.createEvent('Event')
        await mockAxios.mockResolvedValue({})
        await wrapper.setData({
          showAction: true,
          currentAction: {
            api: 'testApiNameCase1',
            icon: 'delete-outlined',
            label: 'label.name',
            params: [{ name: 'id', type: 'uuid' }],
            paramFields: [{ name: 'id', type: 'uuid' }]
          },
          resource: {
            id: 'test-id-value'
          },
          dataView: true
        })
        await wrapper.vm.execSubmit(event)
        await flushPromises()

        expect(routerGo).toHaveBeenCalledTimes(1)
        expect(routerGo).toHaveBeenLastCalledWith(-1)
        done()
      })

      it('$router should go back when API response success with action.api equal `archiveEvents`', async (done) => {
        originalFunc.handleResponse = wrapper.vm.handleResponse
        originalFunc.shouldNavigateBack = wrapper.vm.shouldNavigateBack
        originalFunc.closeAction = wrapper.vm.closeAction
        originalFunc.fetchData = wrapper.vm.fetchData
        originalFunc.routerGo = wrapper.vm.$router.go
        wrapper.vm.handleResponse = jest.fn(async (json, resourceName, action) => { return Promise.resolve() })
        wrapper.vm.shouldNavigateBack = jest.fn((args) => { return true })
        wrapper.vm.$router.go = jest.fn((number) => {})
        wrapper.vm.closeAction = jest.fn()
        wrapper.vm.fetchData = jest.fn()

        const routerGo = jest.spyOn(wrapper.vm.$router, 'go')
        const event = document.createEvent('Event')
        await mockAxios.mockResolvedValue({})
        await wrapper.setData({
          showAction: true,
          currentAction: {
            api: 'archiveEvents',
            icon: 'plus-outlined',
            label: 'label.name',
            params: [{ name: 'id', type: 'uuid' }],
            paramFields: [{ name: 'id', type: 'uuid' }]
          },
          resource: {
            id: 'test-id-value'
          },
          dataView: true
        })
        await wrapper.vm.execSubmit(event)
        await flushPromises()

        expect(routerGo).toHaveBeenCalledTimes(1)
        expect(routerGo).toHaveBeenLastCalledWith(-1)
        done()
      })

      it('fetchData() should be called when API response success with jobId empty', async (done) => {
        originalFunc.handleResponse = wrapper.vm.handleResponse
        originalFunc.shouldNavigateBack = wrapper.vm.shouldNavigateBack
        originalFunc.closeAction = wrapper.vm.closeAction
        originalFunc.fetchData = wrapper.vm.fetchData
        wrapper.vm.handleResponse = jest.fn(async (json, resourceName, action) => { return Promise.resolve() })
        wrapper.vm.shouldNavigateBack = jest.fn((args) => { return false })
        wrapper.vm.closeAction = jest.fn()
        wrapper.vm.fetchData = jest.fn()

        const fetchData = jest.spyOn(wrapper.vm, 'fetchData')
        const event = document.createEvent('Event')
        await mockAxios.mockResolvedValue({})
        await wrapper.setData({
          showAction: true,
          currentAction: {
            api: 'testApiNameCase1',
            icon: 'plus-outlined',
            label: 'label.name',
            params: [{ name: 'id', type: 'uuid' }],
            paramFields: [{ name: 'id', type: 'uuid' }]
          },
          resource: {
            id: 'test-id-value'
          },
          dataView: true
        })
        await wrapper.vm.execSubmit(event)
        await flushPromises()

        expect(fetchData).toHaveBeenCalled()
        done()
      })

      it('fetchData() not called when API response success with jobId not empty', async (done) => {
        originalFunc.handleResponse = wrapper.vm.handleResponse
        originalFunc.shouldNavigateBack = wrapper.vm.shouldNavigateBack
        originalFunc.closeAction = wrapper.vm.closeAction
        originalFunc.fetchData = wrapper.vm.fetchData
        wrapper.vm.handleResponse = jest.fn(async (json, resourceName, action) => { return Promise.resolve('test-job-id') })
        wrapper.vm.shouldNavigateBack = jest.fn((args) => { return false })
        wrapper.vm.closeAction = jest.fn()
        wrapper.vm.fetchData = jest.fn()

        const fetchData = jest.spyOn(wrapper.vm, 'fetchData')
        const event = document.createEvent('Event')
        await mockAxios.mockResolvedValue({})
        await wrapper.setData({
          showAction: true,
          currentAction: {
            api: 'testApiNameCase1',
            icon: 'plus-outlined',
            label: 'label.name',
            params: [{ name: 'id', type: 'uuid' }],
            paramFields: [{ name: 'id', type: 'uuid' }]
          },
          resource: {
            id: 'test-id-value'
          },
          dataView: true
        })
        await wrapper.vm.execSubmit(event)
        await flushPromises()

        expect(fetchData).not.toHaveBeenCalled()
        done()
      })
    })
  })
})<|MERGE_RESOLUTION|>--- conflicted
+++ resolved
@@ -1499,55 +1499,25 @@
     })
 
     describe('pollActionCompletion()', () => {
-<<<<<<< HEAD
-      it('check $notification, fetchData() when pollActionCompletion() is called with action is empty', async (done) => {
+      it('check $showNotification when pollActionCompletion() is called with action is empty', async (done) => {
         originalFunc.fetchData = wrapper.vm.fetchData
         wrapper.vm.fetchData = jest.fn((args) => {})
 
         const fetchData = jest.spyOn(wrapper.vm, 'fetchData')
 
         await mockAxios.mockResolvedValue({
-=======
-      it('check $showNotification when pollActionCompletion() is called with action is empty', (done) => {
-        const mockData = {
->>>>>>> 44f67308
           queryasyncjobresultresponse: {
             jobstatus: 1,
             jobresult: {
               name: 'test-name-value'
             }
           }
-<<<<<<< HEAD
         })
         await wrapper.vm.pollActionCompletion('test-job-id', { label: 'label.name' })
         await flushPromises()
-=======
-        }
-        mockAxios.mockResolvedValue(mockData)
-        wrapper = factory()
-
-        const jobId = 'test-job-id'
-        const action = {}
-
-        wrapper.vm.pollActionCompletion(jobId, action)
-
-        setTimeout(() => {
-          expect(mocks.$showNotification).not.toHaveBeenCalled()
-          expect(mockAxios).toHaveBeenCalled()
-          expect(mockAxios).toHaveBeenCalledWith({
-            url: '/',
-            method: 'GET',
-            data: new URLSearchParams(),
-            params: {
-              command: 'queryAsyncJobResult',
-              jobId: jobId,
-              response: 'json'
-            }
-          })
->>>>>>> 44f67308
 
         expect(fetchData).toHaveBeenCalled()
-        expect(mocks.$notification.info).not.toHaveBeenCalled()
+        expect(mocks.$showNotification).not.toHaveBeenCalled()
         expect(mockAxios).toHaveBeenCalled()
         expect(mockAxios).toHaveBeenLastCalledWith({
           url: '/',
@@ -1562,17 +1532,12 @@
         done()
       })
 
-<<<<<<< HEAD
-      it('check $notification, fetchData() when pollActionCompletion() is called with action is not empty', async (done) => {
+      it('check $showNotification when pollActionCompletion() is called with action is not empty', async (done) => {
         originalFunc.fetchData = wrapper.vm.fetchData
         wrapper.vm.fetchData = jest.fn((args) => {})
         const fetchData = jest.spyOn(wrapper.vm, 'fetchData')
 
         await mockAxios.mockResolvedValue({
-=======
-      it('check $showNotification when pollActionCompletion() is called with action is not empty', (done) => {
-        const mockData = {
->>>>>>> 44f67308
           queryasyncjobresultresponse: {
             jobstatus: 1,
             jobresult: {
@@ -1585,37 +1550,13 @@
           response: (jobResult) => {
             return jobResult.name
           }
-<<<<<<< HEAD
-        })
-        await flushPromises()
-=======
-        }
-        wrapper.vm.pollActionCompletion(jobId, action)
-
-        setTimeout(() => {
-          expect(mocks.$showNotification).toHaveBeenCalled()
-          expect(mocks.$showNotification).toHaveLastReturnedWith({
-            type: 'info',
-            message: 'test-name-en',
-            description: 'test-description',
-            duration: 0
-          })
-          expect(mockAxios).toHaveBeenCalled()
-          expect(mockAxios).toHaveBeenCalledWith({
-            url: '/',
-            method: 'GET',
-            data: new URLSearchParams(),
-            params: {
-              command: 'queryAsyncJobResult',
-              jobId: jobId,
-              response: 'json'
-            }
-          })
->>>>>>> 44f67308
+        })
+        await flushPromises()
 
         expect(fetchData).toHaveBeenCalled()
-        expect(mocks.$notification.info).toHaveBeenCalled()
-        expect(mocks.$notification.info).toHaveLastReturnedWith({
+        expect(mocks.$showNotification).toHaveBeenCalled()
+        expect(mocks.$showNotification).toHaveLastReturnedWith({
+          type: 'info',
           message: 'test-name-en',
           description: 'test-description',
           duration: 0
@@ -2914,7 +2855,6 @@
         done()
       })
 
-<<<<<<< HEAD
       it('API should be called when currentAction.mapping has value and value is function', async (done) => {
         originalFunc.handleResponse = wrapper.vm.handleResponse
         originalFunc.shouldNavigateBack = wrapper.vm.shouldNavigateBack
@@ -2939,25 +2879,6 @@
                   return record.name
                 }
               }
-=======
-      it('check $message when api is called and response have not jobId result', async (done) => {
-        wrapper = factory({
-          data: {
-            showAction: true,
-            currentAction: {
-              api: 'testApiNameCase1',
-              loading: false,
-              label: 'labelname',
-              params: [
-                { name: 'column1', type: 'string' }
-              ],
-              paramFields: [
-                { name: 'column1', type: 'string', description: '', required: false }
-              ]
-            },
-            resource: {
-              name: 'test-name-value'
->>>>>>> 44f67308
             }
           },
           resource: {
