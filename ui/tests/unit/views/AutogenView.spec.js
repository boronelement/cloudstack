--- conflicted
+++ resolved
@@ -1505,55 +1505,25 @@
     })
 
     describe('pollActionCompletion()', () => {
-<<<<<<< HEAD
-      it('check $showNotification when pollActionCompletion() is called with action is empty', async (done) => {
+      it('check $notification when pollActionCompletion() is called with action is empty', async (done) => {
         originalFunc.fetchData = wrapper.vm.fetchData
         wrapper.vm.fetchData = jest.fn((args) => {})
 
         const fetchData = jest.spyOn(wrapper.vm, 'fetchData')
 
         await mockAxios.mockResolvedValue({
-=======
-      it('check $notification when pollActionCompletion() is called with action is empty', (done) => {
-        const mockData = {
->>>>>>> 30ae9eed
           queryasyncjobresultresponse: {
             jobstatus: 1,
             jobresult: {
               name: 'test-name-value'
             }
           }
-<<<<<<< HEAD
         })
         await wrapper.vm.pollActionCompletion('test-job-id', { label: 'label.name' })
         await flushPromises()
-=======
-        }
-        mockAxios.mockResolvedValue(mockData)
-        wrapper = factory()
-
-        const jobId = 'test-job-id'
-        const action = {}
-
-        wrapper.vm.pollActionCompletion(jobId, action)
-
-        setTimeout(() => {
-          expect(mocks.$notification.info).not.toHaveBeenCalled()
-          expect(mockAxios).toHaveBeenCalled()
-          expect(mockAxios).toHaveBeenCalledWith({
-            url: '/',
-            method: 'GET',
-            data: new URLSearchParams(),
-            params: {
-              command: 'queryAsyncJobResult',
-              jobId: jobId,
-              response: 'json'
-            }
-          })
->>>>>>> 30ae9eed
 
         expect(fetchData).toHaveBeenCalled()
-        expect(mocks.$showNotification).not.toHaveBeenCalled()
+        expect(mocks.$notification.info).not.toHaveBeenCalled()
         expect(mockAxios).toHaveBeenCalled()
         expect(mockAxios).toHaveBeenLastCalledWith({
           url: '/',
@@ -1568,17 +1538,12 @@
         done()
       })
 
-<<<<<<< HEAD
-      it('check $showNotification when pollActionCompletion() is called with action is not empty', async (done) => {
+      it('check $notification when pollActionCompletion() is called with action is not empty', async (done) => {
         originalFunc.fetchData = wrapper.vm.fetchData
         wrapper.vm.fetchData = jest.fn((args) => {})
         const fetchData = jest.spyOn(wrapper.vm, 'fetchData')
 
         await mockAxios.mockResolvedValue({
-=======
-      it('check $notification when pollActionCompletion() is called with action is not empty', (done) => {
-        const mockData = {
->>>>>>> 30ae9eed
           queryasyncjobresultresponse: {
             jobstatus: 1,
             jobresult: {
@@ -1591,37 +1556,12 @@
           response: (jobResult) => {
             return jobResult.name
           }
-<<<<<<< HEAD
-        })
-        await flushPromises()
-=======
-        }
-        wrapper.vm.pollActionCompletion(jobId, action)
-
-        setTimeout(() => {
-          expect(mocks.$notification.info).toHaveBeenCalled()
-          expect(mocks.$notification.info).toHaveLastReturnedWith({
-            message: 'test-name-en',
-            description: 'test-description',
-            duration: 0
-          })
-          expect(mockAxios).toHaveBeenCalled()
-          expect(mockAxios).toHaveBeenCalledWith({
-            url: '/',
-            method: 'GET',
-            data: new URLSearchParams(),
-            params: {
-              command: 'queryAsyncJobResult',
-              jobId: jobId,
-              response: 'json'
-            }
-          })
->>>>>>> 30ae9eed
+        })
+        await flushPromises()
 
         expect(fetchData).toHaveBeenCalled()
-        expect(mocks.$showNotification).toHaveBeenCalled()
-        expect(mocks.$showNotification).toHaveLastReturnedWith({
-          type: 'info',
+        expect(mocks.$notification.info).toHaveBeenCalled()
+        expect(mocks.$notification.info).toHaveLastReturnedWith({
           message: 'test-name-en',
           description: 'test-description',
           duration: 0
