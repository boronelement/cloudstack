--- conflicted
+++ resolved
@@ -16,1983 +16,14 @@
      specific language governing permissions and limitations
      under the License.
 -->
-<!DOCTYPE html PUBLIC "-//W3C//DTD XHTML 1.0 Strict//EN"
-          "http://www.w3.org/TR/xhtml1/DTD/xhtml1-strict.dtd">
-<html xmlns="http://www.w3.org/1999/xhtml">
+<!doctype html>
+<html>
     <head>
+        <meta charset="utf-8">
         <meta http-equiv="Content-Type" content="text/html; charset=UTF-8" />
-        <title></title>
-        <link rel="shortcut icon" href="images/cloud.ico" />
-        <link type="text/css" rel="stylesheet" href="lib/jquery-ui/css/jquery-ui.css" />
-        <link type="text/css" rel="stylesheet" href="lib/reset.css"/>
-        <link type="text/css" rel="stylesheet" href="css/cloudstack3.css" />
-        <link type="text/css" rel="stylesheet" href="css/custom.css" />
+        <title>Apache CloudStack</title>
     </head>
     <body>
-<<<<<<< HEAD
-        <!-- CloudStack widget content -->
-        <div id="cloudStack3-container"></div>
-        <!-- Templates -->
-        <div id="template">
-            <!-- Login form -->
-            <div class="login">
-                <form>
-                    <div class="logo"></div>
-                    <div class="fields">
-                        <div id="login-dropdown">
-                            <select id="login-options" style="width: 260px">
-                            </select>
-                        </div>
-
-                        <div id="cloudstack-login">
-                            <!-- User name -->
-                            <div class="field username">
-                                <label for="username"><translate key="label.username"/></label>
-                                <input type="text" name="username" class="required" />
-                            </div>
-                            <!-- Password -->
-                            <div class="field password">
-                                <label for="password"><translate key="label.password"/></label>
-                                <input type="password" name="password" class="required" autocomplete="off" />
-                            </div>
-                            <!-- Domain -->
-                            <div class="field domain">
-                                <label for="domain"><translate key="label.domain"/></label>
-                                <input type="text" name="domain" />
-                            </div>
-                        </div>
-
-                        <div id="login-submit">
-                            <!-- Submit (login) -->
-                            <input id="login-submit" type="submit" tr="label.login" trf='value' value="label.login" />
-                        </div>
-                        <!-- Select language -->
-                        <div class="select-language">
-                            <select name="language" id="l10n-options">
-                                <option value=""></option> <!-- when this blank option is selected, default language of the browser will be used -->
-                            </select>
-                        </div>
-                    </div>
-                </form>
-            </div>
-            <!-- Instance wizard -->
-            <div class="multi-wizard instance-wizard">
-                <div class="progress">
-                    <ul>
-                        <li class="first"><span class="number">1</span><span><translate key="label.setup"/></span><span class="arrow"></span></li>
-                        <li><span class="number">2</span><span class="multiline"><translate key="label.select.a.template"/></span><span class="arrow"></span></li>
-                        <li><span class="number">3</span><span class="multiline"><translate key="label.compute.offering"/></span><span class="arrow"></span></li>
-                        <li><span class="number">4</span><span class="multiline"><translate key="label.disk.offering"/></span><span class="arrow"></span></li>
-                        <li><span class="number">5</span><span><translate key="label.affinity"/></span><span class="arrow"></span></li>
-                        <li><span class="number">6</span><span><translate key="label.menu.network"/></span><span class="arrow"></span></li>
-                        <li><span class="number">7</span><span><translate key="label.menu.sshkeypair"/></span><span class="arrow"></span></li>
-                        <li class="last"><span class="number">8</span><span><translate key="label.review"/></span></li>
-                    </ul>
-                </div>
-                <form>
-                    <div class="steps">
-                        <!-- Step 1: Setup -->
-                        <div class="step setup" wizard-step-id="setup">
-                            <div class="content">
-                                <!-- Select a zone -->
-                                <div class="section select-deployment">
-                                    <h3><translate key="label.select.deployment.infrastructure"/></h3>
-                                    <p><translate key="message.select.a.zone"/></p>
-                                    <div class="select-area lower-area">
-                                        <select name="zoneid" class="zoneid required" required></select>
-                                        <label for="zoneid" class="desc"><translate key="label.zone"/></label>
-                                    </div>
-                                    <div class="select-area lower-area">
-                                        <select name="podid" class="podid"></select>
-                                        <label for="podid" class="desc"><translate key="label.pod"/></label>
-                                    </div>
-                                    <div class="select-area lower-area">
-                                        <select name="clusterid" class="clusterid"></select>
-                                        <label for="clusterid" class="desc"><translate key="label.cluster"/></label>
-                                    </div>
-                                    <div class="select-area lower-area">
-                                        <select name="hostid" class="hostid"></select>
-                                        <label for="hostid" class="desc"><translate key="label.host"/></label>
-                                    </div>
-                                </div>
-                                <!-- Select template -->
-                                <div class="section select-template smaller-height">
-                                    <h3><translate key="label.select.iso.or.template" /></h3>
-                                    <p></p>
-                                    <div class="select-area">
-                                        <div class="desc"><translate key="message.template.desc"/></div>
-                                        <input type="radio" name="select-template" value="select-template" />
-                                        <label><translate key="label.template"/></label>
-                                    </div>
-                                    <div class="select-area">
-                                        <div class="desc"><translate key="message.iso.desc"/></div>
-                                        <input type="radio" name="select-template" value="select-iso" />
-                                        <label>ISO</label>
-                                    </div>
-                                </div>
-                            </div>
-                        </div>
-                        <!-- Step 2: Select ISO -->
-                        <div class="step select-iso" wizard-step-id="select-iso">
-                            <!-- Select template -->
-                            <div class="wizard-step-conditional select-template">
-                                <div class="main-desc">
-                                    <p><translate key="message.select.template"/></p>
-                                </div>
-                                <div class="template-select content tab-view">
-                                    <ul>
-                                        <li class="first"><a href="#instance-wizard-featured-templates"><translate key="label.featured"/></a></li>
-                                        <li><a href="#instance-wizard-community-templates"><translate key="label.community"/></a></li>
-                                        <li><a href="#instance-wizard-my-templates"><translate key="label.my.templates"/></a></li>
-                                        <li class="last"><a href="#instance-wizard-shared-templates"><translate key="label.shared"/></a></li>
-                                    </ul>
-
-                                    <!-- Used for Select Template only -->
-                                    <input type="hidden" wizard-field="hypervisor" name="hypervisor" value="" disabled="disabled"/>
-
-                                    <div id="instance-wizard-featured-templates">
-                                        <div class="select-container">
-                                        </div>
-                                    </div>
-                                    <div id="instance-wizard-community-templates">
-                                        <div class="select-container">
-                                        </div>
-                                    </div>
-                                    <div id="instance-wizard-my-templates">
-                                        <div class="select-container">
-                                        </div>
-                                    </div>
-                                    <div id="instance-wizard-shared-templates">
-                                        <div class="select-container">
-                                        </div>
-                                    </div>
-
-                                    <!-- Root disk size -->
-                                    <div class="section custom-size">
-                                        <label><translate key="label.root.disk.size"/></label>
-                                        <input type="text" name="rootDiskSize" />
-                                    </div>
-                                </div>
-                            </div>
-
-                            <!-- Select ISO -->
-                            <div class="wizard-step-conditional select-iso">
-                                <div class="main-desc">
-                                    <p><translate key="message.select.iso"/></p>
-                                </div>
-                                <div class="iso-select content tab-view">
-                                    <ul>
-                                        <li class="first"><a href="#instance-wizard-featured-isos"><translate key="label.featured"/></a></li>
-                                        <li><a href="#instance-wizard-community-isos"><translate key="label.community"/></a></li>
-                                        <li><a href="#instance-wizard-my-isos"><translate key="label.menu.my.isos"/></a></li>
-                                        <li class="last"><a href="#instance-wizard-shared-isos"><translate key="label.shared"/></a></li>
-                                    </ul>
-                                    <div id="instance-wizard-featured-isos">
-                                        <div class="select-container">
-                                        </div>
-                                    </div>
-                                    <div id="instance-wizard-community-isos">
-                                        <div class="select-container">
-                                        </div>
-                                    </div>
-                                    <div id="instance-wizard-my-isos">
-                                        <div class="select-container">
-                                        </div>
-                                    </div>
-                                    <div id="instance-wizard-shared-isos">
-                                        <div class="select-container">
-                                        </div>
-                                    </div>
-                                </div>
-                            </div>
-                        </div>
-
-                        <!-- Step 3: Service Offering -->
-                        <div class="step service-offering" wizard-step-id="service-offering">
-                            <div class="content">
-                                <div class="select-container">
-                                </div>
-
-                                <!-- Custom size slider -->
-                                <div class="section custom-size custom-no-limits">
-                                    <div class="field">
-                                        <label><translate key="label.num.cpu.cores"/></label>
-                                        <input type="text" class="required disallowSpecialCharacters" name="compute-cpu-cores" />
-                                    </div>
-                                    <div class="field">
-                                        <label><translate key="label.cpu.mhz"/></label>
-                                        <input type="text" class="required disallowSpecialCharacters" name="compute-cpu" />
-                                    </div>
-                                    <div class="field">
-                                        <label><translate key="label.memory.mb"/></label>
-                                        <input type="text" class="required disallowSpecialCharacters" name="compute-memory" />
-                                    </div>
-                                </div>
-
-                                <!-- Custom size slider -->
-                                <div class="section custom-size custom-slider-container">
-                                    <div class="slider-cpu-cores">
-                                        <label><translate key="label.num.cpu.cores"/></label>
-                                        <!-- Slider -->
-                                        <label class="size min"><span></span></label>
-                                        <div class="slider custom-size"></div>
-                                        <label class="size max"><span></span></label>
-                                        <input type="text" class="required digits" name="slider-compute-cpu-cores" value="0" />
-                                        <label class="size">Cores</label>
-                                    </div>
-                                    <div class="slider-memory-mb">
-                                        <label><translate key="label.memory.mb"/></label>
-                                        <!-- Slider -->
-                                        <label class="size min"><span></span></label>
-                                        <div class="slider custom-size"></div>
-                                        <label class="size max"><span></span></label>
-                                        <input type="text" class="required disallowSpecialCharacters" name="slider-compute-memory" value="0"/>
-                                        <label class="size">MB</label>
-                                    </div>
-                                    <div class="slider-cpu-speed">
-                                        <input type="text" style="display:none;" name="slider-compute-cpu-speed" value="0" />
-                                    </div>
-                                </div>
-
-                                <!-- Custom iops -->
-                                <div class="section custom-iops">
-                                    <div class="field">
-                                        <label><translate key="label.disk.iops.min"/></label>
-                                        <input type="text" class="disallowSpecialCharacters" name="disk-min-iops" />
-                                    </div>
-                                    <div class="field">
-                                        <label><translate key="label.disk.iops.max"/></label>
-                                        <input type="text" class="disallowSpecialCharacters" name="disk-max-iops" />
-                                    </div>
-                                </div>
-                            </div>
-                        </div>
-
-                        <!-- Step 4: Data Disk Offering -->
-                        <div class="step data-disk-offering" wizard-step-id="data-disk-offering">
-                            <div class="content">
-                                <div class="section no-thanks">
-                                    <input type="radio" name="diskofferingid" value="0" />
-                                    <label><translate key="label.no.thanks"/></label>
-                                </div>
-
-                                <!-- Existing offerings -->
-                                <div class="select-container">
-                                </div>
-
-                                <!-- Custom size slider -->
-                                <div class="section custom-size custom-slider-container">
-                                    <label><translate key="label.disk.size"/></label>
-
-                                    <!-- Slider -->
-                                    <label class="size min"><span></span> GB</label>
-                                    <div class="slider custom-size"></div>
-                                    <label class="size max"><span></span> GB</label>
-
-                                    <input type="text" class="required digits" name="size" value="1" />
-                                    <label class="size">GB</label>
-                                </div>
-
-                                <!-- Custom iops -->
-                                <div class="section custom-iops-do">
-                                    <div class="field">
-                                        <label><translate key="label.disk.iops.min"/></label>
-                                        <input type="text" class="disallowSpecialCharacters" name="disk-min-iops-do" />
-                                    </div>
-                                    <div class="field">
-                                        <label><translate key="label.disk.iops.max"/></label>
-                                        <input type="text" class="disallowSpecialCharacters" name="disk-max-iops-do" />
-                                    </div>
-                                </div>
-                            </div>
-                        </div>
-
-                        <!-- Step 5: Affinity groups -->
-                        <div class="step affinity" wizard-step-id="affinity">
-                            <div class="content">
-                                <!-- Existing offerings -->
-                                <div class="select-container"></div>
-                            </div>
-                        </div>
-
-                        <!-- Step 6: Network -->
-                        <div class="step network always-load" wizard-step-id="network">
-                            <!-- 5a: Network description -->
-                            <div class="wizard-step-conditional nothing-to-select">
-                                <p id="from_instance_page_1"><translate key="message.zone.no.network.selection"/></p>
-                                <p id="from_instance_page_2"><translate key="message.please.proceed"/></p>
-                                <p id="from_vpc_tier">
-                                    <div class="specify-ip">
-                                        <label>
-                                            <translate key="label.ip.address" />
-                                        </label>
-                                        (<label><translate key="label.optional"></translate></label>):
-                                        <input type="text" name="vpc-specify-ip" />
-                                    </div>
-                                </p>
-                            </div>
-
-                            <!-- 5b: Select network -->
-                            <div class="wizard-step-conditional select-network">
-                                <div class="content">
-                                    <div class="main-desc">
-                                        <translate key="message.please.select.networks"/>
-                                    </div>
-                                    <div class="select-vpc">
-                                        <label>VPC:</label>
-                                        <select name="vpc-filter">
-                                            <option value="-1">No VPC</option>
-                                        </select>
-                                    </div>
-                                    <div class="select my-networks">
-                                        <table>
-                                            <thead>
-                                                <tr>
-                                                    <th><translate key="label.networks"/></th>
-                                                </tr>
-                                            </thead>
-                                            <tbody>
-                                                <tr>
-                                                    <td>
-                                                        <div class="select-container">
-                                                        </div>
-                                                    </td>
-                                                </tr>
-                                            </tbody>
-                                        </table>
-                                    </div>
-                                    <div class="select new-network">
-                                        <table>
-                                            <thead>
-                                                <tr>
-                                                    <th><translate key="label.add.network"/></th>
-                                                </tr>
-                                            </thead>
-                                            <tbody>
-                                                <tr>
-                                                    <td>
-                                                        <div class="select-container fixed">
-                                                            <div class="select even">
-                                                                <input type="checkbox" name="new-network"
-                                                                       wizard-field="my-networks"
-                                                                       value="create-new-network"
-                                                                       checked="checked" />
-                                                                <!-- Default (NEW) -->
-                                                                <div class="select-desc hide-if-selected">
-                                                                    <div class="name"><translate key="label.new"/></div>
-                                                                </div>
-
-                                                                <!-- Name -->
-                                                                <div class="field name hide-if-unselected">
-                                                                    <div class="name"> <span class="field-required">*</span> <translate key="label.name"/></div>
-                                                                    <div class="value">
-                                                                        <input type="text" class="required disallowSpecialCharacters" name="new-network-name" />
-                                                                    </div>
-                                                                </div>
-
-                                                                <!-- Service offering -->
-                                                                <div class="select-desc field service-offering hide-if-unselected">
-                                                                    <div class="name"><translate key="label.network.offering"/></div>
-                                                                    <div class="desc">
-                                                                        <select name="new-network-networkofferingid">
-                                                                        </select>
-                                                                    </div>
-                                                                </div>
-
-                                                                <div class="secondary-input hide-if-unselected">
-                                                                    <input type="radio" name="defaultNetwork" value="new-network" wizard-field="default-network" />
-                                                                    <div class="name"><translate key="label.default"/></div>
-                                                                </div>
-                                                            </div>
-                                                        </div>
-                                                    </td>
-                                                </tr>
-                                            </tbody>
-                                        </table>
-                                    </div>
-                                </div>
-                            </div>
-                            <!-- Step 5c: Select security group -->
-                            <div class="wizard-step-conditional select-security-group">
-                                <div class="main-desc">
-                                    <translate key="message.select.security.groups"/>
-                                </div>
-                                <div class="content security-groups">
-                                    <div class="select-container">
-                                    </div>
-                                </div>
-                            </div>
-                        </div>
-                        <!-- Step 7: SSH Key pairs -->
-                        <div class="step sshkeyPairs" wizard-step-id="sshkeyPairs">
-                          <div class="content">
-                            <div class="section no-thanks">
-                              <input type="radio" name="sshkeypair" value="" />
-                              <label><translate key="label.no.thanks"/></label>
-                            </div>
-                            <!-- Existing key pairs -->
-                            <div class="select-container"></div>
-                          </div>
-                        </div>
-
-                        <!-- Pre-step 8: Configure OVF properties if available -->
-                        <div class="step ovf-properties" wizard-step-id="ovfProperties">
-                            <div class="content">
-                                <!-- Existing key pairs -->
-                                <div class="select-container"></div>
-                            </div>
-                        </div>
-
-                        <!-- Step 8: Review -->
-                        <div class="step review" wizard-step-id="review">
-                            <div class="main-desc">
-                                <translate key="message.vm.review.launch"/>
-                            </div>
-                            <div class="content">
-                                <div class="select-container">
-                                    <!-- Name -->
-                                    <div class="select odd vm-instance-name">
-                                        <div class="name">
-                                            <span><label><translate key="label.name" /></label> (<label><translate key="label.optional"/></label>)</span>
-                                        </div>
-                                        <div class="value">
-                                            <input type="text" name="displayname" class="disallowSpecialCharacters" />
-                                        </div>
-                                    </div>
-                                    <!-- Add to group -->
-                                    <div class="select">
-                                        <div class="name">
-                                            <span><label><translate key="label.add.to.group"/></label> (<label><translate key="label.optional"/></label>)</span>
-                                        </div>
-                                        <div class="value">
-                                            <input type="text" name="groupname" class="disallowSpecialCharacters" />
-                                        </div>
-                                    </div>
-
-                                    <!-- Keyboard Language -->
-                                    <div class="select odd">
-                                        <div class="name">
-                                            <span><translate key="label.keyboard.language" /></span>
-                                        </div>
-                                        <div class="value">
-                                            <select name="keyboardLanguage" id="keyboard-options">
-                                                <option value=""></option>
-                                            </select>
-                                        </div>
-                                    </div>
-
-                                    <!--  UEFI Boot -->
-                                    <div class="select" odd>
-                                        <div class="name">
-                                            <span><translate key="label.vm.boottype" /></span>
-                                        </div>
-                                        <div class="value">
-                                            <select name="customboot" id="customboot">
-                                                <option value="BIOS">BIOS</option>
-                                                <option value="UEFI">UEFI</option>
-                                            </select>
-                                        </div>
-                                    </div>
-
-                                    <div class="select field hide-if-unselected">
-                                        <div class="name">
-                                            <span><translate key="label.vm.bootmode" /></span>
-                                        </div>
-                                        <div class="value">
-                                            <select name="bootmode" id="bootmode">
-                                                <option value="LEGACY">LEGACY</option>
-                                            </select>
-                                        </div>
-                                    </div>
-
-                                    <div class="select-area">
-                                        <div class="value">
-                                            <input type="checkbox" name="bootintosetup" id="bootintosetup" />
-                                            <label><translate key="label.vm.enterhardwaresetup" /></label>
-                                        </div>
-                                    </div>
-
-                                    <!-- Zone -->
-                                    <div class="select">
-                                        <div class="name">
-                                            <span><translate key="label.zone"/></span>
-                                        </div>
-                                        <div class="value">
-                                            <span wizard-field="zone"></span>
-                                        </div>
-                                        <div class="edit">
-                                            <a href="1"><translate key="label.edit"/></a>
-                                        </div>
-                                    </div>
-                                    <!-- Hypervisor -->
-                                    <div class="select odd">
-                                        <div class="name">
-                                            <span><translate key="label.hypervisor"/></span>
-                                        </div>
-                                        <div class="value">
-                                            <span wizard-field="hypervisor"></span>
-                                        </div>
-                                        <div class="edit">
-                                            <a href="2"><translate key="label.edit"/></a>
-                                        </div>
-                                    </div>
-                                    <!-- Template -->
-                                    <div class="select">
-                                        <div class="name">
-                                            <span><translate key="label.template"/></span>
-                                        </div>
-                                        <div class="value">
-                                            <span wizard-field="template"></span>
-                                        </div>
-                                        <div class="edit">
-                                            <a href="2"><translate key="label.edit"/></a>
-                                        </div>
-                                    </div>
-                                    <!-- Service offering -->
-                                    <div class="select odd">
-                                        <div class="name">
-                                            <span><translate key="label.compute.offering"/></span>
-                                        </div>
-                                        <div class="value">
-                                            <span wizard-field="service-offering"></span>
-                                        </div>
-                                        <div class="edit">
-                                            <a href="3"><translate key="label.edit"/></a>
-                                        </div>
-                                    </div>
-                                    <!-- Disk offering -->
-                                    <div class="select">
-                                        <div class="name">
-                                            <span><translate key="label.disk.offering"/></span>
-                                        </div>
-                                        <div class="value">
-                                            <span wizard-field="disk-offering"></span>
-                                        </div>
-                                        <div class="edit">
-                                            <a href="4"><translate key="label.edit"/></a>
-                                        </div>
-                                    </div>
-
-                                    <!-- Affinity -->
-                                    <div class="select">
-                                        <div class="name">
-                                            <span><translate key="label.affinity.groups"/></span>
-                                        </div>
-                                        <div class="value">
-                                            <span wizard-field="affinity-groups"></span>
-                                        </div>
-                                        <div class="edit">
-                                            <a href="5"><translate key="label.edit"/></a>
-                                        </div>
-                                    </div>
-
-                                    <!-- Primary network -->
-                                    <div class="select odd">
-                                        <div class="name">
-                                            <span><translate key="label.network"/></span>
-                                        </div>
-                                        <div class="value">
-                                            <span wizard-field="default-network" conditional-field="select-network"></span>
-                                        </div>
-                                        <div class="edit">
-                                            <a href="6"><translate key="label.edit"/></a>
-                                        </div>
-                                    </div>
-
-                                    <!-- Security groups -->
-                                    <div class="select odd">
-                                        <div class="name">
-                                            <span><translate key="label.security.groups"/></span>
-                                        </div>
-                                        <div class="value">
-                                            <span wizard-field="security-groups" conditional-field="select-security-group"></span>
-                                        </div>
-                                        <div class="edit">
-                                            <a href="6"><translate key="label.edit"/></a>
-                                        </div>
-                                    </div>
-
-                                    <!-- SSH Key Pairs -->
-                                    <div class="select">
-                                        <div class="name">
-                                            <span><translate key="label.ssh.key.pairs"/></span>
-                                        </div>
-                                        <div class="value">
-                                            <span wizard-field="sshkey-pairs"></span>
-                                        </div>
-                                        <div class="edit">
-                                            <a href="7"><translate key="label.edit"/></a>
-                                        </div>
-                                    </div>
-
-                                    <!-- userdata -->
-                                    <div class="select">
-                                        <div class="name">
-                                            <span><label><translate key="label.add.userdata"/></label> (<label><translate key="label.optional"/></label>)</span>
-                                        </div>
-                                        <div class="value">
-                                            <textarea name="userdata"></textarea>
-                                        </div>
-                                    </div>
-                                </div>
-                            </div>
-                        </div>
-                    </div>
-                </form>
-                <!-- Computer diagram -->
-                <div class="diagram">
-                    <div>
-                        <div class="part zone-plane"></div>
-                        <div class="part computer-tower-front"></div>
-                        <div class="part computer-tower-back"></div>
-                    </div>
-                    <div class="part os-drive"></div>
-                    <div class="part cpu"></div>
-                    <div class="part hd"></div>
-                    <div class="part network-card"></div>
-                </div>
-                <!-- Buttons -->
-                <div class="buttons">
-                    <div class="button previous"><span><translate key="label.previous"/></span></div>
-                    <div class="button cancel"><span><translate key="label.cancel"/></span></div>
-                    <div class="button next"><span><translate key="label.next"/></span></div>
-                </div>
-            </div>
-            <!-- Accounts wizard -->
-            <div class="multi-wizard accounts-wizard">
-                <form>
-                    <div class="steps">
-                        <div class="content ldap-account-choice">
-                            <div class="select-container">
-                                <table>
-                                    <thead>
-                                        <tr>
-                                            <th><translate key="label.select"/></th>
-                                            <th><translate key="label.name"/></th>
-                                            <th><translate key="label.username"/></th>
-                                            <th><translate key="label.email"/></th>
-                                            <th><translate key="label.user.conflict"/></th>
-                                        </tr>
-                                    </thead>
-                                    <tbody>
-                                    </tbody>
-                                </table>
-                            </div>
-                        </div>
-                        <div class="content input-area">
-                            <div class="select-container manual-account-details">
-                            </div>
-                        </div>
-                    </div>
-                </form>
-                <div class="buttons">
-                    <button class="cancel ui-button ui-widget ui-state-default ui-corner-all ui-button-text-only"><span><translate key="label.cancel"/></span></button>
-                    <button class="next ok ui-button ui-widget ui-state-default ui-corner-all ui-button-text-only"><span><translate key="label.add"/></span></button>
-                </div>
-            </div>
-            <!-- Zone wizard -->
-            <div class="multi-wizard zone-wizard">
-                <div class="progress">
-                    <ul>
-                        <li class="first"><span class="number">1</span><span><translate key="label.zone.type"/></span><span class="arrow"></span></li>
-                        <li><span class="number">2</span><span><translate key="label.setup.zone"/></span><span class="arrow"></span></li>
-                        <li><span class="number">3</span><span><translate key="label.setup.network"/></span><span class="arrow"></span></li>
-                        <li style="display:none;"></li>
-                        <li style="display:none;"></li>
-                        <li style="display:none;"></li>
-                        <li style="display:none;"></li>
-                        <li><span class="number">4</span><span><translate key="label.add.resources"/></span><span class="arrow"></span></li>
-                        <li style="display:none;"></li>
-                        <li style="display:none;"></li>
-                        <li style="display:none;"></li>
-                        <li class="last"><span class="number">5</span><span><translate key="label.launch"/></span></li>
-                    </ul>
-                </div>
-                <div class="steps">
-                    <!-- Step 1: Select network -->
-                    <div class="select-network" zone-wizard-step-id="selectZoneType">
-                        <form>
-                            <div class="content">
-                                <!-- Select template -->
-                                <div class="section select-network-model">
-                                    <h3><translate key="label.set.up.zone.type"/></h3>
-                                    <p><translate key="message.please.select.a.configuration.for.your.zone"/></p>
-                                    <div class="select-area basic-zone">
-                                        <div class="desc">
-                                            <translate key="message.desc.basic.zone"/>
-                                        </div>
-                                        <input type="radio" name="network-model" value="Basic" checked="checked" />
-                                        <label><translate key="label.basic"/></label>
-                                    </div>
-                                    <div class="select-area advanced-zone disabled">
-                                        <div class="desc">
-                                            <translate key="message.desc.advanced.zone"/>
-                                        </div>
-                                        <input type="radio" name="network-model" value="Advanced" />
-                                        <label><translate key="label.advanced"/></label>
-                                        <!-- Isolation mode -->
-                                        <div class="isolation-mode">
-                                            <div class="title">
-                                                <translate key="label.isolation.mode"/>
-                                            </div>
-
-                                            <!-- Security groups -->
-                                            <div class="select-area">
-                                                <div class="desc">
-                                                    <translate key="message.advanced.security.group"/>
-                                                </div>
-                                                <input type="checkbox" name="zone-advanced-sg-enabled" disabled="disabled" />
-                                                <label><translate key="label.menu.security.groups"/></label>
-                                            </div>
-                                        </div>
-                                    </div>
-                                </div>
-                            </div>
-                        </form>
-                    </div>
-                    <!-- Step 2: Add zone -->
-                    <div class="setup-zone" zone-wizard-form="zone"
-                         zone-wizard-step-id="addZone">
-                        <div class="info-desc">
-                            <translate key="message.desc.zone"/>
-                        </div>
-                        <div class="content input-area">
-                            <div class="select-container"></div>
-                        </div>
-                    </div>
-                    <!-- Step 3.1: Setup Physical Network -->
-                    <div class="setup-physical-network"
-                         zone-wizard-step-id="setupPhysicalNetwork"
-                         zone-wizard-prefilter="setupPhysicalNetwork">
-                        <ul class="subnav">
-                            <li class="physical-network active"><translate key="label.physical.network"/></li>
-                            <li class="public-network"><translate key="label.public.traffic"/></li>
-                            <li class="pod"><translate key="label.pod"/></li>
-                            <li class="guest-traffic"><translate key="label.guest.traffic"/></li>
-                            <li class="conditional storage-traffic"><translate key="label.storage.traffic"/></li>
-                        </ul>
-                        <div class="info-desc conditional advanced">
-                            <translate key="message.setup.physical.network.during.zone.creation"/>
-                        </div>
-                        <div class="info-desc conditional basic">
-                            <translate key="message.setup.physical.network.during.zone.creation.basic"/>
-                        </div>
-                        <div class="button add new-physical-network"><span class="icon">&nbsp;</span><span><translate key="label.add.physical.network"/></span></div>
-                        <!-- Traffic types drag area -->
-                        <div class="traffic-types-drag-area">
-                            <div class="header"><translate key="label.traffic.types"/></div>
-                            <ul>
-                                <li class="management">
-                                    <ul class="container">
-                                        <li traffic-type-id="management"
-                                            tr="label.zoneWizard.trafficType.management" trf="title"
-                                            title="label.zoneWizard.trafficType.management"
-                                            class="traffic-type-draggable management">
-                                            <!-- Edit buttton -->
-                                            <div class="edit-traffic-type">
-                                                <span class="name"><translate key="label.management"/></span>
-                                                <span class="icon">&nbsp;</span>
-                                                <span>Edit</span>
-                                            </div>
-                                        </li>
-                                    </ul>
-                                    <div class="info">
-                                        <div class="title"><translate key="label.management"/></div>
-                                        <div class="desc"></div>
-                                    </div>
-                                </li>
-                                <li class="public">
-                                    <ul class="container">
-                                        <li traffic-type-id="public"
-                                            tr="label.zoneWizard.trafficType.public" trf="title"
-                                            title="label.zoneWizard.trafficType.public"
-                                            class="traffic-type-draggable public">
-                                            <!-- Edit buttton -->
-                                            <div class="edit-traffic-type">
-                                                <span class="name"><translate key="label.public"/></span>
-                                                <span class="icon">&nbsp;</span>
-                                                <span>Edit</span>
-                                            </div>
-                                        </li>
-                                    </ul>
-                                    <div class="info">
-                                        <div class="title"><translate key="label.public"/></div>
-                                        <div class="desc"></div>
-                                    </div>
-                                </li>
-                                <li class="guest">
-                                    <ul class="container">
-                                        <li traffic-type-id="guest"
-                                            tr="label.zoneWizard.trafficType.guest" trf="title"
-                                            title="label.zoneWizard.trafficType.guest"
-                                            class="traffic-type-draggable guest">
-                                            <!-- Edit buttton -->
-                                            <div class="edit-traffic-type">
-                                                <span class="name"><translate key="label.guest"/></span>
-                                                <span class="icon">&nbsp;</span>
-                                                <span>Edit</span>
-                                            </div>
-                                        </li>
-                                    </ul>
-                                    <div class="info">
-                                        <div class="title"><translate key="label.guest"/></div>
-                                        <div class="desc"></div>
-                                    </div>
-                                </li>
-                                <li class="storage">
-                                    <ul class="container">
-                                        <li traffic-type-id="storage"
-                                            tr="label.zoneWizard.trafficType.storage" trf="title"
-                                            title="label.zoneWizard.trafficType.storage"
-                                            class="traffic-type-draggable storage">
-                                            <!-- Edit buttton -->
-                                            <div class="edit-traffic-type">
-                                                <span class="name"><translate key="label.storage"/></span>
-                                                <span class="icon">&nbsp;</span>
-                                                <span>Edit</span>
-                                            </div>
-                                        </li>
-                                    </ul>
-                                    <div class="info">
-                                        <div class="title"><translate key="label.storage"/></div>
-                                        <div class="desc"></div>
-                                    </div>
-                                </li>
-                            </ul>
-                        </div>
-                        <div class="drag-helper-icon"></div>
-                        <div class="content input-area">
-                            <form></form>
-                        </div>
-                    </div>
-                    <!-- Step 3.1b: Add Netscaler device -->
-                    <div class="setup-physical-network-basic"
-                         zone-wizard-step-id="addNetscalerDevice"
-                         zone-wizard-form="basicPhysicalNetwork"
-                         zone-wizard-prefilter="addNetscalerDevice">
-                        <ul class="subnav">
-                            <li class="conditional netscaler physical-network active"><translate key="label.netScaler"/></li>
-                            <li class="public-network"><translate key="label.public.traffic"/></li>
-                            <li class="pod"><translate key="label.pod"/></li>
-                            <li class="guest-traffic"><translate key="label.guest.traffic"/></li>
-                            <li class="conditional storage-traffic"><translate key="label.storage.traffic"/></li>
-                        </ul>
-                        <div class="info-desc"><translate key="label.please.specify.netscaler.info"/></div>
-                        <div class="content input-area">
-                            <div class="select-container"></div>
-                        </div>
-                    </div>
-                    <!-- Step 3.2: Configure public traffic -->
-                    <div class="setup-public-traffic" zone-wizard-prefilter="addPublicNetwork"
-                         zone-wizard-step-id="configurePublicTraffic">
-                        <ul class="subnav">
-                            <li class="conditional netscaler physical-network"><translate key="label.netScaler"/></li>
-                            <li class="public-network active"><translate key="label.public.traffic"/></li>
-                            <li class="pod"><translate key="label.pod"/></li>
-                            <li class="guest-traffic"><translate key="label.guest.traffic"/></li>
-                            <li class="conditional storage-traffic"><translate key="label.storage.traffic"/></li>
-                        </ul>
-                        <div class="info-desc" id="add_zone_public_traffic_desc">
-                            <span id="for_basic_zone" style="display:none"><translate key="message.public.traffic.in.basic.zone"/></span>
-                            <span id="for_advanced_zone" style="display:none"><translate key="message.public.traffic.in.advanced.zone"/></span>
-                        </div>
-                        <div ui-custom="publicTrafficIPRange"></div>
-                    </div>
-                    <!-- Step 3.3: Add pod -->
-                    <div class="add-pod" zone-wizard-form="pod"
-                         zone-wizard-step-id="addPod">
-                        <ul class="subnav">
-                            <li class="conditional netscaler physical-network"><translate key="label.netScaler"/></li>
-                            <li class="public-network"><translate key="label.public.traffic"/></li>
-                            <li class="pod active"><translate key="label.pod"/></li>
-                            <li class="guest-traffic"><translate key="label.guest.traffic"/></li>
-                            <li class="conditional storage-traffic"><translate key="label.storage.traffic"/></li>
-                        </ul>
-                        <div class="info-desc">
-                            <translate key="message.add.pod.during.zone.creation"/>
-                        </div>
-                        <div class="content input-area">
-                            <div class="select-container"></div>
-                        </div>
-                    </div>
-                    <!-- Step 3.4: Configure guest traffic -->
-                    <div class="setup-guest-traffic"
-                         zone-wizard-form="guestTraffic"
-                         zone-wizard-step-id="configureGuestTraffic"
-                         zone-wizard-prefilter="configureGuestTraffic">
-                        <ul class="subnav">
-                            <li class="conditional netscaler physical-network"><translate key="label.netScaler"/></li>
-                            <li class="public-network"><translate key="label.public.traffic"/></li>
-                            <li class="pod"><translate key="label.pod"/></li>
-                            <li class="guest-traffic active"><translate key="label.guest.traffic"/></li>
-                            <li class="conditional storage-traffic"><translate key="label.storage.traffic"/></li>
-                        </ul>
-                        <div class="info-desc" id="add_zone_guest_traffic_desc">
-                            <span id="for_basic_zone" style="display:none"><translate key="message.guest.traffic.in.basic.zone"/></span>
-                            <span id="for_advanced_zone" style="display:none"><translate key="message.guest.traffic.in.advanced.zone"/></span>
-                        </div>
-                        <div class="content input-area">
-                            <div class="select-container"></div>
-                        </div>
-                    </div>
-                    <!-- Step 3.5: Configure storage traffic -->
-                    <div class="setup-storage-traffic" zone-wizard-prefilter="configureStorageTraffic"
-                         zone-wizard-step-id="configureStorageTraffic">
-                        <ul class="subnav">
-                            <li class="conditional netscaler physical-network"><translate key="label.netScaler"/></li>
-                            <li class="public-network"><translate key="label.public.traffic"/></li>
-                            <li class="pod"><translate key="label.pod"/><</li>
-                                                                               <li class="guest-traffic"><translate key="label.guest.traffic"/></li>
-                            <li class="storage-traffic active"><translate key="label.storage.traffic"/></li>
-                        </ul>
-                        <div class="info-desc">
-                            <translate key="message.storage.traffic"/>
-                        </div>
-                        <div ui-custom="storageTrafficIPRange"></div>
-                    </div>
-                    <!-- Step 4.1: Add cluster -->
-                    <div class="add-cluster" zone-wizard-form="cluster"
-                         zone-wizard-step-id="addCluster">
-                        <ul class="subnav">
-                            <li class="cluster active"><translate key="label.cluster"/></li>
-                            <li class="host"><translate key="label.host"/></li>
-                            <li class="primary-storage"><translate key="label.primary.storage"/></li>
-                            <li class="secondary-storage"><translate key="label.secondary.storage"/></li>
-                        </ul>
-
-                        <div class="info-desc">
-                            <translate key="message.desc.cluster"/>
-                        </div>
-                        <div class="content input-area">
-                            <div class="select-container"></div>
-                        </div>
-                    </div>
-                    <!-- Step 4.2: Add host -->
-                    <div class="add-cluster" zone-wizard-form="host"
-                         zone-wizard-step-id="addHost" zone-wizard-prefilter="addHost">
-                        <ul class="subnav">
-                            <li class="cluster"><translate key="label.cluster"/></li>
-                            <li class="host active"><translate key="label.host"/></li>
-                            <li class="primary-storage"><translate key="label.primary.storage"/></li>
-                            <li class="secondary-storage"><translate key="label.secondary.storage"/></li>
-                        </ul>
-                        <div class="info-desc">
-                            <translate key="message.desc.host"/>
-                        </div>
-                        <div class="content input-area">
-                            <div class="select-container"></div>
-                        </div>
-                    </div>
-                    <!-- Step 4.3: Add primary storage -->
-                    <div class="add-cluster" zone-wizard-form="primaryStorage" zone-wizard-prefilter="addPrimaryStorage"
-                         zone-wizard-step-id="addPrimaryStorage">
-                        <ul class="subnav">
-                            <li class="cluster"><translate key="label.cluster"/></li>
-                            <li class="host"><translate key="label.host"/></li>
-                            <li class="primary-storage active"><translate key="label.primary.storage"/></li>
-                            <li class="secondary-storage"><translate key="label.secondary.storage"/></li>
-                        </ul>
-                        <div class="info-desc">
-                            <translate key="message.desc.primary.storage"/>
-                        </div>
-                        <div class="content input-area">
-                            <div class="select-container"></div>
-                        </div>
-                    </div>
-                    <!-- Step 4.4: Add secondary storage -->
-                    <div class="add-cluster" zone-wizard-form="secondaryStorage"
-                         zone-wizard-step-id="addSecondaryStorage">
-                        <ul class="subnav">
-                            <li class="cluster"><translate key="label.cluster"/></li>
-                            <li class="host"><translate key="label.host"/></li>
-                            <li class="primary-storage"><translate key="label.primary.storage"/></li>
-                            <li class="secondary-storage active"><translate key="label.secondary.storage"/></li>
-                        </ul>
-                        <div class="info-desc">
-                            <translate key="message.desc.secondary.storage"/>
-                        </div>
-                        <div class="content input-area">
-                            <div class="select-container"></div>
-                        </div>
-                    </div>
-                    <!-- Step 5: Launch -->
-                    <div class="review" zone-wizard-step-id="launch">
-                        <div class="main-desc pre-setup"><translate key="message.launch.zone"/></div>
-                        <div class="main-desc launch" style="display:none;">
-                            <translate key="message.please.wait.while.zone.is.being.created"/>
-                        </div>
-                        <form>
-                        </form>
-                        <div class="launch-container" style="display: none">
-                            <ul></ul>
-                        </div>
-                    </div>
-                </div>
-                <!-- Buttons -->
-                <div class="buttons">
-                    <div class="button previous"><span><translate key="label.previous"/></span></div>
-                    <div class="button cancel"><span><translate key="label.cancel"/></span></div>
-                    <div class="button next"><span><translate key="label.next"/></span></div>
-                </div>
-            </div>
-            <!-- Network chart -->
-            <div class="network-chart normal">
-                <ul>
-                    <li class="firewall">
-                        <div class="name"><span><translate key="label.firewall"/></span></div>
-                        <div class="view-details" net-target="firewall"><translate key="label.view.all"/></div>
-                    </li>
-                    <li class="loadBalancing">
-                        <div class="name"><span><translate key="label.load.balancing"/></span></div>
-                        <div class="view-details" net-target="loadBalancing"><translate key="label.view.all"/></div>
-                    </li>
-                    <li class="portForwarding">
-                        <div class="name"><span><translate key="label.port.forwarding"/></span></div>
-                        <div class="view-details" net-target="portForwarding"><translate key="label.view.all"/></div>
-                    </li>
-                </ul>
-            </div>
-            <!-- Static NAT network chart -->
-            <div class="network-chart static-nat">
-                <ul>
-                    <li class="static-nat-enabled">
-                        <div class="name"><span><translate key="label.static.nat.enabled"/></span></div>
-                        <div class="vmname"></div>
-                    </li>
-                    <li class="firewall">
-                        <div class="name"><span><translate key="label.firewall"/></span></div>
-                        <!--<div class="view-details" net-target="staticNAT"><translate key="label.view.all"/></div>-->
-                        <div class="view-details" net-target="firewall"><translate key="label.view.all" /></div>
-                    </li>
-                </ul>
-            </div>
-            <!-- Project dashboard -->
-            <div class="project-dashboard-view">
-                <div class="overview-area">
-                    <!-- Compute and storage -->
-                    <div class="compute-and-storage">
-                        <div class="system-dashboard">
-                            <div class="head">
-                                <span><translate key="label.compute.and.storage"/></span>
-                            </div>
-                            <ul class="status_box good">
-                                <!-- Virtual Machines -->
-                                <li class="block virtual-machines">
-                                    <span class="header"><translate key="label.virtual.machines"/></span>
-                                    <div class="icon"></div>
-                                    <div class="overview">
-                                        <!-- Running -->
-                                        <div class="overview-item running">
-                                            <div class="total" data-item="runningInstances">5</div>
-                                            <div class="label"><translate key="state.Running"/></div>
-                                        </div>
-
-                                        <!-- Stopped -->
-                                        <div class="overview-item stopped">
-                                            <div class="total" data-item="stoppedInstances">10</div>
-                                            <div class="label"><translate key="state.Stopped"/></div>
-                                        </div>
-                                    </div>
-                                </li>
-
-                                <!-- Storage -->
-                                <li class="block storage">
-                                    <span class="header"><translate key="label.storage"/></span>
-                                    <div class="icon"></div>
-                                    <div class="overview">
-                                        <div class="total" data-item="totalVolumes">10</div>
-                                        <div class="label"><translate key="label.volumes"/></div>
-                                    </div>
-                                </li>
-
-                                <!-- Bandwidth -->
-                                <li class="block storage bandwidth">
-                                    <span class="header"><translate key="label.bandwidth"/></span>
-                                    <div class="icon"></div>
-                                    <div class="overview">
-                                        <div class="total" data-item="totalBandwidth">200</div>
-                                        <div class="label">mb/s</div>
-                                    </div>
-                                </li>
-                            </ul>
-                        </div>
-                    </div>
-
-                    <!-- Users -->
-                    <div class="users">
-                        <div class="system-dashboard">
-                            <div class="head">
-                                <span><translate key="label.users"/></span>
-                            </div>
-                            <ul class="status_box good" data-item="users">
-                                <li class="block user">
-                                    <span class="header" data-list-item="account"></span>
-                                    <div class="icon"></div>
-                                </li>
-                            </ul>
-                        </div>
-                    </div>
-                </div>
-                <div class="info-boxes">
-                    <!-- Networking and security -->
-                    <div class="info-box networking-and-security">
-                        <div class="title">
-                            <span><translate key="label.networking.and.security"/></span>
-                        </div>
-                        <ul>
-                            <!-- IP addresses -->
-                            <li class="odd">
-                                <div class="total"><span data-item="totalIPAddresses"></span></div>
-                                <div class="desc"><translate key="label.menu.ipaddresses"/></div>
-                            </li>
-
-                            <!-- Load balancing policies -->
-                            <li>
-                                <div class="total"><span data-item="totalLoadBalancers"></span></div>
-                                <div class="desc"><translate key="label.load.balancing.policies"/></div>
-                            </li>
-
-                            <!-- Port forwarding policies -->
-                            <li class="odd">
-                                <div class="total"><span data-item="totalPortForwards"></span></div>
-                                <div class="desc"><translate key="label.port.forwarding.policies"/></div>
-                            </li>
-
-                            <!-- Blank -->
-                            <li>
-                                <div class="total"></div>
-                                <div class="desc"></div>
-                            </li>
-
-                            <!-- Manage resources -->
-                            <li class="odd">
-                                <div class="total"></div>
-                                <div class="desc">
-                                    <div class="button manage-resources">
-                                        <span><translate key="label.manage.resources"/></span>
-                                        <span class="arrow"></span>
-                                    </div>
-                                </div>
-                            </li>
-                        </ul>
-                    </div>
-                    <!-- Events -->
-                    <div class="info-box events">
-                        <div class="title">
-                            <span><translate key="label.menu.events"/></span>
-                            <div class="button view-all">
-                                <span><translate key="label.view.all"/></span>
-                                <span class="arrow"></span>
-                            </div>
-                        </div>
-                        <ul data-item="events">
-                            <li class="odd">
-                                <div class="date"><span data-list-item="date"></span></div>
-                                <div class="desc" data-list-item="desc"></div>
-                            </li>
-                        </ul>
-                    </div>
-                </div>
-            </div>
-            <!-- System dashboard -->
-            <div class="system-dashboard-view">
-                <div class="toolbar">
-                    <div class="button refresh" id="refresh_button">
-                        <span><translate key="label.refresh"/></span>
-                    </div>
-                    <div id="update_ssl_button" class="button action main-action reduced-hide lock" title="Updates your SSL Certificate">
-                        <span class="icon">&nbsp;</span>
-                        <span><translate key="label.update.ssl.cert"/></span>
-                    </div>
-                </div>
-
-                <!-- Zone dashboard -->
-                <div class="system-dashboard zone">
-                    <div class="head">
-                        <span><translate key="label.menu.infrastructure"/></span>
-                    </div>
-                    <ul class="status_box good">
-                        <li class="block zones">
-                            <span class="header"><translate key="label.zones"/></span>
-                            <span class="icon">&nbsp;</span>
-                            <span class="overview total" data-item="zoneCount"></span>
-                            <span class="button view-all zones"
-                                  tr="label.zones" trf="view-all-title"
-                                  view-all-title="label.zones"
-                                  view-all-target="zones"><translate key="label.view.all"/></span>
-                        </li>
-                        <li class="block pods">
-                            <span class="header"><translate key="label.pods"/></span>
-                            <span class="icon">&nbsp;</span>
-                            <span class="overview total" data-item="podCount"></span>
-                            <span class="button view-all pods"
-                                  tr="label.pods" trf="view-all-title"
-                                  view-all-title="label.pods"
-                                  view-all-target="pods"><translate key="label.view.all"/></span>
-                        </li>
-                        <li class="block clusters">
-                            <span class="header"><translate key="label.clusters"/></span>
-                            <span class="icon">&nbsp;</span>
-                            <span class="overview total" data-item="clusterCount"></span>
-                            <span class="button view-all clusters"
-                                  tr="label.clusters" trf="view-all-title"
-                                  view-all-title="label.clusters"
-                                  view-all-target="clusters"><translate key="label.view.all"/></span>
-                        </li>
-                        <li class="block last hosts">
-                            <span class="header"><translate key="label.hosts"/></span>
-                            <span class="icon">&nbsp;</span>
-                            <span class="overview total" data-item="hostCount"></span>
-                            <span class="button view-all hosts"
-                                  tr="label.hosts" trf="view-all-title"
-                                  view-all-title="label.hosts"
-                                  view-all-target="hosts"><translate key="label.view.all"/></span>
-                        </li>
-                        <li class="block primary-storage">
-                            <span class="header"><translate key="label.primary.storage"/></span>
-                            <span class="icon">&nbsp;</span>
-                            <span class="overview total" data-item="primaryStorageCount"></span>
-                            <span class="button view-all zones"
-                                  tr="label.primary.storage" trf="view-all-title"
-                                  view-all-title="label.primary.storage"
-                                  view-all-target="primaryStorage"><translate key="label.view.all"/></span>
-                        </li>
-                        <li class="block secondary-storage">
-                            <span class="header"><translate key="label.secondary.storage"/></span>
-                            <span class="icon">&nbsp;</span>
-                            <span class="overview total" data-item="secondaryStorageCount"></span>
-                            <span class="button view-all pods"
-                                  tr="label.secondary.storage" trf="view-all-title"
-                                  view-all-title="label.secondary.storage"
-                                  view-all-target="secondaryStorage"><translate key="label.view.all"/></span>
-                        </li>
-                        <li class="block system-vms">
-                            <span class="header"><translate key="label.system.vms"/></span>
-                            <span class="icon">&nbsp;</span>
-                            <span class="overview total" data-item="systemVmCount"></span>
-                            <span class="button view-all clusters"
-                                  tr="label.system.vms" trf="view-all-title"
-                                  view-all-title="label.system.vms"
-                                  view-all-target="systemVms"><translate key="label.view.all"/></span>
-                        </li>
-                        <li class="block virtual-routers">
-                            <span class="header"><translate key="label.virtual.routers"/></span>
-                            <span class="icon">&nbsp;</span>
-                            <span class="overview total" data-item="virtualRouterCount"></span>
-                            <span class="button view-all hosts"
-                                  tr="label.virtual.routers" trf="view-all-title"
-                                  view-all-title="label.virtual.routers"
-                                  view-all-target="virtualRouters"><translate key="label.view.all"/></span>
-                        </li>
-                        <li class="block sockets">
-                            <span class="header"><translate key="label.sockets"/></span>
-                            <span class="icon">&nbsp;</span>
-                            <span class="overview total" data-item="socketCount"></span>
-                            <span class="button view-all sockets"
-                                  tr="label.sockets" trf="view-all-title"
-                                  view-all-title="label.sockets"
-                                  view-all-target="sockets"><translate key="label.view.all"/></span>
-                        </li>
-                        <li class="block management-servers">
-                            <span class="header"><translate key="label.management.servers"/></span>
-                            <span class="icon">&nbsp;</span>
-                            <span class="overview total" data-item="managementServerCount"></span>
-                            <span class="button view-all clusters"
-                                  tr="label.management.servers" trf="view-all-title"
-                                  view-all-title="label.management.servers"
-                                  view-all-target="managementServers"><translate key="label.view.all"/></span>
-                        </li>
-                    </ul>
-                </div>
-            </div>
-
-            <!-- Zone chart -->
-            <div class="zone-chart">
-                <!-- Side info -- Basic zone -->
-                <div class="side-info basic">
-                    <ul>
-                        <li>
-                            <div class="icon"><span>1</span></div>
-                            <div class="title"><translate key="label.guest" /></div>
-                            <p>Set up the network for traffic between end-user VMs.</p>
-                        </li>
-                        <li>
-                            <div class="icon"><span>2</span></div>
-                            <div class="title">Clusters</div>
-                            <p>Define one or more clusters to group the compute hosts.</p>
-                        </li>
-                        <li>
-                            <div class="icon"><span>3</span></div>
-                            <div class="title">Hosts</div>
-                            <p>Add hosts to clusters. Hosts run hypervisors and VMs.</p>
-                        </li>
-                        <li>
-                            <div class="icon"><span>4</span></div>
-                            <div class="title">Primary Storage</div>
-                            <p>Add servers to store VM disk volumes in each cluster.</p>
-                        </li>
-                        <li>
-                            <div class="icon"><span>5</span></div>
-                            <div class="title">Secondary Storage</div>
-                            <p>Add servers to store templates, ISOs, and snapshots for the whole zone.</p>
-                        </li>
-                    </ul>
-                </div>
-
-                <!-- Side info -- Advanced zone -->
-                <div class="side-info advanced">
-                    <ul>
-                        <li>
-                            <div class="icon"><span>1</span></div>
-                            <div class="title">Public</div>
-                            <p>Set up the network for Internet traffic.</p>
-                        </li>
-                        <li>
-                            <div class="icon"><span>2</span></div>
-                            <div class="title">Guest</div>
-                            <p>Set up the network for traffic between end-user VMs.</p>
-                        </li>
-                        <li>
-                            <div class="icon"><span>3</span></div>
-                            <div class="title">Clusters</div>
-                            <p>Define one or more clusters to group the compute hosts.</p>
-                        </li>
-                        <li>
-                            <div class="icon"><span>4</span></div>
-                            <div class="title">Hosts</div>
-                            <p>Add hosts to clusters. Hosts run hypervisors and VMs.</p>
-                        </li>
-                        <li>
-                            <div class="icon"><span>5</span></div>
-                            <div class="title">Primary Storage</div>
-                            <p>Add servers to store VM disk volumes in each cluster.</p>
-                        </li>
-                        <li>
-                            <div class="icon"><span>6</span></div>
-                            <div class="title">Secondary Storage</div>
-                            <p>Add servers to store templates, ISOs, and snapshots for the whole zone.</p>
-                        </li>
-                    </ul>
-                </div>
-
-                <!-- NAAS configuration -->
-                <div class="resources naas">
-                    <div class="head">
-                        <span>Zone Configuration</span>
-                    </div>
-                    <ul class="system-main">
-                        <li class="main public" rel="public">
-                            <div class="tooltip-icon advanced"><span>1</span></div>
-                            <div class="name">Public</div>
-                            <div class="view-all configure">Configure</div>
-                        </li>
-                        <li class="main management" rel="management">
-                            <div class="name">Management</div>
-                            <div class="view-all configure">Configure</div>
-                        </li>
-                        <li class="main guest" rel="guest">
-                            <div class="tooltip-icon advanced"><span>2</span></div>
-                            <div class="tooltip-icon basic"><span>1</span></div>
-                            <div class="name">Guest</div>
-                            <div class="view-all configure">Configure</div>
-                        </li>
-                    </ul>
-                </div>
-
-                <!-- Zone resources -->
-                <div class="resources zone">
-                    <div class="head">
-                        <div class="add" id="add_resource_button">Add Resource</div>
-                    </div>
-                    <ul>
-                        <li class="pod">
-                            <div class="name"><span>Pods</span></div>
-                            <div class="view-all" zone-target="pods">View All</div>
-                        </li>
-                        <li class="cluster">
-                            <div class="tooltip-icon advanced"><span>3</span></div>
-                            <div class="tooltip-icon basic"><span>2</span></div>
-                            <div class="name"><span>Clusters</span></div>
-                            <div class="view-all" zone-target="clusters">View All</div>
-                        </li>
-                        <li class="host">
-                            <div class="tooltip-icon advanced"><span>4</span></div>
-                            <div class="tooltip-icon basic"><span>3</span></div>
-                            <div class="name"><span>Hosts</span></div>
-                            <div class="view-all" zone-target="hosts">View All</div>
-                        </li>
-                        <li class="primary-storage">
-                            <div class="tooltip-icon advanced"><span>5</span></div>
-                            <div class="tooltip-icon basic"><span>4</span></div>
-                            <div class="name"><span>Primary Storage</span></div>
-                            <div class="view-all" zone-target="primary-storage">View All</div>
-                        </li>
-                        <li class="secondary-storage">
-                            <div class="tooltip-icon advanced"><span>6</span></div>
-                            <div class="tooltip-icon basic"><span>5</span></div>
-                            <div class="name"><span>Secondary Storage</span></div>
-                            <div class="view-all" zone-target="secondary-storage">View All</div>
-                        </li>
-                    </ul>
-                </div>
-            </div>
-
-            <!-- Admin dashboard -->
-            <div class="dashboard admin">
-                <!-- General alerts-->
-                <div class="dashboard-container sub alerts first">
-                    <div class="top">
-                        <div class="title"><span></span></div>
-                        <div class="button view-all"></div>
-                    </div>
-                    <ul data-item="alerts">
-                        <li class="error" concat-value="50">
-                            <div class="content">
-                                <span class="title" data-list-item="name">Alert 1</span>
-                                <p data-list-item="description">Alert 1</p>
-                                <p data-list-item="sent">Alert 1</p>
-                            </div>
-                        </li>
-                    </ul>
-                </div>
-
-                <!-- Host alerts-->
-                <div class="dashboard-container sub alerts last">
-                    <div class="top">
-                        <div class="title"><span></span></div>
-                    </div>
-                    <ul data-item="hostAlerts">
-                        <li class="error" concat-value="50">
-                            <div class="content">
-                                <span class="title" data-list-item="name">Alert 1</span>
-                                <p data-list-item="description">Alert 1</p>
-                            </div>
-                        </li>
-                    </ul>
-                </div>
-                <!-- Capacity / stats -->
-                <div class="dashboard-container head">
-                    <div class="top">
-                        <div class="title">
-                            <span></span>
-                        </div>
-
-                        <div class="button fetch-latest">
-                            <span><translate key="label.fetch.latest"/></span>
-                        </div>
-
-                        <div class="selects" style="display:none;">
-                            <div class="select">
-                                <label><translate key="label.zone"/></label>:
-                                <select>
-                                </select>
-                            </div>
-                            <div class="select">
-                                <label><translate key="label.pods"/></label>:
-                                <select>
-                                </select>
-                            </div>
-                        </div>
-                    </div>
-
-                    <!-- Zone stat charts -->
-                    <div class="zone-stats">
-                        <ul data-item="zoneCapacities">
-                            <li concat-value="25">
-                                <div class="label">
-                                    <label><translate key="label.zone"/></label>: <span data-list-item="zoneName"></span>
-                                </div>
-                                <div class="pie-chart-container">
-                                    <div class="percent-label"><span data-list-item="percent"></span>%</div>
-                                    <div class="pie-chart" data-list-item="percent"></div>
-                                </div>
-                                <div class="info">
-                                    <div class="name" data-list-item="type"></div>
-                                    <div class="value">
-                                        <span class="used" data-list-item="used"></span>
-                                        <span class="divider">/</span>
-                                        <span class="total" data-list-item="total"></span>
-                                    </div>
-                                </div>
-                            </li>
-                        </ul>
-                    </div>
-                </div>
-            </div>
-
-            <!-- User dashboard-->
-            <div class="dashboard user">
-                <div class="vm-status">
-                    <div class="title"><span><translate key="label.virtual.machines"/></span></div>
-
-                    <div class="content">
-                        <ul>
-                            <li class="running">
-                                <div class="name"><translate key="label.running.vms"/></div>
-                                <div class="value" data-item="runningInstances"></div>
-                            </li>
-                            <li class="stopped">
-                                <div class="name"><translate key="label.stopped.vms"/></div>
-                                <div class="value" data-item="stoppedInstances"></div>
-                            </li>
-                            <li class="total">
-                                <div class="name"><translate key="label.total.vms"/></div>
-                                <div class="value" data-item="totalInstances"></div>
-                            </li>
-                        </ul>
-                    </div>
-                </div>
-
-                <div class="status-lists">
-                    <ul>
-                        <li class="events">
-                            <table>
-                                <thead>
-                                    <tr>
-                                        <th><label><translate key="label.latest.events"/></label> <div class="button view-all events"><translate key="label.view.all"/></div></th>
-                                    </tr>
-                                </thead>
-                            </table>
-                            <div class="content">
-                                <ul data-item="events">
-                                    <li data-list-item="description">
-                                        <div class="title" data-list-item="type"></div>
-                                        <span data-list-item="description"></span>
-                                    </li>
-                                </ul>
-                            </div>
-                        </li>
-                        <li class="ip-addresses">
-                            <table>
-                                <thead>
-                                    <tr>
-                                        <th><label><translate key="label.network"/></label> <div class="button view-all network"><translate key="label.view.all"/></div></th>
-                                    </tr>
-                                </thead>
-                            </table>
-                            <table>
-                                <tbody>
-                                    <tr>
-                                        <td>
-                                            <div class="desc"><span><label><translate key="label.isolated.networks"/></label>:</span></div>
-                                            <div class="value"><span data-item="netTotal"></span></div>
-                                        </td>
-                                    </tr>
-                                    <tr class="odd">
-                                        <td>
-                                            <div class="desc"><span><label><translate key="label.public.ips"/></label>:</span></div>
-                                            <div class="value"><span data-item="ipTotal"></span></div>
-                                        </td>
-                                    </tr>
-                                </tbody>
-                            </table>
-                        </li>
-                    </ul>
-                </div>
-            </div>
-
-            <!-- Recurring Snapshots -->
-            <div class="recurring-snapshots">
-                <p class="desc"><translate key="label.description" /></p>
-
-                <div class="schedule">
-                    <p>Schedule:</p>
-
-                    <div class="forms">
-                        <ul>
-                            <li class="hourly"><a href="#recurring-snapshots-hourly"></a></li>
-                            <li class="daily"><a href="#recurring-snapshots-daily"></a></li>
-                            <li class="weekly"><a href="#recurring-snapshots-weekly"></a></li>
-                            <li class="monthly"><a href="#recurring-snapshots-monthly"></a></li>
-                        </ul>
-
-                        <!-- Hourly -->
-                        <div id="recurring-snapshots-hourly" class="formContainer">
-                            <form>
-                                <input type="hidden" name="snapshot-type" value="hourly" />
-
-                                <!-- Time -->
-                                <div class="field time">
-                                    <div class="name"></div>
-                                    <div class="value">
-                                        <select name="schedule"></select>
-                                        <label for="schedule"><translate key="label.minutes.past.hour" /></label>
-                                    </div>
-                                </div>
-
-                                <!-- Timezone -->
-                                <div class="field timezone">
-                                    <div class="name"></div>
-                                    <div class="value">
-                                        <select name="timezone">
-                                        </select>
-                                    </div>
-                                </div>
-
-                                <!-- Max snapshots -->
-                                <div class="field maxsnaps">
-                                    <div class="name"><translate key="label.keep" /></div>
-                                    <div class="value">
-                                        <input type="text" name="maxsnaps" class="required" />
-                                        <label for="maxsnaps"><translate key="label.snapshots" /></label>
-                                    </div>
-                                </div>
-
-                                <!-- Tags -->
-                                <div class="field taggerContainer"></div>
-                            </form>
-                        </div>
-
-                        <!-- Daily -->
-                        <div id="recurring-snapshots-daily" class="formContainer">
-                            <form>
-                                <input type="hidden" name="snapshot-type" value="daily" />
-
-                                <!-- Time -->
-                                <div class="field time">
-                                    <div class="name"><translate key="label.time" /></div>
-                                    <div class="value">
-                                        <select name="time-hour"></select>
-                                        <select name="time-minute"></select>
-                                        <select name="time-meridiem"></select>
-                                    </div>
-                                </div>
-
-                                <!-- Timezone -->
-                                <div class="field timezone">
-                                    <div class="name"><translate key="label.time.zone" /></div>
-                                    <div class="value">
-                                        <select name="timezone"></select>
-                                    </div>
-                                </div>
-
-                                <!-- Max snapshots -->
-                                <div class="field maxsnaps">
-                                    <div class="name"><translate key="label.keep" /></div>
-                                    <div class="value">
-                                        <input type="text" name="maxsnaps" class="required" maxlength="9"/>
-                                        <label for="maxsnaps"><translate key="label.snapshots" /></label>
-                                    </div>
-                                </div>
-
-                                <!-- Tags -->
-                                <div class="field taggerContainer"></div>
-                            </form>
-                        </div>
-
-                        <!-- Weekly -->
-                        <div id="recurring-snapshots-weekly" class="formContainer">
-                            <form>
-                                <input type="hidden" name="snapshot-type" value="weekly" />
-
-                                <!-- Time -->
-                                <div class="field time">
-                                    <div class="name"><translate key="label.time" /></div>
-                                    <div class="value">
-                                        <select name="time-hour"></select>
-                                        <select name="time-minute"></select>
-                                        <select name="time-meridiem"></select>
-                                    </div>
-                                </div>
-
-                                <!-- Day of week -->
-                                <div class="field day-of-week">
-                                    <div class="name"><translate key="label.day.of.week" /></div>
-                                    <div class="value">
-                                        <select name="day-of-week"></select>
-                                    </div>
-                                </div>
-
-                                <!-- Timezone -->
-                                <div class="field timezone">
-                                    <div class="name"><translate key="label.time.zone" /></div>
-                                    <div class="value">
-                                        <select name="timezone"></select>
-                                    </div>
-                                </div>
-
-                                <!-- Max snapshots -->
-                                <div class="field maxsnaps">
-                                    <div class="name"><translate key="label.keep" /></div>
-                                    <div class="value">
-                                        <input type="text" name="maxsnaps" class="required" />
-                                        <label for="maxsnaps"><translate key="label.snapshots" /></label>
-                                    </div>
-                                </div>
-
-                                <!-- Tags -->
-                                <div class="field taggerContainer"></div>
-                            </form>
-                        </div>
-
-                        <!-- Monthly -->
-                        <div id="recurring-snapshots-monthly" class="formContainer">
-                            <form>
-                                <input type="hidden" name="snapshot-type" value="monthly" />
-
-                                <!-- Time -->
-                                <div class="field time">
-                                    <div class="name"><translate key="label.time" /></div>
-                                    <div class="value">
-                                        <select name="time-hour"></select>
-                                        <select name="time-minute"></select>
-                                        <select name="time-meridiem"></select>
-                                    </div>
-                                </div>
-
-                                <!-- Day of week -->
-                                <div class="field day-of-month">
-                                    <div class="name"><translate key="label.day.of.month" /></div>
-                                    <div class="value">
-                                        <select name="day-of-month"></select>
-                                    </div>
-                                </div>
-
-                                <!-- Timezone -->
-                                <div class="field timezone">
-                                    <div class="name"><translate key="label.time.zone" /></div>
-                                    <div class="value">
-                                        <select name="timezone"></select>
-                                    </div>
-                                </div>
-
-                                <!-- Max snapshots -->
-                                <div class="field maxsnaps">
-                                    <div class="name"><translate key="label.keep" /></div>
-                                    <div class="value">
-                                        <input type="text" name="maxsnaps" class="required" />
-                                        <label for="maxsnaps"><translate key="label.snapshots" /></label>
-                                    </div>
-                                </div>
-
-                                <!-- Tags -->
-                                <div class="field taggerContainer"></div>
-                            </form>
-                        </div>
-                    </div>
-
-                    <div class="add-snapshot-actions">
-                        <div class="add-snapshot-action add"></div>
-                    </div>
-                </div>
-                <!-- Scheduled snapshots -->
-                <div class="scheduled-snapshots">
-                    <p>Scheduled Snapshots</p>
-                    <table>
-                        <tbody>
-                            <!-- Hourly -->
-                            <tr class="hourly">
-                                <td class="time"><translate key="label.time.colon"></translate> <span></span> <translate key="label.min.past.the.hr"></translate></td>
-                                <td class="day-of-week"><span></span></td>
-                                <td class="timezone"><translate key="label.timezone.colon"></translate><br/><span></span></td>
-                                <td class="keep"><translate key="label.keep.colon"></translate> <span></span></td>
-                                <td class="actions"><div class="action destroy"><span class="icon">&nbsp;</span></div></td>
-                            </tr>
-                            <!-- Daily -->
-                            <tr class="daily">
-                                <td class="time"><translate key="label.time.colon"></translate> <span></span></td>
-                                <td class="day-of-week"><span></span></td>
-                                <td class="timezone"><translate key="label.timezone.colon"></translate><br/><span></span></td>
-                                <td class="keep"><translate key="label.keep.colon"></translate> <span></span></td>
-                                <td class="actions"><div class="action destroy"><span class="icon">&nbsp;</span></div></td>
-                            </tr>
-                            <!-- Weekly -->
-                            <tr class="weekly">
-                                <td class="time"><translate key="label.time.colon"></translate> <span></span></td>
-                                <td class="day-of-week"><translate key="label.every"></translate> <span></span></td>
-                                <td class="timezone"><translate key="label.timezone.colon"></translate><br/><span></span></td>
-                                <td class="keep"><translate key="label.keep.colon"></translate> <span></span></td>
-                                <td class="actions"><div class="action destroy"><span class="icon">&nbsp;</span></div></td>
-                            </tr>
-                            <!-- Monthly -->
-                            <tr class="monthly">
-                                <td class="time"><translate key="label.time.colon"></translate> <span></span></td>
-                                <td class="day-of-week"><translate key="label.day"></translate> <span></span> <translate key="label.of.month"></translate></td>
-                                <td class="timezone"><translate key="label.timezone.colon"></translate><br/><span></span></td>
-                                <td class="keep"><translate key="label.keep.colon"></translate> <span></span></td>
-                                <td class="actions"><div class="action destroy"><span class="icon">&nbsp;</span></div></td>
-                            </tr>
-                        </tbody>
-                    </table>
-                </div>
-            </div>
-        </div>
-
-        <!-- jQuery -->
-        <script src="lib/jquery.js" type="text/javascript"></script>
-        <script src="lib/jquery.easing.js" type="text/javascript"></script>
-        <script src="lib/jquery.validate.js" type="text/javascript"></script>
-        <script src="lib/jquery.validate.additional-methods.js" type="text/javascript"></script>
-        <script src="lib/jquery-ui/js/jquery-ui.js" type="text/javascript"></script>
-        <script src="lib/date.js" type="text/javascript"></script>
-        <script src="lib/jquery.cookies.js" type="text/javascript"></script>
-        <script src="lib/jquery.md5.js" type="text/javascript" ></script>
-        <script src="lib/require.js" type="text/javascript"></script>
-        <script type="text/javascript" src="config.js"></script>
-
-        <!-- localized messages -->
-        <script type="text/javascript">
-            var $head = $('head');
-            $head.append('<script src="l10n/en.js">');
-            var defaultDict = dictionary;
-            if ($.cookie('lang') && $.cookie('lang') != 'en') {
-                $head.append('<link type="text/css" rel="stylesheet" href="css/cloudstack3.' + $.cookie('lang') + '.css" />');
-                $head.append('<script src="l10n/' + $.cookie('lang')  + '.js">');
-            }
-
-            $.each(defaultDict, function(key, value) {
-                if (!(key in dictionary)) {
-                    dictionary[key] = value;
-                }
-            });
-
-            var translate = function(key) {
-                if (key in dictionary) {
-                    return dictionary[key];
-                }
-                return key;
-            }
-
-            // Translate labels on the fly
-            $.each($.find('translate[key]'), function(idx, elem) {
-                var key = $(elem).attr('key');
-                $(elem).html(translate(key));
-            });
-
-            // Translate element attributes
-            $.each($.find('[tr]'), function(idx, elem) {
-                var key = $(elem).attr('tr');
-                var field = $(elem).attr('trf');
-                $(elem).attr(field, translate(key));
-            });
-
-            // Inject translated login options
-            var loginDropdown = $($.find('#login-options'));
-            loginDropdown.append($('<option>', {value: 'cloudstack-login', text: 'Local ' + translate('label.login')}));
-
-            // Inject translated l10n language options
-            var l10nDropdown = $($.find('#l10n-options'));
-            l10nDropdown.append($('<option>', {value: 'en', text: 'English'}));
-            l10nDropdown.append($('<option>', {value: 'ja_JP', text: '日本語'}));
-            l10nDropdown.append($('<option>', {value: 'zh_CN', text: '简体中文'}));
-            l10nDropdown.append($('<option>', {value: 'ru_RU', text: 'Русский'}));
-            l10nDropdown.append($('<option>', {value: 'fr_FR', text: 'Français'}));
-            l10nDropdown.append($('<option>', {value: 'pt_BR', text: 'Português brasileiro'}));
-            l10nDropdown.append($('<option>', {value: 'ca', text: 'Catalan'}));
-            l10nDropdown.append($('<option>', {value: 'ko_KR', text: '한국어'}));
-            l10nDropdown.append($('<option>', {value: 'es', text: 'Españo'}));
-            l10nDropdown.append($('<option>', {value: 'de_DE', text: 'Deutsch'}));
-            l10nDropdown.append($('<option>', {value: 'it_IT', text: 'Italiano'}));
-            l10nDropdown.append($('<option>', {value: 'nb_NO', text: 'Norsk'}));
-            l10nDropdown.append($('<option>', {value: 'ar', text: 'Arabic'}));
-            l10nDropdown.append($('<option>', {value: 'nl_NL', text: 'Nederlands (Nederlands)'}));
-            l10nDropdown.append($('<option>', {value: 'pl', text: 'Polish'}));
-            l10nDropdown.append($('<option>', {value: 'hu', text: 'Magyar'}));
-
-            // Inject translated keyboard options
-            var keyboardDropdown = $($.find('#keyboard-options'));
-            for (var key in cloudStackOptions.keyboardOptions) {
-                keyboardDropdown.append($('<option>', {value: key, text: translate(cloudStackOptions.keyboardOptions[key])}));
-            }
-        </script>
-
-        <script src="lib/excanvas.js" type="text/javascript"></script>
-        <script src="lib/flot/jquery.flot.js" type="text/javascript"></script>
-        <script src="lib/flot/jquery.colorhelpers.js" type="text/javascript"></script>
-        <script src="lib/flot/jquery.flot.crosshair.js" type="text/javascript"></script>
-        <script src="lib/flot/jquery.flot.fillbetween.js" type="text/javascript"></script>
-        <script src="lib/flot/jquery.flot.image.js" type="text/javascript"></script>
-        <script src="lib/flot/jquery.flot.navigate.js" type="text/javascript"></script>
-        <script src="lib/flot/jquery.flot.pie.js" type="text/javascript"></script>
-        <script src="lib/flot/jquery.flot.resize.js" type="text/javascript"></script>
-        <script src="lib/flot/jquery.flot.selection.js" type="text/javascript"></script>
-        <script src="lib/flot/jquery.flot.stack.js" type="text/javascript"></script>
-        <script src="lib/flot/jquery.flot.symbol.js" type="text/javascript"></script>
-        <script src="lib/flot/jquery.flot.threshold.js" type="text/javascript"></script>
-        <!-- jquery.tokeninput.js -->
-        <script src="lib/jquery.tokeninput.js" type="text/javascript"></script>
-        <!-- CloudStack -->
-        <script type="text/javascript" src="scripts/ui/core.js"></script>
-        <script type="text/javascript" src="scripts/ui/utils.js"></script>
-        <script type="text/javascript" src="scripts/ui/events.js"></script>
-        <script type="text/javascript" src="scripts/ui/dialog.js"></script>
-
-        <script type="text/javascript" src="scripts/ui/widgets/multiEdit.js"></script>
-        <script type="text/javascript" src="scripts/ui/widgets/overlay.js"></script>
-        <script type="text/javascript" src="scripts/ui/widgets/dataTable.js"></script>
-        <script type="text/javascript" src="scripts/ui/widgets/cloudBrowser.js"></script>
-        <script type="text/javascript" src="scripts/ui/widgets/listView.js"></script>
-        <script type="text/javascript" src="scripts/ui/widgets/detailView.js"></script>
-        <script type="text/javascript" src="scripts/ui/widgets/treeView.js"></script>
-        <script type="text/javascript" src="scripts/ui/widgets/notifications.js"></script>
-        <script type="text/javascript" src="scripts/ui/widgets/tagger.js"></script>
-        <script type="text/javascript" src="scripts/ui/widgets/toolTip.js"></script>
-        <script type="text/javascript" src="scripts/cloud.core.callbacks.js"></script>
-        <script type="text/javascript" src="scripts/sharedFunctions.js"></script>
-        <script type="text/javascript" src="scripts/ui-custom/login.js"></script>
-        <script type="text/javascript" src="scripts/ui-custom/projects.js"></script>
-        <script type="text/javascript" src="scripts/cloudStack.js"></script>
-        <script type="text/javascript" src="scripts/lbStickyPolicy.js"></script>
-        <script type="text/javascript" src="scripts/lbCertificatePolicy.js"></script>
-        <script type="text/javascript" src="scripts/ui-custom/autoscaler.js"></script>
-        <script type="text/javascript" src="scripts/ui-custom/healthCheck.js"></script>
-        <script type="text/javascript" src="scripts/ui-custom/lbConfigs.js"></script>
-        <script type="text/javascript" src="scripts/autoscaler.js"></script>
-        <script type="text/javascript" src="scripts/ui-custom/granularSettings.js"></script>
-        <script type="text/javascript" src="scripts/ui-custom/zoneChart.js"></script>
-        <script type="text/javascript" src="scripts/ui-custom/dashboard.js"></script>
-        <script type="text/javascript" src="scripts/ui-custom/metricsView.js"></script>
-        <script type="text/javascript" src="scripts/installWizard.js"></script>
-        <script type="text/javascript" src="scripts/ui-custom/installWizard.js"></script>
-        <script type="text/javascript" src="scripts/projects.js"></script>
-        <script type="text/javascript" src="scripts/dashboard.js"></script>
-        <script type="text/javascript" src="scripts/ui-custom/instanceWizard.js"></script>
-        <script type="text/javascript" src="scripts/instanceWizard.js"></script>
-        <script type="text/javascript" src="scripts/affinity.js"></script>
-        <script type="text/javascript" src="scripts/ui-custom/affinity.js"></script>
-        <script type="text/javascript" src="scripts/ui-custom/migrate.js"></script>
-        <script type="text/javascript" src="scripts/ui-custom/copyTemplate.js"></script>
-        <script type="text/javascript" src="scripts/ui-custom/backupSchedule.js"></script>
-        <script type="text/javascript" src="scripts/instances.js"></script>
-        <script type="text/javascript" src="scripts/events.js"></script>
-        <script type="text/javascript" src="scripts/regions.js"></script>
-        <script type="text/javascript" src="scripts/ui-custom/regions.js"></script>
-        <script type="text/javascript" src="scripts/ui-custom/ipRules.js"></script>
-        <script type="text/javascript" src="scripts/ui-custom/enableStaticNAT.js"></script>
-        <script type="text/javascript" src="scripts/ui-custom/securityRules.js"></script>
-        <script type="text/javascript" src="scripts/ui-custom/vpc.js"></script>
-        <script type="text/javascript" src="scripts/vpc.js"></script>
-        <script type="text/javascript" src="scripts/ui-custom/recurringSnapshots.js"></script>
-        <script type="text/javascript" src="scripts/ui-custom/uploadVolume.js"></script>
-        <script type="text/javascript" src="scripts/storage.js"></script>
-        <script type="text/javascript" src="scripts/templates.js"></script>
-        <script type="text/javascript" src="scripts/roles.js"></script>
-        <script type="text/javascript" src="scripts/accountsWizard.js"></script>
-        <script type="text/javascript" src="scripts/ui-custom/accountsWizard.js"></script>
-        <script type="text/javascript" src="scripts/accounts.js"></script>
-        <script type="text/javascript" src="scripts/configuration.js"></script>
-        <script type="text/javascript" src="scripts/globalSettings.js"></script>
-        <script type="text/javascript" src="scripts/zoneWizard.js"></script>
-        <script type="text/javascript" src="scripts/ui-custom/physicalResources.js"></script>
-        <script type="text/javascript" src="scripts/ui-custom/zoneWizard.js"></script>
-        <script type="text/javascript" src="scripts/system.js"></script>
-        <script type="text/javascript" src="scripts/network.js"></script>
-        <script type="text/javascript" src="scripts/domains.js"></script>
-        <script type="text/javascript" src="scripts/docs.js"></script>
-        <script type="text/javascript" src="scripts/ui-custom/projectSelect.js"></script>
-        <script type="text/javascript" src="scripts/ui-custom/saml.js"></script>
-        <script type="text/javascript" src="scripts/metrics.js"></script>
-
-        <!-- Plugin/module API -->
-        <script type="text/javascript" src="scripts/ui-custom/pluginListing.js"></script>
-        <script type="text/javascript" src="plugins/plugins.js"></script>
-        <script type="text/javascript" src="modules/modules.js"></script>
-        <script type="text/javascript" src="scripts/plugins.js"></script>
-
-        <!-- Load this script after all scripts have executed to populate data -->
-        <script type="text/javascript" src="scripts/postLoad.js"></script>
-=======
         <p>You're in developer mode, please build and run UI using npm.</p>
->>>>>>> cbcd698e
     </body>
 </html>