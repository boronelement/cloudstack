--- conflicted
+++ resolved
@@ -43,14 +43,11 @@
     "antd-theme-webpack-plugin": "^1.3.9",
     "axios": "^0.21.1",
     "babel-plugin-require-context-hook": "^1.0.0",
-<<<<<<< HEAD
+    "chart.js": "^3.7.1",
+    "chartjs-adapter-moment": "^1.0.0",
+    "core-js": "^3.21.1",
     "custom-event-polyfill": "^1.0.7",
     "element-matches": "^0.1.2",
-=======
-    "chart.js": "^3.7.1",
-    "chartjs-adapter-moment": "^1.0.0",
->>>>>>> 62b332e0
-    "core-js": "^3.21.1",
     "enquire.js": "^2.1.6",
     "js-cookie": "^2.2.1",
     "lodash": "^4.17.15",
