<<<<<<< HEAD
/*[fmt]1C20-1C0D-E*/
/*
* Licensed to the Apache Software Foundation (ASF) under one
* or more contributor license agreements.  See the NOTICE file
* distributed with this work for additional information
* regarding copyright ownership.  The ASF licenses this file
* to you under the Apache License, Version 2.0 (the
* "License"); you may not use this file except in compliance
* with the License.  You may obtain a copy of the License at
*
*   http://www.apache.org/licenses/LICENSE-2.0
*
* Unless required by applicable law or agreed to in writing,
* software distributed under the License is distributed on an
* "AS IS" BASIS, WITHOUT WARRANTIES OR CONDITIONS OF ANY
* KIND, either express or implied.  See the License for the
* specific language governing permissions and limitations
* under the License.
*/
div.toolbar:after,
.multi-wizard.zone-wizard .select-container .field .select-array-item:after {
  content: ".";
  display: block;
  height: 0;
  clear: both;
  visibility: hidden;
  font-size: 0;
}

div.toolbar,
.multi-wizard.zone-wizard .select-container .field .select-array-item {
  display: inline-block;
}

div.toolbar,
.multi-wizard.zone-wizard .select-container .field .select-array-item {
  display: block;
  height: 1px;
}

body {
  min-width: 1224px;
  font-family: sans-serif;
  overflow: auto;
  background: #EDE8E8;
}

body.install-wizard {
  font-family: sans-serif;
  height: 769px !important;
  overflow: auto;
  overflow-x: hidden;
  background: #FFFFFF url(../images/bg-login.png);
}

#main-area {
  width: 1224px;
  height: 729px;
  margin: auto;
  border: 1px solid #D4D4D4;
  /*+box-shadow:0px -5px 11px #B7B7B7;*/
  -moz-box-shadow: 0px -5px 11px #B7B7B7;
  -webkit-box-shadow: 0px -5px 11px #B7B7B7;
  -o-box-shadow: 0px -5px 11px #B7B7B7;
  box-shadow: 0px -5px 11px #B7B7B7;
  border: 1px solid #E8E8E8;
}

#container {
  /*[empty]width:;*/
  height: 100%;
  margin: auto;
  position: relative;
}

#sections {
  display: none;
}

a {
  color: #0B84DC;
  text-decoration: none;
}

a:hover {
  text-decoration: underline;
  color: #000000;
}

/*Table*/
table {
  width: 955px;
  max-width: 977px;
  margin: 15px 15px 12px 12px;
  font-size: 13px;
  text-align: left;
  text-indent: 10px;
  border-bottom: 1px solid #C4C5C5;
  border-collapse: collapse;
  position: relative;
}

table thead {
  background: url(../images/bg-table-head.png) repeat-x;
  cursor: default;
}

table thead th {
  border: 1px solid #C6C3C3;
  color: #525252;
  border-top: none;
  border-bottom: 1px solid #CFC9C9;
  text-align: left;
  /*+text-shadow:0px 1px 1px #FFFFFF;*/
  -moz-text-shadow: 0px 1px 1px #FFFFFF;
  -webkit-text-shadow: 0px 1px 1px #FFFFFF;
  -o-text-shadow: 0px 1px 1px #FFFFFF;
  text-shadow: 0px 1px 1px #FFFFFF;
  font-weight: bold;
  white-space: nowrap;
  cursor: pointer;
}

table thead th.sorted {
  color: #312F2F;
  /*+text-shadow:0px 1px 1px #BFBFBF;*/
  -moz-text-shadow: 0px 1px 1px #BFBFBF;
  -webkit-text-shadow: 0px 1px 1px #BFBFBF;
  -o-text-shadow: 0px 1px 1px #BFBFBF;
  text-shadow: 0px 1px 1px #BFBFBF;
}

table thead th.sorted.desc {
  background-position: 102% -111px;
}

table thead th.sorted.asc {
  background-position: 102% -157px;
}

table tbody td,
table th {
  padding: 10px 5px 6px;
  border-right: 1px solid #BFBFBF;
  color: #282828;
  clear: none;
  min-width: 88px;
  font-size: 11px;
  overflow: hidden;
  vertical-align: middle;
}

table tbody td.loading {
  text-align: center;
  background: #DBE2E9;
  border-top: 1px solid #FBFBFB;
}

table tbody td.truncated {
  overflow: visible;
  max-width: 120px;
}

table tbody td.truncated > span {
  white-space: nowrap;
  overflow: hidden;
  text-overflow: ellipsis;
}

.list-view-select table th.name,
.list-view-select table td.name {
  width: 170px;
  min-width: 170px;
  max-width: 170px;
}

/** Multiselect*/
table thead th.multiselect,
table tbody td.multiselect {
  width: 20px;
  min-width: 20px;
  max-width: 20px;
}

table thead th.multiselect input,
table tbody td.multiselect input {
  margin: 0;
  /*+placement:shift -8px 0px;*/
  position: relative;
  left: -8px;
  top: 0px;
}

table thead th.multiselect input {
  margin-left: 2px;
}

/** Actions table cell*/
table tbody td.actions {
  width: 130px;
  max-width: 130px !important;
  min-width: 130px !important;
  vertical-align: middle;
}

table tbody td.actions input {
  /*+placement:shift 10px -6px;*/
  position: relative;
  left: 10px;
  top: -6px;
  margin: 11px 0 0px;
}

.list-view-select table tbody td.actions {
  width: 40px !important;
  min-width: 40px !important;
  max-width: 40px !important;
}

.list-view-select table tbody td.actions input {
  margin: 0 0 0 -7px;
}

.list-view-select table thead th.actions {
  width: 40px !important;
  min-width: 40px !important;
  max-width: 40px !important;
  text-indent: 5px;
}

/** Quick view table cell*/
table tbody td.quick-view,
table thead th.quick-view {
  min-width: 58px;
  max-width: 58px !important;
  width: 58px !important;
  height: 14px !important;
  text-indent: 2px;
  white-space: nowrap;
  cursor: default;
}

table tbody td.quick-view .icon {
  margin-left: 22px;
  margin-top: 3px;
  padding: 0px 0px 6px 12px;
  background: url(../images/sprites.png) no-repeat -44px -62px;
}

table tbody td.quick-view:hover .icon {
  background-position: -44px -644px;
}

table tbody tr.loading td.quick-view .icon {
  display: none;
}

table tbody tr.loading td.quick-view {
  cursor: default;
}

table tbody tr.loading td.quick-view .loading {
  background-position: center center;
}

/** Row styling*/
table tbody tr {
  border-left: 1px solid #C4C5C5;
  border-right: 1px solid #C4C5C5;
  border-top: 1px solid transparent;
}

table tbody tr.even {
  background: #FFFFFF;
}

table tbody tr.odd {
  background: #F2F0F0;
}

table tbody tr.selected {
  background: #CBDDF3;
  border-top: 1px solid #EDF0F7 !important;
  border-bottom: 1px solid #BABFD9;
  text-shadow: 0px 1px 1px #FCFBF7;
}

table tbody tr.to-remove {
  background: #E05959;
  border-top: 1px solid #EDF0F7 !important;
  border-bottom: 1px solid #BABFD9;
  text-shadow: 0px 1px 1px #FCFBF7;
}

table tbody tr.loading {
  background: #E2E9F0;
}

table tbody tr.loading td {
  /*+opacity:50%;*/
  filter: alpha(opacity=50);
  -ms-filter: progid:DXImageTransform.Microsoft.Alpha(Opacity=50);
  -moz-opacity: 0.5;
  opacity: 0.5;
}

table tbody tr.loading td.loading.icon {
  background: url(../images/ajax-loader.gif) no-repeat center;
  height: 35px;
  padding: 0;
}

table tbody tr div.loading {
  display: block;
  width: 50px;
  height: 14px;
  background: transparent url(../images/ajax-loader-small.gif) no-repeat center;
  margin: auto;
}

table th.resizable {
  position: relative;
  cursor: col-resize;
}

table th div.ui-resizable-handle {
  position: relative;
  top: -30px;
  float: right;
}

/** Header, misc*/
#template {
  display: none;
}

/*Login screen*/
body.login {
  background: url(../images/overlay-pattern.png) repeat center, #106CA9 url(../images/bg-login.jpg) no-repeat center;
  background-size: auto, cover;
  overflow: hidden;
}

.login {
  display: block;
  width: 100%;
  height: 350px;
  /*+placement:shift 0 80px;*/
  position: relative;
  left: 0;
  top: 80px;
  background: #053663;
}

.login .select-language {
  margin-top: 10px;
  float: left;
}

.login .select-language select {
  width: 260px;
  border: 1px solid #808080;
  margin-top: 20px;
  /*+border-radius:4px;*/
  -moz-border-radius: 4px;
  -webkit-border-radius: 4px;
  -khtml-border-radius: 4px;
  border-radius: 4px;
  border-radius: 4px 4px 4px 4px;
  font-size: 12px;
  /*+box-shadow:inset 0px 1px 1px #838383;*/
  -moz-box-shadow: inset 0px 1px 1px #838383;
  -webkit-box-shadow: inset 0px 1px 1px #838383;
  -o-box-shadow: inset 0px 1px 1px #838383;
  box-shadow: inset 0px 1px 1px #838383;
}

.login .fields {
  width: 409px;
  float: left;
  margin: 72px 0 0 88px;
}

.login .fields .field {
  position: relative;
}

.login .fields .field label {
  font-size: 12px;
  color: #4E4F53;
  /*+placement:displace 9px 14px;*/
  position: absolute;
  margin-left: 9px;
  margin-top: 14px;
}

.login .fields .field label.error {
  color: #FF0000;
  float: right;
  left: 264px;
  top: 0;
}

.login .fields input {
  width: 248px;
  height: 20px;
  margin: 5px 0 0;
  text-indent: 1px;
  font-size: 13px;
  border: none;
  padding: 5px;
  /*+border-radius:3px;*/
  -moz-border-radius: 3px;
  -webkit-border-radius: 3px;
  -khtml-border-radius: 3px;
  border-radius: 3px;
  /*+box-shadow:inset 0px 1px 1px #4E4E4E;*/
  -moz-box-shadow: inset 0px 1px 1px #4E4E4E;
  -webkit-box-shadow: inset 0px 1px 1px #4E4E4E;
  -o-box-shadow: inset 0px 1px 1px #4E4E4E;
  box-shadow: inset 0px 1px 1px #4E4E4E;
  background: #ECECEC;
}

.login .fields input.error {
  border-color: #FF8080;
  background: #FFEAEA;
}

.login .fields input[type=submit] {
  background: transparent url(../images/sprites.png) -563px -747px;
  cursor: pointer;
  border: none;
  margin: 7px 120px 0 -1px;
  text-align: center;
  width: 69px;
  height: 25px;
  display: block;
  color: #FFFFFF;
  font-weight: bold;
  float: left;
  text-indent: -1px;
  /*+text-shadow:0px 1px 2px #000000;*/
  -moz-text-shadow: 0px 1px 2px #000000;
  -webkit-text-shadow: 0px 1px 2px #000000;
  -o-text-shadow: 0px 1px 2px #000000;
  text-shadow: 0px 1px 2px #000000;
}

.login .fields input[type=samlsubmit] {
  background: transparent url(../images/sprites.png) -563px -747px;
  cursor: pointer;
  border: none;
  text-align: center;
  width: 60px;
  height: 15px;
  display: block;
  color: #FFFFFF;
  font-weight: bold;
  text-indent: -1px;
  /*+text-shadow:0px 1px 2px #000000;*/
  -moz-text-shadow: 0px 1px 2px #000000;
  -webkit-text-shadow: 0px 1px 2px #000000;
  -o-text-shadow: 0px 1px 2px #000000;
  text-shadow: 0px 1px 2px #000000;
  font-size: 10px;
}

.login .fields input[type=submit]:hover {
  background-position: -563px -772px;
}

.login .logo {
  width: 290px;
  height: 40px;
  float: left;
  margin: 72px 0 0 209px;
  background: url(../images/logo-login.png) no-repeat 0 0;
}

.login.nologo .logo {
  background-image: url(../images/logo-login-oss.png);
}

.login form {
  display: block;
  width: 1000px;
  height: 100%;
  margin: auto;
  background: #053663;
}

/*About dialog*/
.dialog-about .ui-widget-content {
  padding-left: 0;
  padding-right: 0;
  width: 100% !important;
}

.dialog-about .logo {
  font-size: 26px;
  color: #636363;
  padding-top: 20px;
}

.dialog-about .version {
  font-size: 12px;
  padding-top: 10px;
}

.dialog-about .ui-button {
  float: none;
  margin: 0 auto;
}

#browser div.panel div.detail-view .toolbar {
  width: 100%;
}

div.list-view table tbody td span {
  display: block;
  float: left;
  max-width: 89%;
  word-break: break-all;
  word-wrap: break-word;
  text-indent: 0;
  margin-left: 12px;
  line-height: 15px;
}

div.list-view div.toolbar div.section-switcher div.section-select label {
  margin: 0 9px 0 0;
}

.loading-overlay {
  position: absolute;
  width: 100%;
  height: 100%;
  left: 0px;
  top: 0px;
  background: #F2F2F2 url(../images/ajax-loader.gif) no-repeat center;
  z-index: 500;
  /*+opacity:70%;*/
  filter: alpha(opacity=70);
  -ms-filter: progid:DXImageTransform.Microsoft.Alpha(Opacity=70);
  -moz-opacity: 0.7;
  opacity: 0.7;
}

.loading-overlay span {
  display: block;
  text-align: center;
  margin: 155px 0 0 5px;
  color: #4B4B4B;
}

.detail-view .ui-tabs-panel .loading-overlay {
  background-position: 50% 250px;
}

/*Install wizard*/
.install-wizard {
  width: 1024px;
  height: 768px;
  margin: auto;
  border-top: none;
  position: relative;
}

.install-wizard .header {
  text-align: center;
  background: url(../images/bg-login.png);
  color: #626E82;
  height: 365px;
  padding: 32px 0 89px;
  /*+text-shadow:0px 1px 2px #FFFFFF;*/
  -moz-text-shadow: 0px 1px 2px #FFFFFF;
  -webkit-text-shadow: 0px 1px 2px #FFFFFF;
  -o-text-shadow: 0px 1px 2px #FFFFFF;
  text-shadow: 0px 1px 2px #FFFFFF;
  z-index: 9;
}

.install-wizard .header h3 {
  font-size: 20px;
}

.install-wizard .step {
  max-width: 691px;
  margin: auto;
  padding: 56px 0 0;
}

.install-wizard .step .title {
  width: 303px;
  margin: auto auto 30px;
  font-size: 22px;
  clear: both;
  color: #626E82;
}

.install-wizard .step .subtitle {
  color: #4B5E69;
  font-weight: bold;
  font-size: 12px;
}

.install-wizard .step p {
  color: #4A4A4A;
  font-size: 15px;
  line-height: 23px;
  background: url(../images/bg-gradient-white-transparent.png) repeat-x -114px -270px;
}

.install-wizard .step ul li {
  margin: 14px 0 0 18px;
  width: 465px;
  font-size: 13px;
  list-style: disc;
}

.install-wizard .step .field {
  text-align: left;
  margin: 0 0 12px;
}

.install-wizard .step .field label {
  display: block;
  clear: both;
  font-size: 11px;
  color: #4D4D4D;
}

.install-wizard .step .field label.error {
  color: #FF2424;
  font-size: 11px;
}

.install-wizard .body {
  width: 1012px;
  height: 762px;
  margin: -352px auto auto;
  z-index: 10;
  background: url(../images/bg-gradient-white-transparent.png) repeat-x -114px -141px;
  /*+box-shadow:0px -3px 4px #CFCFCF;*/
  -moz-box-shadow: 0px -3px 4px #CFCFCF;
  -webkit-box-shadow: 0px -3px 4px #CFCFCF;
  -o-box-shadow: 0px -3px 4px #CFCFCF;
  box-shadow: 0px -3px 4px #CFCFCF;
}

.install-wizard h2 {
  font-size: 28px;
  margin: 0 0 19px;
}

.install-wizard input[type=text],
.install-wizard input[type=password],
.install-wizard input[type=text],
.install-wizard select {
  width: 288px;
  /*+border-radius:4px;*/
  -moz-border-radius: 4px;
  -webkit-border-radius: 4px;
  -khtml-border-radius: 4px;
  border-radius: 4px;
  border-radius: 4px 4px 4px 4px;
  border: 1px solid #CDCDCD;
  /*+box-shadow:inset 0px 1px #AEAEAE;*/
  -moz-box-shadow: inset 0px 1px #AEAEAE;
  -webkit-box-shadow: inset 0px 1px #AEAEAE;
  -o-box-shadow: inset 0px 1px #AEAEAE;
  box-shadow: inset 0px 1px #AEAEAE;
  -moz-box-shadow: inset 0px 1px 0px #AEAEAE;
  -webkit-box-shadow: inset 0px 1px 0px #AEAEAE;
  -o-box-shadow: inset 0px 1px 0px #AEAEAE;
  font-size: 14px;
  color: #232323;
  padding: 6px;
  background: #F7F7F7;
}

.install-wizard .button {
  background: url(../images/bg-gradients.png) 0px -221px;
  padding: 7px 16px 7px 18px;
  /*+border-radius:4px;*/
  -moz-border-radius: 4px;
  -webkit-border-radius: 4px;
  -khtml-border-radius: 4px;
  border-radius: 4px;
  border-radius: 4px 4px 4px 4px;
  border: 1px solid #505050;
  color: #FFFFFF;
  font-size: 12px;
  font-weight: bold;
  /*+text-shadow:0px -1px 3px #3F4351;*/
  -moz-text-shadow: 0px -1px 3px #3F4351;
  -webkit-text-shadow: 0px -1px 3px #3F4351;
  -o-text-shadow: 0px -1px 3px #3F4351;
  text-shadow: 0px -1px 3px #3F4351;
  float: right;
  cursor: pointer;
  margin-top: 15px;
}

.install-wizard .button.advanced-installation,
.install-wizard .button.go-back {
  background: #E0DEDE;
  color: #3B3B3B;
  border: 1px solid #C7C2C2;
  /*+text-shadow:0px 0px #FFFFFF;*/
  -moz-text-shadow: 0px 0px #FFFFFF;
  -webkit-text-shadow: 0px 0px #FFFFFF;
  -o-text-shadow: 0px 0px #FFFFFF;
  text-shadow: 0px 0px #FFFFFF;
  float: left;
}

.install-wizard .button.go-back {
  padding: 9px 16px 10px 18px;
  font-size: 12px;
}

.install-wizard .setup-form .button.go-back {
  /*+placement:shift 15px -14px;*/
  position: relative;
  left: 15px;
  top: -14px;
}

.install-wizard .step {
  z-index: 11;
  position: relative;
}

.install-wizard .step .tooltip-info {
  /*+placement:shift 547px 50px;*/
  position: relative;
  left: 547px;
  top: 50px;
  position: absolute;
}

/*** Intro*/
.install-wizard .step.intro.what-is-cloudstack p {
  background: url(../images/bg-what-is-cloudstack.png) no-repeat 50% 237px;
  height: 540px;
}

/*** Diagram*/
.install-wizard .diagram {
  width: 910px;
  height: 385px;
  /*+placement:shift 65px 496px;*/
  position: relative;
  left: 65px;
  top: 496px;
  position: absolute;
  z-index: 10;
}

.install-wizard .diagram .part {
  background: url(../images/install-wizard-parts.png) no-repeat;
  display: none;
}

.install-wizard .diagram .part.zone {
  width: 742px;
  height: 135px;
  background-position: -267px -580px;
  /*+placement:shift 77px 222px;*/
  position: relative;
  left: 77px;
  top: 222px;
  position: absolute;
}

.install-wizard .diagram .part.loading {
  width: 742px;
  height: 432px;
  background-position: -1264px -487px;
  /*+placement:shift 105px -67px;*/
  position: relative;
  left: 105px;
  top: -67px;
  position: absolute;
}

.install-wizard .diagram .part.loading .icon {
  width: 61px;
  height: 76px;
  background: url(../images/ajax-loader.gif) no-repeat;
  /*+placement:shift 322px 130px;*/
  position: relative;
  left: 322px;
  top: 130px;
}

.install-wizard .diagram .part.pod {
  width: 266px;
  height: 396px;
  background-position: -47px -3px;
  /*+placement:shift 313px -76px;*/
  position: relative;
  left: 313px;
  top: -76px;
  position: absolute;
}

.install-wizard .diagram .part.cluster {
  width: 266px;
  height: 396px;
  background-position: -364px 1px;
  /*+placement:shift 313px -76px;*/
  position: relative;
  left: 313px;
  top: -76px;
  position: absolute;
}

.install-wizard .diagram .part.host {
  width: 266px;
  height: 396px;
  background-position: -688px 1px;
  /*+placement:shift 313px -76px;*/
  position: relative;
  left: 313px;
  top: -76px;
  position: absolute;
}

.install-wizard .diagram .part.primaryStorage {
  width: 275px;
  height: 396px;
  background-position: -1046px 1px;
  /*+placement:shift 306px -76px;*/
  position: relative;
  left: 306px;
  top: -76px;
  position: absolute;
}

.install-wizard .diagram .part.secondaryStorage {
  width: 385px;
  height: 396px;
  background-position: -1469px 1px;
  /*+placement:shift 306px -76px;*/
  position: relative;
  left: 306px;
  top: -76px;
  position: absolute;
}

/*** Setup form*/
.install-wizard .step .setup-form {
  display: inline-block;
  background: url(../images/bg-transparent-white.png);
  width: 469px;
  border: 1px solid #DFDFDF;
  /*+text-shadow:0px 1px #FFFFFF;*/
  -moz-text-shadow: 0px 1px #FFFFFF;
  -webkit-text-shadow: 0px 1px #FFFFFF;
  -o-text-shadow: 0px 1px #FFFFFF;
  text-shadow: 0px 1px #FFFFFF;
  -moz-text-shadow: 0px 1px 0px #FFFFFF;
  -webkit-text-shadow: 0px 1px 0px #FFFFFF;
  -o-text-shadow: 0px 1px 0px #FFFFFF;
  /*+box-shadow:0px 5px 9px #9F9F9F;*/
  -moz-box-shadow: 0px 5px 9px #9F9F9F;
  -webkit-box-shadow: 0px 5px 9px #9F9F9F;
  -o-box-shadow: 0px 5px 9px #9F9F9F;
  box-shadow: 0px 5px 9px #9F9F9F;
}

.install-wizard .step .setup-form .title {
  float: left;
  margin: 17px 0 0 29px;
  color: #626F7C;
}

.install-wizard .step .setup-form .field {
  width: 389px;
  display: inline-block;
  margin: 6px 0 1px 31px;
  padding: 9px;
  color: #57646D;
}

.install-wizard .step .setup-form .field .name {
  width: 98px;
  text-align: right;
  float: left;
  font-size: 13px;
  padding: 10px 0 0 0px;
}

.install-wizard .step .setup-form .field .value {
  float: right;
}

.install-wizard .step .setup-form input[type=text],
.install-wizard .step .setup-form input[type=password] {
  width: 278px;
  border: 1px solid #8D8D8D;
  padding: 2px 2px 1px;
  margin: 6px 4px 0 0;
}

.install-wizard .step .setup-form .range-item {
  width: 142px;
  float: left;
}

.install-wizard .step .setup-form .range-item input {
  width: 131px;
}

.install-wizard .step .setup-form .multi-range input[type=text] {
  width: 128px;
}

.install-wizard .step .setup-form input.button {
  margin: 0 30px 14px 15px;
}

/*** Step: Change user*/
.install-wizard .step.change-user {
  text-align: center;
  padding-top: 95px;
  width: 316px;
  margin: auto;
}

.install-wizard .step.intro iframe {
  width: 99%;
  height: 99%;
  margin: 4px;
}

.install-wizard .step.intro .title {
  color: #565454;
  margin-left: 0;
  margin-bottom: 21px;
  font-size: 25px;
}

.install-wizard .step.intro .subtitle {
  margin-bottom: 9px;
}

.install-wizard .step.intro .subtitle li {
  background: url(../images/ajax-loader-small.gif) no-repeat 3px 0px;
  position: relative;
  width: 45%;
  padding: 1px 0 1px 30px;
  height: 24px;
  list-style: none;
}

.install-wizard .step.intro .subtitle li.complete {
  background: url(../images/icons.png) -1px -224px;
}

.install-wizard .step.intro .subtitle li.error {
  background: url(../images/icons.png) -1px -190px;
}

.install-wizard .step.intro .subtitle li img {
  float: right;
}

/*Notifications*/
div.notification-box {
  width: 323px;
  height: 354px;
  background: url(../images/bg-notifications.png) no-repeat 0px 0px;
}

div.notification-box h3 {
  color: #FFFFFF;
  /*+placement:shift 0px 35px;*/
  position: relative;
  left: 0px;
  top: 35px;
  text-align: center;
  font-size: 21px;
  letter-spacing: 1px;
  /*+text-shadow:0px 1px 2px #000000;*/
  -moz-text-shadow: 0px 1px 2px #000000;
  -webkit-text-shadow: 0px 1px 2px #000000;
  -o-text-shadow: 0px 1px 2px #000000;
  text-shadow: 0px 1px 2px #000000;
}

div.notification-box .container {
  background: #FFFFFF;
  width: 296px;
  height: 241px;
  margin: auto;
  /*+placement:shift 3px 46px;*/
  position: relative;
  left: 3px;
  top: 46px;
  /*+box-shadow:inset 0px 3px 7px #656565;*/
  -moz-box-shadow: inset 0px 3px 7px #656565;
  -webkit-box-shadow: inset 0px 3px 7px #656565;
  -o-box-shadow: inset 0px 3px 7px #656565;
  box-shadow: inset 0px 3px 7px #656565;
  /*+border-radius:4px;*/
  -moz-border-radius: 4px;
  -webkit-border-radius: 4px;
  -khtml-border-radius: 4px;
  border-radius: 4px;
  border-radius: 4px 4px 4px 4px;
  border: 1px solid #8198AE;
}

div.notification-box .container ul {
  margin-top: 8px;
  height: 229px;
  overflow: auto;
  overflow-x: hidden;
  width: 294px;
}

div.notification-box .container ul li {
  width: 100%;
  height: 41px;
  border-bottom: 1px solid #CECECE;
  overflow-x: hidden;
  text-indent: 0;
  font-size: 12px;
  color: #4D5E6E;
  background: url(../images/icons.png) no-repeat 10px -213px;
  cursor: pointer;
}

div.notification-box .container ul li.error {
  height: 53px;
  background: url(../images/icons.png) no-repeat 10px -171px;
}

div.notification-box .container ul li.error .subtitle {
  display: block;
  width: 213px;
  height: 10px;
  overflow: hidden;
  white-space: nowrap;
  float: left;
  text-overflow: ellipsis;
  color: #808080;
  text-indent: 0;
  padding: 0;
  margin: 0;
  /*+placement:shift 48px 17px;*/
  position: relative;
  left: 48px;
  top: 17px;
}

div.notification-box .container ul li span {
  float: left;
  /*+placement:shift 48px 15px;*/
  position: relative;
  left: 48px;
  top: 15px;
  max-width: 202px;
  font-size: 14px;
  font-weight: 100;
  overflow: hidden;
}

div.notification-box .container ul li span:hover {
  color: #5FAAF7;
  text-decoration: underline;
}

div.notification-box .container ul div.remove {
  width: 17px;
  height: 21px;
  background: url(../images/buttons.png) no-repeat -623px -8px;
  float: right;
  margin: -4px 8px 0px 0px;
  cursor: pointer;
  /*+placement:shift 0px 16px;*/
  position: relative;
  left: 0px;
  top: 16px;
}

div.notification-box .container ul div.remove:hover {
  background-position: -606px -8px;
}

div.notification-box .container ul li.pending {
  color: #7E96AC;
  background: url(../images/ajax-loader.gif) no-repeat 8px 6px;
}

div.notification-box .container ul li.first {
  border-top: none;
}

div.notification-box .button {
  float: left;
  background: url(../images/buttons.png) no-repeat;
  cursor: pointer;
  /*+placement:shift 0px 51px;*/
  position: relative;
  left: 0px;
  top: 51px;
  /*+border-radius:4px;*/
  -moz-border-radius: 4px;
  -webkit-border-radius: 4px;
  -khtml-border-radius: 4px;
  border-radius: 4px;
  border-radius: 4px 4px 4px 4px;
  border-bottom: 1px solid #2B2B2B;
  /*+box-shadow:0px 0px 2px #272727;*/
  -moz-box-shadow: 0px 0px 2px #272727;
  -webkit-box-shadow: 0px 0px 2px #272727;
  -o-box-shadow: 0px 0px 2px #272727;
  box-shadow: 0px 0px 2px #272727;
  padding: 5px 10px 6px;
}

div.notification-box .button span {
  color: #FFFFFF;
  font-size: 11px;
  font-weight: bold;
  letter-spacing: 1px;
  /*+text-shadow:0px -1px 2px #171717;*/
  -moz-text-shadow: 0px -1px 2px #171717;
  -webkit-text-shadow: 0px -1px 2px #171717;
  -o-text-shadow: 0px -1px 2px #171717;
  text-shadow: 0px -1px 2px #171717;
}

div.notification-box .button.clear-list {
  background: url(../images/gradients.png) 0px -10px;
  margin-left: 16px;
}

div.notification-box .button.clear-list:hover {
  background-position: 0px -51px;
}

div.notification-box .button.close {
  background: url(../images/gradients.png) 0px -317px;
  float: right;
  margin-right: 10px;
  border-bottom: 1px solid #232323;
}

div.notification-box .button.close:hover {
  background-position: -4px -368px;
}

/*** Corner alert*/
div.notification.corner-alert {
  background: #FFFFFF;
  background: rgba(255, 255, 255, 0.95);
  /*+box-shadow:0px 2px 10px #000000;*/
  -moz-box-shadow: 0px 2px 10px #000000;
  -webkit-box-shadow: 0px 2px 10px #000000;
  -o-box-shadow: 0px 2px 10px #000000;
  box-shadow: 0px 2px 10px #000000;
  width: 300px;
  height: 75px;
  /*+border-radius:3px;*/
  -moz-border-radius: 3px;
  -webkit-border-radius: 3px;
  -khtml-border-radius: 3px;
  border-radius: 3px;
  position: absolute;
  text-indent: 10px;
  padding: 7px 7px 0;
  font-size: 12px;
  /*+opacity:70%;*/
  filter: alpha(opacity=70);
  -ms-filter: progid:DXImageTransform.Microsoft.Alpha(Opacity=70);
  -moz-opacity: 0.7;
  opacity: 0.7;
  z-index: 100;
  margin: 38px 0 0 -56px;
}

div.notification.corner-alert .top-arrow {
  background: url(../images/sprites.png) no-repeat -580px -1353px;
  width: 36px;
  height: 15px;
  position: absolute;
  top: -15px;
  left: 50px;
}

div.notification.corner-alert div.title {
  width: 100%;
  height: 33px;
  color: #FFFFFF;
}

div.notification.corner-alert div.title span {
  /*+placement:shift 0px 10px;*/
  position: relative;
  left: 0px;
  top: 10px;
  color: #6D6D6D;
  padding: 3px 0 12px 24px;
  font-weight: 100;
  font-size: 14px;
  padding-left: 33px;
  background: url(../images/icons.png) no-repeat 3px -223px;
}

div.notification.corner-alert.error div.title span {
  background: url(../images/icons.png) no-repeat -2px -190px;
}

div.notification.corner-alert div.message span {
  position: relative;
  padding-top: 6px;
  font-size: 14px;
  display: block;
  color: #000000;
  /*+placement:shift 17px -2px;*/
  position: relative;
  left: 17px;
  top: -2px;
}

/*Tooltips*/
.tooltip-info {
  width: 239px;
  min-height: 83px;
  display: inline-block;
  background: #FFFFFF;
  border: 1px solid #BEB8B8;
  position: absolute;
  z-index: 1000;
  /*+border-radius:22px;*/
  -moz-border-radius: 22px;
  -webkit-border-radius: 22px;
  -khtml-border-radius: 22px;
  border-radius: 22px;
  border-radius: 22px 22px 22px 22px;
}

.tooltip-info .arrow {
  width: 27px;
  height: 47px;
  position: absolute;
  top: 17px;
  left: -18px;
  background: url(../images/sprites.png) -583px -939px;
}

.tooltip-info .title {
  color: #485766;
  margin: 12px;
  font-size: 19px;
}

.tooltip-info .content {
  width: 182px;
  font-size: 11px;
  line-height: 19px;
  padding-bottom: 13px;
  overflow: auto;
  overflow-x: hidden;
  margin: auto;
}

/*List view*/
div.panel div.list-view {
  overflow: auto;
  overflow-x: hidden;
  height: 632px;
  margin-top: 30px;
}

.detail-view div.list-view {
  width: 930px;
  border: 1px solid #DAD4D4;
  margin: 41px auto auto !important;
  height: 536px !important;
  background: #F7F7F7;
}

div.panel div.list-view div.data-table table {
  width: 955px;
}

.detail-view div.list-view div.data-table table {
  width: 903px !important;
}

.detail-view div.list-view div.data-table table td {
  border-left: 1px solid #CACACA;
}

div.panel div.list-view div.fixed-header {
  position: absolute;
  top: 29px;
  left: 12px;
  width: 960px;
  height: 47px;
  display: table;
  background-color: #F7F7F7;
  margin: 0;
  z-index: 1;
}

.detail-view div.list-view div.fixed-header {
  width: 903px !important;
  top: 49px !important;
  left: 29px !important;
  background: #FFFFFF;
}

.detail-view div#details-tab-zones div.fixed-header {
  left: 25px !important;
}

.detail-view div.list-view div.fixed-header table {
  width: 100% !important;
}

.project-view div.panel div.list-view div.fixed-header {
  background: #6D747D;
}

div.panel div.list-view div.fixed-header table {
  margin: 0;
  /*+placement:shift 0px 18px;*/
  position: relative;
  left: 0px;
  top: 18px;
  width: 955px;
  /*+box-shadow:0px 4px 10px #DFE1E3;*/
  -moz-box-shadow: 0px 4px 10px #DFE1E3;
  -webkit-box-shadow: 0px 4px 10px #DFE1E3;
  -o-box-shadow: 0px 4px 10px #DFE1E3;
  box-shadow: 0px 4px 10px #DFE1E3;
}

.project-view div.panel div.list-view div.fixed-header table {
  /*+box-shadow:0px 2px 2px #CACDD1;*/
  -moz-box-shadow: 0px 2px 2px #CACDD1;
  -webkit-box-shadow: 0px 2px 2px #CACDD1;
  -o-box-shadow: 0px 2px 2px #CACDD1;
  box-shadow: 0px 2px 2px #CACDD1;
}

div.list-view td.state {
  width: 120px;
  min-width: 120px;
  max-width: 120px;
}

div.list-view td.first {
  cursor: pointer;
}

div.list-view tr:not(.multi-edit-selected) td.first:hover {
  color: #3A82CD;
}

div.list-view td.state span {
  padding: 1px 0 0 18px;
  text-align: center;
  width: 80px;
  /*+text-shadow:0px 1px 1px #FFFFFF;*/
  -moz-text-shadow: 0px 1px 1px #FFFFFF;
  -webkit-text-shadow: 0px 1px 1px #FFFFFF;
  -o-text-shadow: 0px 1px 1px #FFFFFF;
  text-shadow: 0px 1px 1px #FFFFFF;
  background: url(../images/sprites.png) 1px -526px;
}

div.list-view td.state.on span {
  background-image: url(../images/sprites.png);
  background-repeat: no-repeat;
  color: #008000;
  background-position: 1px -460px;
}

div.list-view td.state.off span {
  background-image: url(../images/sprites.png);
  background-repeat: no-repeat;
  color: #B90606;
  background-position: 1px -492px;
}

div.list-view td.state.warning span {
  background-image: url(../images/sprites.png);
  background-repeat: no-repeat;
  color: #B90606;
  background-position: 1px -558px;
}

div.list-view td.state.transition span {
  background-image: url(../images/sprites.png);
  background-repeat: no-repeat;
  color: #B90606;
  background-position: 1px -432px;
}

div.list-view td.state.suitable span {
  background: url(../images/icons.png) no-repeat scroll 1px -224px;
  color: #008000;
  height: 18px;
}

div.list-view td.state.suitable-storage-migration-required span {
  width: 200px;
}

div.list-view td.state.notsuitable span {
  background: url(../images/icons.png) no-repeat scroll 1px -190px;
  color: #B90606;
  height: 19px;
  width: 100px;
}

div.list-view td.state.notsuitable-storage-migration-required span {
    width: 220px !important;
}

.horizontal-overflow tbody td, .horizontal-overflow thead th {
  min-width: 40px;
  padding: 10px 10px 5px 0px;
}

.horizontal-overflow th.quick-view {
  padding-left: 5px;
}

.groupable-header {
  background: url(../images/bg-table-head.png);
  border-left: 1px solid #C6C3C3;
  border-right: 1px solid #C6C3C3;
}

.groupable-header-columns th {
  border: none;
}

table.horizontal-overflow td.state {
  width: 55px;
  min-width: 55px;
  max-width: 55px;
}

table.no-split td.first {
  min-width: 150px;
}

.groupable-header-border {
  border-left: 1px solid #C6C3C3;
  border-right: 1px solid #C6C3C3;
}

td.alert-notification-threshold {
  color: #E87900;
  background-color: rgba(255, 231, 175, 0.75);
}

td.alert-disable-threshold {
  color: #F50000;
  background-color: rgba(255, 190, 190, 0.75);
}

span.compact {
  height: 16px;
}

/** Quick view tooltip*/
.quick-view-tooltip {
  width: 470px;
  display: inline-block;
  padding-top: 0;
  margin-left: 0px;
}

.quick-view-tooltip > div.title {
  width: 444px;
  position: absolute;
  top: 20px;
  left: 10px;
  color: #808080;
  font-weight: 100;
}

.quick-view-tooltip > div.title .icon {
  position: relative;
  top: -2px;
  left: -7px;
  background: url(../images/sprites.png) no-repeat -42px -67px;
  float: right;
  padding: 0px 13px 0 0px;
}

.quick-view-tooltip .loading-overlay {
  top: 94px;
  height: 57px;
  left: 1px;
  /*+opacity:35%;*/
  filter: alpha(opacity=35);
  -ms-filter: progid:DXImageTransform.Microsoft.Alpha(Opacity=35);
  -moz-opacity: 0.35;
  opacity: 0.35;
}

.quick-view-tooltip .container {
  border: 1px solid #9EA2A5;
  background: #FFFFFF;
  width: 471px;
  min-height: 100px;
  height: auto;
  overflow: hidden;
  display: inline-block;
  /*+box-shadow:0px 7px 9px #676F76;*/
  -moz-box-shadow: 0px 7px 9px #676F76;
  -webkit-box-shadow: 0px 7px 9px #676F76;
  -o-box-shadow: 0px 7px 9px #676F76;
  box-shadow: 0px 7px 9px #676F76;
}

/*** Quick view detail view*/
.quick-view-tooltip .detail-view .main-groups {
  width: 456px;
  height: 170px;
  position: absolute;
  padding-top: 7px;
  top: 55px;
  border: 1px solid #808080;
  border-left: none;
  border-right: none;
  overflow: hidden;
  /*+box-shadow:0px 1px #E6E6E6;*/
  -moz-box-shadow: 0px 1px #E6E6E6;
  -webkit-box-shadow: 0px 1px #E6E6E6;
  -o-box-shadow: 0px 1px #E6E6E6;
  box-shadow: 0px 1px #E6E6E6;
}

.quick-view-tooltip .detail-view .tagger {
  display: none;
}

.quick-view-tooltip .detail-view ul {
  display: none !important;
}

.quick-view-tooltip .detail-view .ui-tabs-panel {
  display: inline-block;
  width: 100% !important;
  float: left;
  height: auto;
  overflow: hidden;
}

.quick-view-tooltip .detail-view .details {
  display: inline-block;
  height: auto;
  padding-bottom: 224px;
}

.quick-view-tooltip .detail-view .detail-group {
  width: 365px;
  margin: 0;
  padding: 0;
  left: -9px;
  background: none;
  border: none;
}

.quick-view-tooltip .detail-view .detail-group table {
  margin: 0;
  border: none;
  background: none;
}

.quick-view-tooltip .detail-view .detail-group table tr {
  background: none;
}

.quick-view-tooltip .detail-view .detail-group table td.name {
  color: #000000 !important;
  padding: 0px 29px 0px 5px !important;
  font-size: 13px;
}

.quick-view-tooltip .detail-view .detail-group table td.value {
  font-size: 12px;
  /*+text-shadow:0px 1px #EAEAEA;*/
  -moz-text-shadow: 0px 1px #EAEAEA;
  -webkit-text-shadow: 0px 1px #EAEAEA;
  -o-text-shadow: 0px 1px #EAEAEA;
  text-shadow: 0px 1px #EAEAEA;
  overflow: hidden;
}

.quick-view-tooltip .detail-view .detail-group table td.value input[type=text] {
  width: 258px;
  height: 10px;
  margin-left: 0px;
}

.quick-view-tooltip .detail-view .detail-group .main-groups table td.value span {
  height: 25px;
  top: 7px;
}

.quick-view-tooltip .detail-view .detail-group.actions {
  position: relative;
  top: 202px;
  float: left;
  width: 100%;
  height: auto;
}

.quick-view-tooltip .detail-view .detail-group.actions .button {
  top: 160px;
}

.quick-view-tooltip .detail-view .detail-group.actions .action.text {
  width: 112px;
  height: 41px;
  background: none;
  border: none;
  float: left;
  margin-left: 5px;
  display: inline-block;
}

.quick-view-tooltip .detail-view .detail-group.actions .action.text:hover {
  /*+box-shadow:none;*/
  -moz-box-shadow: none;
  -webkit-box-shadow: none;
  -o-box-shadow: none;
  box-shadow: none;
}

.quick-view-tooltip .detail-view .detail-group.actions .action.text .icon {
  display: block;
  float: left;
  width: 4px;
}

.quick-view-tooltip .detail-view .detail-group.actions .action.text .label {
  width: 81px;
  display: block;
  float: right;
  font-size: 11px;
  color: #454C53;
  /*+text-shadow:0px 1px #FFFFFF;*/
  -moz-text-shadow: 0px 1px #FFFFFF;
  -webkit-text-shadow: 0px 1px #FFFFFF;
  -o-text-shadow: 0px 1px #FFFFFF;
  text-shadow: 0px 1px #FFFFFF;
  text-indent: 0px;
}

.quick-view-tooltip .detail-view .detail-group.actions .action.text:hover .label {
  color: #000000;
}

.quick-view-tooltip .detail-view .detail-group.actions .detail-actions {
  width: 460px;
  height: auto;
  background: none;
  vertical-align: top;
  position: relative;
  top: 27px;
  float: left;
}

.quick-view-tooltip .detail-view .detail-group.actions td.view-all {
  position: relative;
  left: 0px;
  top: 26px;
  float: left;
  height: 26px;
  /*+box-shadow:inset 0px 1px #FFFFFF;*/
  -moz-box-shadow: inset 0px 1px #FFFFFF;
  -webkit-box-shadow: inset 0px 1px #FFFFFF;
  -o-box-shadow: inset 0px 1px #FFFFFF;
  box-shadow: inset 0px 1px #FFFFFF;
}

.quick-view-tooltip .detail-view .detail-actions a {
  background: none;
  width: 30px;
}

/*Details page*/
.detail-view {
  padding: 0 0 0 14px;
}

.ui-tabs .info {
  background: #EFEFEF;
  width: 91%;
  height: auto;
  overflow: visible;
  padding: 14px 14px 0;
  border: 1px dashed #D7D7D7;
  /*+box-shadow:inset 0px 1px 2px #FFFFFF;*/
  -moz-box-shadow: inset 0px 1px 2px #FFFFFF;
  -webkit-box-shadow: inset 0px 1px 2px #FFFFFF;
  -o-box-shadow: inset 0px 1px 2px #FFFFFF;
  box-shadow: inset 0px 1px 2px #FFFFFF;
  margin: 10px;
  display: inline-block;
}

.ui-tabs .info li {
  font-size: 12px;
  color: #3E4C59;
  margin: 0 0 18px;
}

.ui-tabs .info li strong {
  font-weight: bold;
  color: #506273;
}

.project-view .ui-tabs ul li.ui-state-default a {
  background: #6D747D;
  /*+box-shadow:inset -1px -2px 12px #596066;*/
  -moz-box-shadow: inset -1px -2px 12px #596066;
  -webkit-box-shadow: inset -1px -2px 12px #596066;
  -o-box-shadow: inset -1px -2px 12px #596066;
  box-shadow: inset -1px -2px 12px #596066;
  color: #FFFFFF;
  font-weight: bold;
  /*+text-shadow:0px -1px 1px #3A3E42;*/
  -moz-text-shadow: 0px -1px 1px #3A3E42;
  -webkit-text-shadow: 0px -1px 1px #3A3E42;
  -o-text-shadow: 0px -1px 1px #3A3E42;
  text-shadow: 0px -1px 1px #3A3E42;
}

.project-view .ui-tabs ul li.ui-state-hover a {
  background: #878E97 0px 8px;
}

.project-view .ui-tabs ul li.ui-state-active a {
  background: #DBDDDF;
  color: #4F6270;
  font-weight: bold;
  /*+text-shadow:0px 0px #FFFFFF;*/
  -moz-text-shadow: 0px 0px #FFFFFF;
  -webkit-text-shadow: 0px 0px #FFFFFF;
  -o-text-shadow: 0px 0px #FFFFFF;
  text-shadow: 0px 0px #FFFFFF;
  /*+box-shadow:0px 0px;*/
  -moz-box-shadow: 0px 0px;
  -webkit-box-shadow: 0px 0px;
  -o-box-shadow: 0px 0px;
  box-shadow: 0px 0px;
  -moz-box-shadow: 0px 0px none;
  -webkit-box-shadow: 0px 0px none;
  -o-box-shadow: 0px 0px none;
}

.ui-tabs li.ui-state-active.first.last a,
.ui-tabs li.ui-state-default.first.last a {
  /*+border-radius:4px 4px 0 0;*/
  -moz-border-radius: 4px 4px 0 0;
  -webkit-border-radius: 4px 4px 0 0;
  -khtml-border-radius: 4px 4px 0 0;
  border-radius: 4px 4px 0 0;
}

.ui-tabs .ui-tabs-hide {
  display: none !important;
}

.ui-tabs .ui-tabs-panel {
  border: 1px solid #D9D9D9;
  clear: both;
  padding: 7px 0 0 0;
  width: 97%;
  overflow: auto;
  overflow-x: hidden;
  height: 591px;
}

.detail-view .main-groups {
  max-height: 407px;
  overflow: auto;
  overflow-x: hidden;
  width: 100%;
  /*[empty]padding:;*/
  margin-right: 12px;
}

.detail-view.edit-mode .main-groups {
  max-height: 360px;
}

.detail-group table {
  width: 98%;
  font-size: 12px;
  border-bottom: 1px solid #DFDFDF;
  filter: progid:DXImageTransform.Microsoft.gradient( startColorstr='#f7f7f7', endColorstr='#eaeaea',GradientType=0 );
  margin-top: 10px;
}

.detail-group table tr,
.detail-group table td {
  vertical-align: middle;
  border: none;
  cursor: default;
}

.detail-group table tr.odd {
  background: none;
}

.details.group-multiple table {
  border: none;
  border-top: none;
}

.details.group-multiple table.header {
  width: 94%;
  margin-bottom: 1px;
}

.details.group-multiple table tbody {
  border-top: 1px solid #F2F0F0;
}

.detail-group .main-groups table td.name {
  width: 113px;
  color: #6D6D6D;
  font-weight: bold;
  padding: 14px 12px 13px 13px;
  border: none;
  text-indent: 0;
}

.detail-group .main-groups table td.value {
  text-indent: 0;
}

.detail-group .main-groups table td.value > span {
  display: block;
  height: 30px;
  overflow: auto;
  position: relative;
  top: 9px;
  float: left;
  width: 245px;
}

.detail-group .main-groups table td.value > span.copypasteenabledvalue {
  text-overflow: ellipsis;
  -o-text-overflow: ellipsis;
  overflow: hidden;
  white-space: nowrap;
}

.detail-group .main-groups table td.value > .copypasteactive {
  display: auto;
  white-space: nowrap;
  overflow: none;
}

div.copypasteicon {
  background: url("../images/sprites.png") no-repeat -271px -65px;
  float: left;
  height: 21px;
  margin-left: 6px;
  margin-top: 0px;
  width: 18px;
}

div.copypasteicon:hover {
  background: url("../images/sprites.png") no-repeat -271px -646px;
}

.detail-group .main-groups table td.value > span.copypasteenabledvalue {
  text-overflow: ellipsis;
  -o-text-overflow: ellipsis;
  overflow: hidden;
  white-space: nowrap;
}

.detail-group .main-groups table td.value > .copypasteactive {
  display: auto;
  white-space: nowrap;
  overflow: none;
}

div.copypasteicon {
  background: url("../images/sprites.png") no-repeat -271px -65px;
  float: left;
  height: 21px;
  margin-left: 6px;
  margin-top: 0px;
  width: 18px;
}

div.copypasteicon:hover {
  background: url("../images/sprites.png") no-repeat -271px -646px;
}

.detail-group .main-groups table td.value > span select {
  width: 100% !important;
}

.detail-group .main-groups table td.value .view-all {
  cursor: pointer;
  /*[empty]height:;*/
  /*+border-radius:4px 0 0 4px;*/
  -moz-border-radius: 4px 0 0 4px;
  -webkit-border-radius: 4px 0 0 4px;
  -khtml-border-radius: 4px 0 0 4px;
  border-radius: 4px 0 0 4px;
  float: right;
  margin: 7px 0 0;
  padding: 0px;
}

.detail-group .main-groups table td.value .view-all span {
  display: block;
  float: left;
  padding: 5px 2px 8px 4px;
  background: url(../images/gradients.png) repeat-x 0px -529px;
  border-left: 1px solid #9FA2A6;
  /*+border-radius:4px 0 0 4px;*/
  -moz-border-radius: 4px 0 0 4px;
  -webkit-border-radius: 4px 0 0 4px;
  -khtml-border-radius: 4px 0 0 4px;
  border-radius: 4px 0 0 4px;
  margin-top: -5px;
}

.detail-group .main-groups table td.value .view-all .end {
  background: url(../images/sprites.png) no-repeat 100% -397px;
  float: right;
  width: 22px;
  height: 25px;
  padding: 0px;
  margin: -6px 0px 0px;
}

.detail-group .main-groups table td.value .view-all:hover {
  background-position: 100% -431px;
}

.detail-group .main-groups table td.value .view-all:hover span {
  background-position: 0px -566px;
}

.detail-group .main-groups table td.value .view-all:hover div.end {
  background-position: -618px -430px;
}

.detail-view .detail-group .button.add {
  clear: both;
  margin: 0px 21px 13px 0 !important;
}

.detail-view .details.group-multiple {
  float: left;
  height: 700px;
  width: 100%;
  margin-bottom: 30px;
}

.detail-view .details.group-multiple .main-groups {
  overflow: visible;
  width: 98%;
  margin-bottom: 35px;
}

/*List-view: subselect dropdown*/
.list-view .subselect {
  width: 116px;
  display: block;
  float: left;
  background: url(../images/bg-gradients.png) 0px -42px;
  padding: 0;
  margin: 8px 0 1px 7px;
  clear: both;
  border: 1px solid #A8A7A7;
  /*+border-radius:4px;*/
  -moz-border-radius: 4px;
  -webkit-border-radius: 4px;
  -khtml-border-radius: 4px;
  border-radius: 4px;
}

.list-view .subselect span {
  margin: 4px 0 0 12px;
}

.list-view .subselect span.info {
  font-size: 10px;
  white-space: nowrap;
}

.list-view .subselect select {
  width: 85%;
  margin: 5px 0 4px;
  font-size: 10px;
}

.detail-group .main-groups table td.value .view-all:hover {
  background-position: 100% -431px;
}

.panel.always-maximized .detail-group .main-groups table td.value span {
  width: 565px;
}

.detail-group.head table td.name {
  padding: 20px 0px 17px;
}

.detail-view .button.done,
.detail-view .button.cancel {
  display: inline-block;
  color: #FFFFFF;
  font-size: 12px;
  font-weight: bold;
  /*+border-radius:4px;*/
  -moz-border-radius: 4px;
  -webkit-border-radius: 4px;
  -khtml-border-radius: 4px;
  border-radius: 4px;
  border-radius: 4px 4px 4px 4px;
  /*+text-shadow:0px -1px 2px #000000;*/
  -moz-text-shadow: 0px -1px 2px #000000;
  -webkit-text-shadow: 0px -1px 2px #000000;
  -o-text-shadow: 0px -1px 2px #000000;
  text-shadow: 0px -1px 2px #000000;
  /*+box-shadow:0px 1px 4px #ADADAD;*/
  -moz-box-shadow: 0px 1px 4px #ADADAD;
  -webkit-box-shadow: 0px 1px 4px #ADADAD;
  -o-box-shadow: 0px 1px 4px #ADADAD;
  box-shadow: 0px 1px 4px #ADADAD;
  cursor: pointer;
  margin: 0 0 0 12px;
  padding: 9px 20px;
  background: url(../images/bg-gradients.png) 0px -221px;
  /*+placement:shift -1px 550px;*/
  position: relative;
  left: -1px;
  top: 550px;
  position: absolute;
}

.detail-view .button.cancel {
  background-position: 0px -795px;
  left: 85px;
  color: #808080;
  /*+text-shadow:0px -1px 2px #000000;*/
  -moz-text-shadow: 0px -1px 2px #000000;
  -webkit-text-shadow: 0px -1px 2px #000000;
  -o-text-shadow: 0px -1px 2px #000000;
  text-shadow: 0px -1px 2px #000000;
  -moz-text-shadow: 0px -1px 2px #CCCCCC;
  -webkit-text-shadow: 0px -1px 2px #CCCCCC;
  -o-text-shadow: 0px -1px 2px #CCCCCC;
  text-shadow: 0px -1px 2px #CCCCCC;
}

.detail-view .button.done:hover {
  background-position: 0px -950px;
  /*+box-shadow:inset 0px 1px 3px #000000;*/
  -moz-box-shadow: inset 0px 1px 3px #000000;
  -webkit-box-shadow: inset 0px 1px 3px #000000;
  -o-box-shadow: inset 0px 1px 3px #000000;
  box-shadow: inset 0px 1px 3px #000000;
}

.detail-view .button.cancel:hover {
  background-position: 0px -834px;
}

div.group-multiple div.detail-group table {
  margin-top: -1px;
}

div.group-multiple div.detail-group table.header {
  border: none;
  margin-top: 11px;
}

div.group-multiple div.detail-group table.header thead th {
  background: transparent;
  border: none;
}

div.ui-tabs-panel table span.none {
  color: #9D9D9D;
}

div.detail-group td.view-all div.view-all {
  width: auto;
  float: right;
}

div.detail-group td.view-all a {
  font-size: 13px;
  display: block;
  text-decoration: none;
  color: #0373B7;
  /*+text-shadow:0px 1px 2px #FFFFFF;*/
  -moz-text-shadow: 0px 1px 2px #FFFFFF;
  -webkit-text-shadow: 0px 1px 2px #FFFFFF;
  -o-text-shadow: 0px 1px 2px #FFFFFF;
  text-shadow: 0px 1px 2px #FFFFFF;
  float: left;
  font-weight: 100;
}

div.detail-group td.view-all:hover a {
  background-position: 0px -566px;
}

div.detail-group td.view-all a span {
  /*+placement:shift -4px -1px;*/
  position: relative;
  left: -4px;
  top: -1px;
}

div.detail-group td.view-all:hover a span {
  text-decoration: underline;
  color: #000000;
}

div.detail-group td.view-all div.view-all div.end {
  display: none;
  float: left;
  width: 15px;
  height: 25px;
  background: url(../images/sprites.png) -617px -398px;
}

div.detail-group td.view-all:hover div.view-all div.end {
  background-position: -617px -431px;
}

div.details div.detail-group td.value input,
div.details div.detail-group td.value select {
  width: 282px;
}

div.details div.detail-group td.value input,
div.details div.detail-group td.value input[type=checkbox] {
  float: left;
  width: 15px;
  margin-left: 10px;
}

div.details div.detail-group td.value input,
div.details div.detail-group td.value input[type=text] {
  width: 93%;
}

div.details .main-groups label.error {
  position: absolute;
  right: 10%;
  top: 6px;
}

.detail-view td.view-all.multiple {
  max-width: 145px;
  display: block;
  float: left;
  height: 28px;
  margin-left: 0;
  text-align: left;
}

/*** Actions*/
div.detail-group.actions {
  padding: 0;
  margin: 0;
}

div.detail-group.actions table {
  padding: 0;
}

div.detail-group.actions tr {
  margin: 0;
}

div.detail-group.actions td {
  height: 50px;
  vertical-align: middle;
}

.details.group-multiple div.detail-group.actions {
  float: right;
  max-width: 75%;
  height: 23px;
  position: relative;
  margin: -15px 0 -5px;
}

.details.group-multiple div.detail-group.actions table {
  background: none;
}

.details.group-multiple div.detail-group.actions td.detail-actions {
  background: none;
  display: block;
  height: 35px;
  float: right;
  padding: 0;
  min-width: 120px;
}

.details.group-multiple div.detail-group.actions .detail-actions .action {
  float: left;
  width: 32px;
  /*+placement:shift 11px 7px;*/
  position: relative;
  left: 11px;
  top: 7px;
}

.details.group-multiple div.detail-group.actions .detail-actions .action a {
  background: none;
  width: 31px;
}

.detail-group table td.detail-actions {
  height: 26px;
}

.detail-group table td.detail-actions.full-length {
  display: block;
  width: 99%;
  float: left;
}

.detail-group table td.detail-actions .action.text {
  padding: 0px 6px 0px 0px;
  cursor: pointer;
  display: inline-block;
  float: right;
  margin-right: 8px;
  border: 1px solid #C2C2C2;
  /*+border-radius:4px;*/
  -moz-border-radius: 4px;
  -webkit-border-radius: 4px;
  -khtml-border-radius: 4px;
  border-radius: 4px;
  background: url(../images/bg-gradients.png) repeat-x 0px -83px;
}

.detail-group table td.detail-actions .action.text .label {
  font-size: 12px;
  /*+placement:shift -1px 8px;*/
  position: relative;
  left: -1px;
  top: 8px;
}

.detail-group table td.detail-actions .action.text:hover {
  /*+box-shadow:inset 0px 1px 3px #171717;*/
  -moz-box-shadow: inset 0px 1px 3px #171717;
  -webkit-box-shadow: inset 0px 1px 3px #171717;
  -o-box-shadow: inset 0px 1px 3px #171717;
  box-shadow: inset 0px 1px 3px #171717;
}

.detail-group table td.detail-actions a {
  display: block;
  float: left;
  text-indent: -9999px;
  width: 30px;
  height: 25px;
  margin: 0;
}

.detail-group table td.detail-actions a:hover {
  background-position: -417px -43px;
}

.detail-group table td.detail-actions div.action.first a {
  background-position: -385px -11px;
  width: 32px;
}

.detail-group table td.detail-actions div.action.first a:hover {
  background-position: -385px -43px;
}

.detail-group table td.detail-actions div.action.last a {
  background-position: -596px -11px;
  width: 30px;
}

.detail-group table td.detail-actions div.action.last a:hover {
  background-position: -596px -43px;
}

.detail-group table td.detail-actions div.action.single a {
  width: 31px;
  height: 26px;
  background-position: -414px -625px;
}

.detail-group table td.detail-actions div.action.text a {
  background: none;
}

.detail-group table td.detail-actions div.action.single a:hover {
  background-position: -414px -587px;
}

.detail-group table td.detail-actions a span.icon {
  background-image: url(../images/sprites.png);
  padding: 10px;
  display: block;
}

/*Header*/
#header {
  width: 100%;
  height: 135px;
  background: url(../images/overlay-pattern.png) repeat 0, #1B5070 url(../images/header-gradient.png) no-repeat center;
  background-size: auto, cover;
  position: relative;
}

#header div.button {
  font-size: 12px;
  color: #FFFFFF;
  cursor: pointer;
}

#header.nologo div.logo {
  width: 1224px;
  height: 47px;
  margin: auto;
  background: url(../images/logo.png) no-repeat 0 center;
  /*+placement:shift 0px 15px;*/
  position: relative;
  left: 0px;
  top: 15px;
}

#header div.controls {
  width: 1226px;
  height: 48px;
  position: relative;
  margin: 27px auto 0;
  padding-top: 13px;
  /*+border-radius:4px 4px 0 0;*/
  -moz-border-radius: 4px 4px 0 0;
  -webkit-border-radius: 4px 4px 0 0;
  -khtml-border-radius: 4px 4px 0 0;
  border-radius: 4px 4px 0 0;
}

#header div.controls.nologo {
  background: #666666;
  background: url(data:image/svg+xml;base64,PD94bWwgdmVyc2lvbj0iMS4wIiA/Pgo8c3ZnIHhtbG5zPSJodHRwOi8vd3d3LnczLm9yZy8yMDAwL3N2ZyIgd2lkdGg9IjEwMCUiIGhlaWdodD0iMTAwJSIgdmlld0JveD0iMCAwIDEgMSIgcHJlc2VydmVBc3BlY3RSYXRpbz0ibm9uZSI+CiAgPGxpbmVhckdyYWRpZW50IGlkPSJncmFkLXVjZ2ctZ2VuZXJhdGVkIiBncmFkaWVudFVuaXRzPSJ1c2VyU3BhY2VPblVzZSIgeDE9IjAlIiB5MT0iMCUiIHgyPSIwJSIgeTI9IjEwMCUiPgogICAgPHN0b3Agb2Zmc2V0PSIwJSIgc3RvcC1jb2xvcj0iIzY2NjY2NiIgc3RvcC1vcGFjaXR5PSIxIi8+CiAgICA8c3RvcCBvZmZzZXQ9IjEwMCUiIHN0b3AtY29sb3I9IiMzZDNkM2QiIHN0b3Atb3BhY2l0eT0iMSIvPgogIDwvbGluZWFyR3JhZGllbnQ+CiAgPHJlY3QgeD0iMCIgeT0iMCIgd2lkdGg9IjEiIGhlaWdodD0iMSIgZmlsbD0idXJsKCNncmFkLXVjZ2ctZ2VuZXJhdGVkKSIgLz4KPC9zdmc+);
  background: -moz-linear-gradient(top, #666666 0%, #3d3d3d 100%);
  background: -webkit-gradient(linear, left top, left bottom, color-stop(0%,#666666), color-stop(100%,#3d3d3d));
  background: -webkit-linear-gradient(top, #666666 0%,#3d3d3d 100%);
  background: -o-linear-gradient(top, #666666 0%,#3d3d3d 100%);
  background: -ms-linear-gradient(top, #666666 0%,#3d3d3d 100%);
  background: linear-gradient(to bottom, #666666 0%,#3d3d3d 100%);
  filter: progid:DXImageTransform.Microsoft.gradient( startColorstr='#666666', endColorstr='#3d3d3d',GradientType=0 );
  /*+box-shadow:0px -1px 6px #0E3955;*/
  -moz-box-shadow: 0px -1px 6px #0E3955;
  -webkit-box-shadow: 0px -1px 6px #0E3955;
  -o-box-shadow: 0px -1px 6px #0E3955;
  box-shadow: 0px -1px 6px #0E3955;
}

.button {
  float: left;
  background: url(../images/buttons.png) no-repeat;
  cursor: pointer;
}

#header div.notifications {
  background: transparent;
  float: right;
  height: 18px;
  padding: 1px 0 0;
  /*+placement:shift -174px -57px;*/
  position: relative;
  left: -239px;
  top: -57px;
}

#header div.notifications:after {
  content: "|";
  /*+placement:shift 28px 7px;*/
  position: relative;
  left: 28px;
  top: 7px;
}

#header div.notifications span {
  position: relative;
  top: 5px;
  left: 7px;
  /*+text-shadow:0px -1px 1px #464646;*/
  -moz-text-shadow: 0px -1px 1px #464646;
  -webkit-text-shadow: 0px -1px 1px #464646;
  -o-text-shadow: 0px -1px 1px #464646;
  text-shadow: 0px -1px 1px #464646;
}

#header div.notifications:hover {
  color: #5FAAF7;
}

#header div.notifications div.total {
  width: 22px;
  height: 19px;
  float: left;
  margin: 3px;
  background: url(../images/sprites.png) no-repeat -593px -870px;
  color: #FFFFFF;
  font-size: 11px;
  /*+text-shadow:0px -1px #6C7283;*/
  -moz-text-shadow: 0px -1px #6C7283;
  -webkit-text-shadow: 0px -1px #6C7283;
  -o-text-shadow: 0px -1px #6C7283;
  text-shadow: 0px -1px #6C7283;
  -moz-text-shadow: 0px -1px 0px #6C7283;
  -webkit-text-shadow: 0px -1px 0px #6C7283;
  -o-text-shadow: 0px -1px 0px #6C7283;
}

#header div.notifications div.total.pending {
  background-position: -593px -846px;
  font-weight: bold;
}

#header div.notifications div.total span {
  /*+placement:shift 0px 3px;*/
  position: relative;
  left: 0px;
  top: 3px;
  text-align: center;
  display: block;
  width: 21px;
  font-size: 12px;
}

#user {
  height: 30px;
  margin: 0;
  position: absolute;
  top: -47px;
  left: 1025px;
  cursor: default !important;
  display: inline-block;
  float: left;
  background: transparent;
}

#user div.name {
  display: inline-block;
  float: left;
  padding: 9px 18px 7px 12px;
  border-right: none;
  /*[empty]border-top:;*/
  min-width: 110px;
  max-width: 220px;
  text-align: center;
  height: 12px;
  overflow: hidden;
  /*+text-shadow:0px -1px 1px #464646;*/
  -moz-text-shadow: 0px -1px 1px #464646;
  -webkit-text-shadow: 0px -1px 1px #464646;
  -o-text-shadow: 0px -1px 1px #464646;
  text-shadow: 0px -1px 1px #464646;
  margin: 0;
}

#user div.options {
  float: left;
  width: 31px;
  height: 28px;
  /*+placement:shift 0px 0px;*/
  position: relative;
  left: 0px;
  top: 0px;
  background-position: 0px -867px;
  cursor: pointer;
}

#user div.options .arrow {
  width: 11px;
  height: 8px;
  background: url(../images/buttons.png) -402px -23px;
  /*+placement:shift 8px 11px;*/
  position: relative;
  left: 8px;
  top: 11px;
}

/** Zone filter (mixed zone management)*/
#header .zone-filter {
  float: left;
  width: 111px;
  margin: 9px 20px 0 2px;
}

#header .zone-filter label {
  position: absolute;
  top: -3px;
  color: #FFFFFF;
  font-size: 11px;
}

#header .zone-filter select {
  width: 100%;
  font-size: 12px;
  border: 1px solid #000000;
  border-bottom: #FFFFFF;
  /*+border-radius:4px;*/
  -moz-border-radius: 4px;
  -webkit-border-radius: 4px;
  -khtml-border-radius: 4px;
  border-radius: 4px;
  background: #ECECEC;
  margin-top: 2px;
}

/*Navigation*/
#navigation {
  width: 230px;
  position: relative;
  float: left;
  /*+box-shadow:inset -1px 4px 7px #DDDDDD;*/
  -moz-box-shadow: inset -1px 4px 7px #DDDDDD;
  -webkit-box-shadow: inset -1px 4px 7px #DDDDDD;
  -o-box-shadow: inset -1px 4px 7px #DDDDDD;
  box-shadow: inset -1px 4px 7px #DDDDDD;
  background: #EDE8E8;
  background: url(data:image/svg+xml;base64,PD94bWwgdmVyc2lvbj0iMS4wIiA/Pgo8c3ZnIHhtbG5zPSJodHRwOi8vd3d3LnczLm9yZy8yMDAwL3N2ZyIgd2lkdGg9IjEwMCUiIGhlaWdodD0iMTAwJSIgdmlld0JveD0iMCAwIDEgMSIgcHJlc2VydmVBc3BlY3RSYXRpbz0ibm9uZSI+CiAgPGxpbmVhckdyYWRpZW50IGlkPSJncmFkLXVjZ2ctZ2VuZXJhdGVkIiBncmFkaWVudFVuaXRzPSJ1c2VyU3BhY2VPblVzZSIgeDE9IjAlIiB5MT0iMCUiIHgyPSIwJSIgeTI9IjEwMCUiPgogICAgPHN0b3Agb2Zmc2V0PSIwJSIgc3RvcC1jb2xvcj0iI2ZmZmZmZiIgc3RvcC1vcGFjaXR5PSIxIi8+CiAgICA8c3RvcCBvZmZzZXQ9IjYlIiBzdG9wLWNvbG9yPSIjZWRlOGU4IiBzdG9wLW9wYWNpdHk9IjEiLz4KICA8L2xpbmVhckdyYWRpZW50PgogIDxyZWN0IHg9IjAiIHk9IjAiIHdpZHRoPSIxIiBoZWlnaHQ9IjEiIGZpbGw9InVybCgjZ3JhZC11Y2dnLWdlbmVyYXRlZCkiIC8+Cjwvc3ZnPg==);
  background: -moz-linear-gradient(top, #ffffff 0%, #ede8e8 6%);
  background: -webkit-gradient(linear, left top, left bottom, color-stop(0%,#ffffff), color-stop(6%,#ede8e8));
  background: -webkit-linear-gradient(top, #ffffff 0%,#ede8e8 6%);
  background: -o-linear-gradient(top, #ffffff 0%,#ede8e8 6%);
  background: -ms-linear-gradient(top, #ffffff 0%,#ede8e8 6%);
  background: linear-gradient(to bottom, #ffffff 0%,#ede8e8 6%);
  filter: progid:DXImageTransform.Microsoft.gradient( startColorstr='#ffffff', endColorstr='#ede8e8',GradientType=0 );
}

.project-view #navigation {
  background: #6D747D;
}

#navigation ul {
  height: 700px;
  padding-top: 29px;
}

.project-view #navigation ul {
  border-right: 1px solid #464C53;
  background: #6D747D;
}

#navigation ul li {
  height: 42px;
  cursor: pointer;
  border-bottom: 1px solid #D2D2D2;
}

.project-view #navigation ul li {
  background-image: url(../images/bg-nav-item-project-view.png);
  background-position: 0px 0px;
  border: none;
}

.project-view #navigation ul li span {
  color: #FFFFFF;
  /*+text-shadow:0px 1px 1px #000000;*/
  -moz-text-shadow: 0px 1px 1px #000000;
  -webkit-text-shadow: 0px 1px 1px #000000;
  -o-text-shadow: 0px 1px 1px #000000;
  text-shadow: 0px 1px 1px #000000;
}

#navigation ul li:hover,
#navigation ul li.active {
  width: 230px;
  background: #2C5D7B;
  /*+box-shadow:inset 0px 0px 7px #000000;*/
  -moz-box-shadow: inset 0px 0px 7px #000000;
  -webkit-box-shadow: inset 0px 0px 7px #000000;
  -o-box-shadow: inset 0px 0px 7px #000000;
  box-shadow: inset 0px 0px 7px #000000;
}

#navigation ul li.disabled {
  /*+opacity:60%;*/
  filter: alpha(opacity=60);
  -ms-filter: progid:DXImageTransform.Microsoft.Alpha(Opacity=60);
  -moz-opacity: 0.6;
  opacity: 0.6;
}

.project-view #navigation ul li:hover,
.project-view #navigation ul li.active {
  background: url(../images/bg-nav-item-active-project-view.png);
  background-position: 0px 0px;
  width: 230px;
}

.project-view #navigation ul li.disabled:hover {
  background: #D5D5D5;
  color: #596D7F;
  cursor: default;
}

#navigation ul li:hover span,
#navigation ul li.active span {
  color: #FFFFFF;
  /*+text-shadow:0px 1px #000000;*/
  -moz-text-shadow: 0px 1px #000000;
  -webkit-text-shadow: 0px 1px #000000;
  -o-text-shadow: 0px 1px #000000;
  text-shadow: 0px 1px #000000;
}

#navigation ul li.disabled:hover {
  cursor: not-allowed !important;
}

#navigation ul li.disabled:hover span {
  color: #596D7F;
  /*+text-shadow:0px 0px;*/
  -moz-text-shadow: 0px 0px;
  -webkit-text-shadow: 0px 0px;
  -o-text-shadow: 0px 0px;
  text-shadow: 0px 0px;
  -moz-text-shadow: 0px 0px none;
  -webkit-text-shadow: 0px 0px none;
  -o-text-shadow: 0px 0px none;
  -moz-text-shadow: none;
  -webkit-text-shadow: none;
  -o-text-shadow: none;
}

#navigation ul li.last {
  background-repeat: repeat;
  background-position: 0px 0px;
  /*[empty]color:;*/
}

#navigation ul li span {
  /*+placement:shift 14px 13px;*/
  position: relative;
  left: 14px;
  top: 13px;
  font-size: 12px;
  color: #515151;
  padding-left: 19px;
  /*+text-shadow:0px 1px #FFFFFF;*/
  -moz-text-shadow: 0px 1px #FFFFFF;
  -webkit-text-shadow: 0px 1px #FFFFFF;
  -o-text-shadow: 0px 1px #FFFFFF;
  text-shadow: 0px 1px #FFFFFF;
}

#navigation ul li span.icon {
  background: url(../images/icons.png) no-repeat 0px 0px;
  padding: 16px 16px 13px;
  /*+placement:shift 17px 10px;*/
  position: relative;
  left: 17px;
  top: 10px;
}

#navigation ul li.custom-icon span.icon {
  display: block;
  width: 50px;
  height: 50px;
  position: relative;
  float: left;
  margin-right: -47px;
  background: none;
}

#navigation ul li.custom-icon span.icon img {
  width: 50px;
  height: 50px;
  float: left;
  /*+placement:shift -6px -17px;*/
  position: relative;
  left: -6px;
  top: -17px;
  position: absolute;
  margin-right: -14px;
}

/*Navigation icons*/
#navigation ul li.dashboard span.icon,
#navigation ul li.dashboard-user span.icon {
  background-position: -14px -18px;
}

#navigation ul li.dashboard:hover span.icon,
#navigation ul li.dashboard-user:hover span.icon span.icon,
#navigation ul li.dashboard.active span.icon,
#navigation ul li.dashboard-user.active span.icon span.icon {
  background-position: -23px -687px;
}

#navigation ul li.instances span.icon {
  background-position: -73px -18px;
}

#navigation ul li.instances.active span.icon,
#navigation ul li.instances:hover span.icon {
  background-position: -82px -686px;
}

#navigation ul li.vmsnapshots span.icon {
  background: url(../images/sprites.png) no-repeat -34px -666px;
}

#navigation ul li.affinityGroups span.icon {
  background-position: -73px -87px;
}

#navigation ul li.affinityGroups.active span.icon,
#navigation ul li.affinityGroups:hover span.icon {
  background-position: -82px -755px;
}

#navigation ul li.storage span.icon {
  background-position: -127px -19px;
}

#navigation ul li.storage.active span.icon,
#navigation ul li.storage:hover span.icon {
  background-position: -137px -687px;
}

#navigation ul li.network span.icon {
  background-position: -180px -20px;
}

#navigation ul li.network.active span.icon,
#navigation ul li.network:hover span.icon {
  background-position: -189px -690px;
}

#navigation ul li.templates span.icon {
  background-position: -233px -21px;
}

#navigation ul li.templates.active span.icon,
#navigation ul li.templates:hover span.icon {
  background-position: -242px -690px;
}

#navigation ul li.projects span.icon {
  background-position: -294px -21px;
}

#navigation ul li.projects.active span.icon,
#navigation ul li.projects:hover span.icon {
  background-position: -303px -690px;
}

#navigation ul li.events span.icon {
  background-position: -351px -23px;
}

#navigation ul li.events.active span.icon,
#navigation ul li.events:hover span.icon {
  background-position: -359px -692px;
}

#navigation ul li.configuration span.icon {
  background-position: -401px -21px;
}

#navigation ul li.configuration.active span.icon,
#navigation ul li.configuration:hover span.icon {
  background-position: -410px -690px;
}

#navigation ul li.global-settings span.icon {
  background-image: url(../images/sprites.png);
  background-position: -143px -240px;
}

#navigation ul li.global-settings.active span.icon,
#navigation ul li.global-settings:hover span.icon {
  background-image: url(../images/sprites.png);
  background-position: -366px -239px;
}

#navigation ul li.roles span.icon {
  background-position: -460px -80px;
}

#navigation ul li.roles.active span.icon,
#navigation ul li.roles:hover span.icon {
  background-position: -469px -750px;
}

#navigation ul li.accounts span.icon {
  background-position: -458px -19px;
}

#navigation ul li.accounts.active span.icon,
#navigation ul li.accounts:hover span.icon {
  background-position: -467px -688px;
}

#navigation ul li.system span.icon {
  background-position: -569px -24px;
}

#navigation ul li.system.active span.icon,
#navigation ul li.system:hover span.icon {
  background-position: -578px -692px;
}

#navigation ul li.domains span.icon {
  background-position: -520px -21px;
}

#navigation ul li.domains.active span.icon,
#navigation ul li.domains:hover span.icon {
  background-position: -529px -690px;
}

#navigation ul li.plugins span.icon {
  background: url(../images/sprites.png) no-repeat -140px -291px;
}

#navigation ul li.regions span.icon {
  background: url(../images/sprites.png) no-repeat -141px -379px;
}

#navigation ul li.regions.active span.icon,
#navigation ul li.regions:hover span.icon {
  background: url(../images/sprites.png) no-repeat -365px -377px;
}

/*Browser*/
#browser {
  width: 994px;
  height: 100%;
  max-width: 994px;
  position: relative;
  float: left;
  overflow: hidden;
}

#browser.panel-highlight {
  overflow: visible;
}

#browser div.panel {
  height: 100%;
  border-right: 1px solid #A5A5A5;
  overflow: visible;
  background-color: #F7F7F7;
}

#browser div.panel.panel-highlight-wrapper {
  display: inline-block;
  background: none;
  /*+border-radius:9px;*/
  -moz-border-radius: 9px;
  -webkit-border-radius: 9px;
  -khtml-border-radius: 9px;
  border-radius: 9px;
  margin-top: 7px;
  /*+box-shadow:0px 0px 12px #000000;*/
  -moz-box-shadow: 0px 0px 12px #000000;
  -webkit-box-shadow: 0px 0px 12px #000000;
  -o-box-shadow: 0px 0px 12px #000000;
  box-shadow: 0px 0px 12px #000000;
  border: 3px solid #FFFFFF;
  height: 542px;
  overflow: hidden;
  position: absolute;
  z-index: 10000;
  padding: 78px 0px 67px 51px;
}

#browser div.panel.panel-highlight-wrapper .panel {
  left: 20px !important;
  height: 631px;
  overflow: hidden;
  top: 3px;
}

.project-view #browser div.panel {
  background: #6D747D;
}

.ui-tabs div.ui-tabs-panel {
  position: relative;
}

.project-view .ui-tabs div.ui-tabs-panel {
  background: #DBDDDF;
}

#browser div.panel .shadow {
  width: 10px;
  height: 100%;
  top: 0px;
  left: -10px;
  position: absolute;
  background: url(../images/bg-panel-shadow.png) repeat-y 0px 0px;
}

#browser.panel-highlight {
  overflow: visible;
}

#browser.panel-highlight .panel.highlighted {
  /*+box-shadow:0px 10px 11px #5C5C5C;*/
  -moz-box-shadow: 0px 10px 11px #5C5C5C;
  -webkit-box-shadow: 0px 10px 11px #5C5C5C;
  -o-box-shadow: 0px 10px 11px #5C5C5C;
  box-shadow: 0px 10px 11px #5C5C5C;
  border: 5px solid #FFFFFF;
  /*+border-radius:6px;*/
  -moz-border-radius: 6px;
  -webkit-border-radius: 6px;
  -khtml-border-radius: 6px;
  border-radius: 6px;
  margin-top: 21px;
}

#browser.panel-highlight .panel > .shadow {
  display: none;
}

#browser .highlight-arrow {
  width: 24px;
  height: 19px;
  background: url(../images/sprites.png) -590px -1295px;
  position: absolute;
  top: -22px;
  left: 80px;
}

/*Toolbar*/
/*[clearfix]*/div.toolbar {
  width: 100%;
  height: 32px;
  /*+box-shadow:0px 1px 4px #CFCFCF;*/
  -moz-box-shadow: 0px 1px 4px #CFCFCF;
  -webkit-box-shadow: 0px 1px 4px #CFCFCF;
  -o-box-shadow: 0px 1px 4px #CFCFCF;
  box-shadow: 0px 1px 4px #CFCFCF;
  /*+placement:shift 0px -1px;*/
  position: relative;
  left: 0px;
  top: -1px;
  z-index: 6;
  position: absolute;
  top: 0px;
  background: #ECECEC 0px -6px;
}

.detail-view .ui-tabs-panel div.toolbar {
  width: 968px;
  background: transparent;
  border: none;
  margin-top: 8px;
}

.project-view div.toolbar {
  background: #808080 url(../images/bg-nav-item-active-project-view.png) 0px -210px;
}

div.toolbar div.filters {
  margin: 5px 0px 0 12px;
}

div.toolbar div.filters label {
  color: #3F3B3B;
  font-size: 12px;
  font-weight: 100;
  display: block;
  float: left;
  padding: 5px 11px 0 0;
}

.project-view div.toolbar div.filters label {
  color: #FFFFFF;
  /*+text-shadow:0px 1px 1px #000000;*/
  -moz-text-shadow: 0px 1px 1px #000000;
  -webkit-text-shadow: 0px 1px 1px #000000;
  -o-text-shadow: 0px 1px 1px #000000;
  text-shadow: 0px 1px 1px #000000;
}

div.toolbar div.filters select {
  width: 142px;
  border: 1px solid #808080;
}

div.toolbar div.text-search {
  float: right;
  position: relative;
}

div.toolbar div.text-search div.search-bar {
  float: left;
  width: 141px;
  height: 20px;
  margin: 5px 0 0 12px;
  background: #FFFFFF;
  border: 1px solid #8B7E7E;
  z-index: 4;
  position: relative;
  border-right: 1px solid #8B8989;
  /*+border-radius:4px 0 0 4px;*/
  -moz-border-radius: 4px 0 0 4px;
  -webkit-border-radius: 4px 0 0 4px;
  -khtml-border-radius: 4px 0 0 4px;
  border-radius: 4px 0 0 4px;
}

div.toolbar div.text-search div.search-bar input {
  float: left;
  border: none;
  margin: 1px 0 0;
  width: 90%;
  height: 68%;
}

div.toolbar div.text-search div.search-bar div.filter {
  background: #FFFFFF;
  width: 74px;
  height: 15px;
  float: left;
  font-size: 12px;
  text-align: center;
  border-left: 1px solid #6D6D6D;
  margin: 2px 0 0px;
  padding: 1px;
}

div.toolbar div.button.search {
  background: url(../images/sprites.png) no-repeat -592px -328px;
  width: 33px;
  height: 22px;
  /*+placement:shift -10px 5px;*/
  position: relative;
  left: -10px;
  top: 5px;
  z-index: 3;
  cursor: pointer;
}

div.toolbar div.button.search:hover {
  background-position: -592px -359px;
}

div.toolbar div.button.add,
div.toolbar div.button.refresh,
div.toolbar div.button.add,
div.toolbar div.button.main-action,
.toolbar div.button.header-action,
.detail-group .button.add {
  /*+placement:shift 0px 5px;*/
  position: relative;
  left: 0px;
  top: 5px;
  background: #EAEAEA;
  font-size: 12px;
  font-weight: 100;
  color: #000000;
  margin: 0 10px 0 0;
  cursor: pointer;
  /*+text-shadow:0px 1px 1px #DEE5EA;*/
  -moz-text-shadow: 0px 1px 1px #DEE5EA;
  -webkit-text-shadow: 0px 1px 1px #DEE5EA;
  -o-text-shadow: 0px 1px 1px #DEE5EA;
  text-shadow: 0px 1px 1px #DEE5EA;
  padding: 5px 5px 5px 5px;
  background: #F7F7F7;
  background: rgb(247, 247, 247);
  background: url(data:image/svg+xml;base64,PD94bWwgdmVyc2lvbj0iMS4wIiA/Pgo8c3ZnIHhtbG5zPSJodHRwOi8vd3d3LnczLm9yZy8yMDAwL3N2ZyIgd2lkdGg9IjEwMCUiIGhlaWdodD0iMTAwJSIgdmlld0JveD0iMCAwIDEgMSIgcHJlc2VydmVBc3BlY3RSYXRpbz0ibm9uZSI+CiAgPGxpbmVhckdyYWRpZW50IGlkPSJncmFkLXVjZ2ctZ2VuZXJhdGVkIiBncmFkaWVudFVuaXRzPSJ1c2VyU3BhY2VPblVzZSIgeDE9IjAlIiB5MT0iMCUiIHgyPSIwJSIgeTI9IjEwMCUiPgogICAgPHN0b3Agb2Zmc2V0PSIxJSIgc3RvcC1jb2xvcj0iI2Y3ZjdmNyIgc3RvcC1vcGFjaXR5PSIxIi8+CiAgICA8c3RvcCBvZmZzZXQ9IjEwMCUiIHN0b3AtY29sb3I9IiNlYWVhZWEiIHN0b3Atb3BhY2l0eT0iMSIvPgogIDwvbGluZWFyR3JhZGllbnQ+CiAgPHJlY3QgeD0iMCIgeT0iMCIgd2lkdGg9IjEiIGhlaWdodD0iMSIgZmlsbD0idXJsKCNncmFkLXVjZ2ctZ2VuZXJhdGVkKSIgLz4KPC9zdmc+);
  background: -moz-linear-gradient(top, rgba(247,247,247,1) 1%, rgba(234,234,234,1) 100%);
  background: -webkit-gradient(linear, left top, left bottom, color-stop(1%,rgba(247,247,247,1)), color-stop(100%,rgba(234,234,234,1)));
  background: -webkit-linear-gradient(top, rgba(247,247,247,1) 1%,rgba(234,234,234,1) 100%);
  background: -o-linear-gradient(top, rgba(247,247,247,1) 1%,rgba(234,234,234,1) 100%);
  background: -ms-linear-gradient(top, rgba(247,247,247,1) 1%,rgba(234,234,234,1) 100%);
  background: linear-gradient(to bottom, rgba(247,247,247,1) 1%,rgba(234,234,234,1) 100%);
  filter: progid:DXImageTransform.Microsoft.gradient( startColorstr='#f7f7f7', endColorstr='#eaeaea',GradientType=0 );
  border: 1px solid #B7B7B7;
  float: right;
  /*+border-radius:4px;*/
  -moz-border-radius: 4px;
  -webkit-border-radius: 4px;
  -khtml-border-radius: 4px;
  border-radius: 4px;
  border-radius: 4px 4px 4px 4px;
  height: 12px;
}

div.toolbar div.button.export:hover,
div.toolbar div.button.add:hover,
div.toolbar div.button.refresh:hover,
div.toolbar div.button.main-action:hover,
.toolbar div.button.header-action:hover,
.detail-group .button.add:hover {
  background: #E5E5E5;
  /*+box-shadow:inset 0px 0px 5px #C3C3C3;*/
  -moz-box-shadow: inset 0px 0px 5px #C3C3C3;
  -webkit-box-shadow: inset 0px 0px 5px #C3C3C3;
  -o-box-shadow: inset 0px 0px 5px #C3C3C3;
  box-shadow: inset 0px 0px 5px #C3C3C3;
}

div.toolbar div.button.main-action span.icon {
  background-image: url(../images/sprites.png);
  display: block;
  cursor: pointer;
  width: 34px;
  height: 20px;
  float: left;
  /*+placement:shift 0px -7px;*/
  position: relative;
  left: 0px;
  top: -7px;
}

div.toolbar div.button.refresh {
  float: right;
  margin: 0 20px 0 0;
}

div.toolbar div.button.refresh span {
  background-image: url(../images/icons.png);
  padding: 1px 1px 1px 16px;
  background-position: -629px -232px;
  background-repeat: no-repeat;
}

div.toolbar div.button.add span,
.detail-group .button.add span.icon {
  padding: 0px 0 3px 18px;
  background: url(../images/icons.png) no-repeat -626px -209px;
  /*+placement:shift 0px 0px;*/
  position: relative;
  left: 0px;
  top: 0px;
}

#browser div.panel.selected div.toolbar {
  border-right: 1px solid #43586B;
}

/*** Advanced search*/
#advanced_search {
  width: 15px;
  position: absolute;
  left: 139px;
  top: 4px;
  z-index: 4;
  background: none;
}

#advanced_search .icon {
  /*+opacity:56%;*/
  filter: alpha(opacity=56);
  -ms-filter: progid:DXImageTransform.Microsoft.Alpha(Opacity=56);
  -moz-opacity: 0.56;
  opacity: 0.56;
  background: url(../images/sprites.png) no-repeat -62px -162px;
  padding: 10px;
  position: absolute;
  top: 1px;
  left: -1px;
  z-index: 10;
}

#advanced_search:hover .icon {
  /*+opacity:100%;*/
  filter: alpha(opacity=100);
  -ms-filter: progid:DXImageTransform.Microsoft.Alpha(Opacity=100);
  -moz-opacity: 1;
  opacity: 1;
}

#advanced_search .form-container {
  /*+opacity:91%;*/
  filter: alpha(opacity=91);
  -ms-filter: progid:DXImageTransform.Microsoft.Alpha(Opacity=91);
  -moz-opacity: 0.91;
  opacity: 0.91;
  /*+box-shadow:0px 5px 9px #B6B0B0;*/
  -moz-box-shadow: 0px 5px 9px #B6B0B0;
  -webkit-box-shadow: 0px 5px 9px #B6B0B0;
  -o-box-shadow: 0px 5px 9px #B6B0B0;
  box-shadow: 0px 5px 9px #B6B0B0;
  border: 1px solid #808080;
  /*+border-radius:0 0 4px 4px;*/
  -moz-border-radius: 0 0 4px 4px;
  -webkit-border-radius: 0 0 4px 4px;
  -khtml-border-radius: 0 0 4px 4px;
  border-radius: 0 0 4px 4px;
  left: -290px;
  top: 2px;
  position: absolute;
  display: inline-block;
  background: #FFFFFF;
  padding: 18px;
  cursor: default;
}

#advanced_search .form-container .name {
  width: 66px;
  float: left;
}

#advanced_search .form-container .value {
  width: 186px;
  float: left;
}

#advanced_search .form-container .form-item {
  width: 268px;
  height: 40px;
  margin-bottom: 15px;
}

#advanced_search .form-container .form-item input,
#advanced_search .form-container .form-item select {
  width: 97%;
  padding: 3px;
}

#advanced_search input[type=submit] {
  float: right;
  background: url(../images/bg-gradients.png) 0px -220px;
  /*+box-shadow:0px 2px 5px #858585;*/
  -moz-box-shadow: 0px 2px 5px #858585;
  -webkit-box-shadow: 0px 2px 5px #858585;
  -o-box-shadow: 0px 2px 5px #858585;
  box-shadow: 0px 2px 5px #858585;
  border: 1px solid #606060;
  border-top: none;
  color: #FFFFFF;
  font-size: 12px;
  font-weight: bold;
  /*+text-shadow:0px 1px 1px #000000;*/
  -moz-text-shadow: 0px 1px 1px #000000;
  -webkit-text-shadow: 0px 1px 1px #000000;
  -o-text-shadow: 0px 1px 1px #000000;
  text-shadow: 0px 1px 1px #000000;
  /*+border-radius:4px;*/
  -moz-border-radius: 4px;
  -webkit-border-radius: 4px;
  -khtml-border-radius: 4px;
  border-radius: 4px;
  cursor: pointer;
  padding: 8px 20px;
}

#advanced_search input[type=submit]:hover {
  /*+box-shadow:inset 0px 2px 3px #000000;*/
  -moz-box-shadow: inset 0px 2px 3px #000000;
  -webkit-box-shadow: inset 0px 2px 3px #000000;
  -o-box-shadow: inset 0px 2px 3px #000000;
  box-shadow: inset 0px 2px 3px #000000;
}

#advanced_search .button.cancel {
  background: url(noen);
  color: #9A9A9A;
  font-size: 12px;
  float: right;
  /*+placement:shift -32px 13px;*/
  position: relative;
  left: -32px;
  top: 13px;
  font-weight: bold;
}

#advanced_search .button.cancel:hover {
  color: #494949;
}

/*** Panel controls*/
#browser div.panel div.toolbar div.panel-controls {
  float: right;
  width: 42px;
  height: 23px;
  display: none;
}

#browser div.panel.reduced div.toolbar div.panel-controls {
  display: block;
  float: left;
  width: 194px;
}

#browser div.panel.maximized div.toolbar div.panel-controls {
  display: block;
}

#browser div.panel div.toolbar div.panel-controls div.control {
  width: 25px;
  height: 26px;
  background: url(../images/buttons.png) no-repeat -599px -335px;
  float: right;
  cursor: pointer;
  margin-right: 6px;
}

#browser div.panel.maximized.single div.toolbar div.panel-controls div.control {
  display: none;
}

#browser div.panel div.toolbar div.panel-controls div.control:hover {
  background-position: -593px -309px;
}

#browser div.panel.maximized div.toolbar div.panel-controls div.control {
  background-position: -621px -334px;
}

#browser div.panel.maximized div.toolbar div.panel-controls div.control:hover {
  background-position: -617px -308px;
}

/*** Section switcher*/
div.panel div.toolbar div.section-switcher {
  margin-top: 6px;
  margin-left: 10px;
  float: left;
}

#browser div.panel.maximize-if-selected.selected div.toolbar div.panel-controls div.control {
  display: none;
}

div.toolbar div.section-switcher div.section-select {
  float: right;
  font-size: 12px;
  font-weight: 100;
}

div.toolbar div.section-switcher div.section {
  float: left;
  font-size: 11px;
  font-weight: bold;
  /*+border-radius:10px;*/
  -moz-border-radius: 10px;
  -webkit-border-radius: 10px;
  -khtml-border-radius: 10px;
  border-radius: 10px;
  border-radius: 10px 10px 10px 10px;
  /*+text-shadow:0px 1px 1px #EDEDED;*/
  -moz-text-shadow: 0px 1px 1px #EDEDED;
  -webkit-text-shadow: 0px 1px 1px #EDEDED;
  -o-text-shadow: 0px 1px 1px #EDEDED;
  text-shadow: 0px 1px 1px #EDEDED;
}

div.toolbar div.section-switcher div.section a {
  background: url(../images/bg-section-switcher.png) repeat-x 0px -22px;
  text-decoration: none;
  display: block;
  color: #516374;
  padding: 5px 10px 3px;
  border: 1px solid #979FA4;
}

div.toolbar div.section-switcher div.section a.active {
  background: url(../images/bg-section-switcher.png) repeat-x 0px -21px;
  background-position: 0px 0px;
  border: none;
  border-bottom: 1px solid #CCD1D4;
  padding-bottom: 2px;
  padding-top: 6px;
  /*+box-shadow:inset 0px 1px 5px #546874;*/
  -moz-box-shadow: inset 0px 1px 5px #546874;
  -webkit-box-shadow: inset 0px 1px 5px #546874;
  -o-box-shadow: inset 0px 1px 5px #546874;
  box-shadow: inset 0px 1px 5px #546874;
}

div.toolbar div.section-switcher div.section.first a {
  /*+border-radius:4px 0 0 5px;*/
  -moz-border-radius: 4px 0 0 5px;
  -webkit-border-radius: 4px 0 0 5px;
  -khtml-border-radius: 4px 0 0 5px;
  border-radius: 4px 0 0 5px;
}

div.toolbar div.section-switcher div.section.last a {
  /*+border-radius:0 4px 4px 0px;*/
  -moz-border-radius: 0 4px 4px 0px;
  -webkit-border-radius: 0 4px 4px 0px;
  -khtml-border-radius: 0 4px 4px 0px;
  border-radius: 0 4px 4px 0px;
}

div.toolbar div.section-switcher div.section.first.last a {
  /*+border-radius:5px;*/
  -moz-border-radius: 5px;
  -webkit-border-radius: 5px;
  -khtml-border-radius: 5px;
  border-radius: 5px;
  border-radius: 5px 5px 5px 5px;
}

div.toolbar div.section-switcher div.section-select {
  float: left;
  height: 26px;
}

.project-view div.toolbar div.section-switcher div.section-select {
  background: transparent;
}

div.toolbar div.section-switcher div.section-select select {
  height: 21px;
  margin-right: 13px;
  font-size: 12px;
  border: 1px solid #808080;
  /*+border-radius:4px;*/
  -moz-border-radius: 4px;
  -webkit-border-radius: 4px;
  -khtml-border-radius: 4px;
  border-radius: 4px;
  border-radius: 4px 4px 4px 4px;
}

div.toolbar div.section-switcher div.section-select label {
  margin: 0 9px 0 0;
}

.project-view div.list-view div.toolbar div.section-switcher div.section-select label {
  color: #FFFFFF;
  /*+text-shadow:0px 1px 1px #000000;*/
  -moz-text-shadow: 0px 1px 1px #000000;
  -webkit-text-shadow: 0px 1px 1px #000000;
  -o-text-shadow: 0px 1px 1px #000000;
  text-shadow: 0px 1px 1px #000000;
}

/*Breadcrumbs*/
div.toolbar div.filters {
  margin: 5px 0px 0 12px;
  width: 200px;
  float: left;
}

div.toolbar div.filters select {
  width: 104px;
  height: 21px;
  font-size: 12px;
  border: 1px solid #808080;
  /*+border-radius:4px;*/
  -moz-border-radius: 4px;
  -webkit-border-radius: 4px;
  -khtml-border-radius: 4px;
  border-radius: 4px;
  border-radius: 4px 4px 4px 4px;
  padding: 0px 0 0;
  margin: 1px 0 0;
}

#breadcrumbs {
  height: 29px;
  max-height: 29px;
  background: #FFFFFF;
  overflow: hidden;
  width: 100%;
}

.project-view #breadcrumbs {
  background-image: url(../images/bg-breadcrumbs-project-view.png);
  background-position: 0px 1px;
  background-color: #828282;
}

#breadcrumbs div.home {
  width: auto;
  height: 23px;
  float: left;
  /*+placement:shift -1px 0px;*/
  position: relative;
  left: -1px;
  top: 0px;
  cursor: pointer;
  z-index: 5;
}

.project-view #breadcrumbs div.home {
  background-position: -63px -98px;
}

.project-view #breadcrumbs div.end {
  background-position: -89px -98px;
}

#breadcrumbs ul li,
#breadcrumbs div.active-project,
#breadcrumbs .home {
  height: 21px;
  float: left;
  font-size: 13px;
  color: #FFFFFF;
  padding: 9px 5px 0px 0px;
  cursor: pointer;
  /*+placement:shift -13px 0px;*/
  position: relative;
  left: -13px;
  top: 0px;
  position: relative;
  margin: 0 0 0 2px;
}

#breadcrumbs ul li:after,
#breadcrumbs .home:after {
  content: ">";
  font-size: 11px;
  /*+placement:shift 7px -1px;*/
  position: relative;
  left: 7px;
  top: -1px;
  color: #C4C4C4;
}

.project-view #breadcrumbs ul li {
  color: #FFFFFF !important;
}

#breadcrumbs ul li,
#breadcrumbs div.active-project,
#breadcrumbs .home {
  /*+placement:shift 0px 0px;*/
  position: relative;
  left: 0px;
  top: 0px;
  color: #63A9F1;
  padding: 9px 5px 0px 8px;
}

#breadcrumbs ul li:hover,
#breadcrumbs ul li.active,
#breadcrumbs ul li.maximized {
  color: #000000;
}

/*NOTE: End divs are not displayed per UI changes*/
#breadcrumbs ul div.end {
  /*+placement:shift -37px -1px;*/
  position: relative;
  left: -37px;
  top: -1px;
  margin-right: 0px;
  /*Disabled*/
  display: none;
}

#breadcrumbs ul li {
  position: relative;
  /*+placement:shift -36px 0px;*/
  top: 0px;
  font-size: 13px;
}

#breadcrumbs div.active-project {
  z-index: 2;
  text-indent: 9px;
  display: none;
}

/*Group View*/
div.panel div.view.group-thumbnail ul.groups li {
  float: left;
  width: 142px;
  height: 80px;
  background: url(../images/buttons.png) no-repeat -1px -399px;
  margin: 16px -1px -5px 16px;
  cursor: pointer;
  position: relative;
}

div.panel div.view.group-thumbnail ul.groups li.active {
  background-position: -1px -489px;
}

div.panel div.view.group-thumbnail ul.groups li.drop-hover {
  background-position: -1px -310px !important;
}

div.panel div.view.group-thumbnail ul.groups li.new {
  background-position: -147px -401px;
}

div.panel div.view.group-thumbnail ul.groups li.new.drop-hover {
  background-position: -148px -312px !important;
}

div.panel div.view.group-thumbnail ul.groups li span.name {
  font-size: 12px;
  color: #49596B;
  /*+placement:shift 9px 7px;*/
  position: relative;
  left: 9px;
  top: 7px;
  font-weight: bold;
  /*+text-shadow:0px 1px 1px #FFFFFF;*/
  -moz-text-shadow: 0px 1px 1px #FFFFFF;
  -webkit-text-shadow: 0px 1px 1px #FFFFFF;
  -o-text-shadow: 0px 1px 1px #FFFFFF;
  text-shadow: 0px 1px 1px #FFFFFF;
  position: absolute;
}

div.panel div.view.group-thumbnail ul.groups li span.vm-count {
  font-size: 21px;
  /*+placement:displace 54px 27px;*/
  position: absolute;
  margin-left: 54px;
  margin-top: 27px;
  position: absolute;
  color: #3A4857;
}

/*Reduced view*/
#browser div.panel.reduced .reduced-hide {
  color: #BBB8B8;
}

#browser div.panel.reduced div.toolbar .reduced-hide {
  display: none;
}

/*List view -- edit field*/
div.view table td.editable div.edit {
  width: 106%;
  height: 20px;
  /*+placement:shift 6px 0px;*/
  position: relative;
  left: 6px;
  top: 0px;
}

div.view table td.truncated.editable div.edit {
  top: 1px;
  width: 285px;
  left: 1px;
}

div.view table td.editable div.edit input {
  float: left;
  width: 66%;
  height: 17px;
  border: none;
  position: relative;
  z-index: 1;
}

.detail-view div.view table td.editable div.edit {
  width: 116px;
}

div.view table td.editable div.action {
  float: left;
  width: 16px;
  height: 19px;
  background: #FFFFFF url(../images/buttons.png) -614px -684px;
  padding-left: 2px;
  /*+placement:shift -2px 0px;*/
  position: relative;
  left: -2px;
  top: 0px;
  cursor: pointer;
}

div.view table td.editable div.action.save {
  margin-left: 2px;
}

div.view table td.editable div.action.cancel {
  background-position: -628px -684px;
}

/*** Actions*/
table td.actions {
  cursor: default;
  /*Make fixed*/
  width: 200px;
  min-width: 200px;
  max-width: 200px;
}

table td.actions span {
  margin: 0 0 0 2px !important;
}

table td.actions .action span.icon {
  background-image: url(../images/sprites.png);
  cursor: pointer;
  width: 23px;
  height: 21px;
  float: left;
}

table td.actions .action.disabled .icon {
  cursor: not-allowed;
  /*+opacity:20%;*/
  filter: alpha(opacity=20);
  -ms-filter: progid:DXImageTransform.Microsoft.Alpha(Opacity=20);
  -moz-opacity: 0.2;
  opacity: 0.2;
}

table tr.odd td.actions .action.disabled .icon {
  background-color: #F2F0F0;
}

table tr.even td.actions .action.disabled .icon {
  background-color: #DFE1E3;
}

table tr td.actions .action.text {
  cursor: pointer;
  display: inline-block;
  border: 1px solid #C2C2C2;
  /*+border-radius:4px;*/
  -moz-border-radius: 4px;
  -webkit-border-radius: 4px;
  -khtml-border-radius: 4px;
  border-radius: 4px;
  background: url(../images/bg-gradients.png) repeat-x 0px -83px;
}

table tr td.actions .action.text:hover {
  /*+box-shadow:inset 0px 1px 3px #171717;*/
  -moz-box-shadow: inset 0px 1px 3px #171717;
  -webkit-box-shadow: inset 0px 1px 3px #171717;
  -o-box-shadow: inset 0px 1px 3px #171717;
  box-shadow: inset 0px 1px 3px #171717;
}

table tr td.actions .action.text .label {
  padding: 4px 0 0 4px;
}

table tr td.actions .action.text .icon {
  padding-bottom: 4px;
}

table tr.selected td.actions .action.disabled .icon {
  background-color: #CBDDF3;
}

/*** Action icons
Dialogs*/
.ui-dialog {
  background: #FFFFFF;
  text-align: left;
  /*+box-shadow:0px -4px 15px #4C4A4A;*/
  -moz-box-shadow: 0px -4px 15px #4C4A4A;
  -webkit-box-shadow: 0px -4px 15px #4C4A4A;
  -o-box-shadow: 0px -4px 15px #4C4A4A;
  box-shadow: 0px -4px 15px #4C4A4A;
  position: absolute;
  padding: 15px;
}

.ui-dialog.ui-corner-all {
  border-radius: 0;
}

.ui-dialog .ui-widget-content {
  padding: 8px 0 8px 8px;
  text-align: center;
  display: inline-block;
}

.ui-dialog .ui-widget-content .nothing-to-select {
  width: 386px;
  line-height: 21px;
  text-align: left;
  font-size: 16px;
  color: #3D3D3D;
  padding: 4px 25px 180px 28px;
  /*+text-shadow:0px 1px 1px #FFFFFF;*/
  -moz-text-shadow: 0px 1px 1px #FFFFFF;
  -webkit-text-shadow: 0px 1px 1px #FFFFFF;
  -o-text-shadow: 0px 1px 1px #FFFFFF;
  text-shadow: 0px 1px 1px #FFFFFF;
  background: #FFFFFF;
  margin: 57px 0 0;
  /*+border-radius:10px;*/
  -moz-border-radius: 10px;
  -webkit-border-radius: 10px;
  -khtml-border-radius: 10px;
  border-radius: 10px;
  border-radius: 10px 10px 10px 10px;
}

.ui-dialog .ui-widget-content .nothing-to-select p {
  margin: 18px 0 0;
}

.ui-dialog .ui-widget-content .nothing-to-select .specify-ip {
  margin-top: 28px;
  padding-top: 21px;
  font-size: 12px;
  border-top: 1px solid #DFDFDF;
}

.ui-dialog-buttonset {
  width: 285px;
  margin: 0;
}

.ui-dialog .ui-button {
  display: block;
  cursor: pointer;
  float: left;
  width: 110px;
  height: 31px;
  border: none;
  background: url(../images/gradients.png) -2px -481px;
  border: 1px solid #BFBCBC;
  /*+border-radius:4px;*/
  -moz-border-radius: 4px;
  -webkit-border-radius: 4px;
  -khtml-border-radius: 4px;
  border-radius: 4px;
  border-radius: 4px 4px 4px 4px;
}

.ui-dialog .ui-button:hover {
  background-position: -4px -426px;
}

.ui-dialog.notice .close.ui-button {
  background: transparent;
  display: inline;
  padding: 0;
  float: right;
  color: #516374;
  /*+text-shadow:0px -1px 1px #FFFFFF;*/
  -moz-text-shadow: 0px -1px 1px #FFFFFF;
  -webkit-text-shadow: 0px -1px 1px #FFFFFF;
  -o-text-shadow: 0px -1px 1px #FFFFFF;
  text-shadow: 0px -1px 1px #FFFFFF;
}

.ui-dialog .ui-button.ok {
  background-position: 0px -317px;
  border: 1px solid #0065C5;
  color: #FFFFFF;
  /*+text-shadow:0px -1px 1px #011238;*/
  -moz-text-shadow: 0px -1px 1px #011238;
  -webkit-text-shadow: 0px -1px 1px #011238;
  -o-text-shadow: 0px -1px 1px #011238;
  text-shadow: 0px -1px 1px #011238;
  /*+border-radius:4px;*/
  -moz-border-radius: 4px;
  -webkit-border-radius: 4px;
  -khtml-border-radius: 4px;
  border-radius: 4px;
  border-radius: 4px 4px 4px 4px;
}

.ui-dialog .ui-button.ok:hover {
  background-position: -3px -368px;
  border: 1px solid #004FF7;
}

.ui-dialog.confirm .ui-button {
  margin-top: 0px;
  margin-left: 11px;
}

.ui-dialog.confirm .ui-button.cancel {
  margin-left: 50px;
}

.ui-dialog span.message {
  display: block;
  text-align: center;
  color: #445361;
  font-size: 14px;
  /*+text-shadow:0px 1px 1px #FFFFFF;*/
  -moz-text-shadow: 0px 1px 1px #FFFFFF;
  -webkit-text-shadow: 0px 1px 1px #FFFFFF;
  -o-text-shadow: 0px 1px 1px #FFFFFF;
  text-shadow: 0px 1px 1px #FFFFFF;
  padding-bottom: 40px;
}

.ui-dialog span.message ul {
  margin-left: 30px;
  margin-top: 14px;
  text-align: left;
  list-style: disc;
}

.ui-dialog span.message ul li {
  margin-top: 3px;
}

.ui-dialog span.message p {
  text-align: left;
  margin-top: 20px;
}

.ui-dialog-titlebar {
  background: #FFFFFF;
  color: #000000;
  height: 33px;
  /*+border-radius:7px 7px 0 0;*/
  -moz-border-radius: 7px 7px 0 0;
  -webkit-border-radius: 7px 7px 0 0;
  -khtml-border-radius: 7px 7px 0 0;
  border-radius: 7px 7px 0 0;
  margin: auto;
}

.ui-dialog-titlebar.ui-widget-header {
  border: none;
  font-weight: inherit;
}

.ui-dialog-titlebar .ui-icon-closethick {
  display: none;
}

.ui-dialog-title {
  /*+placement:shift 8px 9px;*/
  position: relative;
  left: 8px;
  top: 9px;
  font-size: 14px;
  padding: 2px 0 5px 30px;
  background: url(../images/icons.png) no-repeat 0px -255px;
}

.notice .ui-dialog-title {
  background-position: 0px -288px;
}

.ui-dialog.confirm .ui-dialog-title {
  background: url(../images/icons.png) no-repeat 0px -224px;
}

.ui-dialog.create-form .ui-dialog-title {
  background: url(../images/icons.png) no-repeat 0px -255px;
}

.ui-dialog.warning .ui-dialog-title {
  background: url(../images/icons.png) no-repeat 0px -286px;
}

.ui-dialog.confirm .ui-button {
  /*+placement:shift 0px -8px;*/
  position: relative;
  left: 0px;
  top: -8px;
}

/*** Create form*/
.ui-dialog div.form-container {
  width: 94% !important;
  height: 106px;
  text-align: left;
  display: inline-block;
}

.ui-dialog div.form-container span.message {
  text-align: left;
  padding: 0 0 23px 5px;
  font-size: 15px;
}

.ui-dialog div.form-container span.message br {
  margin-bottom: 13px;
}

.ui-dialog div.form-container div.form-item {
  width: 100%;
  display: inline-block;
  margin: 0 0 12px;
}

.ui-dialog div.form-container div.name {
  float: left;
  clear: both;
  width: 115px;
  font-size: 15px;
  color: #485867;
  /*+text-shadow:0px 2px 1px #FFFFFF;*/
  -moz-text-shadow: 0px 2px 1px #FFFFFF;
  -webkit-text-shadow: 0px 2px 1px #FFFFFF;
  -o-text-shadow: 0px 2px 1px #FFFFFF;
  text-shadow: 0px 2px 1px #FFFFFF;
  margin: 3px 0 0;
}

.ui-dialog div.form-container div.name label {
  display: block;
  width: 119px;
  text-align: right;
  font-size: 13px;
  margin-top: 2px;
}

.field-required {
  color: #EE7B7B;
  font-size: 14px;
  padding: 0 3px 0 0;
  font-weight: bold;
}

.ui-dialog div.form-container div.value {
  width: 61%;
  float: left;
  margin: 0 0 0 15px;
  display: inline-block;
}

.ui-dialog div.form-container div.value input,
textarea {
  width: 98%;
  font-size: 14px;
  padding: 4px;
  background: #F6F6F6;
  border: 1px solid #AFAFAF;
  float: left;
}

.ui-dialog div.form-container div.value label {
  display: block;
  width: 119px;
  text-align: left;
  font-size: 13px;
  margin-top: 2px;
  margin-left: -10px;
}

.ui-dialog div.form-container div.value input.hasDatepicker {
  color: #2F5D86;
  cursor: pointer;
  font-size: 13px;
  text-indent: 3px;
}

.ui-dialog div.form-container div.value input.hasDatepicker:hover {
  /*+box-shadow:inset 0px 0px 3px;*/
  -moz-box-shadow: inset 0px 0px 3px;
  -webkit-box-shadow: inset 0px 0px 3px;
  -o-box-shadow: inset 0px 0px 3px;
  box-shadow: inset 0px 0px 3px;
}

.ui-dialog div.form-container div.value .range-edit {
  width: 249px;
  height: 33px;
  margin: 2px 0 0;
}

.ui-dialog div.form-container div.value .range-edit .range-item {
  width: 124px;
  height: 32px;
  position: relative;
  float: left;
}

.ui-dialog div.form-container div.value .range-edit input {
  width: 105px;
  margin: 0 9px 0 0;
}

.ui-dialog div.form-container div.value .range-edit label.error {
  position: absolute;
  left: 3px;
  top: 25px;
}

.ui-dialog div.form-container div.value select {
  width: 100%;
  float: right;
}

.ui-dialog div.form-container div.value input[type=checkbox] {
  width: 14px;
}

.ui-dialog div.form-container div.value label.error {
  display: block;
  clear: both;
  font-size: 10px;
  color: #FA0000;
  display: none;
}

.ui-dialog div.form-container div.multi-array {
  display: inline-block;
  background: #FFFFFF;
  padding: 4px;
  /*+border-radius:10px;*/
  -moz-border-radius: 10px;
  -webkit-border-radius: 10px;
  -khtml-border-radius: 10px;
  border-radius: 10px;
  border-radius: 10px 10px 10px 10px;
  border: 1px solid #808080;
  /*+box-shadow:inset 0px 1px 1px #929292;*/
  -moz-box-shadow: inset 0px 1px 1px #929292;
  -webkit-box-shadow: inset 0px 1px 1px #929292;
  -o-box-shadow: inset 0px 1px 1px #929292;
  box-shadow: inset 0px 1px 1px #929292;
}

.ui-dialog div.form-container div.multi-array .item {
  width: 111px;
  float: left;
  margin: 0 0 13px;
}

.ui-dialog div.form-container div.multi-array .item .name {
  font-size: 11px;
  width: 61px;
  float: left;
}

.ui-dialog div.form-container div.multi-array .item .value {
  width: 13px;
  float: left;
}

.ui-dialog div.form-container div.multi-array .item .value input {
  float: left;
  margin: 0;
  padding: 0;
}

.ui-dialog.create-form .ui-dialog-buttonpane {
  margin-left: 25px;
}

.ui-dialog.create-form .ui-button.ok {
  margin-left: 0;
  float: right;
}

.ui-dialog.create-form .ui-button.cancel {
  background: #B6B6B6 url(../images/gradients.png) 0px -480px;
  float: right;
  margin-right: 13px;
  border: 1px solid #AAAAAA;
  /*+border-radius:4px;*/
  -moz-border-radius: 4px;
  -webkit-border-radius: 4px;
  -khtml-border-radius: 4px;
  border-radius: 4px;
  border-radius: 4px 4px 4px 4px;
}

.ui-dialog.create-form .ui-button.cancel:hover {
  background-position: -4px -426px;
  border-color: #878787;
}

/**** Dynamic input*/
.ui-dialog div.form-container div.value .dynamic-input {
  background: #FFFFFF;
  width: calc(100% + 4px);
  min-height: 50px;
  clear: both;
  max-height: 211px;
  overflow: auto;
  overflow-x: hidden;
  border: 1px solid #CDCDCD;
  /*+border-radius:4px;*/
  -moz-border-radius: 4px;
  -webkit-border-radius: 4px;
  -khtml-border-radius: 4px;
  border-radius: 4px;
  border-radius: 4px 4px 4px 4px;
}

.ui-dialog div.form-container div.value .dynamic-input .form-item {
  width: 97%;
  margin: 4px 0 0 5px;
}

.ui-dialog div.form-container div.value .dynamic-input .name {
  width: 99px;
}

.ui-dialog div.form-container div.value .dynamic-input .name label {
  width: inherit;
  font-size: 12px;
  margin-left: 0;
}

.ui-dialog div.form-container div.value .dynamic-input .value {
  width: 40%;
}

/*User options*/
#user-options {
  background: #FFFFFF;
  z-index: 10000;
  width: 150px;
  position: absolute;
  padding: 15px;
  top: 30px;
  /*+border-radius:0 0 3px 3px;*/
  -moz-border-radius: 0 0 3px 3px;
  -webkit-border-radius: 0 0 3px 3px;
  -khtml-border-radius: 0 0 3px 3px;
  border-radius: 0 0 3px 3px;
  /*+box-shadow:0px 1px 7px #000000;*/
  -moz-box-shadow: 0px 1px 7px #000000;
  -webkit-box-shadow: 0px 1px 7px #000000;
  -o-box-shadow: 0px 1px 7px #000000;
  box-shadow: 0px 1px 7px #000000;
}

#user-options a {
  float: left;
  width: 100%;
  padding: 10px 0;
}

/*Dashboard
** Admin*/
.dashboard.admin {
  background: #F2F0F0;
  height: 100%;
  padding: 10px;
  font-size: 13px;
  color: #3D5873;
}

.dashboard.admin .dashboard-container {
  background: #FFFFFF;
  border: 1px solid #C8C2C2;
  /*+border-radius:3px;*/
  -moz-border-radius: 3px;
  -webkit-border-radius: 3px;
  -khtml-border-radius: 3px;
  border-radius: 3px;
  padding: 0px 8px 18px 0px;
  margin: 0 0 11px;
}

.dashboard.admin .dashboard-container.sub {
  width: 468px;
}

.dashboard.admin .dashboard-container.sub .button.view-all,
.dashboard.admin .dashboard-container .button.fetch-latest {
  font-size: 13px;
  float: right;
  clear: none;
  /*+text-shadow:none;*/
  -moz-text-shadow: none;
  -webkit-text-shadow: none;
  -o-text-shadow: none;
  text-shadow: none;
  -moz-text-shadow: 0px 1px 0px #333E49;
  -webkit-text-shadow: 0px 1px 0px #333E49;
  -o-text-shadow: 0px 1px 0px #333E49;
  padding: 3px 8px 3px 10px;
  background: rgb(234, 234, 234);
  background: url(data:image/svg+xml;base64,PD94bWwgdmVyc2lvbj0iMS4wIiA/Pgo8c3ZnIHhtbG5zPSJodHRwOi8vd3d3LnczLm9yZy8yMDAwL3N2ZyIgd2lkdGg9IjEwMCUiIGhlaWdodD0iMTAwJSIgdmlld0JveD0iMCAwIDEgMSIgcHJlc2VydmVBc3BlY3RSYXRpbz0ibm9uZSI+CiAgPGxpbmVhckdyYWRpZW50IGlkPSJncmFkLXVjZ2ctZ2VuZXJhdGVkIiBncmFkaWVudFVuaXRzPSJ1c2VyU3BhY2VPblVzZSIgeDE9IjAlIiB5MT0iMCUiIHgyPSIwJSIgeTI9IjEwMCUiPgogICAgPHN0b3Agb2Zmc2V0PSIwJSIgc3RvcC1jb2xvcj0iI2VhZWFlYSIgc3RvcC1vcGFjaXR5PSIxIi8+CiAgICA8c3RvcCBvZmZzZXQ9IjEwMCUiIHN0b3AtY29sb3I9IiNkNmQ2ZDYiIHN0b3Atb3BhY2l0eT0iMSIvPgogIDwvbGluZWFyR3JhZGllbnQ+CiAgPHJlY3QgeD0iMCIgeT0iMCIgd2lkdGg9IjEiIGhlaWdodD0iMSIgZmlsbD0idXJsKCNncmFkLXVjZ2ctZ2VuZXJhdGVkKSIgLz4KPC9zdmc+);
  background: -moz-linear-gradient(top, rgba(234,234,234,1) 0%, rgba(214,214,214,1) 100%);
  background: -webkit-gradient(linear, left top, left bottom, color-stop(0%,rgba(234,234,234,1)), color-stop(100%,rgba(214,214,214,1)));
  background: -webkit-linear-gradient(top, rgba(234,234,234,1) 0%,rgba(214,214,214,1) 100%);
  background: -o-linear-gradient(top, rgba(234,234,234,1) 0%,rgba(214,214,214,1) 100%);
  background: -ms-linear-gradient(top, rgba(234,234,234,1) 0%,rgba(214,214,214,1) 100%);
  background: linear-gradient(to bottom, rgba(234,234,234,1) 0%,rgba(214,214,214,1) 100%);
  filter: progid:DXImageTransform.Microsoft.gradient( startColorstr='#eaeaea', endColorstr='#d6d6d6',GradientType=0 );
  border: 1px solid #9D9D9D;
  /*+border-radius:3px;*/
  -moz-border-radius: 3px;
  -webkit-border-radius: 3px;
  -khtml-border-radius: 3px;
  border-radius: 3px;
  /*+box-shadow:0px 1px #CACACA;*/
  -moz-box-shadow: 0px 1px #CACACA;
  -webkit-box-shadow: 0px 1px #CACACA;
  -o-box-shadow: 0px 1px #CACACA;
  box-shadow: 0px 1px #CACACA;
  cursor: pointer;
  font-weight: 100;
  color: #000000;
}

.dashboard.admin .dashboard-container.sub .button.view-all:hover,
.dashboard.admin .dashboard-container .button.fetch-latest:hover {
  background: #E8E8E8;
  /*+box-shadow:inset 0px 0px 6px #636363;*/
  -moz-box-shadow: inset 0px 0px 6px #636363;
  -webkit-box-shadow: inset 0px 0px 6px #636363;
  -o-box-shadow: inset 0px 0px 6px #636363;
  box-shadow: inset 0px 0px 6px #636363;
}

.dashboard.admin .dashboard-container.sub .title {
  float: left;
}

/**** Head*/
.dashboard.admin .dashboard-container.head {
  width: 966px;
  height: 431px;
  margin: 9px 0 0;
  float: left;
}

.dashboard.admin .dashboard-container .top {
  background: #EFEFEF 0px -4px;
  padding: 4px 4px 8px;
  width: 100%;
  float: left;
  margin: 0;
  color: #FFFFFF;
}

.dashboard.admin .dashboard-container .title {
  float: left;
  font-size: 13px;
  font-weight: 100;
  /*+text-shadow:0px 1px 1px #9A9A9A;*/
  -moz-text-shadow: 0px 1px 1px #9A9A9A;
  -webkit-text-shadow: 0px 1px 1px #9A9A9A;
  -o-text-shadow: 0px 1px 1px #9A9A9A;
  text-shadow: 0px 1px 1px #9A9A9A;
  padding: 5px 0 0 4px;
}

.dashboard.admin .dashboard-container .title span {
  color: #000000;
  /*+text-shadow:none;*/
  -moz-text-shadow: none;
  -webkit-text-shadow: none;
  -o-text-shadow: none;
  text-shadow: none;
}

.dashboard.admin .dashboard-container.head .selects {
  float: right;
}

.dashboard.admin .dashboard-container.head .selects .select {
  float: left;
  padding: 0;
  margin: 0 0 0 21px;
}

.dashboard.admin .dashboard-container.head .selects .select label {
  display: block;
  float: left;
  padding: 5px 0px 0px;
}

.dashboard.admin .dashboard-container.head .selects .select select {
  width: 124px;
  margin: 3px 0 0 10px;
  padding: 0px;
}

/**** Charts / stats*/
.dashboard.admin .zone-stats {
  width: 974px;
  height: 416px;
  overflow: auto;
  overflow-x: hidden;
  /*+placement:shift 0px 0px;*/
  position: relative;
  left: 0px;
  top: 0px;
}

.dashboard.admin .zone-stats ul {
  width: 996px;
  /*+placement:shift -2px 11px;*/
  position: relative;
  left: -2px;
  top: 11px;
}

.dashboard.admin .zone-stats ul li {
  width: 488px;
  font-size: 14px;
  height: 79px;
  float: left;
  position: absolute;
  position: relative;
  cursor: pointer;
  z-index: 1;
}

.dashboard.admin .zone-stats ul li canvas {
  position: relative;
  z-index: -1;
}

.dashboard.admin .zone-stats ul li:hover {
  background: #FFF2DA;
}

.dashboard.admin .zone-stats ul li .label {
  width: 161px;
  float: left;
  font-weight: 100;
  border-bottom: 1px solid #E2E2E2;
  margin: 5px 0 0 22px;
  padding: 22px 0 7px;
}

.dashboard.admin .zone-stats ul li .info {
  float: left;
  width: 151px;
  white-space: nowrap;
  margin: 12px 0 0;
  color: #636363;
}

.dashboard.admin .zone-stats ul li .info .name {
  font-weight: bold;
  margin-top: 8px;
  margin-bottom: 9px;
  font-size: 12px;
  font-weight: 100;
  /*[empty]color:;*/
}

.dashboard.admin .zone-stats ul li .pie-chart-container {
  width: 91px;
  height: 69px;
  overflow: hidden;
  float: left;
  position: relative;
  /*+placement:shift -8px 7px;*/
  position: relative;
  left: -8px;
  top: 7px;
}

.dashboard.admin .zone-stats ul li .pie-chart-container .percent-label {
  width: 52px;
  color: #C98200;
  /*+placement:shift 28px 31px;*/
  position: relative;
  left: 28px;
  top: 31px;
  position: absolute;
  font-weight: bold;
  text-align: center;
}

.dashboard.admin .zone-stats ul li .pie-chart {
  width: 70px;
  height: 66px;
  float: left;
  margin: 3px 27px 0 16px;
  position: relative;
  z-index: -1;
}

.dashboard.admin .dashboard-container .stats ul li {
  display: block;
  width: 97%;
  height: 40px;
  background: url(../images/bg-gradients.png) 0px -29px;
  clear: both;
  border: 1px solid #C8C2C2;
  /*+border-radius:10px;*/
  -moz-border-radius: 10px;
  -webkit-border-radius: 10px;
  -khtml-border-radius: 10px;
  border-radius: 10px;
  border-radius: 10px 10px 10px 10px;
  padding: 0 12px 0px;
  margin: 0 0 10px;
}

.dashboard.admin .dashboard-container .stats ul li .name {
  width: 178px;
  float: left;
  font-size: 11px;
  font-weight: bold;
  margin: 15px 15px 0 0;
}

.dashboard.admin .dashboard-container .stats ul li div.value {
  float: left;
  background: url(../images/bg-gradients.png) 0px -51px;
  width: 295px;
  height: 100%;
  border-left: 1px solid #C8C2C2;
  border-right: 1px solid #C8C2C2;
  margin: 0 9px 0 0;
}

.dashboard.admin .dashboard-container .stats ul li .value .content {
  background: url(../images/bg-gradients.png) repeat-x 0px 0px;
  margin: 6px 9px 9px;
  padding: 9px;
  color: #FFFFFF;
  /*Adjusting the font size for proper display*/
  font-size: 10px;
  border-left: 1px solid #6A6A6A;
  border-right: 1px solid #6A6A6A;
  border-bottom: 1px solid #FFFFFF;
  /*+border-radius:4px;*/
  -moz-border-radius: 4px;
  -webkit-border-radius: 4px;
  -khtml-border-radius: 4px;
  border-radius: 4px;
  border-radius: 4px 4px 4px 4px;
  /*+text-shadow:0px -1px 1px #6F6F6F;*/
  -moz-text-shadow: 0px -1px 1px #6F6F6F;
  -webkit-text-shadow: 0px -1px 1px #6F6F6F;
  -o-text-shadow: 0px -1px 1px #6F6F6F;
  text-shadow: 0px -1px 1px #6F6F6F;
}

.dashboard.admin .dashboard-container .stats ul li .chart {
  float: left;
  width: 290px;
  height: 17px;
  padding: 0px 1px;
  background: url(../images/bg-gradients.png) 0px -130px;
  margin: 12px 23px 0 0;
  /*+border-radius:7px;*/
  -moz-border-radius: 7px;
  -webkit-border-radius: 7px;
  -khtml-border-radius: 7px;
  border-radius: 7px;
  border-radius: 7px 7px 7px 7px;
  border-bottom: 1px solid #FFFFFF;
  border-top: 1px solid #727272;
}

.dashboard.admin .dashboard-container .stats ul li .chart .chart-line {
  height: 15px;
  background: url(../images/bg-gradients.png) 0px -149px;
  /*+border-radius:10px;*/
  -moz-border-radius: 10px;
  -webkit-border-radius: 10px;
  -khtml-border-radius: 10px;
  border-radius: 10px;
  border-radius: 10px 10px 10px 10px;
  margin: 1px 0px 0;
}

.dashboard.admin .dashboard-container .stats ul li .percentage {
  float: left;
  font-size: 20px;
  font-weight: bold;
  margin: 13px 0 0;
  /*+text-shadow:0px -2px 1px #FFFFFF;*/
  -moz-text-shadow: 0px -2px 1px #FFFFFF;
  -webkit-text-shadow: 0px -2px 1px #FFFFFF;
  -o-text-shadow: 0px -2px 1px #FFFFFF;
  text-shadow: 0px -2px 1px #FFFFFF;
}

/**** Alerts*/
.dashboard.admin .dashboard-container.sub.alerts {
  float: left;
  margin: 0 12px 0 0;
  height: 170px;
  overflow: hidden;
  position: relative;
}

.dashboard.admin .dashboard-container.sub.alerts.last {
  margin-right: 0;
}

.dashboard.admin .dashboard-container.sub.alerts ul {
  width: 468px;
  height: 100%;
  overflow-y: scroll;
  position: relative;
  margin: 0px 0 0 8px;
}

.dashboard.admin .dashboard-container.sub.alerts ul li {
  background: #F0F0F0;
  float: left;
  border: 1px solid #D4D0D0;
  /*+border-radius:3px;*/
  -moz-border-radius: 3px;
  -webkit-border-radius: 3px;
  -khtml-border-radius: 3px;
  border-radius: 3px;
  margin: 9px;
  padding: 8px;
}

.dashboard.admin .dashboard-container.sub.alerts ul li {
  border: 1px solid #FF7070;
  background: #FFEFEF;
}

.dashboard.admin .dashboard-container.sub.alerts ul li span.title {
  width: 100%;
  font-weight: bold;
  font-size: 14px;
  font-weight: 100;
  color: #266E9A;
  margin: 3px 0 5px;
  /*+text-shadow:0px 1px #FFFFFF;*/
  -moz-text-shadow: 0px 1px #FFFFFF;
  -webkit-text-shadow: 0px 1px #FFFFFF;
  -o-text-shadow: 0px 1px #FFFFFF;
  text-shadow: 0px 1px #FFFFFF;
  padding: 0;
}

.dashboard.admin .dashboard-container.sub.alerts ul li p {
  float: left;
  margin: 4px 0px 0px;
  color: #252525;
}

.dashboard.admin .dashboard-container.sub.alerts ul li p br {
  display: none;
}

/*** User*/
#browser div.panel .dashboard.user .toolbar {
  height: 60px;
  position: relative;
}

.dashboard.user .button.view-all {
  float: right;
  border: 1px solid #4B5B6B;
  /*+border-radius:4px;*/
  -moz-border-radius: 4px;
  -webkit-border-radius: 4px;
  -khtml-border-radius: 4px;
  border-radius: 4px;
  border-radius: 4px 4px 4px 4px;
  color: #FFFFFF;
  /*+text-shadow:0px -1px 2px #13293E;*/
  -moz-text-shadow: 0px -1px 2px #13293E;
  -webkit-text-shadow: 0px -1px 2px #13293E;
  -o-text-shadow: 0px -1px 2px #13293E;
  text-shadow: 0px -1px 2px #13293E;
  padding: 2px 3px 3px;
  margin: -4px 4px -4px 0;
  text-indent: 0;
  background: url(../images/bg-gradients.png) 0px -147px;
}

.dashboard.user .button.view-all:hover {
  background-position: 0px 0px;
  /*+text-shadow:0px 1px 1px #000000;*/
  -moz-text-shadow: 0px 1px 1px #000000;
  -webkit-text-shadow: 0px 1px 1px #000000;
  -o-text-shadow: 0px 1px 1px #000000;
  text-shadow: 0px 1px 1px #000000;
}

/**** Actions*/
.dashboard.user .dashboard-actions ul {
  padding: 11px;
}

.dashboard.user .dashboard-actions ul li {
  float: left;
  width: 123px;
  cursor: pointer;
  height: 40px;
  margin: 0 9px 0 0;
  /*+border-radius:4px;*/
  -moz-border-radius: 4px;
  -webkit-border-radius: 4px;
  -khtml-border-radius: 4px;
  border-radius: 4px;
  border-radius: 4px 4px 4px 4px;
  /*+box-shadow:inset 0px 0px 1px #DDE3EC;*/
  -moz-box-shadow: inset 0px 0px 1px #DDE3EC;
  -webkit-box-shadow: inset 0px 0px 1px #DDE3EC;
  -o-box-shadow: inset 0px 0px 1px #DDE3EC;
  box-shadow: inset 0px 0px 1px #DDE3EC;
  border: 1px solid #395268;
  border-right: 1px solid #556778;
  background: url(../images/bg-gradients.png) repeat-x 0px -181px;
}

.dashboard.user .dashboard-actions ul li span {
  color: #FFFFFF;
  font-size: 11px;
  /*+text-shadow:0px 1px 2px #444444;*/
  -moz-text-shadow: 0px 1px 2px #444444;
  -webkit-text-shadow: 0px 1px 2px #444444;
  -o-text-shadow: 0px 1px 2px #444444;
  text-shadow: 0px 1px 2px #444444;
  background: url(../images/icons.png) no-repeat -613px -309px;
  padding: 8px 12px 11px 34px;
  /*+placement:shift 4px 10px;*/
  position: relative;
  left: 4px;
  top: 10px;
}

.dashboard.user .dashboard-actions ul li.add-iso span {
  background-position: -613px -352px;
}

.dashboard.user .dashboard-actions ul li.add-volume span {
  background-position: -613px -264px;
}

.dashboard.user .dashboard-actions ul li.acquire-ip span {
  background-position: -613px -389px;
}

/**** VM Status*/
.dashboard.user .vm-status {
  width: 98%;
  margin: 19px auto auto;
  border: 1px solid #D2CDCD;
  /*+border-radius:9px;*/
  -moz-border-radius: 9px;
  -webkit-border-radius: 9px;
  -khtml-border-radius: 9px;
  border-radius: 9px;
  border-radius: 9px 9px 9px 9px;
}

.dashboard.user .vm-status .title {
  width: 100%;
  background: url(../images/bg-gradients.png) 0px -53px;
  /*+border-radius:10px 10px 0 0;*/
  -moz-border-radius: 10px 10px 0 0;
  -webkit-border-radius: 10px 10px 0 0;
  -khtml-border-radius: 10px 10px 0 0;
  border-radius: 10px 10px 0 0;
  font-size: 13px;
  color: #4A5967;
  padding: 13px 0 12px;
  border-bottom: 1px solid #C8C2C2;
  /*+text-shadow:0px 1px 1px #FFFFFF;*/
  -moz-text-shadow: 0px 1px 1px #FFFFFF;
  -webkit-text-shadow: 0px 1px 1px #FFFFFF;
  -o-text-shadow: 0px 1px 1px #FFFFFF;
  text-shadow: 0px 1px 1px #FFFFFF;
}

.dashboard.user .vm-status .title span {
  padding: 0 0 0 8px;
}

.dashboard.user .vm-status .content {
  padding: 9px 0px;
}

.dashboard.user .vm-status .content ul {
  display: inline-block;
  margin: auto;
}

.dashboard.user .vm-status .content ul li {
  float: left;
  width: 243px;
  height: 237px;
  border: 1px solid #E6EBEE;
  border-top: 2px solid #D3D9DE;
  /*+border-radius:10px;*/
  -moz-border-radius: 10px;
  -webkit-border-radius: 10px;
  -khtml-border-radius: 10px;
  border-radius: 10px;
  border-radius: 10px 10px 10px 10px;
  margin: 0 0 0 11px;
  background: #EBEDF1;
}

.dashboard.user .vm-status .content ul li .name {
  font-size: 28px;
  color: #5C7082;
  padding: 0 0 0 35px;
  margin: 14px 0 0;
  /*+text-shadow:0px 2px 2px #FFFFFF;*/
  -moz-text-shadow: 0px 2px 2px #FFFFFF;
  -webkit-text-shadow: 0px 2px 2px #FFFFFF;
  -o-text-shadow: 0px 2px 2px #FFFFFF;
  text-shadow: 0px 2px 2px #FFFFFF;
  background: url(../images/icons.png) -617px -488px;
}

.dashboard.user .vm-status .content ul li .value {
  background: #DFE9CC;
  width: 229px;
  color: #5D7C98;
  /*+text-shadow:0px 1px 2px #FFFFFF;*/
  -moz-text-shadow: 0px 1px 2px #FFFFFF;
  -webkit-text-shadow: 0px 1px 2px #FFFFFF;
  -o-text-shadow: 0px 1px 2px #FFFFFF;
  text-shadow: 0px 1px 2px #FFFFFF;
  font-size: 58px;
  margin: 12px auto auto;
  text-align: center;
  padding: 59px 0px;
}

.dashboard.user .vm-status .content ul li.stopped .name {
  background-position: -617px -524px;
}

.dashboard.user .vm-status .content ul li.stopped .value {
  background: #EDCBCE;
}

.dashboard.user .vm-status .content ul li.total .name {
  background-position: -617px -559px;
}

.dashboard.user .vm-status .content ul li.total .value {
  background: #DFE4E9;
}

/***** Tables / status list*/
.dashboard.user .status-lists {
  margin: 15px 0 0 8px;
}

.dashboard.user .status-lists ul li.events {
  width: 512px;
}

.dashboard.user .status-lists ul li.events .content li {
  width: 97%;
  cursor: default;
  margin: 6px 11px 0 0;
  font-size: 11px;
  padding: 13px 0 12px 16px;
  color: #495A76;
  /*+text-shadow:0px 1px #FFFFFF;*/
  -moz-text-shadow: 0px 1px #FFFFFF;
  -webkit-text-shadow: 0px 1px #FFFFFF;
  -o-text-shadow: 0px 1px #FFFFFF;
  text-shadow: 0px 1px #FFFFFF;
  border: 1px solid #DBDBDB;
  /*+box-shadow:0px 2px 4px #C0C0C0;*/
  -moz-box-shadow: 0px 2px 4px #C0C0C0;
  -webkit-box-shadow: 0px 2px 4px #C0C0C0;
  -o-box-shadow: 0px 2px 4px #C0C0C0;
  box-shadow: 0px 2px 4px #C0C0C0;
  background: #EFEFEF url(../images/bg-gradients.png) repeat-x 0px -29px;
  /*+border-radius:4px;*/
  -moz-border-radius: 4px;
  -webkit-border-radius: 4px;
  -khtml-border-radius: 4px;
  border-radius: 4px;
  border-radius: 4px 4px 4px 4px;
}

.dashboard.user .status-lists ul li.events .content li .title {
  font-weight: bold;
  color: #4A5A6A;
  margin-bottom: 9px;
}

.dashboard.user .status-lists ul li {
  float: left;
  margin: 0 10px 0 0;
}

.dashboard.user .status-lists table {
  width: 252px;
  margin: 0;
  cursor: default;
}

.dashboard.user .status-lists table th {
  padding: 8px 0px 6px;
}

.dashboard.user .status-lists .events table {
  width: 515px;
}

.dashboard.user .status-lists table tbody {
  height: 256px;
  display: block;
  overflow: auto;
  overflow-x: hidden;
  padding: 0 0px;
}

.dashboard.user .status-lists table td.value {
  cursor: default;
}

.dashboard.user .status-lists table td.desc {
  width: 151px;
  overflow: hidden;
  cursor: default;
}

.dashboard.user .status-lists .my-account table tbody tr td {
  padding-top: 19px;
  padding-bottom: 19px;
}

.dashboard.user .status-lists table thead {
  background: url(../images/bg-gradients.png) 0px -351px;
  border-top: 1px solid #C4C5C5;
}

.dashboard.user .status-lists table tr.odd {
  background: #DFE1E3;
}

.dashboard.user .status-lists table td {
  vertical-align: middle;
}

/****** IP addresses*/
.dashboard.user .status-lists li.ip-addresses td {
  width: 250px;
  padding: 28px 0 51px;
}

.dashboard.user .status-lists li.ip-addresses .desc {
  color: #3F5468;
}

.dashboard.user .status-lists li.ip-addresses .value {
  font-size: 29px;
  margin: 7px 0 0;
  /*+text-shadow:0px 1px 2px #FFFFFF;*/
  -moz-text-shadow: 0px 1px 2px #FFFFFF;
  -webkit-text-shadow: 0px 1px 2px #FFFFFF;
  -o-text-shadow: 0px 1px 2px #FFFFFF;
  text-shadow: 0px 1px 2px #FFFFFF;
}

/*System chart*/
.system-chart {
  width: 100%;
  height: 100%;
  overflow: auto;
  overflow-x: hidden;
}

.system-chart ul.resources li {
  background: transparent url(../images/bg-gradients.png) repeat-x 0px -1340px;
  text-align: left;
  width: 100px;
  height: 60px;
  position: absolute;
  border: 1px solid #99A0A5;
  /*+border-radius:4px;*/
  -moz-border-radius: 4px;
  -webkit-border-radius: 4px;
  -khtml-border-radius: 4px;
  border-radius: 4px;
  border-radius: 4px 4px 4px 4px;
  /*+box-shadow:0px 0px 2px #A6A6A6;*/
  -moz-box-shadow: 0px 0px 2px #A6A6A6;
  -webkit-box-shadow: 0px 0px 2px #A6A6A6;
  -o-box-shadow: 0px 0px 2px #A6A6A6;
  box-shadow: 0px 0px 2px #A6A6A6;
}

.system-chart ul.resources li .button.view-all {
  width: 65px;
  height: 25px;
  background: url(../images/buttons.png) no-repeat -458px -504px;
  /*+placement:shift 32px 34px;*/
  position: relative;
  left: 32px;
  top: 34px;
  position: absolute;
}

.system-chart ul.resources li .button.view-all:hover {
  background-position: -537px -504px;
}

.system-chart ul.resources li .button.view-all .view-all-label {
  color: #FFFFFF;
  font-size: 11px;
  /*+text-shadow:0px -1px 1px #000000;*/
  -moz-text-shadow: 0px -1px 1px #000000;
  -webkit-text-shadow: 0px -1px 1px #000000;
  -o-text-shadow: 0px -1px 1px #000000;
  text-shadow: 0px -1px 1px #000000;
  /*+placement:shift 9px 0px;*/
  position: relative;
  left: 9px;
  top: 0px;
}

.system-chart ul.resources li .label {
  font-weight: bold;
  font-size: 12px;
  color: #5C7485;
  /*+text-shadow:0px 1px #FFFFFF;*/
  -moz-text-shadow: 0px 1px #FFFFFF;
  -webkit-text-shadow: 0px 1px #FFFFFF;
  -o-text-shadow: 0px 1px #FFFFFF;
  text-shadow: 0px 1px #FFFFFF;
  /*+placement:shift 3px 3px;*/
  position: relative;
  left: 3px;
  top: 3px;
  position: absolute;
}

/** Resources*/
.system-chart.dashboard.admin {
  width: 97%;
  height: 96%;
  background: transparent;
}

.system-chart.dashboard.admin .dashboard-container {
  width: 930px;
  border: none;
}

.system-chart.dashboard.admin .dashboard-container .top {
  background: transparent;
}

.system-chart.dashboard.admin .dashboard-container .top .title {
  color: #55687A;
}

.system-chart.dashboard.admin .dashboard-container .top .title span {
  /*+text-shadow:0px 0px #FFFFFF;*/
  -moz-text-shadow: 0px 0px #FFFFFF;
  -webkit-text-shadow: 0px 0px #FFFFFF;
  -o-text-shadow: 0px 0px #FFFFFF;
  text-shadow: 0px 0px #FFFFFF;
}

.system-chart.dashboard.admin .dashboard-container .stats .chart {
  width: 300px;
}

/** Compute*/
.system-chart.compute {
  background: url(../images/bg-system-chart-compute.png) no-repeat center;
}

/*** Compute resources*/
.system-chart.compute ul.resources {
  width: 98%;
  height: 97%;
  margin: 0;
  position: relative;
}

.system-chart.compute ul.resources li.zone {
  left: 196px;
}

.system-chart.compute ul.resources li.zone .label {
  width: 100%;
  left: 0px;
  top: 20px;
  font-size: 14px;
  text-align: center;
}

.system-chart.compute ul.resources li.pods {
  left: 299px;
  top: 112px;
}

.system-chart.compute ul.resources li.clusters {
  left: 396px;
  top: 189px;
}

.system-chart.compute ul.resources li.hosts {
  left: 507px;
  top: 265px;
}

.system-chart.compute ul.resources li.primaryStorage {
  left: 507px;
  top: 375px;
}

.system-chart.compute ul.resources li.secondaryStorage {
  left: 299px;
  top: 497px;
}

.system-chart.compute ul.resources li.ucs {
  left: 299px;
  top: 406px;
}

/** Network*/
.system-chart.network .network-switch-icon {
  color: #506980;
  font-weight: bold;
  background: url(../images/bg-gradients.png) repeat-x 0px -38px;
  border: 1px solid #CDCDCD;
  border-top: 2px solid #FFFFFF;
  /*+box-shadow:0px 0px 2px #A4A4A4;*/
  -moz-box-shadow: 0px 0px 2px #A4A4A4;
  -webkit-box-shadow: 0px 0px 2px #A4A4A4;
  -o-box-shadow: 0px 0px 2px #A4A4A4;
  box-shadow: 0px 0px 2px #A4A4A4;
  /*+border-radius:2px;*/
  -moz-border-radius: 2px;
  -webkit-border-radius: 2px;
  -khtml-border-radius: 2px;
  border-radius: 2px;
  border-radius: 2px 2px 2px 2px;
  padding: 8px 7px;
  /*+placement:shift 187px 76px;*/
  position: relative;
  left: 187px;
  top: 76px;
  position: absolute;
  z-index: 3;
}

.system-chart.network .base-circle-icon {
  width: 35px;
  height: 34px;
  background: url(../images/bg-system-network-traffic.png) 0px -853px;
  /*+placement:shift 227px 557px;*/
  position: relative;
  left: 227px;
  top: 557px;
  position: absolute;
  z-index: 5;
}

.system-chart.network ul.resources {
  width: 100%;
  height: 98%;
  position: absolute;
  z-index: 2;
}

.system-chart.network ul.resources li {
  background: transparent;
  /*+box-shadow:0px 0px;*/
  -moz-box-shadow: 0px 0px;
  -webkit-box-shadow: 0px 0px;
  -o-box-shadow: 0px 0px;
  box-shadow: 0px 0px;
  -moz-box-shadow: 0px 0px none;
  -webkit-box-shadow: 0px 0px none;
  -o-box-shadow: 0px 0px none;
  -moz-box-shadow: none;
  -webkit-box-shadow: none;
  -o-box-shadow: none;
  border: none;
  /*+border-radius:0px;*/
  -moz-border-radius: 0px;
  -webkit-border-radius: 0px;
  -khtml-border-radius: 0px;
  border-radius: 0px;
  border-radius: 0px 0px 0px 0px;
}

.system-chart.network ul.resources li .view-all {
  /*+placement:shift 19px 21px;*/
  position: relative;
  left: 19px;
  top: 21px;
}

.system-chart.network ul.resources li.public {
  /*+placement:shift 356px 23px;*/
  position: relative;
  left: 356px;
  top: 23px;
  position: absolute;
}

.system-chart.network ul.resources li.guest {
  /*+placement:shift 356px 155px;*/
  position: relative;
  left: 356px;
  top: 155px;
  position: absolute;
}

.system-chart.network ul.resources li.management {
  /*+placement:shift 356px 242px;*/
  position: relative;
  left: 356px;
  top: 242px;
  position: absolute;
}

.system-chart.network ul.resources li.storage {
  /*+placement:shift 356px 333px;*/
  position: relative;
  left: 356px;
  top: 333px;
  position: absolute;
}

.system-chart.network ul.resources li.providers {
  /*+placement:shift 248px 427px;*/
  position: relative;
  left: 248px;
  top: 427px;
  height: 77px;
  width: 258px;
  position: absolute;
  background: url(../images/bg-system-network-traffic.png) no-repeat -50px -848px;
}

.system-chart.network ul.resources li.providers span {
  /*+placement:shift 99px 5px;*/
  position: relative;
  left: 99px;
  top: 5px;
  position: absolute;
  font-size: 12px;
}

.system-chart.network ul.resources li.providers .view-all {
  /*+placement:shift 186px 48px;*/
  position: relative;
  left: 186px;
  top: 48px;
  position: absolute;
}

.system-chart.network .system-network-chart {
  width: 100%;
  height: 100%;
  position: relative;
  z-index: 1;
}

.system-chart.network .system-network-chart .network-chart-item {
  background: url(../images/bg-system-network-traffic.png) no-repeat;
  width: 213px;
  height: 539px;
}

.system-chart.network .system-network-chart .network-chart-item.public {
  background-position: -793px -1px;
  /*+placement:shift 245px 20px;*/
  position: relative;
  left: 245px;
  top: 20px;
  position: absolute;
}

.system-chart.network .system-network-chart .network-chart-item.management {
  background-position: -273px 12px;
  /*+placement:shift 239px 20px;*/
  position: relative;
  left: 239px;
  top: 20px;
  position: absolute;
}

.system-chart.network .system-network-chart .network-chart-item.storage {
  background-position: -523px 12px;
  /*+placement:shift 231px 20px;*/
  position: relative;
  left: 231px;
  top: 20px;
  position: absolute;
}

.system-chart.network .system-network-chart .network-chart-item.guest {
  background-position: -43px 12px;
  /*+placement:shift 251px 20px;*/
  position: relative;
  left: 251px;
  top: 20px;
  position: absolute;
}

/** NAAS
** Add initial resource form*/
.panel .add-first-network-resource {
  margin: 37px;
  font-size: 14px;
  background: #FFFFFF;
  padding: 19px 19px 79px;
  /*+border-radius:12px;*/
  -moz-border-radius: 12px;
  -webkit-border-radius: 12px;
  -khtml-border-radius: 12px;
  border-radius: 12px;
  border-radius: 12px 12px 12px 12px;
  border: 1px solid #ECECEC;
}

.panel .add-first-network-resource form {
  display: inline-block;
  height: 442px;
  overflow: auto;
  overflow-x: hidden;
}

.panel .add-first-network-resource .title {
  font-size: 26px;
  color: #3984D1;
  /*+text-shadow:0px 1px 2px #BCBCBC;*/
  -moz-text-shadow: 0px 1px 2px #BCBCBC;
  -webkit-text-shadow: 0px 1px 2px #BCBCBC;
  -o-text-shadow: 0px 1px 2px #BCBCBC;
  text-shadow: 0px 1px 2px #BCBCBC;
  margin: 0 0 17px;
}

.panel .add-first-network-resource .message {
  display: block;
  color: #545151;
  margin: 0 0 30px;
}

.panel .add-first-network-resource .form-item {
  width: 409px;
  display: inline-block;
  padding: 5px;
  position: relative;
  margin: 0 0 2px;
}

.panel .add-first-network-resource .form-item label {
  float: left;
  width: 109px;
  text-align: right;
}

.panel .add-first-network-resource .form-item label.error {
  display: none;
  font-size: 10px;
  position: absolute;
  top: 30px;
  left: 137px;
}

.panel .add-first-network-resource .form-item input {
  float: right;
  /*+border-radius:6px;*/
  -moz-border-radius: 6px;
  -webkit-border-radius: 6px;
  -khtml-border-radius: 6px;
  border-radius: 6px;
  border-radius: 6px 6px 6px 6px;
  font-size: 16px;
  border: 1px solid #B7B7B7;
}

.panel .add-first-network-resource .form-item input[type=checkbox] {
  float: right;
  margin: 0 266px 0 0;
}

.panel .add-first-network-resource .form-item input[type=text],
.panel .add-first-network-resource .form-item input[type=password],
.panel .add-first-network-resource .form-item input[type=text],
.panel .add-first-network-resource .form-item select {
  width: 276px;
}

.panel .add-first-network-resource .form-item select {
  width: 280px;
  margin: 0 0 0 20px;
}

.panel .add-first-network-resource .button {
  padding: 11px 23px 11px 21px;
  cursor: pointer;
  background: url(../images/bg-gradients.png) repeat-x 0px -221px;
  margin: 29px 0 0;
  /*+border-radius:10px;*/
  -moz-border-radius: 10px;
  -webkit-border-radius: 10px;
  -khtml-border-radius: 10px;
  border-radius: 10px;
  border-radius: 10px 10px 10px 10px;
  border: 1px solid #858585;
  color: #FFFFFF;
  clear: both;
  /*[empty]position:;*/
}

.panel .add-first-network-resource .multi-array {
  background: #FFFFFF;
  border: 1px solid #DCDCDC;
  display: inline-block;
  float: left;
  padding: 12px;
  clear: both;
  width: 383px;
  margin: 3px 0 10px;
  /*+border-radius:7px;*/
  -moz-border-radius: 7px;
  -webkit-border-radius: 7px;
  -khtml-border-radius: 7px;
  border-radius: 7px;
  border-radius: 7px 7px 7px 7px;
}

.panel .add-first-network-resource .multi-array .item {
  max-width: 155px;
  float: left;
  margin: 6px 0 0 24px;
}

.panel .add-first-network-resource .multi-array .item .name {
  float: left;
}

.panel .add-first-network-resource .multi-array .item .value {
  float: right;
  margin: 0 0 0 13px;
}

.panel .add-first-network-resource .multi-array .item .value input {
  margin: 0;
}

/*Form validation*/
input.error {
  background: #FEE5E5;
}

label.error {
  color: #FF0000;
}

/*Multi-step wizard*/
.multi-wizard {
  width: 500px;
  height: 550px;
  display: inline-block;
}

/*** Progress bar*/
.multi-wizard .progress {
  color: #FFFFFF;
  font-size: 11px;
}

.multi-wizard .progress ul {
  height: 40px;
  float: left;
  clear: both;
}

/*[clearfix]*/
.multi-wizard .progress ul li {
  float: left;
  width: 128px;
  height: 40px;
  position: relative;
  display: flex;
  align-items: center;
  justify-content: center;
}

.multi-wizard.instance-wizard .progress ul li {
  width: 102px;
  margin-left: 8px;
}

.multi-wizard .progress ul li.active {
  background: url(../images/bg-gradients.png) 0px -221px;
  -moz-border-radius: 5px;
  -webkit-border-radius: 5px;
  -khtml-border-radius: 5px;
  border-radius: 5px;
}

.multi-wizard .progress ul li span {
  position: relative;
  color: #000000;
  -moz-text-shadow: 0px 1px 1px #FFFFFF;
  -webkit-text-shadow: 0px 1px 1px #FFFFFF;
  -o-text-shadow: 0px 1px 1px #FFFFFF;
  text-shadow: 0px 1px 1px #FFFFFF;
  width: 62px;
  text-align: center;
}

.multi-wizard .progress ul li span.arrow {
  width: 17px;
  height: 15px;
  /*+placement:displace 74px -3px;*/
  position: absolute;
  margin-left: 74px;
  margin-top: -3px;
  background: url(../images/icons.png) no-repeat 0px -422px;
  z-index: 1000;
  display: none;
}

.multi-wizard.instance-wizard .progress ul li span.arrow {
  left: 19px;
}

.multi-wizard .progress ul li.active span.arrow {
  background-position: -1px -396px;
}

.multi-wizard .progress ul li span.number {
  width: auto;
  font-size: 27px;
  font-weight: bold;
  color: #BBBBBB;
  background: transparent;
}

.multi-wizard .progress ul li.active span {
  /*+text-shadow:0px -1px 1px #004AFF;*/
  -moz-text-shadow: 0px -1px 1px #004AFF;
  -webkit-text-shadow: 0px -1px 1px #004AFF;
  -o-text-shadow: 0px -1px 1px #004AFF;
  text-shadow: 0px -1px 1px #004AFF;
  color: #FFFFFF;
}

/*** Content*/
.multi-wizard .main-desc {
  font-size: 11px;
  text-align: left;
  width: 437px;
  /*+placement:shift 3px 25px;*/
  position: relative;
  left: 3px;
  top: 25px;
  line-height: 17px;
}

.multi-wizard .review .main-desc,
.multi-wizard .select-template .main-desc {
  margin-left: 10px;
  left: 0;
}

.multi-wizard .content {
  background: #FFFFFF;
  width: 440px;
  min-height: 366px;
  margin: 24px 0 0;
  padding-bottom: 8px;
  /*+border-radius:4px;*/
  -moz-border-radius: 4px;
  -webkit-border-radius: 4px;
  -khtml-border-radius: 4px;
  border-radius: 4px;
  border-radius: 4px 4px 4px 4px;
  display: inline-block;
  float: left;
}

.multi-wizard .select-security-group .content {
  height: 366px;
}

.multi-wizard .content .section {
  width: 416px;
  background: #E9E9E9;
  margin: 16px auto auto;
  overflow: hidden;
  text-align: left;
  font-size: 12px;
  color: #505A62;
  border: 1px solid #E0DFDF;
}

.multi-wizard.instance-wizard .service-offering .content {
  width: 463px;
  max-height: 365px;
  overflow: auto;
  overflow-x: hidden;
}

.multi-wizard .content .section .select-area {
  width: 334px;
  height: 45px;
  margin: 9px auto auto;
  background: #D6D6D6;
}

.multi-wizard .content .section .select-area .desc {
  text-align: left;
  width: 155px;
  float: right;
  padding: 9px 0 0;
  font-size: 12px;
  color: #989898;
}

.multi-wizard .content .section .select-area input {
  float: left;
  margin: 0;
  padding: 9px;
}

.multi-wizard .content .section .select-area select {
  padding: 0;
  width: 158px;
  /*+border-radius:4px;*/
  -moz-border-radius: 4px;
  -webkit-border-radius: 4px;
  -khtml-border-radius: 4px;
  border-radius: 4px;
  border-radius: 4px 4px 4px 4px;
  margin: 11px 0px 0 14px;
  float: left;
}

.multi-wizard .content .section .select-area input[type=radio],
.multi-wizard.instance-wizard .content .section.select-template input[type=radio] {
  margin: 14px 16px 0;
}

.multi-wizard .content .section .select-area label {
  float: left;
  text-align: left;
  font-size: 18px;
  color: #62798E;
  /*+text-shadow:0px 2px 2px #EFEFEF;*/
  -moz-text-shadow: 0px 2px 2px #EFEFEF;
  -webkit-text-shadow: 0px 2px 2px #EFEFEF;
  -o-text-shadow: 0px 2px 2px #EFEFEF;
  text-shadow: 0px 2px 2px #EFEFEF;
  margin: 12px 12px 12px 2px;
}

.multi-wizard .content .section .select-area label.error {
  font-size: 10px;
  color: #FF0000;
  margin: 2px 0 0 14px;
}

.multi-wizard .content .section p {
  font-size: 11px;
  text-align: left;
  color: #808080;
  padding: 0 0 0 40px;
}

.multi-wizard .content .section h3 {
  text-align: left;
  color: #62798E;
  font-weight: bold;
  padding: 14px 14px 3px 39px;
  /*+text-shadow:0px 1px 1px #EFEFEF;*/
  -moz-text-shadow: 0px 1px 1px #EFEFEF;
  -webkit-text-shadow: 0px 1px 1px #EFEFEF;
  -o-text-shadow: 0px 1px 1px #EFEFEF;
  text-shadow: 0px 1px 1px #EFEFEF;
  margin: 0;
}

.multi-wizard .content .section.select-zone {
  height: 117px;
}

.multi-wizard .content .section.select-template {
  height: 206px;
}

.multi-wizard .content.tab-view {
  margin: 31px 0px 0px;
  background: transparent;
  padding: 0px 8px;
}

.multi-wizard .content.tab-view div.ui-tabs-panel {
  border: 1px solid #E2DDDD;
  clear: both;
  height: 72% !important;
  width: 98%;
  overflow: auto;
  overflow-x: hidden;
  height: 591px;
  /*+border-radius:0 3px 10px 10px;*/
  -moz-border-radius: 0 3px 10px 10px;
  -webkit-border-radius: 0 3px 10px 10px;
  -khtml-border-radius: 0 3px 10px 10px;
  border-radius: 0 3px 10px 10px;
  background: #FFFFFF;
}

.multi-wizard .content.tab-view div.ui-tabs-panel.ui-tabs-hide {
  display: none;
}

.multi-wizard.instance-wizard .select-iso .content .select .hypervisor {
  float: left;
  display: block;
  clear: both;
  margin: 12px 0 0 58px;
  /*+placement:shift 0px -6px;*/
  position: relative;
  left: 0px;
  top: -6px;
}

.multi-wizard.instance-wizard .select-iso .content .select .hypervisor select {
  width: 160px;
}

.multi-wizard.instance-wizard .select-iso .content .select .hypervisor label {
  color: #000000;
  font-size: 11px;
  margin-right: 9px;
  margin-left: 2px;
  /*+placement:shift;*/
  position: relative;
  left: 0;
  top: 0;
}

.multi-wizard.instance-wizard .select-iso .wizard-step-conditional.select-iso .content .select.selected {
  height: 90px;
}

/*** UI widgets*/
.multi-wizard .ui-tabs ul.ui-tabs-nav {
  margin-top: 7px;
  display: block;
  height: 41px;
  background: transparent;
  border: none;
  /*+placement:shift -6px 5px;*/
  position: relative;
  left: -6px;
  top: 5px;
  overflow: hidden;
  display: inline-block;
  z-index: 10;
}

.multi-wizard .select-iso .ui-tabs ul {
  float: left;
  left: 0px;
  top: 1px;
}

.multi-wizard .ui-tabs li.ui-state-active {
  background: #FFFFFF;
}

.multi-wizard .ui-tabs li.ui-state-default a {
  padding-left: 0;
  padding-right: 0;
}

.multi-wizard .ui-slider {
  width: 136px;
  padding: 0;
  margin: 8px -2px 3px;
  background: url(../images/bg-gradients.png) 0px -307px !important;
  float: left;
}

.multi-wizard.instance-wizard .ui-slider {
  padding: 7px 0 0 8px;
  margin: 8px 0px 0px 2px;
}

.multi-wizard .ui-slider .ui-slider-handle {
  display: block;
  background: url(../images/buttons.png) -622px -274px;
  width: 18px;
  height: 18px;
  position: relative;
  outline: none;
  border: none;
  top: -0.5rem;
  margin-left: -0.9rem;
}

/*** Select container*/
.multi-wizard .select-container {
  height: 352px;
  overflow: auto;
  overflow-x: hidden;
  border: 1px solid #D9DFE1;
  /*+border-radius:4px;*/
  -moz-border-radius: 4px;
  -webkit-border-radius: 4px;
  -khtml-border-radius: 4px;
  border-radius: 4px;
  border-radius: 4px 4px 4px 4px;
  margin: 10px 10px 0px;
}

.multi-wizard .select-container p {
  padding: 11px;
  color: #424242;
  background: #DFDFDF;
}

.multi-wizard .select-container .select {
  font-size: 13px;
  margin: -1px 0 0;
  padding: 0 0 14px;
  min-height: 35px;
  width: 100%;
  display: inline-block;
  text-align: left;
  float: left;
  border: none;
  background: #FFFFFF;
}

.multi-wizard .select-container .select.odd {
  background: #EBEFF4;
}

.multi-wizard .select-container .select input {
  float: left;
  margin: 21px 24px 0;
}

.multi-wizard .select-container .select .select-desc {
  max-width: 335px;
  min-height: 28px;
  overflow: hidden;
  float: left;
  clear: none;
  margin: 21px 0 0;
  display: inline-block;
}

.multi-wizard .select-container .select .select-desc .name {
  font-weight: bold;
  margin: 0 0 5px;
}

.multi-wizard .select-container .select .select-desc .desc {
  font-size: 11px;
  color: #808080;
  display: inline-block;
  /*[empty]height:;*/
}

/*** Buttons*/
.multi-wizard .buttons {
  width: 100%;
  position: absolute;
  bottom: 10px;
  left: 0px;
}

.multi-wizard .buttons .button {
  width: 88px;
  height: 16px;
  padding: 11px 0 8px;
  /*+box-shadow:0px 1px 1px #FFFFFF;*/
  -moz-box-shadow: 0px 1px 1px #FFFFFF;
  -webkit-box-shadow: 0px 1px 1px #FFFFFF;
  -o-box-shadow: 0px 1px 1px #FFFFFF;
  box-shadow: 0px 1px 1px #FFFFFF;
  border: 1px solid #78818F;
  cursor: pointer;
  font-weight: bold;
  font-size: 12px;
  /*+border-radius:4px;*/
  -moz-border-radius: 4px;
  -webkit-border-radius: 4px;
  -khtml-border-radius: 4px;
  border-radius: 4px;
  border-radius: 4px 4px 4px 4px;
}

.multi-wizard .buttons .button.next {
  /*+placement:float-right 77px 0px;*/
  float: right;
  position: relative;
  left: 77px;
  top: 0px;
  color: #FFFFFF;
  /*+text-shadow:0px -1px 1px #465259;*/
  -moz-text-shadow: 0px -1px 1px #465259;
  -webkit-text-shadow: 0px -1px 1px #465259;
  -o-text-shadow: 0px -1px 1px #465259;
  text-shadow: 0px -1px 1px #465259;
  background: #0049FF url(../images/gradients.png) 0px -317px;
  font-weight: bold;
  border: 1px solid #0069CF;
  border-top: 1px solid #0070FC;
}

.multi-wizard .buttons .button.next:hover {
  background-position: -3px -368px;
  border: 1px solid #0035B8;
  border-bottom: 1px solid #0062FA;
}

.multi-wizard .buttons .button.next.final {
  padding: 4px 0px 9px;
  width: 115px;
  margin: 3px 0 0;
}

.multi-wizard .buttons .button.next.final span {
  background: url(../images/icons.png) 0px -349px;
  /*+placement:shift 0px 5px;*/
  position: relative;
  left: 0px;
  top: 5px;
  padding: 5px 0px 5px 30px;
}

.multi-wizard .buttons .button.cancel {
  border: none;
  /*+placement:float-right -127px 0px;*/
  float: right;
  position: relative;
  left: -127px;
  top: 0px;
  color: #808080;
  /*+border-radius:0;*/
  -moz-border-radius: 0;
  -webkit-border-radius: 0;
  -khtml-border-radius: 0;
  border-radius: 0;
  border-radius: 0 0 0 0;
  background: transparent;
  /*+box-shadow:0px 0px;*/
  -moz-box-shadow: 0px 0px;
  -webkit-box-shadow: 0px 0px;
  -o-box-shadow: 0px 0px;
  box-shadow: 0px 0px;
  -moz-box-shadow: 0px 0px inherit;
  -webkit-box-shadow: 0px 0px inherit;
  -o-box-shadow: 0px 0px inherit;
  -moz-box-shadow: inherit;
  -webkit-box-shadow: inherit;
  -o-box-shadow: inherit;
  /*+text-shadow:0px 1px 1px #FFFFFF;*/
  -moz-text-shadow: 0px 1px 1px #FFFFFF;
  -webkit-text-shadow: 0px 1px 1px #FFFFFF;
  -o-text-shadow: 0px 1px 1px #FFFFFF;
  text-shadow: 0px 1px 1px #FFFFFF;
  padding: 14px 0 0px 0px;
}

.multi-wizard .buttons .button.cancel:hover {
  color: #5E5E5E;
}

.multi-wizard .buttons .button.previous {
  background: #D6D6D6;
  color: #62798E;
  margin-left: 27px;
}

.multi-wizard .buttons .button.previous:hover {
  background: #C6C6C6;
}

/** Instance wizard
** Select ISO*/
.multi-wizard.instance-wizard .select-iso .select-container {
  height: 260px;
  margin: 0;
  /*+border-radius:0 0 5px 5px;*/
  -moz-border-radius: 0 0 5px 5px;
  -webkit-border-radius: 0 0 5px 5px;
  -khtml-border-radius: 0 0 5px 5px;
  border-radius: 0 0 5px 5px;
}

/*** Data disk offering*/
.multi-wizard.instance-wizard .content .section {
  padding: 9px 0 16px;
  margin: 12px 0 15px 8px;
}

.multi-wizard.instance-wizard .content .section.no-thanks {
  box-sizing: border-box;
  width: 426px;
}

.multi-wizard.instance-wizard .data-disk-offering .select-container,
.multi-wizard.instance-wizard .sshkeyPairs .select-container {
  height: 300px;
  margin: -7px 6px 0 8px;
  /*+border-radius:6px;*/
  -moz-border-radius: 6px;
  -webkit-border-radius: 6px;
  -khtml-border-radius: 6px;
  border-radius: 6px;
  border-radius: 6px 6px 6px 6px;
}

.multi-wizard.instance-wizard .data-disk-offering .disk-select-group {
  float: left;
  margin-top: 12px;
  width: 100%;
}

.multi-wizard.instance-wizard .data-disk-offering .disk-select-header {
  border-bottom: 1px solid #D4D4D4;
  /*+border-radius:4px;*/
  -moz-border-radius: 4px;
  -webkit-border-radius: 4px;
  -khtml-border-radius: 4px;
  border-radius: 4px;
  background: #C2C2C2 0px 4px;
  padding: 6px;
  height: 17px;
}

.multi-wizard.instance-wizard .disk-select-group.selected .disk-select-header {
  background: #505050;
  /*+border-radius:4px 4px 0 0;*/
  -moz-border-radius: 4px 4px 0 0;
  -webkit-border-radius: 4px 4px 0 0;
  -khtml-border-radius: 4px 4px 0 0;
  border-radius: 4px 4px 0 0;
}

.multi-wizard.instance-wizard .data-disk-offering .disk-select-header input {
  float: left;
}

.multi-wizard.instance-wizard .data-disk-offering .disk-select-header .title {
  float: left;
  font-size: 14px;
  padding: 2px;
}

.multi-wizard.instance-wizard .disk-select-group.selected .disk-select-header .title {
  color: #FFFFFF;
  /*+text-shadow:0px -1px #000000;*/
  -moz-text-shadow: 0px -1px #000000;
  -webkit-text-shadow: 0px -1px #000000;
  -o-text-shadow: 0px -1px #000000;
  text-shadow: 0px -1px #000000;
}

.multi-wizard.instance-wizard .data-disk-offering .multi-disk-select-container {
  max-height: 257px;
  overflow: auto;
  border: 1px solid #DDDBDB;
  padding: 13px;
  background: #E4E4E4;
}

.multi-wizard.instance-wizard .data-disk-offering .disk-select-group .select-container {
  max-height: 114px;
  float: left;
  margin: 0;
  border: none;
  /*+border-radius:0;*/
  -moz-border-radius: 0;
  -webkit-border-radius: 0;
  -khtml-border-radius: 0;
  border-radius: 0;
  display: none;
}

.multi-wizard.instance-wizard .data-disk-offering .disk-select-group.selected .select-container {
  display: block;
}

.multi-wizard.instance-wizard .data-disk-offering .disk-select-group .select {
  padding: 0 0 17px;
  height: 0;
}

.multi-wizard.instance-wizard .data-disk-offering .disk-select-group.custom-size .section.custom-size {
  display: block !important;
}

.multi-wizard.instance-wizard .data-disk-offering .disk-select-group .select input {
  margin: 13px 12px 12px;
}

.multi-wizard.instance-wizard .data-disk-offering .disk-select-group .select-desc {
  margin: 13px 0 0;
}

.multi-wizard.instance-wizard .data-disk-offering.required .select-container {
  height: 344px;
  position: relative;
  margin-top: 9px !important;
}

.multi-wizard.instance-wizard .custom-disk-size .select-container {
  height: 279px;
}

.multi-wizard.instance-wizard .custom-disk-size .select-container {
  height: 213px;
  margin: -7px 6px 0 8px;
  /*+border-radius:6px;*/
  -moz-border-radius: 6px;
  -webkit-border-radius: 6px;
  -khtml-border-radius: 6px;
  border-radius: 6px;
  border-radius: 6px 6px 6px 6px;
}

.multi-wizard.instance-wizard .content .section input {
  float: left;
}

.multi-wizard.instance-wizard .content .section input[type=radio] {
  margin: 8px 2px 0 17px;
}

.multi-wizard.instance-wizard .content .section label {
  display: block;
  float: left;
  margin: 10px 7px 7px;
}

.multi-wizard.instance-wizard .content .section .select-area label {
  margin: 12px 0px 0px;
}

.multi-wizard.instance-wizard .content .section label.size {
  color: #647A8E;
  font-weight: bold;
  /*+text-shadow:0px 1px 1px #FFFFFF;*/
  -moz-text-shadow: 0px 1px 1px #FFFFFF;
  -webkit-text-shadow: 0px 1px 1px #FFFFFF;
  -o-text-shadow: 0px 1px 1px #FFFFFF;
  text-shadow: 0px 1px 1px #FFFFFF;
}

.multi-wizard.instance-wizard .section.custom-size {
  position: relative;
  background: #F4F4F4;
  padding: 7px;
  border-radius: 4px;
  width: 100%;
  box-sizing: border-box;
  margin: 12px 0;
}

.multi-wizard.instance-wizard .section.custom-size.custom-disk-size {
  width: 426px;
  margin-left: 8px;
}

.multi-wizard.instance-wizard .section.custom-iops {
  position: relative;
  background: #F4F4F4;
  padding: 7px;
  border-radius: 4px;
}

.multi-wizard.instance-wizard .section.custom-iops-do {
  position: relative;
  background: #F4F4F4;
  padding: 7px;
  border-radius: 4px;
  box-sizing: border-box;
  width: 426px;
}

.multi-wizard.instance-wizard .section.custom-size input[type=radio] {
  float: left;
}

.multi-wizard.instance-wizard .section.custom-size input[type=text] {
  float: left;
  width: 28px;
  margin: 6px -1px 0 8px;
}

.multi-wizard.instance-wizard .section.custom-iops input[type=text] {
  float: left;
  width: 28px;
  margin: 6px -1px 0 8px;
}

.multi-wizard.instance-wizard .section.custom-iops-do input[type=text] {
  float: left;
  width: 28px;
  margin: 6px -1px 0 8px;
}

.multi-wizard.instance-wizard .section.custom-size label.error {
  position: absolute;
  top: 29px;
  left: 242px;
  font-size: 10px;
}

.instance-wizard .step.data-disk-offering.custom-disk-size .select-container {
  height: 272px;
}

.instance-wizard .step.data-disk-offering.custom-iops-do .select-container {
  height: 240px;
}

.instance-wizard .step.data-disk-offering.custom-disk-size.custom-iops-do .select-container {
  height: 176px;
}

.instance-wizard .step.data-disk-offering.required.custom-disk-size .select-container {
  height: 315px;
}

.instance-wizard .step.data-disk-offering.required.custom-iops-do .select-container {
  height: 295px;
}

.instance-wizard .step.data-disk-offering.required.custom-disk-size.custom-iops-do .select-container {
  height: 223px;
}

.instance-wizard .step.data-disk-offering .custom-iops-do {
  display: none;
}

.instance-wizard .step.data-disk-offering.custom-iops-do .custom-iops-do {
  display: block;
}

.instance-wizard .step.data-disk-offering .custom-iops-do .field {
  width: 30%;
  float: left;
  margin-bottom: 5px;
}

.instance-wizard .step.data-disk-offering .custom-iops-do .field label {
  text-indent: 20px;
}

.instance-wizard .step.data-disk-offering .custom-iops-do .field input {
  width: 88%;
  margin-left: 26px;
}

/*** Compute offering*/
.instance-wizard .step.service-offering.custom-size .select-container {
  height: 235px;
}

.instance-wizard .step.service-offering.custom-iops .select-container {
  height: 235px;
}

.instance-wizard .step.service-offering .custom-size {
  display: none;
}

.instance-wizard .step.service-offering .custom-iops {
  display: none;
}

.instance-wizard .step.service-offering.custom-size .custom-size {
  display: block;
}

.instance-wizard .step.service-offering.custom-iops .custom-iops {
  display: block;
}

.instance-wizard .step.service-offering .custom-size .field {
  width: 30%;
  float: left;
  margin-bottom: 13px;
}

.instance-wizard .step.service-offering .custom-iops .field {
  width: 30%;
  float: left;
  margin-bottom: 13px;
}

.instance-wizard .step.service-offering .custom-size .field label {
  text-indent: 20px;
}

.instance-wizard .step.service-offering .custom-iops .field label {
  text-indent: 20px;
}

.instance-wizard .step.service-offering .custom-size .field input {
  width: 88%;
  margin-left: 26px;
}

.instance-wizard .step.service-offering .custom-size .field label.error {
  position: relative;
  top: 0;
  left: 0;
}

.instance-wizard .step.service-offering .custom-iops .field input {
  width: 88%;
  margin-left: 26px;
}

/*** Network*/
.multi-wizard.instance-wizard .no-network {
  background: #FFFFFF;
  width: 773px;
  height: 52px;
  position: absolute;
  top: 98px;
  left: 11px;
  /*+border-radius:5px;*/
  -moz-border-radius: 5px;
  -webkit-border-radius: 5px;
  -khtml-border-radius: 5px;
  border-radius: 5px;
  border-radius: 5px 5px 5px 5px;
  z-index: 1;
  padding: 162px 0 194px;
}

.multi-wizard.instance-wizard .no-network p {
  font-size: 22px;
  line-height: 25px;
}

.multi-wizard.instance-wizard .select-network .select table {
  width: 405px;
  margin: 4px 12px 0;
  float: left;
}

.multi-wizard.instance-wizard .select-network .select table thead {
  margin: 0;
  padding: 0;
}

.multi-wizard.instance-wizard .select-network .select table td {
  padding: 0;
  margin: 0;
  vertical-align: top;
}

.multi-wizard.instance-wizard .select-network .select table .select-container {
  margin: 0px;
  border: 0;
  height: 223px;
}

.multi-wizard.instance-wizard .select-network.no-add-network .select table .select-container {
  height: 282px;
}

.multi-wizard.instance-wizard .select-network .select.new-network table .select-container {
  height: 29px;
  overflow: visible;
}

.multi-wizard.instance-wizard .select-network .select.new-network table .select-container .select {
  margin: -12px 0 0;
  position: relative;
  text-align: right;
}

.multi-wizard.instance-wizard .select-network .select.new-network table .select-container .select select {
  width: 145px;
  margin: 4px 0 0;
  /*+placement:shift;*/
  position: relative;
  left: 0;
  top: 0;
}

.multi-wizard.instance-wizard .select-network .select.new-network {
  margin: -17px 0 0;
}

.multi-wizard.instance-wizard .select-network.no-add-network .select.new-network {
  display: none !important;
}

.multi-wizard.instance-wizard .select-network .main-desc {
  width: 252px;
  top: 12px;
  left: 12px;
  float: left;
}

.multi-wizard.instance-wizard .select-network .select .secondary-input {
  float: right;
  width: 80px;
  height: 48px;
  font-size: 11px;
  border-left: 1px solid #D7D7D7;
  color: #000000;
}

.multi-wizard.instance-wizard .select-network .select.advanced .secondary-input {
  height: 73px;
}

.multi-wizard.instance-wizard .select-network .select .secondary-input input {
  margin: 0 !important;
  padding: 0 !important;
  /*+placement:shift 9px 21px;*/
  position: relative;
  left: 9px;
  top: 21px;
}

.multi-wizard.instance-wizard .select-network .select .secondary-input .name {
  float: right;
  /*+placement:shift -16px 22px;*/
  position: relative;
  left: -16px;
  top: 22px;
}

.multi-wizard.instance-wizard .select-network .select-container .select {
  width: 100%;
  float: left;
  padding: 0;
  position: relative;
}

.multi-wizard.instance-wizard .select-network .select-container .select.advanced {
  height: 74px;
}

.multi-wizard.instance-wizard .select-network .select .advanced-options {
  background: url(../images/sprites.png) -7px -795px;
  width: 20px;
  height: 20px;
  float: right;
  cursor: pointer;
  margin-top: 15px;
  margin-right: 13px;
}

.multi-wizard.instance-wizard .select-network .select .advanced-options:hover,
.multi-wizard.instance-wizard .select-network .select.advanced .advanced-options {
  background: url(../images/sprites.png) -32px -795px;
}

.multi-wizard.instance-wizard .select-network .select .specify-ip {
  display: none;
  position: absolute;
  top: 45px;
  left: 0px;
  width: 100%;
}

.multi-wizard.instance-wizard .select-network .select.advanced .specify-ip {
  display: block;
}

.multi-wizard.instance-wizard .select-network .select.advanced .specify-ip input {
  margin: 0px 0 0 15px;
  width: 138px;
}

.multi-wizard.instance-wizard .select-network .select-container .select input {
  margin: 21px 15px 0px;
  float: left;
}

.multi-wizard.instance-wizard .select-network .select-container .select label {
  float: left;
  font-size: 11px;
  margin: 4px 0 0 42px;
  color: #4E6B82;
}

.multi-wizard.instance-wizard .select-network .select-vpc {
  float: left;
  padding: 3px;
  margin: 7px 0px 7px 7px;
}

.multi-wizard.instance-wizard .select-network.no-add-network .select-vpc {
  visibility: hidden !important;
}

.multi-wizard.instance-wizard .select-network .select-vpc select {
  width: 124px;
}

.multi-wizard.instance-wizard .select-network .select-vpc label {
  font-size: 10px;
}

/**** New networ*/
.multi-wizard.instance-wizard .select-network .select.new-network .advanced-options {
  /*+placement:shift 379px 15px;*/
  position: relative;
  left: 379px;
  top: 15px;
  position: absolute;
}

.multi-wizard.instance-wizard .select-network .select.new-network .select.advanced {
  height: 106px;
  position: relative;
}

.multi-wizard.instance-wizard .select-network .select.new-network.unselected .select.advanced {
  height: auto;
}

.multi-wizard.instance-wizard .select-network .select.new-network .select.advanced .specify-ip {
  top: 74px;
  left: 29px;
}

.multi-wizard.instance-wizard .select-network .select.new-network .hide-if-selected {
  display: none;
}

.multi-wizard.instance-wizard .select-network .select.new-network.unselected .hide-if-unselected {
  display: none;
}

.multi-wizard.instance-wizard .select-network .select.new-network.unselected .hide-if-selected {
  display: block;
}

.multi-wizard.instance-wizard .select-network .select.new-network input {
  margin-top: 24px;
}

.multi-wizard.instance-wizard .select-network .select.new-network .field {
  /*+placement:shift 41px 21px;*/
  position: relative;
  left: 41px;
  top: 21px;
  font-size: 11px;
  color: #000000;
  position: absolute;
}

.multi-wizard.instance-wizard .select-network .select.new-network .field .name {
  width: 99px;
  float: left;
  padding: 3px 0 0;
  /*[empty]display:;*/
}

.multi-wizard.instance-wizard .select-network .select.new-network .field .value {
  float: left;
}

.multi-wizard.instance-wizard .select-network .select.new-network .field .value input {
  width: 138px;
  margin: 0 0 0 11px;
}

.multi-wizard.instance-wizard .select-network .select.new-network label.error {
  display: none !important;
}

.multi-wizard.instance-wizard .select-network .select.new-network .secondary-input {
  width: 97px;
  padding: 13px 0 17px;
}

.multi-wizard.instance-wizard .select-network .select.new-network .secondary-input .name {
  margin: 0 17px 0 0;
}

.multi-wizard.instance-wizard .select-network .select.new-network .select-desc {
  width: 255px;
}

.multi-wizard.instance-wizard .select-network .select-container .select .select-desc .desc {
  font-size: 11px;
  color: #808080;
  float: left;
  max-width: 113px;
}

.multi-wizard.instance-wizard .select-network .select-container .select .select-desc .name {
  width: 116px;
  font-size: 11px;
  font-weight: normal;
  float: left;
  color: #000000;
  margin: 0 16px 0 0;
}

.multi-wizard.instance-wizard .select-network .select.new-network .select-desc .name {
  width: 99px;
  margin: 4px 0 0;
}

.multi-wizard.instance-wizard .select-network .select.new-network.unselected .select-desc .name {
  color: #808080;
}

/*** Confirmation*/
.multi-wizard .review .select-container .select {
  height: 35px;
  padding: 0;
}

.multi-wizard .review .select-container .select .name {
  float: left;
  margin: 13px 22px 0 14px;
  width: 127px;
  font-size: 11px;
}

.multi-wizard .review .select-container .select .value {
  float: left;
  margin: 9px 21px 0;
  width: 136px;
}

.multi-wizard .review .select-container .select .value span {
  font-size: 10px;
}

.multi-wizard .review .select-container .select .edit {
  float: right;
  cursor: pointer;
  height: 18px;
  margin: 11px 20px 0 0px;
  background: url(../images/icons.png) -10px -452px;
  padding: 0px 0px 0 20px;
}

.multi-wizard .review .select-container .select.odd .edit a {
  background: #EBEFF4;
}

.multi-wizard .review .select-container .select .edit a {
  font-size: 10px;
  color: #0000FF;
  text-decoration: none;
  padding: 5px 0 8px;
  background: #FFFFFF;
}

.multi-wizard .review .select-container .select input,
.multi-wizard .review .select-container .select select {
  margin: 0;
  width: 151px;
  float: left;
}

/*** Diagram*/
.multi-wizard.instance-wizard .diagram {
  width: 1px;
  height: 502px;
  position: absolute;
  top: 109px;
  left: 465px;
}

.multi-wizard.instance-wizard .diagram .part {
  background: url(../images/instance-wizard-parts.png) no-repeat 0px 0px;
}

.multi-wizard.instance-wizard .diagram .part.zone-plane {
  width: 354px;
  height: 117px;
  background-position: -38px -55px;
  /*+placement:displace -38px 259px;*/
  position: absolute;
  margin-top: 259px;
}

.multi-wizard.instance-wizard .diagram .part.computer-tower-front {
  width: 95px;
  height: 254px;
  background-position: -54px -210px;
  /*+placement:displace 44px 92px;*/
  position: absolute;
  margin-left: 44px;
  margin-top: 92px;
}

.multi-wizard.instance-wizard .diagram .part.computer-tower-back {
  width: 194px;
  height: 271px;
  background-position: -148px -192px;
  /*+placement:displace 138px 74px;*/
  position: absolute;
  margin-left: 138px;
  margin-top: 74px;
}

.multi-wizard.instance-wizard .diagram .part.os-drive {
  width: 194px;
  height: 86px;
  background-position: -348px -192px;
  /*+placement:displace 138px 74px;*/
  position: absolute;
  margin-left: 138px;
  margin-top: 74px;
}

.multi-wizard.instance-wizard .diagram .part.cpu {
  width: 194px;
  height: 49px;
  background-position: -344px -278px;
  /*+placement:displace 138px 156px;*/
  position: absolute;
  margin-left: 138px;
  margin-top: 156px;
}

.multi-wizard.instance-wizard .diagram .part.hd {
  width: 194px;
  height: 44px;
  background-position: -344px -331px;
  /*+placement:displace 138px 208px;*/
  position: absolute;
  margin-left: 138px;
  margin-top: 208px;
}

.multi-wizard.instance-wizard .diagram .part.network-card {
  width: 194px;
  height: 44px;
  background-position: -344px -380px;
  /*+placement:displace 138px 260px;*/
  position: absolute;
  margin-left: 138px;
  margin-top: 260px;
}

/** Add zone wizard*/
.multi-wizard.zone-wizard {
  display: block;
  height: 675px;
}

.multi-wizard.zone-wizard ul.subnav {
  text-align: left;
  /*+placement:shift 30px 104px;*/
  position: relative;
  left: 30px;
  top: 104px;
  position: absolute;
  list-style: disc inside;
}

.multi-wizard.zone-wizard ul.subnav li {
  float: left;
  padding: 0;
  font-size: 12px;
  white-space: nowrap;
  text-transform: uppercase;
  list-style: none;
  height: 20px;
  margin-right: 34px;
  color: #9A9A9A;
}

.multi-wizard.zone-wizard ul.subnav li:after {
  content: ">";
  font-size: 13px;
  /*+placement:shift 4px -1px;*/
  position: relative;
  left: 4px;
  top: -1px;
}

.multi-wizard.zone-wizard ul.subnav li.active {
  color: #0000FF;
}

.multi-wizard.zone-wizard .ui-tabs-panel {
  height: 422px;
  overflow: auto;
  overflow-x: hidden;
}

.multi-wizard.zone-wizard ul.ui-tabs-nav {
  /*+placement:shift 0px 0px;*/
  position: relative;
  left: 0px;
  top: 0px;
  float: left;
  margin: 6px 0 3px 3px;
}

.multi-wizard.zone-wizard .select-container {
  height: 333px;
  overflow: auto;
}

.multi-wizard.zone-wizard .setup-guest-traffic .select-container {
  background: #E9EAEB;
  overflow: hidden;
}

.multi-wizard.zone-wizard .setup-guest-traffic.basic .select-container {
  background: #FFFFFF;
}

.multi-wizard.zone-wizard .main-desc {
  width: 516px;
  float: left;
  /*+placement:shift 0;*/
  position: relative;
  left: 0;
  top: 0;
  margin: 23px 0 0px 6px;
  font-weight: 100;
  font-size: 14px;
  color: #424242;
}

.multi-wizard.zone-wizard .review .main-desc.pre-setup {
  width: 90%;
  font-size: 18px;
  color: #2C4159;
  background: url(../images/icons.png) no-repeat 74px -224px;
  padding: 1px 0 1px 20px;
  text-align: center;
  margin-left: 50px;
  font-weight: 100;
  /*+placement:shift 0px 153px;*/
  position: relative;
  left: 0px;
  top: 153px;
  left: -10px;
  /*+text-shadow:0px 1px #FFFFFF;*/
  -moz-text-shadow: 0px 1px #FFFFFF;
  -webkit-text-shadow: 0px 1px #FFFFFF;
  -o-text-shadow: 0px 1px #FFFFFF;
  text-shadow: 0px 1px #FFFFFF;
}

.multi-wizard.zone-wizard .info-desc {
  font-size: 11px;
  float: left;
  text-align: left;
  overflow: auto;
  overflow-x: hidden;
  padding: 11px;
  width: 698px;
  margin: 29px 0 68px 5px;
  background: #FFFFFF;
  border: 1px solid #C7C7C7;
  /*+border-radius:4px;*/
  -moz-border-radius: 4px;
  -webkit-border-radius: 4px;
  -khtml-border-radius: 4px;
  border-radius: 4px;
  border-radius: 4px 4px 4px 4px;
}

.multi-wizard.zone-wizard .setup-storage-traffic .info-desc {
  margin-bottom: 10px;
}

.multi-wizard.zone-wizard .setup-public-traffic .info-desc,
.multi-wizard.zone-wizard .setup-guest-traffic .info-desc,
.multi-wizard.zone-wizard .setup-physical-network .info-desc {
  margin-bottom: 12px;
}

.multi-wizard.zone-wizard .info-desc strong {
  font-weight: bold;
}

.multi-wizard.zone-wizard .main-desc em {
  text-decoration: underline;
  font-weight: bold;
}

.multi-wizard.zone-wizard .progress ul li {
  width: 107px;
  margin-left: 7px;
  padding: 0 32px 0 0;
}

.multi-wizard.zone-wizard .progress ul li span {
  width: 102px;
}

.multi-wizard.zone-wizard .progress ul li span.arrow {
  margin: -4px 0 0 109px;
}

.multi-wizard.zone-wizard .select-network .content .section {
  width: 665px;
  height: 430px;
  /*+placement:shift 0px 14px;*/
  position: relative;
  left: 0px;
  top: 14px;
}

.multi-wizard.zone-wizard .select-network .content {
  width: 100%;
  height: 461px;
  float: none;
  margin: 7px auto auto;
  padding-bottom: 28px;
}

.multi-wizard.zone-wizard .select-network-model .select-area {
  height: 181px;
  width: 586px;
  position: relative;
}

.multi-wizard.zone-wizard .select-network-model .select-area.basic-zone {
  height: 105px;
}

.multi-wizard.zone-wizard .select-network-model .select-area.advanced-zone {
  height: 233px;
}

.multi-wizard.zone-wizard .select-network-model .select-area .isolation-mode {
  height: 98px;
  overflow: hidden;
  float: left;
  margin: 5px 0 0;
  position: absolute;
  top: 114px;
  left: 9px;
}

.multi-wizard.zone-wizard .select-network-model .select-area.disabled .isolation-mode {
  /*+opacity:50%;*/
  filter: alpha(opacity=50);
  -ms-filter: progid:DXImageTransform.Microsoft.Alpha(Opacity=50);
  -moz-opacity: 0.5;
  opacity: 0.5;
}

.multi-wizard.zone-wizard .select-network-model .select-area .isolation-mode .title {
  font-size: 15px;
  color: #5D7387;
  /*+placement:shift 36px 2px;*/
  position: relative;
  left: 36px;
  top: 2px;
}

.multi-wizard.zone-wizard .select-network-model .select-area .desc {
  width: 373px;
  height: 70px;
  color: #727272;
  background: #EFEFEF;
  padding: 12px 18px 25px;
  /*+placement:shift -27px 12px;*/
  position: relative;
  left: -27px;
  top: 12px;
  /*+border-radius:7px;*/
  -moz-border-radius: 7px;
  -webkit-border-radius: 7px;
  -khtml-border-radius: 7px;
  border-radius: 7px;
  border-radius: 7px 7px 7px 7px;
  line-height: 19px;
}

.multi-wizard.zone-wizard .select-network-model .select-area.basic-zone .desc {
  padding-bottom: 4px;
}

.multi-wizard.zone-wizard .select-network-model .select-area .desc em {
  font-weight: bold;
  text-decoration: underline;
}

.multi-wizard.zone-wizard .select-network-model .select-area .isolation-mode .select-area {
  width: 586px;
  height: 61px;
  overflow: hidden;
  margin: 0;
  padding: 0px 0 9px;
  background: none;
}

.multi-wizard.zone-wizard .select-network-model .select-area .isolation-mode .select-area label {
  font-size: 11px;
  margin: 24px 0 0 2px;
}

.multi-wizard.zone-wizard .select-network-model .select-area .isolation-mode .select-area input {
  margin: 26px 0 11px;
}

.multi-wizard.zone-wizard .select-network-model .select-area .isolation-mode .select-area input {
  margin: 24px 8px 0 12px !important;
  padding: 0 !important;
}

.multi-wizard.zone-wizard .select-network-model .select-area .isolation-mode .select-area .desc {
  padding: 6px 7px 11px;
  width: 388px;
  height: 29px;
  font-size: 11px;
  margin-right: 9px;
  background: #EFEFEF;
  float: right;
  /*+placement:shift -27px 12px;*/
  position: relative;
  left: -27px;
  top: 12px;
}

.multi-wizard.zone-wizard .content.input-area {
  width: 721px;
  min-height: inherit;
  margin: -50px auto auto 4px;
  overflow: auto;
  overflow-x: hidden;
}

/*** Add physical network -- network form items*/
.multi-wizard.zone-wizard .setup-physical-network .content.input-area {
  width: 627px;
  height: 396px;
  background: transparent;
  position: relative;
}

.multi-wizard.zone-wizard .setup-physical-network .drag-helper-icon {
  width: 80px;
  height: 84px;
  background: url(../images/sprites.png) no-repeat 0px -1365px;
  /*+placement:shift 134px 303px;*/
  position: relative;
  left: 134px;
  top: 303px;
  position: absolute;
}

.multi-wizard.zone-wizard .select-container.multi {
  display: inline-block;
  width: 490px;
  margin: 6px auto auto;
  float: right;
  height: auto;
  border: 1px solid #BFBFBF;
  overflow: visible;
  /*+border-radius:4px;*/
  -moz-border-radius: 4px;
  -webkit-border-radius: 4px;
  -khtml-border-radius: 4px;
  border-radius: 4px;
  border-radius: 4px 4px 4px 4px;
  /*+box-shadow:inset 0px 1px 2px #CBCACA;*/
  -moz-box-shadow: inset 0px 1px 2px #CBCACA;
  -webkit-box-shadow: inset 0px 1px 2px #CBCACA;
  -o-box-shadow: inset 0px 1px 2px #CBCACA;
  box-shadow: inset 0px 1px 2px #CBCACA;
  background: #F8F6F6;
  /*[empty]display:;*/
}

.multi-wizard.zone-wizard .select-container.multi.disabled {
  border: 1px dotted #A7A7A7;
  /*+opacity:40%;*/
  filter: alpha(opacity=40);
  -ms-filter: progid:DXImageTransform.Microsoft.Alpha(Opacity=40);
  -moz-opacity: 0.4;
  opacity: 0.4;
}

.multi-wizard.zone-wizard .select-container.multi .physical-network-icon {
  width: 61px;
  height: 53px;
  float: left;
  border-right: 1px solid #CDCDCD;
  background: url(../images/sprites.png) -109px -1393px;
}

.multi-wizard.zone-wizard .select-container.multi input {
  width: 195px !important;
  margin: 2px 0 0 17px !important;
}

.multi-wizard.zone-wizard .select-container.multi .field {
  width: 425px;
  height: 46px;
  margin-top: -6px;
}

.multi-wizard.zone-wizard .select-container.multi .field .name {
  width: 93%;
  margin-left: 17px;
}

.multi-wizard.zone-wizard .select-container.multi .drop-container {
  background: #DAE2EC;
  width: 484px;
  height: 114px;
  clear: both;
  position: relative;
  /*+border-radius:4px;*/
  -moz-border-radius: 4px;
  -webkit-border-radius: 4px;
  -khtml-border-radius: 4px;
  border-radius: 4px;
  border-radius: 4px 4px 4px 4px;
  border: 3px dashed #BBBFC4;
}

.multi-wizard.zone-wizard .select-container.multi .drop-container ul {
  background: #DAE2EC;
  /*+border-radius:5px;*/
  -moz-border-radius: 5px;
  -webkit-border-radius: 5px;
  -khtml-border-radius: 5px;
  border-radius: 5px;
  border-radius: 5px 5px 5px 5px;
  width: 99%;
  height: 94%;
  top: 4px;
  left: 2px;
  position: absolute;
}

.multi-wizard.zone-wizard .select-container.multi .drop-container ul.active {
  background: #DFEAFF;
}

.multi-wizard.zone-wizard .select-container.multi .drop-container ul li {
  float: left;
  margin: 2px 17px 0 29px;
}

.multi-wizard.zone-wizard .select-container.multi .drop-container span.empty-message {
  text-align: center;
  color: #959BA0;
  font-size: 13px;
  /*+placement:shift 0px 45px;*/
  position: relative;
  left: 0px;
  top: 45px;
}

/*** Add physical network -- traffic type drag area*/
.multi-wizard.zone-wizard .traffic-types-drag-area {
  width: 96px;
  height: 370px;
  background: #F0F1F2;
  border: 1px solid #DCCACA;
  /*+border-radius:4px;*/
  -moz-border-radius: 4px;
  -webkit-border-radius: 4px;
  -khtml-border-radius: 4px;
  border-radius: 4px;
  border-radius: 4px 4px 4px 4px;
  float: left;
  text-align: left;
  padding: 0;
  margin: 8px 0 0;
  /*+placement:shift 3px 0px;*/
  position: relative;
  left: 3px;
  top: 0px;
}

.multi-wizard.zone-wizard .traffic-types-drag-area .header {
  margin: 0;
  font-size: 13px;
  font-weight: bold;
  color: #5C5C5C;
  /*+text-shadow:0px 1px 1px #FFFFFF;*/
  -moz-text-shadow: 0px 1px 1px #FFFFFF;
  -webkit-text-shadow: 0px 1px 1px #FFFFFF;
  -o-text-shadow: 0px 1px 1px #FFFFFF;
  text-shadow: 0px 1px 1px #FFFFFF;
  background: #F8F8F8;
  text-align: center;
  padding: 8px 0 7px;
  /*+border-radius:4px 4px 0 0;*/
  -moz-border-radius: 4px 4px 0 0;
  -webkit-border-radius: 4px 4px 0 0;
  -khtml-border-radius: 4px 4px 0 0;
  border-radius: 4px 4px 0 0;
  border-bottom: 1px solid #DCCACA;
}

.multi-wizard.zone-wizard .traffic-types-drag-area > ul {
  width: 100%;
}

.multi-wizard.zone-wizard .traffic-types-drag-area > ul > li {
  float: left;
  font-size: 11px;
  width: 100%;
  background: transparent;
  height: 83px;
  margin: 16px 13px 0 0;
}

.multi-wizard.zone-wizard .traffic-types-drag-area > ul > li.required {
  display: none;
}

.multi-wizard.zone-wizard .traffic-types-drag-area > ul > li.required.clone {
  display: block;
}

.multi-wizard.zone-wizard .traffic-types-drag-area > ul > li ul.container {
  width: 60px;
  height: 54px;
  margin-left: 16px;
  background: #E4E4E4;
  /*+border-radius:5px;*/
  -moz-border-radius: 5px;
  -webkit-border-radius: 5px;
  -khtml-border-radius: 5px;
  border-radius: 5px;
  border-radius: 5px 5px 5px 5px;
  /*+box-shadow:inset 0px 2px 4px #999696;*/
  -moz-box-shadow: inset 0px 2px 4px #999696;
  -webkit-box-shadow: inset 0px 2px 4px #999696;
  -o-box-shadow: inset 0px 2px 4px #999696;
  box-shadow: inset 0px 2px 4px #999696;
  border-bottom: 1px solid #FFFFFF;
}

.multi-wizard.zone-wizard .traffic-types-drag-area > ul > li ul.container li {
  /*+placement:shift 1px 2px;*/
  position: relative;
  left: 1px;
  top: 2px;
}

.multi-wizard.zone-wizard li.traffic-type-draggable {
  display: block;
  background: transparent url(../images/sprites.png) no-repeat 0px -1161px;
  width: 51px;
  height: 51px;
  margin: auto;
  cursor: move;
  z-index: 5000;
}

.multi-wizard.zone-wizard .traffic-types-drag-area li.traffic-type-draggable:hover,
.multi-wizard.zone-wizard .select-container.multi li.traffic-type-draggable:hover {
  width: 69px !important;
  height: 66px !important;
}

.multi-wizard.zone-wizard .traffic-types-drag-area li.traffic-type-draggable:hover,
.multi-wizard.zone-wizard .select-container.multi li.traffic-type-draggable:hover {
  /*+placement:shift -2px -4px;*/
  position: relative;
  left: -2px;
  top: -4px;
}

.multi-wizard.zone-wizard .select-container.multi li.traffic-type-draggable:hover {
  /*+placement:shift -8px -6px;*/
  position: relative;
  left: -8px;
  top: -6px;
  margin-right: 0px;
  width: 70px !important;
}

.multi-wizard.zone-wizard li.traffic-type-draggable.disabled {
  /*+opacity:50%;*/
  filter: alpha(opacity=50);
  -ms-filter: progid:DXImageTransform.Microsoft.Alpha(Opacity=50);
  -moz-opacity: 0.5;
  opacity: 0.5;
  cursor: not-allowed;
}

.multi-wizard.zone-wizard .traffic-types-drag-area ul > li.disabled {
  display: none;
}

.multi-wizard.zone-wizard li.traffic-type-draggable.disabled {
  /*+opacity:50%;*/
  filter: alpha(opacity=50);
  -ms-filter: progid:DXImageTransform.Microsoft.Alpha(Opacity=50);
  -moz-opacity: 0.5;
  opacity: 0.5;
  cursor: not-allowed;
}

.multi-wizard.zone-wizard li.traffic-type-draggable.management {
  background-position: 0px -1161px;
  height: 52px;
}

.multi-wizard.zone-wizard .traffic-types-drag-area li.traffic-type-draggable.management:hover,
.multi-wizard.zone-wizard .select-container.multi li.traffic-type-draggable.management:hover {
  background-position: -11px -1225px;
}

.multi-wizard.zone-wizard .select-container.multi li.traffic-type-draggable.management:hover {
  margin-right: -1px;
}

.multi-wizard.zone-wizard li.traffic-type-draggable.public {
  width: 53px;
  height: 53px;
  background-position: -54px -1160px;
}

.multi-wizard.zone-wizard .traffic-types-drag-area li.traffic-type-draggable.public:hover,
.multi-wizard.zone-wizard .select-container.multi li.traffic-type-draggable.public:hover {
  background-position: -87px -1225px;
}

.multi-wizard.zone-wizard li.traffic-type-draggable.guest {
  background-position: -113px -1161px;
}

.multi-wizard.zone-wizard .traffic-types-drag-area li.traffic-type-draggable.guest:hover,
.multi-wizard.zone-wizard .select-container.multi li.traffic-type-draggable.guest:hover {
  background-position: -166px -1227px;
}

.multi-wizard.zone-wizard li.traffic-type-draggable.storage {
  background-position: -170px -1160px;
}

.multi-wizard.zone-wizard .traffic-types-drag-area li.traffic-type-draggable.storage:hover,
.multi-wizard.zone-wizard .select-container.multi li.traffic-type-draggable.storage:hover {
  background-position: -244px -1224px;
}

.multi-wizard.zone-wizard .traffic-types-drag-area > ul > li .info {
  width: 100%;
  margin: 5px 0 0 -2px;
  line-height: 14px;
  float: left;
}

.multi-wizard.zone-wizard .traffic-types-drag-area > ul > li .info .title {
  text-align: center;
  font-weight: bold;
  color: #787879;
}

.multi-wizard.zone-wizard .traffic-types-drag-area > ul > li .info .desc {
  display: none;
}

/*** Traffic type icon -- edit button*/
.multi-wizard.zone-wizard .traffic-type-draggable .edit-traffic-type {
  display: none;
}

.multi-wizard.zone-wizard .drop-container .traffic-type-draggable > .edit-traffic-type {
  cursor: pointer;
  display: block;
  width: 59px;
  height: 23px;
  padding: 2px 9px 0 12px;
  background: url(../images/bg-gradients.png) 0px -1342px;
  border: 1px solid #C4C4C4;
  /*+border-radius:4px;*/
  -moz-border-radius: 4px;
  -webkit-border-radius: 4px;
  -khtml-border-radius: 4px;
  border-radius: 4px;
  border-radius: 4px 4px 4px 4px;
  border-top: 1px solid #FFFFFF;
  /*+placement:shift -16px 70px;*/
  position: relative;
  left: -16px;
  top: 70px;
}

.multi-wizard.zone-wizard .drop-container .traffic-type-draggable > .edit-traffic-type:hover {
  background-position: 0px -105px;
  color: #FFFFFF;
  /*+box-shadow:inset 0px -1px 1px #727272;*/
  -moz-box-shadow: inset 0px -1px 1px #727272;
  -webkit-box-shadow: inset 0px -1px 1px #727272;
  -o-box-shadow: inset 0px -1px 1px #727272;
  box-shadow: inset 0px -1px 1px #727272;
}

.multi-wizard.zone-wizard .drop-container .traffic-type-draggable > .edit-traffic-type:hover span {
  color: #FFFFFF;
  /*+text-shadow:0px 1px 1px #000000;*/
  -moz-text-shadow: 0px 1px 1px #000000;
  -webkit-text-shadow: 0px 1px 1px #000000;
  -o-text-shadow: 0px 1px 1px #000000;
  text-shadow: 0px 1px 1px #000000;
}

.multi-wizard.zone-wizard .drop-container .traffic-type-draggable:hover > .edit-traffic-type {
  /*+placement:shift -7px 76px;*/
  position: relative;
  left: -7px;
  top: 76px;
}

.multi-wizard.zone-wizard .drop-container .traffic-type-draggable .edit-traffic-type span {
  text-align: center;
  font-size: 11px;
  font-weight: bold;
  color: #4E73A6;
  /*+text-shadow:0px 1px #FFFFFF;*/
  -moz-text-shadow: 0px 1px #FFFFFF;
  -webkit-text-shadow: 0px 1px #FFFFFF;
  -o-text-shadow: 0px 1px #FFFFFF;
  text-shadow: 0px 1px #FFFFFF;
}

.multi-wizard.zone-wizard .drop-container .traffic-type-draggable .edit-traffic-type span.icon {
  float: left;
  background: url(../images/sprites.png) -7px -4px;
  padding: 7px 11px 0 7px;
}

.multi-wizard.zone-wizard .traffic-type-draggable .edit-traffic-type span.name {
  float: left;
  width: 76px;
  font-size: 10px;
  padding: 2px;
  color: #4E5F6F;
  background: #DBE1E9;
  /*+border-radius:4px 4px 0 0;*/
  -moz-border-radius: 4px 4px 0 0;
  -webkit-border-radius: 4px 4px 0 0;
  -khtml-border-radius: 4px 4px 0 0;
  border-radius: 4px 4px 0 0;
  /*+placement:shift -13px -16px;*/
  position: relative;
  left: -13px;
  top: -16px;
  margin-bottom: -13px;
  border: 1px solid #C3BCBC;
  border-bottom: 1px solid #D1CDCD;
  /*+box-shadow:inset 0px 1px 1px #F5F4F4;*/
  -moz-box-shadow: inset 0px 1px 1px #F5F4F4;
  -webkit-box-shadow: inset 0px 1px 1px #F5F4F4;
  -o-box-shadow: inset 0px 1px 1px #F5F4F4;
  box-shadow: inset 0px 1px 1px #F5F4F4;
}

.multi-wizard.zone-wizard .traffic-type-draggable .edit-traffic-type:hover span.name {
  background: #C4C3C3;
}

/*** Configure guest network -- tabs*/
.multi-wizard.zone-wizard .setup-guest-traffic .ui-widget-content {
  width: 682px;
  height: 281px;
  border-bottom: none;
  border-right: none;
  /*+placement:shift -1px -7px;*/
  position: relative;
  left: -1px;
  top: -7px;
}

.multi-wizard.zone-wizard .setup-guest-traffic ul.ui-tabs-nav {
  width: 456px;
  /*+placement:shift -4px -8px;*/
  position: relative;
  left: -4px;
  top: -8px;
}

.multi-wizard.zone-wizard .setup-guest-traffic .main-desc {
  margin-top: 27px;
  margin-left: -3px;
}

.multi-wizard.zone-wizard .setup-guest-traffic .content {
  margin-left: -4px;
  margin-top: 2px;
}

/*** Multi-edit*/
.multi-wizard.zone-wizard .multi-edit {
  width: 732px;
  float: left;
  margin-left: 0px;
}

.multi-wizard.zone-wizard .multi-edit table {
  float: left;
  width: 98%;
}

.multi-wizard.zone-wizard .multi-edit table td,
.multi-wizard.zone-wizard .multi-edit table th {
  padding: 4px;
}

.multi-wizard.zone-wizard .multi-edit table th {
  padding-top: 11px;
  padding-bottom: 8px;
}

.multi-wizard.zone-wizard .multi-edit table input {
  margin: 2px 0px 2px -5px;
  padding: 2px 0px;
}

.multi-wizard.zone-wizard .multi-edit .data {
  float: left;
  overflow: visible;
}

.multi-wizard.zone-wizard .multi-edit .data-body {
  margin: 0;
}

.multi-wizard.zone-wizard .multi-edit .data-body .data-item {
  float: left;
}

.multi-wizard.zone-wizard .multi-edit .data-body .data-item td {
  padding-top: 8px;
  padding-bottom: 8px;
}

.multi-wizard.zone-wizard .multi-edit .data-body .data-item td span {
  font-size: 10px;
  text-overflow: ellipsis;
  max-width: 91px;
}

/*** Select container fields*/
.multi-wizard.zone-wizard .select-container .field {
  width: 100%;
  padding-bottom: 13px;
  float: left;
}

.multi-wizard.zone-wizard .select-container .field.odd {
  background: #EBEFF5;
}

.multi-wizard.zone-wizard .select-container .field .name {
  float: left;
  margin: 18px 0 0 12px;
  width: 95px;
  font-size: 11px;
  text-align: left;
  line-height: 13px;
}

.multi-wizard.zone-wizard .select-container .field .value {
  float: left;
  position: relative;
}

.multi-wizard.zone-wizard .select-container .field .value span {
  display: block;
  font-size: 11px;
  color: #052060;
  margin: 20px 0 0;
}

.multi-wizard.zone-wizard .select-container .field .value label.error {
  color: #FF0000;
  font-size: 10px;
  position: absolute;
  display: block;
  text-align: left;
  margin: 2px 0 0 16px;
  float: right;
  /*+placement:shift 1px 31px;*/
  position: relative;
  left: 1px;
  top: 31px;
  position: absolute;
}

.multi-wizard.zone-wizard .select-container .field .value input,
.multi-wizard.zone-wizard .select-container .field .value select {
  width: 316px;
  height: 20px;
  margin: 13px 13px 0 18px;
  float: left;
}

.multi-wizard.zone-wizard .select-container .field .range-edit .range-item {
  width: 106px;
  float: left;
}

.multi-wizard.zone-wizard .select-container .field .range-edit .range-item input[type=text] {
  width: 93px;
  margin: 16px 0 0 17px;
}

.multi-wizard.zone-wizard .select-container .field .value select {
  width: 327px;
  height: 21px;
}

.multi-wizard.zone-wizard .select-container .field .value input[type=checkbox] {
  float: left;
  display: block;
  width: 13px;
}

.multi-wizard.zone-wizard .select-container .field .value.multi-range input {
  float: left;
  width: 137px;
}

.multi-wizard.zone-wizard .select-container .field .value.multi-range span {
  float: left;
  margin: 13px 0 0;
}

.multi-wizard.zone-wizard .select-container .field .select-array {
  width: 360px;
  display: inline-block;
}

/*[clearfix]*/.multi-wizard.zone-wizard .select-container .field .select-array-item {
  width: 175px;
  height: 34px;
  float: left;
}

.multi-wizard.zone-wizard .select-container .field .select-array-item .name {
  width: 127px;
  float: right;
  padding: 0;
  margin: 11px 0 0;
}

.multi-wizard.zone-wizard .select-container .field .select-array-item .value {
  width: 41px;
  float: right;
  padding: 0;
  margin: 0;
}

.multi-wizard.zone-wizard .select-container .field .select-array-item .value input {
  width: inherit;
  margin: 12px 0 0 11px;
}

.multi-wizard.zone-wizard .setup-physical-network .button.add.new-physical-network {
  background: #808080 url(../images/bg-gradients.png) 0px -264px;
  visibility: hidden;
  border: 1px solid #ADA7A7;
  padding: 6px 20px 6px 11px;
  font-size: 12px;
  float: right;
  margin: 14px 6px 0 0;
  /*+border-radius:4px;*/
  -moz-border-radius: 4px;
  -webkit-border-radius: 4px;
  -khtml-border-radius: 4px;
  border-radius: 4px;
  border-radius: 4px 4px 4px 4px;
  color: #475765;
  /*+text-shadow:0px 1px 1px #FFFFFF;*/
  -moz-text-shadow: 0px 1px 1px #FFFFFF;
  -webkit-text-shadow: 0px 1px 1px #FFFFFF;
  -o-text-shadow: 0px 1px 1px #FFFFFF;
  text-shadow: 0px 1px 1px #FFFFFF;
  cursor: pointer;
}

.multi-wizard.zone-wizard .setup-physical-network .button.remove.physical-network {
  padding: 10px 10px 0px;
  background: url(../images/sprites.png) -6px -93px;
  cursor: pointer;
  position: relative;
  float: right;
  top: 27px;
  margin: -26px 0 0;
}

.multi-wizard.zone-wizard .setup-physical-network .select-container.disabled .button.remove.physical-network {
  display: none;
}

.multi-wizard.zone-wizard .setup-physical-network .button.remove.physical-network:hover {
  background-position: -6px -675px;
}

.multi-wizard.zone-wizard .setup-physical-network .button.add.new-physical-network:hover {
  background-position: 0px -349px;
  color: #000000;
  /*+text-shadow:0px 1px 2px #FFFFFF;*/
  -moz-text-shadow: 0px 1px 2px #FFFFFF;
  -webkit-text-shadow: 0px 1px 2px #FFFFFF;
  -o-text-shadow: 0px 1px 2px #FFFFFF;
  text-shadow: 0px 1px 2px #FFFFFF;
}

.multi-wizard.zone-wizard .setup-physical-network .button.add.new-physical-network .icon {
  padding: 10px;
  background: url(../images/sprites.png) -44px -58px;
}

/*** Review / launch*/
.multi-wizard.zone-wizard .review .launch-container {
  width: 98%;
  max-height: 438px;
  overflow: auto;
  overflow-x: hidden;
  float: left;
  background: #ECECEC 0px -12px;
  background: #F7F7F7;
  background: -moz-linear-gradient(top, #f7f7f7 0%, #eaeaea 100%);
  background: -webkit-gradient(linear, left top, left bottom, color-stop(0%,#f7f7f7), color-stop(100%,#eaeaea));
  background: -webkit-linear-gradient(top, #f7f7f7 0%,#eaeaea 100%);
  background: -o-linear-gradient(top, #f7f7f7 0%,#eaeaea 100%);
  background: -ms-linear-gradient(top, #f7f7f7 0%,#eaeaea 100%);
  background: linear-gradient(to bottom, #f7f7f7 0%,#eaeaea 100%);
  filter: progid:DXImageTransform.Microsoft.gradient( startColorstr='#f7f7f7', endColorstr='#eaeaea',GradientType=0 );
  margin: 11px 0 0 7px;
  /*+border-radius:4px;*/
  -moz-border-radius: 4px;
  -webkit-border-radius: 4px;
  -khtml-border-radius: 4px;
  border-radius: 4px;
  border: 1px solid #CACACA;
  border-radius: 4px 4px 4px 4px;
}

.multi-wizard.zone-wizard .review .launch-container li {
  width: 100%;
  text-align: left;
  padding: 15px 0 15px 12px;
  font-size: 12px;
  font-weight: bold;
}

.multi-wizard.zone-wizard .review .launch-container li .icon {
  /*[empty]display:;*/
  padding: 10px 21px 10px 10px;
  background: url(../images/icons.png) -2px -217px;
}

.multi-wizard.zone-wizard .review .launch-container li.loading .icon {
  background: url(../images/ajax-loader-small.gif) no-repeat 2px 9px;
}

.multi-wizard.zone-wizard .review .launch-container li.error .icon {
  background-position: -2px -185px;
}

.multi-wizard.zone-wizard .review .launch-container li.info .icon {
  display: none;
}

/*Tree view*/
.tree-view {
  width: 24%;
  height: 98%;
  overflow: auto;
}

.tree-view.overflowScroll {
  overflow: scroll;
}

.tree-view ul {
  display: block;
  width: 85px;
}

.tree-view ul li {
  position: relative;
  left: 21px;
  font-size: 12px;
  display: block;
  margin: 7px 0 0;
  clear: both;
  width: 100%;
}

.tree-view > ul {
  /*+placement:shift 3px 40px;*/
  position: relative;
  left: 3px;
  top: 40px;
}

.tree-view > ul > li {
  left: 5px;
}

.tree-view ul li .name {
  float: left;
  margin: 1px 0px 13px 17px;
  padding: 6px 9px 6px 4px;
  cursor: pointer;
}

.tree-view ul li .name:hover {
  text-decoration: underline;
}

.tree-view ul li .name.selected {
  background: #DDDCDD;
  /*+border-radius:5px;*/
  -moz-border-radius: 5px;
  -webkit-border-radius: 5px;
  -khtml-border-radius: 5px;
  border-radius: 5px;
  border-radius: 5px 5px 5px 5px;
}

.tree-view ul li .expand {
  width: 10px;
  height: 10px;
  float: left;
  background: url(../images/buttons.png) -630px -245px;
  margin: 4px 5px 0 0;
  float: left;
  cursor: pointer;
  position: absolute;
}

.tree-view ul li.expanded > .expand {
  background-position: -631px -228px;
}

#browser .tree-view div.toolbar div.text-search {
  float: left;
}

.detail-group table tbody {
  border: none;
}

/*Dialog-based list view*/
.ui-dialog .list-view {
  height: 515px !important;
  overflow: auto;
  overflow-x: hidden;
}

.ui-dialog .list-view .toolbar {
  top: 50px;
  width: 854px;
}

div.panel.ui-dialog div.list-view div.fixed-header {
  top: 55px;
  left: 35px;
  width: 759px;
  height: 49px;
  background-color: #FFFFFF;
  margin: 0;
  z-index: 1;
}

.ui-dialog .list-view table {
  top: 9px !important;
}

.ui-dialog.panel div.list-view div.data-table table {
  width: 778px;
  margin-top: 39px;
}

.ui-dialog.panel div.list-view div.data-table table tbody tr.multi-edit-selected {
  background: #C3E0FC;
}

/*List-view: subselect dropdown*/
.list-view .subselect {
  width: 173px;
  cursor: default;
  display: block;
  float: left;
  background: #E8E8E8;
  padding: 0;
  margin: 0 0 0 -3px;
  clear: both;
  border: 1px solid #A8A7A7;
  /*+border-radius:2px;*/
  -moz-border-radius: 2px;
  -webkit-border-radius: 2px;
  -khtml-border-radius: 2px;
  border-radius: 2px;
}

.list-view .subselect:hover span {
  color: initial;
}

.list-view .subselect span {
  margin: 4px 0 0 12px;
  cursor: default;
}

.list-view .subselect span.info {
  background: none;
}

.list-view .subselect span:hover {
  color: initial;
}

.list-view .subselect select {
  width: 175px;
  margin: 0 0 0 -11px;
  font-size: 10px;
}

/*Multi-edit*/
div.container div.panel div#details-tab-addloadBalancer.detail-group div.loadBalancer div.multi-edit form table.multi-edit thead tr th,
div.container div.panel div#details-tab-addloadBalancer.detail-group div.loadBalancer div.multi-edit form table.multi-edit tbody tr td {
  min-width: 100px;
}

.multi-edit {
  overflow: auto;
}

.multi-edit > form {
  position: relative;
  clear: both;
}

.multi-edit table.multi-edit {
  border-top: none;
}

.multi-edit table th {
  min-width: 88px;
  white-space: nowrap;
  text-align: center;
  text-indent: 0;
}

.detail-group .multi-edit table td {
  border-left: 1px solid #CDCCCC;
}

.detail-view .multi-edit input {
  width: 70%;
}

.detail-view .multi-edit select {
  width: 93%;
  font-size: 10px;
  min-width: 80px;
}

.multi-edit input {
  width: 85%;
}

.multi-edit .range {
  position: relative;
}

.multi-edit .range .range-item {
  float: left;
}

.multi-edit .range input {
  width: 35px;
  margin-right: 2px;
  position: relative;
}

.multi-edit .range label {
  display: block;
  clear: both;
  /*+placement:shift 3px 2px;*/
  position: relative;
  left: 3px;
  top: 2px;
}

.multi-edit label.error {
  font-size: 10px;
  margin: 3px 0 0;
  float: left;
}

.multi-edit .data-table td span {
  float: left;
}

.multi-edit .data-table td.add-vm {
  cursor: pointer;
}

.multi-edit th.add-rule,
.multi-edit td.add-rule {
  border-right: 1px solid #cdcccc;
}

.multi-edit .data-table td.add-vm:hover {
  color: #5FAAF7;
}

.multi-edit .data-table .fixed-header {
  display: none;
}

.multi-edit .button.add-vm {
  font-size: 10px;
  font-weight: bold;
  cursor: pointer;
  color: #FFFFFF;
  /*+text-shadow:0px 1px 1px #000000;*/
  -moz-text-shadow: 0px 1px 1px #000000;
  -webkit-text-shadow: 0px 1px 1px #000000;
  -o-text-shadow: 0px 1px 1px #000000;
  text-shadow: 0px 1px 1px #000000;
  /*+box-shadow:0px 1px 1px #FFFFFF;*/
  -moz-box-shadow: 0px 1px 1px #FFFFFF;
  -webkit-box-shadow: 0px 1px 1px #FFFFFF;
  -o-box-shadow: 0px 1px 1px #FFFFFF;
  box-shadow: 0px 1px 1px #FFFFFF;
  border: 1px solid #858585;
  border-top: none;
  /*+border-radius:5px;*/
  -moz-border-radius: 5px;
  -webkit-border-radius: 5px;
  -khtml-border-radius: 5px;
  border-radius: 5px;
  border-radius: 5px 5px 5px 5px;
  width: 74px;
  text-indent: 0px;
  text-align: center;
  padding: 6px 0px 4px;
  background: url(../images/bg-gradients.png) repeat-x 0px -220px;
  /*+placement:shift 4px 0px;*/
  position: relative;
  left: 4px;
  top: 0px;
}

.multi-edit .button.add-vm:hover {
  background-position: 0px -241px;
  /*+box-shadow:inset 0px 1px 1px #000000;*/
  -moz-box-shadow: inset 0px 1px 1px #000000;
  -webkit-box-shadow: inset 0px 1px 1px #000000;
  -o-box-shadow: inset 0px 1px 1px #000000;
  box-shadow: inset 0px 1px 1px #000000;
}

.multi-edit .button.custom-action {
  background: url(../images/bg-gradients.png) 0px -271px;
  border: 1px solid #B7B7B7;
  color: #485867;
  font-size: 10px;
  /*+text-shadow:0px 1px #FFFFFF;*/
  -moz-text-shadow: 0px 1px #FFFFFF;
  -webkit-text-shadow: 0px 1px #FFFFFF;
  -o-text-shadow: 0px 1px #FFFFFF;
  text-shadow: 0px 1px #FFFFFF;
}

.multi-edit td.disabled .button.add-vm.custom-action {
  /*+opacity:50%;*/
  filter: alpha(opacity=50);
  -ms-filter: progid:DXImageTransform.Microsoft.Alpha(Opacity=50);
  -moz-opacity: 0.5;
  opacity: 0.5;
  cursor: not-allowed;
}

.multi-edit .button.custom-action:hover {
  background: #808080 url(../images/bg-gradients.png);
  color: #FFFFFF;
  /*+text-shadow:0px 1px 1px #000000;*/
  -moz-text-shadow: 0px 1px 1px #000000;
  -webkit-text-shadow: 0px 1px 1px #000000;
  -o-text-shadow: 0px 1px 1px #000000;
  text-shadow: 0px 1px 1px #000000;
}

.ui-dialog.multi-edit-add-list {
  width: initial !important;
}

.ui-dialog.multi-edit-add-list .ui-dialog-buttonpane {
  display: block;
}

.ui-dialog.multi-edit-add-list .ui-dialog-buttonpane .ui-dialog-buttonset {
  width: initial;
  padding-right: 15px;
}

.ui-dialog.multi-edit-add-list .ui-dialog-buttonpane .ui-dialog-buttonset button {
  top: 0;
  left: 0;
}

.multi-edit-add-list .ui-button.ok,
.multi-edit-add-list .ui-button.cancel {
  float: right;
  /*+placement:shift 506px -18px;*/
  position: relative;
  left: 506px;
  top: -18px;
}

.multi-edit-add-list .ui-button.cancel {
  /*+placement:shift 492px -18px;*/
  position: relative;
  left: 492px;
  border: none;
  background: transparent;
  color: #808B95;
  font-weight: bold;
}

.multi-edit-add-list div.form-container {
  width: auto !important;
  height: auto;
  text-align: center;
}

.multi-edit-add-list div.form-container div.name label {
  display: inline;
}

.multi-edit .data .data-body {
  margin: auto auto auto 11px;
  overflow: hidden;
}

.panel.always-maximized .multi-edit .data .data-body {
  width: 96%;
  margin: 0 0 0 12px;
}

.multi-edit .data .data-body .data-item {
  margin-bottom: 14px;
  border: 1px solid #CDCCCC;
  position: relative;
}

.multi-edit .data .data-body .data-item .loading-overlay {
  background-position: 50% 50%;
}

.multi-edit .data .data-body .data-item.loading {
  height: 28px;
  background: #FFFFFF url(../images/ajax-loader.gif) no-repeat center;
  border: 1px solid #DDDDDD;
}

.multi-edit .data .data-body .data-item.loading .label {
  color: #808080;
  font-size: 12px;
  text-align: center;
  text-indent: 19%;
  margin: 12px 0 0;
}

.multi-edit .data .data-body .data-item table {
  margin: 0;
  border: none;
  width: 100%;
  overflow: hidden;
  background: #F0F1F2;
}

.multi-edit .data .data-body .data-item tr {
  background: #EFEFEF;
  border: none;
}

.multi-edit .data .data-body .data-item table tbody tr td {
  background: #F0F1F2;
  border-left: none;
  border-right: 1px solid #CFC9C9;
  height: 15px;
  overflow: auto;
}

.multi-edit .data .data-body .data-item > table tbody tr td span {
  overflow: hidden;
  max-width: 90%;
  display: block;
  float: left;
  text-overflow: ellipsis;
  white-space: nowrap;
}

.multi-edit .data .data-body .data-item table tbody tr td.name {
  padding-top: 9px;
}

.multi-edit .data .data-body .data-item table tbody tr td.name span {
  width: 53px;
  color: #4C5D78;
  font-weight: bold;
}

.multi-edit .data .data-body .data-item .expandable-listing table tbody tr td.name span {
  color: #4C5D78;
  font-weight: normal;
  cursor: pointer;
}

.multi-edit .data .data-body .data-item .expandable-listing table tbody tr td.name span:hover {
  color: #0000FF;
}

div#details-tab-aclRules table.multi-edit tr th.number,
div#details-tab-aclRules div.data-item table tr td.number {
  width: 45px !important;
  min-width: 45px !important;
  max-width: 45px !important;
}

div#details-tab-aclRules div.multi-edit table tr th.action,
div#details-tab-aclRules div.multi-edit table tr td.action {
    width: 40px !important;
    min-width: 40px !important;
    max-width: 40px !important;
}

div#details-tab-aclRules div.multi-edit table tr th.protocol,
div#details-tab-aclRules div.multi-edit table tr td.protocol {
    width: 50px !important;
    min-width: 50px !important;
    max-width: 50px !important;
}

div#details-tab-aclRules div.multi-edit table tr th.protocolnumber,
div#details-tab-aclRules div.multi-edit table tr td.protocolnumber {
    width: 60px !important;
    min-width: 60px !important;
    max-width: 60px !important;
}

div#details-tab-aclRules div.multi-edit table tr th.traffictype,
div#details-tab-aclRules div.multi-edit table tr td.traffictype {
    width: 60px !important;
    min-width: 60px !important;
    max-width: 60px !important;
}

div#details-tab-aclRules div.multi-edit table tr th.reason,
div#details-tab-aclRules div.multi-edit table tr td.reason {
    width: 60px !important;
    min-width: 60px !important;
    max-width: 60px !important;
}

div#details-tab-aclRules div.multi-edit table tr th.icmptype, div#details-tab-aclRules div.multi-edit table tr td.icmptype,
div#details-tab-aclRules div.multi-edit table tr th.icmpcode, div#details-tab-aclRules div.multi-edit table tr td.icmpcode {
    width: 60px !important;
    min-width: 60px !important;
    max-width: 60px !important;
}

div#details-tab-aclRules div.multi-edit table tr th.startport, div#details-tab-aclRules div.multi-edit table tr td.startport,
div#details-tab-aclRules div.multi-edit table tr th.endport, div#details-tab-aclRules div.multi-edit table tr td.endport {
    width: 60px !important;
    min-width: 60px !important;
    max-width: 60px !important;
}

div#details-tab-aclRules td.cidrlist span {
	text-align: center;
	width: 100%;
}

.multi-edit .data .data-body .data-item table tbody tr td.multi-actions .action {
  cursor: pointer;
  width: 28px;
  height: 21px;
  float: left;
}

.multi-edit .data .data-body .data-item table tbody tr td.multi-actions .action span.icon {
  background-image: url(../images/sprites.png);
  cursor: pointer;
  width: 28px;
  height: 21px;
  float: left;
}

.multi-edit .data .data-body .data-item tr td .expand {
  width: 14px;
  height: 15px;
  display: block;
  cursor: pointer;
  background: #FFFFFF url(../images/sprites.png) -541px -499px;
  border: 1px solid #D0D0D0;
  /*+border-radius:9px;*/
  -moz-border-radius: 9px;
  -webkit-border-radius: 9px;
  -khtml-border-radius: 9px;
  border-radius: 9px;
  border-radius: 9px 9px 9px 9px;
  float: left;
  margin: -3px 0 0 11px;
}

.multi-edit .data .data-body .data-item tr td.add-vm,
.multi-edit tr th.add-vm {
  cursor: pointer;
}

.multi-edit .data .data-body .data-item tr td .custom-action {
  margin: -2px 0 0 0px;
}

.multi-edit .data .data-body .data-item tr td.add-vm:hover {
  color: #0060FF;
  font-weight: bold;
}

.multi-edit .data .data-body .data-item tr td.add-vm p {
  text-indent: 0;
  padding-left: 9px;
  margin-top: 3px;
  margin-bottom: 6px;
}

.multi-edit .data .data-body .data-item tr td.multi-actions .icon {
  /*+placement:shift -3px -2px;*/
  position: relative;
  left: -3px;
  top: -2px;
}

.multi-edit .data .data-body .data-item .expandable-listing {
  width: 99.8%;
  border: 1px solid #CFC9C9;
  max-height: 161px;
  overflow: auto;
  overflow-x: hidden;
}

.multi-edit .data .data-body .data-item .expandable-listing tr {
  width: 100%;
  border: none;
  margin: 0;
  padding: 0;
}

.multi-edit .data .data-body .data-item .expandable-listing tr td {
  background: #DDE0E2;
  border: none;
  margin: 0;
  text-indent: 37px;
}

.multi-edit .data .data-body .data-item .expandable-listing tr.odd td {
  background: #F2F0F0;
}

.ui-tabs-panel .add-by {
  font-size: 12px;
  color: #536474;
  width: 94%;
  margin: 13px 0 0 14px;
}

.ui-tabs-panel .add-by .selection {
  width: 236px;
  margin: 8px 0 0;
}

.ui-tabs-panel .add-by .selection input {
  margin: 0 6px 0 0;
}

.ui-tabs-panel .add-by .selection label {
  margin: 0 22px 0 0;
}

/** Fix long table overflow*/
.detail-view .multi-edit {
  width: 100%;
}

.detail-view .multi-edit table {
  width: 97%;
  max-width: inherit;
}

.detail-view .multi-edit table tr th,
.detail-view .multi-edit table tr td {
  width: 84px !important;
  min-width: 84px !important;
  max-width: 84px !important;
  font-size: 10px;
}

/* special case for 'Source CIDR' column - make it wide enough to fit a CIDR without ellipsizing*/
.detail-view .multi-edit table tr th.cidrlist,
.detail-view .multi-edit table tr td.cidrlist {
  min-width: 118px !important;
  max-width: 118px !important;
  padding: 0 0 0 0;
}
.detail-view .multi-edit td.cidrlist input {
  width: 85%;
}


/** Header fields*/
.multi-edit .header-fields {
  position: relative;
  /*+placement:shift 14px 11px;*/
  position: relative;
  left: 14px;
  top: 11px;
}

.multi-edit .header-fields .form-container {
  width: 96%;
  height: 32px;
  background: #E4E4E4;
  /*+border-radius:4px;*/
  -moz-border-radius: 4px;
  -webkit-border-radius: 4px;
  -khtml-border-radius: 4px;
  border-radius: 4px;
  border: 1px solid #D4CFCF;
}

.multi-edit .header-fields .form-item {
  padding: 4px 15px 3px 9px;
  margin-bottom: 32px;
  margin-right: 0;
  float: left;
}

.multi-edit .header-fields .form-item input,
.multi-edit .header-fields .form-item select {
  margin-top: 4px;
}

.multi-edit .header-fields .form-item .name,
.multi-edit .header-fields .form-item .value {
  float: left;
}

.multi-edit .header-fields .form-item .name {
  font-size: 14px;
  padding: 5px;
  color: #55687A;
}

/*Sortable*/
.multi-edit table tbody tr td.reorder,
.multi-edit table thead tr th.reorder {
  width: 16px !important;
  min-width: 16px !important;
  max-width: 16px !important;
}

/*Security Rules*/
.security-rules .multi-edit input {
  width: 69px;
  margin: 0 0 0 9px;
}

.security-rules .multi-edit .range input {
  width: 44px;
  margin: 0;
}

/*Recurring snapshots*/
.recurring-snapshots {
  display: inline-block;
}

.recurring-snapshots .schedule .add-snapshot-actions {
  width: 581px;
  clear: both;
  float: left;
  font-size: 13px;
  margin-bottom: 13px;
  border-top: 1px solid #FFFFFF;
}

.recurring-snapshots .schedule .add-snapshot-action {
  /*+placement:shift -7px -34px;*/
  position: relative;
  left: -7px;
  top: -34px;
  float: right;
  cursor: pointer;
  padding: 10px;
}

.recurring-snapshots .schedule .add-snapshot-action.add {
  color: #0000FF;
  /*+text-shadow:0px 1px 1px #FFFFFF;*/
  -moz-text-shadow: 0px 1px 1px #FFFFFF;
  -webkit-text-shadow: 0px 1px 1px #FFFFFF;
  -o-text-shadow: 0px 1px 1px #FFFFFF;
  text-shadow: 0px 1px 1px #FFFFFF;
  font-weight: bold;
}

.recurring-snapshots .schedule .add-snapshot-action.add:hover {
  color: #1A85F4;
}

.recurring-snapshots .schedule p {
  font-size: 13px;
  margin: 0;
}

.recurring-snapshots .schedule .forms form {
  font-size: 12px;
  color: #4F6171;
}

.recurring-snapshots .schedule .forms form select {
  float: left;
  margin: 3px 10px 3px 3px;
  max-width: 100%;
}

.recurring-snapshots .schedule .forms form input {
  /*+placement:shift 1px 4px;*/
  position: relative;
  left: 1px;
  top: 4px;
}

.recurring-snapshots .schedule .forms form label {
  /*+placement:shift 5px 4px;*/
  position: relative;
  left: 5px;
  top: 4px;
}

.recurring-snapshots .schedule .forms form label.error {
  width: 100%;
  float: left;
  font-size: 10px;
}

.recurring-snapshots .schedule .forms form .field {
  width: 100%;
  float: left;
  margin: 8px 0 0;
}

.recurring-snapshots .schedule .forms form .name {
  float: left;
  text-align: right;
  width: 72px;
  padding: 4px 0 0;
  margin: 3px 14px 0 0;
}

.recurring-snapshots .schedule .forms form .value {
  width: 470px;
  float: left;
  text-align: left;
}

.ui-dialog .recurring-snapshots .ui-widget-content {
  padding: 0;
  margin: 0;
}

.recurring-snapshots .ui-button {
  /*+placement:anchor-bottom-right 9px 9px;*/
  position: absolute;
  right: 9px;
  bottom: 9px;
}

.recurring-snapshots .scheduled-snapshots {
  clear: both;
  position: relative;
  top: -26px;
}

.recurring-snapshots .scheduled-snapshots p {
  font-weight: bold;
  font-size: 12px;
  /*+text-shadow:0px 2px 2px #FFFFFF;*/
  -moz-text-shadow: 0px 2px 2px #FFFFFF;
  -webkit-text-shadow: 0px 2px 2px #FFFFFF;
  -o-text-shadow: 0px 2px 2px #FFFFFF;
  text-shadow: 0px 2px 2px #FFFFFF;
}

.recurring-snapshots .scheduled-snapshots table {
  border: none;
  /*+placement:shift 0px -14px;*/
  position: relative;
  top: -14px;
  width: 100%;
  margin: 0;
}

.recurring-snapshots .scheduled-snapshots table td.actions div.action span.icon {
  /*+placement:shift -3px -4px;*/
  position: relative;
  left: -3px;
  top: -4px;
}

.recurring-snapshots .scheduled-snapshots tr {
  padding: 0;
  border: 0;
  display: block;
  width: 100%;
  height: 38px;
  margin: 22px 0 0;
  display: none;
}

.recurring-snapshots .scheduled-snapshots tr td {
  border: none;
  padding: 5px 0px 0 14px;
  font-size: 12px;
  word-break: keep-all;
  word-wrap: normal;
  text-indent: 0px;
}

.recurring-snapshots .scheduled-snapshots tr td.keep {
  min-width: 60px;
}

.recurring-snapshots .scheduled-snapshots tr td.timezone {
  min-width: 168px;
  font-size: 12px;
}

.recurring-snapshots .scheduled-snapshots tr td.timezone span {
  font-size: 10px;
}

.recurring-snapshots .scheduled-snapshots table tbody tr td.actions {
  max-width: 22px !important;
  min-width: 22px !important;
}

.recurring-snapshots .scheduled-snapshots tr td.time {
  min-width: 144px;
  background: url(../images/sprites.png) no-repeat -536px -533px;
  text-indent: 0.7em;
}

.recurring-snapshots .scheduled-snapshots tr.daily td.time {
  background-position: -537px -569px;
}

.recurring-snapshots .scheduled-snapshots tr.weekly td.time {
  background-position: -537px -605px;
}

.recurring-snapshots .scheduled-snapshots tr.monthly td.time {
  background-position: -537px -648px;
}

.recurring-snapshots p {
  text-align: left;
  font-size: 14px;
  line-height: 18px;
  padding: 0 47px 0 0;
  color: #475765;
  margin-bottom: 16px;
  /*+text-shadow:0px 3px 3px #FFFFFF;*/
  -moz-text-shadow: 0px 3px 3px #FFFFFF;
  -webkit-text-shadow: 0px 3px 3px #FFFFFF;
  -o-text-shadow: 0px 3px 3px #FFFFFF;
  text-shadow: 0px 3px 3px #FFFFFF;
  max-width: 550px;
  display: block;
}

.recurring-snapshots .ui-tabs ul {
  position: relative;
  margin: 0;
  width: 100%;
  padding: 0;
  margin: 0;
  display: block;
}

.recurring-snapshots .ui-tabs ul li a {
  width: 76px;
  background: url(../images/sprites.png) no-repeat -521px -533px;
}

.recurring-snapshots .ui-tabs ul li.disabled a {
  /*+opacity:50%;*/
  filter: alpha(opacity=50);
  -ms-filter: progid:DXImageTransform.Microsoft.Alpha(Opacity=50);
  -moz-opacity: 0.5;
  opacity: 0.5;
}

.recurring-snapshots .ui-tabs ul li.disabled:hover a {
  border: none;
  background-color: transparent;
  border: none;
  /*+box-shadow:0px 0px;*/
  -moz-box-shadow: 0px 0px;
  -webkit-box-shadow: 0px 0px;
  -o-box-shadow: 0px 0px;
  box-shadow: 0px 0px;
  -moz-box-shadow: 0px 0px none;
  -webkit-box-shadow: 0px 0px none;
  -o-box-shadow: 0px 0px none;
  -moz-box-shadow: none;
  -webkit-box-shadow: none;
  -o-box-shadow: none;
  cursor: default;
}

.recurring-snapshots .ui-tabs ul li.daily a {
  background-position: -522px -570px;
}

.recurring-snapshots .ui-tabs ul li.weekly a {
  background-position: -526px -605px;
}

.recurring-snapshots .ui-tabs ul li.monthly a {
  background-position: -528px -649px;
}

.recurring-snapshots .ui-tabs div.ui-tabs-panel {
  height: 144px;
  width: 100%;
  border: none;
  background: #E9E9E9;
}

.recurring-snapshots .ui-tabs div.ui-tabs-panel.ui-tabs-hide {
  display: none;
}

/*Upload volume*/
.upload-volume .list-view {
  margin-top: 5px !important;
}

.upload-volume .listView-container {
  background: #FFFFFF;
  width: 823px;
  margin: 71px 0px 20px 28px;
  border: 1px solid #DADADA;
  /*+border-radius:4px;*/
  -moz-border-radius: 4px;
  -webkit-border-radius: 4px;
  -khtml-border-radius: 4px;
  border-radius: 4px;
  border-radius: 4px 4px 4px 4px;
}

.upload-volume div.list-view .data-table div.fixed-header {
  top: 115px !important;
  left: 56px !important;
  background: #FFFFFF !important;
}

.upload-volume .data-table table.body {
  margin-top: 66px !important;
  margin-left: 19px;
}

.upload-volume .list-view .toolbar {
  top: 118px;
  width: 801px;
  left: 43px;
  background: transparent;
  border: none;
}

.upload-volume .top-fields {
  float: left;
  clear: none;
  margin-left: 24px;
}

.upload-volume .top-fields .field {
  float: left;
  margin-right: 50px;
}

.upload-volume .top-fields input {
  float: right;
  /*+border-radius:3px;*/
  -moz-border-radius: 3px;
  -webkit-border-radius: 3px;
  -khtml-border-radius: 3px;
  border-radius: 3px;
  border-radius: 3px 3px 3px 3px;
  padding: 2px;
  width: 186px;
}

.upload-volume .top-fields label,
.upload-volume .desc {
  display: block;
  float: left;
  padding: 6px;
  font-size: 12px;
  color: #4C5D6C;
  /*+text-shadow:0px 0px #FFFFFF;*/
  -moz-text-shadow: 0px 0px #FFFFFF;
  -webkit-text-shadow: 0px 0px #FFFFFF;
  -o-text-shadow: 0px 0px #FFFFFF;
  text-shadow: 0px 0px #FFFFFF;
}

.upload-volume .desc {
  position: absolute;
  width: 825px;
  text-align: left;
  top: 79px;
  left: 32px;
  border-top: 1px solid #CFCFCF;
}

/*Network detail chat*/
.network-chart {
  width: 100%;
  height: 100%;
  position: relative;
  background: url(../images/bg-network.png) no-repeat 38% 70px;
}

.network-chart.static-nat {
  background: url(../images/bg-network-nat.png) no-repeat 31% 62px;
}

.network-chart ul {
  width: 536px;
  height: 421px;
  position: absolute;
  top: 0px;
  left: 0px;
}

.network-chart li {
  display: block;
  width: 147px;
  height: 86px;
  background: url(../images/buttons.png) no-repeat 0px -399px;
}

.network-chart li.static-nat-enabled {
  /*+placement:shift 31px 44px;*/
  position: relative;
  left: 31px;
  top: 44px;
}

.network-chart li.static-nat-enabled .vmname {
  /*+placement:shift 16px 41px;*/
  position: relative;
  left: 16px;
  top: 41px;
  cursor: pointer;
  max-width: 98px;
  max-height: 21px;
  padding: 7px;
  font-size: 10px;
  position: absolute;
  overflow: hidden;
  color: #485563;
  font-weight: bold;
  /*+text-shadow:0px 1px 1px #000000;*/
  -moz-text-shadow: 0px 1px 1px #000000;
  -webkit-text-shadow: 0px 1px 1px #000000;
  -o-text-shadow: 0px 1px 1px #000000;
  text-shadow: 0px 1px 1px #000000;
  background: url(../images/bg-gradients.png) repeat-x 2px -221px;
  color: #FFFFFF;
  /*+border-radius:9px;*/
  -moz-border-radius: 9px;
  -webkit-border-radius: 9px;
  -khtml-border-radius: 9px;
  border-radius: 9px;
  border-radius: 9px 9px 9px 9px;
}

.network-chart li.static-nat-enabled .vmname:hover {
  background-position: 0px -946px;
}

.network-chart li.static-nat-enabled .name {
  background: url(../images/sprites.png) no-repeat -6px -460px;
}

.network-chart li.static-nat-enabled .name span {
  font-size: 11px;
  padding: 0 0 0 25px;
}

.network-chart li.disabled {
  /*+opacity:100%;*/
  filter: alpha(opacity=100);
  -ms-filter: progid:DXImageTransform.Microsoft.Alpha(Opacity=100);
  -moz-opacity: 1;
  opacity: 1;
}

.network-chart li.firewall {
  /*+placement:shift 282px 188px;*/
  position: relative;
  left: 356px;
  top: 188px;
  position: absolute;
}

.network-chart li.loadBalancing {
  /*+placement:shift 167px 342px;*/
  position: relative;
  left: 237px;
  top: 342px;
  position: absolute;
}

.network-chart li.portForwarding {
  /*+placement:shift 401px 342px;*/
  position: relative;
  left: 480px;
  top: 342px;
  position: absolute;
}

.network-chart li .name {
  color: #4E5F6F;
  width: 130px;
  /*+text-shadow:0px 1px 1px #FCFCFC;*/
  -moz-text-shadow: 0px 1px 1px #FCFCFC;
  -webkit-text-shadow: 0px 1px 1px #FCFCFC;
  -o-text-shadow: 0px 1px 1px #FCFCFC;
  text-shadow: 0px 1px 1px #FCFCFC;
  /*+placement:shift 10px 11px;*/
  position: relative;
  left: 10px;
  top: 11px;
}

.network-chart li.disabled .name {
  color: #8695A5;
  /*+placement:shift 5px 32px;*/
  position: relative;
  left: 5px;
  top: 32px;
  text-decoration: line-through;
  text-align: center;
}

.network-chart li .view-details {
  /*+placement:anchor-bottom-right 34px 19px;*/
  position: absolute;
  right: 34px;
  bottom: 19px;
  cursor: pointer;
  background: #F7F7F7;
  background: rgb(247, 247, 247);
  background: url(data:image/svg+xml;base64,PD94bWwgdmVyc2lvbj0iMS4wIiA/Pgo8c3ZnIHhtbG5zPSJodHRwOi8vd3d3LnczLm9yZy8yMDAwL3N2ZyIgd2lkdGg9IjEwMCUiIGhlaWdodD0iMTAwJSIgdmlld0JveD0iMCAwIDEgMSIgcHJlc2VydmVBc3BlY3RSYXRpbz0ibm9uZSI+CiAgPGxpbmVhckdyYWRpZW50IGlkPSJncmFkLXVjZ2ctZ2VuZXJhdGVkIiBncmFkaWVudFVuaXRzPSJ1c2VyU3BhY2VPblVzZSIgeDE9IjAlIiB5MT0iMCUiIHgyPSIwJSIgeTI9IjEwMCUiPgogICAgPHN0b3Agb2Zmc2V0PSIxJSIgc3RvcC1jb2xvcj0iI2Y3ZjdmNyIgc3RvcC1vcGFjaXR5PSIxIi8+CiAgICA8c3RvcCBvZmZzZXQ9IjEwMCUiIHN0b3AtY29sb3I9IiNlYWVhZWEiIHN0b3Atb3BhY2l0eT0iMSIvPgogIDwvbGluZWFyR3JhZGllbnQ+CiAgPHJlY3QgeD0iMCIgeT0iMCIgd2lkdGg9IjEiIGhlaWdodD0iMSIgZmlsbD0idXJsKCNncmFkLXVjZ2ctZ2VuZXJhdGVkKSIgLz4KPC9zdmc+);
  background: -moz-linear-gradient(top, rgba(247,247,247,1) 1%, rgba(234,234,234,1) 100%);
  background: -webkit-gradient(linear, left top, left bottom, color-stop(1%,rgba(247,247,247,1)), color-stop(100%,rgba(234,234,234,1)));
  background: -webkit-linear-gradient(top, rgba(247,247,247,1) 1%,rgba(234,234,234,1) 100%);
  background: -o-linear-gradient(top, rgba(247,247,247,1) 1%,rgba(234,234,234,1) 100%);
  background: -ms-linear-gradient(top, rgba(247,247,247,1) 1%,rgba(234,234,234,1) 100%);
  background: linear-gradient(to bottom, rgba(247,247,247,1) 1%,rgba(234,234,234,1) 100%);
  filter: progid:DXImageTransform.Microsoft.gradient( startColorstr='#f7f7f7', endColorstr='#eaeaea',GradientType=0 );
  font-size: 11px;
  padding: 8px 20px;
  color: #000000;
  border: 1px solid #A2A2A2;
  /*+border-radius:4px;*/
  -moz-border-radius: 4px;
  -webkit-border-radius: 4px;
  -khtml-border-radius: 4px;
  border-radius: 4px;
}

.network-chart li .view-details:hover {
  background: #D5D5D5;
  /*+text-shadow:0px 1px 1px #FFFFFF;*/
  -moz-text-shadow: 0px 1px 1px #FFFFFF;
  -webkit-text-shadow: 0px 1px 1px #FFFFFF;
  -o-text-shadow: 0px 1px 1px #FFFFFF;
  text-shadow: 0px 1px 1px #FFFFFF;
  /*+box-shadow:inset 0px 0px 4px #000000;*/
  -moz-box-shadow: inset 0px 0px 4px #000000;
  -webkit-box-shadow: inset 0px 0px 4px #000000;
  -o-box-shadow: inset 0px 0px 4px #000000;
  box-shadow: inset 0px 0px 4px #000000;
}

.network-chart li.disabled .view-details {
  display: none;
}

/*System Dashboard*/
.system-dashboard {
  height: 258px;
  width: 962px;
  display: block;
  /*+border-radius:3px;*/
  -moz-border-radius: 3px;
  -webkit-border-radius: 3px;
  -khtml-border-radius: 3px;
  border-radius: 3px;
  /*+box-shadow:inset 0px 0px 1px #FFFFFF;*/
  -moz-box-shadow: inset 0px 0px 1px #FFFFFF;
  -webkit-box-shadow: inset 0px 0px 1px #FFFFFF;
  -o-box-shadow: inset 0px 0px 1px #FFFFFF;
  box-shadow: inset 0px 0px 1px #FFFFFF;
  position: relative;
  margin: 18px 0 0 15px;
}

.system-dashboard.zone {
  height: 609px;
  background-position: 0px -1423px;
}

.system-dashboard-view .toolbar {
  position: relative;
}

.system-dashboard .head {
  color: #000000;
  /*+text-shadow:0px 1px 1px #FFFFFF;*/
  -moz-text-shadow: 0px 1px 1px #FFFFFF;
  -webkit-text-shadow: 0px 1px 1px #FFFFFF;
  -o-text-shadow: 0px 1px 1px #FFFFFF;
  text-shadow: 0px 1px 1px #FFFFFF;
  text-indent: 11px;
  padding: 0px 0 12px;
  /*+box-shadow:0px 0px 1px #FFFFFF;*/
  -moz-box-shadow: 0px 0px 1px #FFFFFF;
  -webkit-box-shadow: 0px 0px 1px #FFFFFF;
  -o-box-shadow: 0px 0px 1px #FFFFFF;
  box-shadow: 0px 0px 1px #FFFFFF;
}

.project-view .system-dashboard .head {
  color: #FFFFFF;
  /*+text-shadow:0px -1px #000000;*/
  -moz-text-shadow: 0px -1px #000000;
  -webkit-text-shadow: 0px -1px #000000;
  -o-text-shadow: 0px -1px #000000;
  text-shadow: 0px -1px #000000;
  /*+box-shadow:none;*/
  -moz-box-shadow: none;
  -webkit-box-shadow: none;
  -o-box-shadow: none;
  box-shadow: none;
  padding-top: 14px;
}

.system-dashboard .view-more,
.system-dashboard .view-all {
  float: right;
  margin: -4px 19px 0 0;
  cursor: pointer;
  font-size: 13px;
  font-weight: 100;
  background: #DADADA repeat-x 0px -735px;
  background: rgb(234, 234, 234);
  background: url(data:image/svg+xml;base64,PD94bWwgdmVyc2lvbj0iMS4wIiA/Pgo8c3ZnIHhtbG5zPSJodHRwOi8vd3d3LnczLm9yZy8yMDAwL3N2ZyIgd2lkdGg9IjEwMCUiIGhlaWdodD0iMTAwJSIgdmlld0JveD0iMCAwIDEgMSIgcHJlc2VydmVBc3BlY3RSYXRpbz0ibm9uZSI+CiAgPGxpbmVhckdyYWRpZW50IGlkPSJncmFkLXVjZ2ctZ2VuZXJhdGVkIiBncmFkaWVudFVuaXRzPSJ1c2VyU3BhY2VPblVzZSIgeDE9IjAlIiB5MT0iMCUiIHgyPSIwJSIgeTI9IjEwMCUiPgogICAgPHN0b3Agb2Zmc2V0PSIwJSIgc3RvcC1jb2xvcj0iI2VhZWFlYSIgc3RvcC1vcGFjaXR5PSIxIi8+CiAgICA8c3RvcCBvZmZzZXQ9IjEwMCUiIHN0b3AtY29sb3I9IiNkNmQ2ZDYiIHN0b3Atb3BhY2l0eT0iMSIvPgogIDwvbGluZWFyR3JhZGllbnQ+CiAgPHJlY3QgeD0iMCIgeT0iMCIgd2lkdGg9IjEiIGhlaWdodD0iMSIgZmlsbD0idXJsKCNncmFkLXVjZ2ctZ2VuZXJhdGVkKSIgLz4KPC9zdmc+);
  background: -moz-linear-gradient(top, rgba(234,234,234,1) 0%, rgba(214,214,214,1) 100%);
  background: -webkit-gradient(linear, left top, left bottom, color-stop(0%,rgba(234,234,234,1)), color-stop(100%,rgba(214,214,214,1)));
  background: -webkit-linear-gradient(top, rgba(234,234,234,1) 0%,rgba(214,214,214,1) 100%);
  background: -o-linear-gradient(top, rgba(234,234,234,1) 0%,rgba(214,214,214,1) 100%);
  background: -ms-linear-gradient(top, rgba(234,234,234,1) 0%,rgba(214,214,214,1) 100%);
  background: linear-gradient(to bottom, rgba(234,234,234,1) 0%,rgba(214,214,214,1) 100%);
  filter: progid:DXImageTransform.Microsoft.gradient( startColorstr='#eaeaea', endColorstr='#d6d6d6',GradientType=0 );
  /*+border-radius:3px;*/
  -moz-border-radius: 3px;
  -webkit-border-radius: 3px;
  -khtml-border-radius: 3px;
  border-radius: 3px;
  border-radius: 3px 3px 3px 3px;
  border: 1px solid #B5B5B5;
}

.system-dashboard .view-more:hover,
.system-dashboard .view-all:hover {
  background-position: 0px -763px;
  /*+box-shadow:inset 0px 1px 1px #000000;*/
  -moz-box-shadow: inset 0px 1px 1px #000000;
  -webkit-box-shadow: inset 0px 1px 1px #000000;
  -o-box-shadow: inset 0px 1px 1px #000000;
  box-shadow: inset 0px 1px 1px #000000;
  background: #C1C1C1;
}

.system-dashboard .status_box .view-all {
  /*+placement:shift 18px 110px;*/
  position: relative;
  left: 18px;
  top: 110px;
  width: 83%;
  position: absolute;
  text-align: center;
  padding: 8px 0;
}

.system-dashboard .status_box {
  font-size: 14px;
  margin: 10px 0 0;
  background: transparent;
  border: none;
}

.system-dashboard .status_box li {
  height: 178px;
  width: 228px;
  padding: 0;
  margin: 0 0 0 8px;
  /*+border-radius:3px;*/
  -moz-border-radius: 3px;
  -webkit-border-radius: 3px;
  -khtml-border-radius: 3px;
  border-radius: 3px;
  position: relative;
  border: 1px solid #C6C6C6;
  float: left;
}

.system-dashboard.zone .status_box li {
  margin-bottom: 8px;
  height: 152px;
  background-color: #F4F4F4;
}

.system-dashboard.zone .status_box li .icon {
  background: url(../images/infrastructure-icons.png) no-repeat 0px 0px;
  padding: 65px 80px 5px;
  /*+placement:shift 31px 19px;*/
  position: relative;
  left: 51px;
  top: 19px;
  position: absolute;
  /*+opacity:56%;*/
  filter: alpha(opacity=56);
  -ms-filter: progid:DXImageTransform.Microsoft.Alpha(Opacity=56);
  -moz-opacity: 0.56;
  opacity: 0.56;
}

.system-dashboard .status_box li span.label {
  color: #CCCFD4;
  font-size: 12px;
}

.system-dashboard .status_box li span.total {
  font-size: 25px;
}

.system-dashboard .status_box li span.label {
  color: #CCCFD4;
  font-size: 12px;
}

.system-dashboard .status_box li span.unit {
  color: #C1C4C9;
  font-size: 13px;
}

.system-dashboard .status_box li span.header {
  margin: 1px 0 0;
  /*+placement:shift 13px 5px;*/
  position: relative;
  left: 13px;
  top: 13px;
  font-weight: 100;
}

.system-dashboard.zone .status_box li span.header {
  font-size: 14px;
  color: #4F4F4F;
}

.system-dashboard .status_box li span.status {
  font-size: 27px;
  /*+placement:shift 13px 141px;*/
  position: relative;
  left: 13px;
  top: 141px;
  position: absolute;
  color: #25FF25;
  /*+text-shadow:0px 1px 1px #000000;*/
  -moz-text-shadow: 0px 1px 1px #000000;
  -webkit-text-shadow: 0px 1px 1px #000000;
  -o-text-shadow: 0px 1px 1px #000000;
  text-shadow: 0px 1px 1px #000000;
}

.system-dashboard .status_box li span.instance.total {
  /*+placement:shift 12px 32px;*/
  position: relative;
  left: 12px;
  top: 32px;
  position: absolute;
}

.system-dashboard .status_box li span.instance.label {
  /*+placement:shift 15px 53px;*/
  position: relative;
  left: 15px;
  top: 53px;
  position: absolute;
}

.system-dashboard .status_box li span.vcpu-hours.total {
  /*+placement:shift 13px 76px;*/
  position: relative;
  left: 13px;
  top: 76px;
  position: absolute;
}

.system-dashboard .status_box li span.vcpu-hours.label {
  /*+placement:shift 14px 95px;*/
  position: relative;
  left: 14px;
  top: 95px;
  position: absolute;
}

.system-dashboard .status_box li span.gb-hours.total {
  /*+placement:shift 106px 77px;*/
  position: relative;
  left: 106px;
  top: 77px;
  position: absolute;
}

.system-dashboard .status_box li span.gb-hours.label {
  /*+placement:shift 106px 95px;*/
  position: relative;
  left: 106px;
  top: 95px;
  position: absolute;
}

.system-dashboard .status_box li span.overview.total {
  font-size: 56px;
  /*+placement:shift 9px 29px;*/
  position: relative;
  left: 9px;
  top: 29px;
  position: absolute;
  font-weight: 100;
  color: #2B7DAF;
  /*+text-shadow:0px -1px 2px #FFFFFF;*/
  -moz-text-shadow: 0px -1px 2px #FFFFFF;
  -webkit-text-shadow: 0px -1px 2px #FFFFFF;
  -o-text-shadow: 0px -1px 2px #FFFFFF;
  text-shadow: 0px -1px 2px #FFFFFF;
}

.system-dashboard .status_box li.capacity span.overview.total {
  font-size: 32px;
}

.system-dashboard .status_box li span.overview.label {
  /*+placement:shift 52px 79px;*/
  position: relative;
  left: 52px;
  top: 79px;
  position: absolute;
}

.system-dashboard .status_box li span.used.total {
  /*+placement:shift 14px 130px;*/
  position: relative;
  left: 14px;
  top: 130px;
  font-size: 30px;
  position: absolute;
}

.system-dashboard .status_box li span.used.label {
  /*+placement:shift 14px 153px;*/
  position: relative;
  left: 14px;
  top: 153px;
  position: absolute;
}

.system-dashboard .status_box li span.used.unit {
  /*+placement:shift 67px 135px;*/
  position: relative;
  left: 67px;
  top: 135px;
  position: absolute;
}

.system-dashboard .status_box li span.available.unit {
  /*+placement:shift 159px 135px;*/
  position: relative;
  left: 159px;
  top: 135px;
  position: absolute;
}

.system-dashboard .status_box li span.available.total {
  /*+placement:shift 97px 130px;*/
  position: relative;
  left: 97px;
  top: 130px;
  font-size: 30px;
  position: absolute;
}

.system-dashboard .status_box li span.available.label {
  /*+placement:shift 97px 153px;*/
  position: relative;
  left: 97px;
  top: 153px;
  position: absolute;
}

.system-dashboard-view .socket-info {
  width: 100%;
  height: 239px;
  overflow: auto;
  float: left;
  padding: 0;
}

.system-dashboard-view .socket-info > .title {
  padding: 8px;
  font-size: 13px;
}

.system-dashboard-view .socket-info li {
  width: 139px;
  padding: 13px;
  /*+border-radius:3px;*/
  -moz-border-radius: 3px;
  -webkit-border-radius: 3px;
  -khtml-border-radius: 3px;
  border-radius: 3px;
  margin: 7px;
  border: 1px solid #CCC;
  background: #EFEFEF;
  float: left;
}

.system-dashboard-view .socket-info li > div {
  text-decoration: none;
  float: left;
}

.system-dashboard-view .socket-info li .name {
  width: 100%;
  font-weight: 100;
  margin-bottom: 13px;
}

.system-dashboard-view .socket-info li .hosts,
.system-dashboard-view .socket-info li .sockets {
  width: 54px;
  /*[empty]color:;*/
}

.system-dashboard-view .socket-info li div .title {
  color: #424242;
  border: none;
  font-size: 13px;
  padding-bottom: 3px;
}

.add-zone-resource .form-container {
  height: auto !important;
  display: inline-block;
  overflow: visible;
}

.add-zone-resource .form-container form {
  display: inline-block;
  height: auto;
}

.add-zone-resource .head {
  width: 100%;
  margin-bottom: 7px;
  display: inline-block;
  border-bottom: 1px solid #AFBDCA;
  /*+box-shadow:0px 1px #FFFFFF;*/
  -moz-box-shadow: 0px 1px #FFFFFF;
  -webkit-box-shadow: 0px 1px #FFFFFF;
  -o-box-shadow: 0px 1px #FFFFFF;
  box-shadow: 0px 1px #FFFFFF;
}

.add-zone-resource .head span {
  float: left;
  font-size: 14px;
  text-indent: 5px;
  padding: 10px 0 18px;
}

.add-zone-resource .head select {
  float: left;
  margin: -3px 0 6px 13px;
  margin: 8px 0 0 9px;
}

/** Infrastructure icons*/
.system-dashboard.zone .status_box li.zones .icon {
  background-position: -36px -105px;
}

.system-dashboard.zone .status_box li.pods .icon {
  background-position: -229px -105px;
}

.system-dashboard.zone .status_box li.clusters .icon {
  background-position: -411px -96px;
}

.system-dashboard.zone .status_box li.hosts .icon {
  background-position: -601px -102px;
}

.system-dashboard.zone .status_box li.primary-storage .icon {
  background-position: -32px -404px;
  /*+placement:shift 37px 68px;*/
  position: relative;
  left: 37px;
  top: 68px;
}

.system-dashboard.zone .status_box li.sockets .icon {
  background-position: -14px -581px;
}

.system-dashboard.zone .status_box li.secondary-storage .icon {
  background-position: -216px -404px;
  /*+placement:shift 37px 68px;*/
  position: relative;
  left: 37px;
  top: 68px;
}

.system-dashboard.zone .status_box li.system-vms .icon,
.system-dashboard.zone .status_box li.management-servers .icon {
  background-position: -408px -399px;
}

.system-dashboard.zone .status_box li.virtual-routers .icon {
  background-position: -601px -400px;
}

/*Projects
** View switcher*/
#header .view-switcher {
  font-size: 12px;
  color: #55687B;
  float: left;
  margin: 11px 0 0 18px;
}

#header div.view-switcher {
  height: 39px;
  background-position: 0px -5px;
  /*+placement:shift 0px -10px;*/
  position: relative;
  left: 0px;
  top: -10px;
  margin-right: 9px;
  display: none;
}

#header div.view-switcher.alt {
  background-position: 0px -41px;
}

#header div.view-switcher div {
  float: left;
  /*[empty]display:;*/
  width: 126px;
  padding: 13px 0 0;
  margin: 0;
  text-indent: 17px;
  position: relative;
  /*+text-shadow:0px -1px 1px #2D2D2D;*/
  -moz-text-shadow: 0px -1px 1px #2D2D2D;
  -webkit-text-shadow: 0px -1px 1px #2D2D2D;
  -o-text-shadow: 0px -1px 1px #2D2D2D;
  text-shadow: 0px -1px 1px #2D2D2D;
}

#header div.view-switcher .select.active {
  color: #FFFFFF;
  font-weight: bold;
  /*+text-shadow:0px -1px 1px #5B5B5B;*/
  -moz-text-shadow: 0px -1px 1px #5B5B5B;
  -webkit-text-shadow: 0px -1px 1px #5B5B5B;
  -o-text-shadow: 0px -1px 1px #5B5B5B;
  text-shadow: 0px -1px 1px #5B5B5B;
}

#header div.view-switcher div span.icon {
  background: url(../images/icons.png) no-repeat;
  width: 10px;
  height: 10px;
  padding: 0 19px 0 0;
  top: 0;
  /*+placement:shift -4px 0px;*/
  position: relative;
  left: -4px;
  top: 0px;
}

#header div.view-switcher div.default-view span.icon {
  background-position: -23px 0px;
}

#header div.view-switcher div.project-view span.icon {
  background-position: -24px 0px !important;
}

#header div.view-switcher div.select span.icon {
  background-position: -47px 0px;
}

#header .view-switcher span {
  padding: 0 13px 0 0;
  background-repeat: repeat-x;
}

#header .view-switcher select {
  max-width: 120px;
  margin: 6px 3px 0 -21px;
  padding: 3px 0 4px;
}

/*** View switcher (drop-down)*/
.project-switcher, .domain-switcher {
  float: left;
  width: 223px;
  padding: 9px 17px 0 19px;
  /*+border-radius:4px;*/
  -moz-border-radius: 4px;
  -webkit-border-radius: 4px;
  -khtml-border-radius: 4px;
  border-radius: 4px;
}

.project-switcher label, .domain-switcher label {
  top: 29px;
  color: #FFFFFF;
  font-size: 13px;
  float: left;
  margin-right: 7px;
  margin-top: 5px;
}

.project-switcher select, .domain-switcher select {
  width: 70%;
  float: left;
  margin-top: 0px;
  border: 1px solid #393939;
  /*+text-shadow:0px -1px 1px #373737;*/
  -moz-text-shadow: 0px -1px 1px #373737;
  -webkit-text-shadow: 0px -1px 1px #373737;
  -o-text-shadow: 0px -1px 1px #373737;
  text-shadow: 0px -1px 1px #373737;
  background: #515151;
  font-size: 13px;
  font-weight: 100;
  color: #FFFFFF;
}

/*** Select project*/
.project-selector {
  display: inline-block;
}

.project-selector-dialog .ui-widget-content {
  padding: 0 !important;
}

.project-selector .toolbar {
  width: 420px;
  position: relative;
  background: transparent;
  border: none;
  border-bottom: 1px solid #93A4B4;
  /*+box-shadow:0px 2px #FFFFFF;*/
  -moz-box-shadow: 0px 2px #FFFFFF;
  -webkit-box-shadow: 0px 2px #FFFFFF;
  -o-box-shadow: 0px 2px #FFFFFF;
  box-shadow: 0px 2px #FFFFFF;
  -moz-box-shadow: 0px 2px 0px #FFFFFF;
  -webkit-box-shadow: 0px 2px 0px #FFFFFF;
  -o-box-shadow: 0px 2px 0px #FFFFFF;
}

.project-selector .search input[type=text] {
  /*+border-radius:3px;*/
  -moz-border-radius: 3px;
  -webkit-border-radius: 3px;
  -khtml-border-radius: 3px;
  border-radius: 3px;
  border-radius: 3px 3px 3px 3px;
  width: 192px;
  height: 18px;
  margin: 6px 0 0 105px;
  /*+box-shadow:0px 1px 1px #FFFFFF;*/
  -moz-box-shadow: 0px 1px 1px #FFFFFF;
  -webkit-box-shadow: 0px 1px 1px #FFFFFF;
  -o-box-shadow: 0px 1px 1px #FFFFFF;
  box-shadow: 0px 1px 1px #FFFFFF;
  border: 1px solid #9DADBB;
  float: left;
}

.project-selector .search input[type=submit] {
  display: block;
  float: left;
  border: none;
  cursor: pointer;
  margin: 6px 0 0;
  background: url(../images/sprites.png) no-repeat -601px -328px;
  width: 25px;
  height: 22px;
  border-left: 1px solid #283979;
  /*+placement:shift -2px 0px;*/
  position: relative;
  left: -2px;
  top: 0px;
  cursor: pointer;
}

.project-selector .listing {
  margin: 15px;
  border: 1px solid #D0D0D0;
  position: relative;
}

.project-selector .listing .data {
  width: 100%;
  height: 275px;
  background: #F2F0F0;
  overflow: auto;
  overflow-x: hidden;
  margin: 18px 0 0;
}

.project-selector .listing .data ul {
  text-align: left;
  font-size: 11px;
}

.project-selector .listing .data ul li {
  padding: 10px 0 10px 7px;
  cursor: pointer;
  font-size: 12px;
}

.project-selector .listing .data ul li.odd {
  background: #DFE1E3;
}

.project-selector .listing .data ul li:hover {
  background: #CBDDF3;
  border-top: 1px solid #FFFFFF;
  border-bottom: 1px solid #BABFD9;
  padding: 9px 0 9px 7px;
}

.project-selector .listing .header {
  width: 379px;
  background: url(../images/bg-gradients.png) repeat-x 0px -164px;
  /*+text-shadow:0px 1px 1px #FFFFFF;*/
  -moz-text-shadow: 0px 1px 1px #FFFFFF;
  -webkit-text-shadow: 0px 1px 1px #FFFFFF;
  -o-text-shadow: 0px 1px 1px #FFFFFF;
  text-shadow: 0px 1px 1px #FFFFFF;
  text-align: left;
  color: #4F6171;
  font-size: 11px;
  padding: 3px 2px 3px 7px;
  border-bottom: 1px solid #FFFFFF;
  position: absolute;
  left: 0;
}

.project-selector .button.cancel {
  color: #808080;
  background: #B6B6B6 url("../images/gradients.png") repeat 0 -480px;
  border: 1px solid #AAAAAA;
  border-radius: 4px 4px 4px 4px;
  font-size: 13px;
  font-weight: bold;
  padding: 8px 20px;
  float: none;
  cursor: pointer;
  color: #838181;
  left: 170px;
  top: -8px;
  width: 54px;
  margin: auto auto 17px;
}

.project-selector .button.cancel:hover {
  color: #3A3A3A;
}

/*** Resource management*/
.project-dashboard .resources form {
  background: #FFFFFF;
  width: 87%;
  /*+border-radius:11px;*/
  -moz-border-radius: 11px;
  -webkit-border-radius: 11px;
  -khtml-border-radius: 11px;
  border-radius: 11px;
  border-radius: 11px 11px 11px 11px;
  padding: 26px;
  margin-top: 17px;
  margin-left: 22px;
  /*+box-shadow:inset 0px 3px 4px #979797;*/
  -moz-box-shadow: inset 0px 3px 4px #979797;
  -webkit-box-shadow: inset 0px 3px 4px #979797;
  -o-box-shadow: inset 0px 3px 4px #979797;
  box-shadow: inset 0px 3px 4px #979797;
  display: inline-block;
}

.project-dashboard .resources form .field {
  width: 100%;
  float: left;
  clear: both;
  margin: auto auto 30px;
}

.project-dashboard .resources form label {
  float: left;
}

.project-dashboard .resources form input[type=text] {
  float: right;
  width: 176px;
  font-size: 16px;
  margin: 0 287px 0 0;
  /*+border-radius:4px;*/
  -moz-border-radius: 4px;
  -webkit-border-radius: 4px;
  -khtml-border-radius: 4px;
  border-radius: 4px;
  border-radius: 4px 4px 4px 4px;
  border: 1px solid #C6C6C6;
  padding: 6px;
}

.project-dashboard .resources form input[type=submit] {
  display: block;
  border: none;
  background: transparent url(../images/bg-gradients.png) 0px -220px;
  float: left;
  padding: 9px 20px;
  cursor: pointer;
  color: #FFFFFF;
  /*+border-radius:4px;*/
  -moz-border-radius: 4px;
  -webkit-border-radius: 4px;
  -khtml-border-radius: 4px;
  border-radius: 4px;
  border-radius: 4px 4px 4px 4px;
  clear: both;
}

.detail-view .project-dashboard .resources form {
  width: 83%;
  border-bottom: 1px solid #DBDBDB;
}

.detail-view .project-dashboard .resources form .field input {
  margin-right: 105px;
}

/*** Dashboard*/
.project-dashboard .toolbar {
  position: relative;
}

.project-dashboard .ui-tabs {
  /*+placement:shift 10px -31px;*/
  position: relative;
  left: 10px;
  top: -31px;
}

.project-view .project-dashboard .ui-tabs .multi-edit table td {
  background: #EAEAEA;
}

.project-dashboard-view .overview-area {
  float: left;
}

.project-dashboard-view .compute-and-storage .system-dashboard,
.project-dashboard-view .users .system-dashboard {
  width: 510px;
  height: 230px;
  float: left;
  background: #777E88;
}

.project-dashboard-view .compute-and-storage .system-dashboard ul,
.project-dashboard-view .users .system-dashboard ul {
  height: 162px;
  margin: 14px 0 0;
}

.project-dashboard-view .compute-and-storage .system-dashboard li,
.project-dashboard-view .users .system-dashboard li {
  width: 156px;
  height: 161px;
  background: #3D4045;
  color: #FFFFFF;
}

.project-dashboard-view .compute-and-storage .system-dashboard li .icon,
.project-dashboard-view .users li .icon {
  width: 100px;
  height: 76px;
  /*+placement:shift 27px 20px;*/
  position: relative;
  left: 27px;
  top: 20px;
  position: absolute;
  background: url(../images/sprites.png) no-repeat 2px -1039px;
}

.project-dashboard-view .compute-and-storage .system-dashboard li.storage .icon {
  background-position: -89px -1036px;
}

.project-dashboard-view .compute-and-storage .system-dashboard li.bandwidth .icon {
  background-position: -184px -1036px;
}

.project-dashboard-view .compute-and-storage .system-dashboard li .overview {
  width: 100%;
  height: 53px;
  position: relative;
  margin: 81px 0 0;
  color: #FFFFFF;
  /*+text-shadow:0px 1px 1px #000000;*/
  -moz-text-shadow: 0px 1px 1px #000000;
  -webkit-text-shadow: 0px 1px 1px #000000;
  -o-text-shadow: 0px 1px 1px #000000;
  text-shadow: 0px 1px 1px #000000;
}

.project-dashboard-view .compute-and-storage .system-dashboard li.storage .overview .total {
  font-size: 28px;
  /*+placement:shift 30px 21px;*/
  position: relative;
  left: 30px;
  top: 21px;
  position: absolute;
}

.project-dashboard-view .compute-and-storage .system-dashboard li.storage .overview .label {
  font-size: 13px;
  color: #C3C1C1;
  /*+placement:shift 91px 33px;*/
  position: relative;
  left: 91px;
  top: 33px;
  position: absolute;
}

.project-dashboard-view .compute-and-storage .system-dashboard li .overview .overview-item {
  float: left;
  margin: 12px 0 0 20px;
}

.project-dashboard-view .compute-and-storage .system-dashboard li .overview .overview-item .total {
  font-size: 24px;
  font-weight: bold;
}

.project-dashboard-view .compute-and-storage .system-dashboard li .overview .overview-item .label {
  font-size: 11px;
  margin: 4px 0 0;
  color: #C7C7C7;
}

.project-dashboard-view .compute-and-storage .system-dashboard li .overview .overview-item.running .label {
  color: #2BFF2B;
  /*[empty]background-position:;*/
}

.project-dashboard-view .users .system-dashboard {
  width: 509px;
  height: 100%;
  clear: both;
}

.project-dashboard-view .users .system-dashboard ul {
  overflow-y: auto;
}

.project-dashboard-view .users .system-dashboard li {
  width: 86px;
  height: 138px;
  margin-bottom: 24px;
  margin-left: 6px;
}

.project-dashboard-view .users .system-dashboard li .icon {
  background-position: -306px -1044px;
  left: 16px;
}

.project-dashboard-view .users .system-dashboard li .header {
    width: 77px;
    max-width: 77px;
    /*+placement:shift 7px 110px;*/
    position: relative;
    left: 7px;
    top: 110px;
    position: absolute;
    text-align: center;
    overflow: hidden;
    white-space: nowrap;
    text-overflow: ellipsis;
}

/**** Info box*/
.info-boxes {
  float: right;
  width: 233px;
  height: 551px;
  margin: 21px 5px 0 0;
}

.info-boxes .info-box {
  display: inline-block;
  border: 1px solid #B3C3D0;
  /*+box-shadow:inset 0px -1px 7px #A7A7A7;*/
  -moz-box-shadow: inset 0px -1px 7px #A7A7A7;
  -webkit-box-shadow: inset 0px -1px 7px #A7A7A7;
  -o-box-shadow: inset 0px -1px 7px #A7A7A7;
  box-shadow: inset 0px -1px 7px #A7A7A7;
  background: #FFFFFF;
  /*+border-radius:4px;*/
  -moz-border-radius: 4px;
  -webkit-border-radius: 4px;
  -khtml-border-radius: 4px;
  border-radius: 4px;
  border-radius: 4px 4px 4px 4px;
}

.info-boxes .info-box.events {
  margin-top: 4px;
  height: 323px;
  width: 228px;
}

.info-boxes .info-box.events ul {
  max-height: 295px;
  overflow: auto;
  overflow-x: hidden;
}

.info-boxes .info-box ul {
  margin: 0 0 3px 2px;
  height: auto;
  display: inline-block;
}

.info-boxes .info-box ul li {
  width: 224px;
  margin: 0 2px 0 0;
  display: inline-block;
  border-bottom: 1px solid #BDD2DF;
  border-top: 1px solid #FFFFFF;
}

.info-boxes .info-box ul li.odd {
  background: #ECECEC;
}

.info-boxes .info-box .button {
  background: url(../images/bg-gradients.png) 0px -734px;
  color: #FFFFFF;
  border: 1px solid #82A3C7;
  /*+text-shadow:0px 1px 1px #000000;*/
  -moz-text-shadow: 0px 1px 1px #000000;
  -webkit-text-shadow: 0px 1px 1px #000000;
  -o-text-shadow: 0px 1px 1px #000000;
  text-shadow: 0px 1px 1px #000000;
  /*+border-radius:4px;*/
  -moz-border-radius: 4px;
  -webkit-border-radius: 4px;
  -khtml-border-radius: 4px;
  border-radius: 4px;
  border-radius: 4px 4px 4px 4px;
  /*+box-shadow:inset 0px 1px 1px #85ACC4;*/
  -moz-box-shadow: inset 0px 1px 1px #85ACC4;
  -webkit-box-shadow: inset 0px 1px 1px #85ACC4;
  -o-box-shadow: inset 0px 1px 1px #85ACC4;
  box-shadow: inset 0px 1px 1px #85ACC4;
  padding: 2px 6px 3px 3px;
  font-size: 10px;
  cursor: pointer;
  font-weight: bold;
  float: right;
  margin: 0 14px 0 0;
}

.info-boxes .info-box .button span {
  /*+placement:shift 0px 2px;*/
  position: relative;
  left: 0px;
  top: 2px;
  float: left;
}

.info-boxes .info-box .title .button {
  margin: 4px 6px 0 3px;
}

.info-boxes .info-box .title .button span {
  color: #FFFFFF;
  font-size: 10px;
  margin: 0;
  padding: 0;
  /*+placement:shift 1px 1px;*/
  position: relative;
  left: 1px;
  top: 1px;
}

.info-boxes .info-box .button:hover {
  background-position: 0px -766px;
}

.info-boxes .info-box .button .arrow {
  width: 16px;
  height: 13px;
  float: right;
  /*+placement:shift 0px 0px;*/
  position: relative;
  left: 0px;
  top: 0px;
  background: url(../images/sprites.png) no-repeat -455px -84px;
}

.info-boxes .info-box ul li .total,
.info-boxes .info-box ul li .date {
  width: 52px;
  height: 36px;
  float: left;
  font-size: 24px;
  color: #647C91;
  border-right: 1px solid #BDD2DF;
  /*+placement:shift;*/
  position: relative;
  left: 0;
  top: 0;
  text-align: right;
}

.info-boxes .info-box ul li .date {
  font-size: 11px;
  text-align: center;
  margin: 1px 0 0;
}

.info-boxes .info-box ul li .date span {
  /*+placement:shift 0px 11px;*/
  position: relative;
  left: 0px;
  top: 11px;
}

.info-boxes .info-box ul li .desc {
  color: #606060;
  font-size: 12px;
  /*+placement:shift 5px 8px;*/
  position: relative;
  left: 5px;
  top: 8px;
  display: inline-block;
  padding-bottom: 13px;
  max-width: 153px;
  overflow: hidden;
  text-overflow: ellipsis;
  white-space: nowrap;
}

.info-boxes .info-box ul li .total span {
  /*+placement:shift -5px 7px;*/
  position: relative;
  left: -5px;
  top: 7px;
}

.info-boxes .info-box .title {
  height: 27px;
  border-bottom: 1px solid #BDD2DF;
}

.info-boxes .info-box .title span {
  /*+placement:shift 8px 6px;*/
  position: relative;
  left: 8px;
  top: 6px;
  font-size: 12px;
  font-weight: bold;
  color: #4E748C;
}

/*** New project form*/
.new-project {
  display: inline-block;
  margin: 0 0 20px 30px;
}

.new-project form {
  margin: 0;
}

.ui-dialog .new-project {
  text-align: left;
}

.ui-dialog .new-project .add-by {
  font-size: 12px;
  color: #5E6D7D;
  margin-left: 11px;
}

.ui-dialog .new-project .add-by input {
  margin-right: 8px;
}

.ui-dialog .new-project .add-by label {
  margin-right: 12px;
}

.new-project .title {
  color: #3497E6;
  font-size: 26px;
  /*+text-shadow:0px 1px 2px #D6D6D6;*/
  -moz-text-shadow: 0px 1px 2px #D6D6D6;
  -webkit-text-shadow: 0px 1px 2px #D6D6D6;
  -o-text-shadow: 0px 1px 2px #D6D6D6;
  text-shadow: 0px 1px 2px #D6D6D6;
  letter-spacing: 0px;
  margin: 10px 0 32px;
}

.new-project .field {
  /*+text-shadow:0px 1px 1px #FFFFFF;*/
  -moz-text-shadow: 0px 1px 1px #FFFFFF;
  -webkit-text-shadow: 0px 1px 1px #FFFFFF;
  -o-text-shadow: 0px 1px 1px #FFFFFF;
  text-shadow: 0px 1px 1px #FFFFFF;
  width: 686px;
  display: inline-block;
  background: #DFDFDF;
  margin: -2px 0 -4px auto;
}

#new-project-review-tabs-resouces {
  background: #D2D2D2;
  height: 225px;
}

.new-project .resources .ui-widget-content {
  background: #FFFFFF;
}

.new-project .resources .field {
  height: 39px;
  padding: 0;
}

.new-project .field span.value {
  color: #475765;
  /*+placement:shift 21px 20px;*/
  position: relative;
  left: 21px;
  top: 20px;
}

.new-project .field label {
  display: block;
  width: 104px;
  height: 59px;
  color: #5B5B5B;
  float: left;
  background: #D2D2D2;
  text-align: right;
  padding: 20px 24px 0 0;
}

.new-project .resources .field label {
  font-size: 14px;
  height: auto;
  padding: 10px 14px 14px 40px;
}

.new-project .field label.error {
  color: #FF0000;
  font-size: 9px;
  /*+placement:displace 154px 29px;*/
  position: absolute;
  margin-left: 154px;
  margin-top: 29px;
  background: transparent;
  width: auto;
  height: auto;
}

.new-project .field input[type=text] {
  background: #FFFFFF 0px 7px;
  /*+border-radius:5px;*/
  -moz-border-radius: 5px;
  -webkit-border-radius: 5px;
  -khtml-border-radius: 5px;
  border-radius: 5px;
  border-radius: 5px 5px 5px 5px;
  font-size: 14px;
  border: 1px solid #E2E1DF;
  /*+box-shadow:inset 0px 1px #A1A1A1;*/
  -moz-box-shadow: inset 0px 1px #A1A1A1;
  -webkit-box-shadow: inset 0px 1px #A1A1A1;
  -o-box-shadow: inset 0px 1px #A1A1A1;
  box-shadow: inset 0px 1px #A1A1A1;
  -moz-box-shadow: inset 0px 1px 0px #A1A1A1;
  -webkit-box-shadow: inset 0px 1px 0px #A1A1A1;
  -o-box-shadow: inset 0px 1px 0px #A1A1A1;
  width: 506px;
  height: 20px;
  margin: 17px 25px 0 0;
  float: right;
  border: 1px solid #C7C7C7;
}

.new-project .resources .field input[type=text] {
  margin: 6px 9px 0 0;
}

.new-project .button.cancel {
  color: #808080;
  background: transparent;
  font-size: 12px;
  font-weight: bold;
  float: left;
  cursor: pointer;
  color: #838181;
  /*+placement:shift 488px 9px;*/
  position: relative;
  left: 488px;
  top: 9px;
  left: 480px;
  margin: 19px 0 0 40px;
}

.new-project .button.cancel:hover {
  color: #3A3A3A;
}

.new-project input[type=submit],
.new-project .button.confirm {
  display: inline-block;
  height: 31px;
  border: none;
  /*+placement:float-right 63px 18px;*/
  float: right;
  position: relative;
  left: 63px;
  top: 18px;
  color: #FFFFFF;
  /*+text-shadow:0px -1px 1px #465259;*/
  -moz-text-shadow: 0px -1px 1px #465259;
  -webkit-text-shadow: 0px -1px 1px #465259;
  -o-text-shadow: 0px -1px 1px #465259;
  text-shadow: 0px -1px 1px #465259;
  background: #0049FF url(../images/gradients.png) 0px -317px;
  font-size: 13px;
  font-weight: bold;
  border: 1px solid #0069CF;
  border-top: 1px solid #0070FC;
  /*+border-radius:9px;*/
  -moz-border-radius: 9px;
  -webkit-border-radius: 9px;
  -khtml-border-radius: 9px;
  border-radius: 9px;
  border-radius: 9px 9px 9px 9px;
  margin: 0px 63px 0 0;
  cursor: pointer;
}

.new-project input[type=submit]:hover,
.new-project .button.confirm:hover {
  background-position: -3px -369px;
}

.new-project .button {
  cursor: pointer;
}

.new-project .button.confirm {
  display: block;
  height: 27px;
  padding: 13px 10px 0px 12px;
}

.new-project .button.confirm.next {
  padding: 10px 34px 0px 29px;
}

.new-project .review .button.confirm.next {
  /*+placement:shift 25px 11px;*/
  position: relative;
  left: 25px;
  top: 11px;
}

.new-project .review .ui-tabs {
  /*+placement:shift -29px -31px;*/
  position: relative;
  left: -29px;
  top: -31px;
}

.new-project .review .ui-tabs .ui-widget-content {
  width: 695px;
  height: 185px;
}

.new-project .review .ui-tabs .ui-widget-content.ui-tabs-hide {
  display: none;
}

.new-project .review .ui-tabs ul {
  text-align: left;
  /*+placement:shift 0px -2px;*/
  position: relative;
  left: 0px;
  top: -2px;
}

.new-project .review .ui-tabs .list-view {
  width: 688px;
  height: 185px !important;
}

.new-project .review .ui-tabs .list-view .fixed-header {
  position: absolute;
  z-index: 1000;
  height: 58px;
  background: #FFFFFF;
  top: -22px;
}

.new-project .review .ui-tabs .list-view .data-table table {
  width: 669px;
  margin: 31px 0 -1px;
}

.new-project .review .ui-tabs .list-view .data-table table .edit {
  width: 132px;
  background: #FFFFFF;
  /*+placement:shift 14px 0px;*/
  position: relative;
  left: 14px;
  top: 0px;
}

.new-project .review .ui-tabs .list-view .data-table table .edit select {
  width: 95px;
  height: 20px;
  float: left;
  background: #FFFFFF;
  border: 1px solid #B2B2B2;
}

.new-project .review .ui-tabs .list-view .data-table table .edit .action {
  float: left;
  margin: 0;
  padding: 0;
  /*+placement:shift 14px 0px;*/
  position: relative;
  left: 14px;
  top: 0px;
  height: 20px;
}

.new-project .review .ui-tabs .list-view .toolbar {
  display: none;
}

.new-project .review .project-data {
  padding: 16px;
  background: #F4F4F4;
  margin: 0;
  /*+placement:shift -19px -13px;*/
  position: relative;
  left: -19px;
  top: -13px;
}

.new-project .review .project-data .field {
  width: 677px;
  margin: auto;
}

.new-project .button.later {
  color: #808080;
  background: url(../images/bg-gradients.png) 0px -261px;
  border: 1px solid #B1B1B1;
  /*+box-shadow:inset 0px 2px 2px #FFFFFF;*/
  -moz-box-shadow: inset 0px 2px 2px #FFFFFF;
  -webkit-box-shadow: inset 0px 2px 2px #FFFFFF;
  -o-box-shadow: inset 0px 2px 2px #FFFFFF;
  box-shadow: inset 0px 2px 2px #FFFFFF;
  float: right;
  font-size: 13px;
  margin: 19px -40px 0 0;
  padding: 13px 7px 14px 8px;
  /*+border-radius:10px;*/
  -moz-border-radius: 10px;
  -webkit-border-radius: 10px;
  -khtml-border-radius: 10px;
  border-radius: 10px;
  border-radius: 10px 10px 10px 10px;
}

.new-project .button.later:hover {
  color: #000000;
  /*+box-shadow:inset 0px 1px 1px #A1A1A1;*/
  -moz-box-shadow: inset 0px 1px 1px #A1A1A1;
  -webkit-box-shadow: inset 0px 1px 1px #A1A1A1;
  -o-box-shadow: inset 0px 1px 1px #A1A1A1;
  box-shadow: inset 0px 1px 1px #A1A1A1;
  background-position: 0px -86px;
}

.new-project input[type=submit]:hover {
  background-position: -3px -369px;
}

.new-project .resources input[type=submit] {
  display: none;
}

.new-project .multi-edit {
  width: 671px;
}

.new-project .multi-edit .data {
  width: 700px;
}

.new-project .multi-edit .data .data-item {
  margin: 0;
  border: none;
  border: 1px solid #D2D2D2;
}

.new-project .multi-edit .data .data-item.even td {
  background: #DFE1E3;
}

/*Tooltip*/
.tooltip-box {
  width: 15%;
  height: auto;
  display: inline-block;
  padding: 4px;
  background: #FFFFFF;
  border: 1px solid #BEB8B8;
  padding: 10px;
  /*+border-radius:4px;*/
  -moz-border-radius: 4px;
  -webkit-border-radius: 4px;
  -khtml-border-radius: 4px;
  border-radius: 4px;
  margin-left: 23px;
  /*+box-shadow:0px 1px 12px #353535;*/
  -moz-box-shadow: 0px 1px 12px #353535;
  -webkit-box-shadow: 0px 1px 12px #353535;
  -o-box-shadow: 0px 1px 12px #353535;
  box-shadow: 0px 1px 12px #353535;
}

.tooltip-box .arrow {
  width: 19px;
  height: 30px;
  background: url(../images/sprites.png) -585px -947px;
  /*+placement:shift -16px 3px;*/
  position: relative;
  left: -16px;
  top: 3px;
  position: absolute;
}

/*Tagger*/
.tagger {
  width: 94%;
  margin: auto;
  padding-bottom: 12px;
  background: #F2F0F0;
  border: 1px solid #CFC9C9;
  /*+placement:shift -4px 0px;*/
  position: relative;
  left: -4px;
  top: 0px;
}

.tagger .field {
  width: 35%;
  float: left;
  position: relative;
}

.tagger .tag-info {
  font-size: 11px;
  color: #757575;
  margin-top: 12px;
  margin-left: 8px;
}

.tagger .tag-info.title {
  font-size: 11px;
  color: #6F9BF0;
  margin-bottom: 5px;
}

.tagger form {
  margin: 12px 9px 0px;
}

.tagger.readonly form {
  display: none;
}

.tagger form label {
  display: block;
  float: left;
  width: 25px;
  text-align: right;
  font-size: 10px;
  color: #394552;
  margin-right: 9px;
  /*+placement:shift 5px 8px;*/
  position: relative;
  left: 5px;
  top: 8px;
}

.tagger form label.error {
  position: absolute;
  color: #FF0000;
  left: 44px;
  top: 28px !important;
  /*[empty]background-color:;*/
}

.tagger form input {
  padding: 4px;
  background: #FFFFFF;
  border: 1px solid #808080;
  /*+border-radius:4px;*/
  -moz-border-radius: 4px;
  -webkit-border-radius: 4px;
  -khtml-border-radius: 4px;
  border-radius: 4px;
}

.tagger form input {
  width: 45%;
  margin-left: 9px;
}

.tagger form input[type=submit] {
  background: url(../images/bg-gradients.png) repeat-x 0px -220px;
  cursor: pointer;
  color: #FFFFFF;
  /*+text-shadow:0px -1px 2px #000000;*/
  -moz-text-shadow: 0px -1px 2px #000000;
  -webkit-text-shadow: 0px -1px 2px #000000;
  -o-text-shadow: 0px -1px 2px #000000;
  text-shadow: 0px -1px 2px #000000;
  border: none;
  /*+border-radius:4px;*/
  -moz-border-radius: 4px;
  -webkit-border-radius: 4px;
  -khtml-border-radius: 4px;
  border-radius: 4px;
  padding: 7px 25px 7px 26px;
  margin-left: 16px;
  width: auto;
}

.tagger form input[type=submit]:hover {
  background-position: 0px -946px;
}

.tagger ul {
  display: block;
  width: 96%;
  margin: 16px auto auto;
  /*+border-radius:2px;*/
  -moz-border-radius: 2px;
  -webkit-border-radius: 2px;
  -khtml-border-radius: 2px;
  border-radius: 2px;
  overflow: auto;
  padding-bottom: 10px;
  border: 1px solid #D2D2D2;
  background: #FFFFFF;
  /*+box-shadow:inset 0px 0px 10px #DCDCDC;*/
  -moz-box-shadow: inset 0px 0px 10px #DCDCDC;
  -webkit-box-shadow: inset 0px 0px 10px #DCDCDC;
  -o-box-shadow: inset 0px 0px 10px #DCDCDC;
  box-shadow: inset 0px 0px 10px #DCDCDC;
}

.tagger ul li {
  background: #DFDFDF 0px 4px;
  height: 15px;
  padding: 0px 18px 0 7px;
  display: inline-block;
  float: left;
  margin-left: 7px;
  margin-right: 2px;
  margin-top: 5px;
  /*+border-radius:4px;*/
  -moz-border-radius: 4px;
  -webkit-border-radius: 4px;
  -khtml-border-radius: 4px;
  border-radius: 4px;
  /*+placement:shift 0px 2px;*/
  position: relative;
  left: 0px;
  top: 2px;
}

.tagger ul li span {
  color: #000000;
}

.tagger ul li span.label span.value {
  max-width: 100px;
  overflow: hidden;
}

.tagger ul li span.label {
  font-size: 10px;
  position: relative;
  left: 15px;
  top: -2px;
}

.tagger.readonly ul li span.label {
  left: 6px;
}

.tagger ul li span.label > span {
  float: left;
  display: block;
  margin-top: 2px;
}

.tagger ul li span.label > span.key {
  font-weight: bold;
  max-width: 134px;
  overflow: hidden;
  white-space: nowrap;
  text-overflow: ellipsis;
  margin-left: 15px;
  margin-right: 5px;
}

.tagger ul li span.label > span.value {
  max-width: 160px;
  overflow: hidden;
  white-space: nowrap;
  text-overflow: ellipsis;
  margin-left: 6px;
}

.tagger ul li span.remove {
  width: 15px !important;
  overflow: hidden !important;
  height: 11px !important;
  background: #DFDFDF;
  display: block;
  top: 0px !important;
  left: -3px !important;
  text-indent: 4px;
  padding: 4px 0px 0px 8px;
  font-size: 8px;
  font-weight: bold;
  cursor: pointer;
  position: absolute !important;
  color: #5B5B5B;
}

.tagger.readonly ul li span.remove {
  display: none;
}

.tagger ul li span.remove:hover {
  color: #000000;
}

/** Dialog tagger*/
.ui-dialog .tagger {
  width: 375px;
}

.ui-dialog .tagger .tag-info {
  display: none;
}

.ui-dialog.editTags .ui-button {
  float: right;
}

.ui-dialog.editTags .ui-dialog-buttonpane {
  float: right;
}

.ui-dialog .tagger .field {
  width: 119px !important;
}

.ui-dialog .tagger input.key,
.ui-dialog .tagger input.value {
  width: 66px !important;
  height: 15px;
  font-size: 11px !important;
}

.ui-dialog .tagger input[type=submit] {
  padding: 6px 15px;
}

/*VPC / vApps*/
.vpc-chart {
  width: 100%;
  height: 94%;
  overflow: auto;
  position: relative;
  margin: 30px 0 0;
  background: #FFFFFF 0px 24px;
}

.vpc-chart .vpc-title {
  width: 210px;
  font-size: 22px;
  /*+placement:shift 11px 41px;*/
  position: relative;
  left: 11px;
  top: 41px;
  position: absolute;
  color: #5F768A;
}

.vpc-chart .vpc-title > span {
  max-width: 160px;
  display: block;
  float: left;
  overflow-y: hidden;
  overflow-x: auto;
}

.vpc-chart .vpc-title .icon {
  padding: 7px 15px;
  background: url(../images/sprites.png) no-repeat -145px -195px;
  margin-left: 10px;
  cursor: pointer;
  /*+placement:shift 6px -8px;*/
  position: relative;
  left: 6px;
  top: -8px;
  float: left;
}
=======
// Licensed to the Apache Software Foundation (ASF) under one
// or more contributor license agreements.  See the NOTICE file
// distributed with this work for additional information
// regarding copyright ownership.  The ASF licenses this file
// to you under the Apache License, Version 2.0 (the
// "License"); you may not use this file except in compliance
// with the License.  You may obtain a copy of the License at
//
//   http://www.apache.org/licenses/LICENSE-2.0
//
// Unless required by applicable law or agreed to in writing,
// software distributed under the License is distributed on an
// "AS IS" BASIS, WITHOUT WARRANTIES OR CONDITIONS OF ANY
// KIND, either express or implied.  See the License for the
// specific language governing permissions and limitations
// under the License.
>>>>>>> de186132


@import 'licences/AL-css';

@import 'variables/z-index';
@import 'common/common';

@import 'objects/table';
@import 'objects/links';
@import 'objects/form-elements';

@import 'frame/wrapper-elements';

@import 'components/login';
@import 'components/dialog-about';
@import 'components/loading-overlay';
@import 'components/install-wizzard';
@import 'components/notifications';
@import 'components/tooltip-info';
@import 'components/list-view2';
@import 'components/quick-view-tooltip';
@import 'components/details-page';
@import 'components/actions';
@import 'components/header';
@import 'components/header-notifications';
@import 'components/user';
@import 'components/zone-filter';
@import 'components/navigation';
@import 'components/browser';
@import 'components/toolbar';
@import 'components/advanced-search';
@import 'components/panel-controls';
@import 'components/section-switcher';
@import 'components/breadcrumbs';
@import 'components/view';
@import 'components/actions-table';
@import 'components/actions-dialog';
@import 'components/create-form';
@import 'components/dynamic-input';
@import 'components/dashboard';
@import 'components/system-chart';
@import 'components/first-network-resource';
@import 'components/multi-wizzard';
@import 'components/treeview';
@import 'components/list-view';
@import 'components/multi-edit';
@import 'components/recurring-snapshots';
@import 'components/upload-volume';
@import 'components/network-chart';
@import 'components/dashboard-system';
@import 'components/view-switcher';
@import 'components/project-selector';
@import 'components/dashboard-project';
@import 'components/info-boxes';
@import 'components/new-project';
@import 'components/tooltip-box';
@import 'components/tagger';
@import 'components/vpc-chart';
@import 'components/acl-dialog';
@import 'components/health-check';
@import 'components/autoscaler';
@import 'components/datepicker';
@import 'components/plugins-listing';
@import 'components/region-switcher';
@import 'components/ca-cert-download';
@import 'components/action-icons';
@import 'components/accounts-wizzard';
@import 'components/gpu-groups';
@import 'components/button-add';
@import 'components/copy-template';
@import 'components/button-export';
@import 'components/jquery-ui';
@import 'components/token-input-facebook';

@import 'custom/custom';<|MERGE_RESOLUTION|>--- conflicted
+++ resolved
@@ -1,10826 +1,3 @@
-<<<<<<< HEAD
-/*[fmt]1C20-1C0D-E*/
-/*
-* Licensed to the Apache Software Foundation (ASF) under one
-* or more contributor license agreements.  See the NOTICE file
-* distributed with this work for additional information
-* regarding copyright ownership.  The ASF licenses this file
-* to you under the Apache License, Version 2.0 (the
-* "License"); you may not use this file except in compliance
-* with the License.  You may obtain a copy of the License at
-*
-*   http://www.apache.org/licenses/LICENSE-2.0
-*
-* Unless required by applicable law or agreed to in writing,
-* software distributed under the License is distributed on an
-* "AS IS" BASIS, WITHOUT WARRANTIES OR CONDITIONS OF ANY
-* KIND, either express or implied.  See the License for the
-* specific language governing permissions and limitations
-* under the License.
-*/
-div.toolbar:after,
-.multi-wizard.zone-wizard .select-container .field .select-array-item:after {
-  content: ".";
-  display: block;
-  height: 0;
-  clear: both;
-  visibility: hidden;
-  font-size: 0;
-}
-
-div.toolbar,
-.multi-wizard.zone-wizard .select-container .field .select-array-item {
-  display: inline-block;
-}
-
-div.toolbar,
-.multi-wizard.zone-wizard .select-container .field .select-array-item {
-  display: block;
-  height: 1px;
-}
-
-body {
-  min-width: 1224px;
-  font-family: sans-serif;
-  overflow: auto;
-  background: #EDE8E8;
-}
-
-body.install-wizard {
-  font-family: sans-serif;
-  height: 769px !important;
-  overflow: auto;
-  overflow-x: hidden;
-  background: #FFFFFF url(../images/bg-login.png);
-}
-
-#main-area {
-  width: 1224px;
-  height: 729px;
-  margin: auto;
-  border: 1px solid #D4D4D4;
-  /*+box-shadow:0px -5px 11px #B7B7B7;*/
-  -moz-box-shadow: 0px -5px 11px #B7B7B7;
-  -webkit-box-shadow: 0px -5px 11px #B7B7B7;
-  -o-box-shadow: 0px -5px 11px #B7B7B7;
-  box-shadow: 0px -5px 11px #B7B7B7;
-  border: 1px solid #E8E8E8;
-}
-
-#container {
-  /*[empty]width:;*/
-  height: 100%;
-  margin: auto;
-  position: relative;
-}
-
-#sections {
-  display: none;
-}
-
-a {
-  color: #0B84DC;
-  text-decoration: none;
-}
-
-a:hover {
-  text-decoration: underline;
-  color: #000000;
-}
-
-/*Table*/
-table {
-  width: 955px;
-  max-width: 977px;
-  margin: 15px 15px 12px 12px;
-  font-size: 13px;
-  text-align: left;
-  text-indent: 10px;
-  border-bottom: 1px solid #C4C5C5;
-  border-collapse: collapse;
-  position: relative;
-}
-
-table thead {
-  background: url(../images/bg-table-head.png) repeat-x;
-  cursor: default;
-}
-
-table thead th {
-  border: 1px solid #C6C3C3;
-  color: #525252;
-  border-top: none;
-  border-bottom: 1px solid #CFC9C9;
-  text-align: left;
-  /*+text-shadow:0px 1px 1px #FFFFFF;*/
-  -moz-text-shadow: 0px 1px 1px #FFFFFF;
-  -webkit-text-shadow: 0px 1px 1px #FFFFFF;
-  -o-text-shadow: 0px 1px 1px #FFFFFF;
-  text-shadow: 0px 1px 1px #FFFFFF;
-  font-weight: bold;
-  white-space: nowrap;
-  cursor: pointer;
-}
-
-table thead th.sorted {
-  color: #312F2F;
-  /*+text-shadow:0px 1px 1px #BFBFBF;*/
-  -moz-text-shadow: 0px 1px 1px #BFBFBF;
-  -webkit-text-shadow: 0px 1px 1px #BFBFBF;
-  -o-text-shadow: 0px 1px 1px #BFBFBF;
-  text-shadow: 0px 1px 1px #BFBFBF;
-}
-
-table thead th.sorted.desc {
-  background-position: 102% -111px;
-}
-
-table thead th.sorted.asc {
-  background-position: 102% -157px;
-}
-
-table tbody td,
-table th {
-  padding: 10px 5px 6px;
-  border-right: 1px solid #BFBFBF;
-  color: #282828;
-  clear: none;
-  min-width: 88px;
-  font-size: 11px;
-  overflow: hidden;
-  vertical-align: middle;
-}
-
-table tbody td.loading {
-  text-align: center;
-  background: #DBE2E9;
-  border-top: 1px solid #FBFBFB;
-}
-
-table tbody td.truncated {
-  overflow: visible;
-  max-width: 120px;
-}
-
-table tbody td.truncated > span {
-  white-space: nowrap;
-  overflow: hidden;
-  text-overflow: ellipsis;
-}
-
-.list-view-select table th.name,
-.list-view-select table td.name {
-  width: 170px;
-  min-width: 170px;
-  max-width: 170px;
-}
-
-/** Multiselect*/
-table thead th.multiselect,
-table tbody td.multiselect {
-  width: 20px;
-  min-width: 20px;
-  max-width: 20px;
-}
-
-table thead th.multiselect input,
-table tbody td.multiselect input {
-  margin: 0;
-  /*+placement:shift -8px 0px;*/
-  position: relative;
-  left: -8px;
-  top: 0px;
-}
-
-table thead th.multiselect input {
-  margin-left: 2px;
-}
-
-/** Actions table cell*/
-table tbody td.actions {
-  width: 130px;
-  max-width: 130px !important;
-  min-width: 130px !important;
-  vertical-align: middle;
-}
-
-table tbody td.actions input {
-  /*+placement:shift 10px -6px;*/
-  position: relative;
-  left: 10px;
-  top: -6px;
-  margin: 11px 0 0px;
-}
-
-.list-view-select table tbody td.actions {
-  width: 40px !important;
-  min-width: 40px !important;
-  max-width: 40px !important;
-}
-
-.list-view-select table tbody td.actions input {
-  margin: 0 0 0 -7px;
-}
-
-.list-view-select table thead th.actions {
-  width: 40px !important;
-  min-width: 40px !important;
-  max-width: 40px !important;
-  text-indent: 5px;
-}
-
-/** Quick view table cell*/
-table tbody td.quick-view,
-table thead th.quick-view {
-  min-width: 58px;
-  max-width: 58px !important;
-  width: 58px !important;
-  height: 14px !important;
-  text-indent: 2px;
-  white-space: nowrap;
-  cursor: default;
-}
-
-table tbody td.quick-view .icon {
-  margin-left: 22px;
-  margin-top: 3px;
-  padding: 0px 0px 6px 12px;
-  background: url(../images/sprites.png) no-repeat -44px -62px;
-}
-
-table tbody td.quick-view:hover .icon {
-  background-position: -44px -644px;
-}
-
-table tbody tr.loading td.quick-view .icon {
-  display: none;
-}
-
-table tbody tr.loading td.quick-view {
-  cursor: default;
-}
-
-table tbody tr.loading td.quick-view .loading {
-  background-position: center center;
-}
-
-/** Row styling*/
-table tbody tr {
-  border-left: 1px solid #C4C5C5;
-  border-right: 1px solid #C4C5C5;
-  border-top: 1px solid transparent;
-}
-
-table tbody tr.even {
-  background: #FFFFFF;
-}
-
-table tbody tr.odd {
-  background: #F2F0F0;
-}
-
-table tbody tr.selected {
-  background: #CBDDF3;
-  border-top: 1px solid #EDF0F7 !important;
-  border-bottom: 1px solid #BABFD9;
-  text-shadow: 0px 1px 1px #FCFBF7;
-}
-
-table tbody tr.to-remove {
-  background: #E05959;
-  border-top: 1px solid #EDF0F7 !important;
-  border-bottom: 1px solid #BABFD9;
-  text-shadow: 0px 1px 1px #FCFBF7;
-}
-
-table tbody tr.loading {
-  background: #E2E9F0;
-}
-
-table tbody tr.loading td {
-  /*+opacity:50%;*/
-  filter: alpha(opacity=50);
-  -ms-filter: progid:DXImageTransform.Microsoft.Alpha(Opacity=50);
-  -moz-opacity: 0.5;
-  opacity: 0.5;
-}
-
-table tbody tr.loading td.loading.icon {
-  background: url(../images/ajax-loader.gif) no-repeat center;
-  height: 35px;
-  padding: 0;
-}
-
-table tbody tr div.loading {
-  display: block;
-  width: 50px;
-  height: 14px;
-  background: transparent url(../images/ajax-loader-small.gif) no-repeat center;
-  margin: auto;
-}
-
-table th.resizable {
-  position: relative;
-  cursor: col-resize;
-}
-
-table th div.ui-resizable-handle {
-  position: relative;
-  top: -30px;
-  float: right;
-}
-
-/** Header, misc*/
-#template {
-  display: none;
-}
-
-/*Login screen*/
-body.login {
-  background: url(../images/overlay-pattern.png) repeat center, #106CA9 url(../images/bg-login.jpg) no-repeat center;
-  background-size: auto, cover;
-  overflow: hidden;
-}
-
-.login {
-  display: block;
-  width: 100%;
-  height: 350px;
-  /*+placement:shift 0 80px;*/
-  position: relative;
-  left: 0;
-  top: 80px;
-  background: #053663;
-}
-
-.login .select-language {
-  margin-top: 10px;
-  float: left;
-}
-
-.login .select-language select {
-  width: 260px;
-  border: 1px solid #808080;
-  margin-top: 20px;
-  /*+border-radius:4px;*/
-  -moz-border-radius: 4px;
-  -webkit-border-radius: 4px;
-  -khtml-border-radius: 4px;
-  border-radius: 4px;
-  border-radius: 4px 4px 4px 4px;
-  font-size: 12px;
-  /*+box-shadow:inset 0px 1px 1px #838383;*/
-  -moz-box-shadow: inset 0px 1px 1px #838383;
-  -webkit-box-shadow: inset 0px 1px 1px #838383;
-  -o-box-shadow: inset 0px 1px 1px #838383;
-  box-shadow: inset 0px 1px 1px #838383;
-}
-
-.login .fields {
-  width: 409px;
-  float: left;
-  margin: 72px 0 0 88px;
-}
-
-.login .fields .field {
-  position: relative;
-}
-
-.login .fields .field label {
-  font-size: 12px;
-  color: #4E4F53;
-  /*+placement:displace 9px 14px;*/
-  position: absolute;
-  margin-left: 9px;
-  margin-top: 14px;
-}
-
-.login .fields .field label.error {
-  color: #FF0000;
-  float: right;
-  left: 264px;
-  top: 0;
-}
-
-.login .fields input {
-  width: 248px;
-  height: 20px;
-  margin: 5px 0 0;
-  text-indent: 1px;
-  font-size: 13px;
-  border: none;
-  padding: 5px;
-  /*+border-radius:3px;*/
-  -moz-border-radius: 3px;
-  -webkit-border-radius: 3px;
-  -khtml-border-radius: 3px;
-  border-radius: 3px;
-  /*+box-shadow:inset 0px 1px 1px #4E4E4E;*/
-  -moz-box-shadow: inset 0px 1px 1px #4E4E4E;
-  -webkit-box-shadow: inset 0px 1px 1px #4E4E4E;
-  -o-box-shadow: inset 0px 1px 1px #4E4E4E;
-  box-shadow: inset 0px 1px 1px #4E4E4E;
-  background: #ECECEC;
-}
-
-.login .fields input.error {
-  border-color: #FF8080;
-  background: #FFEAEA;
-}
-
-.login .fields input[type=submit] {
-  background: transparent url(../images/sprites.png) -563px -747px;
-  cursor: pointer;
-  border: none;
-  margin: 7px 120px 0 -1px;
-  text-align: center;
-  width: 69px;
-  height: 25px;
-  display: block;
-  color: #FFFFFF;
-  font-weight: bold;
-  float: left;
-  text-indent: -1px;
-  /*+text-shadow:0px 1px 2px #000000;*/
-  -moz-text-shadow: 0px 1px 2px #000000;
-  -webkit-text-shadow: 0px 1px 2px #000000;
-  -o-text-shadow: 0px 1px 2px #000000;
-  text-shadow: 0px 1px 2px #000000;
-}
-
-.login .fields input[type=samlsubmit] {
-  background: transparent url(../images/sprites.png) -563px -747px;
-  cursor: pointer;
-  border: none;
-  text-align: center;
-  width: 60px;
-  height: 15px;
-  display: block;
-  color: #FFFFFF;
-  font-weight: bold;
-  text-indent: -1px;
-  /*+text-shadow:0px 1px 2px #000000;*/
-  -moz-text-shadow: 0px 1px 2px #000000;
-  -webkit-text-shadow: 0px 1px 2px #000000;
-  -o-text-shadow: 0px 1px 2px #000000;
-  text-shadow: 0px 1px 2px #000000;
-  font-size: 10px;
-}
-
-.login .fields input[type=submit]:hover {
-  background-position: -563px -772px;
-}
-
-.login .logo {
-  width: 290px;
-  height: 40px;
-  float: left;
-  margin: 72px 0 0 209px;
-  background: url(../images/logo-login.png) no-repeat 0 0;
-}
-
-.login.nologo .logo {
-  background-image: url(../images/logo-login-oss.png);
-}
-
-.login form {
-  display: block;
-  width: 1000px;
-  height: 100%;
-  margin: auto;
-  background: #053663;
-}
-
-/*About dialog*/
-.dialog-about .ui-widget-content {
-  padding-left: 0;
-  padding-right: 0;
-  width: 100% !important;
-}
-
-.dialog-about .logo {
-  font-size: 26px;
-  color: #636363;
-  padding-top: 20px;
-}
-
-.dialog-about .version {
-  font-size: 12px;
-  padding-top: 10px;
-}
-
-.dialog-about .ui-button {
-  float: none;
-  margin: 0 auto;
-}
-
-#browser div.panel div.detail-view .toolbar {
-  width: 100%;
-}
-
-div.list-view table tbody td span {
-  display: block;
-  float: left;
-  max-width: 89%;
-  word-break: break-all;
-  word-wrap: break-word;
-  text-indent: 0;
-  margin-left: 12px;
-  line-height: 15px;
-}
-
-div.list-view div.toolbar div.section-switcher div.section-select label {
-  margin: 0 9px 0 0;
-}
-
-.loading-overlay {
-  position: absolute;
-  width: 100%;
-  height: 100%;
-  left: 0px;
-  top: 0px;
-  background: #F2F2F2 url(../images/ajax-loader.gif) no-repeat center;
-  z-index: 500;
-  /*+opacity:70%;*/
-  filter: alpha(opacity=70);
-  -ms-filter: progid:DXImageTransform.Microsoft.Alpha(Opacity=70);
-  -moz-opacity: 0.7;
-  opacity: 0.7;
-}
-
-.loading-overlay span {
-  display: block;
-  text-align: center;
-  margin: 155px 0 0 5px;
-  color: #4B4B4B;
-}
-
-.detail-view .ui-tabs-panel .loading-overlay {
-  background-position: 50% 250px;
-}
-
-/*Install wizard*/
-.install-wizard {
-  width: 1024px;
-  height: 768px;
-  margin: auto;
-  border-top: none;
-  position: relative;
-}
-
-.install-wizard .header {
-  text-align: center;
-  background: url(../images/bg-login.png);
-  color: #626E82;
-  height: 365px;
-  padding: 32px 0 89px;
-  /*+text-shadow:0px 1px 2px #FFFFFF;*/
-  -moz-text-shadow: 0px 1px 2px #FFFFFF;
-  -webkit-text-shadow: 0px 1px 2px #FFFFFF;
-  -o-text-shadow: 0px 1px 2px #FFFFFF;
-  text-shadow: 0px 1px 2px #FFFFFF;
-  z-index: 9;
-}
-
-.install-wizard .header h3 {
-  font-size: 20px;
-}
-
-.install-wizard .step {
-  max-width: 691px;
-  margin: auto;
-  padding: 56px 0 0;
-}
-
-.install-wizard .step .title {
-  width: 303px;
-  margin: auto auto 30px;
-  font-size: 22px;
-  clear: both;
-  color: #626E82;
-}
-
-.install-wizard .step .subtitle {
-  color: #4B5E69;
-  font-weight: bold;
-  font-size: 12px;
-}
-
-.install-wizard .step p {
-  color: #4A4A4A;
-  font-size: 15px;
-  line-height: 23px;
-  background: url(../images/bg-gradient-white-transparent.png) repeat-x -114px -270px;
-}
-
-.install-wizard .step ul li {
-  margin: 14px 0 0 18px;
-  width: 465px;
-  font-size: 13px;
-  list-style: disc;
-}
-
-.install-wizard .step .field {
-  text-align: left;
-  margin: 0 0 12px;
-}
-
-.install-wizard .step .field label {
-  display: block;
-  clear: both;
-  font-size: 11px;
-  color: #4D4D4D;
-}
-
-.install-wizard .step .field label.error {
-  color: #FF2424;
-  font-size: 11px;
-}
-
-.install-wizard .body {
-  width: 1012px;
-  height: 762px;
-  margin: -352px auto auto;
-  z-index: 10;
-  background: url(../images/bg-gradient-white-transparent.png) repeat-x -114px -141px;
-  /*+box-shadow:0px -3px 4px #CFCFCF;*/
-  -moz-box-shadow: 0px -3px 4px #CFCFCF;
-  -webkit-box-shadow: 0px -3px 4px #CFCFCF;
-  -o-box-shadow: 0px -3px 4px #CFCFCF;
-  box-shadow: 0px -3px 4px #CFCFCF;
-}
-
-.install-wizard h2 {
-  font-size: 28px;
-  margin: 0 0 19px;
-}
-
-.install-wizard input[type=text],
-.install-wizard input[type=password],
-.install-wizard input[type=text],
-.install-wizard select {
-  width: 288px;
-  /*+border-radius:4px;*/
-  -moz-border-radius: 4px;
-  -webkit-border-radius: 4px;
-  -khtml-border-radius: 4px;
-  border-radius: 4px;
-  border-radius: 4px 4px 4px 4px;
-  border: 1px solid #CDCDCD;
-  /*+box-shadow:inset 0px 1px #AEAEAE;*/
-  -moz-box-shadow: inset 0px 1px #AEAEAE;
-  -webkit-box-shadow: inset 0px 1px #AEAEAE;
-  -o-box-shadow: inset 0px 1px #AEAEAE;
-  box-shadow: inset 0px 1px #AEAEAE;
-  -moz-box-shadow: inset 0px 1px 0px #AEAEAE;
-  -webkit-box-shadow: inset 0px 1px 0px #AEAEAE;
-  -o-box-shadow: inset 0px 1px 0px #AEAEAE;
-  font-size: 14px;
-  color: #232323;
-  padding: 6px;
-  background: #F7F7F7;
-}
-
-.install-wizard .button {
-  background: url(../images/bg-gradients.png) 0px -221px;
-  padding: 7px 16px 7px 18px;
-  /*+border-radius:4px;*/
-  -moz-border-radius: 4px;
-  -webkit-border-radius: 4px;
-  -khtml-border-radius: 4px;
-  border-radius: 4px;
-  border-radius: 4px 4px 4px 4px;
-  border: 1px solid #505050;
-  color: #FFFFFF;
-  font-size: 12px;
-  font-weight: bold;
-  /*+text-shadow:0px -1px 3px #3F4351;*/
-  -moz-text-shadow: 0px -1px 3px #3F4351;
-  -webkit-text-shadow: 0px -1px 3px #3F4351;
-  -o-text-shadow: 0px -1px 3px #3F4351;
-  text-shadow: 0px -1px 3px #3F4351;
-  float: right;
-  cursor: pointer;
-  margin-top: 15px;
-}
-
-.install-wizard .button.advanced-installation,
-.install-wizard .button.go-back {
-  background: #E0DEDE;
-  color: #3B3B3B;
-  border: 1px solid #C7C2C2;
-  /*+text-shadow:0px 0px #FFFFFF;*/
-  -moz-text-shadow: 0px 0px #FFFFFF;
-  -webkit-text-shadow: 0px 0px #FFFFFF;
-  -o-text-shadow: 0px 0px #FFFFFF;
-  text-shadow: 0px 0px #FFFFFF;
-  float: left;
-}
-
-.install-wizard .button.go-back {
-  padding: 9px 16px 10px 18px;
-  font-size: 12px;
-}
-
-.install-wizard .setup-form .button.go-back {
-  /*+placement:shift 15px -14px;*/
-  position: relative;
-  left: 15px;
-  top: -14px;
-}
-
-.install-wizard .step {
-  z-index: 11;
-  position: relative;
-}
-
-.install-wizard .step .tooltip-info {
-  /*+placement:shift 547px 50px;*/
-  position: relative;
-  left: 547px;
-  top: 50px;
-  position: absolute;
-}
-
-/*** Intro*/
-.install-wizard .step.intro.what-is-cloudstack p {
-  background: url(../images/bg-what-is-cloudstack.png) no-repeat 50% 237px;
-  height: 540px;
-}
-
-/*** Diagram*/
-.install-wizard .diagram {
-  width: 910px;
-  height: 385px;
-  /*+placement:shift 65px 496px;*/
-  position: relative;
-  left: 65px;
-  top: 496px;
-  position: absolute;
-  z-index: 10;
-}
-
-.install-wizard .diagram .part {
-  background: url(../images/install-wizard-parts.png) no-repeat;
-  display: none;
-}
-
-.install-wizard .diagram .part.zone {
-  width: 742px;
-  height: 135px;
-  background-position: -267px -580px;
-  /*+placement:shift 77px 222px;*/
-  position: relative;
-  left: 77px;
-  top: 222px;
-  position: absolute;
-}
-
-.install-wizard .diagram .part.loading {
-  width: 742px;
-  height: 432px;
-  background-position: -1264px -487px;
-  /*+placement:shift 105px -67px;*/
-  position: relative;
-  left: 105px;
-  top: -67px;
-  position: absolute;
-}
-
-.install-wizard .diagram .part.loading .icon {
-  width: 61px;
-  height: 76px;
-  background: url(../images/ajax-loader.gif) no-repeat;
-  /*+placement:shift 322px 130px;*/
-  position: relative;
-  left: 322px;
-  top: 130px;
-}
-
-.install-wizard .diagram .part.pod {
-  width: 266px;
-  height: 396px;
-  background-position: -47px -3px;
-  /*+placement:shift 313px -76px;*/
-  position: relative;
-  left: 313px;
-  top: -76px;
-  position: absolute;
-}
-
-.install-wizard .diagram .part.cluster {
-  width: 266px;
-  height: 396px;
-  background-position: -364px 1px;
-  /*+placement:shift 313px -76px;*/
-  position: relative;
-  left: 313px;
-  top: -76px;
-  position: absolute;
-}
-
-.install-wizard .diagram .part.host {
-  width: 266px;
-  height: 396px;
-  background-position: -688px 1px;
-  /*+placement:shift 313px -76px;*/
-  position: relative;
-  left: 313px;
-  top: -76px;
-  position: absolute;
-}
-
-.install-wizard .diagram .part.primaryStorage {
-  width: 275px;
-  height: 396px;
-  background-position: -1046px 1px;
-  /*+placement:shift 306px -76px;*/
-  position: relative;
-  left: 306px;
-  top: -76px;
-  position: absolute;
-}
-
-.install-wizard .diagram .part.secondaryStorage {
-  width: 385px;
-  height: 396px;
-  background-position: -1469px 1px;
-  /*+placement:shift 306px -76px;*/
-  position: relative;
-  left: 306px;
-  top: -76px;
-  position: absolute;
-}
-
-/*** Setup form*/
-.install-wizard .step .setup-form {
-  display: inline-block;
-  background: url(../images/bg-transparent-white.png);
-  width: 469px;
-  border: 1px solid #DFDFDF;
-  /*+text-shadow:0px 1px #FFFFFF;*/
-  -moz-text-shadow: 0px 1px #FFFFFF;
-  -webkit-text-shadow: 0px 1px #FFFFFF;
-  -o-text-shadow: 0px 1px #FFFFFF;
-  text-shadow: 0px 1px #FFFFFF;
-  -moz-text-shadow: 0px 1px 0px #FFFFFF;
-  -webkit-text-shadow: 0px 1px 0px #FFFFFF;
-  -o-text-shadow: 0px 1px 0px #FFFFFF;
-  /*+box-shadow:0px 5px 9px #9F9F9F;*/
-  -moz-box-shadow: 0px 5px 9px #9F9F9F;
-  -webkit-box-shadow: 0px 5px 9px #9F9F9F;
-  -o-box-shadow: 0px 5px 9px #9F9F9F;
-  box-shadow: 0px 5px 9px #9F9F9F;
-}
-
-.install-wizard .step .setup-form .title {
-  float: left;
-  margin: 17px 0 0 29px;
-  color: #626F7C;
-}
-
-.install-wizard .step .setup-form .field {
-  width: 389px;
-  display: inline-block;
-  margin: 6px 0 1px 31px;
-  padding: 9px;
-  color: #57646D;
-}
-
-.install-wizard .step .setup-form .field .name {
-  width: 98px;
-  text-align: right;
-  float: left;
-  font-size: 13px;
-  padding: 10px 0 0 0px;
-}
-
-.install-wizard .step .setup-form .field .value {
-  float: right;
-}
-
-.install-wizard .step .setup-form input[type=text],
-.install-wizard .step .setup-form input[type=password] {
-  width: 278px;
-  border: 1px solid #8D8D8D;
-  padding: 2px 2px 1px;
-  margin: 6px 4px 0 0;
-}
-
-.install-wizard .step .setup-form .range-item {
-  width: 142px;
-  float: left;
-}
-
-.install-wizard .step .setup-form .range-item input {
-  width: 131px;
-}
-
-.install-wizard .step .setup-form .multi-range input[type=text] {
-  width: 128px;
-}
-
-.install-wizard .step .setup-form input.button {
-  margin: 0 30px 14px 15px;
-}
-
-/*** Step: Change user*/
-.install-wizard .step.change-user {
-  text-align: center;
-  padding-top: 95px;
-  width: 316px;
-  margin: auto;
-}
-
-.install-wizard .step.intro iframe {
-  width: 99%;
-  height: 99%;
-  margin: 4px;
-}
-
-.install-wizard .step.intro .title {
-  color: #565454;
-  margin-left: 0;
-  margin-bottom: 21px;
-  font-size: 25px;
-}
-
-.install-wizard .step.intro .subtitle {
-  margin-bottom: 9px;
-}
-
-.install-wizard .step.intro .subtitle li {
-  background: url(../images/ajax-loader-small.gif) no-repeat 3px 0px;
-  position: relative;
-  width: 45%;
-  padding: 1px 0 1px 30px;
-  height: 24px;
-  list-style: none;
-}
-
-.install-wizard .step.intro .subtitle li.complete {
-  background: url(../images/icons.png) -1px -224px;
-}
-
-.install-wizard .step.intro .subtitle li.error {
-  background: url(../images/icons.png) -1px -190px;
-}
-
-.install-wizard .step.intro .subtitle li img {
-  float: right;
-}
-
-/*Notifications*/
-div.notification-box {
-  width: 323px;
-  height: 354px;
-  background: url(../images/bg-notifications.png) no-repeat 0px 0px;
-}
-
-div.notification-box h3 {
-  color: #FFFFFF;
-  /*+placement:shift 0px 35px;*/
-  position: relative;
-  left: 0px;
-  top: 35px;
-  text-align: center;
-  font-size: 21px;
-  letter-spacing: 1px;
-  /*+text-shadow:0px 1px 2px #000000;*/
-  -moz-text-shadow: 0px 1px 2px #000000;
-  -webkit-text-shadow: 0px 1px 2px #000000;
-  -o-text-shadow: 0px 1px 2px #000000;
-  text-shadow: 0px 1px 2px #000000;
-}
-
-div.notification-box .container {
-  background: #FFFFFF;
-  width: 296px;
-  height: 241px;
-  margin: auto;
-  /*+placement:shift 3px 46px;*/
-  position: relative;
-  left: 3px;
-  top: 46px;
-  /*+box-shadow:inset 0px 3px 7px #656565;*/
-  -moz-box-shadow: inset 0px 3px 7px #656565;
-  -webkit-box-shadow: inset 0px 3px 7px #656565;
-  -o-box-shadow: inset 0px 3px 7px #656565;
-  box-shadow: inset 0px 3px 7px #656565;
-  /*+border-radius:4px;*/
-  -moz-border-radius: 4px;
-  -webkit-border-radius: 4px;
-  -khtml-border-radius: 4px;
-  border-radius: 4px;
-  border-radius: 4px 4px 4px 4px;
-  border: 1px solid #8198AE;
-}
-
-div.notification-box .container ul {
-  margin-top: 8px;
-  height: 229px;
-  overflow: auto;
-  overflow-x: hidden;
-  width: 294px;
-}
-
-div.notification-box .container ul li {
-  width: 100%;
-  height: 41px;
-  border-bottom: 1px solid #CECECE;
-  overflow-x: hidden;
-  text-indent: 0;
-  font-size: 12px;
-  color: #4D5E6E;
-  background: url(../images/icons.png) no-repeat 10px -213px;
-  cursor: pointer;
-}
-
-div.notification-box .container ul li.error {
-  height: 53px;
-  background: url(../images/icons.png) no-repeat 10px -171px;
-}
-
-div.notification-box .container ul li.error .subtitle {
-  display: block;
-  width: 213px;
-  height: 10px;
-  overflow: hidden;
-  white-space: nowrap;
-  float: left;
-  text-overflow: ellipsis;
-  color: #808080;
-  text-indent: 0;
-  padding: 0;
-  margin: 0;
-  /*+placement:shift 48px 17px;*/
-  position: relative;
-  left: 48px;
-  top: 17px;
-}
-
-div.notification-box .container ul li span {
-  float: left;
-  /*+placement:shift 48px 15px;*/
-  position: relative;
-  left: 48px;
-  top: 15px;
-  max-width: 202px;
-  font-size: 14px;
-  font-weight: 100;
-  overflow: hidden;
-}
-
-div.notification-box .container ul li span:hover {
-  color: #5FAAF7;
-  text-decoration: underline;
-}
-
-div.notification-box .container ul div.remove {
-  width: 17px;
-  height: 21px;
-  background: url(../images/buttons.png) no-repeat -623px -8px;
-  float: right;
-  margin: -4px 8px 0px 0px;
-  cursor: pointer;
-  /*+placement:shift 0px 16px;*/
-  position: relative;
-  left: 0px;
-  top: 16px;
-}
-
-div.notification-box .container ul div.remove:hover {
-  background-position: -606px -8px;
-}
-
-div.notification-box .container ul li.pending {
-  color: #7E96AC;
-  background: url(../images/ajax-loader.gif) no-repeat 8px 6px;
-}
-
-div.notification-box .container ul li.first {
-  border-top: none;
-}
-
-div.notification-box .button {
-  float: left;
-  background: url(../images/buttons.png) no-repeat;
-  cursor: pointer;
-  /*+placement:shift 0px 51px;*/
-  position: relative;
-  left: 0px;
-  top: 51px;
-  /*+border-radius:4px;*/
-  -moz-border-radius: 4px;
-  -webkit-border-radius: 4px;
-  -khtml-border-radius: 4px;
-  border-radius: 4px;
-  border-radius: 4px 4px 4px 4px;
-  border-bottom: 1px solid #2B2B2B;
-  /*+box-shadow:0px 0px 2px #272727;*/
-  -moz-box-shadow: 0px 0px 2px #272727;
-  -webkit-box-shadow: 0px 0px 2px #272727;
-  -o-box-shadow: 0px 0px 2px #272727;
-  box-shadow: 0px 0px 2px #272727;
-  padding: 5px 10px 6px;
-}
-
-div.notification-box .button span {
-  color: #FFFFFF;
-  font-size: 11px;
-  font-weight: bold;
-  letter-spacing: 1px;
-  /*+text-shadow:0px -1px 2px #171717;*/
-  -moz-text-shadow: 0px -1px 2px #171717;
-  -webkit-text-shadow: 0px -1px 2px #171717;
-  -o-text-shadow: 0px -1px 2px #171717;
-  text-shadow: 0px -1px 2px #171717;
-}
-
-div.notification-box .button.clear-list {
-  background: url(../images/gradients.png) 0px -10px;
-  margin-left: 16px;
-}
-
-div.notification-box .button.clear-list:hover {
-  background-position: 0px -51px;
-}
-
-div.notification-box .button.close {
-  background: url(../images/gradients.png) 0px -317px;
-  float: right;
-  margin-right: 10px;
-  border-bottom: 1px solid #232323;
-}
-
-div.notification-box .button.close:hover {
-  background-position: -4px -368px;
-}
-
-/*** Corner alert*/
-div.notification.corner-alert {
-  background: #FFFFFF;
-  background: rgba(255, 255, 255, 0.95);
-  /*+box-shadow:0px 2px 10px #000000;*/
-  -moz-box-shadow: 0px 2px 10px #000000;
-  -webkit-box-shadow: 0px 2px 10px #000000;
-  -o-box-shadow: 0px 2px 10px #000000;
-  box-shadow: 0px 2px 10px #000000;
-  width: 300px;
-  height: 75px;
-  /*+border-radius:3px;*/
-  -moz-border-radius: 3px;
-  -webkit-border-radius: 3px;
-  -khtml-border-radius: 3px;
-  border-radius: 3px;
-  position: absolute;
-  text-indent: 10px;
-  padding: 7px 7px 0;
-  font-size: 12px;
-  /*+opacity:70%;*/
-  filter: alpha(opacity=70);
-  -ms-filter: progid:DXImageTransform.Microsoft.Alpha(Opacity=70);
-  -moz-opacity: 0.7;
-  opacity: 0.7;
-  z-index: 100;
-  margin: 38px 0 0 -56px;
-}
-
-div.notification.corner-alert .top-arrow {
-  background: url(../images/sprites.png) no-repeat -580px -1353px;
-  width: 36px;
-  height: 15px;
-  position: absolute;
-  top: -15px;
-  left: 50px;
-}
-
-div.notification.corner-alert div.title {
-  width: 100%;
-  height: 33px;
-  color: #FFFFFF;
-}
-
-div.notification.corner-alert div.title span {
-  /*+placement:shift 0px 10px;*/
-  position: relative;
-  left: 0px;
-  top: 10px;
-  color: #6D6D6D;
-  padding: 3px 0 12px 24px;
-  font-weight: 100;
-  font-size: 14px;
-  padding-left: 33px;
-  background: url(../images/icons.png) no-repeat 3px -223px;
-}
-
-div.notification.corner-alert.error div.title span {
-  background: url(../images/icons.png) no-repeat -2px -190px;
-}
-
-div.notification.corner-alert div.message span {
-  position: relative;
-  padding-top: 6px;
-  font-size: 14px;
-  display: block;
-  color: #000000;
-  /*+placement:shift 17px -2px;*/
-  position: relative;
-  left: 17px;
-  top: -2px;
-}
-
-/*Tooltips*/
-.tooltip-info {
-  width: 239px;
-  min-height: 83px;
-  display: inline-block;
-  background: #FFFFFF;
-  border: 1px solid #BEB8B8;
-  position: absolute;
-  z-index: 1000;
-  /*+border-radius:22px;*/
-  -moz-border-radius: 22px;
-  -webkit-border-radius: 22px;
-  -khtml-border-radius: 22px;
-  border-radius: 22px;
-  border-radius: 22px 22px 22px 22px;
-}
-
-.tooltip-info .arrow {
-  width: 27px;
-  height: 47px;
-  position: absolute;
-  top: 17px;
-  left: -18px;
-  background: url(../images/sprites.png) -583px -939px;
-}
-
-.tooltip-info .title {
-  color: #485766;
-  margin: 12px;
-  font-size: 19px;
-}
-
-.tooltip-info .content {
-  width: 182px;
-  font-size: 11px;
-  line-height: 19px;
-  padding-bottom: 13px;
-  overflow: auto;
-  overflow-x: hidden;
-  margin: auto;
-}
-
-/*List view*/
-div.panel div.list-view {
-  overflow: auto;
-  overflow-x: hidden;
-  height: 632px;
-  margin-top: 30px;
-}
-
-.detail-view div.list-view {
-  width: 930px;
-  border: 1px solid #DAD4D4;
-  margin: 41px auto auto !important;
-  height: 536px !important;
-  background: #F7F7F7;
-}
-
-div.panel div.list-view div.data-table table {
-  width: 955px;
-}
-
-.detail-view div.list-view div.data-table table {
-  width: 903px !important;
-}
-
-.detail-view div.list-view div.data-table table td {
-  border-left: 1px solid #CACACA;
-}
-
-div.panel div.list-view div.fixed-header {
-  position: absolute;
-  top: 29px;
-  left: 12px;
-  width: 960px;
-  height: 47px;
-  display: table;
-  background-color: #F7F7F7;
-  margin: 0;
-  z-index: 1;
-}
-
-.detail-view div.list-view div.fixed-header {
-  width: 903px !important;
-  top: 49px !important;
-  left: 29px !important;
-  background: #FFFFFF;
-}
-
-.detail-view div#details-tab-zones div.fixed-header {
-  left: 25px !important;
-}
-
-.detail-view div.list-view div.fixed-header table {
-  width: 100% !important;
-}
-
-.project-view div.panel div.list-view div.fixed-header {
-  background: #6D747D;
-}
-
-div.panel div.list-view div.fixed-header table {
-  margin: 0;
-  /*+placement:shift 0px 18px;*/
-  position: relative;
-  left: 0px;
-  top: 18px;
-  width: 955px;
-  /*+box-shadow:0px 4px 10px #DFE1E3;*/
-  -moz-box-shadow: 0px 4px 10px #DFE1E3;
-  -webkit-box-shadow: 0px 4px 10px #DFE1E3;
-  -o-box-shadow: 0px 4px 10px #DFE1E3;
-  box-shadow: 0px 4px 10px #DFE1E3;
-}
-
-.project-view div.panel div.list-view div.fixed-header table {
-  /*+box-shadow:0px 2px 2px #CACDD1;*/
-  -moz-box-shadow: 0px 2px 2px #CACDD1;
-  -webkit-box-shadow: 0px 2px 2px #CACDD1;
-  -o-box-shadow: 0px 2px 2px #CACDD1;
-  box-shadow: 0px 2px 2px #CACDD1;
-}
-
-div.list-view td.state {
-  width: 120px;
-  min-width: 120px;
-  max-width: 120px;
-}
-
-div.list-view td.first {
-  cursor: pointer;
-}
-
-div.list-view tr:not(.multi-edit-selected) td.first:hover {
-  color: #3A82CD;
-}
-
-div.list-view td.state span {
-  padding: 1px 0 0 18px;
-  text-align: center;
-  width: 80px;
-  /*+text-shadow:0px 1px 1px #FFFFFF;*/
-  -moz-text-shadow: 0px 1px 1px #FFFFFF;
-  -webkit-text-shadow: 0px 1px 1px #FFFFFF;
-  -o-text-shadow: 0px 1px 1px #FFFFFF;
-  text-shadow: 0px 1px 1px #FFFFFF;
-  background: url(../images/sprites.png) 1px -526px;
-}
-
-div.list-view td.state.on span {
-  background-image: url(../images/sprites.png);
-  background-repeat: no-repeat;
-  color: #008000;
-  background-position: 1px -460px;
-}
-
-div.list-view td.state.off span {
-  background-image: url(../images/sprites.png);
-  background-repeat: no-repeat;
-  color: #B90606;
-  background-position: 1px -492px;
-}
-
-div.list-view td.state.warning span {
-  background-image: url(../images/sprites.png);
-  background-repeat: no-repeat;
-  color: #B90606;
-  background-position: 1px -558px;
-}
-
-div.list-view td.state.transition span {
-  background-image: url(../images/sprites.png);
-  background-repeat: no-repeat;
-  color: #B90606;
-  background-position: 1px -432px;
-}
-
-div.list-view td.state.suitable span {
-  background: url(../images/icons.png) no-repeat scroll 1px -224px;
-  color: #008000;
-  height: 18px;
-}
-
-div.list-view td.state.suitable-storage-migration-required span {
-  width: 200px;
-}
-
-div.list-view td.state.notsuitable span {
-  background: url(../images/icons.png) no-repeat scroll 1px -190px;
-  color: #B90606;
-  height: 19px;
-  width: 100px;
-}
-
-div.list-view td.state.notsuitable-storage-migration-required span {
-    width: 220px !important;
-}
-
-.horizontal-overflow tbody td, .horizontal-overflow thead th {
-  min-width: 40px;
-  padding: 10px 10px 5px 0px;
-}
-
-.horizontal-overflow th.quick-view {
-  padding-left: 5px;
-}
-
-.groupable-header {
-  background: url(../images/bg-table-head.png);
-  border-left: 1px solid #C6C3C3;
-  border-right: 1px solid #C6C3C3;
-}
-
-.groupable-header-columns th {
-  border: none;
-}
-
-table.horizontal-overflow td.state {
-  width: 55px;
-  min-width: 55px;
-  max-width: 55px;
-}
-
-table.no-split td.first {
-  min-width: 150px;
-}
-
-.groupable-header-border {
-  border-left: 1px solid #C6C3C3;
-  border-right: 1px solid #C6C3C3;
-}
-
-td.alert-notification-threshold {
-  color: #E87900;
-  background-color: rgba(255, 231, 175, 0.75);
-}
-
-td.alert-disable-threshold {
-  color: #F50000;
-  background-color: rgba(255, 190, 190, 0.75);
-}
-
-span.compact {
-  height: 16px;
-}
-
-/** Quick view tooltip*/
-.quick-view-tooltip {
-  width: 470px;
-  display: inline-block;
-  padding-top: 0;
-  margin-left: 0px;
-}
-
-.quick-view-tooltip > div.title {
-  width: 444px;
-  position: absolute;
-  top: 20px;
-  left: 10px;
-  color: #808080;
-  font-weight: 100;
-}
-
-.quick-view-tooltip > div.title .icon {
-  position: relative;
-  top: -2px;
-  left: -7px;
-  background: url(../images/sprites.png) no-repeat -42px -67px;
-  float: right;
-  padding: 0px 13px 0 0px;
-}
-
-.quick-view-tooltip .loading-overlay {
-  top: 94px;
-  height: 57px;
-  left: 1px;
-  /*+opacity:35%;*/
-  filter: alpha(opacity=35);
-  -ms-filter: progid:DXImageTransform.Microsoft.Alpha(Opacity=35);
-  -moz-opacity: 0.35;
-  opacity: 0.35;
-}
-
-.quick-view-tooltip .container {
-  border: 1px solid #9EA2A5;
-  background: #FFFFFF;
-  width: 471px;
-  min-height: 100px;
-  height: auto;
-  overflow: hidden;
-  display: inline-block;
-  /*+box-shadow:0px 7px 9px #676F76;*/
-  -moz-box-shadow: 0px 7px 9px #676F76;
-  -webkit-box-shadow: 0px 7px 9px #676F76;
-  -o-box-shadow: 0px 7px 9px #676F76;
-  box-shadow: 0px 7px 9px #676F76;
-}
-
-/*** Quick view detail view*/
-.quick-view-tooltip .detail-view .main-groups {
-  width: 456px;
-  height: 170px;
-  position: absolute;
-  padding-top: 7px;
-  top: 55px;
-  border: 1px solid #808080;
-  border-left: none;
-  border-right: none;
-  overflow: hidden;
-  /*+box-shadow:0px 1px #E6E6E6;*/
-  -moz-box-shadow: 0px 1px #E6E6E6;
-  -webkit-box-shadow: 0px 1px #E6E6E6;
-  -o-box-shadow: 0px 1px #E6E6E6;
-  box-shadow: 0px 1px #E6E6E6;
-}
-
-.quick-view-tooltip .detail-view .tagger {
-  display: none;
-}
-
-.quick-view-tooltip .detail-view ul {
-  display: none !important;
-}
-
-.quick-view-tooltip .detail-view .ui-tabs-panel {
-  display: inline-block;
-  width: 100% !important;
-  float: left;
-  height: auto;
-  overflow: hidden;
-}
-
-.quick-view-tooltip .detail-view .details {
-  display: inline-block;
-  height: auto;
-  padding-bottom: 224px;
-}
-
-.quick-view-tooltip .detail-view .detail-group {
-  width: 365px;
-  margin: 0;
-  padding: 0;
-  left: -9px;
-  background: none;
-  border: none;
-}
-
-.quick-view-tooltip .detail-view .detail-group table {
-  margin: 0;
-  border: none;
-  background: none;
-}
-
-.quick-view-tooltip .detail-view .detail-group table tr {
-  background: none;
-}
-
-.quick-view-tooltip .detail-view .detail-group table td.name {
-  color: #000000 !important;
-  padding: 0px 29px 0px 5px !important;
-  font-size: 13px;
-}
-
-.quick-view-tooltip .detail-view .detail-group table td.value {
-  font-size: 12px;
-  /*+text-shadow:0px 1px #EAEAEA;*/
-  -moz-text-shadow: 0px 1px #EAEAEA;
-  -webkit-text-shadow: 0px 1px #EAEAEA;
-  -o-text-shadow: 0px 1px #EAEAEA;
-  text-shadow: 0px 1px #EAEAEA;
-  overflow: hidden;
-}
-
-.quick-view-tooltip .detail-view .detail-group table td.value input[type=text] {
-  width: 258px;
-  height: 10px;
-  margin-left: 0px;
-}
-
-.quick-view-tooltip .detail-view .detail-group .main-groups table td.value span {
-  height: 25px;
-  top: 7px;
-}
-
-.quick-view-tooltip .detail-view .detail-group.actions {
-  position: relative;
-  top: 202px;
-  float: left;
-  width: 100%;
-  height: auto;
-}
-
-.quick-view-tooltip .detail-view .detail-group.actions .button {
-  top: 160px;
-}
-
-.quick-view-tooltip .detail-view .detail-group.actions .action.text {
-  width: 112px;
-  height: 41px;
-  background: none;
-  border: none;
-  float: left;
-  margin-left: 5px;
-  display: inline-block;
-}
-
-.quick-view-tooltip .detail-view .detail-group.actions .action.text:hover {
-  /*+box-shadow:none;*/
-  -moz-box-shadow: none;
-  -webkit-box-shadow: none;
-  -o-box-shadow: none;
-  box-shadow: none;
-}
-
-.quick-view-tooltip .detail-view .detail-group.actions .action.text .icon {
-  display: block;
-  float: left;
-  width: 4px;
-}
-
-.quick-view-tooltip .detail-view .detail-group.actions .action.text .label {
-  width: 81px;
-  display: block;
-  float: right;
-  font-size: 11px;
-  color: #454C53;
-  /*+text-shadow:0px 1px #FFFFFF;*/
-  -moz-text-shadow: 0px 1px #FFFFFF;
-  -webkit-text-shadow: 0px 1px #FFFFFF;
-  -o-text-shadow: 0px 1px #FFFFFF;
-  text-shadow: 0px 1px #FFFFFF;
-  text-indent: 0px;
-}
-
-.quick-view-tooltip .detail-view .detail-group.actions .action.text:hover .label {
-  color: #000000;
-}
-
-.quick-view-tooltip .detail-view .detail-group.actions .detail-actions {
-  width: 460px;
-  height: auto;
-  background: none;
-  vertical-align: top;
-  position: relative;
-  top: 27px;
-  float: left;
-}
-
-.quick-view-tooltip .detail-view .detail-group.actions td.view-all {
-  position: relative;
-  left: 0px;
-  top: 26px;
-  float: left;
-  height: 26px;
-  /*+box-shadow:inset 0px 1px #FFFFFF;*/
-  -moz-box-shadow: inset 0px 1px #FFFFFF;
-  -webkit-box-shadow: inset 0px 1px #FFFFFF;
-  -o-box-shadow: inset 0px 1px #FFFFFF;
-  box-shadow: inset 0px 1px #FFFFFF;
-}
-
-.quick-view-tooltip .detail-view .detail-actions a {
-  background: none;
-  width: 30px;
-}
-
-/*Details page*/
-.detail-view {
-  padding: 0 0 0 14px;
-}
-
-.ui-tabs .info {
-  background: #EFEFEF;
-  width: 91%;
-  height: auto;
-  overflow: visible;
-  padding: 14px 14px 0;
-  border: 1px dashed #D7D7D7;
-  /*+box-shadow:inset 0px 1px 2px #FFFFFF;*/
-  -moz-box-shadow: inset 0px 1px 2px #FFFFFF;
-  -webkit-box-shadow: inset 0px 1px 2px #FFFFFF;
-  -o-box-shadow: inset 0px 1px 2px #FFFFFF;
-  box-shadow: inset 0px 1px 2px #FFFFFF;
-  margin: 10px;
-  display: inline-block;
-}
-
-.ui-tabs .info li {
-  font-size: 12px;
-  color: #3E4C59;
-  margin: 0 0 18px;
-}
-
-.ui-tabs .info li strong {
-  font-weight: bold;
-  color: #506273;
-}
-
-.project-view .ui-tabs ul li.ui-state-default a {
-  background: #6D747D;
-  /*+box-shadow:inset -1px -2px 12px #596066;*/
-  -moz-box-shadow: inset -1px -2px 12px #596066;
-  -webkit-box-shadow: inset -1px -2px 12px #596066;
-  -o-box-shadow: inset -1px -2px 12px #596066;
-  box-shadow: inset -1px -2px 12px #596066;
-  color: #FFFFFF;
-  font-weight: bold;
-  /*+text-shadow:0px -1px 1px #3A3E42;*/
-  -moz-text-shadow: 0px -1px 1px #3A3E42;
-  -webkit-text-shadow: 0px -1px 1px #3A3E42;
-  -o-text-shadow: 0px -1px 1px #3A3E42;
-  text-shadow: 0px -1px 1px #3A3E42;
-}
-
-.project-view .ui-tabs ul li.ui-state-hover a {
-  background: #878E97 0px 8px;
-}
-
-.project-view .ui-tabs ul li.ui-state-active a {
-  background: #DBDDDF;
-  color: #4F6270;
-  font-weight: bold;
-  /*+text-shadow:0px 0px #FFFFFF;*/
-  -moz-text-shadow: 0px 0px #FFFFFF;
-  -webkit-text-shadow: 0px 0px #FFFFFF;
-  -o-text-shadow: 0px 0px #FFFFFF;
-  text-shadow: 0px 0px #FFFFFF;
-  /*+box-shadow:0px 0px;*/
-  -moz-box-shadow: 0px 0px;
-  -webkit-box-shadow: 0px 0px;
-  -o-box-shadow: 0px 0px;
-  box-shadow: 0px 0px;
-  -moz-box-shadow: 0px 0px none;
-  -webkit-box-shadow: 0px 0px none;
-  -o-box-shadow: 0px 0px none;
-}
-
-.ui-tabs li.ui-state-active.first.last a,
-.ui-tabs li.ui-state-default.first.last a {
-  /*+border-radius:4px 4px 0 0;*/
-  -moz-border-radius: 4px 4px 0 0;
-  -webkit-border-radius: 4px 4px 0 0;
-  -khtml-border-radius: 4px 4px 0 0;
-  border-radius: 4px 4px 0 0;
-}
-
-.ui-tabs .ui-tabs-hide {
-  display: none !important;
-}
-
-.ui-tabs .ui-tabs-panel {
-  border: 1px solid #D9D9D9;
-  clear: both;
-  padding: 7px 0 0 0;
-  width: 97%;
-  overflow: auto;
-  overflow-x: hidden;
-  height: 591px;
-}
-
-.detail-view .main-groups {
-  max-height: 407px;
-  overflow: auto;
-  overflow-x: hidden;
-  width: 100%;
-  /*[empty]padding:;*/
-  margin-right: 12px;
-}
-
-.detail-view.edit-mode .main-groups {
-  max-height: 360px;
-}
-
-.detail-group table {
-  width: 98%;
-  font-size: 12px;
-  border-bottom: 1px solid #DFDFDF;
-  filter: progid:DXImageTransform.Microsoft.gradient( startColorstr='#f7f7f7', endColorstr='#eaeaea',GradientType=0 );
-  margin-top: 10px;
-}
-
-.detail-group table tr,
-.detail-group table td {
-  vertical-align: middle;
-  border: none;
-  cursor: default;
-}
-
-.detail-group table tr.odd {
-  background: none;
-}
-
-.details.group-multiple table {
-  border: none;
-  border-top: none;
-}
-
-.details.group-multiple table.header {
-  width: 94%;
-  margin-bottom: 1px;
-}
-
-.details.group-multiple table tbody {
-  border-top: 1px solid #F2F0F0;
-}
-
-.detail-group .main-groups table td.name {
-  width: 113px;
-  color: #6D6D6D;
-  font-weight: bold;
-  padding: 14px 12px 13px 13px;
-  border: none;
-  text-indent: 0;
-}
-
-.detail-group .main-groups table td.value {
-  text-indent: 0;
-}
-
-.detail-group .main-groups table td.value > span {
-  display: block;
-  height: 30px;
-  overflow: auto;
-  position: relative;
-  top: 9px;
-  float: left;
-  width: 245px;
-}
-
-.detail-group .main-groups table td.value > span.copypasteenabledvalue {
-  text-overflow: ellipsis;
-  -o-text-overflow: ellipsis;
-  overflow: hidden;
-  white-space: nowrap;
-}
-
-.detail-group .main-groups table td.value > .copypasteactive {
-  display: auto;
-  white-space: nowrap;
-  overflow: none;
-}
-
-div.copypasteicon {
-  background: url("../images/sprites.png") no-repeat -271px -65px;
-  float: left;
-  height: 21px;
-  margin-left: 6px;
-  margin-top: 0px;
-  width: 18px;
-}
-
-div.copypasteicon:hover {
-  background: url("../images/sprites.png") no-repeat -271px -646px;
-}
-
-.detail-group .main-groups table td.value > span.copypasteenabledvalue {
-  text-overflow: ellipsis;
-  -o-text-overflow: ellipsis;
-  overflow: hidden;
-  white-space: nowrap;
-}
-
-.detail-group .main-groups table td.value > .copypasteactive {
-  display: auto;
-  white-space: nowrap;
-  overflow: none;
-}
-
-div.copypasteicon {
-  background: url("../images/sprites.png") no-repeat -271px -65px;
-  float: left;
-  height: 21px;
-  margin-left: 6px;
-  margin-top: 0px;
-  width: 18px;
-}
-
-div.copypasteicon:hover {
-  background: url("../images/sprites.png") no-repeat -271px -646px;
-}
-
-.detail-group .main-groups table td.value > span select {
-  width: 100% !important;
-}
-
-.detail-group .main-groups table td.value .view-all {
-  cursor: pointer;
-  /*[empty]height:;*/
-  /*+border-radius:4px 0 0 4px;*/
-  -moz-border-radius: 4px 0 0 4px;
-  -webkit-border-radius: 4px 0 0 4px;
-  -khtml-border-radius: 4px 0 0 4px;
-  border-radius: 4px 0 0 4px;
-  float: right;
-  margin: 7px 0 0;
-  padding: 0px;
-}
-
-.detail-group .main-groups table td.value .view-all span {
-  display: block;
-  float: left;
-  padding: 5px 2px 8px 4px;
-  background: url(../images/gradients.png) repeat-x 0px -529px;
-  border-left: 1px solid #9FA2A6;
-  /*+border-radius:4px 0 0 4px;*/
-  -moz-border-radius: 4px 0 0 4px;
-  -webkit-border-radius: 4px 0 0 4px;
-  -khtml-border-radius: 4px 0 0 4px;
-  border-radius: 4px 0 0 4px;
-  margin-top: -5px;
-}
-
-.detail-group .main-groups table td.value .view-all .end {
-  background: url(../images/sprites.png) no-repeat 100% -397px;
-  float: right;
-  width: 22px;
-  height: 25px;
-  padding: 0px;
-  margin: -6px 0px 0px;
-}
-
-.detail-group .main-groups table td.value .view-all:hover {
-  background-position: 100% -431px;
-}
-
-.detail-group .main-groups table td.value .view-all:hover span {
-  background-position: 0px -566px;
-}
-
-.detail-group .main-groups table td.value .view-all:hover div.end {
-  background-position: -618px -430px;
-}
-
-.detail-view .detail-group .button.add {
-  clear: both;
-  margin: 0px 21px 13px 0 !important;
-}
-
-.detail-view .details.group-multiple {
-  float: left;
-  height: 700px;
-  width: 100%;
-  margin-bottom: 30px;
-}
-
-.detail-view .details.group-multiple .main-groups {
-  overflow: visible;
-  width: 98%;
-  margin-bottom: 35px;
-}
-
-/*List-view: subselect dropdown*/
-.list-view .subselect {
-  width: 116px;
-  display: block;
-  float: left;
-  background: url(../images/bg-gradients.png) 0px -42px;
-  padding: 0;
-  margin: 8px 0 1px 7px;
-  clear: both;
-  border: 1px solid #A8A7A7;
-  /*+border-radius:4px;*/
-  -moz-border-radius: 4px;
-  -webkit-border-radius: 4px;
-  -khtml-border-radius: 4px;
-  border-radius: 4px;
-}
-
-.list-view .subselect span {
-  margin: 4px 0 0 12px;
-}
-
-.list-view .subselect span.info {
-  font-size: 10px;
-  white-space: nowrap;
-}
-
-.list-view .subselect select {
-  width: 85%;
-  margin: 5px 0 4px;
-  font-size: 10px;
-}
-
-.detail-group .main-groups table td.value .view-all:hover {
-  background-position: 100% -431px;
-}
-
-.panel.always-maximized .detail-group .main-groups table td.value span {
-  width: 565px;
-}
-
-.detail-group.head table td.name {
-  padding: 20px 0px 17px;
-}
-
-.detail-view .button.done,
-.detail-view .button.cancel {
-  display: inline-block;
-  color: #FFFFFF;
-  font-size: 12px;
-  font-weight: bold;
-  /*+border-radius:4px;*/
-  -moz-border-radius: 4px;
-  -webkit-border-radius: 4px;
-  -khtml-border-radius: 4px;
-  border-radius: 4px;
-  border-radius: 4px 4px 4px 4px;
-  /*+text-shadow:0px -1px 2px #000000;*/
-  -moz-text-shadow: 0px -1px 2px #000000;
-  -webkit-text-shadow: 0px -1px 2px #000000;
-  -o-text-shadow: 0px -1px 2px #000000;
-  text-shadow: 0px -1px 2px #000000;
-  /*+box-shadow:0px 1px 4px #ADADAD;*/
-  -moz-box-shadow: 0px 1px 4px #ADADAD;
-  -webkit-box-shadow: 0px 1px 4px #ADADAD;
-  -o-box-shadow: 0px 1px 4px #ADADAD;
-  box-shadow: 0px 1px 4px #ADADAD;
-  cursor: pointer;
-  margin: 0 0 0 12px;
-  padding: 9px 20px;
-  background: url(../images/bg-gradients.png) 0px -221px;
-  /*+placement:shift -1px 550px;*/
-  position: relative;
-  left: -1px;
-  top: 550px;
-  position: absolute;
-}
-
-.detail-view .button.cancel {
-  background-position: 0px -795px;
-  left: 85px;
-  color: #808080;
-  /*+text-shadow:0px -1px 2px #000000;*/
-  -moz-text-shadow: 0px -1px 2px #000000;
-  -webkit-text-shadow: 0px -1px 2px #000000;
-  -o-text-shadow: 0px -1px 2px #000000;
-  text-shadow: 0px -1px 2px #000000;
-  -moz-text-shadow: 0px -1px 2px #CCCCCC;
-  -webkit-text-shadow: 0px -1px 2px #CCCCCC;
-  -o-text-shadow: 0px -1px 2px #CCCCCC;
-  text-shadow: 0px -1px 2px #CCCCCC;
-}
-
-.detail-view .button.done:hover {
-  background-position: 0px -950px;
-  /*+box-shadow:inset 0px 1px 3px #000000;*/
-  -moz-box-shadow: inset 0px 1px 3px #000000;
-  -webkit-box-shadow: inset 0px 1px 3px #000000;
-  -o-box-shadow: inset 0px 1px 3px #000000;
-  box-shadow: inset 0px 1px 3px #000000;
-}
-
-.detail-view .button.cancel:hover {
-  background-position: 0px -834px;
-}
-
-div.group-multiple div.detail-group table {
-  margin-top: -1px;
-}
-
-div.group-multiple div.detail-group table.header {
-  border: none;
-  margin-top: 11px;
-}
-
-div.group-multiple div.detail-group table.header thead th {
-  background: transparent;
-  border: none;
-}
-
-div.ui-tabs-panel table span.none {
-  color: #9D9D9D;
-}
-
-div.detail-group td.view-all div.view-all {
-  width: auto;
-  float: right;
-}
-
-div.detail-group td.view-all a {
-  font-size: 13px;
-  display: block;
-  text-decoration: none;
-  color: #0373B7;
-  /*+text-shadow:0px 1px 2px #FFFFFF;*/
-  -moz-text-shadow: 0px 1px 2px #FFFFFF;
-  -webkit-text-shadow: 0px 1px 2px #FFFFFF;
-  -o-text-shadow: 0px 1px 2px #FFFFFF;
-  text-shadow: 0px 1px 2px #FFFFFF;
-  float: left;
-  font-weight: 100;
-}
-
-div.detail-group td.view-all:hover a {
-  background-position: 0px -566px;
-}
-
-div.detail-group td.view-all a span {
-  /*+placement:shift -4px -1px;*/
-  position: relative;
-  left: -4px;
-  top: -1px;
-}
-
-div.detail-group td.view-all:hover a span {
-  text-decoration: underline;
-  color: #000000;
-}
-
-div.detail-group td.view-all div.view-all div.end {
-  display: none;
-  float: left;
-  width: 15px;
-  height: 25px;
-  background: url(../images/sprites.png) -617px -398px;
-}
-
-div.detail-group td.view-all:hover div.view-all div.end {
-  background-position: -617px -431px;
-}
-
-div.details div.detail-group td.value input,
-div.details div.detail-group td.value select {
-  width: 282px;
-}
-
-div.details div.detail-group td.value input,
-div.details div.detail-group td.value input[type=checkbox] {
-  float: left;
-  width: 15px;
-  margin-left: 10px;
-}
-
-div.details div.detail-group td.value input,
-div.details div.detail-group td.value input[type=text] {
-  width: 93%;
-}
-
-div.details .main-groups label.error {
-  position: absolute;
-  right: 10%;
-  top: 6px;
-}
-
-.detail-view td.view-all.multiple {
-  max-width: 145px;
-  display: block;
-  float: left;
-  height: 28px;
-  margin-left: 0;
-  text-align: left;
-}
-
-/*** Actions*/
-div.detail-group.actions {
-  padding: 0;
-  margin: 0;
-}
-
-div.detail-group.actions table {
-  padding: 0;
-}
-
-div.detail-group.actions tr {
-  margin: 0;
-}
-
-div.detail-group.actions td {
-  height: 50px;
-  vertical-align: middle;
-}
-
-.details.group-multiple div.detail-group.actions {
-  float: right;
-  max-width: 75%;
-  height: 23px;
-  position: relative;
-  margin: -15px 0 -5px;
-}
-
-.details.group-multiple div.detail-group.actions table {
-  background: none;
-}
-
-.details.group-multiple div.detail-group.actions td.detail-actions {
-  background: none;
-  display: block;
-  height: 35px;
-  float: right;
-  padding: 0;
-  min-width: 120px;
-}
-
-.details.group-multiple div.detail-group.actions .detail-actions .action {
-  float: left;
-  width: 32px;
-  /*+placement:shift 11px 7px;*/
-  position: relative;
-  left: 11px;
-  top: 7px;
-}
-
-.details.group-multiple div.detail-group.actions .detail-actions .action a {
-  background: none;
-  width: 31px;
-}
-
-.detail-group table td.detail-actions {
-  height: 26px;
-}
-
-.detail-group table td.detail-actions.full-length {
-  display: block;
-  width: 99%;
-  float: left;
-}
-
-.detail-group table td.detail-actions .action.text {
-  padding: 0px 6px 0px 0px;
-  cursor: pointer;
-  display: inline-block;
-  float: right;
-  margin-right: 8px;
-  border: 1px solid #C2C2C2;
-  /*+border-radius:4px;*/
-  -moz-border-radius: 4px;
-  -webkit-border-radius: 4px;
-  -khtml-border-radius: 4px;
-  border-radius: 4px;
-  background: url(../images/bg-gradients.png) repeat-x 0px -83px;
-}
-
-.detail-group table td.detail-actions .action.text .label {
-  font-size: 12px;
-  /*+placement:shift -1px 8px;*/
-  position: relative;
-  left: -1px;
-  top: 8px;
-}
-
-.detail-group table td.detail-actions .action.text:hover {
-  /*+box-shadow:inset 0px 1px 3px #171717;*/
-  -moz-box-shadow: inset 0px 1px 3px #171717;
-  -webkit-box-shadow: inset 0px 1px 3px #171717;
-  -o-box-shadow: inset 0px 1px 3px #171717;
-  box-shadow: inset 0px 1px 3px #171717;
-}
-
-.detail-group table td.detail-actions a {
-  display: block;
-  float: left;
-  text-indent: -9999px;
-  width: 30px;
-  height: 25px;
-  margin: 0;
-}
-
-.detail-group table td.detail-actions a:hover {
-  background-position: -417px -43px;
-}
-
-.detail-group table td.detail-actions div.action.first a {
-  background-position: -385px -11px;
-  width: 32px;
-}
-
-.detail-group table td.detail-actions div.action.first a:hover {
-  background-position: -385px -43px;
-}
-
-.detail-group table td.detail-actions div.action.last a {
-  background-position: -596px -11px;
-  width: 30px;
-}
-
-.detail-group table td.detail-actions div.action.last a:hover {
-  background-position: -596px -43px;
-}
-
-.detail-group table td.detail-actions div.action.single a {
-  width: 31px;
-  height: 26px;
-  background-position: -414px -625px;
-}
-
-.detail-group table td.detail-actions div.action.text a {
-  background: none;
-}
-
-.detail-group table td.detail-actions div.action.single a:hover {
-  background-position: -414px -587px;
-}
-
-.detail-group table td.detail-actions a span.icon {
-  background-image: url(../images/sprites.png);
-  padding: 10px;
-  display: block;
-}
-
-/*Header*/
-#header {
-  width: 100%;
-  height: 135px;
-  background: url(../images/overlay-pattern.png) repeat 0, #1B5070 url(../images/header-gradient.png) no-repeat center;
-  background-size: auto, cover;
-  position: relative;
-}
-
-#header div.button {
-  font-size: 12px;
-  color: #FFFFFF;
-  cursor: pointer;
-}
-
-#header.nologo div.logo {
-  width: 1224px;
-  height: 47px;
-  margin: auto;
-  background: url(../images/logo.png) no-repeat 0 center;
-  /*+placement:shift 0px 15px;*/
-  position: relative;
-  left: 0px;
-  top: 15px;
-}
-
-#header div.controls {
-  width: 1226px;
-  height: 48px;
-  position: relative;
-  margin: 27px auto 0;
-  padding-top: 13px;
-  /*+border-radius:4px 4px 0 0;*/
-  -moz-border-radius: 4px 4px 0 0;
-  -webkit-border-radius: 4px 4px 0 0;
-  -khtml-border-radius: 4px 4px 0 0;
-  border-radius: 4px 4px 0 0;
-}
-
-#header div.controls.nologo {
-  background: #666666;
-  background: url(data:image/svg+xml;base64,PD94bWwgdmVyc2lvbj0iMS4wIiA/Pgo8c3ZnIHhtbG5zPSJodHRwOi8vd3d3LnczLm9yZy8yMDAwL3N2ZyIgd2lkdGg9IjEwMCUiIGhlaWdodD0iMTAwJSIgdmlld0JveD0iMCAwIDEgMSIgcHJlc2VydmVBc3BlY3RSYXRpbz0ibm9uZSI+CiAgPGxpbmVhckdyYWRpZW50IGlkPSJncmFkLXVjZ2ctZ2VuZXJhdGVkIiBncmFkaWVudFVuaXRzPSJ1c2VyU3BhY2VPblVzZSIgeDE9IjAlIiB5MT0iMCUiIHgyPSIwJSIgeTI9IjEwMCUiPgogICAgPHN0b3Agb2Zmc2V0PSIwJSIgc3RvcC1jb2xvcj0iIzY2NjY2NiIgc3RvcC1vcGFjaXR5PSIxIi8+CiAgICA8c3RvcCBvZmZzZXQ9IjEwMCUiIHN0b3AtY29sb3I9IiMzZDNkM2QiIHN0b3Atb3BhY2l0eT0iMSIvPgogIDwvbGluZWFyR3JhZGllbnQ+CiAgPHJlY3QgeD0iMCIgeT0iMCIgd2lkdGg9IjEiIGhlaWdodD0iMSIgZmlsbD0idXJsKCNncmFkLXVjZ2ctZ2VuZXJhdGVkKSIgLz4KPC9zdmc+);
-  background: -moz-linear-gradient(top, #666666 0%, #3d3d3d 100%);
-  background: -webkit-gradient(linear, left top, left bottom, color-stop(0%,#666666), color-stop(100%,#3d3d3d));
-  background: -webkit-linear-gradient(top, #666666 0%,#3d3d3d 100%);
-  background: -o-linear-gradient(top, #666666 0%,#3d3d3d 100%);
-  background: -ms-linear-gradient(top, #666666 0%,#3d3d3d 100%);
-  background: linear-gradient(to bottom, #666666 0%,#3d3d3d 100%);
-  filter: progid:DXImageTransform.Microsoft.gradient( startColorstr='#666666', endColorstr='#3d3d3d',GradientType=0 );
-  /*+box-shadow:0px -1px 6px #0E3955;*/
-  -moz-box-shadow: 0px -1px 6px #0E3955;
-  -webkit-box-shadow: 0px -1px 6px #0E3955;
-  -o-box-shadow: 0px -1px 6px #0E3955;
-  box-shadow: 0px -1px 6px #0E3955;
-}
-
-.button {
-  float: left;
-  background: url(../images/buttons.png) no-repeat;
-  cursor: pointer;
-}
-
-#header div.notifications {
-  background: transparent;
-  float: right;
-  height: 18px;
-  padding: 1px 0 0;
-  /*+placement:shift -174px -57px;*/
-  position: relative;
-  left: -239px;
-  top: -57px;
-}
-
-#header div.notifications:after {
-  content: "|";
-  /*+placement:shift 28px 7px;*/
-  position: relative;
-  left: 28px;
-  top: 7px;
-}
-
-#header div.notifications span {
-  position: relative;
-  top: 5px;
-  left: 7px;
-  /*+text-shadow:0px -1px 1px #464646;*/
-  -moz-text-shadow: 0px -1px 1px #464646;
-  -webkit-text-shadow: 0px -1px 1px #464646;
-  -o-text-shadow: 0px -1px 1px #464646;
-  text-shadow: 0px -1px 1px #464646;
-}
-
-#header div.notifications:hover {
-  color: #5FAAF7;
-}
-
-#header div.notifications div.total {
-  width: 22px;
-  height: 19px;
-  float: left;
-  margin: 3px;
-  background: url(../images/sprites.png) no-repeat -593px -870px;
-  color: #FFFFFF;
-  font-size: 11px;
-  /*+text-shadow:0px -1px #6C7283;*/
-  -moz-text-shadow: 0px -1px #6C7283;
-  -webkit-text-shadow: 0px -1px #6C7283;
-  -o-text-shadow: 0px -1px #6C7283;
-  text-shadow: 0px -1px #6C7283;
-  -moz-text-shadow: 0px -1px 0px #6C7283;
-  -webkit-text-shadow: 0px -1px 0px #6C7283;
-  -o-text-shadow: 0px -1px 0px #6C7283;
-}
-
-#header div.notifications div.total.pending {
-  background-position: -593px -846px;
-  font-weight: bold;
-}
-
-#header div.notifications div.total span {
-  /*+placement:shift 0px 3px;*/
-  position: relative;
-  left: 0px;
-  top: 3px;
-  text-align: center;
-  display: block;
-  width: 21px;
-  font-size: 12px;
-}
-
-#user {
-  height: 30px;
-  margin: 0;
-  position: absolute;
-  top: -47px;
-  left: 1025px;
-  cursor: default !important;
-  display: inline-block;
-  float: left;
-  background: transparent;
-}
-
-#user div.name {
-  display: inline-block;
-  float: left;
-  padding: 9px 18px 7px 12px;
-  border-right: none;
-  /*[empty]border-top:;*/
-  min-width: 110px;
-  max-width: 220px;
-  text-align: center;
-  height: 12px;
-  overflow: hidden;
-  /*+text-shadow:0px -1px 1px #464646;*/
-  -moz-text-shadow: 0px -1px 1px #464646;
-  -webkit-text-shadow: 0px -1px 1px #464646;
-  -o-text-shadow: 0px -1px 1px #464646;
-  text-shadow: 0px -1px 1px #464646;
-  margin: 0;
-}
-
-#user div.options {
-  float: left;
-  width: 31px;
-  height: 28px;
-  /*+placement:shift 0px 0px;*/
-  position: relative;
-  left: 0px;
-  top: 0px;
-  background-position: 0px -867px;
-  cursor: pointer;
-}
-
-#user div.options .arrow {
-  width: 11px;
-  height: 8px;
-  background: url(../images/buttons.png) -402px -23px;
-  /*+placement:shift 8px 11px;*/
-  position: relative;
-  left: 8px;
-  top: 11px;
-}
-
-/** Zone filter (mixed zone management)*/
-#header .zone-filter {
-  float: left;
-  width: 111px;
-  margin: 9px 20px 0 2px;
-}
-
-#header .zone-filter label {
-  position: absolute;
-  top: -3px;
-  color: #FFFFFF;
-  font-size: 11px;
-}
-
-#header .zone-filter select {
-  width: 100%;
-  font-size: 12px;
-  border: 1px solid #000000;
-  border-bottom: #FFFFFF;
-  /*+border-radius:4px;*/
-  -moz-border-radius: 4px;
-  -webkit-border-radius: 4px;
-  -khtml-border-radius: 4px;
-  border-radius: 4px;
-  background: #ECECEC;
-  margin-top: 2px;
-}
-
-/*Navigation*/
-#navigation {
-  width: 230px;
-  position: relative;
-  float: left;
-  /*+box-shadow:inset -1px 4px 7px #DDDDDD;*/
-  -moz-box-shadow: inset -1px 4px 7px #DDDDDD;
-  -webkit-box-shadow: inset -1px 4px 7px #DDDDDD;
-  -o-box-shadow: inset -1px 4px 7px #DDDDDD;
-  box-shadow: inset -1px 4px 7px #DDDDDD;
-  background: #EDE8E8;
-  background: url(data:image/svg+xml;base64,PD94bWwgdmVyc2lvbj0iMS4wIiA/Pgo8c3ZnIHhtbG5zPSJodHRwOi8vd3d3LnczLm9yZy8yMDAwL3N2ZyIgd2lkdGg9IjEwMCUiIGhlaWdodD0iMTAwJSIgdmlld0JveD0iMCAwIDEgMSIgcHJlc2VydmVBc3BlY3RSYXRpbz0ibm9uZSI+CiAgPGxpbmVhckdyYWRpZW50IGlkPSJncmFkLXVjZ2ctZ2VuZXJhdGVkIiBncmFkaWVudFVuaXRzPSJ1c2VyU3BhY2VPblVzZSIgeDE9IjAlIiB5MT0iMCUiIHgyPSIwJSIgeTI9IjEwMCUiPgogICAgPHN0b3Agb2Zmc2V0PSIwJSIgc3RvcC1jb2xvcj0iI2ZmZmZmZiIgc3RvcC1vcGFjaXR5PSIxIi8+CiAgICA8c3RvcCBvZmZzZXQ9IjYlIiBzdG9wLWNvbG9yPSIjZWRlOGU4IiBzdG9wLW9wYWNpdHk9IjEiLz4KICA8L2xpbmVhckdyYWRpZW50PgogIDxyZWN0IHg9IjAiIHk9IjAiIHdpZHRoPSIxIiBoZWlnaHQ9IjEiIGZpbGw9InVybCgjZ3JhZC11Y2dnLWdlbmVyYXRlZCkiIC8+Cjwvc3ZnPg==);
-  background: -moz-linear-gradient(top, #ffffff 0%, #ede8e8 6%);
-  background: -webkit-gradient(linear, left top, left bottom, color-stop(0%,#ffffff), color-stop(6%,#ede8e8));
-  background: -webkit-linear-gradient(top, #ffffff 0%,#ede8e8 6%);
-  background: -o-linear-gradient(top, #ffffff 0%,#ede8e8 6%);
-  background: -ms-linear-gradient(top, #ffffff 0%,#ede8e8 6%);
-  background: linear-gradient(to bottom, #ffffff 0%,#ede8e8 6%);
-  filter: progid:DXImageTransform.Microsoft.gradient( startColorstr='#ffffff', endColorstr='#ede8e8',GradientType=0 );
-}
-
-.project-view #navigation {
-  background: #6D747D;
-}
-
-#navigation ul {
-  height: 700px;
-  padding-top: 29px;
-}
-
-.project-view #navigation ul {
-  border-right: 1px solid #464C53;
-  background: #6D747D;
-}
-
-#navigation ul li {
-  height: 42px;
-  cursor: pointer;
-  border-bottom: 1px solid #D2D2D2;
-}
-
-.project-view #navigation ul li {
-  background-image: url(../images/bg-nav-item-project-view.png);
-  background-position: 0px 0px;
-  border: none;
-}
-
-.project-view #navigation ul li span {
-  color: #FFFFFF;
-  /*+text-shadow:0px 1px 1px #000000;*/
-  -moz-text-shadow: 0px 1px 1px #000000;
-  -webkit-text-shadow: 0px 1px 1px #000000;
-  -o-text-shadow: 0px 1px 1px #000000;
-  text-shadow: 0px 1px 1px #000000;
-}
-
-#navigation ul li:hover,
-#navigation ul li.active {
-  width: 230px;
-  background: #2C5D7B;
-  /*+box-shadow:inset 0px 0px 7px #000000;*/
-  -moz-box-shadow: inset 0px 0px 7px #000000;
-  -webkit-box-shadow: inset 0px 0px 7px #000000;
-  -o-box-shadow: inset 0px 0px 7px #000000;
-  box-shadow: inset 0px 0px 7px #000000;
-}
-
-#navigation ul li.disabled {
-  /*+opacity:60%;*/
-  filter: alpha(opacity=60);
-  -ms-filter: progid:DXImageTransform.Microsoft.Alpha(Opacity=60);
-  -moz-opacity: 0.6;
-  opacity: 0.6;
-}
-
-.project-view #navigation ul li:hover,
-.project-view #navigation ul li.active {
-  background: url(../images/bg-nav-item-active-project-view.png);
-  background-position: 0px 0px;
-  width: 230px;
-}
-
-.project-view #navigation ul li.disabled:hover {
-  background: #D5D5D5;
-  color: #596D7F;
-  cursor: default;
-}
-
-#navigation ul li:hover span,
-#navigation ul li.active span {
-  color: #FFFFFF;
-  /*+text-shadow:0px 1px #000000;*/
-  -moz-text-shadow: 0px 1px #000000;
-  -webkit-text-shadow: 0px 1px #000000;
-  -o-text-shadow: 0px 1px #000000;
-  text-shadow: 0px 1px #000000;
-}
-
-#navigation ul li.disabled:hover {
-  cursor: not-allowed !important;
-}
-
-#navigation ul li.disabled:hover span {
-  color: #596D7F;
-  /*+text-shadow:0px 0px;*/
-  -moz-text-shadow: 0px 0px;
-  -webkit-text-shadow: 0px 0px;
-  -o-text-shadow: 0px 0px;
-  text-shadow: 0px 0px;
-  -moz-text-shadow: 0px 0px none;
-  -webkit-text-shadow: 0px 0px none;
-  -o-text-shadow: 0px 0px none;
-  -moz-text-shadow: none;
-  -webkit-text-shadow: none;
-  -o-text-shadow: none;
-}
-
-#navigation ul li.last {
-  background-repeat: repeat;
-  background-position: 0px 0px;
-  /*[empty]color:;*/
-}
-
-#navigation ul li span {
-  /*+placement:shift 14px 13px;*/
-  position: relative;
-  left: 14px;
-  top: 13px;
-  font-size: 12px;
-  color: #515151;
-  padding-left: 19px;
-  /*+text-shadow:0px 1px #FFFFFF;*/
-  -moz-text-shadow: 0px 1px #FFFFFF;
-  -webkit-text-shadow: 0px 1px #FFFFFF;
-  -o-text-shadow: 0px 1px #FFFFFF;
-  text-shadow: 0px 1px #FFFFFF;
-}
-
-#navigation ul li span.icon {
-  background: url(../images/icons.png) no-repeat 0px 0px;
-  padding: 16px 16px 13px;
-  /*+placement:shift 17px 10px;*/
-  position: relative;
-  left: 17px;
-  top: 10px;
-}
-
-#navigation ul li.custom-icon span.icon {
-  display: block;
-  width: 50px;
-  height: 50px;
-  position: relative;
-  float: left;
-  margin-right: -47px;
-  background: none;
-}
-
-#navigation ul li.custom-icon span.icon img {
-  width: 50px;
-  height: 50px;
-  float: left;
-  /*+placement:shift -6px -17px;*/
-  position: relative;
-  left: -6px;
-  top: -17px;
-  position: absolute;
-  margin-right: -14px;
-}
-
-/*Navigation icons*/
-#navigation ul li.dashboard span.icon,
-#navigation ul li.dashboard-user span.icon {
-  background-position: -14px -18px;
-}
-
-#navigation ul li.dashboard:hover span.icon,
-#navigation ul li.dashboard-user:hover span.icon span.icon,
-#navigation ul li.dashboard.active span.icon,
-#navigation ul li.dashboard-user.active span.icon span.icon {
-  background-position: -23px -687px;
-}
-
-#navigation ul li.instances span.icon {
-  background-position: -73px -18px;
-}
-
-#navigation ul li.instances.active span.icon,
-#navigation ul li.instances:hover span.icon {
-  background-position: -82px -686px;
-}
-
-#navigation ul li.vmsnapshots span.icon {
-  background: url(../images/sprites.png) no-repeat -34px -666px;
-}
-
-#navigation ul li.affinityGroups span.icon {
-  background-position: -73px -87px;
-}
-
-#navigation ul li.affinityGroups.active span.icon,
-#navigation ul li.affinityGroups:hover span.icon {
-  background-position: -82px -755px;
-}
-
-#navigation ul li.storage span.icon {
-  background-position: -127px -19px;
-}
-
-#navigation ul li.storage.active span.icon,
-#navigation ul li.storage:hover span.icon {
-  background-position: -137px -687px;
-}
-
-#navigation ul li.network span.icon {
-  background-position: -180px -20px;
-}
-
-#navigation ul li.network.active span.icon,
-#navigation ul li.network:hover span.icon {
-  background-position: -189px -690px;
-}
-
-#navigation ul li.templates span.icon {
-  background-position: -233px -21px;
-}
-
-#navigation ul li.templates.active span.icon,
-#navigation ul li.templates:hover span.icon {
-  background-position: -242px -690px;
-}
-
-#navigation ul li.projects span.icon {
-  background-position: -294px -21px;
-}
-
-#navigation ul li.projects.active span.icon,
-#navigation ul li.projects:hover span.icon {
-  background-position: -303px -690px;
-}
-
-#navigation ul li.events span.icon {
-  background-position: -351px -23px;
-}
-
-#navigation ul li.events.active span.icon,
-#navigation ul li.events:hover span.icon {
-  background-position: -359px -692px;
-}
-
-#navigation ul li.configuration span.icon {
-  background-position: -401px -21px;
-}
-
-#navigation ul li.configuration.active span.icon,
-#navigation ul li.configuration:hover span.icon {
-  background-position: -410px -690px;
-}
-
-#navigation ul li.global-settings span.icon {
-  background-image: url(../images/sprites.png);
-  background-position: -143px -240px;
-}
-
-#navigation ul li.global-settings.active span.icon,
-#navigation ul li.global-settings:hover span.icon {
-  background-image: url(../images/sprites.png);
-  background-position: -366px -239px;
-}
-
-#navigation ul li.roles span.icon {
-  background-position: -460px -80px;
-}
-
-#navigation ul li.roles.active span.icon,
-#navigation ul li.roles:hover span.icon {
-  background-position: -469px -750px;
-}
-
-#navigation ul li.accounts span.icon {
-  background-position: -458px -19px;
-}
-
-#navigation ul li.accounts.active span.icon,
-#navigation ul li.accounts:hover span.icon {
-  background-position: -467px -688px;
-}
-
-#navigation ul li.system span.icon {
-  background-position: -569px -24px;
-}
-
-#navigation ul li.system.active span.icon,
-#navigation ul li.system:hover span.icon {
-  background-position: -578px -692px;
-}
-
-#navigation ul li.domains span.icon {
-  background-position: -520px -21px;
-}
-
-#navigation ul li.domains.active span.icon,
-#navigation ul li.domains:hover span.icon {
-  background-position: -529px -690px;
-}
-
-#navigation ul li.plugins span.icon {
-  background: url(../images/sprites.png) no-repeat -140px -291px;
-}
-
-#navigation ul li.regions span.icon {
-  background: url(../images/sprites.png) no-repeat -141px -379px;
-}
-
-#navigation ul li.regions.active span.icon,
-#navigation ul li.regions:hover span.icon {
-  background: url(../images/sprites.png) no-repeat -365px -377px;
-}
-
-/*Browser*/
-#browser {
-  width: 994px;
-  height: 100%;
-  max-width: 994px;
-  position: relative;
-  float: left;
-  overflow: hidden;
-}
-
-#browser.panel-highlight {
-  overflow: visible;
-}
-
-#browser div.panel {
-  height: 100%;
-  border-right: 1px solid #A5A5A5;
-  overflow: visible;
-  background-color: #F7F7F7;
-}
-
-#browser div.panel.panel-highlight-wrapper {
-  display: inline-block;
-  background: none;
-  /*+border-radius:9px;*/
-  -moz-border-radius: 9px;
-  -webkit-border-radius: 9px;
-  -khtml-border-radius: 9px;
-  border-radius: 9px;
-  margin-top: 7px;
-  /*+box-shadow:0px 0px 12px #000000;*/
-  -moz-box-shadow: 0px 0px 12px #000000;
-  -webkit-box-shadow: 0px 0px 12px #000000;
-  -o-box-shadow: 0px 0px 12px #000000;
-  box-shadow: 0px 0px 12px #000000;
-  border: 3px solid #FFFFFF;
-  height: 542px;
-  overflow: hidden;
-  position: absolute;
-  z-index: 10000;
-  padding: 78px 0px 67px 51px;
-}
-
-#browser div.panel.panel-highlight-wrapper .panel {
-  left: 20px !important;
-  height: 631px;
-  overflow: hidden;
-  top: 3px;
-}
-
-.project-view #browser div.panel {
-  background: #6D747D;
-}
-
-.ui-tabs div.ui-tabs-panel {
-  position: relative;
-}
-
-.project-view .ui-tabs div.ui-tabs-panel {
-  background: #DBDDDF;
-}
-
-#browser div.panel .shadow {
-  width: 10px;
-  height: 100%;
-  top: 0px;
-  left: -10px;
-  position: absolute;
-  background: url(../images/bg-panel-shadow.png) repeat-y 0px 0px;
-}
-
-#browser.panel-highlight {
-  overflow: visible;
-}
-
-#browser.panel-highlight .panel.highlighted {
-  /*+box-shadow:0px 10px 11px #5C5C5C;*/
-  -moz-box-shadow: 0px 10px 11px #5C5C5C;
-  -webkit-box-shadow: 0px 10px 11px #5C5C5C;
-  -o-box-shadow: 0px 10px 11px #5C5C5C;
-  box-shadow: 0px 10px 11px #5C5C5C;
-  border: 5px solid #FFFFFF;
-  /*+border-radius:6px;*/
-  -moz-border-radius: 6px;
-  -webkit-border-radius: 6px;
-  -khtml-border-radius: 6px;
-  border-radius: 6px;
-  margin-top: 21px;
-}
-
-#browser.panel-highlight .panel > .shadow {
-  display: none;
-}
-
-#browser .highlight-arrow {
-  width: 24px;
-  height: 19px;
-  background: url(../images/sprites.png) -590px -1295px;
-  position: absolute;
-  top: -22px;
-  left: 80px;
-}
-
-/*Toolbar*/
-/*[clearfix]*/div.toolbar {
-  width: 100%;
-  height: 32px;
-  /*+box-shadow:0px 1px 4px #CFCFCF;*/
-  -moz-box-shadow: 0px 1px 4px #CFCFCF;
-  -webkit-box-shadow: 0px 1px 4px #CFCFCF;
-  -o-box-shadow: 0px 1px 4px #CFCFCF;
-  box-shadow: 0px 1px 4px #CFCFCF;
-  /*+placement:shift 0px -1px;*/
-  position: relative;
-  left: 0px;
-  top: -1px;
-  z-index: 6;
-  position: absolute;
-  top: 0px;
-  background: #ECECEC 0px -6px;
-}
-
-.detail-view .ui-tabs-panel div.toolbar {
-  width: 968px;
-  background: transparent;
-  border: none;
-  margin-top: 8px;
-}
-
-.project-view div.toolbar {
-  background: #808080 url(../images/bg-nav-item-active-project-view.png) 0px -210px;
-}
-
-div.toolbar div.filters {
-  margin: 5px 0px 0 12px;
-}
-
-div.toolbar div.filters label {
-  color: #3F3B3B;
-  font-size: 12px;
-  font-weight: 100;
-  display: block;
-  float: left;
-  padding: 5px 11px 0 0;
-}
-
-.project-view div.toolbar div.filters label {
-  color: #FFFFFF;
-  /*+text-shadow:0px 1px 1px #000000;*/
-  -moz-text-shadow: 0px 1px 1px #000000;
-  -webkit-text-shadow: 0px 1px 1px #000000;
-  -o-text-shadow: 0px 1px 1px #000000;
-  text-shadow: 0px 1px 1px #000000;
-}
-
-div.toolbar div.filters select {
-  width: 142px;
-  border: 1px solid #808080;
-}
-
-div.toolbar div.text-search {
-  float: right;
-  position: relative;
-}
-
-div.toolbar div.text-search div.search-bar {
-  float: left;
-  width: 141px;
-  height: 20px;
-  margin: 5px 0 0 12px;
-  background: #FFFFFF;
-  border: 1px solid #8B7E7E;
-  z-index: 4;
-  position: relative;
-  border-right: 1px solid #8B8989;
-  /*+border-radius:4px 0 0 4px;*/
-  -moz-border-radius: 4px 0 0 4px;
-  -webkit-border-radius: 4px 0 0 4px;
-  -khtml-border-radius: 4px 0 0 4px;
-  border-radius: 4px 0 0 4px;
-}
-
-div.toolbar div.text-search div.search-bar input {
-  float: left;
-  border: none;
-  margin: 1px 0 0;
-  width: 90%;
-  height: 68%;
-}
-
-div.toolbar div.text-search div.search-bar div.filter {
-  background: #FFFFFF;
-  width: 74px;
-  height: 15px;
-  float: left;
-  font-size: 12px;
-  text-align: center;
-  border-left: 1px solid #6D6D6D;
-  margin: 2px 0 0px;
-  padding: 1px;
-}
-
-div.toolbar div.button.search {
-  background: url(../images/sprites.png) no-repeat -592px -328px;
-  width: 33px;
-  height: 22px;
-  /*+placement:shift -10px 5px;*/
-  position: relative;
-  left: -10px;
-  top: 5px;
-  z-index: 3;
-  cursor: pointer;
-}
-
-div.toolbar div.button.search:hover {
-  background-position: -592px -359px;
-}
-
-div.toolbar div.button.add,
-div.toolbar div.button.refresh,
-div.toolbar div.button.add,
-div.toolbar div.button.main-action,
-.toolbar div.button.header-action,
-.detail-group .button.add {
-  /*+placement:shift 0px 5px;*/
-  position: relative;
-  left: 0px;
-  top: 5px;
-  background: #EAEAEA;
-  font-size: 12px;
-  font-weight: 100;
-  color: #000000;
-  margin: 0 10px 0 0;
-  cursor: pointer;
-  /*+text-shadow:0px 1px 1px #DEE5EA;*/
-  -moz-text-shadow: 0px 1px 1px #DEE5EA;
-  -webkit-text-shadow: 0px 1px 1px #DEE5EA;
-  -o-text-shadow: 0px 1px 1px #DEE5EA;
-  text-shadow: 0px 1px 1px #DEE5EA;
-  padding: 5px 5px 5px 5px;
-  background: #F7F7F7;
-  background: rgb(247, 247, 247);
-  background: url(data:image/svg+xml;base64,PD94bWwgdmVyc2lvbj0iMS4wIiA/Pgo8c3ZnIHhtbG5zPSJodHRwOi8vd3d3LnczLm9yZy8yMDAwL3N2ZyIgd2lkdGg9IjEwMCUiIGhlaWdodD0iMTAwJSIgdmlld0JveD0iMCAwIDEgMSIgcHJlc2VydmVBc3BlY3RSYXRpbz0ibm9uZSI+CiAgPGxpbmVhckdyYWRpZW50IGlkPSJncmFkLXVjZ2ctZ2VuZXJhdGVkIiBncmFkaWVudFVuaXRzPSJ1c2VyU3BhY2VPblVzZSIgeDE9IjAlIiB5MT0iMCUiIHgyPSIwJSIgeTI9IjEwMCUiPgogICAgPHN0b3Agb2Zmc2V0PSIxJSIgc3RvcC1jb2xvcj0iI2Y3ZjdmNyIgc3RvcC1vcGFjaXR5PSIxIi8+CiAgICA8c3RvcCBvZmZzZXQ9IjEwMCUiIHN0b3AtY29sb3I9IiNlYWVhZWEiIHN0b3Atb3BhY2l0eT0iMSIvPgogIDwvbGluZWFyR3JhZGllbnQ+CiAgPHJlY3QgeD0iMCIgeT0iMCIgd2lkdGg9IjEiIGhlaWdodD0iMSIgZmlsbD0idXJsKCNncmFkLXVjZ2ctZ2VuZXJhdGVkKSIgLz4KPC9zdmc+);
-  background: -moz-linear-gradient(top, rgba(247,247,247,1) 1%, rgba(234,234,234,1) 100%);
-  background: -webkit-gradient(linear, left top, left bottom, color-stop(1%,rgba(247,247,247,1)), color-stop(100%,rgba(234,234,234,1)));
-  background: -webkit-linear-gradient(top, rgba(247,247,247,1) 1%,rgba(234,234,234,1) 100%);
-  background: -o-linear-gradient(top, rgba(247,247,247,1) 1%,rgba(234,234,234,1) 100%);
-  background: -ms-linear-gradient(top, rgba(247,247,247,1) 1%,rgba(234,234,234,1) 100%);
-  background: linear-gradient(to bottom, rgba(247,247,247,1) 1%,rgba(234,234,234,1) 100%);
-  filter: progid:DXImageTransform.Microsoft.gradient( startColorstr='#f7f7f7', endColorstr='#eaeaea',GradientType=0 );
-  border: 1px solid #B7B7B7;
-  float: right;
-  /*+border-radius:4px;*/
-  -moz-border-radius: 4px;
-  -webkit-border-radius: 4px;
-  -khtml-border-radius: 4px;
-  border-radius: 4px;
-  border-radius: 4px 4px 4px 4px;
-  height: 12px;
-}
-
-div.toolbar div.button.export:hover,
-div.toolbar div.button.add:hover,
-div.toolbar div.button.refresh:hover,
-div.toolbar div.button.main-action:hover,
-.toolbar div.button.header-action:hover,
-.detail-group .button.add:hover {
-  background: #E5E5E5;
-  /*+box-shadow:inset 0px 0px 5px #C3C3C3;*/
-  -moz-box-shadow: inset 0px 0px 5px #C3C3C3;
-  -webkit-box-shadow: inset 0px 0px 5px #C3C3C3;
-  -o-box-shadow: inset 0px 0px 5px #C3C3C3;
-  box-shadow: inset 0px 0px 5px #C3C3C3;
-}
-
-div.toolbar div.button.main-action span.icon {
-  background-image: url(../images/sprites.png);
-  display: block;
-  cursor: pointer;
-  width: 34px;
-  height: 20px;
-  float: left;
-  /*+placement:shift 0px -7px;*/
-  position: relative;
-  left: 0px;
-  top: -7px;
-}
-
-div.toolbar div.button.refresh {
-  float: right;
-  margin: 0 20px 0 0;
-}
-
-div.toolbar div.button.refresh span {
-  background-image: url(../images/icons.png);
-  padding: 1px 1px 1px 16px;
-  background-position: -629px -232px;
-  background-repeat: no-repeat;
-}
-
-div.toolbar div.button.add span,
-.detail-group .button.add span.icon {
-  padding: 0px 0 3px 18px;
-  background: url(../images/icons.png) no-repeat -626px -209px;
-  /*+placement:shift 0px 0px;*/
-  position: relative;
-  left: 0px;
-  top: 0px;
-}
-
-#browser div.panel.selected div.toolbar {
-  border-right: 1px solid #43586B;
-}
-
-/*** Advanced search*/
-#advanced_search {
-  width: 15px;
-  position: absolute;
-  left: 139px;
-  top: 4px;
-  z-index: 4;
-  background: none;
-}
-
-#advanced_search .icon {
-  /*+opacity:56%;*/
-  filter: alpha(opacity=56);
-  -ms-filter: progid:DXImageTransform.Microsoft.Alpha(Opacity=56);
-  -moz-opacity: 0.56;
-  opacity: 0.56;
-  background: url(../images/sprites.png) no-repeat -62px -162px;
-  padding: 10px;
-  position: absolute;
-  top: 1px;
-  left: -1px;
-  z-index: 10;
-}
-
-#advanced_search:hover .icon {
-  /*+opacity:100%;*/
-  filter: alpha(opacity=100);
-  -ms-filter: progid:DXImageTransform.Microsoft.Alpha(Opacity=100);
-  -moz-opacity: 1;
-  opacity: 1;
-}
-
-#advanced_search .form-container {
-  /*+opacity:91%;*/
-  filter: alpha(opacity=91);
-  -ms-filter: progid:DXImageTransform.Microsoft.Alpha(Opacity=91);
-  -moz-opacity: 0.91;
-  opacity: 0.91;
-  /*+box-shadow:0px 5px 9px #B6B0B0;*/
-  -moz-box-shadow: 0px 5px 9px #B6B0B0;
-  -webkit-box-shadow: 0px 5px 9px #B6B0B0;
-  -o-box-shadow: 0px 5px 9px #B6B0B0;
-  box-shadow: 0px 5px 9px #B6B0B0;
-  border: 1px solid #808080;
-  /*+border-radius:0 0 4px 4px;*/
-  -moz-border-radius: 0 0 4px 4px;
-  -webkit-border-radius: 0 0 4px 4px;
-  -khtml-border-radius: 0 0 4px 4px;
-  border-radius: 0 0 4px 4px;
-  left: -290px;
-  top: 2px;
-  position: absolute;
-  display: inline-block;
-  background: #FFFFFF;
-  padding: 18px;
-  cursor: default;
-}
-
-#advanced_search .form-container .name {
-  width: 66px;
-  float: left;
-}
-
-#advanced_search .form-container .value {
-  width: 186px;
-  float: left;
-}
-
-#advanced_search .form-container .form-item {
-  width: 268px;
-  height: 40px;
-  margin-bottom: 15px;
-}
-
-#advanced_search .form-container .form-item input,
-#advanced_search .form-container .form-item select {
-  width: 97%;
-  padding: 3px;
-}
-
-#advanced_search input[type=submit] {
-  float: right;
-  background: url(../images/bg-gradients.png) 0px -220px;
-  /*+box-shadow:0px 2px 5px #858585;*/
-  -moz-box-shadow: 0px 2px 5px #858585;
-  -webkit-box-shadow: 0px 2px 5px #858585;
-  -o-box-shadow: 0px 2px 5px #858585;
-  box-shadow: 0px 2px 5px #858585;
-  border: 1px solid #606060;
-  border-top: none;
-  color: #FFFFFF;
-  font-size: 12px;
-  font-weight: bold;
-  /*+text-shadow:0px 1px 1px #000000;*/
-  -moz-text-shadow: 0px 1px 1px #000000;
-  -webkit-text-shadow: 0px 1px 1px #000000;
-  -o-text-shadow: 0px 1px 1px #000000;
-  text-shadow: 0px 1px 1px #000000;
-  /*+border-radius:4px;*/
-  -moz-border-radius: 4px;
-  -webkit-border-radius: 4px;
-  -khtml-border-radius: 4px;
-  border-radius: 4px;
-  cursor: pointer;
-  padding: 8px 20px;
-}
-
-#advanced_search input[type=submit]:hover {
-  /*+box-shadow:inset 0px 2px 3px #000000;*/
-  -moz-box-shadow: inset 0px 2px 3px #000000;
-  -webkit-box-shadow: inset 0px 2px 3px #000000;
-  -o-box-shadow: inset 0px 2px 3px #000000;
-  box-shadow: inset 0px 2px 3px #000000;
-}
-
-#advanced_search .button.cancel {
-  background: url(noen);
-  color: #9A9A9A;
-  font-size: 12px;
-  float: right;
-  /*+placement:shift -32px 13px;*/
-  position: relative;
-  left: -32px;
-  top: 13px;
-  font-weight: bold;
-}
-
-#advanced_search .button.cancel:hover {
-  color: #494949;
-}
-
-/*** Panel controls*/
-#browser div.panel div.toolbar div.panel-controls {
-  float: right;
-  width: 42px;
-  height: 23px;
-  display: none;
-}
-
-#browser div.panel.reduced div.toolbar div.panel-controls {
-  display: block;
-  float: left;
-  width: 194px;
-}
-
-#browser div.panel.maximized div.toolbar div.panel-controls {
-  display: block;
-}
-
-#browser div.panel div.toolbar div.panel-controls div.control {
-  width: 25px;
-  height: 26px;
-  background: url(../images/buttons.png) no-repeat -599px -335px;
-  float: right;
-  cursor: pointer;
-  margin-right: 6px;
-}
-
-#browser div.panel.maximized.single div.toolbar div.panel-controls div.control {
-  display: none;
-}
-
-#browser div.panel div.toolbar div.panel-controls div.control:hover {
-  background-position: -593px -309px;
-}
-
-#browser div.panel.maximized div.toolbar div.panel-controls div.control {
-  background-position: -621px -334px;
-}
-
-#browser div.panel.maximized div.toolbar div.panel-controls div.control:hover {
-  background-position: -617px -308px;
-}
-
-/*** Section switcher*/
-div.panel div.toolbar div.section-switcher {
-  margin-top: 6px;
-  margin-left: 10px;
-  float: left;
-}
-
-#browser div.panel.maximize-if-selected.selected div.toolbar div.panel-controls div.control {
-  display: none;
-}
-
-div.toolbar div.section-switcher div.section-select {
-  float: right;
-  font-size: 12px;
-  font-weight: 100;
-}
-
-div.toolbar div.section-switcher div.section {
-  float: left;
-  font-size: 11px;
-  font-weight: bold;
-  /*+border-radius:10px;*/
-  -moz-border-radius: 10px;
-  -webkit-border-radius: 10px;
-  -khtml-border-radius: 10px;
-  border-radius: 10px;
-  border-radius: 10px 10px 10px 10px;
-  /*+text-shadow:0px 1px 1px #EDEDED;*/
-  -moz-text-shadow: 0px 1px 1px #EDEDED;
-  -webkit-text-shadow: 0px 1px 1px #EDEDED;
-  -o-text-shadow: 0px 1px 1px #EDEDED;
-  text-shadow: 0px 1px 1px #EDEDED;
-}
-
-div.toolbar div.section-switcher div.section a {
-  background: url(../images/bg-section-switcher.png) repeat-x 0px -22px;
-  text-decoration: none;
-  display: block;
-  color: #516374;
-  padding: 5px 10px 3px;
-  border: 1px solid #979FA4;
-}
-
-div.toolbar div.section-switcher div.section a.active {
-  background: url(../images/bg-section-switcher.png) repeat-x 0px -21px;
-  background-position: 0px 0px;
-  border: none;
-  border-bottom: 1px solid #CCD1D4;
-  padding-bottom: 2px;
-  padding-top: 6px;
-  /*+box-shadow:inset 0px 1px 5px #546874;*/
-  -moz-box-shadow: inset 0px 1px 5px #546874;
-  -webkit-box-shadow: inset 0px 1px 5px #546874;
-  -o-box-shadow: inset 0px 1px 5px #546874;
-  box-shadow: inset 0px 1px 5px #546874;
-}
-
-div.toolbar div.section-switcher div.section.first a {
-  /*+border-radius:4px 0 0 5px;*/
-  -moz-border-radius: 4px 0 0 5px;
-  -webkit-border-radius: 4px 0 0 5px;
-  -khtml-border-radius: 4px 0 0 5px;
-  border-radius: 4px 0 0 5px;
-}
-
-div.toolbar div.section-switcher div.section.last a {
-  /*+border-radius:0 4px 4px 0px;*/
-  -moz-border-radius: 0 4px 4px 0px;
-  -webkit-border-radius: 0 4px 4px 0px;
-  -khtml-border-radius: 0 4px 4px 0px;
-  border-radius: 0 4px 4px 0px;
-}
-
-div.toolbar div.section-switcher div.section.first.last a {
-  /*+border-radius:5px;*/
-  -moz-border-radius: 5px;
-  -webkit-border-radius: 5px;
-  -khtml-border-radius: 5px;
-  border-radius: 5px;
-  border-radius: 5px 5px 5px 5px;
-}
-
-div.toolbar div.section-switcher div.section-select {
-  float: left;
-  height: 26px;
-}
-
-.project-view div.toolbar div.section-switcher div.section-select {
-  background: transparent;
-}
-
-div.toolbar div.section-switcher div.section-select select {
-  height: 21px;
-  margin-right: 13px;
-  font-size: 12px;
-  border: 1px solid #808080;
-  /*+border-radius:4px;*/
-  -moz-border-radius: 4px;
-  -webkit-border-radius: 4px;
-  -khtml-border-radius: 4px;
-  border-radius: 4px;
-  border-radius: 4px 4px 4px 4px;
-}
-
-div.toolbar div.section-switcher div.section-select label {
-  margin: 0 9px 0 0;
-}
-
-.project-view div.list-view div.toolbar div.section-switcher div.section-select label {
-  color: #FFFFFF;
-  /*+text-shadow:0px 1px 1px #000000;*/
-  -moz-text-shadow: 0px 1px 1px #000000;
-  -webkit-text-shadow: 0px 1px 1px #000000;
-  -o-text-shadow: 0px 1px 1px #000000;
-  text-shadow: 0px 1px 1px #000000;
-}
-
-/*Breadcrumbs*/
-div.toolbar div.filters {
-  margin: 5px 0px 0 12px;
-  width: 200px;
-  float: left;
-}
-
-div.toolbar div.filters select {
-  width: 104px;
-  height: 21px;
-  font-size: 12px;
-  border: 1px solid #808080;
-  /*+border-radius:4px;*/
-  -moz-border-radius: 4px;
-  -webkit-border-radius: 4px;
-  -khtml-border-radius: 4px;
-  border-radius: 4px;
-  border-radius: 4px 4px 4px 4px;
-  padding: 0px 0 0;
-  margin: 1px 0 0;
-}
-
-#breadcrumbs {
-  height: 29px;
-  max-height: 29px;
-  background: #FFFFFF;
-  overflow: hidden;
-  width: 100%;
-}
-
-.project-view #breadcrumbs {
-  background-image: url(../images/bg-breadcrumbs-project-view.png);
-  background-position: 0px 1px;
-  background-color: #828282;
-}
-
-#breadcrumbs div.home {
-  width: auto;
-  height: 23px;
-  float: left;
-  /*+placement:shift -1px 0px;*/
-  position: relative;
-  left: -1px;
-  top: 0px;
-  cursor: pointer;
-  z-index: 5;
-}
-
-.project-view #breadcrumbs div.home {
-  background-position: -63px -98px;
-}
-
-.project-view #breadcrumbs div.end {
-  background-position: -89px -98px;
-}
-
-#breadcrumbs ul li,
-#breadcrumbs div.active-project,
-#breadcrumbs .home {
-  height: 21px;
-  float: left;
-  font-size: 13px;
-  color: #FFFFFF;
-  padding: 9px 5px 0px 0px;
-  cursor: pointer;
-  /*+placement:shift -13px 0px;*/
-  position: relative;
-  left: -13px;
-  top: 0px;
-  position: relative;
-  margin: 0 0 0 2px;
-}
-
-#breadcrumbs ul li:after,
-#breadcrumbs .home:after {
-  content: ">";
-  font-size: 11px;
-  /*+placement:shift 7px -1px;*/
-  position: relative;
-  left: 7px;
-  top: -1px;
-  color: #C4C4C4;
-}
-
-.project-view #breadcrumbs ul li {
-  color: #FFFFFF !important;
-}
-
-#breadcrumbs ul li,
-#breadcrumbs div.active-project,
-#breadcrumbs .home {
-  /*+placement:shift 0px 0px;*/
-  position: relative;
-  left: 0px;
-  top: 0px;
-  color: #63A9F1;
-  padding: 9px 5px 0px 8px;
-}
-
-#breadcrumbs ul li:hover,
-#breadcrumbs ul li.active,
-#breadcrumbs ul li.maximized {
-  color: #000000;
-}
-
-/*NOTE: End divs are not displayed per UI changes*/
-#breadcrumbs ul div.end {
-  /*+placement:shift -37px -1px;*/
-  position: relative;
-  left: -37px;
-  top: -1px;
-  margin-right: 0px;
-  /*Disabled*/
-  display: none;
-}
-
-#breadcrumbs ul li {
-  position: relative;
-  /*+placement:shift -36px 0px;*/
-  top: 0px;
-  font-size: 13px;
-}
-
-#breadcrumbs div.active-project {
-  z-index: 2;
-  text-indent: 9px;
-  display: none;
-}
-
-/*Group View*/
-div.panel div.view.group-thumbnail ul.groups li {
-  float: left;
-  width: 142px;
-  height: 80px;
-  background: url(../images/buttons.png) no-repeat -1px -399px;
-  margin: 16px -1px -5px 16px;
-  cursor: pointer;
-  position: relative;
-}
-
-div.panel div.view.group-thumbnail ul.groups li.active {
-  background-position: -1px -489px;
-}
-
-div.panel div.view.group-thumbnail ul.groups li.drop-hover {
-  background-position: -1px -310px !important;
-}
-
-div.panel div.view.group-thumbnail ul.groups li.new {
-  background-position: -147px -401px;
-}
-
-div.panel div.view.group-thumbnail ul.groups li.new.drop-hover {
-  background-position: -148px -312px !important;
-}
-
-div.panel div.view.group-thumbnail ul.groups li span.name {
-  font-size: 12px;
-  color: #49596B;
-  /*+placement:shift 9px 7px;*/
-  position: relative;
-  left: 9px;
-  top: 7px;
-  font-weight: bold;
-  /*+text-shadow:0px 1px 1px #FFFFFF;*/
-  -moz-text-shadow: 0px 1px 1px #FFFFFF;
-  -webkit-text-shadow: 0px 1px 1px #FFFFFF;
-  -o-text-shadow: 0px 1px 1px #FFFFFF;
-  text-shadow: 0px 1px 1px #FFFFFF;
-  position: absolute;
-}
-
-div.panel div.view.group-thumbnail ul.groups li span.vm-count {
-  font-size: 21px;
-  /*+placement:displace 54px 27px;*/
-  position: absolute;
-  margin-left: 54px;
-  margin-top: 27px;
-  position: absolute;
-  color: #3A4857;
-}
-
-/*Reduced view*/
-#browser div.panel.reduced .reduced-hide {
-  color: #BBB8B8;
-}
-
-#browser div.panel.reduced div.toolbar .reduced-hide {
-  display: none;
-}
-
-/*List view -- edit field*/
-div.view table td.editable div.edit {
-  width: 106%;
-  height: 20px;
-  /*+placement:shift 6px 0px;*/
-  position: relative;
-  left: 6px;
-  top: 0px;
-}
-
-div.view table td.truncated.editable div.edit {
-  top: 1px;
-  width: 285px;
-  left: 1px;
-}
-
-div.view table td.editable div.edit input {
-  float: left;
-  width: 66%;
-  height: 17px;
-  border: none;
-  position: relative;
-  z-index: 1;
-}
-
-.detail-view div.view table td.editable div.edit {
-  width: 116px;
-}
-
-div.view table td.editable div.action {
-  float: left;
-  width: 16px;
-  height: 19px;
-  background: #FFFFFF url(../images/buttons.png) -614px -684px;
-  padding-left: 2px;
-  /*+placement:shift -2px 0px;*/
-  position: relative;
-  left: -2px;
-  top: 0px;
-  cursor: pointer;
-}
-
-div.view table td.editable div.action.save {
-  margin-left: 2px;
-}
-
-div.view table td.editable div.action.cancel {
-  background-position: -628px -684px;
-}
-
-/*** Actions*/
-table td.actions {
-  cursor: default;
-  /*Make fixed*/
-  width: 200px;
-  min-width: 200px;
-  max-width: 200px;
-}
-
-table td.actions span {
-  margin: 0 0 0 2px !important;
-}
-
-table td.actions .action span.icon {
-  background-image: url(../images/sprites.png);
-  cursor: pointer;
-  width: 23px;
-  height: 21px;
-  float: left;
-}
-
-table td.actions .action.disabled .icon {
-  cursor: not-allowed;
-  /*+opacity:20%;*/
-  filter: alpha(opacity=20);
-  -ms-filter: progid:DXImageTransform.Microsoft.Alpha(Opacity=20);
-  -moz-opacity: 0.2;
-  opacity: 0.2;
-}
-
-table tr.odd td.actions .action.disabled .icon {
-  background-color: #F2F0F0;
-}
-
-table tr.even td.actions .action.disabled .icon {
-  background-color: #DFE1E3;
-}
-
-table tr td.actions .action.text {
-  cursor: pointer;
-  display: inline-block;
-  border: 1px solid #C2C2C2;
-  /*+border-radius:4px;*/
-  -moz-border-radius: 4px;
-  -webkit-border-radius: 4px;
-  -khtml-border-radius: 4px;
-  border-radius: 4px;
-  background: url(../images/bg-gradients.png) repeat-x 0px -83px;
-}
-
-table tr td.actions .action.text:hover {
-  /*+box-shadow:inset 0px 1px 3px #171717;*/
-  -moz-box-shadow: inset 0px 1px 3px #171717;
-  -webkit-box-shadow: inset 0px 1px 3px #171717;
-  -o-box-shadow: inset 0px 1px 3px #171717;
-  box-shadow: inset 0px 1px 3px #171717;
-}
-
-table tr td.actions .action.text .label {
-  padding: 4px 0 0 4px;
-}
-
-table tr td.actions .action.text .icon {
-  padding-bottom: 4px;
-}
-
-table tr.selected td.actions .action.disabled .icon {
-  background-color: #CBDDF3;
-}
-
-/*** Action icons
-Dialogs*/
-.ui-dialog {
-  background: #FFFFFF;
-  text-align: left;
-  /*+box-shadow:0px -4px 15px #4C4A4A;*/
-  -moz-box-shadow: 0px -4px 15px #4C4A4A;
-  -webkit-box-shadow: 0px -4px 15px #4C4A4A;
-  -o-box-shadow: 0px -4px 15px #4C4A4A;
-  box-shadow: 0px -4px 15px #4C4A4A;
-  position: absolute;
-  padding: 15px;
-}
-
-.ui-dialog.ui-corner-all {
-  border-radius: 0;
-}
-
-.ui-dialog .ui-widget-content {
-  padding: 8px 0 8px 8px;
-  text-align: center;
-  display: inline-block;
-}
-
-.ui-dialog .ui-widget-content .nothing-to-select {
-  width: 386px;
-  line-height: 21px;
-  text-align: left;
-  font-size: 16px;
-  color: #3D3D3D;
-  padding: 4px 25px 180px 28px;
-  /*+text-shadow:0px 1px 1px #FFFFFF;*/
-  -moz-text-shadow: 0px 1px 1px #FFFFFF;
-  -webkit-text-shadow: 0px 1px 1px #FFFFFF;
-  -o-text-shadow: 0px 1px 1px #FFFFFF;
-  text-shadow: 0px 1px 1px #FFFFFF;
-  background: #FFFFFF;
-  margin: 57px 0 0;
-  /*+border-radius:10px;*/
-  -moz-border-radius: 10px;
-  -webkit-border-radius: 10px;
-  -khtml-border-radius: 10px;
-  border-radius: 10px;
-  border-radius: 10px 10px 10px 10px;
-}
-
-.ui-dialog .ui-widget-content .nothing-to-select p {
-  margin: 18px 0 0;
-}
-
-.ui-dialog .ui-widget-content .nothing-to-select .specify-ip {
-  margin-top: 28px;
-  padding-top: 21px;
-  font-size: 12px;
-  border-top: 1px solid #DFDFDF;
-}
-
-.ui-dialog-buttonset {
-  width: 285px;
-  margin: 0;
-}
-
-.ui-dialog .ui-button {
-  display: block;
-  cursor: pointer;
-  float: left;
-  width: 110px;
-  height: 31px;
-  border: none;
-  background: url(../images/gradients.png) -2px -481px;
-  border: 1px solid #BFBCBC;
-  /*+border-radius:4px;*/
-  -moz-border-radius: 4px;
-  -webkit-border-radius: 4px;
-  -khtml-border-radius: 4px;
-  border-radius: 4px;
-  border-radius: 4px 4px 4px 4px;
-}
-
-.ui-dialog .ui-button:hover {
-  background-position: -4px -426px;
-}
-
-.ui-dialog.notice .close.ui-button {
-  background: transparent;
-  display: inline;
-  padding: 0;
-  float: right;
-  color: #516374;
-  /*+text-shadow:0px -1px 1px #FFFFFF;*/
-  -moz-text-shadow: 0px -1px 1px #FFFFFF;
-  -webkit-text-shadow: 0px -1px 1px #FFFFFF;
-  -o-text-shadow: 0px -1px 1px #FFFFFF;
-  text-shadow: 0px -1px 1px #FFFFFF;
-}
-
-.ui-dialog .ui-button.ok {
-  background-position: 0px -317px;
-  border: 1px solid #0065C5;
-  color: #FFFFFF;
-  /*+text-shadow:0px -1px 1px #011238;*/
-  -moz-text-shadow: 0px -1px 1px #011238;
-  -webkit-text-shadow: 0px -1px 1px #011238;
-  -o-text-shadow: 0px -1px 1px #011238;
-  text-shadow: 0px -1px 1px #011238;
-  /*+border-radius:4px;*/
-  -moz-border-radius: 4px;
-  -webkit-border-radius: 4px;
-  -khtml-border-radius: 4px;
-  border-radius: 4px;
-  border-radius: 4px 4px 4px 4px;
-}
-
-.ui-dialog .ui-button.ok:hover {
-  background-position: -3px -368px;
-  border: 1px solid #004FF7;
-}
-
-.ui-dialog.confirm .ui-button {
-  margin-top: 0px;
-  margin-left: 11px;
-}
-
-.ui-dialog.confirm .ui-button.cancel {
-  margin-left: 50px;
-}
-
-.ui-dialog span.message {
-  display: block;
-  text-align: center;
-  color: #445361;
-  font-size: 14px;
-  /*+text-shadow:0px 1px 1px #FFFFFF;*/
-  -moz-text-shadow: 0px 1px 1px #FFFFFF;
-  -webkit-text-shadow: 0px 1px 1px #FFFFFF;
-  -o-text-shadow: 0px 1px 1px #FFFFFF;
-  text-shadow: 0px 1px 1px #FFFFFF;
-  padding-bottom: 40px;
-}
-
-.ui-dialog span.message ul {
-  margin-left: 30px;
-  margin-top: 14px;
-  text-align: left;
-  list-style: disc;
-}
-
-.ui-dialog span.message ul li {
-  margin-top: 3px;
-}
-
-.ui-dialog span.message p {
-  text-align: left;
-  margin-top: 20px;
-}
-
-.ui-dialog-titlebar {
-  background: #FFFFFF;
-  color: #000000;
-  height: 33px;
-  /*+border-radius:7px 7px 0 0;*/
-  -moz-border-radius: 7px 7px 0 0;
-  -webkit-border-radius: 7px 7px 0 0;
-  -khtml-border-radius: 7px 7px 0 0;
-  border-radius: 7px 7px 0 0;
-  margin: auto;
-}
-
-.ui-dialog-titlebar.ui-widget-header {
-  border: none;
-  font-weight: inherit;
-}
-
-.ui-dialog-titlebar .ui-icon-closethick {
-  display: none;
-}
-
-.ui-dialog-title {
-  /*+placement:shift 8px 9px;*/
-  position: relative;
-  left: 8px;
-  top: 9px;
-  font-size: 14px;
-  padding: 2px 0 5px 30px;
-  background: url(../images/icons.png) no-repeat 0px -255px;
-}
-
-.notice .ui-dialog-title {
-  background-position: 0px -288px;
-}
-
-.ui-dialog.confirm .ui-dialog-title {
-  background: url(../images/icons.png) no-repeat 0px -224px;
-}
-
-.ui-dialog.create-form .ui-dialog-title {
-  background: url(../images/icons.png) no-repeat 0px -255px;
-}
-
-.ui-dialog.warning .ui-dialog-title {
-  background: url(../images/icons.png) no-repeat 0px -286px;
-}
-
-.ui-dialog.confirm .ui-button {
-  /*+placement:shift 0px -8px;*/
-  position: relative;
-  left: 0px;
-  top: -8px;
-}
-
-/*** Create form*/
-.ui-dialog div.form-container {
-  width: 94% !important;
-  height: 106px;
-  text-align: left;
-  display: inline-block;
-}
-
-.ui-dialog div.form-container span.message {
-  text-align: left;
-  padding: 0 0 23px 5px;
-  font-size: 15px;
-}
-
-.ui-dialog div.form-container span.message br {
-  margin-bottom: 13px;
-}
-
-.ui-dialog div.form-container div.form-item {
-  width: 100%;
-  display: inline-block;
-  margin: 0 0 12px;
-}
-
-.ui-dialog div.form-container div.name {
-  float: left;
-  clear: both;
-  width: 115px;
-  font-size: 15px;
-  color: #485867;
-  /*+text-shadow:0px 2px 1px #FFFFFF;*/
-  -moz-text-shadow: 0px 2px 1px #FFFFFF;
-  -webkit-text-shadow: 0px 2px 1px #FFFFFF;
-  -o-text-shadow: 0px 2px 1px #FFFFFF;
-  text-shadow: 0px 2px 1px #FFFFFF;
-  margin: 3px 0 0;
-}
-
-.ui-dialog div.form-container div.name label {
-  display: block;
-  width: 119px;
-  text-align: right;
-  font-size: 13px;
-  margin-top: 2px;
-}
-
-.field-required {
-  color: #EE7B7B;
-  font-size: 14px;
-  padding: 0 3px 0 0;
-  font-weight: bold;
-}
-
-.ui-dialog div.form-container div.value {
-  width: 61%;
-  float: left;
-  margin: 0 0 0 15px;
-  display: inline-block;
-}
-
-.ui-dialog div.form-container div.value input,
-textarea {
-  width: 98%;
-  font-size: 14px;
-  padding: 4px;
-  background: #F6F6F6;
-  border: 1px solid #AFAFAF;
-  float: left;
-}
-
-.ui-dialog div.form-container div.value label {
-  display: block;
-  width: 119px;
-  text-align: left;
-  font-size: 13px;
-  margin-top: 2px;
-  margin-left: -10px;
-}
-
-.ui-dialog div.form-container div.value input.hasDatepicker {
-  color: #2F5D86;
-  cursor: pointer;
-  font-size: 13px;
-  text-indent: 3px;
-}
-
-.ui-dialog div.form-container div.value input.hasDatepicker:hover {
-  /*+box-shadow:inset 0px 0px 3px;*/
-  -moz-box-shadow: inset 0px 0px 3px;
-  -webkit-box-shadow: inset 0px 0px 3px;
-  -o-box-shadow: inset 0px 0px 3px;
-  box-shadow: inset 0px 0px 3px;
-}
-
-.ui-dialog div.form-container div.value .range-edit {
-  width: 249px;
-  height: 33px;
-  margin: 2px 0 0;
-}
-
-.ui-dialog div.form-container div.value .range-edit .range-item {
-  width: 124px;
-  height: 32px;
-  position: relative;
-  float: left;
-}
-
-.ui-dialog div.form-container div.value .range-edit input {
-  width: 105px;
-  margin: 0 9px 0 0;
-}
-
-.ui-dialog div.form-container div.value .range-edit label.error {
-  position: absolute;
-  left: 3px;
-  top: 25px;
-}
-
-.ui-dialog div.form-container div.value select {
-  width: 100%;
-  float: right;
-}
-
-.ui-dialog div.form-container div.value input[type=checkbox] {
-  width: 14px;
-}
-
-.ui-dialog div.form-container div.value label.error {
-  display: block;
-  clear: both;
-  font-size: 10px;
-  color: #FA0000;
-  display: none;
-}
-
-.ui-dialog div.form-container div.multi-array {
-  display: inline-block;
-  background: #FFFFFF;
-  padding: 4px;
-  /*+border-radius:10px;*/
-  -moz-border-radius: 10px;
-  -webkit-border-radius: 10px;
-  -khtml-border-radius: 10px;
-  border-radius: 10px;
-  border-radius: 10px 10px 10px 10px;
-  border: 1px solid #808080;
-  /*+box-shadow:inset 0px 1px 1px #929292;*/
-  -moz-box-shadow: inset 0px 1px 1px #929292;
-  -webkit-box-shadow: inset 0px 1px 1px #929292;
-  -o-box-shadow: inset 0px 1px 1px #929292;
-  box-shadow: inset 0px 1px 1px #929292;
-}
-
-.ui-dialog div.form-container div.multi-array .item {
-  width: 111px;
-  float: left;
-  margin: 0 0 13px;
-}
-
-.ui-dialog div.form-container div.multi-array .item .name {
-  font-size: 11px;
-  width: 61px;
-  float: left;
-}
-
-.ui-dialog div.form-container div.multi-array .item .value {
-  width: 13px;
-  float: left;
-}
-
-.ui-dialog div.form-container div.multi-array .item .value input {
-  float: left;
-  margin: 0;
-  padding: 0;
-}
-
-.ui-dialog.create-form .ui-dialog-buttonpane {
-  margin-left: 25px;
-}
-
-.ui-dialog.create-form .ui-button.ok {
-  margin-left: 0;
-  float: right;
-}
-
-.ui-dialog.create-form .ui-button.cancel {
-  background: #B6B6B6 url(../images/gradients.png) 0px -480px;
-  float: right;
-  margin-right: 13px;
-  border: 1px solid #AAAAAA;
-  /*+border-radius:4px;*/
-  -moz-border-radius: 4px;
-  -webkit-border-radius: 4px;
-  -khtml-border-radius: 4px;
-  border-radius: 4px;
-  border-radius: 4px 4px 4px 4px;
-}
-
-.ui-dialog.create-form .ui-button.cancel:hover {
-  background-position: -4px -426px;
-  border-color: #878787;
-}
-
-/**** Dynamic input*/
-.ui-dialog div.form-container div.value .dynamic-input {
-  background: #FFFFFF;
-  width: calc(100% + 4px);
-  min-height: 50px;
-  clear: both;
-  max-height: 211px;
-  overflow: auto;
-  overflow-x: hidden;
-  border: 1px solid #CDCDCD;
-  /*+border-radius:4px;*/
-  -moz-border-radius: 4px;
-  -webkit-border-radius: 4px;
-  -khtml-border-radius: 4px;
-  border-radius: 4px;
-  border-radius: 4px 4px 4px 4px;
-}
-
-.ui-dialog div.form-container div.value .dynamic-input .form-item {
-  width: 97%;
-  margin: 4px 0 0 5px;
-}
-
-.ui-dialog div.form-container div.value .dynamic-input .name {
-  width: 99px;
-}
-
-.ui-dialog div.form-container div.value .dynamic-input .name label {
-  width: inherit;
-  font-size: 12px;
-  margin-left: 0;
-}
-
-.ui-dialog div.form-container div.value .dynamic-input .value {
-  width: 40%;
-}
-
-/*User options*/
-#user-options {
-  background: #FFFFFF;
-  z-index: 10000;
-  width: 150px;
-  position: absolute;
-  padding: 15px;
-  top: 30px;
-  /*+border-radius:0 0 3px 3px;*/
-  -moz-border-radius: 0 0 3px 3px;
-  -webkit-border-radius: 0 0 3px 3px;
-  -khtml-border-radius: 0 0 3px 3px;
-  border-radius: 0 0 3px 3px;
-  /*+box-shadow:0px 1px 7px #000000;*/
-  -moz-box-shadow: 0px 1px 7px #000000;
-  -webkit-box-shadow: 0px 1px 7px #000000;
-  -o-box-shadow: 0px 1px 7px #000000;
-  box-shadow: 0px 1px 7px #000000;
-}
-
-#user-options a {
-  float: left;
-  width: 100%;
-  padding: 10px 0;
-}
-
-/*Dashboard
-** Admin*/
-.dashboard.admin {
-  background: #F2F0F0;
-  height: 100%;
-  padding: 10px;
-  font-size: 13px;
-  color: #3D5873;
-}
-
-.dashboard.admin .dashboard-container {
-  background: #FFFFFF;
-  border: 1px solid #C8C2C2;
-  /*+border-radius:3px;*/
-  -moz-border-radius: 3px;
-  -webkit-border-radius: 3px;
-  -khtml-border-radius: 3px;
-  border-radius: 3px;
-  padding: 0px 8px 18px 0px;
-  margin: 0 0 11px;
-}
-
-.dashboard.admin .dashboard-container.sub {
-  width: 468px;
-}
-
-.dashboard.admin .dashboard-container.sub .button.view-all,
-.dashboard.admin .dashboard-container .button.fetch-latest {
-  font-size: 13px;
-  float: right;
-  clear: none;
-  /*+text-shadow:none;*/
-  -moz-text-shadow: none;
-  -webkit-text-shadow: none;
-  -o-text-shadow: none;
-  text-shadow: none;
-  -moz-text-shadow: 0px 1px 0px #333E49;
-  -webkit-text-shadow: 0px 1px 0px #333E49;
-  -o-text-shadow: 0px 1px 0px #333E49;
-  padding: 3px 8px 3px 10px;
-  background: rgb(234, 234, 234);
-  background: url(data:image/svg+xml;base64,PD94bWwgdmVyc2lvbj0iMS4wIiA/Pgo8c3ZnIHhtbG5zPSJodHRwOi8vd3d3LnczLm9yZy8yMDAwL3N2ZyIgd2lkdGg9IjEwMCUiIGhlaWdodD0iMTAwJSIgdmlld0JveD0iMCAwIDEgMSIgcHJlc2VydmVBc3BlY3RSYXRpbz0ibm9uZSI+CiAgPGxpbmVhckdyYWRpZW50IGlkPSJncmFkLXVjZ2ctZ2VuZXJhdGVkIiBncmFkaWVudFVuaXRzPSJ1c2VyU3BhY2VPblVzZSIgeDE9IjAlIiB5MT0iMCUiIHgyPSIwJSIgeTI9IjEwMCUiPgogICAgPHN0b3Agb2Zmc2V0PSIwJSIgc3RvcC1jb2xvcj0iI2VhZWFlYSIgc3RvcC1vcGFjaXR5PSIxIi8+CiAgICA8c3RvcCBvZmZzZXQ9IjEwMCUiIHN0b3AtY29sb3I9IiNkNmQ2ZDYiIHN0b3Atb3BhY2l0eT0iMSIvPgogIDwvbGluZWFyR3JhZGllbnQ+CiAgPHJlY3QgeD0iMCIgeT0iMCIgd2lkdGg9IjEiIGhlaWdodD0iMSIgZmlsbD0idXJsKCNncmFkLXVjZ2ctZ2VuZXJhdGVkKSIgLz4KPC9zdmc+);
-  background: -moz-linear-gradient(top, rgba(234,234,234,1) 0%, rgba(214,214,214,1) 100%);
-  background: -webkit-gradient(linear, left top, left bottom, color-stop(0%,rgba(234,234,234,1)), color-stop(100%,rgba(214,214,214,1)));
-  background: -webkit-linear-gradient(top, rgba(234,234,234,1) 0%,rgba(214,214,214,1) 100%);
-  background: -o-linear-gradient(top, rgba(234,234,234,1) 0%,rgba(214,214,214,1) 100%);
-  background: -ms-linear-gradient(top, rgba(234,234,234,1) 0%,rgba(214,214,214,1) 100%);
-  background: linear-gradient(to bottom, rgba(234,234,234,1) 0%,rgba(214,214,214,1) 100%);
-  filter: progid:DXImageTransform.Microsoft.gradient( startColorstr='#eaeaea', endColorstr='#d6d6d6',GradientType=0 );
-  border: 1px solid #9D9D9D;
-  /*+border-radius:3px;*/
-  -moz-border-radius: 3px;
-  -webkit-border-radius: 3px;
-  -khtml-border-radius: 3px;
-  border-radius: 3px;
-  /*+box-shadow:0px 1px #CACACA;*/
-  -moz-box-shadow: 0px 1px #CACACA;
-  -webkit-box-shadow: 0px 1px #CACACA;
-  -o-box-shadow: 0px 1px #CACACA;
-  box-shadow: 0px 1px #CACACA;
-  cursor: pointer;
-  font-weight: 100;
-  color: #000000;
-}
-
-.dashboard.admin .dashboard-container.sub .button.view-all:hover,
-.dashboard.admin .dashboard-container .button.fetch-latest:hover {
-  background: #E8E8E8;
-  /*+box-shadow:inset 0px 0px 6px #636363;*/
-  -moz-box-shadow: inset 0px 0px 6px #636363;
-  -webkit-box-shadow: inset 0px 0px 6px #636363;
-  -o-box-shadow: inset 0px 0px 6px #636363;
-  box-shadow: inset 0px 0px 6px #636363;
-}
-
-.dashboard.admin .dashboard-container.sub .title {
-  float: left;
-}
-
-/**** Head*/
-.dashboard.admin .dashboard-container.head {
-  width: 966px;
-  height: 431px;
-  margin: 9px 0 0;
-  float: left;
-}
-
-.dashboard.admin .dashboard-container .top {
-  background: #EFEFEF 0px -4px;
-  padding: 4px 4px 8px;
-  width: 100%;
-  float: left;
-  margin: 0;
-  color: #FFFFFF;
-}
-
-.dashboard.admin .dashboard-container .title {
-  float: left;
-  font-size: 13px;
-  font-weight: 100;
-  /*+text-shadow:0px 1px 1px #9A9A9A;*/
-  -moz-text-shadow: 0px 1px 1px #9A9A9A;
-  -webkit-text-shadow: 0px 1px 1px #9A9A9A;
-  -o-text-shadow: 0px 1px 1px #9A9A9A;
-  text-shadow: 0px 1px 1px #9A9A9A;
-  padding: 5px 0 0 4px;
-}
-
-.dashboard.admin .dashboard-container .title span {
-  color: #000000;
-  /*+text-shadow:none;*/
-  -moz-text-shadow: none;
-  -webkit-text-shadow: none;
-  -o-text-shadow: none;
-  text-shadow: none;
-}
-
-.dashboard.admin .dashboard-container.head .selects {
-  float: right;
-}
-
-.dashboard.admin .dashboard-container.head .selects .select {
-  float: left;
-  padding: 0;
-  margin: 0 0 0 21px;
-}
-
-.dashboard.admin .dashboard-container.head .selects .select label {
-  display: block;
-  float: left;
-  padding: 5px 0px 0px;
-}
-
-.dashboard.admin .dashboard-container.head .selects .select select {
-  width: 124px;
-  margin: 3px 0 0 10px;
-  padding: 0px;
-}
-
-/**** Charts / stats*/
-.dashboard.admin .zone-stats {
-  width: 974px;
-  height: 416px;
-  overflow: auto;
-  overflow-x: hidden;
-  /*+placement:shift 0px 0px;*/
-  position: relative;
-  left: 0px;
-  top: 0px;
-}
-
-.dashboard.admin .zone-stats ul {
-  width: 996px;
-  /*+placement:shift -2px 11px;*/
-  position: relative;
-  left: -2px;
-  top: 11px;
-}
-
-.dashboard.admin .zone-stats ul li {
-  width: 488px;
-  font-size: 14px;
-  height: 79px;
-  float: left;
-  position: absolute;
-  position: relative;
-  cursor: pointer;
-  z-index: 1;
-}
-
-.dashboard.admin .zone-stats ul li canvas {
-  position: relative;
-  z-index: -1;
-}
-
-.dashboard.admin .zone-stats ul li:hover {
-  background: #FFF2DA;
-}
-
-.dashboard.admin .zone-stats ul li .label {
-  width: 161px;
-  float: left;
-  font-weight: 100;
-  border-bottom: 1px solid #E2E2E2;
-  margin: 5px 0 0 22px;
-  padding: 22px 0 7px;
-}
-
-.dashboard.admin .zone-stats ul li .info {
-  float: left;
-  width: 151px;
-  white-space: nowrap;
-  margin: 12px 0 0;
-  color: #636363;
-}
-
-.dashboard.admin .zone-stats ul li .info .name {
-  font-weight: bold;
-  margin-top: 8px;
-  margin-bottom: 9px;
-  font-size: 12px;
-  font-weight: 100;
-  /*[empty]color:;*/
-}
-
-.dashboard.admin .zone-stats ul li .pie-chart-container {
-  width: 91px;
-  height: 69px;
-  overflow: hidden;
-  float: left;
-  position: relative;
-  /*+placement:shift -8px 7px;*/
-  position: relative;
-  left: -8px;
-  top: 7px;
-}
-
-.dashboard.admin .zone-stats ul li .pie-chart-container .percent-label {
-  width: 52px;
-  color: #C98200;
-  /*+placement:shift 28px 31px;*/
-  position: relative;
-  left: 28px;
-  top: 31px;
-  position: absolute;
-  font-weight: bold;
-  text-align: center;
-}
-
-.dashboard.admin .zone-stats ul li .pie-chart {
-  width: 70px;
-  height: 66px;
-  float: left;
-  margin: 3px 27px 0 16px;
-  position: relative;
-  z-index: -1;
-}
-
-.dashboard.admin .dashboard-container .stats ul li {
-  display: block;
-  width: 97%;
-  height: 40px;
-  background: url(../images/bg-gradients.png) 0px -29px;
-  clear: both;
-  border: 1px solid #C8C2C2;
-  /*+border-radius:10px;*/
-  -moz-border-radius: 10px;
-  -webkit-border-radius: 10px;
-  -khtml-border-radius: 10px;
-  border-radius: 10px;
-  border-radius: 10px 10px 10px 10px;
-  padding: 0 12px 0px;
-  margin: 0 0 10px;
-}
-
-.dashboard.admin .dashboard-container .stats ul li .name {
-  width: 178px;
-  float: left;
-  font-size: 11px;
-  font-weight: bold;
-  margin: 15px 15px 0 0;
-}
-
-.dashboard.admin .dashboard-container .stats ul li div.value {
-  float: left;
-  background: url(../images/bg-gradients.png) 0px -51px;
-  width: 295px;
-  height: 100%;
-  border-left: 1px solid #C8C2C2;
-  border-right: 1px solid #C8C2C2;
-  margin: 0 9px 0 0;
-}
-
-.dashboard.admin .dashboard-container .stats ul li .value .content {
-  background: url(../images/bg-gradients.png) repeat-x 0px 0px;
-  margin: 6px 9px 9px;
-  padding: 9px;
-  color: #FFFFFF;
-  /*Adjusting the font size for proper display*/
-  font-size: 10px;
-  border-left: 1px solid #6A6A6A;
-  border-right: 1px solid #6A6A6A;
-  border-bottom: 1px solid #FFFFFF;
-  /*+border-radius:4px;*/
-  -moz-border-radius: 4px;
-  -webkit-border-radius: 4px;
-  -khtml-border-radius: 4px;
-  border-radius: 4px;
-  border-radius: 4px 4px 4px 4px;
-  /*+text-shadow:0px -1px 1px #6F6F6F;*/
-  -moz-text-shadow: 0px -1px 1px #6F6F6F;
-  -webkit-text-shadow: 0px -1px 1px #6F6F6F;
-  -o-text-shadow: 0px -1px 1px #6F6F6F;
-  text-shadow: 0px -1px 1px #6F6F6F;
-}
-
-.dashboard.admin .dashboard-container .stats ul li .chart {
-  float: left;
-  width: 290px;
-  height: 17px;
-  padding: 0px 1px;
-  background: url(../images/bg-gradients.png) 0px -130px;
-  margin: 12px 23px 0 0;
-  /*+border-radius:7px;*/
-  -moz-border-radius: 7px;
-  -webkit-border-radius: 7px;
-  -khtml-border-radius: 7px;
-  border-radius: 7px;
-  border-radius: 7px 7px 7px 7px;
-  border-bottom: 1px solid #FFFFFF;
-  border-top: 1px solid #727272;
-}
-
-.dashboard.admin .dashboard-container .stats ul li .chart .chart-line {
-  height: 15px;
-  background: url(../images/bg-gradients.png) 0px -149px;
-  /*+border-radius:10px;*/
-  -moz-border-radius: 10px;
-  -webkit-border-radius: 10px;
-  -khtml-border-radius: 10px;
-  border-radius: 10px;
-  border-radius: 10px 10px 10px 10px;
-  margin: 1px 0px 0;
-}
-
-.dashboard.admin .dashboard-container .stats ul li .percentage {
-  float: left;
-  font-size: 20px;
-  font-weight: bold;
-  margin: 13px 0 0;
-  /*+text-shadow:0px -2px 1px #FFFFFF;*/
-  -moz-text-shadow: 0px -2px 1px #FFFFFF;
-  -webkit-text-shadow: 0px -2px 1px #FFFFFF;
-  -o-text-shadow: 0px -2px 1px #FFFFFF;
-  text-shadow: 0px -2px 1px #FFFFFF;
-}
-
-/**** Alerts*/
-.dashboard.admin .dashboard-container.sub.alerts {
-  float: left;
-  margin: 0 12px 0 0;
-  height: 170px;
-  overflow: hidden;
-  position: relative;
-}
-
-.dashboard.admin .dashboard-container.sub.alerts.last {
-  margin-right: 0;
-}
-
-.dashboard.admin .dashboard-container.sub.alerts ul {
-  width: 468px;
-  height: 100%;
-  overflow-y: scroll;
-  position: relative;
-  margin: 0px 0 0 8px;
-}
-
-.dashboard.admin .dashboard-container.sub.alerts ul li {
-  background: #F0F0F0;
-  float: left;
-  border: 1px solid #D4D0D0;
-  /*+border-radius:3px;*/
-  -moz-border-radius: 3px;
-  -webkit-border-radius: 3px;
-  -khtml-border-radius: 3px;
-  border-radius: 3px;
-  margin: 9px;
-  padding: 8px;
-}
-
-.dashboard.admin .dashboard-container.sub.alerts ul li {
-  border: 1px solid #FF7070;
-  background: #FFEFEF;
-}
-
-.dashboard.admin .dashboard-container.sub.alerts ul li span.title {
-  width: 100%;
-  font-weight: bold;
-  font-size: 14px;
-  font-weight: 100;
-  color: #266E9A;
-  margin: 3px 0 5px;
-  /*+text-shadow:0px 1px #FFFFFF;*/
-  -moz-text-shadow: 0px 1px #FFFFFF;
-  -webkit-text-shadow: 0px 1px #FFFFFF;
-  -o-text-shadow: 0px 1px #FFFFFF;
-  text-shadow: 0px 1px #FFFFFF;
-  padding: 0;
-}
-
-.dashboard.admin .dashboard-container.sub.alerts ul li p {
-  float: left;
-  margin: 4px 0px 0px;
-  color: #252525;
-}
-
-.dashboard.admin .dashboard-container.sub.alerts ul li p br {
-  display: none;
-}
-
-/*** User*/
-#browser div.panel .dashboard.user .toolbar {
-  height: 60px;
-  position: relative;
-}
-
-.dashboard.user .button.view-all {
-  float: right;
-  border: 1px solid #4B5B6B;
-  /*+border-radius:4px;*/
-  -moz-border-radius: 4px;
-  -webkit-border-radius: 4px;
-  -khtml-border-radius: 4px;
-  border-radius: 4px;
-  border-radius: 4px 4px 4px 4px;
-  color: #FFFFFF;
-  /*+text-shadow:0px -1px 2px #13293E;*/
-  -moz-text-shadow: 0px -1px 2px #13293E;
-  -webkit-text-shadow: 0px -1px 2px #13293E;
-  -o-text-shadow: 0px -1px 2px #13293E;
-  text-shadow: 0px -1px 2px #13293E;
-  padding: 2px 3px 3px;
-  margin: -4px 4px -4px 0;
-  text-indent: 0;
-  background: url(../images/bg-gradients.png) 0px -147px;
-}
-
-.dashboard.user .button.view-all:hover {
-  background-position: 0px 0px;
-  /*+text-shadow:0px 1px 1px #000000;*/
-  -moz-text-shadow: 0px 1px 1px #000000;
-  -webkit-text-shadow: 0px 1px 1px #000000;
-  -o-text-shadow: 0px 1px 1px #000000;
-  text-shadow: 0px 1px 1px #000000;
-}
-
-/**** Actions*/
-.dashboard.user .dashboard-actions ul {
-  padding: 11px;
-}
-
-.dashboard.user .dashboard-actions ul li {
-  float: left;
-  width: 123px;
-  cursor: pointer;
-  height: 40px;
-  margin: 0 9px 0 0;
-  /*+border-radius:4px;*/
-  -moz-border-radius: 4px;
-  -webkit-border-radius: 4px;
-  -khtml-border-radius: 4px;
-  border-radius: 4px;
-  border-radius: 4px 4px 4px 4px;
-  /*+box-shadow:inset 0px 0px 1px #DDE3EC;*/
-  -moz-box-shadow: inset 0px 0px 1px #DDE3EC;
-  -webkit-box-shadow: inset 0px 0px 1px #DDE3EC;
-  -o-box-shadow: inset 0px 0px 1px #DDE3EC;
-  box-shadow: inset 0px 0px 1px #DDE3EC;
-  border: 1px solid #395268;
-  border-right: 1px solid #556778;
-  background: url(../images/bg-gradients.png) repeat-x 0px -181px;
-}
-
-.dashboard.user .dashboard-actions ul li span {
-  color: #FFFFFF;
-  font-size: 11px;
-  /*+text-shadow:0px 1px 2px #444444;*/
-  -moz-text-shadow: 0px 1px 2px #444444;
-  -webkit-text-shadow: 0px 1px 2px #444444;
-  -o-text-shadow: 0px 1px 2px #444444;
-  text-shadow: 0px 1px 2px #444444;
-  background: url(../images/icons.png) no-repeat -613px -309px;
-  padding: 8px 12px 11px 34px;
-  /*+placement:shift 4px 10px;*/
-  position: relative;
-  left: 4px;
-  top: 10px;
-}
-
-.dashboard.user .dashboard-actions ul li.add-iso span {
-  background-position: -613px -352px;
-}
-
-.dashboard.user .dashboard-actions ul li.add-volume span {
-  background-position: -613px -264px;
-}
-
-.dashboard.user .dashboard-actions ul li.acquire-ip span {
-  background-position: -613px -389px;
-}
-
-/**** VM Status*/
-.dashboard.user .vm-status {
-  width: 98%;
-  margin: 19px auto auto;
-  border: 1px solid #D2CDCD;
-  /*+border-radius:9px;*/
-  -moz-border-radius: 9px;
-  -webkit-border-radius: 9px;
-  -khtml-border-radius: 9px;
-  border-radius: 9px;
-  border-radius: 9px 9px 9px 9px;
-}
-
-.dashboard.user .vm-status .title {
-  width: 100%;
-  background: url(../images/bg-gradients.png) 0px -53px;
-  /*+border-radius:10px 10px 0 0;*/
-  -moz-border-radius: 10px 10px 0 0;
-  -webkit-border-radius: 10px 10px 0 0;
-  -khtml-border-radius: 10px 10px 0 0;
-  border-radius: 10px 10px 0 0;
-  font-size: 13px;
-  color: #4A5967;
-  padding: 13px 0 12px;
-  border-bottom: 1px solid #C8C2C2;
-  /*+text-shadow:0px 1px 1px #FFFFFF;*/
-  -moz-text-shadow: 0px 1px 1px #FFFFFF;
-  -webkit-text-shadow: 0px 1px 1px #FFFFFF;
-  -o-text-shadow: 0px 1px 1px #FFFFFF;
-  text-shadow: 0px 1px 1px #FFFFFF;
-}
-
-.dashboard.user .vm-status .title span {
-  padding: 0 0 0 8px;
-}
-
-.dashboard.user .vm-status .content {
-  padding: 9px 0px;
-}
-
-.dashboard.user .vm-status .content ul {
-  display: inline-block;
-  margin: auto;
-}
-
-.dashboard.user .vm-status .content ul li {
-  float: left;
-  width: 243px;
-  height: 237px;
-  border: 1px solid #E6EBEE;
-  border-top: 2px solid #D3D9DE;
-  /*+border-radius:10px;*/
-  -moz-border-radius: 10px;
-  -webkit-border-radius: 10px;
-  -khtml-border-radius: 10px;
-  border-radius: 10px;
-  border-radius: 10px 10px 10px 10px;
-  margin: 0 0 0 11px;
-  background: #EBEDF1;
-}
-
-.dashboard.user .vm-status .content ul li .name {
-  font-size: 28px;
-  color: #5C7082;
-  padding: 0 0 0 35px;
-  margin: 14px 0 0;
-  /*+text-shadow:0px 2px 2px #FFFFFF;*/
-  -moz-text-shadow: 0px 2px 2px #FFFFFF;
-  -webkit-text-shadow: 0px 2px 2px #FFFFFF;
-  -o-text-shadow: 0px 2px 2px #FFFFFF;
-  text-shadow: 0px 2px 2px #FFFFFF;
-  background: url(../images/icons.png) -617px -488px;
-}
-
-.dashboard.user .vm-status .content ul li .value {
-  background: #DFE9CC;
-  width: 229px;
-  color: #5D7C98;
-  /*+text-shadow:0px 1px 2px #FFFFFF;*/
-  -moz-text-shadow: 0px 1px 2px #FFFFFF;
-  -webkit-text-shadow: 0px 1px 2px #FFFFFF;
-  -o-text-shadow: 0px 1px 2px #FFFFFF;
-  text-shadow: 0px 1px 2px #FFFFFF;
-  font-size: 58px;
-  margin: 12px auto auto;
-  text-align: center;
-  padding: 59px 0px;
-}
-
-.dashboard.user .vm-status .content ul li.stopped .name {
-  background-position: -617px -524px;
-}
-
-.dashboard.user .vm-status .content ul li.stopped .value {
-  background: #EDCBCE;
-}
-
-.dashboard.user .vm-status .content ul li.total .name {
-  background-position: -617px -559px;
-}
-
-.dashboard.user .vm-status .content ul li.total .value {
-  background: #DFE4E9;
-}
-
-/***** Tables / status list*/
-.dashboard.user .status-lists {
-  margin: 15px 0 0 8px;
-}
-
-.dashboard.user .status-lists ul li.events {
-  width: 512px;
-}
-
-.dashboard.user .status-lists ul li.events .content li {
-  width: 97%;
-  cursor: default;
-  margin: 6px 11px 0 0;
-  font-size: 11px;
-  padding: 13px 0 12px 16px;
-  color: #495A76;
-  /*+text-shadow:0px 1px #FFFFFF;*/
-  -moz-text-shadow: 0px 1px #FFFFFF;
-  -webkit-text-shadow: 0px 1px #FFFFFF;
-  -o-text-shadow: 0px 1px #FFFFFF;
-  text-shadow: 0px 1px #FFFFFF;
-  border: 1px solid #DBDBDB;
-  /*+box-shadow:0px 2px 4px #C0C0C0;*/
-  -moz-box-shadow: 0px 2px 4px #C0C0C0;
-  -webkit-box-shadow: 0px 2px 4px #C0C0C0;
-  -o-box-shadow: 0px 2px 4px #C0C0C0;
-  box-shadow: 0px 2px 4px #C0C0C0;
-  background: #EFEFEF url(../images/bg-gradients.png) repeat-x 0px -29px;
-  /*+border-radius:4px;*/
-  -moz-border-radius: 4px;
-  -webkit-border-radius: 4px;
-  -khtml-border-radius: 4px;
-  border-radius: 4px;
-  border-radius: 4px 4px 4px 4px;
-}
-
-.dashboard.user .status-lists ul li.events .content li .title {
-  font-weight: bold;
-  color: #4A5A6A;
-  margin-bottom: 9px;
-}
-
-.dashboard.user .status-lists ul li {
-  float: left;
-  margin: 0 10px 0 0;
-}
-
-.dashboard.user .status-lists table {
-  width: 252px;
-  margin: 0;
-  cursor: default;
-}
-
-.dashboard.user .status-lists table th {
-  padding: 8px 0px 6px;
-}
-
-.dashboard.user .status-lists .events table {
-  width: 515px;
-}
-
-.dashboard.user .status-lists table tbody {
-  height: 256px;
-  display: block;
-  overflow: auto;
-  overflow-x: hidden;
-  padding: 0 0px;
-}
-
-.dashboard.user .status-lists table td.value {
-  cursor: default;
-}
-
-.dashboard.user .status-lists table td.desc {
-  width: 151px;
-  overflow: hidden;
-  cursor: default;
-}
-
-.dashboard.user .status-lists .my-account table tbody tr td {
-  padding-top: 19px;
-  padding-bottom: 19px;
-}
-
-.dashboard.user .status-lists table thead {
-  background: url(../images/bg-gradients.png) 0px -351px;
-  border-top: 1px solid #C4C5C5;
-}
-
-.dashboard.user .status-lists table tr.odd {
-  background: #DFE1E3;
-}
-
-.dashboard.user .status-lists table td {
-  vertical-align: middle;
-}
-
-/****** IP addresses*/
-.dashboard.user .status-lists li.ip-addresses td {
-  width: 250px;
-  padding: 28px 0 51px;
-}
-
-.dashboard.user .status-lists li.ip-addresses .desc {
-  color: #3F5468;
-}
-
-.dashboard.user .status-lists li.ip-addresses .value {
-  font-size: 29px;
-  margin: 7px 0 0;
-  /*+text-shadow:0px 1px 2px #FFFFFF;*/
-  -moz-text-shadow: 0px 1px 2px #FFFFFF;
-  -webkit-text-shadow: 0px 1px 2px #FFFFFF;
-  -o-text-shadow: 0px 1px 2px #FFFFFF;
-  text-shadow: 0px 1px 2px #FFFFFF;
-}
-
-/*System chart*/
-.system-chart {
-  width: 100%;
-  height: 100%;
-  overflow: auto;
-  overflow-x: hidden;
-}
-
-.system-chart ul.resources li {
-  background: transparent url(../images/bg-gradients.png) repeat-x 0px -1340px;
-  text-align: left;
-  width: 100px;
-  height: 60px;
-  position: absolute;
-  border: 1px solid #99A0A5;
-  /*+border-radius:4px;*/
-  -moz-border-radius: 4px;
-  -webkit-border-radius: 4px;
-  -khtml-border-radius: 4px;
-  border-radius: 4px;
-  border-radius: 4px 4px 4px 4px;
-  /*+box-shadow:0px 0px 2px #A6A6A6;*/
-  -moz-box-shadow: 0px 0px 2px #A6A6A6;
-  -webkit-box-shadow: 0px 0px 2px #A6A6A6;
-  -o-box-shadow: 0px 0px 2px #A6A6A6;
-  box-shadow: 0px 0px 2px #A6A6A6;
-}
-
-.system-chart ul.resources li .button.view-all {
-  width: 65px;
-  height: 25px;
-  background: url(../images/buttons.png) no-repeat -458px -504px;
-  /*+placement:shift 32px 34px;*/
-  position: relative;
-  left: 32px;
-  top: 34px;
-  position: absolute;
-}
-
-.system-chart ul.resources li .button.view-all:hover {
-  background-position: -537px -504px;
-}
-
-.system-chart ul.resources li .button.view-all .view-all-label {
-  color: #FFFFFF;
-  font-size: 11px;
-  /*+text-shadow:0px -1px 1px #000000;*/
-  -moz-text-shadow: 0px -1px 1px #000000;
-  -webkit-text-shadow: 0px -1px 1px #000000;
-  -o-text-shadow: 0px -1px 1px #000000;
-  text-shadow: 0px -1px 1px #000000;
-  /*+placement:shift 9px 0px;*/
-  position: relative;
-  left: 9px;
-  top: 0px;
-}
-
-.system-chart ul.resources li .label {
-  font-weight: bold;
-  font-size: 12px;
-  color: #5C7485;
-  /*+text-shadow:0px 1px #FFFFFF;*/
-  -moz-text-shadow: 0px 1px #FFFFFF;
-  -webkit-text-shadow: 0px 1px #FFFFFF;
-  -o-text-shadow: 0px 1px #FFFFFF;
-  text-shadow: 0px 1px #FFFFFF;
-  /*+placement:shift 3px 3px;*/
-  position: relative;
-  left: 3px;
-  top: 3px;
-  position: absolute;
-}
-
-/** Resources*/
-.system-chart.dashboard.admin {
-  width: 97%;
-  height: 96%;
-  background: transparent;
-}
-
-.system-chart.dashboard.admin .dashboard-container {
-  width: 930px;
-  border: none;
-}
-
-.system-chart.dashboard.admin .dashboard-container .top {
-  background: transparent;
-}
-
-.system-chart.dashboard.admin .dashboard-container .top .title {
-  color: #55687A;
-}
-
-.system-chart.dashboard.admin .dashboard-container .top .title span {
-  /*+text-shadow:0px 0px #FFFFFF;*/
-  -moz-text-shadow: 0px 0px #FFFFFF;
-  -webkit-text-shadow: 0px 0px #FFFFFF;
-  -o-text-shadow: 0px 0px #FFFFFF;
-  text-shadow: 0px 0px #FFFFFF;
-}
-
-.system-chart.dashboard.admin .dashboard-container .stats .chart {
-  width: 300px;
-}
-
-/** Compute*/
-.system-chart.compute {
-  background: url(../images/bg-system-chart-compute.png) no-repeat center;
-}
-
-/*** Compute resources*/
-.system-chart.compute ul.resources {
-  width: 98%;
-  height: 97%;
-  margin: 0;
-  position: relative;
-}
-
-.system-chart.compute ul.resources li.zone {
-  left: 196px;
-}
-
-.system-chart.compute ul.resources li.zone .label {
-  width: 100%;
-  left: 0px;
-  top: 20px;
-  font-size: 14px;
-  text-align: center;
-}
-
-.system-chart.compute ul.resources li.pods {
-  left: 299px;
-  top: 112px;
-}
-
-.system-chart.compute ul.resources li.clusters {
-  left: 396px;
-  top: 189px;
-}
-
-.system-chart.compute ul.resources li.hosts {
-  left: 507px;
-  top: 265px;
-}
-
-.system-chart.compute ul.resources li.primaryStorage {
-  left: 507px;
-  top: 375px;
-}
-
-.system-chart.compute ul.resources li.secondaryStorage {
-  left: 299px;
-  top: 497px;
-}
-
-.system-chart.compute ul.resources li.ucs {
-  left: 299px;
-  top: 406px;
-}
-
-/** Network*/
-.system-chart.network .network-switch-icon {
-  color: #506980;
-  font-weight: bold;
-  background: url(../images/bg-gradients.png) repeat-x 0px -38px;
-  border: 1px solid #CDCDCD;
-  border-top: 2px solid #FFFFFF;
-  /*+box-shadow:0px 0px 2px #A4A4A4;*/
-  -moz-box-shadow: 0px 0px 2px #A4A4A4;
-  -webkit-box-shadow: 0px 0px 2px #A4A4A4;
-  -o-box-shadow: 0px 0px 2px #A4A4A4;
-  box-shadow: 0px 0px 2px #A4A4A4;
-  /*+border-radius:2px;*/
-  -moz-border-radius: 2px;
-  -webkit-border-radius: 2px;
-  -khtml-border-radius: 2px;
-  border-radius: 2px;
-  border-radius: 2px 2px 2px 2px;
-  padding: 8px 7px;
-  /*+placement:shift 187px 76px;*/
-  position: relative;
-  left: 187px;
-  top: 76px;
-  position: absolute;
-  z-index: 3;
-}
-
-.system-chart.network .base-circle-icon {
-  width: 35px;
-  height: 34px;
-  background: url(../images/bg-system-network-traffic.png) 0px -853px;
-  /*+placement:shift 227px 557px;*/
-  position: relative;
-  left: 227px;
-  top: 557px;
-  position: absolute;
-  z-index: 5;
-}
-
-.system-chart.network ul.resources {
-  width: 100%;
-  height: 98%;
-  position: absolute;
-  z-index: 2;
-}
-
-.system-chart.network ul.resources li {
-  background: transparent;
-  /*+box-shadow:0px 0px;*/
-  -moz-box-shadow: 0px 0px;
-  -webkit-box-shadow: 0px 0px;
-  -o-box-shadow: 0px 0px;
-  box-shadow: 0px 0px;
-  -moz-box-shadow: 0px 0px none;
-  -webkit-box-shadow: 0px 0px none;
-  -o-box-shadow: 0px 0px none;
-  -moz-box-shadow: none;
-  -webkit-box-shadow: none;
-  -o-box-shadow: none;
-  border: none;
-  /*+border-radius:0px;*/
-  -moz-border-radius: 0px;
-  -webkit-border-radius: 0px;
-  -khtml-border-radius: 0px;
-  border-radius: 0px;
-  border-radius: 0px 0px 0px 0px;
-}
-
-.system-chart.network ul.resources li .view-all {
-  /*+placement:shift 19px 21px;*/
-  position: relative;
-  left: 19px;
-  top: 21px;
-}
-
-.system-chart.network ul.resources li.public {
-  /*+placement:shift 356px 23px;*/
-  position: relative;
-  left: 356px;
-  top: 23px;
-  position: absolute;
-}
-
-.system-chart.network ul.resources li.guest {
-  /*+placement:shift 356px 155px;*/
-  position: relative;
-  left: 356px;
-  top: 155px;
-  position: absolute;
-}
-
-.system-chart.network ul.resources li.management {
-  /*+placement:shift 356px 242px;*/
-  position: relative;
-  left: 356px;
-  top: 242px;
-  position: absolute;
-}
-
-.system-chart.network ul.resources li.storage {
-  /*+placement:shift 356px 333px;*/
-  position: relative;
-  left: 356px;
-  top: 333px;
-  position: absolute;
-}
-
-.system-chart.network ul.resources li.providers {
-  /*+placement:shift 248px 427px;*/
-  position: relative;
-  left: 248px;
-  top: 427px;
-  height: 77px;
-  width: 258px;
-  position: absolute;
-  background: url(../images/bg-system-network-traffic.png) no-repeat -50px -848px;
-}
-
-.system-chart.network ul.resources li.providers span {
-  /*+placement:shift 99px 5px;*/
-  position: relative;
-  left: 99px;
-  top: 5px;
-  position: absolute;
-  font-size: 12px;
-}
-
-.system-chart.network ul.resources li.providers .view-all {
-  /*+placement:shift 186px 48px;*/
-  position: relative;
-  left: 186px;
-  top: 48px;
-  position: absolute;
-}
-
-.system-chart.network .system-network-chart {
-  width: 100%;
-  height: 100%;
-  position: relative;
-  z-index: 1;
-}
-
-.system-chart.network .system-network-chart .network-chart-item {
-  background: url(../images/bg-system-network-traffic.png) no-repeat;
-  width: 213px;
-  height: 539px;
-}
-
-.system-chart.network .system-network-chart .network-chart-item.public {
-  background-position: -793px -1px;
-  /*+placement:shift 245px 20px;*/
-  position: relative;
-  left: 245px;
-  top: 20px;
-  position: absolute;
-}
-
-.system-chart.network .system-network-chart .network-chart-item.management {
-  background-position: -273px 12px;
-  /*+placement:shift 239px 20px;*/
-  position: relative;
-  left: 239px;
-  top: 20px;
-  position: absolute;
-}
-
-.system-chart.network .system-network-chart .network-chart-item.storage {
-  background-position: -523px 12px;
-  /*+placement:shift 231px 20px;*/
-  position: relative;
-  left: 231px;
-  top: 20px;
-  position: absolute;
-}
-
-.system-chart.network .system-network-chart .network-chart-item.guest {
-  background-position: -43px 12px;
-  /*+placement:shift 251px 20px;*/
-  position: relative;
-  left: 251px;
-  top: 20px;
-  position: absolute;
-}
-
-/** NAAS
-** Add initial resource form*/
-.panel .add-first-network-resource {
-  margin: 37px;
-  font-size: 14px;
-  background: #FFFFFF;
-  padding: 19px 19px 79px;
-  /*+border-radius:12px;*/
-  -moz-border-radius: 12px;
-  -webkit-border-radius: 12px;
-  -khtml-border-radius: 12px;
-  border-radius: 12px;
-  border-radius: 12px 12px 12px 12px;
-  border: 1px solid #ECECEC;
-}
-
-.panel .add-first-network-resource form {
-  display: inline-block;
-  height: 442px;
-  overflow: auto;
-  overflow-x: hidden;
-}
-
-.panel .add-first-network-resource .title {
-  font-size: 26px;
-  color: #3984D1;
-  /*+text-shadow:0px 1px 2px #BCBCBC;*/
-  -moz-text-shadow: 0px 1px 2px #BCBCBC;
-  -webkit-text-shadow: 0px 1px 2px #BCBCBC;
-  -o-text-shadow: 0px 1px 2px #BCBCBC;
-  text-shadow: 0px 1px 2px #BCBCBC;
-  margin: 0 0 17px;
-}
-
-.panel .add-first-network-resource .message {
-  display: block;
-  color: #545151;
-  margin: 0 0 30px;
-}
-
-.panel .add-first-network-resource .form-item {
-  width: 409px;
-  display: inline-block;
-  padding: 5px;
-  position: relative;
-  margin: 0 0 2px;
-}
-
-.panel .add-first-network-resource .form-item label {
-  float: left;
-  width: 109px;
-  text-align: right;
-}
-
-.panel .add-first-network-resource .form-item label.error {
-  display: none;
-  font-size: 10px;
-  position: absolute;
-  top: 30px;
-  left: 137px;
-}
-
-.panel .add-first-network-resource .form-item input {
-  float: right;
-  /*+border-radius:6px;*/
-  -moz-border-radius: 6px;
-  -webkit-border-radius: 6px;
-  -khtml-border-radius: 6px;
-  border-radius: 6px;
-  border-radius: 6px 6px 6px 6px;
-  font-size: 16px;
-  border: 1px solid #B7B7B7;
-}
-
-.panel .add-first-network-resource .form-item input[type=checkbox] {
-  float: right;
-  margin: 0 266px 0 0;
-}
-
-.panel .add-first-network-resource .form-item input[type=text],
-.panel .add-first-network-resource .form-item input[type=password],
-.panel .add-first-network-resource .form-item input[type=text],
-.panel .add-first-network-resource .form-item select {
-  width: 276px;
-}
-
-.panel .add-first-network-resource .form-item select {
-  width: 280px;
-  margin: 0 0 0 20px;
-}
-
-.panel .add-first-network-resource .button {
-  padding: 11px 23px 11px 21px;
-  cursor: pointer;
-  background: url(../images/bg-gradients.png) repeat-x 0px -221px;
-  margin: 29px 0 0;
-  /*+border-radius:10px;*/
-  -moz-border-radius: 10px;
-  -webkit-border-radius: 10px;
-  -khtml-border-radius: 10px;
-  border-radius: 10px;
-  border-radius: 10px 10px 10px 10px;
-  border: 1px solid #858585;
-  color: #FFFFFF;
-  clear: both;
-  /*[empty]position:;*/
-}
-
-.panel .add-first-network-resource .multi-array {
-  background: #FFFFFF;
-  border: 1px solid #DCDCDC;
-  display: inline-block;
-  float: left;
-  padding: 12px;
-  clear: both;
-  width: 383px;
-  margin: 3px 0 10px;
-  /*+border-radius:7px;*/
-  -moz-border-radius: 7px;
-  -webkit-border-radius: 7px;
-  -khtml-border-radius: 7px;
-  border-radius: 7px;
-  border-radius: 7px 7px 7px 7px;
-}
-
-.panel .add-first-network-resource .multi-array .item {
-  max-width: 155px;
-  float: left;
-  margin: 6px 0 0 24px;
-}
-
-.panel .add-first-network-resource .multi-array .item .name {
-  float: left;
-}
-
-.panel .add-first-network-resource .multi-array .item .value {
-  float: right;
-  margin: 0 0 0 13px;
-}
-
-.panel .add-first-network-resource .multi-array .item .value input {
-  margin: 0;
-}
-
-/*Form validation*/
-input.error {
-  background: #FEE5E5;
-}
-
-label.error {
-  color: #FF0000;
-}
-
-/*Multi-step wizard*/
-.multi-wizard {
-  width: 500px;
-  height: 550px;
-  display: inline-block;
-}
-
-/*** Progress bar*/
-.multi-wizard .progress {
-  color: #FFFFFF;
-  font-size: 11px;
-}
-
-.multi-wizard .progress ul {
-  height: 40px;
-  float: left;
-  clear: both;
-}
-
-/*[clearfix]*/
-.multi-wizard .progress ul li {
-  float: left;
-  width: 128px;
-  height: 40px;
-  position: relative;
-  display: flex;
-  align-items: center;
-  justify-content: center;
-}
-
-.multi-wizard.instance-wizard .progress ul li {
-  width: 102px;
-  margin-left: 8px;
-}
-
-.multi-wizard .progress ul li.active {
-  background: url(../images/bg-gradients.png) 0px -221px;
-  -moz-border-radius: 5px;
-  -webkit-border-radius: 5px;
-  -khtml-border-radius: 5px;
-  border-radius: 5px;
-}
-
-.multi-wizard .progress ul li span {
-  position: relative;
-  color: #000000;
-  -moz-text-shadow: 0px 1px 1px #FFFFFF;
-  -webkit-text-shadow: 0px 1px 1px #FFFFFF;
-  -o-text-shadow: 0px 1px 1px #FFFFFF;
-  text-shadow: 0px 1px 1px #FFFFFF;
-  width: 62px;
-  text-align: center;
-}
-
-.multi-wizard .progress ul li span.arrow {
-  width: 17px;
-  height: 15px;
-  /*+placement:displace 74px -3px;*/
-  position: absolute;
-  margin-left: 74px;
-  margin-top: -3px;
-  background: url(../images/icons.png) no-repeat 0px -422px;
-  z-index: 1000;
-  display: none;
-}
-
-.multi-wizard.instance-wizard .progress ul li span.arrow {
-  left: 19px;
-}
-
-.multi-wizard .progress ul li.active span.arrow {
-  background-position: -1px -396px;
-}
-
-.multi-wizard .progress ul li span.number {
-  width: auto;
-  font-size: 27px;
-  font-weight: bold;
-  color: #BBBBBB;
-  background: transparent;
-}
-
-.multi-wizard .progress ul li.active span {
-  /*+text-shadow:0px -1px 1px #004AFF;*/
-  -moz-text-shadow: 0px -1px 1px #004AFF;
-  -webkit-text-shadow: 0px -1px 1px #004AFF;
-  -o-text-shadow: 0px -1px 1px #004AFF;
-  text-shadow: 0px -1px 1px #004AFF;
-  color: #FFFFFF;
-}
-
-/*** Content*/
-.multi-wizard .main-desc {
-  font-size: 11px;
-  text-align: left;
-  width: 437px;
-  /*+placement:shift 3px 25px;*/
-  position: relative;
-  left: 3px;
-  top: 25px;
-  line-height: 17px;
-}
-
-.multi-wizard .review .main-desc,
-.multi-wizard .select-template .main-desc {
-  margin-left: 10px;
-  left: 0;
-}
-
-.multi-wizard .content {
-  background: #FFFFFF;
-  width: 440px;
-  min-height: 366px;
-  margin: 24px 0 0;
-  padding-bottom: 8px;
-  /*+border-radius:4px;*/
-  -moz-border-radius: 4px;
-  -webkit-border-radius: 4px;
-  -khtml-border-radius: 4px;
-  border-radius: 4px;
-  border-radius: 4px 4px 4px 4px;
-  display: inline-block;
-  float: left;
-}
-
-.multi-wizard .select-security-group .content {
-  height: 366px;
-}
-
-.multi-wizard .content .section {
-  width: 416px;
-  background: #E9E9E9;
-  margin: 16px auto auto;
-  overflow: hidden;
-  text-align: left;
-  font-size: 12px;
-  color: #505A62;
-  border: 1px solid #E0DFDF;
-}
-
-.multi-wizard.instance-wizard .service-offering .content {
-  width: 463px;
-  max-height: 365px;
-  overflow: auto;
-  overflow-x: hidden;
-}
-
-.multi-wizard .content .section .select-area {
-  width: 334px;
-  height: 45px;
-  margin: 9px auto auto;
-  background: #D6D6D6;
-}
-
-.multi-wizard .content .section .select-area .desc {
-  text-align: left;
-  width: 155px;
-  float: right;
-  padding: 9px 0 0;
-  font-size: 12px;
-  color: #989898;
-}
-
-.multi-wizard .content .section .select-area input {
-  float: left;
-  margin: 0;
-  padding: 9px;
-}
-
-.multi-wizard .content .section .select-area select {
-  padding: 0;
-  width: 158px;
-  /*+border-radius:4px;*/
-  -moz-border-radius: 4px;
-  -webkit-border-radius: 4px;
-  -khtml-border-radius: 4px;
-  border-radius: 4px;
-  border-radius: 4px 4px 4px 4px;
-  margin: 11px 0px 0 14px;
-  float: left;
-}
-
-.multi-wizard .content .section .select-area input[type=radio],
-.multi-wizard.instance-wizard .content .section.select-template input[type=radio] {
-  margin: 14px 16px 0;
-}
-
-.multi-wizard .content .section .select-area label {
-  float: left;
-  text-align: left;
-  font-size: 18px;
-  color: #62798E;
-  /*+text-shadow:0px 2px 2px #EFEFEF;*/
-  -moz-text-shadow: 0px 2px 2px #EFEFEF;
-  -webkit-text-shadow: 0px 2px 2px #EFEFEF;
-  -o-text-shadow: 0px 2px 2px #EFEFEF;
-  text-shadow: 0px 2px 2px #EFEFEF;
-  margin: 12px 12px 12px 2px;
-}
-
-.multi-wizard .content .section .select-area label.error {
-  font-size: 10px;
-  color: #FF0000;
-  margin: 2px 0 0 14px;
-}
-
-.multi-wizard .content .section p {
-  font-size: 11px;
-  text-align: left;
-  color: #808080;
-  padding: 0 0 0 40px;
-}
-
-.multi-wizard .content .section h3 {
-  text-align: left;
-  color: #62798E;
-  font-weight: bold;
-  padding: 14px 14px 3px 39px;
-  /*+text-shadow:0px 1px 1px #EFEFEF;*/
-  -moz-text-shadow: 0px 1px 1px #EFEFEF;
-  -webkit-text-shadow: 0px 1px 1px #EFEFEF;
-  -o-text-shadow: 0px 1px 1px #EFEFEF;
-  text-shadow: 0px 1px 1px #EFEFEF;
-  margin: 0;
-}
-
-.multi-wizard .content .section.select-zone {
-  height: 117px;
-}
-
-.multi-wizard .content .section.select-template {
-  height: 206px;
-}
-
-.multi-wizard .content.tab-view {
-  margin: 31px 0px 0px;
-  background: transparent;
-  padding: 0px 8px;
-}
-
-.multi-wizard .content.tab-view div.ui-tabs-panel {
-  border: 1px solid #E2DDDD;
-  clear: both;
-  height: 72% !important;
-  width: 98%;
-  overflow: auto;
-  overflow-x: hidden;
-  height: 591px;
-  /*+border-radius:0 3px 10px 10px;*/
-  -moz-border-radius: 0 3px 10px 10px;
-  -webkit-border-radius: 0 3px 10px 10px;
-  -khtml-border-radius: 0 3px 10px 10px;
-  border-radius: 0 3px 10px 10px;
-  background: #FFFFFF;
-}
-
-.multi-wizard .content.tab-view div.ui-tabs-panel.ui-tabs-hide {
-  display: none;
-}
-
-.multi-wizard.instance-wizard .select-iso .content .select .hypervisor {
-  float: left;
-  display: block;
-  clear: both;
-  margin: 12px 0 0 58px;
-  /*+placement:shift 0px -6px;*/
-  position: relative;
-  left: 0px;
-  top: -6px;
-}
-
-.multi-wizard.instance-wizard .select-iso .content .select .hypervisor select {
-  width: 160px;
-}
-
-.multi-wizard.instance-wizard .select-iso .content .select .hypervisor label {
-  color: #000000;
-  font-size: 11px;
-  margin-right: 9px;
-  margin-left: 2px;
-  /*+placement:shift;*/
-  position: relative;
-  left: 0;
-  top: 0;
-}
-
-.multi-wizard.instance-wizard .select-iso .wizard-step-conditional.select-iso .content .select.selected {
-  height: 90px;
-}
-
-/*** UI widgets*/
-.multi-wizard .ui-tabs ul.ui-tabs-nav {
-  margin-top: 7px;
-  display: block;
-  height: 41px;
-  background: transparent;
-  border: none;
-  /*+placement:shift -6px 5px;*/
-  position: relative;
-  left: -6px;
-  top: 5px;
-  overflow: hidden;
-  display: inline-block;
-  z-index: 10;
-}
-
-.multi-wizard .select-iso .ui-tabs ul {
-  float: left;
-  left: 0px;
-  top: 1px;
-}
-
-.multi-wizard .ui-tabs li.ui-state-active {
-  background: #FFFFFF;
-}
-
-.multi-wizard .ui-tabs li.ui-state-default a {
-  padding-left: 0;
-  padding-right: 0;
-}
-
-.multi-wizard .ui-slider {
-  width: 136px;
-  padding: 0;
-  margin: 8px -2px 3px;
-  background: url(../images/bg-gradients.png) 0px -307px !important;
-  float: left;
-}
-
-.multi-wizard.instance-wizard .ui-slider {
-  padding: 7px 0 0 8px;
-  margin: 8px 0px 0px 2px;
-}
-
-.multi-wizard .ui-slider .ui-slider-handle {
-  display: block;
-  background: url(../images/buttons.png) -622px -274px;
-  width: 18px;
-  height: 18px;
-  position: relative;
-  outline: none;
-  border: none;
-  top: -0.5rem;
-  margin-left: -0.9rem;
-}
-
-/*** Select container*/
-.multi-wizard .select-container {
-  height: 352px;
-  overflow: auto;
-  overflow-x: hidden;
-  border: 1px solid #D9DFE1;
-  /*+border-radius:4px;*/
-  -moz-border-radius: 4px;
-  -webkit-border-radius: 4px;
-  -khtml-border-radius: 4px;
-  border-radius: 4px;
-  border-radius: 4px 4px 4px 4px;
-  margin: 10px 10px 0px;
-}
-
-.multi-wizard .select-container p {
-  padding: 11px;
-  color: #424242;
-  background: #DFDFDF;
-}
-
-.multi-wizard .select-container .select {
-  font-size: 13px;
-  margin: -1px 0 0;
-  padding: 0 0 14px;
-  min-height: 35px;
-  width: 100%;
-  display: inline-block;
-  text-align: left;
-  float: left;
-  border: none;
-  background: #FFFFFF;
-}
-
-.multi-wizard .select-container .select.odd {
-  background: #EBEFF4;
-}
-
-.multi-wizard .select-container .select input {
-  float: left;
-  margin: 21px 24px 0;
-}
-
-.multi-wizard .select-container .select .select-desc {
-  max-width: 335px;
-  min-height: 28px;
-  overflow: hidden;
-  float: left;
-  clear: none;
-  margin: 21px 0 0;
-  display: inline-block;
-}
-
-.multi-wizard .select-container .select .select-desc .name {
-  font-weight: bold;
-  margin: 0 0 5px;
-}
-
-.multi-wizard .select-container .select .select-desc .desc {
-  font-size: 11px;
-  color: #808080;
-  display: inline-block;
-  /*[empty]height:;*/
-}
-
-/*** Buttons*/
-.multi-wizard .buttons {
-  width: 100%;
-  position: absolute;
-  bottom: 10px;
-  left: 0px;
-}
-
-.multi-wizard .buttons .button {
-  width: 88px;
-  height: 16px;
-  padding: 11px 0 8px;
-  /*+box-shadow:0px 1px 1px #FFFFFF;*/
-  -moz-box-shadow: 0px 1px 1px #FFFFFF;
-  -webkit-box-shadow: 0px 1px 1px #FFFFFF;
-  -o-box-shadow: 0px 1px 1px #FFFFFF;
-  box-shadow: 0px 1px 1px #FFFFFF;
-  border: 1px solid #78818F;
-  cursor: pointer;
-  font-weight: bold;
-  font-size: 12px;
-  /*+border-radius:4px;*/
-  -moz-border-radius: 4px;
-  -webkit-border-radius: 4px;
-  -khtml-border-radius: 4px;
-  border-radius: 4px;
-  border-radius: 4px 4px 4px 4px;
-}
-
-.multi-wizard .buttons .button.next {
-  /*+placement:float-right 77px 0px;*/
-  float: right;
-  position: relative;
-  left: 77px;
-  top: 0px;
-  color: #FFFFFF;
-  /*+text-shadow:0px -1px 1px #465259;*/
-  -moz-text-shadow: 0px -1px 1px #465259;
-  -webkit-text-shadow: 0px -1px 1px #465259;
-  -o-text-shadow: 0px -1px 1px #465259;
-  text-shadow: 0px -1px 1px #465259;
-  background: #0049FF url(../images/gradients.png) 0px -317px;
-  font-weight: bold;
-  border: 1px solid #0069CF;
-  border-top: 1px solid #0070FC;
-}
-
-.multi-wizard .buttons .button.next:hover {
-  background-position: -3px -368px;
-  border: 1px solid #0035B8;
-  border-bottom: 1px solid #0062FA;
-}
-
-.multi-wizard .buttons .button.next.final {
-  padding: 4px 0px 9px;
-  width: 115px;
-  margin: 3px 0 0;
-}
-
-.multi-wizard .buttons .button.next.final span {
-  background: url(../images/icons.png) 0px -349px;
-  /*+placement:shift 0px 5px;*/
-  position: relative;
-  left: 0px;
-  top: 5px;
-  padding: 5px 0px 5px 30px;
-}
-
-.multi-wizard .buttons .button.cancel {
-  border: none;
-  /*+placement:float-right -127px 0px;*/
-  float: right;
-  position: relative;
-  left: -127px;
-  top: 0px;
-  color: #808080;
-  /*+border-radius:0;*/
-  -moz-border-radius: 0;
-  -webkit-border-radius: 0;
-  -khtml-border-radius: 0;
-  border-radius: 0;
-  border-radius: 0 0 0 0;
-  background: transparent;
-  /*+box-shadow:0px 0px;*/
-  -moz-box-shadow: 0px 0px;
-  -webkit-box-shadow: 0px 0px;
-  -o-box-shadow: 0px 0px;
-  box-shadow: 0px 0px;
-  -moz-box-shadow: 0px 0px inherit;
-  -webkit-box-shadow: 0px 0px inherit;
-  -o-box-shadow: 0px 0px inherit;
-  -moz-box-shadow: inherit;
-  -webkit-box-shadow: inherit;
-  -o-box-shadow: inherit;
-  /*+text-shadow:0px 1px 1px #FFFFFF;*/
-  -moz-text-shadow: 0px 1px 1px #FFFFFF;
-  -webkit-text-shadow: 0px 1px 1px #FFFFFF;
-  -o-text-shadow: 0px 1px 1px #FFFFFF;
-  text-shadow: 0px 1px 1px #FFFFFF;
-  padding: 14px 0 0px 0px;
-}
-
-.multi-wizard .buttons .button.cancel:hover {
-  color: #5E5E5E;
-}
-
-.multi-wizard .buttons .button.previous {
-  background: #D6D6D6;
-  color: #62798E;
-  margin-left: 27px;
-}
-
-.multi-wizard .buttons .button.previous:hover {
-  background: #C6C6C6;
-}
-
-/** Instance wizard
-** Select ISO*/
-.multi-wizard.instance-wizard .select-iso .select-container {
-  height: 260px;
-  margin: 0;
-  /*+border-radius:0 0 5px 5px;*/
-  -moz-border-radius: 0 0 5px 5px;
-  -webkit-border-radius: 0 0 5px 5px;
-  -khtml-border-radius: 0 0 5px 5px;
-  border-radius: 0 0 5px 5px;
-}
-
-/*** Data disk offering*/
-.multi-wizard.instance-wizard .content .section {
-  padding: 9px 0 16px;
-  margin: 12px 0 15px 8px;
-}
-
-.multi-wizard.instance-wizard .content .section.no-thanks {
-  box-sizing: border-box;
-  width: 426px;
-}
-
-.multi-wizard.instance-wizard .data-disk-offering .select-container,
-.multi-wizard.instance-wizard .sshkeyPairs .select-container {
-  height: 300px;
-  margin: -7px 6px 0 8px;
-  /*+border-radius:6px;*/
-  -moz-border-radius: 6px;
-  -webkit-border-radius: 6px;
-  -khtml-border-radius: 6px;
-  border-radius: 6px;
-  border-radius: 6px 6px 6px 6px;
-}
-
-.multi-wizard.instance-wizard .data-disk-offering .disk-select-group {
-  float: left;
-  margin-top: 12px;
-  width: 100%;
-}
-
-.multi-wizard.instance-wizard .data-disk-offering .disk-select-header {
-  border-bottom: 1px solid #D4D4D4;
-  /*+border-radius:4px;*/
-  -moz-border-radius: 4px;
-  -webkit-border-radius: 4px;
-  -khtml-border-radius: 4px;
-  border-radius: 4px;
-  background: #C2C2C2 0px 4px;
-  padding: 6px;
-  height: 17px;
-}
-
-.multi-wizard.instance-wizard .disk-select-group.selected .disk-select-header {
-  background: #505050;
-  /*+border-radius:4px 4px 0 0;*/
-  -moz-border-radius: 4px 4px 0 0;
-  -webkit-border-radius: 4px 4px 0 0;
-  -khtml-border-radius: 4px 4px 0 0;
-  border-radius: 4px 4px 0 0;
-}
-
-.multi-wizard.instance-wizard .data-disk-offering .disk-select-header input {
-  float: left;
-}
-
-.multi-wizard.instance-wizard .data-disk-offering .disk-select-header .title {
-  float: left;
-  font-size: 14px;
-  padding: 2px;
-}
-
-.multi-wizard.instance-wizard .disk-select-group.selected .disk-select-header .title {
-  color: #FFFFFF;
-  /*+text-shadow:0px -1px #000000;*/
-  -moz-text-shadow: 0px -1px #000000;
-  -webkit-text-shadow: 0px -1px #000000;
-  -o-text-shadow: 0px -1px #000000;
-  text-shadow: 0px -1px #000000;
-}
-
-.multi-wizard.instance-wizard .data-disk-offering .multi-disk-select-container {
-  max-height: 257px;
-  overflow: auto;
-  border: 1px solid #DDDBDB;
-  padding: 13px;
-  background: #E4E4E4;
-}
-
-.multi-wizard.instance-wizard .data-disk-offering .disk-select-group .select-container {
-  max-height: 114px;
-  float: left;
-  margin: 0;
-  border: none;
-  /*+border-radius:0;*/
-  -moz-border-radius: 0;
-  -webkit-border-radius: 0;
-  -khtml-border-radius: 0;
-  border-radius: 0;
-  display: none;
-}
-
-.multi-wizard.instance-wizard .data-disk-offering .disk-select-group.selected .select-container {
-  display: block;
-}
-
-.multi-wizard.instance-wizard .data-disk-offering .disk-select-group .select {
-  padding: 0 0 17px;
-  height: 0;
-}
-
-.multi-wizard.instance-wizard .data-disk-offering .disk-select-group.custom-size .section.custom-size {
-  display: block !important;
-}
-
-.multi-wizard.instance-wizard .data-disk-offering .disk-select-group .select input {
-  margin: 13px 12px 12px;
-}
-
-.multi-wizard.instance-wizard .data-disk-offering .disk-select-group .select-desc {
-  margin: 13px 0 0;
-}
-
-.multi-wizard.instance-wizard .data-disk-offering.required .select-container {
-  height: 344px;
-  position: relative;
-  margin-top: 9px !important;
-}
-
-.multi-wizard.instance-wizard .custom-disk-size .select-container {
-  height: 279px;
-}
-
-.multi-wizard.instance-wizard .custom-disk-size .select-container {
-  height: 213px;
-  margin: -7px 6px 0 8px;
-  /*+border-radius:6px;*/
-  -moz-border-radius: 6px;
-  -webkit-border-radius: 6px;
-  -khtml-border-radius: 6px;
-  border-radius: 6px;
-  border-radius: 6px 6px 6px 6px;
-}
-
-.multi-wizard.instance-wizard .content .section input {
-  float: left;
-}
-
-.multi-wizard.instance-wizard .content .section input[type=radio] {
-  margin: 8px 2px 0 17px;
-}
-
-.multi-wizard.instance-wizard .content .section label {
-  display: block;
-  float: left;
-  margin: 10px 7px 7px;
-}
-
-.multi-wizard.instance-wizard .content .section .select-area label {
-  margin: 12px 0px 0px;
-}
-
-.multi-wizard.instance-wizard .content .section label.size {
-  color: #647A8E;
-  font-weight: bold;
-  /*+text-shadow:0px 1px 1px #FFFFFF;*/
-  -moz-text-shadow: 0px 1px 1px #FFFFFF;
-  -webkit-text-shadow: 0px 1px 1px #FFFFFF;
-  -o-text-shadow: 0px 1px 1px #FFFFFF;
-  text-shadow: 0px 1px 1px #FFFFFF;
-}
-
-.multi-wizard.instance-wizard .section.custom-size {
-  position: relative;
-  background: #F4F4F4;
-  padding: 7px;
-  border-radius: 4px;
-  width: 100%;
-  box-sizing: border-box;
-  margin: 12px 0;
-}
-
-.multi-wizard.instance-wizard .section.custom-size.custom-disk-size {
-  width: 426px;
-  margin-left: 8px;
-}
-
-.multi-wizard.instance-wizard .section.custom-iops {
-  position: relative;
-  background: #F4F4F4;
-  padding: 7px;
-  border-radius: 4px;
-}
-
-.multi-wizard.instance-wizard .section.custom-iops-do {
-  position: relative;
-  background: #F4F4F4;
-  padding: 7px;
-  border-radius: 4px;
-  box-sizing: border-box;
-  width: 426px;
-}
-
-.multi-wizard.instance-wizard .section.custom-size input[type=radio] {
-  float: left;
-}
-
-.multi-wizard.instance-wizard .section.custom-size input[type=text] {
-  float: left;
-  width: 28px;
-  margin: 6px -1px 0 8px;
-}
-
-.multi-wizard.instance-wizard .section.custom-iops input[type=text] {
-  float: left;
-  width: 28px;
-  margin: 6px -1px 0 8px;
-}
-
-.multi-wizard.instance-wizard .section.custom-iops-do input[type=text] {
-  float: left;
-  width: 28px;
-  margin: 6px -1px 0 8px;
-}
-
-.multi-wizard.instance-wizard .section.custom-size label.error {
-  position: absolute;
-  top: 29px;
-  left: 242px;
-  font-size: 10px;
-}
-
-.instance-wizard .step.data-disk-offering.custom-disk-size .select-container {
-  height: 272px;
-}
-
-.instance-wizard .step.data-disk-offering.custom-iops-do .select-container {
-  height: 240px;
-}
-
-.instance-wizard .step.data-disk-offering.custom-disk-size.custom-iops-do .select-container {
-  height: 176px;
-}
-
-.instance-wizard .step.data-disk-offering.required.custom-disk-size .select-container {
-  height: 315px;
-}
-
-.instance-wizard .step.data-disk-offering.required.custom-iops-do .select-container {
-  height: 295px;
-}
-
-.instance-wizard .step.data-disk-offering.required.custom-disk-size.custom-iops-do .select-container {
-  height: 223px;
-}
-
-.instance-wizard .step.data-disk-offering .custom-iops-do {
-  display: none;
-}
-
-.instance-wizard .step.data-disk-offering.custom-iops-do .custom-iops-do {
-  display: block;
-}
-
-.instance-wizard .step.data-disk-offering .custom-iops-do .field {
-  width: 30%;
-  float: left;
-  margin-bottom: 5px;
-}
-
-.instance-wizard .step.data-disk-offering .custom-iops-do .field label {
-  text-indent: 20px;
-}
-
-.instance-wizard .step.data-disk-offering .custom-iops-do .field input {
-  width: 88%;
-  margin-left: 26px;
-}
-
-/*** Compute offering*/
-.instance-wizard .step.service-offering.custom-size .select-container {
-  height: 235px;
-}
-
-.instance-wizard .step.service-offering.custom-iops .select-container {
-  height: 235px;
-}
-
-.instance-wizard .step.service-offering .custom-size {
-  display: none;
-}
-
-.instance-wizard .step.service-offering .custom-iops {
-  display: none;
-}
-
-.instance-wizard .step.service-offering.custom-size .custom-size {
-  display: block;
-}
-
-.instance-wizard .step.service-offering.custom-iops .custom-iops {
-  display: block;
-}
-
-.instance-wizard .step.service-offering .custom-size .field {
-  width: 30%;
-  float: left;
-  margin-bottom: 13px;
-}
-
-.instance-wizard .step.service-offering .custom-iops .field {
-  width: 30%;
-  float: left;
-  margin-bottom: 13px;
-}
-
-.instance-wizard .step.service-offering .custom-size .field label {
-  text-indent: 20px;
-}
-
-.instance-wizard .step.service-offering .custom-iops .field label {
-  text-indent: 20px;
-}
-
-.instance-wizard .step.service-offering .custom-size .field input {
-  width: 88%;
-  margin-left: 26px;
-}
-
-.instance-wizard .step.service-offering .custom-size .field label.error {
-  position: relative;
-  top: 0;
-  left: 0;
-}
-
-.instance-wizard .step.service-offering .custom-iops .field input {
-  width: 88%;
-  margin-left: 26px;
-}
-
-/*** Network*/
-.multi-wizard.instance-wizard .no-network {
-  background: #FFFFFF;
-  width: 773px;
-  height: 52px;
-  position: absolute;
-  top: 98px;
-  left: 11px;
-  /*+border-radius:5px;*/
-  -moz-border-radius: 5px;
-  -webkit-border-radius: 5px;
-  -khtml-border-radius: 5px;
-  border-radius: 5px;
-  border-radius: 5px 5px 5px 5px;
-  z-index: 1;
-  padding: 162px 0 194px;
-}
-
-.multi-wizard.instance-wizard .no-network p {
-  font-size: 22px;
-  line-height: 25px;
-}
-
-.multi-wizard.instance-wizard .select-network .select table {
-  width: 405px;
-  margin: 4px 12px 0;
-  float: left;
-}
-
-.multi-wizard.instance-wizard .select-network .select table thead {
-  margin: 0;
-  padding: 0;
-}
-
-.multi-wizard.instance-wizard .select-network .select table td {
-  padding: 0;
-  margin: 0;
-  vertical-align: top;
-}
-
-.multi-wizard.instance-wizard .select-network .select table .select-container {
-  margin: 0px;
-  border: 0;
-  height: 223px;
-}
-
-.multi-wizard.instance-wizard .select-network.no-add-network .select table .select-container {
-  height: 282px;
-}
-
-.multi-wizard.instance-wizard .select-network .select.new-network table .select-container {
-  height: 29px;
-  overflow: visible;
-}
-
-.multi-wizard.instance-wizard .select-network .select.new-network table .select-container .select {
-  margin: -12px 0 0;
-  position: relative;
-  text-align: right;
-}
-
-.multi-wizard.instance-wizard .select-network .select.new-network table .select-container .select select {
-  width: 145px;
-  margin: 4px 0 0;
-  /*+placement:shift;*/
-  position: relative;
-  left: 0;
-  top: 0;
-}
-
-.multi-wizard.instance-wizard .select-network .select.new-network {
-  margin: -17px 0 0;
-}
-
-.multi-wizard.instance-wizard .select-network.no-add-network .select.new-network {
-  display: none !important;
-}
-
-.multi-wizard.instance-wizard .select-network .main-desc {
-  width: 252px;
-  top: 12px;
-  left: 12px;
-  float: left;
-}
-
-.multi-wizard.instance-wizard .select-network .select .secondary-input {
-  float: right;
-  width: 80px;
-  height: 48px;
-  font-size: 11px;
-  border-left: 1px solid #D7D7D7;
-  color: #000000;
-}
-
-.multi-wizard.instance-wizard .select-network .select.advanced .secondary-input {
-  height: 73px;
-}
-
-.multi-wizard.instance-wizard .select-network .select .secondary-input input {
-  margin: 0 !important;
-  padding: 0 !important;
-  /*+placement:shift 9px 21px;*/
-  position: relative;
-  left: 9px;
-  top: 21px;
-}
-
-.multi-wizard.instance-wizard .select-network .select .secondary-input .name {
-  float: right;
-  /*+placement:shift -16px 22px;*/
-  position: relative;
-  left: -16px;
-  top: 22px;
-}
-
-.multi-wizard.instance-wizard .select-network .select-container .select {
-  width: 100%;
-  float: left;
-  padding: 0;
-  position: relative;
-}
-
-.multi-wizard.instance-wizard .select-network .select-container .select.advanced {
-  height: 74px;
-}
-
-.multi-wizard.instance-wizard .select-network .select .advanced-options {
-  background: url(../images/sprites.png) -7px -795px;
-  width: 20px;
-  height: 20px;
-  float: right;
-  cursor: pointer;
-  margin-top: 15px;
-  margin-right: 13px;
-}
-
-.multi-wizard.instance-wizard .select-network .select .advanced-options:hover,
-.multi-wizard.instance-wizard .select-network .select.advanced .advanced-options {
-  background: url(../images/sprites.png) -32px -795px;
-}
-
-.multi-wizard.instance-wizard .select-network .select .specify-ip {
-  display: none;
-  position: absolute;
-  top: 45px;
-  left: 0px;
-  width: 100%;
-}
-
-.multi-wizard.instance-wizard .select-network .select.advanced .specify-ip {
-  display: block;
-}
-
-.multi-wizard.instance-wizard .select-network .select.advanced .specify-ip input {
-  margin: 0px 0 0 15px;
-  width: 138px;
-}
-
-.multi-wizard.instance-wizard .select-network .select-container .select input {
-  margin: 21px 15px 0px;
-  float: left;
-}
-
-.multi-wizard.instance-wizard .select-network .select-container .select label {
-  float: left;
-  font-size: 11px;
-  margin: 4px 0 0 42px;
-  color: #4E6B82;
-}
-
-.multi-wizard.instance-wizard .select-network .select-vpc {
-  float: left;
-  padding: 3px;
-  margin: 7px 0px 7px 7px;
-}
-
-.multi-wizard.instance-wizard .select-network.no-add-network .select-vpc {
-  visibility: hidden !important;
-}
-
-.multi-wizard.instance-wizard .select-network .select-vpc select {
-  width: 124px;
-}
-
-.multi-wizard.instance-wizard .select-network .select-vpc label {
-  font-size: 10px;
-}
-
-/**** New networ*/
-.multi-wizard.instance-wizard .select-network .select.new-network .advanced-options {
-  /*+placement:shift 379px 15px;*/
-  position: relative;
-  left: 379px;
-  top: 15px;
-  position: absolute;
-}
-
-.multi-wizard.instance-wizard .select-network .select.new-network .select.advanced {
-  height: 106px;
-  position: relative;
-}
-
-.multi-wizard.instance-wizard .select-network .select.new-network.unselected .select.advanced {
-  height: auto;
-}
-
-.multi-wizard.instance-wizard .select-network .select.new-network .select.advanced .specify-ip {
-  top: 74px;
-  left: 29px;
-}
-
-.multi-wizard.instance-wizard .select-network .select.new-network .hide-if-selected {
-  display: none;
-}
-
-.multi-wizard.instance-wizard .select-network .select.new-network.unselected .hide-if-unselected {
-  display: none;
-}
-
-.multi-wizard.instance-wizard .select-network .select.new-network.unselected .hide-if-selected {
-  display: block;
-}
-
-.multi-wizard.instance-wizard .select-network .select.new-network input {
-  margin-top: 24px;
-}
-
-.multi-wizard.instance-wizard .select-network .select.new-network .field {
-  /*+placement:shift 41px 21px;*/
-  position: relative;
-  left: 41px;
-  top: 21px;
-  font-size: 11px;
-  color: #000000;
-  position: absolute;
-}
-
-.multi-wizard.instance-wizard .select-network .select.new-network .field .name {
-  width: 99px;
-  float: left;
-  padding: 3px 0 0;
-  /*[empty]display:;*/
-}
-
-.multi-wizard.instance-wizard .select-network .select.new-network .field .value {
-  float: left;
-}
-
-.multi-wizard.instance-wizard .select-network .select.new-network .field .value input {
-  width: 138px;
-  margin: 0 0 0 11px;
-}
-
-.multi-wizard.instance-wizard .select-network .select.new-network label.error {
-  display: none !important;
-}
-
-.multi-wizard.instance-wizard .select-network .select.new-network .secondary-input {
-  width: 97px;
-  padding: 13px 0 17px;
-}
-
-.multi-wizard.instance-wizard .select-network .select.new-network .secondary-input .name {
-  margin: 0 17px 0 0;
-}
-
-.multi-wizard.instance-wizard .select-network .select.new-network .select-desc {
-  width: 255px;
-}
-
-.multi-wizard.instance-wizard .select-network .select-container .select .select-desc .desc {
-  font-size: 11px;
-  color: #808080;
-  float: left;
-  max-width: 113px;
-}
-
-.multi-wizard.instance-wizard .select-network .select-container .select .select-desc .name {
-  width: 116px;
-  font-size: 11px;
-  font-weight: normal;
-  float: left;
-  color: #000000;
-  margin: 0 16px 0 0;
-}
-
-.multi-wizard.instance-wizard .select-network .select.new-network .select-desc .name {
-  width: 99px;
-  margin: 4px 0 0;
-}
-
-.multi-wizard.instance-wizard .select-network .select.new-network.unselected .select-desc .name {
-  color: #808080;
-}
-
-/*** Confirmation*/
-.multi-wizard .review .select-container .select {
-  height: 35px;
-  padding: 0;
-}
-
-.multi-wizard .review .select-container .select .name {
-  float: left;
-  margin: 13px 22px 0 14px;
-  width: 127px;
-  font-size: 11px;
-}
-
-.multi-wizard .review .select-container .select .value {
-  float: left;
-  margin: 9px 21px 0;
-  width: 136px;
-}
-
-.multi-wizard .review .select-container .select .value span {
-  font-size: 10px;
-}
-
-.multi-wizard .review .select-container .select .edit {
-  float: right;
-  cursor: pointer;
-  height: 18px;
-  margin: 11px 20px 0 0px;
-  background: url(../images/icons.png) -10px -452px;
-  padding: 0px 0px 0 20px;
-}
-
-.multi-wizard .review .select-container .select.odd .edit a {
-  background: #EBEFF4;
-}
-
-.multi-wizard .review .select-container .select .edit a {
-  font-size: 10px;
-  color: #0000FF;
-  text-decoration: none;
-  padding: 5px 0 8px;
-  background: #FFFFFF;
-}
-
-.multi-wizard .review .select-container .select input,
-.multi-wizard .review .select-container .select select {
-  margin: 0;
-  width: 151px;
-  float: left;
-}
-
-/*** Diagram*/
-.multi-wizard.instance-wizard .diagram {
-  width: 1px;
-  height: 502px;
-  position: absolute;
-  top: 109px;
-  left: 465px;
-}
-
-.multi-wizard.instance-wizard .diagram .part {
-  background: url(../images/instance-wizard-parts.png) no-repeat 0px 0px;
-}
-
-.multi-wizard.instance-wizard .diagram .part.zone-plane {
-  width: 354px;
-  height: 117px;
-  background-position: -38px -55px;
-  /*+placement:displace -38px 259px;*/
-  position: absolute;
-  margin-top: 259px;
-}
-
-.multi-wizard.instance-wizard .diagram .part.computer-tower-front {
-  width: 95px;
-  height: 254px;
-  background-position: -54px -210px;
-  /*+placement:displace 44px 92px;*/
-  position: absolute;
-  margin-left: 44px;
-  margin-top: 92px;
-}
-
-.multi-wizard.instance-wizard .diagram .part.computer-tower-back {
-  width: 194px;
-  height: 271px;
-  background-position: -148px -192px;
-  /*+placement:displace 138px 74px;*/
-  position: absolute;
-  margin-left: 138px;
-  margin-top: 74px;
-}
-
-.multi-wizard.instance-wizard .diagram .part.os-drive {
-  width: 194px;
-  height: 86px;
-  background-position: -348px -192px;
-  /*+placement:displace 138px 74px;*/
-  position: absolute;
-  margin-left: 138px;
-  margin-top: 74px;
-}
-
-.multi-wizard.instance-wizard .diagram .part.cpu {
-  width: 194px;
-  height: 49px;
-  background-position: -344px -278px;
-  /*+placement:displace 138px 156px;*/
-  position: absolute;
-  margin-left: 138px;
-  margin-top: 156px;
-}
-
-.multi-wizard.instance-wizard .diagram .part.hd {
-  width: 194px;
-  height: 44px;
-  background-position: -344px -331px;
-  /*+placement:displace 138px 208px;*/
-  position: absolute;
-  margin-left: 138px;
-  margin-top: 208px;
-}
-
-.multi-wizard.instance-wizard .diagram .part.network-card {
-  width: 194px;
-  height: 44px;
-  background-position: -344px -380px;
-  /*+placement:displace 138px 260px;*/
-  position: absolute;
-  margin-left: 138px;
-  margin-top: 260px;
-}
-
-/** Add zone wizard*/
-.multi-wizard.zone-wizard {
-  display: block;
-  height: 675px;
-}
-
-.multi-wizard.zone-wizard ul.subnav {
-  text-align: left;
-  /*+placement:shift 30px 104px;*/
-  position: relative;
-  left: 30px;
-  top: 104px;
-  position: absolute;
-  list-style: disc inside;
-}
-
-.multi-wizard.zone-wizard ul.subnav li {
-  float: left;
-  padding: 0;
-  font-size: 12px;
-  white-space: nowrap;
-  text-transform: uppercase;
-  list-style: none;
-  height: 20px;
-  margin-right: 34px;
-  color: #9A9A9A;
-}
-
-.multi-wizard.zone-wizard ul.subnav li:after {
-  content: ">";
-  font-size: 13px;
-  /*+placement:shift 4px -1px;*/
-  position: relative;
-  left: 4px;
-  top: -1px;
-}
-
-.multi-wizard.zone-wizard ul.subnav li.active {
-  color: #0000FF;
-}
-
-.multi-wizard.zone-wizard .ui-tabs-panel {
-  height: 422px;
-  overflow: auto;
-  overflow-x: hidden;
-}
-
-.multi-wizard.zone-wizard ul.ui-tabs-nav {
-  /*+placement:shift 0px 0px;*/
-  position: relative;
-  left: 0px;
-  top: 0px;
-  float: left;
-  margin: 6px 0 3px 3px;
-}
-
-.multi-wizard.zone-wizard .select-container {
-  height: 333px;
-  overflow: auto;
-}
-
-.multi-wizard.zone-wizard .setup-guest-traffic .select-container {
-  background: #E9EAEB;
-  overflow: hidden;
-}
-
-.multi-wizard.zone-wizard .setup-guest-traffic.basic .select-container {
-  background: #FFFFFF;
-}
-
-.multi-wizard.zone-wizard .main-desc {
-  width: 516px;
-  float: left;
-  /*+placement:shift 0;*/
-  position: relative;
-  left: 0;
-  top: 0;
-  margin: 23px 0 0px 6px;
-  font-weight: 100;
-  font-size: 14px;
-  color: #424242;
-}
-
-.multi-wizard.zone-wizard .review .main-desc.pre-setup {
-  width: 90%;
-  font-size: 18px;
-  color: #2C4159;
-  background: url(../images/icons.png) no-repeat 74px -224px;
-  padding: 1px 0 1px 20px;
-  text-align: center;
-  margin-left: 50px;
-  font-weight: 100;
-  /*+placement:shift 0px 153px;*/
-  position: relative;
-  left: 0px;
-  top: 153px;
-  left: -10px;
-  /*+text-shadow:0px 1px #FFFFFF;*/
-  -moz-text-shadow: 0px 1px #FFFFFF;
-  -webkit-text-shadow: 0px 1px #FFFFFF;
-  -o-text-shadow: 0px 1px #FFFFFF;
-  text-shadow: 0px 1px #FFFFFF;
-}
-
-.multi-wizard.zone-wizard .info-desc {
-  font-size: 11px;
-  float: left;
-  text-align: left;
-  overflow: auto;
-  overflow-x: hidden;
-  padding: 11px;
-  width: 698px;
-  margin: 29px 0 68px 5px;
-  background: #FFFFFF;
-  border: 1px solid #C7C7C7;
-  /*+border-radius:4px;*/
-  -moz-border-radius: 4px;
-  -webkit-border-radius: 4px;
-  -khtml-border-radius: 4px;
-  border-radius: 4px;
-  border-radius: 4px 4px 4px 4px;
-}
-
-.multi-wizard.zone-wizard .setup-storage-traffic .info-desc {
-  margin-bottom: 10px;
-}
-
-.multi-wizard.zone-wizard .setup-public-traffic .info-desc,
-.multi-wizard.zone-wizard .setup-guest-traffic .info-desc,
-.multi-wizard.zone-wizard .setup-physical-network .info-desc {
-  margin-bottom: 12px;
-}
-
-.multi-wizard.zone-wizard .info-desc strong {
-  font-weight: bold;
-}
-
-.multi-wizard.zone-wizard .main-desc em {
-  text-decoration: underline;
-  font-weight: bold;
-}
-
-.multi-wizard.zone-wizard .progress ul li {
-  width: 107px;
-  margin-left: 7px;
-  padding: 0 32px 0 0;
-}
-
-.multi-wizard.zone-wizard .progress ul li span {
-  width: 102px;
-}
-
-.multi-wizard.zone-wizard .progress ul li span.arrow {
-  margin: -4px 0 0 109px;
-}
-
-.multi-wizard.zone-wizard .select-network .content .section {
-  width: 665px;
-  height: 430px;
-  /*+placement:shift 0px 14px;*/
-  position: relative;
-  left: 0px;
-  top: 14px;
-}
-
-.multi-wizard.zone-wizard .select-network .content {
-  width: 100%;
-  height: 461px;
-  float: none;
-  margin: 7px auto auto;
-  padding-bottom: 28px;
-}
-
-.multi-wizard.zone-wizard .select-network-model .select-area {
-  height: 181px;
-  width: 586px;
-  position: relative;
-}
-
-.multi-wizard.zone-wizard .select-network-model .select-area.basic-zone {
-  height: 105px;
-}
-
-.multi-wizard.zone-wizard .select-network-model .select-area.advanced-zone {
-  height: 233px;
-}
-
-.multi-wizard.zone-wizard .select-network-model .select-area .isolation-mode {
-  height: 98px;
-  overflow: hidden;
-  float: left;
-  margin: 5px 0 0;
-  position: absolute;
-  top: 114px;
-  left: 9px;
-}
-
-.multi-wizard.zone-wizard .select-network-model .select-area.disabled .isolation-mode {
-  /*+opacity:50%;*/
-  filter: alpha(opacity=50);
-  -ms-filter: progid:DXImageTransform.Microsoft.Alpha(Opacity=50);
-  -moz-opacity: 0.5;
-  opacity: 0.5;
-}
-
-.multi-wizard.zone-wizard .select-network-model .select-area .isolation-mode .title {
-  font-size: 15px;
-  color: #5D7387;
-  /*+placement:shift 36px 2px;*/
-  position: relative;
-  left: 36px;
-  top: 2px;
-}
-
-.multi-wizard.zone-wizard .select-network-model .select-area .desc {
-  width: 373px;
-  height: 70px;
-  color: #727272;
-  background: #EFEFEF;
-  padding: 12px 18px 25px;
-  /*+placement:shift -27px 12px;*/
-  position: relative;
-  left: -27px;
-  top: 12px;
-  /*+border-radius:7px;*/
-  -moz-border-radius: 7px;
-  -webkit-border-radius: 7px;
-  -khtml-border-radius: 7px;
-  border-radius: 7px;
-  border-radius: 7px 7px 7px 7px;
-  line-height: 19px;
-}
-
-.multi-wizard.zone-wizard .select-network-model .select-area.basic-zone .desc {
-  padding-bottom: 4px;
-}
-
-.multi-wizard.zone-wizard .select-network-model .select-area .desc em {
-  font-weight: bold;
-  text-decoration: underline;
-}
-
-.multi-wizard.zone-wizard .select-network-model .select-area .isolation-mode .select-area {
-  width: 586px;
-  height: 61px;
-  overflow: hidden;
-  margin: 0;
-  padding: 0px 0 9px;
-  background: none;
-}
-
-.multi-wizard.zone-wizard .select-network-model .select-area .isolation-mode .select-area label {
-  font-size: 11px;
-  margin: 24px 0 0 2px;
-}
-
-.multi-wizard.zone-wizard .select-network-model .select-area .isolation-mode .select-area input {
-  margin: 26px 0 11px;
-}
-
-.multi-wizard.zone-wizard .select-network-model .select-area .isolation-mode .select-area input {
-  margin: 24px 8px 0 12px !important;
-  padding: 0 !important;
-}
-
-.multi-wizard.zone-wizard .select-network-model .select-area .isolation-mode .select-area .desc {
-  padding: 6px 7px 11px;
-  width: 388px;
-  height: 29px;
-  font-size: 11px;
-  margin-right: 9px;
-  background: #EFEFEF;
-  float: right;
-  /*+placement:shift -27px 12px;*/
-  position: relative;
-  left: -27px;
-  top: 12px;
-}
-
-.multi-wizard.zone-wizard .content.input-area {
-  width: 721px;
-  min-height: inherit;
-  margin: -50px auto auto 4px;
-  overflow: auto;
-  overflow-x: hidden;
-}
-
-/*** Add physical network -- network form items*/
-.multi-wizard.zone-wizard .setup-physical-network .content.input-area {
-  width: 627px;
-  height: 396px;
-  background: transparent;
-  position: relative;
-}
-
-.multi-wizard.zone-wizard .setup-physical-network .drag-helper-icon {
-  width: 80px;
-  height: 84px;
-  background: url(../images/sprites.png) no-repeat 0px -1365px;
-  /*+placement:shift 134px 303px;*/
-  position: relative;
-  left: 134px;
-  top: 303px;
-  position: absolute;
-}
-
-.multi-wizard.zone-wizard .select-container.multi {
-  display: inline-block;
-  width: 490px;
-  margin: 6px auto auto;
-  float: right;
-  height: auto;
-  border: 1px solid #BFBFBF;
-  overflow: visible;
-  /*+border-radius:4px;*/
-  -moz-border-radius: 4px;
-  -webkit-border-radius: 4px;
-  -khtml-border-radius: 4px;
-  border-radius: 4px;
-  border-radius: 4px 4px 4px 4px;
-  /*+box-shadow:inset 0px 1px 2px #CBCACA;*/
-  -moz-box-shadow: inset 0px 1px 2px #CBCACA;
-  -webkit-box-shadow: inset 0px 1px 2px #CBCACA;
-  -o-box-shadow: inset 0px 1px 2px #CBCACA;
-  box-shadow: inset 0px 1px 2px #CBCACA;
-  background: #F8F6F6;
-  /*[empty]display:;*/
-}
-
-.multi-wizard.zone-wizard .select-container.multi.disabled {
-  border: 1px dotted #A7A7A7;
-  /*+opacity:40%;*/
-  filter: alpha(opacity=40);
-  -ms-filter: progid:DXImageTransform.Microsoft.Alpha(Opacity=40);
-  -moz-opacity: 0.4;
-  opacity: 0.4;
-}
-
-.multi-wizard.zone-wizard .select-container.multi .physical-network-icon {
-  width: 61px;
-  height: 53px;
-  float: left;
-  border-right: 1px solid #CDCDCD;
-  background: url(../images/sprites.png) -109px -1393px;
-}
-
-.multi-wizard.zone-wizard .select-container.multi input {
-  width: 195px !important;
-  margin: 2px 0 0 17px !important;
-}
-
-.multi-wizard.zone-wizard .select-container.multi .field {
-  width: 425px;
-  height: 46px;
-  margin-top: -6px;
-}
-
-.multi-wizard.zone-wizard .select-container.multi .field .name {
-  width: 93%;
-  margin-left: 17px;
-}
-
-.multi-wizard.zone-wizard .select-container.multi .drop-container {
-  background: #DAE2EC;
-  width: 484px;
-  height: 114px;
-  clear: both;
-  position: relative;
-  /*+border-radius:4px;*/
-  -moz-border-radius: 4px;
-  -webkit-border-radius: 4px;
-  -khtml-border-radius: 4px;
-  border-radius: 4px;
-  border-radius: 4px 4px 4px 4px;
-  border: 3px dashed #BBBFC4;
-}
-
-.multi-wizard.zone-wizard .select-container.multi .drop-container ul {
-  background: #DAE2EC;
-  /*+border-radius:5px;*/
-  -moz-border-radius: 5px;
-  -webkit-border-radius: 5px;
-  -khtml-border-radius: 5px;
-  border-radius: 5px;
-  border-radius: 5px 5px 5px 5px;
-  width: 99%;
-  height: 94%;
-  top: 4px;
-  left: 2px;
-  position: absolute;
-}
-
-.multi-wizard.zone-wizard .select-container.multi .drop-container ul.active {
-  background: #DFEAFF;
-}
-
-.multi-wizard.zone-wizard .select-container.multi .drop-container ul li {
-  float: left;
-  margin: 2px 17px 0 29px;
-}
-
-.multi-wizard.zone-wizard .select-container.multi .drop-container span.empty-message {
-  text-align: center;
-  color: #959BA0;
-  font-size: 13px;
-  /*+placement:shift 0px 45px;*/
-  position: relative;
-  left: 0px;
-  top: 45px;
-}
-
-/*** Add physical network -- traffic type drag area*/
-.multi-wizard.zone-wizard .traffic-types-drag-area {
-  width: 96px;
-  height: 370px;
-  background: #F0F1F2;
-  border: 1px solid #DCCACA;
-  /*+border-radius:4px;*/
-  -moz-border-radius: 4px;
-  -webkit-border-radius: 4px;
-  -khtml-border-radius: 4px;
-  border-radius: 4px;
-  border-radius: 4px 4px 4px 4px;
-  float: left;
-  text-align: left;
-  padding: 0;
-  margin: 8px 0 0;
-  /*+placement:shift 3px 0px;*/
-  position: relative;
-  left: 3px;
-  top: 0px;
-}
-
-.multi-wizard.zone-wizard .traffic-types-drag-area .header {
-  margin: 0;
-  font-size: 13px;
-  font-weight: bold;
-  color: #5C5C5C;
-  /*+text-shadow:0px 1px 1px #FFFFFF;*/
-  -moz-text-shadow: 0px 1px 1px #FFFFFF;
-  -webkit-text-shadow: 0px 1px 1px #FFFFFF;
-  -o-text-shadow: 0px 1px 1px #FFFFFF;
-  text-shadow: 0px 1px 1px #FFFFFF;
-  background: #F8F8F8;
-  text-align: center;
-  padding: 8px 0 7px;
-  /*+border-radius:4px 4px 0 0;*/
-  -moz-border-radius: 4px 4px 0 0;
-  -webkit-border-radius: 4px 4px 0 0;
-  -khtml-border-radius: 4px 4px 0 0;
-  border-radius: 4px 4px 0 0;
-  border-bottom: 1px solid #DCCACA;
-}
-
-.multi-wizard.zone-wizard .traffic-types-drag-area > ul {
-  width: 100%;
-}
-
-.multi-wizard.zone-wizard .traffic-types-drag-area > ul > li {
-  float: left;
-  font-size: 11px;
-  width: 100%;
-  background: transparent;
-  height: 83px;
-  margin: 16px 13px 0 0;
-}
-
-.multi-wizard.zone-wizard .traffic-types-drag-area > ul > li.required {
-  display: none;
-}
-
-.multi-wizard.zone-wizard .traffic-types-drag-area > ul > li.required.clone {
-  display: block;
-}
-
-.multi-wizard.zone-wizard .traffic-types-drag-area > ul > li ul.container {
-  width: 60px;
-  height: 54px;
-  margin-left: 16px;
-  background: #E4E4E4;
-  /*+border-radius:5px;*/
-  -moz-border-radius: 5px;
-  -webkit-border-radius: 5px;
-  -khtml-border-radius: 5px;
-  border-radius: 5px;
-  border-radius: 5px 5px 5px 5px;
-  /*+box-shadow:inset 0px 2px 4px #999696;*/
-  -moz-box-shadow: inset 0px 2px 4px #999696;
-  -webkit-box-shadow: inset 0px 2px 4px #999696;
-  -o-box-shadow: inset 0px 2px 4px #999696;
-  box-shadow: inset 0px 2px 4px #999696;
-  border-bottom: 1px solid #FFFFFF;
-}
-
-.multi-wizard.zone-wizard .traffic-types-drag-area > ul > li ul.container li {
-  /*+placement:shift 1px 2px;*/
-  position: relative;
-  left: 1px;
-  top: 2px;
-}
-
-.multi-wizard.zone-wizard li.traffic-type-draggable {
-  display: block;
-  background: transparent url(../images/sprites.png) no-repeat 0px -1161px;
-  width: 51px;
-  height: 51px;
-  margin: auto;
-  cursor: move;
-  z-index: 5000;
-}
-
-.multi-wizard.zone-wizard .traffic-types-drag-area li.traffic-type-draggable:hover,
-.multi-wizard.zone-wizard .select-container.multi li.traffic-type-draggable:hover {
-  width: 69px !important;
-  height: 66px !important;
-}
-
-.multi-wizard.zone-wizard .traffic-types-drag-area li.traffic-type-draggable:hover,
-.multi-wizard.zone-wizard .select-container.multi li.traffic-type-draggable:hover {
-  /*+placement:shift -2px -4px;*/
-  position: relative;
-  left: -2px;
-  top: -4px;
-}
-
-.multi-wizard.zone-wizard .select-container.multi li.traffic-type-draggable:hover {
-  /*+placement:shift -8px -6px;*/
-  position: relative;
-  left: -8px;
-  top: -6px;
-  margin-right: 0px;
-  width: 70px !important;
-}
-
-.multi-wizard.zone-wizard li.traffic-type-draggable.disabled {
-  /*+opacity:50%;*/
-  filter: alpha(opacity=50);
-  -ms-filter: progid:DXImageTransform.Microsoft.Alpha(Opacity=50);
-  -moz-opacity: 0.5;
-  opacity: 0.5;
-  cursor: not-allowed;
-}
-
-.multi-wizard.zone-wizard .traffic-types-drag-area ul > li.disabled {
-  display: none;
-}
-
-.multi-wizard.zone-wizard li.traffic-type-draggable.disabled {
-  /*+opacity:50%;*/
-  filter: alpha(opacity=50);
-  -ms-filter: progid:DXImageTransform.Microsoft.Alpha(Opacity=50);
-  -moz-opacity: 0.5;
-  opacity: 0.5;
-  cursor: not-allowed;
-}
-
-.multi-wizard.zone-wizard li.traffic-type-draggable.management {
-  background-position: 0px -1161px;
-  height: 52px;
-}
-
-.multi-wizard.zone-wizard .traffic-types-drag-area li.traffic-type-draggable.management:hover,
-.multi-wizard.zone-wizard .select-container.multi li.traffic-type-draggable.management:hover {
-  background-position: -11px -1225px;
-}
-
-.multi-wizard.zone-wizard .select-container.multi li.traffic-type-draggable.management:hover {
-  margin-right: -1px;
-}
-
-.multi-wizard.zone-wizard li.traffic-type-draggable.public {
-  width: 53px;
-  height: 53px;
-  background-position: -54px -1160px;
-}
-
-.multi-wizard.zone-wizard .traffic-types-drag-area li.traffic-type-draggable.public:hover,
-.multi-wizard.zone-wizard .select-container.multi li.traffic-type-draggable.public:hover {
-  background-position: -87px -1225px;
-}
-
-.multi-wizard.zone-wizard li.traffic-type-draggable.guest {
-  background-position: -113px -1161px;
-}
-
-.multi-wizard.zone-wizard .traffic-types-drag-area li.traffic-type-draggable.guest:hover,
-.multi-wizard.zone-wizard .select-container.multi li.traffic-type-draggable.guest:hover {
-  background-position: -166px -1227px;
-}
-
-.multi-wizard.zone-wizard li.traffic-type-draggable.storage {
-  background-position: -170px -1160px;
-}
-
-.multi-wizard.zone-wizard .traffic-types-drag-area li.traffic-type-draggable.storage:hover,
-.multi-wizard.zone-wizard .select-container.multi li.traffic-type-draggable.storage:hover {
-  background-position: -244px -1224px;
-}
-
-.multi-wizard.zone-wizard .traffic-types-drag-area > ul > li .info {
-  width: 100%;
-  margin: 5px 0 0 -2px;
-  line-height: 14px;
-  float: left;
-}
-
-.multi-wizard.zone-wizard .traffic-types-drag-area > ul > li .info .title {
-  text-align: center;
-  font-weight: bold;
-  color: #787879;
-}
-
-.multi-wizard.zone-wizard .traffic-types-drag-area > ul > li .info .desc {
-  display: none;
-}
-
-/*** Traffic type icon -- edit button*/
-.multi-wizard.zone-wizard .traffic-type-draggable .edit-traffic-type {
-  display: none;
-}
-
-.multi-wizard.zone-wizard .drop-container .traffic-type-draggable > .edit-traffic-type {
-  cursor: pointer;
-  display: block;
-  width: 59px;
-  height: 23px;
-  padding: 2px 9px 0 12px;
-  background: url(../images/bg-gradients.png) 0px -1342px;
-  border: 1px solid #C4C4C4;
-  /*+border-radius:4px;*/
-  -moz-border-radius: 4px;
-  -webkit-border-radius: 4px;
-  -khtml-border-radius: 4px;
-  border-radius: 4px;
-  border-radius: 4px 4px 4px 4px;
-  border-top: 1px solid #FFFFFF;
-  /*+placement:shift -16px 70px;*/
-  position: relative;
-  left: -16px;
-  top: 70px;
-}
-
-.multi-wizard.zone-wizard .drop-container .traffic-type-draggable > .edit-traffic-type:hover {
-  background-position: 0px -105px;
-  color: #FFFFFF;
-  /*+box-shadow:inset 0px -1px 1px #727272;*/
-  -moz-box-shadow: inset 0px -1px 1px #727272;
-  -webkit-box-shadow: inset 0px -1px 1px #727272;
-  -o-box-shadow: inset 0px -1px 1px #727272;
-  box-shadow: inset 0px -1px 1px #727272;
-}
-
-.multi-wizard.zone-wizard .drop-container .traffic-type-draggable > .edit-traffic-type:hover span {
-  color: #FFFFFF;
-  /*+text-shadow:0px 1px 1px #000000;*/
-  -moz-text-shadow: 0px 1px 1px #000000;
-  -webkit-text-shadow: 0px 1px 1px #000000;
-  -o-text-shadow: 0px 1px 1px #000000;
-  text-shadow: 0px 1px 1px #000000;
-}
-
-.multi-wizard.zone-wizard .drop-container .traffic-type-draggable:hover > .edit-traffic-type {
-  /*+placement:shift -7px 76px;*/
-  position: relative;
-  left: -7px;
-  top: 76px;
-}
-
-.multi-wizard.zone-wizard .drop-container .traffic-type-draggable .edit-traffic-type span {
-  text-align: center;
-  font-size: 11px;
-  font-weight: bold;
-  color: #4E73A6;
-  /*+text-shadow:0px 1px #FFFFFF;*/
-  -moz-text-shadow: 0px 1px #FFFFFF;
-  -webkit-text-shadow: 0px 1px #FFFFFF;
-  -o-text-shadow: 0px 1px #FFFFFF;
-  text-shadow: 0px 1px #FFFFFF;
-}
-
-.multi-wizard.zone-wizard .drop-container .traffic-type-draggable .edit-traffic-type span.icon {
-  float: left;
-  background: url(../images/sprites.png) -7px -4px;
-  padding: 7px 11px 0 7px;
-}
-
-.multi-wizard.zone-wizard .traffic-type-draggable .edit-traffic-type span.name {
-  float: left;
-  width: 76px;
-  font-size: 10px;
-  padding: 2px;
-  color: #4E5F6F;
-  background: #DBE1E9;
-  /*+border-radius:4px 4px 0 0;*/
-  -moz-border-radius: 4px 4px 0 0;
-  -webkit-border-radius: 4px 4px 0 0;
-  -khtml-border-radius: 4px 4px 0 0;
-  border-radius: 4px 4px 0 0;
-  /*+placement:shift -13px -16px;*/
-  position: relative;
-  left: -13px;
-  top: -16px;
-  margin-bottom: -13px;
-  border: 1px solid #C3BCBC;
-  border-bottom: 1px solid #D1CDCD;
-  /*+box-shadow:inset 0px 1px 1px #F5F4F4;*/
-  -moz-box-shadow: inset 0px 1px 1px #F5F4F4;
-  -webkit-box-shadow: inset 0px 1px 1px #F5F4F4;
-  -o-box-shadow: inset 0px 1px 1px #F5F4F4;
-  box-shadow: inset 0px 1px 1px #F5F4F4;
-}
-
-.multi-wizard.zone-wizard .traffic-type-draggable .edit-traffic-type:hover span.name {
-  background: #C4C3C3;
-}
-
-/*** Configure guest network -- tabs*/
-.multi-wizard.zone-wizard .setup-guest-traffic .ui-widget-content {
-  width: 682px;
-  height: 281px;
-  border-bottom: none;
-  border-right: none;
-  /*+placement:shift -1px -7px;*/
-  position: relative;
-  left: -1px;
-  top: -7px;
-}
-
-.multi-wizard.zone-wizard .setup-guest-traffic ul.ui-tabs-nav {
-  width: 456px;
-  /*+placement:shift -4px -8px;*/
-  position: relative;
-  left: -4px;
-  top: -8px;
-}
-
-.multi-wizard.zone-wizard .setup-guest-traffic .main-desc {
-  margin-top: 27px;
-  margin-left: -3px;
-}
-
-.multi-wizard.zone-wizard .setup-guest-traffic .content {
-  margin-left: -4px;
-  margin-top: 2px;
-}
-
-/*** Multi-edit*/
-.multi-wizard.zone-wizard .multi-edit {
-  width: 732px;
-  float: left;
-  margin-left: 0px;
-}
-
-.multi-wizard.zone-wizard .multi-edit table {
-  float: left;
-  width: 98%;
-}
-
-.multi-wizard.zone-wizard .multi-edit table td,
-.multi-wizard.zone-wizard .multi-edit table th {
-  padding: 4px;
-}
-
-.multi-wizard.zone-wizard .multi-edit table th {
-  padding-top: 11px;
-  padding-bottom: 8px;
-}
-
-.multi-wizard.zone-wizard .multi-edit table input {
-  margin: 2px 0px 2px -5px;
-  padding: 2px 0px;
-}
-
-.multi-wizard.zone-wizard .multi-edit .data {
-  float: left;
-  overflow: visible;
-}
-
-.multi-wizard.zone-wizard .multi-edit .data-body {
-  margin: 0;
-}
-
-.multi-wizard.zone-wizard .multi-edit .data-body .data-item {
-  float: left;
-}
-
-.multi-wizard.zone-wizard .multi-edit .data-body .data-item td {
-  padding-top: 8px;
-  padding-bottom: 8px;
-}
-
-.multi-wizard.zone-wizard .multi-edit .data-body .data-item td span {
-  font-size: 10px;
-  text-overflow: ellipsis;
-  max-width: 91px;
-}
-
-/*** Select container fields*/
-.multi-wizard.zone-wizard .select-container .field {
-  width: 100%;
-  padding-bottom: 13px;
-  float: left;
-}
-
-.multi-wizard.zone-wizard .select-container .field.odd {
-  background: #EBEFF5;
-}
-
-.multi-wizard.zone-wizard .select-container .field .name {
-  float: left;
-  margin: 18px 0 0 12px;
-  width: 95px;
-  font-size: 11px;
-  text-align: left;
-  line-height: 13px;
-}
-
-.multi-wizard.zone-wizard .select-container .field .value {
-  float: left;
-  position: relative;
-}
-
-.multi-wizard.zone-wizard .select-container .field .value span {
-  display: block;
-  font-size: 11px;
-  color: #052060;
-  margin: 20px 0 0;
-}
-
-.multi-wizard.zone-wizard .select-container .field .value label.error {
-  color: #FF0000;
-  font-size: 10px;
-  position: absolute;
-  display: block;
-  text-align: left;
-  margin: 2px 0 0 16px;
-  float: right;
-  /*+placement:shift 1px 31px;*/
-  position: relative;
-  left: 1px;
-  top: 31px;
-  position: absolute;
-}
-
-.multi-wizard.zone-wizard .select-container .field .value input,
-.multi-wizard.zone-wizard .select-container .field .value select {
-  width: 316px;
-  height: 20px;
-  margin: 13px 13px 0 18px;
-  float: left;
-}
-
-.multi-wizard.zone-wizard .select-container .field .range-edit .range-item {
-  width: 106px;
-  float: left;
-}
-
-.multi-wizard.zone-wizard .select-container .field .range-edit .range-item input[type=text] {
-  width: 93px;
-  margin: 16px 0 0 17px;
-}
-
-.multi-wizard.zone-wizard .select-container .field .value select {
-  width: 327px;
-  height: 21px;
-}
-
-.multi-wizard.zone-wizard .select-container .field .value input[type=checkbox] {
-  float: left;
-  display: block;
-  width: 13px;
-}
-
-.multi-wizard.zone-wizard .select-container .field .value.multi-range input {
-  float: left;
-  width: 137px;
-}
-
-.multi-wizard.zone-wizard .select-container .field .value.multi-range span {
-  float: left;
-  margin: 13px 0 0;
-}
-
-.multi-wizard.zone-wizard .select-container .field .select-array {
-  width: 360px;
-  display: inline-block;
-}
-
-/*[clearfix]*/.multi-wizard.zone-wizard .select-container .field .select-array-item {
-  width: 175px;
-  height: 34px;
-  float: left;
-}
-
-.multi-wizard.zone-wizard .select-container .field .select-array-item .name {
-  width: 127px;
-  float: right;
-  padding: 0;
-  margin: 11px 0 0;
-}
-
-.multi-wizard.zone-wizard .select-container .field .select-array-item .value {
-  width: 41px;
-  float: right;
-  padding: 0;
-  margin: 0;
-}
-
-.multi-wizard.zone-wizard .select-container .field .select-array-item .value input {
-  width: inherit;
-  margin: 12px 0 0 11px;
-}
-
-.multi-wizard.zone-wizard .setup-physical-network .button.add.new-physical-network {
-  background: #808080 url(../images/bg-gradients.png) 0px -264px;
-  visibility: hidden;
-  border: 1px solid #ADA7A7;
-  padding: 6px 20px 6px 11px;
-  font-size: 12px;
-  float: right;
-  margin: 14px 6px 0 0;
-  /*+border-radius:4px;*/
-  -moz-border-radius: 4px;
-  -webkit-border-radius: 4px;
-  -khtml-border-radius: 4px;
-  border-radius: 4px;
-  border-radius: 4px 4px 4px 4px;
-  color: #475765;
-  /*+text-shadow:0px 1px 1px #FFFFFF;*/
-  -moz-text-shadow: 0px 1px 1px #FFFFFF;
-  -webkit-text-shadow: 0px 1px 1px #FFFFFF;
-  -o-text-shadow: 0px 1px 1px #FFFFFF;
-  text-shadow: 0px 1px 1px #FFFFFF;
-  cursor: pointer;
-}
-
-.multi-wizard.zone-wizard .setup-physical-network .button.remove.physical-network {
-  padding: 10px 10px 0px;
-  background: url(../images/sprites.png) -6px -93px;
-  cursor: pointer;
-  position: relative;
-  float: right;
-  top: 27px;
-  margin: -26px 0 0;
-}
-
-.multi-wizard.zone-wizard .setup-physical-network .select-container.disabled .button.remove.physical-network {
-  display: none;
-}
-
-.multi-wizard.zone-wizard .setup-physical-network .button.remove.physical-network:hover {
-  background-position: -6px -675px;
-}
-
-.multi-wizard.zone-wizard .setup-physical-network .button.add.new-physical-network:hover {
-  background-position: 0px -349px;
-  color: #000000;
-  /*+text-shadow:0px 1px 2px #FFFFFF;*/
-  -moz-text-shadow: 0px 1px 2px #FFFFFF;
-  -webkit-text-shadow: 0px 1px 2px #FFFFFF;
-  -o-text-shadow: 0px 1px 2px #FFFFFF;
-  text-shadow: 0px 1px 2px #FFFFFF;
-}
-
-.multi-wizard.zone-wizard .setup-physical-network .button.add.new-physical-network .icon {
-  padding: 10px;
-  background: url(../images/sprites.png) -44px -58px;
-}
-
-/*** Review / launch*/
-.multi-wizard.zone-wizard .review .launch-container {
-  width: 98%;
-  max-height: 438px;
-  overflow: auto;
-  overflow-x: hidden;
-  float: left;
-  background: #ECECEC 0px -12px;
-  background: #F7F7F7;
-  background: -moz-linear-gradient(top, #f7f7f7 0%, #eaeaea 100%);
-  background: -webkit-gradient(linear, left top, left bottom, color-stop(0%,#f7f7f7), color-stop(100%,#eaeaea));
-  background: -webkit-linear-gradient(top, #f7f7f7 0%,#eaeaea 100%);
-  background: -o-linear-gradient(top, #f7f7f7 0%,#eaeaea 100%);
-  background: -ms-linear-gradient(top, #f7f7f7 0%,#eaeaea 100%);
-  background: linear-gradient(to bottom, #f7f7f7 0%,#eaeaea 100%);
-  filter: progid:DXImageTransform.Microsoft.gradient( startColorstr='#f7f7f7', endColorstr='#eaeaea',GradientType=0 );
-  margin: 11px 0 0 7px;
-  /*+border-radius:4px;*/
-  -moz-border-radius: 4px;
-  -webkit-border-radius: 4px;
-  -khtml-border-radius: 4px;
-  border-radius: 4px;
-  border: 1px solid #CACACA;
-  border-radius: 4px 4px 4px 4px;
-}
-
-.multi-wizard.zone-wizard .review .launch-container li {
-  width: 100%;
-  text-align: left;
-  padding: 15px 0 15px 12px;
-  font-size: 12px;
-  font-weight: bold;
-}
-
-.multi-wizard.zone-wizard .review .launch-container li .icon {
-  /*[empty]display:;*/
-  padding: 10px 21px 10px 10px;
-  background: url(../images/icons.png) -2px -217px;
-}
-
-.multi-wizard.zone-wizard .review .launch-container li.loading .icon {
-  background: url(../images/ajax-loader-small.gif) no-repeat 2px 9px;
-}
-
-.multi-wizard.zone-wizard .review .launch-container li.error .icon {
-  background-position: -2px -185px;
-}
-
-.multi-wizard.zone-wizard .review .launch-container li.info .icon {
-  display: none;
-}
-
-/*Tree view*/
-.tree-view {
-  width: 24%;
-  height: 98%;
-  overflow: auto;
-}
-
-.tree-view.overflowScroll {
-  overflow: scroll;
-}
-
-.tree-view ul {
-  display: block;
-  width: 85px;
-}
-
-.tree-view ul li {
-  position: relative;
-  left: 21px;
-  font-size: 12px;
-  display: block;
-  margin: 7px 0 0;
-  clear: both;
-  width: 100%;
-}
-
-.tree-view > ul {
-  /*+placement:shift 3px 40px;*/
-  position: relative;
-  left: 3px;
-  top: 40px;
-}
-
-.tree-view > ul > li {
-  left: 5px;
-}
-
-.tree-view ul li .name {
-  float: left;
-  margin: 1px 0px 13px 17px;
-  padding: 6px 9px 6px 4px;
-  cursor: pointer;
-}
-
-.tree-view ul li .name:hover {
-  text-decoration: underline;
-}
-
-.tree-view ul li .name.selected {
-  background: #DDDCDD;
-  /*+border-radius:5px;*/
-  -moz-border-radius: 5px;
-  -webkit-border-radius: 5px;
-  -khtml-border-radius: 5px;
-  border-radius: 5px;
-  border-radius: 5px 5px 5px 5px;
-}
-
-.tree-view ul li .expand {
-  width: 10px;
-  height: 10px;
-  float: left;
-  background: url(../images/buttons.png) -630px -245px;
-  margin: 4px 5px 0 0;
-  float: left;
-  cursor: pointer;
-  position: absolute;
-}
-
-.tree-view ul li.expanded > .expand {
-  background-position: -631px -228px;
-}
-
-#browser .tree-view div.toolbar div.text-search {
-  float: left;
-}
-
-.detail-group table tbody {
-  border: none;
-}
-
-/*Dialog-based list view*/
-.ui-dialog .list-view {
-  height: 515px !important;
-  overflow: auto;
-  overflow-x: hidden;
-}
-
-.ui-dialog .list-view .toolbar {
-  top: 50px;
-  width: 854px;
-}
-
-div.panel.ui-dialog div.list-view div.fixed-header {
-  top: 55px;
-  left: 35px;
-  width: 759px;
-  height: 49px;
-  background-color: #FFFFFF;
-  margin: 0;
-  z-index: 1;
-}
-
-.ui-dialog .list-view table {
-  top: 9px !important;
-}
-
-.ui-dialog.panel div.list-view div.data-table table {
-  width: 778px;
-  margin-top: 39px;
-}
-
-.ui-dialog.panel div.list-view div.data-table table tbody tr.multi-edit-selected {
-  background: #C3E0FC;
-}
-
-/*List-view: subselect dropdown*/
-.list-view .subselect {
-  width: 173px;
-  cursor: default;
-  display: block;
-  float: left;
-  background: #E8E8E8;
-  padding: 0;
-  margin: 0 0 0 -3px;
-  clear: both;
-  border: 1px solid #A8A7A7;
-  /*+border-radius:2px;*/
-  -moz-border-radius: 2px;
-  -webkit-border-radius: 2px;
-  -khtml-border-radius: 2px;
-  border-radius: 2px;
-}
-
-.list-view .subselect:hover span {
-  color: initial;
-}
-
-.list-view .subselect span {
-  margin: 4px 0 0 12px;
-  cursor: default;
-}
-
-.list-view .subselect span.info {
-  background: none;
-}
-
-.list-view .subselect span:hover {
-  color: initial;
-}
-
-.list-view .subselect select {
-  width: 175px;
-  margin: 0 0 0 -11px;
-  font-size: 10px;
-}
-
-/*Multi-edit*/
-div.container div.panel div#details-tab-addloadBalancer.detail-group div.loadBalancer div.multi-edit form table.multi-edit thead tr th,
-div.container div.panel div#details-tab-addloadBalancer.detail-group div.loadBalancer div.multi-edit form table.multi-edit tbody tr td {
-  min-width: 100px;
-}
-
-.multi-edit {
-  overflow: auto;
-}
-
-.multi-edit > form {
-  position: relative;
-  clear: both;
-}
-
-.multi-edit table.multi-edit {
-  border-top: none;
-}
-
-.multi-edit table th {
-  min-width: 88px;
-  white-space: nowrap;
-  text-align: center;
-  text-indent: 0;
-}
-
-.detail-group .multi-edit table td {
-  border-left: 1px solid #CDCCCC;
-}
-
-.detail-view .multi-edit input {
-  width: 70%;
-}
-
-.detail-view .multi-edit select {
-  width: 93%;
-  font-size: 10px;
-  min-width: 80px;
-}
-
-.multi-edit input {
-  width: 85%;
-}
-
-.multi-edit .range {
-  position: relative;
-}
-
-.multi-edit .range .range-item {
-  float: left;
-}
-
-.multi-edit .range input {
-  width: 35px;
-  margin-right: 2px;
-  position: relative;
-}
-
-.multi-edit .range label {
-  display: block;
-  clear: both;
-  /*+placement:shift 3px 2px;*/
-  position: relative;
-  left: 3px;
-  top: 2px;
-}
-
-.multi-edit label.error {
-  font-size: 10px;
-  margin: 3px 0 0;
-  float: left;
-}
-
-.multi-edit .data-table td span {
-  float: left;
-}
-
-.multi-edit .data-table td.add-vm {
-  cursor: pointer;
-}
-
-.multi-edit th.add-rule,
-.multi-edit td.add-rule {
-  border-right: 1px solid #cdcccc;
-}
-
-.multi-edit .data-table td.add-vm:hover {
-  color: #5FAAF7;
-}
-
-.multi-edit .data-table .fixed-header {
-  display: none;
-}
-
-.multi-edit .button.add-vm {
-  font-size: 10px;
-  font-weight: bold;
-  cursor: pointer;
-  color: #FFFFFF;
-  /*+text-shadow:0px 1px 1px #000000;*/
-  -moz-text-shadow: 0px 1px 1px #000000;
-  -webkit-text-shadow: 0px 1px 1px #000000;
-  -o-text-shadow: 0px 1px 1px #000000;
-  text-shadow: 0px 1px 1px #000000;
-  /*+box-shadow:0px 1px 1px #FFFFFF;*/
-  -moz-box-shadow: 0px 1px 1px #FFFFFF;
-  -webkit-box-shadow: 0px 1px 1px #FFFFFF;
-  -o-box-shadow: 0px 1px 1px #FFFFFF;
-  box-shadow: 0px 1px 1px #FFFFFF;
-  border: 1px solid #858585;
-  border-top: none;
-  /*+border-radius:5px;*/
-  -moz-border-radius: 5px;
-  -webkit-border-radius: 5px;
-  -khtml-border-radius: 5px;
-  border-radius: 5px;
-  border-radius: 5px 5px 5px 5px;
-  width: 74px;
-  text-indent: 0px;
-  text-align: center;
-  padding: 6px 0px 4px;
-  background: url(../images/bg-gradients.png) repeat-x 0px -220px;
-  /*+placement:shift 4px 0px;*/
-  position: relative;
-  left: 4px;
-  top: 0px;
-}
-
-.multi-edit .button.add-vm:hover {
-  background-position: 0px -241px;
-  /*+box-shadow:inset 0px 1px 1px #000000;*/
-  -moz-box-shadow: inset 0px 1px 1px #000000;
-  -webkit-box-shadow: inset 0px 1px 1px #000000;
-  -o-box-shadow: inset 0px 1px 1px #000000;
-  box-shadow: inset 0px 1px 1px #000000;
-}
-
-.multi-edit .button.custom-action {
-  background: url(../images/bg-gradients.png) 0px -271px;
-  border: 1px solid #B7B7B7;
-  color: #485867;
-  font-size: 10px;
-  /*+text-shadow:0px 1px #FFFFFF;*/
-  -moz-text-shadow: 0px 1px #FFFFFF;
-  -webkit-text-shadow: 0px 1px #FFFFFF;
-  -o-text-shadow: 0px 1px #FFFFFF;
-  text-shadow: 0px 1px #FFFFFF;
-}
-
-.multi-edit td.disabled .button.add-vm.custom-action {
-  /*+opacity:50%;*/
-  filter: alpha(opacity=50);
-  -ms-filter: progid:DXImageTransform.Microsoft.Alpha(Opacity=50);
-  -moz-opacity: 0.5;
-  opacity: 0.5;
-  cursor: not-allowed;
-}
-
-.multi-edit .button.custom-action:hover {
-  background: #808080 url(../images/bg-gradients.png);
-  color: #FFFFFF;
-  /*+text-shadow:0px 1px 1px #000000;*/
-  -moz-text-shadow: 0px 1px 1px #000000;
-  -webkit-text-shadow: 0px 1px 1px #000000;
-  -o-text-shadow: 0px 1px 1px #000000;
-  text-shadow: 0px 1px 1px #000000;
-}
-
-.ui-dialog.multi-edit-add-list {
-  width: initial !important;
-}
-
-.ui-dialog.multi-edit-add-list .ui-dialog-buttonpane {
-  display: block;
-}
-
-.ui-dialog.multi-edit-add-list .ui-dialog-buttonpane .ui-dialog-buttonset {
-  width: initial;
-  padding-right: 15px;
-}
-
-.ui-dialog.multi-edit-add-list .ui-dialog-buttonpane .ui-dialog-buttonset button {
-  top: 0;
-  left: 0;
-}
-
-.multi-edit-add-list .ui-button.ok,
-.multi-edit-add-list .ui-button.cancel {
-  float: right;
-  /*+placement:shift 506px -18px;*/
-  position: relative;
-  left: 506px;
-  top: -18px;
-}
-
-.multi-edit-add-list .ui-button.cancel {
-  /*+placement:shift 492px -18px;*/
-  position: relative;
-  left: 492px;
-  border: none;
-  background: transparent;
-  color: #808B95;
-  font-weight: bold;
-}
-
-.multi-edit-add-list div.form-container {
-  width: auto !important;
-  height: auto;
-  text-align: center;
-}
-
-.multi-edit-add-list div.form-container div.name label {
-  display: inline;
-}
-
-.multi-edit .data .data-body {
-  margin: auto auto auto 11px;
-  overflow: hidden;
-}
-
-.panel.always-maximized .multi-edit .data .data-body {
-  width: 96%;
-  margin: 0 0 0 12px;
-}
-
-.multi-edit .data .data-body .data-item {
-  margin-bottom: 14px;
-  border: 1px solid #CDCCCC;
-  position: relative;
-}
-
-.multi-edit .data .data-body .data-item .loading-overlay {
-  background-position: 50% 50%;
-}
-
-.multi-edit .data .data-body .data-item.loading {
-  height: 28px;
-  background: #FFFFFF url(../images/ajax-loader.gif) no-repeat center;
-  border: 1px solid #DDDDDD;
-}
-
-.multi-edit .data .data-body .data-item.loading .label {
-  color: #808080;
-  font-size: 12px;
-  text-align: center;
-  text-indent: 19%;
-  margin: 12px 0 0;
-}
-
-.multi-edit .data .data-body .data-item table {
-  margin: 0;
-  border: none;
-  width: 100%;
-  overflow: hidden;
-  background: #F0F1F2;
-}
-
-.multi-edit .data .data-body .data-item tr {
-  background: #EFEFEF;
-  border: none;
-}
-
-.multi-edit .data .data-body .data-item table tbody tr td {
-  background: #F0F1F2;
-  border-left: none;
-  border-right: 1px solid #CFC9C9;
-  height: 15px;
-  overflow: auto;
-}
-
-.multi-edit .data .data-body .data-item > table tbody tr td span {
-  overflow: hidden;
-  max-width: 90%;
-  display: block;
-  float: left;
-  text-overflow: ellipsis;
-  white-space: nowrap;
-}
-
-.multi-edit .data .data-body .data-item table tbody tr td.name {
-  padding-top: 9px;
-}
-
-.multi-edit .data .data-body .data-item table tbody tr td.name span {
-  width: 53px;
-  color: #4C5D78;
-  font-weight: bold;
-}
-
-.multi-edit .data .data-body .data-item .expandable-listing table tbody tr td.name span {
-  color: #4C5D78;
-  font-weight: normal;
-  cursor: pointer;
-}
-
-.multi-edit .data .data-body .data-item .expandable-listing table tbody tr td.name span:hover {
-  color: #0000FF;
-}
-
-div#details-tab-aclRules table.multi-edit tr th.number,
-div#details-tab-aclRules div.data-item table tr td.number {
-  width: 45px !important;
-  min-width: 45px !important;
-  max-width: 45px !important;
-}
-
-div#details-tab-aclRules div.multi-edit table tr th.action,
-div#details-tab-aclRules div.multi-edit table tr td.action {
-    width: 40px !important;
-    min-width: 40px !important;
-    max-width: 40px !important;
-}
-
-div#details-tab-aclRules div.multi-edit table tr th.protocol,
-div#details-tab-aclRules div.multi-edit table tr td.protocol {
-    width: 50px !important;
-    min-width: 50px !important;
-    max-width: 50px !important;
-}
-
-div#details-tab-aclRules div.multi-edit table tr th.protocolnumber,
-div#details-tab-aclRules div.multi-edit table tr td.protocolnumber {
-    width: 60px !important;
-    min-width: 60px !important;
-    max-width: 60px !important;
-}
-
-div#details-tab-aclRules div.multi-edit table tr th.traffictype,
-div#details-tab-aclRules div.multi-edit table tr td.traffictype {
-    width: 60px !important;
-    min-width: 60px !important;
-    max-width: 60px !important;
-}
-
-div#details-tab-aclRules div.multi-edit table tr th.reason,
-div#details-tab-aclRules div.multi-edit table tr td.reason {
-    width: 60px !important;
-    min-width: 60px !important;
-    max-width: 60px !important;
-}
-
-div#details-tab-aclRules div.multi-edit table tr th.icmptype, div#details-tab-aclRules div.multi-edit table tr td.icmptype,
-div#details-tab-aclRules div.multi-edit table tr th.icmpcode, div#details-tab-aclRules div.multi-edit table tr td.icmpcode {
-    width: 60px !important;
-    min-width: 60px !important;
-    max-width: 60px !important;
-}
-
-div#details-tab-aclRules div.multi-edit table tr th.startport, div#details-tab-aclRules div.multi-edit table tr td.startport,
-div#details-tab-aclRules div.multi-edit table tr th.endport, div#details-tab-aclRules div.multi-edit table tr td.endport {
-    width: 60px !important;
-    min-width: 60px !important;
-    max-width: 60px !important;
-}
-
-div#details-tab-aclRules td.cidrlist span {
-	text-align: center;
-	width: 100%;
-}
-
-.multi-edit .data .data-body .data-item table tbody tr td.multi-actions .action {
-  cursor: pointer;
-  width: 28px;
-  height: 21px;
-  float: left;
-}
-
-.multi-edit .data .data-body .data-item table tbody tr td.multi-actions .action span.icon {
-  background-image: url(../images/sprites.png);
-  cursor: pointer;
-  width: 28px;
-  height: 21px;
-  float: left;
-}
-
-.multi-edit .data .data-body .data-item tr td .expand {
-  width: 14px;
-  height: 15px;
-  display: block;
-  cursor: pointer;
-  background: #FFFFFF url(../images/sprites.png) -541px -499px;
-  border: 1px solid #D0D0D0;
-  /*+border-radius:9px;*/
-  -moz-border-radius: 9px;
-  -webkit-border-radius: 9px;
-  -khtml-border-radius: 9px;
-  border-radius: 9px;
-  border-radius: 9px 9px 9px 9px;
-  float: left;
-  margin: -3px 0 0 11px;
-}
-
-.multi-edit .data .data-body .data-item tr td.add-vm,
-.multi-edit tr th.add-vm {
-  cursor: pointer;
-}
-
-.multi-edit .data .data-body .data-item tr td .custom-action {
-  margin: -2px 0 0 0px;
-}
-
-.multi-edit .data .data-body .data-item tr td.add-vm:hover {
-  color: #0060FF;
-  font-weight: bold;
-}
-
-.multi-edit .data .data-body .data-item tr td.add-vm p {
-  text-indent: 0;
-  padding-left: 9px;
-  margin-top: 3px;
-  margin-bottom: 6px;
-}
-
-.multi-edit .data .data-body .data-item tr td.multi-actions .icon {
-  /*+placement:shift -3px -2px;*/
-  position: relative;
-  left: -3px;
-  top: -2px;
-}
-
-.multi-edit .data .data-body .data-item .expandable-listing {
-  width: 99.8%;
-  border: 1px solid #CFC9C9;
-  max-height: 161px;
-  overflow: auto;
-  overflow-x: hidden;
-}
-
-.multi-edit .data .data-body .data-item .expandable-listing tr {
-  width: 100%;
-  border: none;
-  margin: 0;
-  padding: 0;
-}
-
-.multi-edit .data .data-body .data-item .expandable-listing tr td {
-  background: #DDE0E2;
-  border: none;
-  margin: 0;
-  text-indent: 37px;
-}
-
-.multi-edit .data .data-body .data-item .expandable-listing tr.odd td {
-  background: #F2F0F0;
-}
-
-.ui-tabs-panel .add-by {
-  font-size: 12px;
-  color: #536474;
-  width: 94%;
-  margin: 13px 0 0 14px;
-}
-
-.ui-tabs-panel .add-by .selection {
-  width: 236px;
-  margin: 8px 0 0;
-}
-
-.ui-tabs-panel .add-by .selection input {
-  margin: 0 6px 0 0;
-}
-
-.ui-tabs-panel .add-by .selection label {
-  margin: 0 22px 0 0;
-}
-
-/** Fix long table overflow*/
-.detail-view .multi-edit {
-  width: 100%;
-}
-
-.detail-view .multi-edit table {
-  width: 97%;
-  max-width: inherit;
-}
-
-.detail-view .multi-edit table tr th,
-.detail-view .multi-edit table tr td {
-  width: 84px !important;
-  min-width: 84px !important;
-  max-width: 84px !important;
-  font-size: 10px;
-}
-
-/* special case for 'Source CIDR' column - make it wide enough to fit a CIDR without ellipsizing*/
-.detail-view .multi-edit table tr th.cidrlist,
-.detail-view .multi-edit table tr td.cidrlist {
-  min-width: 118px !important;
-  max-width: 118px !important;
-  padding: 0 0 0 0;
-}
-.detail-view .multi-edit td.cidrlist input {
-  width: 85%;
-}
-
-
-/** Header fields*/
-.multi-edit .header-fields {
-  position: relative;
-  /*+placement:shift 14px 11px;*/
-  position: relative;
-  left: 14px;
-  top: 11px;
-}
-
-.multi-edit .header-fields .form-container {
-  width: 96%;
-  height: 32px;
-  background: #E4E4E4;
-  /*+border-radius:4px;*/
-  -moz-border-radius: 4px;
-  -webkit-border-radius: 4px;
-  -khtml-border-radius: 4px;
-  border-radius: 4px;
-  border: 1px solid #D4CFCF;
-}
-
-.multi-edit .header-fields .form-item {
-  padding: 4px 15px 3px 9px;
-  margin-bottom: 32px;
-  margin-right: 0;
-  float: left;
-}
-
-.multi-edit .header-fields .form-item input,
-.multi-edit .header-fields .form-item select {
-  margin-top: 4px;
-}
-
-.multi-edit .header-fields .form-item .name,
-.multi-edit .header-fields .form-item .value {
-  float: left;
-}
-
-.multi-edit .header-fields .form-item .name {
-  font-size: 14px;
-  padding: 5px;
-  color: #55687A;
-}
-
-/*Sortable*/
-.multi-edit table tbody tr td.reorder,
-.multi-edit table thead tr th.reorder {
-  width: 16px !important;
-  min-width: 16px !important;
-  max-width: 16px !important;
-}
-
-/*Security Rules*/
-.security-rules .multi-edit input {
-  width: 69px;
-  margin: 0 0 0 9px;
-}
-
-.security-rules .multi-edit .range input {
-  width: 44px;
-  margin: 0;
-}
-
-/*Recurring snapshots*/
-.recurring-snapshots {
-  display: inline-block;
-}
-
-.recurring-snapshots .schedule .add-snapshot-actions {
-  width: 581px;
-  clear: both;
-  float: left;
-  font-size: 13px;
-  margin-bottom: 13px;
-  border-top: 1px solid #FFFFFF;
-}
-
-.recurring-snapshots .schedule .add-snapshot-action {
-  /*+placement:shift -7px -34px;*/
-  position: relative;
-  left: -7px;
-  top: -34px;
-  float: right;
-  cursor: pointer;
-  padding: 10px;
-}
-
-.recurring-snapshots .schedule .add-snapshot-action.add {
-  color: #0000FF;
-  /*+text-shadow:0px 1px 1px #FFFFFF;*/
-  -moz-text-shadow: 0px 1px 1px #FFFFFF;
-  -webkit-text-shadow: 0px 1px 1px #FFFFFF;
-  -o-text-shadow: 0px 1px 1px #FFFFFF;
-  text-shadow: 0px 1px 1px #FFFFFF;
-  font-weight: bold;
-}
-
-.recurring-snapshots .schedule .add-snapshot-action.add:hover {
-  color: #1A85F4;
-}
-
-.recurring-snapshots .schedule p {
-  font-size: 13px;
-  margin: 0;
-}
-
-.recurring-snapshots .schedule .forms form {
-  font-size: 12px;
-  color: #4F6171;
-}
-
-.recurring-snapshots .schedule .forms form select {
-  float: left;
-  margin: 3px 10px 3px 3px;
-  max-width: 100%;
-}
-
-.recurring-snapshots .schedule .forms form input {
-  /*+placement:shift 1px 4px;*/
-  position: relative;
-  left: 1px;
-  top: 4px;
-}
-
-.recurring-snapshots .schedule .forms form label {
-  /*+placement:shift 5px 4px;*/
-  position: relative;
-  left: 5px;
-  top: 4px;
-}
-
-.recurring-snapshots .schedule .forms form label.error {
-  width: 100%;
-  float: left;
-  font-size: 10px;
-}
-
-.recurring-snapshots .schedule .forms form .field {
-  width: 100%;
-  float: left;
-  margin: 8px 0 0;
-}
-
-.recurring-snapshots .schedule .forms form .name {
-  float: left;
-  text-align: right;
-  width: 72px;
-  padding: 4px 0 0;
-  margin: 3px 14px 0 0;
-}
-
-.recurring-snapshots .schedule .forms form .value {
-  width: 470px;
-  float: left;
-  text-align: left;
-}
-
-.ui-dialog .recurring-snapshots .ui-widget-content {
-  padding: 0;
-  margin: 0;
-}
-
-.recurring-snapshots .ui-button {
-  /*+placement:anchor-bottom-right 9px 9px;*/
-  position: absolute;
-  right: 9px;
-  bottom: 9px;
-}
-
-.recurring-snapshots .scheduled-snapshots {
-  clear: both;
-  position: relative;
-  top: -26px;
-}
-
-.recurring-snapshots .scheduled-snapshots p {
-  font-weight: bold;
-  font-size: 12px;
-  /*+text-shadow:0px 2px 2px #FFFFFF;*/
-  -moz-text-shadow: 0px 2px 2px #FFFFFF;
-  -webkit-text-shadow: 0px 2px 2px #FFFFFF;
-  -o-text-shadow: 0px 2px 2px #FFFFFF;
-  text-shadow: 0px 2px 2px #FFFFFF;
-}
-
-.recurring-snapshots .scheduled-snapshots table {
-  border: none;
-  /*+placement:shift 0px -14px;*/
-  position: relative;
-  top: -14px;
-  width: 100%;
-  margin: 0;
-}
-
-.recurring-snapshots .scheduled-snapshots table td.actions div.action span.icon {
-  /*+placement:shift -3px -4px;*/
-  position: relative;
-  left: -3px;
-  top: -4px;
-}
-
-.recurring-snapshots .scheduled-snapshots tr {
-  padding: 0;
-  border: 0;
-  display: block;
-  width: 100%;
-  height: 38px;
-  margin: 22px 0 0;
-  display: none;
-}
-
-.recurring-snapshots .scheduled-snapshots tr td {
-  border: none;
-  padding: 5px 0px 0 14px;
-  font-size: 12px;
-  word-break: keep-all;
-  word-wrap: normal;
-  text-indent: 0px;
-}
-
-.recurring-snapshots .scheduled-snapshots tr td.keep {
-  min-width: 60px;
-}
-
-.recurring-snapshots .scheduled-snapshots tr td.timezone {
-  min-width: 168px;
-  font-size: 12px;
-}
-
-.recurring-snapshots .scheduled-snapshots tr td.timezone span {
-  font-size: 10px;
-}
-
-.recurring-snapshots .scheduled-snapshots table tbody tr td.actions {
-  max-width: 22px !important;
-  min-width: 22px !important;
-}
-
-.recurring-snapshots .scheduled-snapshots tr td.time {
-  min-width: 144px;
-  background: url(../images/sprites.png) no-repeat -536px -533px;
-  text-indent: 0.7em;
-}
-
-.recurring-snapshots .scheduled-snapshots tr.daily td.time {
-  background-position: -537px -569px;
-}
-
-.recurring-snapshots .scheduled-snapshots tr.weekly td.time {
-  background-position: -537px -605px;
-}
-
-.recurring-snapshots .scheduled-snapshots tr.monthly td.time {
-  background-position: -537px -648px;
-}
-
-.recurring-snapshots p {
-  text-align: left;
-  font-size: 14px;
-  line-height: 18px;
-  padding: 0 47px 0 0;
-  color: #475765;
-  margin-bottom: 16px;
-  /*+text-shadow:0px 3px 3px #FFFFFF;*/
-  -moz-text-shadow: 0px 3px 3px #FFFFFF;
-  -webkit-text-shadow: 0px 3px 3px #FFFFFF;
-  -o-text-shadow: 0px 3px 3px #FFFFFF;
-  text-shadow: 0px 3px 3px #FFFFFF;
-  max-width: 550px;
-  display: block;
-}
-
-.recurring-snapshots .ui-tabs ul {
-  position: relative;
-  margin: 0;
-  width: 100%;
-  padding: 0;
-  margin: 0;
-  display: block;
-}
-
-.recurring-snapshots .ui-tabs ul li a {
-  width: 76px;
-  background: url(../images/sprites.png) no-repeat -521px -533px;
-}
-
-.recurring-snapshots .ui-tabs ul li.disabled a {
-  /*+opacity:50%;*/
-  filter: alpha(opacity=50);
-  -ms-filter: progid:DXImageTransform.Microsoft.Alpha(Opacity=50);
-  -moz-opacity: 0.5;
-  opacity: 0.5;
-}
-
-.recurring-snapshots .ui-tabs ul li.disabled:hover a {
-  border: none;
-  background-color: transparent;
-  border: none;
-  /*+box-shadow:0px 0px;*/
-  -moz-box-shadow: 0px 0px;
-  -webkit-box-shadow: 0px 0px;
-  -o-box-shadow: 0px 0px;
-  box-shadow: 0px 0px;
-  -moz-box-shadow: 0px 0px none;
-  -webkit-box-shadow: 0px 0px none;
-  -o-box-shadow: 0px 0px none;
-  -moz-box-shadow: none;
-  -webkit-box-shadow: none;
-  -o-box-shadow: none;
-  cursor: default;
-}
-
-.recurring-snapshots .ui-tabs ul li.daily a {
-  background-position: -522px -570px;
-}
-
-.recurring-snapshots .ui-tabs ul li.weekly a {
-  background-position: -526px -605px;
-}
-
-.recurring-snapshots .ui-tabs ul li.monthly a {
-  background-position: -528px -649px;
-}
-
-.recurring-snapshots .ui-tabs div.ui-tabs-panel {
-  height: 144px;
-  width: 100%;
-  border: none;
-  background: #E9E9E9;
-}
-
-.recurring-snapshots .ui-tabs div.ui-tabs-panel.ui-tabs-hide {
-  display: none;
-}
-
-/*Upload volume*/
-.upload-volume .list-view {
-  margin-top: 5px !important;
-}
-
-.upload-volume .listView-container {
-  background: #FFFFFF;
-  width: 823px;
-  margin: 71px 0px 20px 28px;
-  border: 1px solid #DADADA;
-  /*+border-radius:4px;*/
-  -moz-border-radius: 4px;
-  -webkit-border-radius: 4px;
-  -khtml-border-radius: 4px;
-  border-radius: 4px;
-  border-radius: 4px 4px 4px 4px;
-}
-
-.upload-volume div.list-view .data-table div.fixed-header {
-  top: 115px !important;
-  left: 56px !important;
-  background: #FFFFFF !important;
-}
-
-.upload-volume .data-table table.body {
-  margin-top: 66px !important;
-  margin-left: 19px;
-}
-
-.upload-volume .list-view .toolbar {
-  top: 118px;
-  width: 801px;
-  left: 43px;
-  background: transparent;
-  border: none;
-}
-
-.upload-volume .top-fields {
-  float: left;
-  clear: none;
-  margin-left: 24px;
-}
-
-.upload-volume .top-fields .field {
-  float: left;
-  margin-right: 50px;
-}
-
-.upload-volume .top-fields input {
-  float: right;
-  /*+border-radius:3px;*/
-  -moz-border-radius: 3px;
-  -webkit-border-radius: 3px;
-  -khtml-border-radius: 3px;
-  border-radius: 3px;
-  border-radius: 3px 3px 3px 3px;
-  padding: 2px;
-  width: 186px;
-}
-
-.upload-volume .top-fields label,
-.upload-volume .desc {
-  display: block;
-  float: left;
-  padding: 6px;
-  font-size: 12px;
-  color: #4C5D6C;
-  /*+text-shadow:0px 0px #FFFFFF;*/
-  -moz-text-shadow: 0px 0px #FFFFFF;
-  -webkit-text-shadow: 0px 0px #FFFFFF;
-  -o-text-shadow: 0px 0px #FFFFFF;
-  text-shadow: 0px 0px #FFFFFF;
-}
-
-.upload-volume .desc {
-  position: absolute;
-  width: 825px;
-  text-align: left;
-  top: 79px;
-  left: 32px;
-  border-top: 1px solid #CFCFCF;
-}
-
-/*Network detail chat*/
-.network-chart {
-  width: 100%;
-  height: 100%;
-  position: relative;
-  background: url(../images/bg-network.png) no-repeat 38% 70px;
-}
-
-.network-chart.static-nat {
-  background: url(../images/bg-network-nat.png) no-repeat 31% 62px;
-}
-
-.network-chart ul {
-  width: 536px;
-  height: 421px;
-  position: absolute;
-  top: 0px;
-  left: 0px;
-}
-
-.network-chart li {
-  display: block;
-  width: 147px;
-  height: 86px;
-  background: url(../images/buttons.png) no-repeat 0px -399px;
-}
-
-.network-chart li.static-nat-enabled {
-  /*+placement:shift 31px 44px;*/
-  position: relative;
-  left: 31px;
-  top: 44px;
-}
-
-.network-chart li.static-nat-enabled .vmname {
-  /*+placement:shift 16px 41px;*/
-  position: relative;
-  left: 16px;
-  top: 41px;
-  cursor: pointer;
-  max-width: 98px;
-  max-height: 21px;
-  padding: 7px;
-  font-size: 10px;
-  position: absolute;
-  overflow: hidden;
-  color: #485563;
-  font-weight: bold;
-  /*+text-shadow:0px 1px 1px #000000;*/
-  -moz-text-shadow: 0px 1px 1px #000000;
-  -webkit-text-shadow: 0px 1px 1px #000000;
-  -o-text-shadow: 0px 1px 1px #000000;
-  text-shadow: 0px 1px 1px #000000;
-  background: url(../images/bg-gradients.png) repeat-x 2px -221px;
-  color: #FFFFFF;
-  /*+border-radius:9px;*/
-  -moz-border-radius: 9px;
-  -webkit-border-radius: 9px;
-  -khtml-border-radius: 9px;
-  border-radius: 9px;
-  border-radius: 9px 9px 9px 9px;
-}
-
-.network-chart li.static-nat-enabled .vmname:hover {
-  background-position: 0px -946px;
-}
-
-.network-chart li.static-nat-enabled .name {
-  background: url(../images/sprites.png) no-repeat -6px -460px;
-}
-
-.network-chart li.static-nat-enabled .name span {
-  font-size: 11px;
-  padding: 0 0 0 25px;
-}
-
-.network-chart li.disabled {
-  /*+opacity:100%;*/
-  filter: alpha(opacity=100);
-  -ms-filter: progid:DXImageTransform.Microsoft.Alpha(Opacity=100);
-  -moz-opacity: 1;
-  opacity: 1;
-}
-
-.network-chart li.firewall {
-  /*+placement:shift 282px 188px;*/
-  position: relative;
-  left: 356px;
-  top: 188px;
-  position: absolute;
-}
-
-.network-chart li.loadBalancing {
-  /*+placement:shift 167px 342px;*/
-  position: relative;
-  left: 237px;
-  top: 342px;
-  position: absolute;
-}
-
-.network-chart li.portForwarding {
-  /*+placement:shift 401px 342px;*/
-  position: relative;
-  left: 480px;
-  top: 342px;
-  position: absolute;
-}
-
-.network-chart li .name {
-  color: #4E5F6F;
-  width: 130px;
-  /*+text-shadow:0px 1px 1px #FCFCFC;*/
-  -moz-text-shadow: 0px 1px 1px #FCFCFC;
-  -webkit-text-shadow: 0px 1px 1px #FCFCFC;
-  -o-text-shadow: 0px 1px 1px #FCFCFC;
-  text-shadow: 0px 1px 1px #FCFCFC;
-  /*+placement:shift 10px 11px;*/
-  position: relative;
-  left: 10px;
-  top: 11px;
-}
-
-.network-chart li.disabled .name {
-  color: #8695A5;
-  /*+placement:shift 5px 32px;*/
-  position: relative;
-  left: 5px;
-  top: 32px;
-  text-decoration: line-through;
-  text-align: center;
-}
-
-.network-chart li .view-details {
-  /*+placement:anchor-bottom-right 34px 19px;*/
-  position: absolute;
-  right: 34px;
-  bottom: 19px;
-  cursor: pointer;
-  background: #F7F7F7;
-  background: rgb(247, 247, 247);
-  background: url(data:image/svg+xml;base64,PD94bWwgdmVyc2lvbj0iMS4wIiA/Pgo8c3ZnIHhtbG5zPSJodHRwOi8vd3d3LnczLm9yZy8yMDAwL3N2ZyIgd2lkdGg9IjEwMCUiIGhlaWdodD0iMTAwJSIgdmlld0JveD0iMCAwIDEgMSIgcHJlc2VydmVBc3BlY3RSYXRpbz0ibm9uZSI+CiAgPGxpbmVhckdyYWRpZW50IGlkPSJncmFkLXVjZ2ctZ2VuZXJhdGVkIiBncmFkaWVudFVuaXRzPSJ1c2VyU3BhY2VPblVzZSIgeDE9IjAlIiB5MT0iMCUiIHgyPSIwJSIgeTI9IjEwMCUiPgogICAgPHN0b3Agb2Zmc2V0PSIxJSIgc3RvcC1jb2xvcj0iI2Y3ZjdmNyIgc3RvcC1vcGFjaXR5PSIxIi8+CiAgICA8c3RvcCBvZmZzZXQ9IjEwMCUiIHN0b3AtY29sb3I9IiNlYWVhZWEiIHN0b3Atb3BhY2l0eT0iMSIvPgogIDwvbGluZWFyR3JhZGllbnQ+CiAgPHJlY3QgeD0iMCIgeT0iMCIgd2lkdGg9IjEiIGhlaWdodD0iMSIgZmlsbD0idXJsKCNncmFkLXVjZ2ctZ2VuZXJhdGVkKSIgLz4KPC9zdmc+);
-  background: -moz-linear-gradient(top, rgba(247,247,247,1) 1%, rgba(234,234,234,1) 100%);
-  background: -webkit-gradient(linear, left top, left bottom, color-stop(1%,rgba(247,247,247,1)), color-stop(100%,rgba(234,234,234,1)));
-  background: -webkit-linear-gradient(top, rgba(247,247,247,1) 1%,rgba(234,234,234,1) 100%);
-  background: -o-linear-gradient(top, rgba(247,247,247,1) 1%,rgba(234,234,234,1) 100%);
-  background: -ms-linear-gradient(top, rgba(247,247,247,1) 1%,rgba(234,234,234,1) 100%);
-  background: linear-gradient(to bottom, rgba(247,247,247,1) 1%,rgba(234,234,234,1) 100%);
-  filter: progid:DXImageTransform.Microsoft.gradient( startColorstr='#f7f7f7', endColorstr='#eaeaea',GradientType=0 );
-  font-size: 11px;
-  padding: 8px 20px;
-  color: #000000;
-  border: 1px solid #A2A2A2;
-  /*+border-radius:4px;*/
-  -moz-border-radius: 4px;
-  -webkit-border-radius: 4px;
-  -khtml-border-radius: 4px;
-  border-radius: 4px;
-}
-
-.network-chart li .view-details:hover {
-  background: #D5D5D5;
-  /*+text-shadow:0px 1px 1px #FFFFFF;*/
-  -moz-text-shadow: 0px 1px 1px #FFFFFF;
-  -webkit-text-shadow: 0px 1px 1px #FFFFFF;
-  -o-text-shadow: 0px 1px 1px #FFFFFF;
-  text-shadow: 0px 1px 1px #FFFFFF;
-  /*+box-shadow:inset 0px 0px 4px #000000;*/
-  -moz-box-shadow: inset 0px 0px 4px #000000;
-  -webkit-box-shadow: inset 0px 0px 4px #000000;
-  -o-box-shadow: inset 0px 0px 4px #000000;
-  box-shadow: inset 0px 0px 4px #000000;
-}
-
-.network-chart li.disabled .view-details {
-  display: none;
-}
-
-/*System Dashboard*/
-.system-dashboard {
-  height: 258px;
-  width: 962px;
-  display: block;
-  /*+border-radius:3px;*/
-  -moz-border-radius: 3px;
-  -webkit-border-radius: 3px;
-  -khtml-border-radius: 3px;
-  border-radius: 3px;
-  /*+box-shadow:inset 0px 0px 1px #FFFFFF;*/
-  -moz-box-shadow: inset 0px 0px 1px #FFFFFF;
-  -webkit-box-shadow: inset 0px 0px 1px #FFFFFF;
-  -o-box-shadow: inset 0px 0px 1px #FFFFFF;
-  box-shadow: inset 0px 0px 1px #FFFFFF;
-  position: relative;
-  margin: 18px 0 0 15px;
-}
-
-.system-dashboard.zone {
-  height: 609px;
-  background-position: 0px -1423px;
-}
-
-.system-dashboard-view .toolbar {
-  position: relative;
-}
-
-.system-dashboard .head {
-  color: #000000;
-  /*+text-shadow:0px 1px 1px #FFFFFF;*/
-  -moz-text-shadow: 0px 1px 1px #FFFFFF;
-  -webkit-text-shadow: 0px 1px 1px #FFFFFF;
-  -o-text-shadow: 0px 1px 1px #FFFFFF;
-  text-shadow: 0px 1px 1px #FFFFFF;
-  text-indent: 11px;
-  padding: 0px 0 12px;
-  /*+box-shadow:0px 0px 1px #FFFFFF;*/
-  -moz-box-shadow: 0px 0px 1px #FFFFFF;
-  -webkit-box-shadow: 0px 0px 1px #FFFFFF;
-  -o-box-shadow: 0px 0px 1px #FFFFFF;
-  box-shadow: 0px 0px 1px #FFFFFF;
-}
-
-.project-view .system-dashboard .head {
-  color: #FFFFFF;
-  /*+text-shadow:0px -1px #000000;*/
-  -moz-text-shadow: 0px -1px #000000;
-  -webkit-text-shadow: 0px -1px #000000;
-  -o-text-shadow: 0px -1px #000000;
-  text-shadow: 0px -1px #000000;
-  /*+box-shadow:none;*/
-  -moz-box-shadow: none;
-  -webkit-box-shadow: none;
-  -o-box-shadow: none;
-  box-shadow: none;
-  padding-top: 14px;
-}
-
-.system-dashboard .view-more,
-.system-dashboard .view-all {
-  float: right;
-  margin: -4px 19px 0 0;
-  cursor: pointer;
-  font-size: 13px;
-  font-weight: 100;
-  background: #DADADA repeat-x 0px -735px;
-  background: rgb(234, 234, 234);
-  background: url(data:image/svg+xml;base64,PD94bWwgdmVyc2lvbj0iMS4wIiA/Pgo8c3ZnIHhtbG5zPSJodHRwOi8vd3d3LnczLm9yZy8yMDAwL3N2ZyIgd2lkdGg9IjEwMCUiIGhlaWdodD0iMTAwJSIgdmlld0JveD0iMCAwIDEgMSIgcHJlc2VydmVBc3BlY3RSYXRpbz0ibm9uZSI+CiAgPGxpbmVhckdyYWRpZW50IGlkPSJncmFkLXVjZ2ctZ2VuZXJhdGVkIiBncmFkaWVudFVuaXRzPSJ1c2VyU3BhY2VPblVzZSIgeDE9IjAlIiB5MT0iMCUiIHgyPSIwJSIgeTI9IjEwMCUiPgogICAgPHN0b3Agb2Zmc2V0PSIwJSIgc3RvcC1jb2xvcj0iI2VhZWFlYSIgc3RvcC1vcGFjaXR5PSIxIi8+CiAgICA8c3RvcCBvZmZzZXQ9IjEwMCUiIHN0b3AtY29sb3I9IiNkNmQ2ZDYiIHN0b3Atb3BhY2l0eT0iMSIvPgogIDwvbGluZWFyR3JhZGllbnQ+CiAgPHJlY3QgeD0iMCIgeT0iMCIgd2lkdGg9IjEiIGhlaWdodD0iMSIgZmlsbD0idXJsKCNncmFkLXVjZ2ctZ2VuZXJhdGVkKSIgLz4KPC9zdmc+);
-  background: -moz-linear-gradient(top, rgba(234,234,234,1) 0%, rgba(214,214,214,1) 100%);
-  background: -webkit-gradient(linear, left top, left bottom, color-stop(0%,rgba(234,234,234,1)), color-stop(100%,rgba(214,214,214,1)));
-  background: -webkit-linear-gradient(top, rgba(234,234,234,1) 0%,rgba(214,214,214,1) 100%);
-  background: -o-linear-gradient(top, rgba(234,234,234,1) 0%,rgba(214,214,214,1) 100%);
-  background: -ms-linear-gradient(top, rgba(234,234,234,1) 0%,rgba(214,214,214,1) 100%);
-  background: linear-gradient(to bottom, rgba(234,234,234,1) 0%,rgba(214,214,214,1) 100%);
-  filter: progid:DXImageTransform.Microsoft.gradient( startColorstr='#eaeaea', endColorstr='#d6d6d6',GradientType=0 );
-  /*+border-radius:3px;*/
-  -moz-border-radius: 3px;
-  -webkit-border-radius: 3px;
-  -khtml-border-radius: 3px;
-  border-radius: 3px;
-  border-radius: 3px 3px 3px 3px;
-  border: 1px solid #B5B5B5;
-}
-
-.system-dashboard .view-more:hover,
-.system-dashboard .view-all:hover {
-  background-position: 0px -763px;
-  /*+box-shadow:inset 0px 1px 1px #000000;*/
-  -moz-box-shadow: inset 0px 1px 1px #000000;
-  -webkit-box-shadow: inset 0px 1px 1px #000000;
-  -o-box-shadow: inset 0px 1px 1px #000000;
-  box-shadow: inset 0px 1px 1px #000000;
-  background: #C1C1C1;
-}
-
-.system-dashboard .status_box .view-all {
-  /*+placement:shift 18px 110px;*/
-  position: relative;
-  left: 18px;
-  top: 110px;
-  width: 83%;
-  position: absolute;
-  text-align: center;
-  padding: 8px 0;
-}
-
-.system-dashboard .status_box {
-  font-size: 14px;
-  margin: 10px 0 0;
-  background: transparent;
-  border: none;
-}
-
-.system-dashboard .status_box li {
-  height: 178px;
-  width: 228px;
-  padding: 0;
-  margin: 0 0 0 8px;
-  /*+border-radius:3px;*/
-  -moz-border-radius: 3px;
-  -webkit-border-radius: 3px;
-  -khtml-border-radius: 3px;
-  border-radius: 3px;
-  position: relative;
-  border: 1px solid #C6C6C6;
-  float: left;
-}
-
-.system-dashboard.zone .status_box li {
-  margin-bottom: 8px;
-  height: 152px;
-  background-color: #F4F4F4;
-}
-
-.system-dashboard.zone .status_box li .icon {
-  background: url(../images/infrastructure-icons.png) no-repeat 0px 0px;
-  padding: 65px 80px 5px;
-  /*+placement:shift 31px 19px;*/
-  position: relative;
-  left: 51px;
-  top: 19px;
-  position: absolute;
-  /*+opacity:56%;*/
-  filter: alpha(opacity=56);
-  -ms-filter: progid:DXImageTransform.Microsoft.Alpha(Opacity=56);
-  -moz-opacity: 0.56;
-  opacity: 0.56;
-}
-
-.system-dashboard .status_box li span.label {
-  color: #CCCFD4;
-  font-size: 12px;
-}
-
-.system-dashboard .status_box li span.total {
-  font-size: 25px;
-}
-
-.system-dashboard .status_box li span.label {
-  color: #CCCFD4;
-  font-size: 12px;
-}
-
-.system-dashboard .status_box li span.unit {
-  color: #C1C4C9;
-  font-size: 13px;
-}
-
-.system-dashboard .status_box li span.header {
-  margin: 1px 0 0;
-  /*+placement:shift 13px 5px;*/
-  position: relative;
-  left: 13px;
-  top: 13px;
-  font-weight: 100;
-}
-
-.system-dashboard.zone .status_box li span.header {
-  font-size: 14px;
-  color: #4F4F4F;
-}
-
-.system-dashboard .status_box li span.status {
-  font-size: 27px;
-  /*+placement:shift 13px 141px;*/
-  position: relative;
-  left: 13px;
-  top: 141px;
-  position: absolute;
-  color: #25FF25;
-  /*+text-shadow:0px 1px 1px #000000;*/
-  -moz-text-shadow: 0px 1px 1px #000000;
-  -webkit-text-shadow: 0px 1px 1px #000000;
-  -o-text-shadow: 0px 1px 1px #000000;
-  text-shadow: 0px 1px 1px #000000;
-}
-
-.system-dashboard .status_box li span.instance.total {
-  /*+placement:shift 12px 32px;*/
-  position: relative;
-  left: 12px;
-  top: 32px;
-  position: absolute;
-}
-
-.system-dashboard .status_box li span.instance.label {
-  /*+placement:shift 15px 53px;*/
-  position: relative;
-  left: 15px;
-  top: 53px;
-  position: absolute;
-}
-
-.system-dashboard .status_box li span.vcpu-hours.total {
-  /*+placement:shift 13px 76px;*/
-  position: relative;
-  left: 13px;
-  top: 76px;
-  position: absolute;
-}
-
-.system-dashboard .status_box li span.vcpu-hours.label {
-  /*+placement:shift 14px 95px;*/
-  position: relative;
-  left: 14px;
-  top: 95px;
-  position: absolute;
-}
-
-.system-dashboard .status_box li span.gb-hours.total {
-  /*+placement:shift 106px 77px;*/
-  position: relative;
-  left: 106px;
-  top: 77px;
-  position: absolute;
-}
-
-.system-dashboard .status_box li span.gb-hours.label {
-  /*+placement:shift 106px 95px;*/
-  position: relative;
-  left: 106px;
-  top: 95px;
-  position: absolute;
-}
-
-.system-dashboard .status_box li span.overview.total {
-  font-size: 56px;
-  /*+placement:shift 9px 29px;*/
-  position: relative;
-  left: 9px;
-  top: 29px;
-  position: absolute;
-  font-weight: 100;
-  color: #2B7DAF;
-  /*+text-shadow:0px -1px 2px #FFFFFF;*/
-  -moz-text-shadow: 0px -1px 2px #FFFFFF;
-  -webkit-text-shadow: 0px -1px 2px #FFFFFF;
-  -o-text-shadow: 0px -1px 2px #FFFFFF;
-  text-shadow: 0px -1px 2px #FFFFFF;
-}
-
-.system-dashboard .status_box li.capacity span.overview.total {
-  font-size: 32px;
-}
-
-.system-dashboard .status_box li span.overview.label {
-  /*+placement:shift 52px 79px;*/
-  position: relative;
-  left: 52px;
-  top: 79px;
-  position: absolute;
-}
-
-.system-dashboard .status_box li span.used.total {
-  /*+placement:shift 14px 130px;*/
-  position: relative;
-  left: 14px;
-  top: 130px;
-  font-size: 30px;
-  position: absolute;
-}
-
-.system-dashboard .status_box li span.used.label {
-  /*+placement:shift 14px 153px;*/
-  position: relative;
-  left: 14px;
-  top: 153px;
-  position: absolute;
-}
-
-.system-dashboard .status_box li span.used.unit {
-  /*+placement:shift 67px 135px;*/
-  position: relative;
-  left: 67px;
-  top: 135px;
-  position: absolute;
-}
-
-.system-dashboard .status_box li span.available.unit {
-  /*+placement:shift 159px 135px;*/
-  position: relative;
-  left: 159px;
-  top: 135px;
-  position: absolute;
-}
-
-.system-dashboard .status_box li span.available.total {
-  /*+placement:shift 97px 130px;*/
-  position: relative;
-  left: 97px;
-  top: 130px;
-  font-size: 30px;
-  position: absolute;
-}
-
-.system-dashboard .status_box li span.available.label {
-  /*+placement:shift 97px 153px;*/
-  position: relative;
-  left: 97px;
-  top: 153px;
-  position: absolute;
-}
-
-.system-dashboard-view .socket-info {
-  width: 100%;
-  height: 239px;
-  overflow: auto;
-  float: left;
-  padding: 0;
-}
-
-.system-dashboard-view .socket-info > .title {
-  padding: 8px;
-  font-size: 13px;
-}
-
-.system-dashboard-view .socket-info li {
-  width: 139px;
-  padding: 13px;
-  /*+border-radius:3px;*/
-  -moz-border-radius: 3px;
-  -webkit-border-radius: 3px;
-  -khtml-border-radius: 3px;
-  border-radius: 3px;
-  margin: 7px;
-  border: 1px solid #CCC;
-  background: #EFEFEF;
-  float: left;
-}
-
-.system-dashboard-view .socket-info li > div {
-  text-decoration: none;
-  float: left;
-}
-
-.system-dashboard-view .socket-info li .name {
-  width: 100%;
-  font-weight: 100;
-  margin-bottom: 13px;
-}
-
-.system-dashboard-view .socket-info li .hosts,
-.system-dashboard-view .socket-info li .sockets {
-  width: 54px;
-  /*[empty]color:;*/
-}
-
-.system-dashboard-view .socket-info li div .title {
-  color: #424242;
-  border: none;
-  font-size: 13px;
-  padding-bottom: 3px;
-}
-
-.add-zone-resource .form-container {
-  height: auto !important;
-  display: inline-block;
-  overflow: visible;
-}
-
-.add-zone-resource .form-container form {
-  display: inline-block;
-  height: auto;
-}
-
-.add-zone-resource .head {
-  width: 100%;
-  margin-bottom: 7px;
-  display: inline-block;
-  border-bottom: 1px solid #AFBDCA;
-  /*+box-shadow:0px 1px #FFFFFF;*/
-  -moz-box-shadow: 0px 1px #FFFFFF;
-  -webkit-box-shadow: 0px 1px #FFFFFF;
-  -o-box-shadow: 0px 1px #FFFFFF;
-  box-shadow: 0px 1px #FFFFFF;
-}
-
-.add-zone-resource .head span {
-  float: left;
-  font-size: 14px;
-  text-indent: 5px;
-  padding: 10px 0 18px;
-}
-
-.add-zone-resource .head select {
-  float: left;
-  margin: -3px 0 6px 13px;
-  margin: 8px 0 0 9px;
-}
-
-/** Infrastructure icons*/
-.system-dashboard.zone .status_box li.zones .icon {
-  background-position: -36px -105px;
-}
-
-.system-dashboard.zone .status_box li.pods .icon {
-  background-position: -229px -105px;
-}
-
-.system-dashboard.zone .status_box li.clusters .icon {
-  background-position: -411px -96px;
-}
-
-.system-dashboard.zone .status_box li.hosts .icon {
-  background-position: -601px -102px;
-}
-
-.system-dashboard.zone .status_box li.primary-storage .icon {
-  background-position: -32px -404px;
-  /*+placement:shift 37px 68px;*/
-  position: relative;
-  left: 37px;
-  top: 68px;
-}
-
-.system-dashboard.zone .status_box li.sockets .icon {
-  background-position: -14px -581px;
-}
-
-.system-dashboard.zone .status_box li.secondary-storage .icon {
-  background-position: -216px -404px;
-  /*+placement:shift 37px 68px;*/
-  position: relative;
-  left: 37px;
-  top: 68px;
-}
-
-.system-dashboard.zone .status_box li.system-vms .icon,
-.system-dashboard.zone .status_box li.management-servers .icon {
-  background-position: -408px -399px;
-}
-
-.system-dashboard.zone .status_box li.virtual-routers .icon {
-  background-position: -601px -400px;
-}
-
-/*Projects
-** View switcher*/
-#header .view-switcher {
-  font-size: 12px;
-  color: #55687B;
-  float: left;
-  margin: 11px 0 0 18px;
-}
-
-#header div.view-switcher {
-  height: 39px;
-  background-position: 0px -5px;
-  /*+placement:shift 0px -10px;*/
-  position: relative;
-  left: 0px;
-  top: -10px;
-  margin-right: 9px;
-  display: none;
-}
-
-#header div.view-switcher.alt {
-  background-position: 0px -41px;
-}
-
-#header div.view-switcher div {
-  float: left;
-  /*[empty]display:;*/
-  width: 126px;
-  padding: 13px 0 0;
-  margin: 0;
-  text-indent: 17px;
-  position: relative;
-  /*+text-shadow:0px -1px 1px #2D2D2D;*/
-  -moz-text-shadow: 0px -1px 1px #2D2D2D;
-  -webkit-text-shadow: 0px -1px 1px #2D2D2D;
-  -o-text-shadow: 0px -1px 1px #2D2D2D;
-  text-shadow: 0px -1px 1px #2D2D2D;
-}
-
-#header div.view-switcher .select.active {
-  color: #FFFFFF;
-  font-weight: bold;
-  /*+text-shadow:0px -1px 1px #5B5B5B;*/
-  -moz-text-shadow: 0px -1px 1px #5B5B5B;
-  -webkit-text-shadow: 0px -1px 1px #5B5B5B;
-  -o-text-shadow: 0px -1px 1px #5B5B5B;
-  text-shadow: 0px -1px 1px #5B5B5B;
-}
-
-#header div.view-switcher div span.icon {
-  background: url(../images/icons.png) no-repeat;
-  width: 10px;
-  height: 10px;
-  padding: 0 19px 0 0;
-  top: 0;
-  /*+placement:shift -4px 0px;*/
-  position: relative;
-  left: -4px;
-  top: 0px;
-}
-
-#header div.view-switcher div.default-view span.icon {
-  background-position: -23px 0px;
-}
-
-#header div.view-switcher div.project-view span.icon {
-  background-position: -24px 0px !important;
-}
-
-#header div.view-switcher div.select span.icon {
-  background-position: -47px 0px;
-}
-
-#header .view-switcher span {
-  padding: 0 13px 0 0;
-  background-repeat: repeat-x;
-}
-
-#header .view-switcher select {
-  max-width: 120px;
-  margin: 6px 3px 0 -21px;
-  padding: 3px 0 4px;
-}
-
-/*** View switcher (drop-down)*/
-.project-switcher, .domain-switcher {
-  float: left;
-  width: 223px;
-  padding: 9px 17px 0 19px;
-  /*+border-radius:4px;*/
-  -moz-border-radius: 4px;
-  -webkit-border-radius: 4px;
-  -khtml-border-radius: 4px;
-  border-radius: 4px;
-}
-
-.project-switcher label, .domain-switcher label {
-  top: 29px;
-  color: #FFFFFF;
-  font-size: 13px;
-  float: left;
-  margin-right: 7px;
-  margin-top: 5px;
-}
-
-.project-switcher select, .domain-switcher select {
-  width: 70%;
-  float: left;
-  margin-top: 0px;
-  border: 1px solid #393939;
-  /*+text-shadow:0px -1px 1px #373737;*/
-  -moz-text-shadow: 0px -1px 1px #373737;
-  -webkit-text-shadow: 0px -1px 1px #373737;
-  -o-text-shadow: 0px -1px 1px #373737;
-  text-shadow: 0px -1px 1px #373737;
-  background: #515151;
-  font-size: 13px;
-  font-weight: 100;
-  color: #FFFFFF;
-}
-
-/*** Select project*/
-.project-selector {
-  display: inline-block;
-}
-
-.project-selector-dialog .ui-widget-content {
-  padding: 0 !important;
-}
-
-.project-selector .toolbar {
-  width: 420px;
-  position: relative;
-  background: transparent;
-  border: none;
-  border-bottom: 1px solid #93A4B4;
-  /*+box-shadow:0px 2px #FFFFFF;*/
-  -moz-box-shadow: 0px 2px #FFFFFF;
-  -webkit-box-shadow: 0px 2px #FFFFFF;
-  -o-box-shadow: 0px 2px #FFFFFF;
-  box-shadow: 0px 2px #FFFFFF;
-  -moz-box-shadow: 0px 2px 0px #FFFFFF;
-  -webkit-box-shadow: 0px 2px 0px #FFFFFF;
-  -o-box-shadow: 0px 2px 0px #FFFFFF;
-}
-
-.project-selector .search input[type=text] {
-  /*+border-radius:3px;*/
-  -moz-border-radius: 3px;
-  -webkit-border-radius: 3px;
-  -khtml-border-radius: 3px;
-  border-radius: 3px;
-  border-radius: 3px 3px 3px 3px;
-  width: 192px;
-  height: 18px;
-  margin: 6px 0 0 105px;
-  /*+box-shadow:0px 1px 1px #FFFFFF;*/
-  -moz-box-shadow: 0px 1px 1px #FFFFFF;
-  -webkit-box-shadow: 0px 1px 1px #FFFFFF;
-  -o-box-shadow: 0px 1px 1px #FFFFFF;
-  box-shadow: 0px 1px 1px #FFFFFF;
-  border: 1px solid #9DADBB;
-  float: left;
-}
-
-.project-selector .search input[type=submit] {
-  display: block;
-  float: left;
-  border: none;
-  cursor: pointer;
-  margin: 6px 0 0;
-  background: url(../images/sprites.png) no-repeat -601px -328px;
-  width: 25px;
-  height: 22px;
-  border-left: 1px solid #283979;
-  /*+placement:shift -2px 0px;*/
-  position: relative;
-  left: -2px;
-  top: 0px;
-  cursor: pointer;
-}
-
-.project-selector .listing {
-  margin: 15px;
-  border: 1px solid #D0D0D0;
-  position: relative;
-}
-
-.project-selector .listing .data {
-  width: 100%;
-  height: 275px;
-  background: #F2F0F0;
-  overflow: auto;
-  overflow-x: hidden;
-  margin: 18px 0 0;
-}
-
-.project-selector .listing .data ul {
-  text-align: left;
-  font-size: 11px;
-}
-
-.project-selector .listing .data ul li {
-  padding: 10px 0 10px 7px;
-  cursor: pointer;
-  font-size: 12px;
-}
-
-.project-selector .listing .data ul li.odd {
-  background: #DFE1E3;
-}
-
-.project-selector .listing .data ul li:hover {
-  background: #CBDDF3;
-  border-top: 1px solid #FFFFFF;
-  border-bottom: 1px solid #BABFD9;
-  padding: 9px 0 9px 7px;
-}
-
-.project-selector .listing .header {
-  width: 379px;
-  background: url(../images/bg-gradients.png) repeat-x 0px -164px;
-  /*+text-shadow:0px 1px 1px #FFFFFF;*/
-  -moz-text-shadow: 0px 1px 1px #FFFFFF;
-  -webkit-text-shadow: 0px 1px 1px #FFFFFF;
-  -o-text-shadow: 0px 1px 1px #FFFFFF;
-  text-shadow: 0px 1px 1px #FFFFFF;
-  text-align: left;
-  color: #4F6171;
-  font-size: 11px;
-  padding: 3px 2px 3px 7px;
-  border-bottom: 1px solid #FFFFFF;
-  position: absolute;
-  left: 0;
-}
-
-.project-selector .button.cancel {
-  color: #808080;
-  background: #B6B6B6 url("../images/gradients.png") repeat 0 -480px;
-  border: 1px solid #AAAAAA;
-  border-radius: 4px 4px 4px 4px;
-  font-size: 13px;
-  font-weight: bold;
-  padding: 8px 20px;
-  float: none;
-  cursor: pointer;
-  color: #838181;
-  left: 170px;
-  top: -8px;
-  width: 54px;
-  margin: auto auto 17px;
-}
-
-.project-selector .button.cancel:hover {
-  color: #3A3A3A;
-}
-
-/*** Resource management*/
-.project-dashboard .resources form {
-  background: #FFFFFF;
-  width: 87%;
-  /*+border-radius:11px;*/
-  -moz-border-radius: 11px;
-  -webkit-border-radius: 11px;
-  -khtml-border-radius: 11px;
-  border-radius: 11px;
-  border-radius: 11px 11px 11px 11px;
-  padding: 26px;
-  margin-top: 17px;
-  margin-left: 22px;
-  /*+box-shadow:inset 0px 3px 4px #979797;*/
-  -moz-box-shadow: inset 0px 3px 4px #979797;
-  -webkit-box-shadow: inset 0px 3px 4px #979797;
-  -o-box-shadow: inset 0px 3px 4px #979797;
-  box-shadow: inset 0px 3px 4px #979797;
-  display: inline-block;
-}
-
-.project-dashboard .resources form .field {
-  width: 100%;
-  float: left;
-  clear: both;
-  margin: auto auto 30px;
-}
-
-.project-dashboard .resources form label {
-  float: left;
-}
-
-.project-dashboard .resources form input[type=text] {
-  float: right;
-  width: 176px;
-  font-size: 16px;
-  margin: 0 287px 0 0;
-  /*+border-radius:4px;*/
-  -moz-border-radius: 4px;
-  -webkit-border-radius: 4px;
-  -khtml-border-radius: 4px;
-  border-radius: 4px;
-  border-radius: 4px 4px 4px 4px;
-  border: 1px solid #C6C6C6;
-  padding: 6px;
-}
-
-.project-dashboard .resources form input[type=submit] {
-  display: block;
-  border: none;
-  background: transparent url(../images/bg-gradients.png) 0px -220px;
-  float: left;
-  padding: 9px 20px;
-  cursor: pointer;
-  color: #FFFFFF;
-  /*+border-radius:4px;*/
-  -moz-border-radius: 4px;
-  -webkit-border-radius: 4px;
-  -khtml-border-radius: 4px;
-  border-radius: 4px;
-  border-radius: 4px 4px 4px 4px;
-  clear: both;
-}
-
-.detail-view .project-dashboard .resources form {
-  width: 83%;
-  border-bottom: 1px solid #DBDBDB;
-}
-
-.detail-view .project-dashboard .resources form .field input {
-  margin-right: 105px;
-}
-
-/*** Dashboard*/
-.project-dashboard .toolbar {
-  position: relative;
-}
-
-.project-dashboard .ui-tabs {
-  /*+placement:shift 10px -31px;*/
-  position: relative;
-  left: 10px;
-  top: -31px;
-}
-
-.project-view .project-dashboard .ui-tabs .multi-edit table td {
-  background: #EAEAEA;
-}
-
-.project-dashboard-view .overview-area {
-  float: left;
-}
-
-.project-dashboard-view .compute-and-storage .system-dashboard,
-.project-dashboard-view .users .system-dashboard {
-  width: 510px;
-  height: 230px;
-  float: left;
-  background: #777E88;
-}
-
-.project-dashboard-view .compute-and-storage .system-dashboard ul,
-.project-dashboard-view .users .system-dashboard ul {
-  height: 162px;
-  margin: 14px 0 0;
-}
-
-.project-dashboard-view .compute-and-storage .system-dashboard li,
-.project-dashboard-view .users .system-dashboard li {
-  width: 156px;
-  height: 161px;
-  background: #3D4045;
-  color: #FFFFFF;
-}
-
-.project-dashboard-view .compute-and-storage .system-dashboard li .icon,
-.project-dashboard-view .users li .icon {
-  width: 100px;
-  height: 76px;
-  /*+placement:shift 27px 20px;*/
-  position: relative;
-  left: 27px;
-  top: 20px;
-  position: absolute;
-  background: url(../images/sprites.png) no-repeat 2px -1039px;
-}
-
-.project-dashboard-view .compute-and-storage .system-dashboard li.storage .icon {
-  background-position: -89px -1036px;
-}
-
-.project-dashboard-view .compute-and-storage .system-dashboard li.bandwidth .icon {
-  background-position: -184px -1036px;
-}
-
-.project-dashboard-view .compute-and-storage .system-dashboard li .overview {
-  width: 100%;
-  height: 53px;
-  position: relative;
-  margin: 81px 0 0;
-  color: #FFFFFF;
-  /*+text-shadow:0px 1px 1px #000000;*/
-  -moz-text-shadow: 0px 1px 1px #000000;
-  -webkit-text-shadow: 0px 1px 1px #000000;
-  -o-text-shadow: 0px 1px 1px #000000;
-  text-shadow: 0px 1px 1px #000000;
-}
-
-.project-dashboard-view .compute-and-storage .system-dashboard li.storage .overview .total {
-  font-size: 28px;
-  /*+placement:shift 30px 21px;*/
-  position: relative;
-  left: 30px;
-  top: 21px;
-  position: absolute;
-}
-
-.project-dashboard-view .compute-and-storage .system-dashboard li.storage .overview .label {
-  font-size: 13px;
-  color: #C3C1C1;
-  /*+placement:shift 91px 33px;*/
-  position: relative;
-  left: 91px;
-  top: 33px;
-  position: absolute;
-}
-
-.project-dashboard-view .compute-and-storage .system-dashboard li .overview .overview-item {
-  float: left;
-  margin: 12px 0 0 20px;
-}
-
-.project-dashboard-view .compute-and-storage .system-dashboard li .overview .overview-item .total {
-  font-size: 24px;
-  font-weight: bold;
-}
-
-.project-dashboard-view .compute-and-storage .system-dashboard li .overview .overview-item .label {
-  font-size: 11px;
-  margin: 4px 0 0;
-  color: #C7C7C7;
-}
-
-.project-dashboard-view .compute-and-storage .system-dashboard li .overview .overview-item.running .label {
-  color: #2BFF2B;
-  /*[empty]background-position:;*/
-}
-
-.project-dashboard-view .users .system-dashboard {
-  width: 509px;
-  height: 100%;
-  clear: both;
-}
-
-.project-dashboard-view .users .system-dashboard ul {
-  overflow-y: auto;
-}
-
-.project-dashboard-view .users .system-dashboard li {
-  width: 86px;
-  height: 138px;
-  margin-bottom: 24px;
-  margin-left: 6px;
-}
-
-.project-dashboard-view .users .system-dashboard li .icon {
-  background-position: -306px -1044px;
-  left: 16px;
-}
-
-.project-dashboard-view .users .system-dashboard li .header {
-    width: 77px;
-    max-width: 77px;
-    /*+placement:shift 7px 110px;*/
-    position: relative;
-    left: 7px;
-    top: 110px;
-    position: absolute;
-    text-align: center;
-    overflow: hidden;
-    white-space: nowrap;
-    text-overflow: ellipsis;
-}
-
-/**** Info box*/
-.info-boxes {
-  float: right;
-  width: 233px;
-  height: 551px;
-  margin: 21px 5px 0 0;
-}
-
-.info-boxes .info-box {
-  display: inline-block;
-  border: 1px solid #B3C3D0;
-  /*+box-shadow:inset 0px -1px 7px #A7A7A7;*/
-  -moz-box-shadow: inset 0px -1px 7px #A7A7A7;
-  -webkit-box-shadow: inset 0px -1px 7px #A7A7A7;
-  -o-box-shadow: inset 0px -1px 7px #A7A7A7;
-  box-shadow: inset 0px -1px 7px #A7A7A7;
-  background: #FFFFFF;
-  /*+border-radius:4px;*/
-  -moz-border-radius: 4px;
-  -webkit-border-radius: 4px;
-  -khtml-border-radius: 4px;
-  border-radius: 4px;
-  border-radius: 4px 4px 4px 4px;
-}
-
-.info-boxes .info-box.events {
-  margin-top: 4px;
-  height: 323px;
-  width: 228px;
-}
-
-.info-boxes .info-box.events ul {
-  max-height: 295px;
-  overflow: auto;
-  overflow-x: hidden;
-}
-
-.info-boxes .info-box ul {
-  margin: 0 0 3px 2px;
-  height: auto;
-  display: inline-block;
-}
-
-.info-boxes .info-box ul li {
-  width: 224px;
-  margin: 0 2px 0 0;
-  display: inline-block;
-  border-bottom: 1px solid #BDD2DF;
-  border-top: 1px solid #FFFFFF;
-}
-
-.info-boxes .info-box ul li.odd {
-  background: #ECECEC;
-}
-
-.info-boxes .info-box .button {
-  background: url(../images/bg-gradients.png) 0px -734px;
-  color: #FFFFFF;
-  border: 1px solid #82A3C7;
-  /*+text-shadow:0px 1px 1px #000000;*/
-  -moz-text-shadow: 0px 1px 1px #000000;
-  -webkit-text-shadow: 0px 1px 1px #000000;
-  -o-text-shadow: 0px 1px 1px #000000;
-  text-shadow: 0px 1px 1px #000000;
-  /*+border-radius:4px;*/
-  -moz-border-radius: 4px;
-  -webkit-border-radius: 4px;
-  -khtml-border-radius: 4px;
-  border-radius: 4px;
-  border-radius: 4px 4px 4px 4px;
-  /*+box-shadow:inset 0px 1px 1px #85ACC4;*/
-  -moz-box-shadow: inset 0px 1px 1px #85ACC4;
-  -webkit-box-shadow: inset 0px 1px 1px #85ACC4;
-  -o-box-shadow: inset 0px 1px 1px #85ACC4;
-  box-shadow: inset 0px 1px 1px #85ACC4;
-  padding: 2px 6px 3px 3px;
-  font-size: 10px;
-  cursor: pointer;
-  font-weight: bold;
-  float: right;
-  margin: 0 14px 0 0;
-}
-
-.info-boxes .info-box .button span {
-  /*+placement:shift 0px 2px;*/
-  position: relative;
-  left: 0px;
-  top: 2px;
-  float: left;
-}
-
-.info-boxes .info-box .title .button {
-  margin: 4px 6px 0 3px;
-}
-
-.info-boxes .info-box .title .button span {
-  color: #FFFFFF;
-  font-size: 10px;
-  margin: 0;
-  padding: 0;
-  /*+placement:shift 1px 1px;*/
-  position: relative;
-  left: 1px;
-  top: 1px;
-}
-
-.info-boxes .info-box .button:hover {
-  background-position: 0px -766px;
-}
-
-.info-boxes .info-box .button .arrow {
-  width: 16px;
-  height: 13px;
-  float: right;
-  /*+placement:shift 0px 0px;*/
-  position: relative;
-  left: 0px;
-  top: 0px;
-  background: url(../images/sprites.png) no-repeat -455px -84px;
-}
-
-.info-boxes .info-box ul li .total,
-.info-boxes .info-box ul li .date {
-  width: 52px;
-  height: 36px;
-  float: left;
-  font-size: 24px;
-  color: #647C91;
-  border-right: 1px solid #BDD2DF;
-  /*+placement:shift;*/
-  position: relative;
-  left: 0;
-  top: 0;
-  text-align: right;
-}
-
-.info-boxes .info-box ul li .date {
-  font-size: 11px;
-  text-align: center;
-  margin: 1px 0 0;
-}
-
-.info-boxes .info-box ul li .date span {
-  /*+placement:shift 0px 11px;*/
-  position: relative;
-  left: 0px;
-  top: 11px;
-}
-
-.info-boxes .info-box ul li .desc {
-  color: #606060;
-  font-size: 12px;
-  /*+placement:shift 5px 8px;*/
-  position: relative;
-  left: 5px;
-  top: 8px;
-  display: inline-block;
-  padding-bottom: 13px;
-  max-width: 153px;
-  overflow: hidden;
-  text-overflow: ellipsis;
-  white-space: nowrap;
-}
-
-.info-boxes .info-box ul li .total span {
-  /*+placement:shift -5px 7px;*/
-  position: relative;
-  left: -5px;
-  top: 7px;
-}
-
-.info-boxes .info-box .title {
-  height: 27px;
-  border-bottom: 1px solid #BDD2DF;
-}
-
-.info-boxes .info-box .title span {
-  /*+placement:shift 8px 6px;*/
-  position: relative;
-  left: 8px;
-  top: 6px;
-  font-size: 12px;
-  font-weight: bold;
-  color: #4E748C;
-}
-
-/*** New project form*/
-.new-project {
-  display: inline-block;
-  margin: 0 0 20px 30px;
-}
-
-.new-project form {
-  margin: 0;
-}
-
-.ui-dialog .new-project {
-  text-align: left;
-}
-
-.ui-dialog .new-project .add-by {
-  font-size: 12px;
-  color: #5E6D7D;
-  margin-left: 11px;
-}
-
-.ui-dialog .new-project .add-by input {
-  margin-right: 8px;
-}
-
-.ui-dialog .new-project .add-by label {
-  margin-right: 12px;
-}
-
-.new-project .title {
-  color: #3497E6;
-  font-size: 26px;
-  /*+text-shadow:0px 1px 2px #D6D6D6;*/
-  -moz-text-shadow: 0px 1px 2px #D6D6D6;
-  -webkit-text-shadow: 0px 1px 2px #D6D6D6;
-  -o-text-shadow: 0px 1px 2px #D6D6D6;
-  text-shadow: 0px 1px 2px #D6D6D6;
-  letter-spacing: 0px;
-  margin: 10px 0 32px;
-}
-
-.new-project .field {
-  /*+text-shadow:0px 1px 1px #FFFFFF;*/
-  -moz-text-shadow: 0px 1px 1px #FFFFFF;
-  -webkit-text-shadow: 0px 1px 1px #FFFFFF;
-  -o-text-shadow: 0px 1px 1px #FFFFFF;
-  text-shadow: 0px 1px 1px #FFFFFF;
-  width: 686px;
-  display: inline-block;
-  background: #DFDFDF;
-  margin: -2px 0 -4px auto;
-}
-
-#new-project-review-tabs-resouces {
-  background: #D2D2D2;
-  height: 225px;
-}
-
-.new-project .resources .ui-widget-content {
-  background: #FFFFFF;
-}
-
-.new-project .resources .field {
-  height: 39px;
-  padding: 0;
-}
-
-.new-project .field span.value {
-  color: #475765;
-  /*+placement:shift 21px 20px;*/
-  position: relative;
-  left: 21px;
-  top: 20px;
-}
-
-.new-project .field label {
-  display: block;
-  width: 104px;
-  height: 59px;
-  color: #5B5B5B;
-  float: left;
-  background: #D2D2D2;
-  text-align: right;
-  padding: 20px 24px 0 0;
-}
-
-.new-project .resources .field label {
-  font-size: 14px;
-  height: auto;
-  padding: 10px 14px 14px 40px;
-}
-
-.new-project .field label.error {
-  color: #FF0000;
-  font-size: 9px;
-  /*+placement:displace 154px 29px;*/
-  position: absolute;
-  margin-left: 154px;
-  margin-top: 29px;
-  background: transparent;
-  width: auto;
-  height: auto;
-}
-
-.new-project .field input[type=text] {
-  background: #FFFFFF 0px 7px;
-  /*+border-radius:5px;*/
-  -moz-border-radius: 5px;
-  -webkit-border-radius: 5px;
-  -khtml-border-radius: 5px;
-  border-radius: 5px;
-  border-radius: 5px 5px 5px 5px;
-  font-size: 14px;
-  border: 1px solid #E2E1DF;
-  /*+box-shadow:inset 0px 1px #A1A1A1;*/
-  -moz-box-shadow: inset 0px 1px #A1A1A1;
-  -webkit-box-shadow: inset 0px 1px #A1A1A1;
-  -o-box-shadow: inset 0px 1px #A1A1A1;
-  box-shadow: inset 0px 1px #A1A1A1;
-  -moz-box-shadow: inset 0px 1px 0px #A1A1A1;
-  -webkit-box-shadow: inset 0px 1px 0px #A1A1A1;
-  -o-box-shadow: inset 0px 1px 0px #A1A1A1;
-  width: 506px;
-  height: 20px;
-  margin: 17px 25px 0 0;
-  float: right;
-  border: 1px solid #C7C7C7;
-}
-
-.new-project .resources .field input[type=text] {
-  margin: 6px 9px 0 0;
-}
-
-.new-project .button.cancel {
-  color: #808080;
-  background: transparent;
-  font-size: 12px;
-  font-weight: bold;
-  float: left;
-  cursor: pointer;
-  color: #838181;
-  /*+placement:shift 488px 9px;*/
-  position: relative;
-  left: 488px;
-  top: 9px;
-  left: 480px;
-  margin: 19px 0 0 40px;
-}
-
-.new-project .button.cancel:hover {
-  color: #3A3A3A;
-}
-
-.new-project input[type=submit],
-.new-project .button.confirm {
-  display: inline-block;
-  height: 31px;
-  border: none;
-  /*+placement:float-right 63px 18px;*/
-  float: right;
-  position: relative;
-  left: 63px;
-  top: 18px;
-  color: #FFFFFF;
-  /*+text-shadow:0px -1px 1px #465259;*/
-  -moz-text-shadow: 0px -1px 1px #465259;
-  -webkit-text-shadow: 0px -1px 1px #465259;
-  -o-text-shadow: 0px -1px 1px #465259;
-  text-shadow: 0px -1px 1px #465259;
-  background: #0049FF url(../images/gradients.png) 0px -317px;
-  font-size: 13px;
-  font-weight: bold;
-  border: 1px solid #0069CF;
-  border-top: 1px solid #0070FC;
-  /*+border-radius:9px;*/
-  -moz-border-radius: 9px;
-  -webkit-border-radius: 9px;
-  -khtml-border-radius: 9px;
-  border-radius: 9px;
-  border-radius: 9px 9px 9px 9px;
-  margin: 0px 63px 0 0;
-  cursor: pointer;
-}
-
-.new-project input[type=submit]:hover,
-.new-project .button.confirm:hover {
-  background-position: -3px -369px;
-}
-
-.new-project .button {
-  cursor: pointer;
-}
-
-.new-project .button.confirm {
-  display: block;
-  height: 27px;
-  padding: 13px 10px 0px 12px;
-}
-
-.new-project .button.confirm.next {
-  padding: 10px 34px 0px 29px;
-}
-
-.new-project .review .button.confirm.next {
-  /*+placement:shift 25px 11px;*/
-  position: relative;
-  left: 25px;
-  top: 11px;
-}
-
-.new-project .review .ui-tabs {
-  /*+placement:shift -29px -31px;*/
-  position: relative;
-  left: -29px;
-  top: -31px;
-}
-
-.new-project .review .ui-tabs .ui-widget-content {
-  width: 695px;
-  height: 185px;
-}
-
-.new-project .review .ui-tabs .ui-widget-content.ui-tabs-hide {
-  display: none;
-}
-
-.new-project .review .ui-tabs ul {
-  text-align: left;
-  /*+placement:shift 0px -2px;*/
-  position: relative;
-  left: 0px;
-  top: -2px;
-}
-
-.new-project .review .ui-tabs .list-view {
-  width: 688px;
-  height: 185px !important;
-}
-
-.new-project .review .ui-tabs .list-view .fixed-header {
-  position: absolute;
-  z-index: 1000;
-  height: 58px;
-  background: #FFFFFF;
-  top: -22px;
-}
-
-.new-project .review .ui-tabs .list-view .data-table table {
-  width: 669px;
-  margin: 31px 0 -1px;
-}
-
-.new-project .review .ui-tabs .list-view .data-table table .edit {
-  width: 132px;
-  background: #FFFFFF;
-  /*+placement:shift 14px 0px;*/
-  position: relative;
-  left: 14px;
-  top: 0px;
-}
-
-.new-project .review .ui-tabs .list-view .data-table table .edit select {
-  width: 95px;
-  height: 20px;
-  float: left;
-  background: #FFFFFF;
-  border: 1px solid #B2B2B2;
-}
-
-.new-project .review .ui-tabs .list-view .data-table table .edit .action {
-  float: left;
-  margin: 0;
-  padding: 0;
-  /*+placement:shift 14px 0px;*/
-  position: relative;
-  left: 14px;
-  top: 0px;
-  height: 20px;
-}
-
-.new-project .review .ui-tabs .list-view .toolbar {
-  display: none;
-}
-
-.new-project .review .project-data {
-  padding: 16px;
-  background: #F4F4F4;
-  margin: 0;
-  /*+placement:shift -19px -13px;*/
-  position: relative;
-  left: -19px;
-  top: -13px;
-}
-
-.new-project .review .project-data .field {
-  width: 677px;
-  margin: auto;
-}
-
-.new-project .button.later {
-  color: #808080;
-  background: url(../images/bg-gradients.png) 0px -261px;
-  border: 1px solid #B1B1B1;
-  /*+box-shadow:inset 0px 2px 2px #FFFFFF;*/
-  -moz-box-shadow: inset 0px 2px 2px #FFFFFF;
-  -webkit-box-shadow: inset 0px 2px 2px #FFFFFF;
-  -o-box-shadow: inset 0px 2px 2px #FFFFFF;
-  box-shadow: inset 0px 2px 2px #FFFFFF;
-  float: right;
-  font-size: 13px;
-  margin: 19px -40px 0 0;
-  padding: 13px 7px 14px 8px;
-  /*+border-radius:10px;*/
-  -moz-border-radius: 10px;
-  -webkit-border-radius: 10px;
-  -khtml-border-radius: 10px;
-  border-radius: 10px;
-  border-radius: 10px 10px 10px 10px;
-}
-
-.new-project .button.later:hover {
-  color: #000000;
-  /*+box-shadow:inset 0px 1px 1px #A1A1A1;*/
-  -moz-box-shadow: inset 0px 1px 1px #A1A1A1;
-  -webkit-box-shadow: inset 0px 1px 1px #A1A1A1;
-  -o-box-shadow: inset 0px 1px 1px #A1A1A1;
-  box-shadow: inset 0px 1px 1px #A1A1A1;
-  background-position: 0px -86px;
-}
-
-.new-project input[type=submit]:hover {
-  background-position: -3px -369px;
-}
-
-.new-project .resources input[type=submit] {
-  display: none;
-}
-
-.new-project .multi-edit {
-  width: 671px;
-}
-
-.new-project .multi-edit .data {
-  width: 700px;
-}
-
-.new-project .multi-edit .data .data-item {
-  margin: 0;
-  border: none;
-  border: 1px solid #D2D2D2;
-}
-
-.new-project .multi-edit .data .data-item.even td {
-  background: #DFE1E3;
-}
-
-/*Tooltip*/
-.tooltip-box {
-  width: 15%;
-  height: auto;
-  display: inline-block;
-  padding: 4px;
-  background: #FFFFFF;
-  border: 1px solid #BEB8B8;
-  padding: 10px;
-  /*+border-radius:4px;*/
-  -moz-border-radius: 4px;
-  -webkit-border-radius: 4px;
-  -khtml-border-radius: 4px;
-  border-radius: 4px;
-  margin-left: 23px;
-  /*+box-shadow:0px 1px 12px #353535;*/
-  -moz-box-shadow: 0px 1px 12px #353535;
-  -webkit-box-shadow: 0px 1px 12px #353535;
-  -o-box-shadow: 0px 1px 12px #353535;
-  box-shadow: 0px 1px 12px #353535;
-}
-
-.tooltip-box .arrow {
-  width: 19px;
-  height: 30px;
-  background: url(../images/sprites.png) -585px -947px;
-  /*+placement:shift -16px 3px;*/
-  position: relative;
-  left: -16px;
-  top: 3px;
-  position: absolute;
-}
-
-/*Tagger*/
-.tagger {
-  width: 94%;
-  margin: auto;
-  padding-bottom: 12px;
-  background: #F2F0F0;
-  border: 1px solid #CFC9C9;
-  /*+placement:shift -4px 0px;*/
-  position: relative;
-  left: -4px;
-  top: 0px;
-}
-
-.tagger .field {
-  width: 35%;
-  float: left;
-  position: relative;
-}
-
-.tagger .tag-info {
-  font-size: 11px;
-  color: #757575;
-  margin-top: 12px;
-  margin-left: 8px;
-}
-
-.tagger .tag-info.title {
-  font-size: 11px;
-  color: #6F9BF0;
-  margin-bottom: 5px;
-}
-
-.tagger form {
-  margin: 12px 9px 0px;
-}
-
-.tagger.readonly form {
-  display: none;
-}
-
-.tagger form label {
-  display: block;
-  float: left;
-  width: 25px;
-  text-align: right;
-  font-size: 10px;
-  color: #394552;
-  margin-right: 9px;
-  /*+placement:shift 5px 8px;*/
-  position: relative;
-  left: 5px;
-  top: 8px;
-}
-
-.tagger form label.error {
-  position: absolute;
-  color: #FF0000;
-  left: 44px;
-  top: 28px !important;
-  /*[empty]background-color:;*/
-}
-
-.tagger form input {
-  padding: 4px;
-  background: #FFFFFF;
-  border: 1px solid #808080;
-  /*+border-radius:4px;*/
-  -moz-border-radius: 4px;
-  -webkit-border-radius: 4px;
-  -khtml-border-radius: 4px;
-  border-radius: 4px;
-}
-
-.tagger form input {
-  width: 45%;
-  margin-left: 9px;
-}
-
-.tagger form input[type=submit] {
-  background: url(../images/bg-gradients.png) repeat-x 0px -220px;
-  cursor: pointer;
-  color: #FFFFFF;
-  /*+text-shadow:0px -1px 2px #000000;*/
-  -moz-text-shadow: 0px -1px 2px #000000;
-  -webkit-text-shadow: 0px -1px 2px #000000;
-  -o-text-shadow: 0px -1px 2px #000000;
-  text-shadow: 0px -1px 2px #000000;
-  border: none;
-  /*+border-radius:4px;*/
-  -moz-border-radius: 4px;
-  -webkit-border-radius: 4px;
-  -khtml-border-radius: 4px;
-  border-radius: 4px;
-  padding: 7px 25px 7px 26px;
-  margin-left: 16px;
-  width: auto;
-}
-
-.tagger form input[type=submit]:hover {
-  background-position: 0px -946px;
-}
-
-.tagger ul {
-  display: block;
-  width: 96%;
-  margin: 16px auto auto;
-  /*+border-radius:2px;*/
-  -moz-border-radius: 2px;
-  -webkit-border-radius: 2px;
-  -khtml-border-radius: 2px;
-  border-radius: 2px;
-  overflow: auto;
-  padding-bottom: 10px;
-  border: 1px solid #D2D2D2;
-  background: #FFFFFF;
-  /*+box-shadow:inset 0px 0px 10px #DCDCDC;*/
-  -moz-box-shadow: inset 0px 0px 10px #DCDCDC;
-  -webkit-box-shadow: inset 0px 0px 10px #DCDCDC;
-  -o-box-shadow: inset 0px 0px 10px #DCDCDC;
-  box-shadow: inset 0px 0px 10px #DCDCDC;
-}
-
-.tagger ul li {
-  background: #DFDFDF 0px 4px;
-  height: 15px;
-  padding: 0px 18px 0 7px;
-  display: inline-block;
-  float: left;
-  margin-left: 7px;
-  margin-right: 2px;
-  margin-top: 5px;
-  /*+border-radius:4px;*/
-  -moz-border-radius: 4px;
-  -webkit-border-radius: 4px;
-  -khtml-border-radius: 4px;
-  border-radius: 4px;
-  /*+placement:shift 0px 2px;*/
-  position: relative;
-  left: 0px;
-  top: 2px;
-}
-
-.tagger ul li span {
-  color: #000000;
-}
-
-.tagger ul li span.label span.value {
-  max-width: 100px;
-  overflow: hidden;
-}
-
-.tagger ul li span.label {
-  font-size: 10px;
-  position: relative;
-  left: 15px;
-  top: -2px;
-}
-
-.tagger.readonly ul li span.label {
-  left: 6px;
-}
-
-.tagger ul li span.label > span {
-  float: left;
-  display: block;
-  margin-top: 2px;
-}
-
-.tagger ul li span.label > span.key {
-  font-weight: bold;
-  max-width: 134px;
-  overflow: hidden;
-  white-space: nowrap;
-  text-overflow: ellipsis;
-  margin-left: 15px;
-  margin-right: 5px;
-}
-
-.tagger ul li span.label > span.value {
-  max-width: 160px;
-  overflow: hidden;
-  white-space: nowrap;
-  text-overflow: ellipsis;
-  margin-left: 6px;
-}
-
-.tagger ul li span.remove {
-  width: 15px !important;
-  overflow: hidden !important;
-  height: 11px !important;
-  background: #DFDFDF;
-  display: block;
-  top: 0px !important;
-  left: -3px !important;
-  text-indent: 4px;
-  padding: 4px 0px 0px 8px;
-  font-size: 8px;
-  font-weight: bold;
-  cursor: pointer;
-  position: absolute !important;
-  color: #5B5B5B;
-}
-
-.tagger.readonly ul li span.remove {
-  display: none;
-}
-
-.tagger ul li span.remove:hover {
-  color: #000000;
-}
-
-/** Dialog tagger*/
-.ui-dialog .tagger {
-  width: 375px;
-}
-
-.ui-dialog .tagger .tag-info {
-  display: none;
-}
-
-.ui-dialog.editTags .ui-button {
-  float: right;
-}
-
-.ui-dialog.editTags .ui-dialog-buttonpane {
-  float: right;
-}
-
-.ui-dialog .tagger .field {
-  width: 119px !important;
-}
-
-.ui-dialog .tagger input.key,
-.ui-dialog .tagger input.value {
-  width: 66px !important;
-  height: 15px;
-  font-size: 11px !important;
-}
-
-.ui-dialog .tagger input[type=submit] {
-  padding: 6px 15px;
-}
-
-/*VPC / vApps*/
-.vpc-chart {
-  width: 100%;
-  height: 94%;
-  overflow: auto;
-  position: relative;
-  margin: 30px 0 0;
-  background: #FFFFFF 0px 24px;
-}
-
-.vpc-chart .vpc-title {
-  width: 210px;
-  font-size: 22px;
-  /*+placement:shift 11px 41px;*/
-  position: relative;
-  left: 11px;
-  top: 41px;
-  position: absolute;
-  color: #5F768A;
-}
-
-.vpc-chart .vpc-title > span {
-  max-width: 160px;
-  display: block;
-  float: left;
-  overflow-y: hidden;
-  overflow-x: auto;
-}
-
-.vpc-chart .vpc-title .icon {
-  padding: 7px 15px;
-  background: url(../images/sprites.png) no-repeat -145px -195px;
-  margin-left: 10px;
-  cursor: pointer;
-  /*+placement:shift 6px -8px;*/
-  position: relative;
-  left: 6px;
-  top: -8px;
-  float: left;
-}
-=======
 // Licensed to the Apache Software Foundation (ASF) under one
 // or more contributor license agreements.  See the NOTICE file
 // distributed with this work for additional information
@@ -10837,7 +14,6 @@
 // KIND, either express or implied.  See the License for the
 // specific language governing permissions and limitations
 // under the License.
->>>>>>> de186132
 
 
 @import 'licences/AL-css';
