--- conflicted
+++ resolved
@@ -1581,9 +1581,6 @@
 INSERT INTO `cloud`.`network_acl` (id, uuid, vpc_id, description, name) values (2, UUID(), 0, "Default Network ACL Allow All", "default_allow");
 INSERT INTO `cloud`.`network_acl_item` (id, uuid, acl_id, state, protocol, created, traffic_type, cidr, number, action) values (3, UUID(), 2, "Active", "all", now(), "Ingress", "0.0.0.0/0", 1, "Allow");
 INSERT INTO `cloud`.`network_acl_item` (id, uuid, acl_id, state, protocol, created, traffic_type, cidr, number, action) values (4, UUID(), 2, "Active", "all", now(), "Egress", "0.0.0.0/0", 2, "Allow");
-<<<<<<< HEAD
->>>>>>> master
-=======
 
 CREATE  TABLE `cloud`.`nic_ip_alias` (
   `id` BIGINT(20) UNSIGNED NOT NULL AUTO_INCREMENT ,
@@ -1602,5 +1599,4 @@
   `domain_id` BIGINT(20) UNSIGNED NOT NULL ,
   `state`  char(32)  NOT NULL,
   PRIMARY KEY (`id`) ,
-  UNIQUE INDEX `id_UNIQUE` (`id` ASC) );
->>>>>>> 052c24c4
+  UNIQUE INDEX `id_UNIQUE` (`id` ASC) );