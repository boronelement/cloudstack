--- conflicted
+++ resolved
@@ -133,40 +133,6 @@
 
 INSERT IGNORE INTO `cloud`.`configuration` VALUES ('Advanced', 'DEFAULT', 'UserVmManager', 'vmware.create.full.clone' , 'false', 'If set to true, creates VMs as full clones on ESX hypervisor');
 
-<<<<<<< HEAD
-CREATE TABLE `cloud`.`external_cisco_vnmc_devices` (
-  `id` bigint unsigned NOT NULL AUTO_INCREMENT COMMENT 'id',
-  `uuid` varchar(255) UNIQUE,
-  `physical_network_id` bigint unsigned NOT NULL COMMENT 'id of the physical network in to which cisco vnmc device is added',
-  `provider_name` varchar(255) NOT NULL COMMENT 'Service Provider name corresponding to this cisco vnmc device',
-  `device_name` varchar(255) NOT NULL COMMENT 'name of the cisco vnmc device',
-  `host_id` bigint unsigned NOT NULL COMMENT 'host id coresponding to the external cisco vnmc device',
-  PRIMARY KEY (`id`),
-  CONSTRAINT `fk_external_cisco_vnmc_devices__host_id` FOREIGN KEY (`host_id`) REFERENCES `host`(`id`) ON DELETE CASCADE,
-  CONSTRAINT `fk_external_cisco_vnmc_devices__physical_network_id` FOREIGN KEY (`physical_network_id`) REFERENCES `physical_network`(`id`) ON DELETE CASCADE
-) ENGINE=InnoDB DEFAULT CHARSET=utf8;
-
-CREATE TABLE `cloud`.`external_cisco_asa1000v_devices` (
-  `id` bigint unsigned NOT NULL AUTO_INCREMENT COMMENT 'id',
-  `uuid` varchar(255) UNIQUE,
-  `physical_network_id` bigint unsigned NOT NULL COMMENT 'id of the physical network in to which cisco asa1kv device is added',
-  `management_ip` varchar(255) UNIQUE NOT NULL COMMENT 'mgmt. ip of cisco asa1kv device',
-  `in_port_profile` varchar(255) NOT NULL COMMENT 'inside port profile name of cisco asa1kv device',
-  `cluster_id` bigint unsigned NOT NULL COMMENT 'id of the Vmware cluster to which cisco asa1kv device is attached (cisco n1kv switch)',
-  PRIMARY KEY (`id`),
-  CONSTRAINT `fk_external_cisco_asa1000v_devices__physical_network_id` FOREIGN KEY (`physical_network_id`) REFERENCES `physical_network`(`id`) ON DELETE CASCADE,
-  CONSTRAINT `fk_external_cisco_asa1000v_devices__cluster_id` FOREIGN KEY (`cluster_id`) REFERENCES `cluster`(`id`) ON DELETE CASCADE
-) ENGINE=InnoDB DEFAULT CHARSET=utf8;
-
-CREATE TABLE `cloud`.`network_asa1000v_map` (
-  `id` bigint unsigned NOT NULL AUTO_INCREMENT COMMENT 'id',
-  `network_id` bigint unsigned NOT NULL UNIQUE COMMENT 'id of guest network',
-  `asa1000v_id` bigint unsigned NOT NULL UNIQUE COMMENT 'id of asa1000v device',
-  PRIMARY KEY (`id`),
-  CONSTRAINT `fk_network_asa1000v_map__network_id` FOREIGN KEY (`network_id`) REFERENCES `networks`(`id`) ON DELETE CASCADE,
-  CONSTRAINT `fk_network_asa1000v_map__asa1000v_id` FOREIGN KEY (`asa1000v_id`) REFERENCES `external_cisco_asa1000v_devices`(`id`) ON DELETE CASCADE
-) ENGINE=InnoDB DEFAULT CHARSET=utf8;
-=======
 -- Re-enable foreign key checking, at the end of the upgrade path
 SET foreign_key_checks = 1;
 
@@ -235,4 +201,36 @@
         `cloud`.`projects` ON projects.project_account_id = event.account_id
             left join
         `cloud`.`event` eve ON event.start_id = eve.id;
->>>>>>> 873ec271
+
+CREATE TABLE `cloud`.`external_cisco_vnmc_devices` (
+  `id` bigint unsigned NOT NULL AUTO_INCREMENT COMMENT 'id',
+  `uuid` varchar(255) UNIQUE,
+  `physical_network_id` bigint unsigned NOT NULL COMMENT 'id of the physical network in to which cisco vnmc device is added',
+  `provider_name` varchar(255) NOT NULL COMMENT 'Service Provider name corresponding to this cisco vnmc device',
+  `device_name` varchar(255) NOT NULL COMMENT 'name of the cisco vnmc device',
+  `host_id` bigint unsigned NOT NULL COMMENT 'host id coresponding to the external cisco vnmc device',
+  PRIMARY KEY (`id`),
+  CONSTRAINT `fk_external_cisco_vnmc_devices__host_id` FOREIGN KEY (`host_id`) REFERENCES `host`(`id`) ON DELETE CASCADE,
+  CONSTRAINT `fk_external_cisco_vnmc_devices__physical_network_id` FOREIGN KEY (`physical_network_id`) REFERENCES `physical_network`(`id`) ON DELETE CASCADE
+) ENGINE=InnoDB DEFAULT CHARSET=utf8;
+
+CREATE TABLE `cloud`.`external_cisco_asa1000v_devices` (
+  `id` bigint unsigned NOT NULL AUTO_INCREMENT COMMENT 'id',
+  `uuid` varchar(255) UNIQUE,
+  `physical_network_id` bigint unsigned NOT NULL COMMENT 'id of the physical network in to which cisco asa1kv device is added',
+  `management_ip` varchar(255) UNIQUE NOT NULL COMMENT 'mgmt. ip of cisco asa1kv device',
+  `in_port_profile` varchar(255) NOT NULL COMMENT 'inside port profile name of cisco asa1kv device',
+  `cluster_id` bigint unsigned NOT NULL COMMENT 'id of the Vmware cluster to which cisco asa1kv device is attached (cisco n1kv switch)',
+  PRIMARY KEY (`id`),
+  CONSTRAINT `fk_external_cisco_asa1000v_devices__physical_network_id` FOREIGN KEY (`physical_network_id`) REFERENCES `physical_network`(`id`) ON DELETE CASCADE,
+  CONSTRAINT `fk_external_cisco_asa1000v_devices__cluster_id` FOREIGN KEY (`cluster_id`) REFERENCES `cluster`(`id`) ON DELETE CASCADE
+) ENGINE=InnoDB DEFAULT CHARSET=utf8;
+
+CREATE TABLE `cloud`.`network_asa1000v_map` (
+  `id` bigint unsigned NOT NULL AUTO_INCREMENT COMMENT 'id',
+  `network_id` bigint unsigned NOT NULL UNIQUE COMMENT 'id of guest network',
+  `asa1000v_id` bigint unsigned NOT NULL UNIQUE COMMENT 'id of asa1000v device',
+  PRIMARY KEY (`id`),
+  CONSTRAINT `fk_network_asa1000v_map__network_id` FOREIGN KEY (`network_id`) REFERENCES `networks`(`id`) ON DELETE CASCADE,
+  CONSTRAINT `fk_network_asa1000v_map__asa1000v_id` FOREIGN KEY (`asa1000v_id`) REFERENCES `external_cisco_asa1000v_devices`(`id`) ON DELETE CASCADE
+) ENGINE=InnoDB DEFAULT CHARSET=utf8;
