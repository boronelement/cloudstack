-- Licensed to the Apache Software Foundation (ASF) under one
-- or more contributor license agreements.  See the NOTICE file
-- distributed with this work for additional information
-- regarding copyright ownership.  The ASF licenses this file
-- to you under the Apache License, Version 2.0 (the
-- "License"); you may not use this file except in compliance
-- with the License.  You may obtain a copy of the License at
--
--   http://www.apache.org/licenses/LICENSE-2.0
--
-- Unless required by applicable law or agreed to in writing,
-- software distributed under the License is distributed on an
-- "AS IS" BASIS, WITHOUT WARRANTIES OR CONDITIONS OF ANY
-- KIND, either express or implied.  See the License for the
-- specific language governing permissions and limitations
-- under the License.

--;
-- Schema upgrade from 4.1.0 to 4.2.0;
--;

-- Disable foreign key checking
SET foreign_key_checks = 0;

ALTER TABLE `cloud`.`hypervisor_capabilities` ADD COLUMN `max_hosts_per_cluster` int unsigned DEFAULT NULL COMMENT 'Max. hosts in cluster supported by hypervisor';
ALTER TABLE `cloud`.`hypervisor_capabilities` ADD COLUMN `storage_motion_supported` int(1) unsigned DEFAULT 0 COMMENT 'Is storage motion supported';
UPDATE `cloud`.`hypervisor_capabilities` SET `max_hosts_per_cluster`=32 WHERE `hypervisor_type`='VMware';
INSERT IGNORE INTO `cloud`.`hypervisor_capabilities`(hypervisor_type, hypervisor_version, max_guests_limit, security_group_enabled, max_data_volumes_limit, storage_motion_supported) VALUES ('XenServer', '6.1.0', 50, 1, 13, 1);
INSERT IGNORE INTO `cloud`.`hypervisor_capabilities`(hypervisor_type, hypervisor_version, max_guests_limit, security_group_enabled, max_hosts_per_cluster) VALUES ('VMware', '5.1', 128, 0, 32);
DELETE FROM `cloud`.`configuration` where name='vmware.percluster.host.max';
INSERT IGNORE INTO `cloud`.`configuration` VALUES ('Advanced', 'DEFAULT', 'AgentManager', 'xen.nics.max', '7', 'Maximum allowed nics for Vms created on Xen');
ALTER TABLE `cloud`.`load_balancer_vm_map` ADD state VARCHAR(40) NULL COMMENT 'service status updated by LB healthcheck manager';

alter table storage_pool change storage_provider_id storage_provider_name varchar(255);
alter table template_host_ref add state varchar(255);
alter table template_host_ref add update_count bigint unsigned;
alter table template_host_ref add updated datetime;
alter table volume_host_ref add state varchar(255);
alter table volume_host_ref add update_count bigint unsigned;
alter table volume_host_ref add updated datetime;
alter table template_spool_ref add updated datetime;
CREATE TABLE  `cloud`.`object_datastore_ref` (
  `id` bigint unsigned NOT NULL auto_increment,
  `datastore_uuid`  varchar(255) NOT NULL,
  `datastore_role` varchar(255) NOT NULL,
  `object_uuid` varchar(255) NOT NULL,
  `object_type` varchar(255) NOT NULL,
  `created` DATETIME NOT NULL,
  `last_updated` DATETIME,
  `job_id` varchar(255),
  `download_pct` int(10) unsigned,
  `download_state` varchar(255),
  `url` varchar(255),
  `format` varchar(255),
  `checksum` varchar(255),
  `error_str` varchar(255),
  `local_path` varchar(255),
  `install_path` varchar(255),
  `size` bigint unsigned COMMENT 'the size of the template on the pool',
  `state` varchar(255) NOT NULL,
  `update_count` bigint unsigned NOT NULL,
  `updated` DATETIME,
  PRIMARY KEY  (`id`)
) ENGINE=InnoDB AUTO_INCREMENT=1 DEFAULT CHARSET=utf8;

CREATE TABLE `cloud`.`data_store_provider` (
  `id` bigint unsigned NOT NULL AUTO_INCREMENT COMMENT 'id',
  `name` varchar(255) NOT NULL COMMENT 'name of primary data store provider',
  `uuid` varchar(255) NOT NULL COMMENT 'uuid of primary data store provider',
  PRIMARY KEY(`id`)
) ENGINE=InnoDB DEFAULT CHARSET=utf8;

CREATE TABLE `cloud`.`image_data_store` (
  `id` bigint unsigned NOT NULL AUTO_INCREMENT COMMENT 'id',
  `name` varchar(255) NOT NULL COMMENT 'name of data store',
  `image_provider_name` varchar(255) NOT NULL COMMENT 'id of image_data_store_provider',
  `protocol` varchar(255) NOT NULL COMMENT 'protocol of data store',
  `data_center_id` bigint unsigned  COMMENT 'datacenter id of data store',
  `scope` varchar(255) COMMENT 'scope of data store',
  `uuid` varchar(255) COMMENT 'uuid of data store',
  PRIMARY KEY(`id`)
) ENGINE=InnoDB DEFAULT CHARSET=utf8;

ALTER TABLE `cloud`.`vm_template` ADD COLUMN `image_data_store_id` bigint unsigned;

ALTER TABLE `cloud`.`service_offering` ADD COLUMN `is_volatile` tinyint(1) unsigned NOT NULL DEFAULT 0  COMMENT 'true if the vm needs to be volatile, i.e., on every reboot of vm from API root disk is discarded and creates a new root disk';

ALTER TABLE `cloud`.`networks` ADD COLUMN `network_cidr` VARCHAR(18) COMMENT 'The network cidr for the isolated guest network which uses IP Reservation facility.For networks not using IP reservation, network_cidr is always null.';
ALTER TABLE `cloud`.`networks` CHANGE `cidr` `cidr` varchar(18) COMMENT 'CloudStack managed vms get IP address from cidr.In general this cidr also serves as the network CIDR. But in case IP reservation feature is being used by a Guest network, networkcidr is the Effective network CIDR for that network';


CREATE TABLE  `vpc_service_map` (
  `id` bigint unsigned NOT NULL auto_increment,
  `vpc_id` bigint unsigned NOT NULL COMMENT 'vpc_id',
  `service` varchar(255) NOT NULL COMMENT 'service',
  `provider` varchar(255) COMMENT 'service provider',
  `created` datetime COMMENT 'date created',
  PRIMARY KEY (`id`),
  CONSTRAINT `fk_vpc_service_map__vpc_id` FOREIGN KEY(`vpc_id`) REFERENCES `vpc`(`id`) ON DELETE CASCADE,
  UNIQUE (`vpc_id`, `service`)
) ENGINE=InnoDB DEFAULT CHARSET=utf8;

CREATE TABLE `cloud`.`load_balancer_healthcheck_policies` (
 `id` bigint(20) NOT NULL auto_increment,
  `uuid` varchar(40),
  `load_balancer_id` bigint unsigned NOT NULL,
  `pingpath` varchar(225) NULL DEFAULT '/',
  `description` varchar(4096)  NULL,
  `response_time` int(11) DEFAULT 5,
  `healthcheck_interval` int(11) DEFAULT 5,
  `healthcheck_thresshold` int(11) DEFAULT 2,
  `unhealth_thresshold` int(11) DEFAULT 10,
  `revoke` tinyint(1) unsigned NOT NULL DEFAULT 0 COMMENT '1 is when rule is set for Revoke',
  PRIMARY KEY (`id`),
  UNIQUE KEY `id_UNIQUE` (`id`),
  CONSTRAINT `fk_load_balancer_healthcheck_policies_loadbalancer_id` FOREIGN KEY(`load_balancer_id`) REFERENCES `load_balancing_rules`(`id`) ON DELETE CASCADE
) ENGINE=InnoDB DEFAULT CHARSET=utf8;


INSERT IGNORE INTO `cloud`.`configuration` VALUES ('Advanced', 'DEFAULT', 'management-server', 'vm.instancename.flag', 'false', 'Append guest VM display Name (if set) to the internal name of the VM');

INSERT INTO `cloud`.`guest_os` (id, uuid, category_id, display_name) VALUES (208, UUID(), 6, 'Windows 8');
INSERT INTO `cloud`.`guest_os` (id, uuid, category_id, display_name) VALUES (209, UUID(), 6, 'Windows 8 (64 bit)');
INSERT INTO `cloud`.`guest_os` (id, uuid, category_id, display_name) VALUES (210, UUID(), 6, 'Windows 8 Server (64 bit)');
INSERT INTO `cloud`.`guest_os_hypervisor` (hypervisor_type, guest_os_name, guest_os_id) VALUES ("VmWare", 'Windows 8', 208);
INSERT INTO `cloud`.`guest_os_hypervisor` (hypervisor_type, guest_os_name, guest_os_id) VALUES ("VmWare", 'Windows 8 (64 bit)', 209);
INSERT INTO `cloud`.`guest_os_hypervisor` (hypervisor_type, guest_os_name, guest_os_id) VALUES ("VmWare", 'Windows 8 Server (64 bit)', 210);

INSERT INTO `cloud`.`guest_os` (id, uuid, category_id, display_name) VALUES (211, UUID(), 7, 'Apple Mac OS X 10.6 (32 bits)');
INSERT INTO `cloud`.`guest_os` (id, uuid, category_id, display_name) VALUES (212, UUID(), 7, 'Apple Mac OS X 10.6 (64 bits)');
INSERT INTO `cloud`.`guest_os` (id, uuid, category_id, display_name) VALUES (213, UUID(), 7, 'Apple Mac OS X 10.7 (32 bits)');
INSERT INTO `cloud`.`guest_os` (id, uuid, category_id, display_name) VALUES (214, UUID(), 7, 'Apple Mac OS X 10.7 (64 bits)');
INSERT INTO `cloud`.`guest_os_hypervisor` (hypervisor_type, guest_os_name, guest_os_id) VALUES ("VmWare", 'Apple Mac OS X 10.6 (32 bits)', 211);
INSERT INTO `cloud`.`guest_os_hypervisor` (hypervisor_type, guest_os_name, guest_os_id) VALUES ("VmWare", 'Apple Mac OS X 10.6 (64 bits)', 212);
INSERT INTO `cloud`.`guest_os_hypervisor` (hypervisor_type, guest_os_name, guest_os_id) VALUES ("VmWare", 'Apple Mac OS X 10.7 (32 bits)', 213);
INSERT INTO `cloud`.`guest_os_hypervisor` (hypervisor_type, guest_os_name, guest_os_id) VALUES ("VmWare", 'Apple Mac OS X 10.7 (64 bits)', 214);

CREATE TABLE `cloud`.`user_vm_clone_setting` (
  `vm_id` bigint unsigned NOT NULL COMMENT 'guest VM id',
  `clone_type` varchar(10) NOT NULL COMMENT 'Full or Linked Clone (applicable to VMs on ESX)',
  PRIMARY KEY (`vm_id`)
) ENGINE=InnoDB DEFAULT CHARSET=utf8;


INSERT IGNORE INTO `cloud`.`configuration` VALUES ('Advanced', 'DEFAULT', 'UserVmManager', 'vmware.create.full.clone' , 'false', 'If set to true, creates VMs as full clones on ESX hypervisor');

CREATE TABLE `cloud`.`affinity_group` (
  `id` bigint unsigned NOT NULL auto_increment,
  `name` varchar(255) NOT NULL,
  `type` varchar(255) NOT NULL,
  `uuid` varchar(40),
  `description` varchar(4096) NULL,
  `domain_id` bigint unsigned NOT NULL,
  `account_id` bigint unsigned NOT NULL,
  UNIQUE (`name`, `account_id`),
  PRIMARY KEY  (`id`),
  CONSTRAINT `fk_affinity_group__account_id` FOREIGN KEY(`account_id`) REFERENCES `account`(`id`),
  CONSTRAINT `fk_affinity_group__domain_id` FOREIGN KEY(`domain_id`) REFERENCES `domain`(`id`),
  CONSTRAINT `uc_affinity_group__uuid` UNIQUE (`uuid`)
) ENGINE=InnoDB DEFAULT CHARSET=utf8;

CREATE TABLE `cloud`.`affinity_group_vm_map` (
  `id` bigint unsigned NOT NULL auto_increment,
  `affinity_group_id` bigint unsigned NOT NULL,
  `instance_id` bigint unsigned NOT NULL,
  PRIMARY KEY  (`id`),
  CONSTRAINT `fk_agvm__group_id` FOREIGN KEY(`affinity_group_id`) REFERENCES `affinity_group`(`id`) ON DELETE CASCADE,
  CONSTRAINT `fk_affinity_group_vm_map___instance_id` FOREIGN KEY(`instance_id`) REFERENCES `user_vm` (`id`) ON DELETE CASCADE
) ENGINE=InnoDB DEFAULT CHARSET=utf8;



CREATE TABLE nic_secondary_ips (
  `id` bigint unsigned NOT NULL UNIQUE AUTO_INCREMENT,
  `uuid` varchar(40),
  `vmId` bigint unsigned COMMENT 'vm instance id',
  `nicId` bigint unsigned NOT NULL,
  `ip4_address` char(40) COMMENT 'ip4 address',
  `ip6_address` char(40) COMMENT 'ip6 address',
  `network_id` bigint unsigned NOT NULL COMMENT 'network configuration id',
  `created` datetime NOT NULL COMMENT 'date created',
  `account_id` bigint unsigned NOT NULL COMMENT 'owner.  foreign key to   account table',
  `domain_id` bigint unsigned NOT NULL COMMENT 'the domain that the owner belongs to',
   PRIMARY KEY (`id`),
   CONSTRAINT `fk_nic_secondary_ip__vmId` FOREIGN KEY `fk_nic_secondary_ip__vmId`(`vmId`) REFERENCES `vm_instance`(`id`) ON DELETE CASCADE,
   CONSTRAINT `fk_nic_secondary_ip__networks_id` FOREIGN KEY `fk_nic_secondary_ip__networks_id`(`network_id`) REFERENCES `networks`(`id`),
   CONSTRAINT `uc_nic_secondary_ip__uuid` UNIQUE (`uuid`)
) ENGINE=InnoDB DEFAULT CHARSET=utf8;

ALTER TABLE `cloud`.`nics` ADD COLUMN secondary_ip SMALLINT DEFAULT '0' COMMENT 'secondary ips configured for the nic';
ALTER TABLE `cloud`.`user_ip_address` ADD COLUMN dnat_vmip VARCHAR(40);

ALTER TABLE `cloud`.`alert` ADD COLUMN `archived` tinyint(1) unsigned NOT NULL DEFAULT 0;
ALTER TABLE `cloud`.`event` ADD COLUMN `archived` tinyint(1) unsigned NOT NULL DEFAULT 0;
INSERT IGNORE INTO `cloud`.`configuration` VALUES ('Advanced', 'DEFAULT', 'management-server', 'alert.purge.interval', '86400', 'The interval (in seconds) to wait before running the alert purge thread');
INSERT IGNORE INTO `cloud`.`configuration` VALUES ('Advanced', 'DEFAULT', 'management-server', 'alert.purge.delay', '0', 'Alerts older than specified number days will be purged. Set this value to 0 to never delete alerts');

DROP VIEW IF EXISTS `cloud`.`event_view`;
CREATE VIEW `cloud`.`event_view` AS
    select
        event.id,
        event.uuid,
        event.type,
        event.state,
        event.description,
        event.created,
        event.level,
        event.parameters,
        event.start_id,
        eve.uuid start_uuid,
        event.user_id,
        event.archived,
        user.username user_name,
        account.id account_id,
        account.uuid account_uuid,
        account.account_name account_name,
        account.type account_type,
        domain.id domain_id,
        domain.uuid domain_uuid,
        domain.name domain_name,
        domain.path domain_path,
        projects.id project_id,
        projects.uuid project_uuid,
        projects.name project_name
    from
        `cloud`.`event`
            inner join
        `cloud`.`account` ON event.account_id = account.id
            inner join
        `cloud`.`domain` ON event.domain_id = domain.id
            inner join
        `cloud`.`user` ON event.user_id = user.id
            left join
        `cloud`.`projects` ON projects.project_account_id = event.account_id
            left join
        `cloud`.`event` eve ON event.start_id = eve.id;

ALTER TABLE `cloud`.`region` ADD COLUMN `gslb_service_enabled` tinyint(1) unsigned NOT NULL DEFAULT 1 COMMENT 'Is GSLB service enalbed in the Region';

ALTER TABLE `cloud`.`external_load_balancer_devices` ADD COLUMN `is_gslb_provider` int(1) unsigned NOT NULL DEFAULT 0 COMMENT '1 if load balancer appliance is acting as gslb service provider in the zone';

ALTER TABLE `cloud`.`external_load_balancer_devices` ADD COLUMN `gslb_site_publicip` varchar(255)  DEFAULT NULL COMMENT 'GSLB service Provider site public ip';

ALTER TABLE `cloud`.`external_load_balancer_devices` ADD COLUMN `gslb_site_privateip` varchar(255) DEFAULT NULL COMMENT 'GSLB service Provider site private ip';

CREATE TABLE `cloud`.`global_load_balancing_rules` (
  `id` bigint unsigned NOT NULL auto_increment COMMENT 'id',
  `uuid` varchar(40),
  `account_id` bigint unsigned NOT NULL COMMENT 'account id',
  `domain_id` bigint unsigned NOT NULL COMMENT 'domain id',
  `region_id`  int unsigned NOT NULL,
  `name` varchar(255) NOT NULL,
  `description` varchar(4096) NULL COMMENT 'description',
  `state` char(32) NOT NULL COMMENT 'current state of this rule',
  `algorithm` varchar(255) NOT NULL COMMENT 'load balancing algorithm used to distribbute traffic across zones',
  `persistence` varchar(255) NOT NULL COMMENT 'session persistence used across the zone',
  `service_type` varchar(255) NOT NULL COMMENT 'GSLB service type (tcp/udp)',
  `gslb_domain_name` varchar(255) NOT NULL COMMENT 'DNS name for the GSLB service that is used to provide a FQDN for the GSLB service',
  PRIMARY KEY  (`id`),
  CONSTRAINT `fk_global_load_balancing_rules_account_id` FOREIGN KEY (`account_id`) REFERENCES `account`(`id`) ON DELETE CASCADE,
  CONSTRAINT `fk_global_load_balancing_rules_region_id` FOREIGN KEY(`region_id`) REFERENCES `region`(`id`) ON DELETE CASCADE
) ENGINE=InnoDB DEFAULT CHARSET=utf8;

CREATE TABLE `cloud`.`global_load_balancer_lb_rule_map` (
  `id` bigint unsigned NOT NULL auto_increment,
  `gslb_rule_id` bigint unsigned NOT NULL,
  `lb_rule_id` bigint unsigned NOT NULL,
  `revoke` tinyint(1) unsigned NOT NULL DEFAULT 0 COMMENT '1 is when rule is set for Revoke',
  PRIMARY KEY  (`id`),
  UNIQUE KEY (`gslb_rule_id`, `lb_rule_id`),
  CONSTRAINT `fk_gslb_rule_id` FOREIGN KEY(`gslb_rule_id`) REFERENCES `global_load_balancing_rules`(`id`) ON DELETE CASCADE,
  CONSTRAINT `fk_lb_rule_id` FOREIGN KEY(`lb_rule_id`) REFERENCES `load_balancing_rules`(`id`) ON DELETE CASCADE
) ENGINE=InnoDB DEFAULT CHARSET=utf8;

INSERT IGNORE INTO `cloud`.`configuration` VALUES ('Account Defaults', 'DEFAULT', 'management-server', 'max.account.cpus', '40', 'The default maximum number of cpu cores that can be used for an account');
INSERT IGNORE INTO `cloud`.`configuration` VALUES ('Account Defaults', 'DEFAULT', 'management-server', 'max.account.memory', '40960', 'The default maximum memory (in MiB) that can be used for an account');
INSERT IGNORE INTO `cloud`.`configuration` VALUES ('Account Defaults', 'DEFAULT', 'management-server', 'max.account.primary.storage', '200', 'The default maximum primary storage space (in GiB) that can be used for an account');
INSERT IGNORE INTO `cloud`.`configuration` VALUES ('Account Defaults', 'DEFAULT', 'management-server', 'max.account.secondary.storage', '400', 'The default maximum secondary storage space (in GiB) that can be used for an account');
INSERT IGNORE INTO `cloud`.`configuration` VALUES ('Project Defaults', 'DEFAULT', 'management-server', 'max.project.cpus', '40', 'The default maximum number of cpu cores that can be used for a project');
INSERT IGNORE INTO `cloud`.`configuration` VALUES ('Project Defaults', 'DEFAULT', 'management-server', 'max.project.memory', '40960', 'The default maximum memory (in MiB) that can be used for a project');
INSERT IGNORE INTO `cloud`.`configuration` VALUES ('Project Defaults', 'DEFAULT', 'management-server', 'max.project.primary.storage', '200', 'The default maximum primary storage space (in GiB) that can be used for a project');
INSERT IGNORE INTO `cloud`.`configuration` VALUES ('Project Defaults', 'DEFAULT', 'management-server', 'max.project.secondary.storage', '400', 'The default maximum secondary storage space (in GiB) that can be used for a project');



ALTER TABLE `cloud`.`remote_access_vpn` ADD COLUMN `id` bigint unsigned NOT NULL UNIQUE AUTO_INCREMENT COMMENT 'id';
ALTER TABLE `cloud`.`remote_access_vpn` ADD COLUMN `uuid` varchar(40) UNIQUE;

-- START: support for LXC
 
INSERT IGNORE INTO `cloud`.`hypervisor_capabilities`(hypervisor_type, hypervisor_version, max_guests_limit, security_group_enabled) VALUES ('LXC', 'default', 50, 1);
ALTER TABLE `cloud`.`physical_network_traffic_types` ADD COLUMN `lxc_network_label` varchar(255) DEFAULT 'cloudbr0' COMMENT 'The network name label of the physical device dedicated to this traffic on a LXC host';
 
UPDATE configuration SET value='KVM,XenServer,VMware,BareMetal,Ovm,LXC' WHERE name='hypervisor.list';
 
INSERT INTO `cloud`.`vm_template` (id, unique_name, name, public, created, type, hvm, bits, account_id, url, checksum, enable_password, display_text, format, guest_os_id, featured, cross_zones, hypervisor_type)
     VALUES (10, 'routing-10', 'SystemVM Template (LXC)', 0, now(), 'SYSTEM', 0, 64, 1, 'http://download.cloud.com/templates/acton/acton-systemvm-02062012.qcow2.bz2', '2755de1f9ef2ce4d6f2bee2efbb4da92', 0, 'SystemVM Template (LXC)', 'QCOW2', 15, 0, 1, 'LXC');

ALTER TABLE `cloud`.`user_vm` MODIFY user_data TEXT(32768);

-- END: support for LXC

CREATE TABLE `cloud`.`vm_snapshots` (
  `id` bigint(20) unsigned NOT NULL auto_increment COMMENT 'Primary Key',
  `uuid` varchar(40) NOT NULL,
  `name` varchar(255) NOT NULL,
  `display_name` varchar(255) default NULL,
  `description` varchar(255) default NULL,
  `vm_id` bigint(20) unsigned NOT NULL,
  `account_id` bigint(20) unsigned NOT NULL,
  `domain_id` bigint(20) unsigned NOT NULL,
  `vm_snapshot_type` varchar(32) default NULL,
  `state` varchar(32) NOT NULL,
  `parent` bigint unsigned default NULL,
  `current` int(1) unsigned default NULL,
  `update_count` bigint unsigned NOT NULL DEFAULT 0,
  `updated` datetime default NULL,
  `created` datetime default NULL,
  `removed` datetime default NULL,
  PRIMARY KEY  (`id`),
  CONSTRAINT UNIQUE KEY `uc_vm_snapshots_uuid` (`uuid`),
  INDEX `vm_snapshots_name` (`name`),
  INDEX `vm_snapshots_vm_id` (`vm_id`),
  INDEX `vm_snapshots_account_id` (`account_id`),
  INDEX `vm_snapshots_display_name` (`display_name`),
  INDEX `vm_snapshots_removed` (`removed`),
  INDEX `vm_snapshots_parent` (`parent`),
  CONSTRAINT `fk_vm_snapshots_vm_id__vm_instance_id` FOREIGN KEY `fk_vm_snapshots_vm_id__vm_instance_id` (`vm_id`) REFERENCES `vm_instance` (`id`),
  CONSTRAINT `fk_vm_snapshots_account_id__account_id` FOREIGN KEY `fk_vm_snapshots_account_id__account_id` (`account_id`) REFERENCES `account` (`id`),
  CONSTRAINT `fk_vm_snapshots_domain_id__domain_id` FOREIGN KEY `fk_vm_snapshots_domain_id__domain_id` (`domain_id`) REFERENCES `domain` (`id`)
) ENGINE=InnoDB DEFAULT CHARSET=utf8;

ALTER TABLE `cloud`.`hypervisor_capabilities` ADD COLUMN `vm_snapshot_enabled` tinyint(1) DEFAULT 0 NOT NULL COMMENT 'Whether VM snapshot is supported by hypervisor';
UPDATE `cloud`.`hypervisor_capabilities` SET `vm_snapshot_enabled`=1 WHERE `hypervisor_type` in ('VMware', 'XenServer');

      
DROP VIEW IF EXISTS `cloud`.`user_vm_view`;
CREATE VIEW `cloud`.`user_vm_view` AS
    select 
        vm_instance.id id,
        vm_instance.name name,
        user_vm.display_name display_name,
        user_vm.user_data user_data,
        account.id account_id,
        account.uuid account_uuid,
        account.account_name account_name,
        account.type account_type,
        domain.id domain_id,
        domain.uuid domain_uuid,
        domain.name domain_name,
        domain.path domain_path,
        projects.id project_id,
        projects.uuid project_uuid,
        projects.name project_name,
        instance_group.id instance_group_id,
        instance_group.uuid instance_group_uuid,
        instance_group.name instance_group_name,
        vm_instance.uuid uuid,
        vm_instance.last_host_id last_host_id,
        vm_instance.vm_type type,
        vm_instance.vnc_password vnc_password,
        vm_instance.limit_cpu_use limit_cpu_use,
        vm_instance.created created,
        vm_instance.state state,
        vm_instance.removed removed,
        vm_instance.ha_enabled ha_enabled,
        vm_instance.hypervisor_type hypervisor_type,
        vm_instance.instance_name instance_name,
        vm_instance.guest_os_id guest_os_id,
        guest_os.uuid guest_os_uuid,
        vm_instance.pod_id pod_id,
        host_pod_ref.uuid pod_uuid,
        vm_instance.private_ip_address private_ip_address,
        vm_instance.private_mac_address private_mac_address,
        vm_instance.vm_type vm_type,
        data_center.id data_center_id,
        data_center.uuid data_center_uuid,
        data_center.name data_center_name,
        data_center.networktype data_center_type,
        data_center.is_security_group_enabled security_group_enabled,
        host.id host_id,
        host.uuid host_uuid,
        host.name host_name,
        vm_template.id template_id,
        vm_template.uuid template_uuid,
        vm_template.name template_name,
        vm_template.display_text template_display_text,
        vm_template.enable_password password_enabled,
        iso.id iso_id,
        iso.uuid iso_uuid,
        iso.name iso_name,
        iso.display_text iso_display_text,
        service_offering.id service_offering_id,
        disk_offering.uuid service_offering_uuid,
        service_offering.cpu cpu,
        service_offering.speed speed,
        service_offering.ram_size ram_size,
        disk_offering.name service_offering_name,
        storage_pool.id pool_id,
        storage_pool.uuid pool_uuid,
        storage_pool.pool_type pool_type,
        volumes.id volume_id,
        volumes.uuid volume_uuid,
        volumes.device_id volume_device_id,
        volumes.volume_type volume_type,
        security_group.id security_group_id,
        security_group.uuid security_group_uuid,
        security_group.name security_group_name,
        security_group.description security_group_description,
        nics.id nic_id,
        nics.uuid nic_uuid,
        nics.network_id network_id,
        nics.ip4_address ip_address,
        nics.ip6_address ip6_address,
        nics.ip6_gateway ip6_gateway,
        nics.ip6_cidr ip6_cidr,
        nics.default_nic is_default_nic,
        nics.gateway gateway,
        nics.netmask netmask,
        nics.mac_address mac_address,
        nics.broadcast_uri broadcast_uri,
        nics.isolation_uri isolation_uri,
        vpc.id vpc_id,
        vpc.uuid vpc_uuid,
        networks.uuid network_uuid,
        networks.name network_name,
        networks.traffic_type traffic_type,
        networks.guest_type guest_type,
        user_ip_address.id public_ip_id,
        user_ip_address.uuid public_ip_uuid,
        user_ip_address.public_ip_address public_ip_address,
        ssh_keypairs.keypair_name keypair_name,
        resource_tags.id tag_id,
        resource_tags.uuid tag_uuid,
        resource_tags.key tag_key,
        resource_tags.value tag_value,
        resource_tags.domain_id tag_domain_id,
        resource_tags.account_id tag_account_id,
        resource_tags.resource_id tag_resource_id,
        resource_tags.resource_uuid tag_resource_uuid,
        resource_tags.resource_type tag_resource_type,
        resource_tags.customer tag_customer,
        async_job.id job_id,
        async_job.uuid job_uuid,
        async_job.job_status job_status,
        async_job.account_id job_account_id,
    affinity_group.id affinity_group_id,
        affinity_group.uuid affinity_group_uuid,
        affinity_group.name affinity_group_name,
        affinity_group.description affinity_group_description
    from
        `cloud`.`user_vm`
            inner join
        `cloud`.`vm_instance` ON vm_instance.id = user_vm.id
            and vm_instance.removed is NULL
            inner join
        `cloud`.`account` ON vm_instance.account_id = account.id
            inner join
        `cloud`.`domain` ON vm_instance.domain_id = domain.id
            left join
        `cloud`.`guest_os` ON vm_instance.guest_os_id = guest_os.id
            left join
        `cloud`.`host_pod_ref` ON vm_instance.pod_id = host_pod_ref.id
            left join
        `cloud`.`projects` ON projects.project_account_id = account.id
            left join
        `cloud`.`instance_group_vm_map` ON vm_instance.id = instance_group_vm_map.instance_id
            left join
        `cloud`.`instance_group` ON instance_group_vm_map.group_id = instance_group.id
            left join
        `cloud`.`data_center` ON vm_instance.data_center_id = data_center.id
            left join
        `cloud`.`host` ON vm_instance.host_id = host.id
            left join
        `cloud`.`vm_template` ON vm_instance.vm_template_id = vm_template.id
            left join
        `cloud`.`vm_template` iso ON iso.id = user_vm.iso_id
            left join
        `cloud`.`service_offering` ON vm_instance.service_offering_id = service_offering.id
            left join
        `cloud`.`disk_offering` ON vm_instance.service_offering_id = disk_offering.id
            left join
        `cloud`.`volumes` ON vm_instance.id = volumes.instance_id
            left join
        `cloud`.`storage_pool` ON volumes.pool_id = storage_pool.id
            left join
        `cloud`.`security_group_vm_map` ON vm_instance.id = security_group_vm_map.instance_id
            left join
        `cloud`.`security_group` ON security_group_vm_map.security_group_id = security_group.id
            left join
        `cloud`.`nics` ON vm_instance.id = nics.instance_id
            left join
        `cloud`.`networks` ON nics.network_id = networks.id
            left join
        `cloud`.`vpc` ON networks.vpc_id = vpc.id
            left join
        `cloud`.`user_ip_address` ON user_ip_address.vm_id = vm_instance.id
            left join
        `cloud`.`user_vm_details` ON user_vm_details.vm_id = vm_instance.id
            and user_vm_details.name = 'SSH.PublicKey'
            left join
        `cloud`.`ssh_keypairs` ON ssh_keypairs.public_key = user_vm_details.value
            left join
        `cloud`.`resource_tags` ON resource_tags.resource_id = vm_instance.id
            and resource_tags.resource_type = 'UserVm'
            left join
        `cloud`.`async_job` ON async_job.instance_id = vm_instance.id
            and async_job.instance_type = 'VirtualMachine'
            and async_job.job_status = 0
            left join
        `cloud`.`affinity_group_vm_map` ON vm_instance.id = affinity_group_vm_map.instance_id
      left join
        `cloud`.`affinity_group` ON affinity_group_vm_map.affinity_group_id = affinity_group.id;

DROP VIEW IF EXISTS `cloud`.`affinity_group_view`;
CREATE VIEW `cloud`.`affinity_group_view` AS
    select 
        affinity_group.id id,
        affinity_group.name name,
        affinity_group.type type,
        affinity_group.description description,
        affinity_group.uuid uuid,
        account.id account_id,
        account.uuid account_uuid,
        account.account_name account_name,
        account.type account_type,
        domain.id domain_id,
        domain.uuid domain_uuid,
        domain.name domain_name,
        domain.path domain_path,
        vm_instance.id vm_id,
        vm_instance.uuid vm_uuid,
        vm_instance.name vm_name,
        vm_instance.state vm_state,
        user_vm.display_name vm_display_name
    from
        `cloud`.`affinity_group`
            inner join
        `cloud`.`account` ON affinity_group.account_id = account.id
            inner join
        `cloud`.`domain` ON affinity_group.domain_id = domain.id
            left join
        `cloud`.`affinity_group_vm_map` ON affinity_group.id = affinity_group_vm_map.affinity_group_id
            left join
        `cloud`.`vm_instance` ON vm_instance.id = affinity_group_vm_map.instance_id
            left join
        `cloud`.`user_vm` ON user_vm.id = vm_instance.id;

DROP VIEW IF EXISTS `cloud`.`host_view`;
CREATE VIEW `cloud`.`host_view` AS
    select 
        host.id,
        host.uuid,
        host.name,
        host.status,
        host.disconnected,
        host.type,
        host.private_ip_address,
        host.version,
        host.hypervisor_type,
        host.hypervisor_version,
        host.capabilities,
        host.last_ping,
        host.created,
        host.removed,
        host.resource_state,
        host.mgmt_server_id,
        host.cpus,
        host.speed,
        host.ram,
        cluster.id cluster_id,
        cluster.uuid cluster_uuid,
        cluster.name cluster_name,
        cluster.cluster_type,
        data_center.id data_center_id,
        data_center.uuid data_center_uuid,
        data_center.name data_center_name,
        data_center.networktype data_center_type,
        host_pod_ref.id pod_id,
        host_pod_ref.uuid pod_uuid,
        host_pod_ref.name pod_name,
        host_tags.tag,
        guest_os_category.id guest_os_category_id,
        guest_os_category.uuid guest_os_category_uuid,
        guest_os_category.name guest_os_category_name,
        mem_caps.used_capacity memory_used_capacity,
        mem_caps.reserved_capacity memory_reserved_capacity,
        cpu_caps.used_capacity cpu_used_capacity,
        cpu_caps.reserved_capacity cpu_reserved_capacity,
        async_job.id job_id,
        async_job.uuid job_uuid,
        async_job.job_status job_status,
        async_job.account_id job_account_id
    from
        `cloud`.`host`
            left join
        `cloud`.`cluster` ON host.cluster_id = cluster.id
            left join
        `cloud`.`data_center` ON host.data_center_id = data_center.id
            left join
        `cloud`.`host_pod_ref` ON host.pod_id = host_pod_ref.id
            left join
        `cloud`.`host_details` ON host.id = host_details.id
            and host_details.name = 'guest.os.category.id'
            left join
        `cloud`.`guest_os_category` ON guest_os_category.id = CONVERT( host_details.value , UNSIGNED)
            left join
        `cloud`.`host_tags` ON host_tags.host_id = host.id
            left join
        `cloud`.`op_host_capacity` mem_caps ON host.id = mem_caps.host_id
            and mem_caps.capacity_type = 0
            left join
        `cloud`.`op_host_capacity` cpu_caps ON host.id = cpu_caps.host_id
            and cpu_caps.capacity_type = 1
            left join
        `cloud`.`async_job` ON async_job.instance_id = host.id
            and async_job.instance_type = 'Host'
            and async_job.job_status = 0;
        
DROP VIEW IF EXISTS `cloud`.`volume_view`;
CREATE VIEW `cloud`.`volume_view` AS
    select 
        volumes.id,
        volumes.uuid,
        volumes.name,
        volumes.device_id,
        volumes.volume_type,
        volumes.size,
        volumes.created,
        volumes.state,
        volumes.attached,
        volumes.removed,
        volumes.pod_id,
        account.id account_id,
        account.uuid account_uuid,
        account.account_name account_name,
        account.type account_type,
        domain.id domain_id,
        domain.uuid domain_uuid,
        domain.name domain_name,
        domain.path domain_path,
        projects.id project_id,
        projects.uuid project_uuid,
        projects.name project_name,
        data_center.id data_center_id,
        data_center.uuid data_center_uuid,
        data_center.name data_center_name,
        data_center.networktype data_center_type,
        vm_instance.id vm_id,
        vm_instance.uuid vm_uuid,
        vm_instance.name vm_name,
        vm_instance.state vm_state,
        vm_instance.vm_type,
        user_vm.display_name vm_display_name,
        volume_host_ref.size volume_host_size,
        volume_host_ref.created volume_host_created,
        volume_host_ref.format,
        volume_host_ref.download_pct,
        volume_host_ref.download_state,
        volume_host_ref.error_str,
        disk_offering.id disk_offering_id,
        disk_offering.uuid disk_offering_uuid,
        disk_offering.name disk_offering_name,
        disk_offering.display_text disk_offering_display_text,
        disk_offering.use_local_storage,
        disk_offering.system_use,
        storage_pool.id pool_id,
        storage_pool.uuid pool_uuid,
        storage_pool.name pool_name,
        cluster.hypervisor_type,
        vm_template.id template_id,
        vm_template.uuid template_uuid,
        vm_template.extractable,
        vm_template.type template_type,
        resource_tags.id tag_id,
        resource_tags.uuid tag_uuid,
        resource_tags.key tag_key,
        resource_tags.value tag_value,
        resource_tags.domain_id tag_domain_id,
        resource_tags.account_id tag_account_id,
        resource_tags.resource_id tag_resource_id,
        resource_tags.resource_uuid tag_resource_uuid,
        resource_tags.resource_type tag_resource_type,
        resource_tags.customer tag_customer,
        async_job.id job_id,
        async_job.uuid job_uuid,
        async_job.job_status job_status,
        async_job.account_id job_account_id
    from
        `cloud`.`volumes`
            inner join
        `cloud`.`account` ON volumes.account_id = account.id
            inner join
        `cloud`.`domain` ON volumes.domain_id = domain.id
            left join
        `cloud`.`projects` ON projects.project_account_id = account.id
            left join
        `cloud`.`data_center` ON volumes.data_center_id = data_center.id
            left join
        `cloud`.`vm_instance` ON volumes.instance_id = vm_instance.id
            left join
        `cloud`.`user_vm` ON user_vm.id = vm_instance.id
            left join
        `cloud`.`volume_host_ref` ON volumes.id = volume_host_ref.volume_id
            and volumes.data_center_id = volume_host_ref.zone_id
            left join
        `cloud`.`disk_offering` ON volumes.disk_offering_id = disk_offering.id
            left join
        `cloud`.`storage_pool` ON volumes.pool_id = storage_pool.id
            left join
        `cloud`.`cluster` ON storage_pool.cluster_id = cluster.id
            left join
        `cloud`.`vm_template` ON volumes.template_id = vm_template.id
            left join
        `cloud`.`resource_tags` ON resource_tags.resource_id = volumes.id
            and resource_tags.resource_type = 'Volume'
            left join
        `cloud`.`async_job` ON async_job.instance_id = volumes.id
            and async_job.instance_type = 'Volume'
            and async_job.job_status = 0;                       
 
DROP VIEW IF EXISTS `cloud`.`storage_pool_view`;
CREATE VIEW `cloud`.`storage_pool_view` AS
    select 
        storage_pool.id,
        storage_pool.uuid,
        storage_pool.name,
        storage_pool.status,
        storage_pool.path,
        storage_pool.pool_type,
        storage_pool.host_address,
        storage_pool.created,
        storage_pool.removed,
        storage_pool.capacity_bytes,
        storage_pool.scope,
        cluster.id cluster_id,
        cluster.uuid cluster_uuid,
        cluster.name cluster_name,
        cluster.cluster_type,
        data_center.id data_center_id,
        data_center.uuid data_center_uuid,
        data_center.name data_center_name,      
        data_center.networktype data_center_type,
        host_pod_ref.id pod_id,
        host_pod_ref.uuid pod_uuid,
        host_pod_ref.name pod_name,
        storage_pool_details.name tag,
        op_host_capacity.used_capacity disk_used_capacity,
        op_host_capacity.reserved_capacity disk_reserved_capacity,
        async_job.id job_id,
        async_job.uuid job_uuid,
        async_job.job_status job_status,
        async_job.account_id job_account_id
    from
        `cloud`.`storage_pool`
            left join
        `cloud`.`cluster` ON storage_pool.cluster_id = cluster.id
            left join
        `cloud`.`data_center` ON storage_pool.data_center_id = data_center.id
            left join
        `cloud`.`host_pod_ref` ON storage_pool.pod_id = host_pod_ref.id
            left join
        `cloud`.`storage_pool_details` ON storage_pool_details.pool_id = storage_pool.id
            and storage_pool_details.value = 'true'
            left join
        `cloud`.`op_host_capacity` ON storage_pool.id = op_host_capacity.host_id
            and op_host_capacity.capacity_type = 3
            left join
        `cloud`.`async_job` ON async_job.instance_id = storage_pool.id
            and async_job.instance_type = 'StoragePool'
            and async_job.job_status = 0;
            

DROP VIEW IF EXISTS `cloud`.`domain_router_view`;
CREATE VIEW `cloud`.`domain_router_view` AS
    select 
        vm_instance.id id,
        vm_instance.name name,
        account.id account_id,
        account.uuid account_uuid,
        account.account_name account_name,
        account.type account_type,
        domain.id domain_id,
        domain.uuid domain_uuid,
        domain.name domain_name,
        domain.path domain_path,
        projects.id project_id,
        projects.uuid project_uuid,
        projects.name project_name,
        vm_instance.uuid uuid,
        vm_instance.created created,
        vm_instance.state state,
        vm_instance.removed removed,
        vm_instance.pod_id pod_id,
        vm_instance.instance_name instance_name,
        host_pod_ref.uuid pod_uuid,
        data_center.id data_center_id,
        data_center.uuid data_center_uuid,
        data_center.name data_center_name,
        data_center.networktype data_center_type,
        data_center.dns1 dns1,
        data_center.dns2 dns2,
        data_center.ip6_dns1 ip6_dns1,
        data_center.ip6_dns2 ip6_dns2,
        host.id host_id,
        host.uuid host_uuid,
        host.name host_name,
        vm_template.id template_id,
        vm_template.uuid template_uuid,
        service_offering.id service_offering_id,
        disk_offering.uuid service_offering_uuid,
        disk_offering.name service_offering_name,
        nics.id nic_id,
        nics.uuid nic_uuid,
        nics.network_id network_id,
        nics.ip4_address ip_address,
        nics.ip6_address ip6_address,
        nics.ip6_gateway ip6_gateway,
        nics.ip6_cidr ip6_cidr,
        nics.default_nic is_default_nic,
        nics.gateway gateway,
        nics.netmask netmask,
        nics.mac_address mac_address,
        nics.broadcast_uri broadcast_uri,
        nics.isolation_uri isolation_uri,
        vpc.id vpc_id,
        vpc.uuid vpc_uuid,
        networks.uuid network_uuid,
        networks.name network_name,
        networks.network_domain network_domain,
        networks.traffic_type traffic_type,
        networks.guest_type guest_type,
        async_job.id job_id,
        async_job.uuid job_uuid,
        async_job.job_status job_status,
        async_job.account_id job_account_id,
        domain_router.template_version template_version,
        domain_router.scripts_version scripts_version,
        domain_router.is_redundant_router is_redundant_router,
        domain_router.redundant_state redundant_state,
        domain_router.stop_pending stop_pending
    from
        `cloud`.`domain_router`
            inner join
        `cloud`.`vm_instance` ON vm_instance.id = domain_router.id
            inner join
        `cloud`.`account` ON vm_instance.account_id = account.id
            inner join
        `cloud`.`domain` ON vm_instance.domain_id = domain.id
            left join
        `cloud`.`host_pod_ref` ON vm_instance.pod_id = host_pod_ref.id
            left join
        `cloud`.`projects` ON projects.project_account_id = account.id
            left join
        `cloud`.`data_center` ON vm_instance.data_center_id = data_center.id
            left join
        `cloud`.`host` ON vm_instance.host_id = host.id
            left join
        `cloud`.`vm_template` ON vm_instance.vm_template_id = vm_template.id
            left join
        `cloud`.`service_offering` ON vm_instance.service_offering_id = service_offering.id
            left join
        `cloud`.`disk_offering` ON vm_instance.service_offering_id = disk_offering.id
            left join
        `cloud`.`volumes` ON vm_instance.id = volumes.instance_id
            left join
        `cloud`.`storage_pool` ON volumes.pool_id = storage_pool.id
            left join
        `cloud`.`nics` ON vm_instance.id = nics.instance_id
            left join
        `cloud`.`networks` ON nics.network_id = networks.id
            left join
        `cloud`.`vpc` ON domain_router.vpc_id = vpc.id
            left join
        `cloud`.`async_job` ON async_job.instance_id = vm_instance.id
            and async_job.instance_type = 'DomainRouter'
            and async_job.job_status = 0;
            
CREATE TABLE `cloud`.`external_cisco_vnmc_devices` (
  `id` bigint unsigned NOT NULL AUTO_INCREMENT COMMENT 'id',
  `uuid` varchar(255) UNIQUE,
  `physical_network_id` bigint unsigned NOT NULL COMMENT 'id of the physical network in to which cisco vnmc device is added',
  `provider_name` varchar(255) NOT NULL COMMENT 'Service Provider name corresponding to this cisco vnmc device',
  `device_name` varchar(255) NOT NULL COMMENT 'name of the cisco vnmc device',
  `host_id` bigint unsigned NOT NULL COMMENT 'host id coresponding to the external cisco vnmc device',
  PRIMARY KEY (`id`),
  CONSTRAINT `fk_external_cisco_vnmc_devices__host_id` FOREIGN KEY (`host_id`) REFERENCES `host`(`id`) ON DELETE CASCADE,
  CONSTRAINT `fk_external_cisco_vnmc_devices__physical_network_id` FOREIGN KEY (`physical_network_id`) REFERENCES `physical_network`(`id`) ON DELETE CASCADE
) ENGINE=InnoDB DEFAULT CHARSET=utf8;

CREATE TABLE `cloud`.`external_cisco_asa1000v_devices` (
  `id` bigint unsigned NOT NULL AUTO_INCREMENT COMMENT 'id',
  `uuid` varchar(255) UNIQUE,
  `physical_network_id` bigint unsigned NOT NULL COMMENT 'id of the physical network in to which cisco asa1kv device is added',
  `management_ip` varchar(255) UNIQUE NOT NULL COMMENT 'mgmt. ip of cisco asa1kv device',
  `in_port_profile` varchar(255) NOT NULL COMMENT 'inside port profile name of cisco asa1kv device',
  `cluster_id` bigint unsigned NOT NULL COMMENT 'id of the Vmware cluster to which cisco asa1kv device is attached (cisco n1kv switch)',
  PRIMARY KEY (`id`),
  CONSTRAINT `fk_external_cisco_asa1000v_devices__physical_network_id` FOREIGN KEY (`physical_network_id`) REFERENCES `physical_network`(`id`) ON DELETE CASCADE,
  CONSTRAINT `fk_external_cisco_asa1000v_devices__cluster_id` FOREIGN KEY (`cluster_id`) REFERENCES `cluster`(`id`) ON DELETE CASCADE
) ENGINE=InnoDB DEFAULT CHARSET=utf8;

CREATE TABLE `cloud`.`network_asa1000v_map` (
  `id` bigint unsigned NOT NULL AUTO_INCREMENT COMMENT 'id',
  `network_id` bigint unsigned NOT NULL UNIQUE COMMENT 'id of guest network',
  `asa1000v_id` bigint unsigned NOT NULL UNIQUE COMMENT 'id of asa1000v device',
  PRIMARY KEY (`id`),
  CONSTRAINT `fk_network_asa1000v_map__network_id` FOREIGN KEY (`network_id`) REFERENCES `networks`(`id`) ON DELETE CASCADE,
  CONSTRAINT `fk_network_asa1000v_map__asa1000v_id` FOREIGN KEY (`asa1000v_id`) REFERENCES `external_cisco_asa1000v_devices`(`id`) ON DELETE CASCADE
) ENGINE=InnoDB DEFAULT CHARSET=utf8;


ALTER TABLE `cloud`.`network_offerings` ADD COLUMN `eip_associate_public_ip` int(1) unsigned NOT NULL DEFAULT 0 COMMENT 'true if public IP is associated with user VM creation by default when EIP service is enabled.' AFTER `elastic_ip_service`;

-- Re-enable foreign key checking, at the end of the upgrade path
SET foreign_key_checks = 1;     


-- Add "default" field to account/user tables
ALTER TABLE `cloud`.`account` ADD COLUMN `default` int(1) unsigned NOT NULL DEFAULT '0' COMMENT '1 if account is default';
ALTER TABLE `cloud`.`user` ADD COLUMN `default` int(1) unsigned NOT NULL DEFAULT '0' COMMENT '1 if user is default';
UPDATE `cloud`.`account` SET `cloud`.`account`.`default`=1 WHERE id IN (1,2);
UPDATE `cloud`.`user` SET `cloud`.`user`.`default`=1 WHERE id IN (1,2);

ALTER VIEW `cloud`.`user_view` AS
    select 
        user.id,
        user.uuid,
        user.username,
        user.password,
        user.firstname,
        user.lastname,
        user.email,
        user.state,
        user.api_key,
        user.secret_key,
        user.created,
        user.removed,
        user.timezone,
        user.registration_token,
        user.is_registered,
        user.incorrect_login_attempts,
        user.default,
        account.id account_id,
        account.uuid account_uuid,
        account.account_name account_name,
        account.type account_type,
        domain.id domain_id,
        domain.uuid domain_uuid,
        domain.name domain_name,
        domain.path domain_path,
        async_job.id job_id,
        async_job.uuid job_uuid,
        async_job.job_status job_status,
        async_job.account_id job_account_id
    from
        `cloud`.`user`
            inner join
        `cloud`.`account` ON user.account_id = account.id
            inner join
        `cloud`.`domain` ON account.domain_id = domain.id
            left join
        `cloud`.`async_job` ON async_job.instance_id = user.id
            and async_job.instance_type = 'User'
            and async_job.job_status = 0;
       

DROP VIEW IF EXISTS `cloud`.`account_view`;
CREATE VIEW `cloud`.`account_view` AS
    select
        account.id,
        account.uuid,
        account.account_name,
        account.type,
        account.state,
        account.removed,
        account.cleanup_needed,
        account.network_domain,
        account.default,
        domain.id domain_id,
        domain.uuid domain_uuid,
        domain.name domain_name,
        domain.path domain_path,
        data_center.id data_center_id,
        data_center.uuid data_center_uuid,
        data_center.name data_center_name,
        account_netstats_view.bytesReceived,
        account_netstats_view.bytesSent,
        vmlimit.max vmLimit,
        vmcount.count vmTotal,
        runningvm.vmcount runningVms,
        stoppedvm.vmcount stoppedVms,
        iplimit.max ipLimit,
        ipcount.count ipTotal,
        free_ip_view.free_ip ipFree,
        volumelimit.max volumeLimit,
        volumecount.count volumeTotal,
        snapshotlimit.max snapshotLimit,
        snapshotcount.count snapshotTotal,
        templatelimit.max templateLimit,
        templatecount.count templateTotal,
        vpclimit.max vpcLimit,
        vpccount.count vpcTotal,
        projectlimit.max projectLimit,
        projectcount.count projectTotal,
        networklimit.max networkLimit,
        networkcount.count networkTotal,
        cpulimit.max cpuLimit,
        cpucount.count cpuTotal,
        memorylimit.max memoryLimit,
        memorycount.count memoryTotal,
        primary_storage_limit.max primaryStorageLimit,
        primary_storage_count.count primaryStorageTotal,
        secondary_storage_limit.max secondaryStorageLimit,
        secondary_storage_count.count secondaryStorageTotal,
        async_job.id job_id,
        async_job.uuid job_uuid,
        async_job.job_status job_status,
        async_job.account_id job_account_id
    from
        `cloud`.`free_ip_view`,
        `cloud`.`account`
            inner join
        `cloud`.`domain` ON account.domain_id = domain.id
            left join
        `cloud`.`data_center` ON account.default_zone_id = data_center.id
            left join
        `cloud`.`account_netstats_view` ON account.id = account_netstats_view.account_id
            left join
        `cloud`.`resource_limit` vmlimit ON account.id = vmlimit.account_id
            and vmlimit.type = 'user_vm'
            left join
        `cloud`.`resource_count` vmcount ON account.id = vmcount.account_id
            and vmcount.type = 'user_vm'
            left join
        `cloud`.`account_vmstats_view` runningvm ON account.id = runningvm.account_id
            and runningvm.state = 'Running'
            left join
        `cloud`.`account_vmstats_view` stoppedvm ON account.id = stoppedvm.account_id
           and stoppedvm.state = 'Stopped'
            left join
        `cloud`.`resource_limit` iplimit ON account.id = iplimit.account_id
            and iplimit.type = 'public_ip'
            left join
        `cloud`.`resource_count` ipcount ON account.id = ipcount.account_id
            and ipcount.type = 'public_ip'
            left join
        `cloud`.`resource_limit` volumelimit ON account.id = volumelimit.account_id
            and volumelimit.type = 'volume'
            left join
        `cloud`.`resource_count` volumecount ON account.id = volumecount.account_id
            and volumecount.type = 'volume'
            left join
        `cloud`.`resource_limit` snapshotlimit ON account.id = snapshotlimit.account_id
            and snapshotlimit.type = 'snapshot'
            left join
        `cloud`.`resource_count` snapshotcount ON account.id = snapshotcount.account_id
            and snapshotcount.type = 'snapshot'
            left join
        `cloud`.`resource_limit` templatelimit ON account.id = templatelimit.account_id
            and templatelimit.type = 'template'
            left join
        `cloud`.`resource_count` templatecount ON account.id = templatecount.account_id
            and templatecount.type = 'template'
            left join
        `cloud`.`resource_limit` vpclimit ON account.id = vpclimit.account_id
            and vpclimit.type = 'vpc'
            left join
        `cloud`.`resource_count` vpccount ON account.id = vpccount.account_id
            and vpccount.type = 'vpc'
            left join
        `cloud`.`resource_limit` projectlimit ON account.id = projectlimit.account_id
            and projectlimit.type = 'project'
            left join
        `cloud`.`resource_count` projectcount ON account.id = projectcount.account_id
            and projectcount.type = 'project'
            left join
        `cloud`.`resource_limit` networklimit ON account.id = networklimit.account_id
            and networklimit.type = 'network'
            left join
        `cloud`.`resource_count` networkcount ON account.id = networkcount.account_id
            and networkcount.type = 'network'
            left join
        `cloud`.`resource_limit` cpulimit ON account.id = cpulimit.account_id
            and cpulimit.type = 'cpu'
            left join
        `cloud`.`resource_count` cpucount ON account.id = cpucount.account_id
            and cpucount.type = 'cpu'
            left join
        `cloud`.`resource_limit` memorylimit ON account.id = memorylimit.account_id
            and memorylimit.type = 'memory'
            left join
        `cloud`.`resource_count` memorycount ON account.id = memorycount.account_id
            and memorycount.type = 'memory'
            left join
        `cloud`.`resource_limit` primary_storage_limit ON account.id = primary_storage_limit.account_id
            and primary_storage_limit.type = 'primary_storage'
            left join
        `cloud`.`resource_count` primary_storage_count ON account.id = primary_storage_count.account_id
            and primary_storage_count.type = 'primary_storage'
            left join
        `cloud`.`resource_limit` secondary_storage_limit ON account.id = secondary_storage_limit.account_id
            and secondary_storage_limit.type = 'secondary_storage'
            left join
        `cloud`.`resource_count` secondary_storage_count ON account.id = secondary_storage_count.account_id
            and secondary_storage_count.type = 'secondary_storage'
            left join
        `cloud`.`async_job` ON async_job.instance_id = account.id
            and async_job.instance_type = 'Account'
            and async_job.job_status = 0;

<<<<<<< HEAD


ALTER TABLE `cloud`.`load_balancing_rules` ADD COLUMN `source_ip_address` varchar(40) COMMENT 'source ip address for the load balancer rule';
ALTER TABLE `cloud`.`load_balancing_rules` ADD COLUMN `source_ip_address_network_id` bigint unsigned COMMENT 'the id of the network where source ip belongs to';
ALTER TABLE `cloud`.`load_balancing_rules` ADD COLUMN `scheme` varchar(40) NOT NULL COMMENT 'load balancer scheme; can be Internal or Public';
UPDATE `cloud`.`load_balancing_rules` SET `scheme`='Public';


-- Add role to the domain router view
ALTER VIEW `cloud`.`domain_router_view` AS
    select 
        vm_instance.id id,
        vm_instance.name name,
        account.id account_id,
        account.uuid account_uuid,
        account.account_name account_name,
        account.type account_type,
        domain.id domain_id,
        domain.uuid domain_uuid,
        domain.name domain_name,
        domain.path domain_path,
        projects.id project_id,
        projects.uuid project_uuid,
        projects.name project_name,
        vm_instance.uuid uuid,
        vm_instance.created created,
        vm_instance.state state,
        vm_instance.removed removed,
        vm_instance.pod_id pod_id,
        vm_instance.instance_name instance_name,
        host_pod_ref.uuid pod_uuid,
        data_center.id data_center_id,
        data_center.uuid data_center_uuid,
        data_center.name data_center_name,
        data_center.dns1 dns1,
        data_center.dns2 dns2,
        data_center.ip6_dns1 ip6_dns1,
        data_center.ip6_dns2 ip6_dns2,
        host.id host_id,
        host.uuid host_uuid,
        host.name host_name,
        vm_template.id template_id,
        vm_template.uuid template_uuid,
        service_offering.id service_offering_id,
        disk_offering.uuid service_offering_uuid,
        disk_offering.name service_offering_name,
        nics.id nic_id,
        nics.uuid nic_uuid,
        nics.network_id network_id,
        nics.ip4_address ip_address,
        nics.ip6_address ip6_address,
        nics.ip6_gateway ip6_gateway,
        nics.ip6_cidr ip6_cidr,
        nics.default_nic is_default_nic,
        nics.gateway gateway,
        nics.netmask netmask,
        nics.mac_address mac_address,
        nics.broadcast_uri broadcast_uri,
        nics.isolation_uri isolation_uri,
        vpc.id vpc_id,
        vpc.uuid vpc_uuid,
        networks.uuid network_uuid,
        networks.name network_name,
        networks.network_domain network_domain,
        networks.traffic_type traffic_type,
        networks.guest_type guest_type,
        async_job.id job_id,
        async_job.uuid job_uuid,
        async_job.job_status job_status,
        async_job.account_id job_account_id,
        domain_router.template_version template_version,
        domain_router.scripts_version scripts_version,
        domain_router.is_redundant_router is_redundant_router,
        domain_router.redundant_state redundant_state,
        domain_router.stop_pending stop_pending,
        domain_router.role role
    from
        `cloud`.`domain_router`
            inner join
        `cloud`.`vm_instance` ON vm_instance.id = domain_router.id
            inner join
        `cloud`.`account` ON vm_instance.account_id = account.id
            inner join
        `cloud`.`domain` ON vm_instance.domain_id = domain.id
            left join
        `cloud`.`host_pod_ref` ON vm_instance.pod_id = host_pod_ref.id
            left join
        `cloud`.`projects` ON projects.project_account_id = account.id
            left join
        `cloud`.`data_center` ON vm_instance.data_center_id = data_center.id
            left join
        `cloud`.`host` ON vm_instance.host_id = host.id
            left join
        `cloud`.`vm_template` ON vm_instance.vm_template_id = vm_template.id
            left join
        `cloud`.`service_offering` ON vm_instance.service_offering_id = service_offering.id
            left join
        `cloud`.`disk_offering` ON vm_instance.service_offering_id = disk_offering.id
            left join
        `cloud`.`volumes` ON vm_instance.id = volumes.instance_id
            left join
        `cloud`.`storage_pool` ON volumes.pool_id = storage_pool.id
            left join
        `cloud`.`nics` ON vm_instance.id = nics.instance_id
            left join
        `cloud`.`networks` ON nics.network_id = networks.id
            left join
        `cloud`.`vpc` ON domain_router.vpc_id = vpc.id
            left join
        `cloud`.`async_job` ON async_job.instance_id = vm_instance.id
            and async_job.instance_type = 'DomainRouter'
            and async_job.job_status = 0;


-- Add details talbe for the network offering
CREATE TABLE `cloud`.`network_offering_details` (
  `id` bigint unsigned NOT NULL auto_increment,
  `network_offering_id` bigint unsigned NOT NULL COMMENT 'network offering id',
  `name` varchar(255) NOT NULL,
  `value` varchar(1024) NOT NULL,
  PRIMARY KEY (`id`),
  CONSTRAINT `fk_network_offering_details__network_offering_id` FOREIGN KEY `fk_network_offering_details__network_offering_id`(`network_offering_id`) REFERENCES `network_offerings`(`id`) ON DELETE CASCADE
) ENGINE=InnoDB DEFAULT CHARSET=utf8;

-- Change the constraint for the network service map table. Now we support multiple provider for the same service
ALTER TABLE `cloud`.`ntwk_service_map` DROP FOREIGN KEY `fk_ntwk_service_map__network_id`;
ALTER TABLE `cloud`.`ntwk_service_map` DROP INDEX `network_id`;

ALTER TABLE `cloud`.`ntwk_service_map` ADD UNIQUE `network_id` (`network_id`,`service`,`provider`);
ALTER TABLE `cloud`.`ntwk_service_map` ADD  CONSTRAINT `fk_ntwk_service_map__network_id` FOREIGN KEY (`network_id`) REFERENCES `networks` (`id`) ON DELETE CASCADE;


ALTER TABLE `cloud`.`network_offerings` ADD COLUMN `internal_lb` int(1) unsigned NOT NULL DEFAULT '0' COMMENT 'true if the network offering supports Internal lb service';
ALTER TABLE `cloud`.`network_offerings` ADD COLUMN `public_lb` int(1) unsigned NOT NULL DEFAULT '0' COMMENT 'true if the network offering supports Public lb service';
UPDATE `cloud`.`network_offerings` SET public_lb=1 where id IN (SELECT DISTINCT network_offering_id FROM `cloud`.`ntwk_offering_service_map` WHERE service='Lb');

alter table `cloud_usage`.`usage_network_offering` add column nic_id bigint(20) unsigned NOT NULL;

INSERT IGNORE INTO `cloud`.`configuration` VALUES ('Advanced', 'DEFAULT', 'NetworkManager', 'internallbvm.service.offering', null, 'Uuid of the service offering used by internal lb vm; if NULL - default system internal lb offering will be used');
=======
alter table `cloud_usage`.`usage_network_offering` add column nic_id bigint(20) unsigned NOT NULL;
ALTER TABLE `cloud`.`data_center_details` MODIFY value varchar(1024);
ALTER TABLE `cloud`.`cluster_details` MODIFY value varchar(255);
ALTER TABLE `cloud`.`storage_pool_details` MODIFY value varchar(255);
ALTER TABLE `cloud`.`account_details` MODIFY value varchar(255);
>>>>>>> a0dbf890
<|MERGE_RESOLUTION|>--- conflicted
+++ resolved
@@ -838,7 +838,8 @@
         domain_router.scripts_version scripts_version,
         domain_router.is_redundant_router is_redundant_router,
         domain_router.redundant_state redundant_state,
-        domain_router.stop_pending stop_pending
+        domain_router.stop_pending stop_pending,
+        domain_router.role role
     from
         `cloud`.`domain_router`
             inner join
@@ -1109,7 +1110,6 @@
             and async_job.instance_type = 'Account'
             and async_job.job_status = 0;
 
-<<<<<<< HEAD
 
 
 ALTER TABLE `cloud`.`load_balancing_rules` ADD COLUMN `source_ip_address` varchar(40) COMMENT 'source ip address for the load balancer rule';
@@ -1117,111 +1117,6 @@
 ALTER TABLE `cloud`.`load_balancing_rules` ADD COLUMN `scheme` varchar(40) NOT NULL COMMENT 'load balancer scheme; can be Internal or Public';
 UPDATE `cloud`.`load_balancing_rules` SET `scheme`='Public';
 
-
--- Add role to the domain router view
-ALTER VIEW `cloud`.`domain_router_view` AS
-    select 
-        vm_instance.id id,
-        vm_instance.name name,
-        account.id account_id,
-        account.uuid account_uuid,
-        account.account_name account_name,
-        account.type account_type,
-        domain.id domain_id,
-        domain.uuid domain_uuid,
-        domain.name domain_name,
-        domain.path domain_path,
-        projects.id project_id,
-        projects.uuid project_uuid,
-        projects.name project_name,
-        vm_instance.uuid uuid,
-        vm_instance.created created,
-        vm_instance.state state,
-        vm_instance.removed removed,
-        vm_instance.pod_id pod_id,
-        vm_instance.instance_name instance_name,
-        host_pod_ref.uuid pod_uuid,
-        data_center.id data_center_id,
-        data_center.uuid data_center_uuid,
-        data_center.name data_center_name,
-        data_center.dns1 dns1,
-        data_center.dns2 dns2,
-        data_center.ip6_dns1 ip6_dns1,
-        data_center.ip6_dns2 ip6_dns2,
-        host.id host_id,
-        host.uuid host_uuid,
-        host.name host_name,
-        vm_template.id template_id,
-        vm_template.uuid template_uuid,
-        service_offering.id service_offering_id,
-        disk_offering.uuid service_offering_uuid,
-        disk_offering.name service_offering_name,
-        nics.id nic_id,
-        nics.uuid nic_uuid,
-        nics.network_id network_id,
-        nics.ip4_address ip_address,
-        nics.ip6_address ip6_address,
-        nics.ip6_gateway ip6_gateway,
-        nics.ip6_cidr ip6_cidr,
-        nics.default_nic is_default_nic,
-        nics.gateway gateway,
-        nics.netmask netmask,
-        nics.mac_address mac_address,
-        nics.broadcast_uri broadcast_uri,
-        nics.isolation_uri isolation_uri,
-        vpc.id vpc_id,
-        vpc.uuid vpc_uuid,
-        networks.uuid network_uuid,
-        networks.name network_name,
-        networks.network_domain network_domain,
-        networks.traffic_type traffic_type,
-        networks.guest_type guest_type,
-        async_job.id job_id,
-        async_job.uuid job_uuid,
-        async_job.job_status job_status,
-        async_job.account_id job_account_id,
-        domain_router.template_version template_version,
-        domain_router.scripts_version scripts_version,
-        domain_router.is_redundant_router is_redundant_router,
-        domain_router.redundant_state redundant_state,
-        domain_router.stop_pending stop_pending,
-        domain_router.role role
-    from
-        `cloud`.`domain_router`
-            inner join
-        `cloud`.`vm_instance` ON vm_instance.id = domain_router.id
-            inner join
-        `cloud`.`account` ON vm_instance.account_id = account.id
-            inner join
-        `cloud`.`domain` ON vm_instance.domain_id = domain.id
-            left join
-        `cloud`.`host_pod_ref` ON vm_instance.pod_id = host_pod_ref.id
-            left join
-        `cloud`.`projects` ON projects.project_account_id = account.id
-            left join
-        `cloud`.`data_center` ON vm_instance.data_center_id = data_center.id
-            left join
-        `cloud`.`host` ON vm_instance.host_id = host.id
-            left join
-        `cloud`.`vm_template` ON vm_instance.vm_template_id = vm_template.id
-            left join
-        `cloud`.`service_offering` ON vm_instance.service_offering_id = service_offering.id
-            left join
-        `cloud`.`disk_offering` ON vm_instance.service_offering_id = disk_offering.id
-            left join
-        `cloud`.`volumes` ON vm_instance.id = volumes.instance_id
-            left join
-        `cloud`.`storage_pool` ON volumes.pool_id = storage_pool.id
-            left join
-        `cloud`.`nics` ON vm_instance.id = nics.instance_id
-            left join
-        `cloud`.`networks` ON nics.network_id = networks.id
-            left join
-        `cloud`.`vpc` ON domain_router.vpc_id = vpc.id
-            left join
-        `cloud`.`async_job` ON async_job.instance_id = vm_instance.id
-            and async_job.instance_type = 'DomainRouter'
-            and async_job.job_status = 0;
 
 
 -- Add details talbe for the network offering
@@ -1246,13 +1141,11 @@
 ALTER TABLE `cloud`.`network_offerings` ADD COLUMN `public_lb` int(1) unsigned NOT NULL DEFAULT '0' COMMENT 'true if the network offering supports Public lb service';
 UPDATE `cloud`.`network_offerings` SET public_lb=1 where id IN (SELECT DISTINCT network_offering_id FROM `cloud`.`ntwk_offering_service_map` WHERE service='Lb');
 
-alter table `cloud_usage`.`usage_network_offering` add column nic_id bigint(20) unsigned NOT NULL;
 
 INSERT IGNORE INTO `cloud`.`configuration` VALUES ('Advanced', 'DEFAULT', 'NetworkManager', 'internallbvm.service.offering', null, 'Uuid of the service offering used by internal lb vm; if NULL - default system internal lb offering will be used');
-=======
+
 alter table `cloud_usage`.`usage_network_offering` add column nic_id bigint(20) unsigned NOT NULL;
 ALTER TABLE `cloud`.`data_center_details` MODIFY value varchar(1024);
 ALTER TABLE `cloud`.`cluster_details` MODIFY value varchar(255);
 ALTER TABLE `cloud`.`storage_pool_details` MODIFY value varchar(255);
-ALTER TABLE `cloud`.`account_details` MODIFY value varchar(255);
->>>>>>> a0dbf890
+ALTER TABLE `cloud`.`account_details` MODIFY value varchar(255);