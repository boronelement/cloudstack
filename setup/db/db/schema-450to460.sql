-- Licensed to the Apache Software Foundation (ASF) under one
-- or more contributor license agreements.  See the NOTICE file
-- distributed with this work for additional information
-- regarding copyright ownership.  The ASF licenses this file
-- to you under the Apache License, Version 2.0 (the
-- "License"); you may not use this file except in compliance
-- with the License.  You may obtain a copy of the License at
--
--   http://www.apache.org/licenses/LICENSE-2.0
--
-- Unless required by applicable law or agreed to in writing,
-- software distributed under the License is distributed on an
-- "AS IS" BASIS, WITHOUT WARRANTIES OR CONDITIONS OF ANY
-- KIND, either express or implied.  See the License for the
-- specific language governing permissions and limitations
-- under the License.

--
-- Schema upgrade from 4.5.0 to 4.6.0
--

ALTER TABLE `cloud`.`snapshots` ADD COLUMN `min_iops` bigint(20) unsigned COMMENT 'Minimum IOPS';
ALTER TABLE `cloud`.`snapshots` ADD COLUMN `max_iops` bigint(20) unsigned COMMENT 'Maximum IOPS';

INSERT IGNORE INTO `cloud`.`configuration` VALUES ("Advanced", 'DEFAULT', 'management-server', "stats.output.uri", "", "URI to additionally send StatsCollector statistics to", "", NULL, NULL, 0);

DROP VIEW IF EXISTS `cloud`.`domain_view`;
CREATE VIEW `cloud`.`domain_view` AS
    select
        domain.id id,
        domain.parent parent,
        domain.name name,
        domain.uuid uuid,
        domain.owner owner,
        domain.path path,
        domain.level level,
        domain.child_count child_count,
        domain.next_child_seq next_child_seq,
        domain.removed removed,
        domain.state state,
        domain.network_domain network_domain,
        domain.type type,
        vmlimit.max vmLimit,
        vmcount.count vmTotal,
        iplimit.max ipLimit,
        ipcount.count ipTotal,
        volumelimit.max volumeLimit,
        volumecount.count volumeTotal,
        snapshotlimit.max snapshotLimit,
        snapshotcount.count snapshotTotal,
        templatelimit.max templateLimit,
        templatecount.count templateTotal,
        vpclimit.max vpcLimit,
        vpccount.count vpcTotal,
        projectlimit.max projectLimit,
        projectcount.count projectTotal,
        networklimit.max networkLimit,
        networkcount.count networkTotal,
        cpulimit.max cpuLimit,
        cpucount.count cpuTotal,
        memorylimit.max memoryLimit,
        memorycount.count memoryTotal,
        primary_storage_limit.max primaryStorageLimit,
        primary_storage_count.count primaryStorageTotal,
        secondary_storage_limit.max secondaryStorageLimit,
        secondary_storage_count.count secondaryStorageTotal
    from
        `cloud`.`domain`
            left join
        `cloud`.`resource_limit` vmlimit ON domain.id = vmlimit.domain_id
            and vmlimit.type = 'user_vm'
            left join
        `cloud`.`resource_count` vmcount ON domain.id = vmcount.domain_id
            and vmcount.type = 'user_vm'
            left join
        `cloud`.`resource_limit` iplimit ON domain.id = iplimit.domain_id
            and iplimit.type = 'public_ip'
            left join
        `cloud`.`resource_count` ipcount ON domain.id = ipcount.domain_id
            and ipcount.type = 'public_ip'
            left join
        `cloud`.`resource_limit` volumelimit ON domain.id = volumelimit.domain_id
            and volumelimit.type = 'volume'
            left join
        `cloud`.`resource_count` volumecount ON domain.id = volumecount.domain_id
            and volumecount.type = 'volume'
            left join
        `cloud`.`resource_limit` snapshotlimit ON domain.id = snapshotlimit.domain_id
            and snapshotlimit.type = 'snapshot'
            left join
        `cloud`.`resource_count` snapshotcount ON domain.id = snapshotcount.domain_id
            and snapshotcount.type = 'snapshot'
            left join
        `cloud`.`resource_limit` templatelimit ON domain.id = templatelimit.domain_id
            and templatelimit.type = 'template'
            left join
        `cloud`.`resource_count` templatecount ON domain.id = templatecount.domain_id
            and templatecount.type = 'template'
            left join
        `cloud`.`resource_limit` vpclimit ON domain.id = vpclimit.domain_id
            and vpclimit.type = 'vpc'
            left join
        `cloud`.`resource_count` vpccount ON domain.id = vpccount.domain_id
            and vpccount.type = 'vpc'
            left join
        `cloud`.`resource_limit` projectlimit ON domain.id = projectlimit.domain_id
            and projectlimit.type = 'project'
            left join
        `cloud`.`resource_count` projectcount ON domain.id = projectcount.domain_id
            and projectcount.type = 'project'
            left join
        `cloud`.`resource_limit` networklimit ON domain.id = networklimit.domain_id
            and networklimit.type = 'network'
            left join
        `cloud`.`resource_count` networkcount ON domain.id = networkcount.domain_id
            and networkcount.type = 'network'
            left join
        `cloud`.`resource_limit` cpulimit ON domain.id = cpulimit.domain_id
            and cpulimit.type = 'cpu'
            left join
        `cloud`.`resource_count` cpucount ON domain.id = cpucount.domain_id
            and cpucount.type = 'cpu'
            left join
        `cloud`.`resource_limit` memorylimit ON domain.id = memorylimit.domain_id
            and memorylimit.type = 'memory'
            left join
        `cloud`.`resource_count` memorycount ON domain.id = memorycount.domain_id
            and memorycount.type = 'memory'
            left join
        `cloud`.`resource_limit` primary_storage_limit ON domain.id = primary_storage_limit.domain_id
            and primary_storage_limit.type = 'primary_storage'
            left join
        `cloud`.`resource_count` primary_storage_count ON domain.id = primary_storage_count.domain_id
            and primary_storage_count.type = 'primary_storage'
            left join
        `cloud`.`resource_limit` secondary_storage_limit ON domain.id = secondary_storage_limit.domain_id
            and secondary_storage_limit.type = 'secondary_storage'
            left join
        `cloud`.`resource_count` secondary_storage_count ON domain.id = secondary_storage_count.domain_id
            and secondary_storage_count.type = 'secondary_storage';

INSERT IGNORE INTO `cloud`.`configuration` VALUES ('Domain Defaults', 'DEFAULT', 'management-server', 'max.domain.user.vms','-1','The default maximum number of user VMs that can be deployed for a domain', '-1', NULL, NULL, 0);
INSERT IGNORE INTO `cloud`.`configuration` VALUES ('Domain Defaults', 'DEFAULT', 'management-server', 'max.domain.public.ips','-1','The default maximum number of public IPs that can be consumed by a domain', '-1', NULL, NULL, 0);
INSERT IGNORE INTO `cloud`.`configuration` VALUES ('Domain Defaults', 'DEFAULT', 'management-server', 'max.domain.templates','-1','The default maximum number of templates that can be deployed for a domain', '-1', NULL, NULL, 0);
INSERT IGNORE INTO `cloud`.`configuration` VALUES ('Domain Defaults', 'DEFAULT', 'management-server', 'max.domain.snapshots','-1','The default maximum number of snapshots that can be created for a domain', '-1', NULL, NULL, 0);
INSERT IGNORE INTO `cloud`.`configuration` VALUES ('Domain Defaults', 'DEFAULT', 'management-server', 'max.domain.volumes','-1','The default maximum number of volumes that can be created for a domain', '-1', NULL, NULL, 0);
INSERT IGNORE INTO `cloud`.`configuration` VALUES ('Domain Defaults', 'DEFAULT', 'management-server', 'max.domain.networks', '-1', 'The default maximum number of networks that can be created for a domain', '-1', NULL, NULL, 0);
INSERT IGNORE INTO `cloud`.`configuration` VALUES ('Domain Defaults', 'DEFAULT', 'management-server', 'max.domain.vpcs', '-1', 'The default maximum number of vpcs that can be created for a domain', '-1', NULL, NULL, 0);
INSERT IGNORE INTO `cloud`.`configuration` VALUES ('Domain Defaults', 'DEFAULT', 'management-server', 'max.domain.cpus', '-1', 'The default maximum number of cpu cores that can be used for a domain', '-1', NULL, NULL, 0);
INSERT IGNORE INTO `cloud`.`configuration` VALUES ('Domain Defaults', 'DEFAULT', 'management-server', 'max.domain.memory', '-1', 'The default maximum memory (in MiB) that can be used for a domain', '-1', NULL, NULL, 0);
INSERT IGNORE INTO `cloud`.`configuration` VALUES ('Domain Defaults', 'DEFAULT', 'management-server', 'max.domain.primary.storage', '-1', 'The default maximum primary storage space (in GiB) that can be used for a domain', '-1', NULL, NULL, 0);
INSERT IGNORE INTO `cloud`.`configuration` VALUES ('Domain Defaults', 'DEFAULT', 'management-server', 'max.domain.secondary.storage', '-1', 'The default maximum secondary storage space (in GiB) that can be used for a domain', '-1', NULL, NULL, 0);
<<<<<<< HEAD
INSERT IGNORE INTO `cloud`.`hypervisor_capabilities`(uuid, hypervisor_type, hypervisor_version, max_guests_limit, security_group_enabled, max_data_volumes_limit, max_hosts_per_cluster, storage_motion_supported, vm_snapshot_enabled) VALUES (UUID(), 'Ovm3', 'default', 64, 0, 13, 8, 0, 0);
INSERT IGNORE INTO `cloud`.`hypervisor_capabilities`(uuid, hypervisor_type, hypervisor_version, max_guests_limit, security_group_enabled, max_data_volumes_limit, max_hosts_per_cluster, storage_motion_supported, vm_snapshot_enabled) VALUES (UUID(), 'Ovm3', '3.2', 128, 0, 13, 8, 0, 0);
INSERT IGNORE INTO `cloud`.`hypervisor_capabilities`(uuid, hypervisor_type, hypervisor_version, max_guests_limit, security_group_enabled, max_data_volumes_limit, max_hosts_per_cluster, storage_motion_supported, vm_snapshot_enabled) VALUES (UUID(), 'Ovm3', '3.3', 256, 0, 13, 8, 0, 0);
=======

ALTER TABLE `cloud`.`vm_instance` ADD COLUMN `user_id` bigint unsigned NOT NULL DEFAULT 1 COMMENT 'user id of VM deployer';

DROP VIEW IF EXISTS `cloud`.`user_vm_view`;
CREATE VIEW `cloud`.`user_vm_view` AS
    select
        vm_instance.id id,
        vm_instance.name name,
        user_vm.display_name display_name,
        user_vm.user_data user_data,
        account.id account_id,
        account.uuid account_uuid,
        account.account_name account_name,
        account.type account_type,
        domain.id domain_id,
        domain.uuid domain_uuid,
        domain.name domain_name,
        domain.path domain_path,
        projects.id project_id,
        projects.uuid project_uuid,
        projects.name project_name,
        instance_group.id instance_group_id,
        instance_group.uuid instance_group_uuid,
        instance_group.name instance_group_name,
        vm_instance.uuid uuid,
        vm_instance.user_id user_id,
        vm_instance.last_host_id last_host_id,
        vm_instance.vm_type type,
        vm_instance.limit_cpu_use limit_cpu_use,
        vm_instance.created created,
        vm_instance.state state,
        vm_instance.removed removed,
        vm_instance.ha_enabled ha_enabled,
        vm_instance.hypervisor_type hypervisor_type,
        vm_instance.instance_name instance_name,
        vm_instance.guest_os_id guest_os_id,
        vm_instance.display_vm display_vm,
        guest_os.uuid guest_os_uuid,
        vm_instance.pod_id pod_id,
        host_pod_ref.uuid pod_uuid,
        vm_instance.private_ip_address private_ip_address,
        vm_instance.private_mac_address private_mac_address,
        vm_instance.vm_type vm_type,
        data_center.id data_center_id,
        data_center.uuid data_center_uuid,
        data_center.name data_center_name,
        data_center.is_security_group_enabled security_group_enabled,
        data_center.networktype data_center_type,
        host.id host_id,
        host.uuid host_uuid,
        host.name host_name,
        vm_template.id template_id,
        vm_template.uuid template_uuid,
        vm_template.name template_name,
        vm_template.display_text template_display_text,
        vm_template.enable_password password_enabled,
        iso.id iso_id,
        iso.uuid iso_uuid,
        iso.name iso_name,
        iso.display_text iso_display_text,
        service_offering.id service_offering_id,
        svc_disk_offering.uuid service_offering_uuid,
        disk_offering.uuid disk_offering_uuid,
        disk_offering.id disk_offering_id,
        Case
             When (`cloud`.`service_offering`.`cpu` is null) then (`custom_cpu`.`value`)
             Else ( `cloud`.`service_offering`.`cpu`)
        End as `cpu`,
        Case
            When (`cloud`.`service_offering`.`speed` is null) then (`custom_speed`.`value`)
            Else ( `cloud`.`service_offering`.`speed`)
        End as `speed`,
        Case
            When (`cloud`.`service_offering`.`ram_size` is null) then (`custom_ram_size`.`value`)
            Else ( `cloud`.`service_offering`.`ram_size`)
        END as `ram_size`,
        svc_disk_offering.name service_offering_name,
        disk_offering.name disk_offering_name,
        storage_pool.id pool_id,
        storage_pool.uuid pool_uuid,
        storage_pool.pool_type pool_type,
        volumes.id volume_id,
        volumes.uuid volume_uuid,
        volumes.device_id volume_device_id,
        volumes.volume_type volume_type,
        security_group.id security_group_id,
        security_group.uuid security_group_uuid,
        security_group.name security_group_name,
        security_group.description security_group_description,
        nics.id nic_id,
        nics.uuid nic_uuid,
        nics.network_id network_id,
        nics.ip4_address ip_address,
        nics.ip6_address ip6_address,
        nics.ip6_gateway ip6_gateway,
        nics.ip6_cidr ip6_cidr,
        nics.default_nic is_default_nic,
        nics.gateway gateway,
        nics.netmask netmask,
        nics.mac_address mac_address,
        nics.broadcast_uri broadcast_uri,
        nics.isolation_uri isolation_uri,
        vpc.id vpc_id,
        vpc.uuid vpc_uuid,
        networks.uuid network_uuid,
        networks.name network_name,
        networks.traffic_type traffic_type,
        networks.guest_type guest_type,
        user_ip_address.id public_ip_id,
        user_ip_address.uuid public_ip_uuid,
        user_ip_address.public_ip_address public_ip_address,
        ssh_keypairs.keypair_name keypair_name,
        resource_tags.id tag_id,
        resource_tags.uuid tag_uuid,
        resource_tags.key tag_key,
        resource_tags.value tag_value,
        resource_tags.domain_id tag_domain_id,
        resource_tags.account_id tag_account_id,
        resource_tags.resource_id tag_resource_id,
        resource_tags.resource_uuid tag_resource_uuid,
        resource_tags.resource_type tag_resource_type,
        resource_tags.customer tag_customer,
        async_job.id job_id,
        async_job.uuid job_uuid,
        async_job.job_status job_status,
        async_job.account_id job_account_id,
        affinity_group.id affinity_group_id,
        affinity_group.uuid affinity_group_uuid,
        affinity_group.name affinity_group_name,
        affinity_group.description affinity_group_description,
        vm_instance.dynamically_scalable dynamically_scalable

    from
        `cloud`.`user_vm`
            inner join
        `cloud`.`vm_instance` ON vm_instance.id = user_vm.id
            and vm_instance.removed is NULL
            inner join
        `cloud`.`account` ON vm_instance.account_id = account.id
            inner join
        `cloud`.`domain` ON vm_instance.domain_id = domain.id
            left join
        `cloud`.`guest_os` ON vm_instance.guest_os_id = guest_os.id
            left join
        `cloud`.`host_pod_ref` ON vm_instance.pod_id = host_pod_ref.id
            left join
        `cloud`.`projects` ON projects.project_account_id = account.id
            left join
        `cloud`.`instance_group_vm_map` ON vm_instance.id = instance_group_vm_map.instance_id
            left join
        `cloud`.`instance_group` ON instance_group_vm_map.group_id = instance_group.id
            left join
        `cloud`.`data_center` ON vm_instance.data_center_id = data_center.id
            left join
        `cloud`.`host` ON vm_instance.host_id = host.id
            left join
        `cloud`.`vm_template` ON vm_instance.vm_template_id = vm_template.id
            left join
        `cloud`.`vm_template` iso ON iso.id = user_vm.iso_id
            left join
        `cloud`.`service_offering` ON vm_instance.service_offering_id = service_offering.id
            left join
        `cloud`.`disk_offering` svc_disk_offering ON vm_instance.service_offering_id = svc_disk_offering.id
            left join
        `cloud`.`disk_offering` ON vm_instance.disk_offering_id = disk_offering.id
            left join
        `cloud`.`volumes` ON vm_instance.id = volumes.instance_id
            left join
        `cloud`.`storage_pool` ON volumes.pool_id = storage_pool.id
            left join
        `cloud`.`security_group_vm_map` ON vm_instance.id = security_group_vm_map.instance_id
            left join
        `cloud`.`security_group` ON security_group_vm_map.security_group_id = security_group.id
            left join
        `cloud`.`nics` ON vm_instance.id = nics.instance_id and nics.removed is null
            left join
        `cloud`.`networks` ON nics.network_id = networks.id
            left join
        `cloud`.`vpc` ON networks.vpc_id = vpc.id and vpc.removed is null
            left join
        `cloud`.`user_ip_address` ON user_ip_address.vm_id = vm_instance.id
            left join
        `cloud`.`user_vm_details` as ssh_details ON ssh_details.vm_id = vm_instance.id
            and ssh_details.name = 'SSH.PublicKey'
            left join
        `cloud`.`ssh_keypairs` ON ssh_keypairs.public_key = ssh_details.value
            left join
        `cloud`.`resource_tags` ON resource_tags.resource_id = vm_instance.id
            and resource_tags.resource_type = 'UserVm'
            left join
        `cloud`.`async_job` ON async_job.instance_id = vm_instance.id
            and async_job.instance_type = 'VirtualMachine'
            and async_job.job_status = 0
            left join
        `cloud`.`affinity_group_vm_map` ON vm_instance.id = affinity_group_vm_map.instance_id
            left join
        `cloud`.`affinity_group` ON affinity_group_vm_map.affinity_group_id = affinity_group.id
            left join
        `cloud`.`user_vm_details` `custom_cpu`  ON (((`custom_cpu`.`vm_id` = `cloud`.`vm_instance`.`id`) and (`custom_cpu`.`name` = 'CpuNumber')))
            left join
        `cloud`.`user_vm_details` `custom_speed`  ON (((`custom_speed`.`vm_id` = `cloud`.`vm_instance`.`id`) and (`custom_speed`.`name` = 'CpuSpeed')))
           left join
        `cloud`.`user_vm_details` `custom_ram_size`  ON (((`custom_ram_size`.`vm_id` = `cloud`.`vm_instance`.`id`) and (`custom_ram_size`.`name` = 'memory')));
>>>>>>> d8e1bf15
<|MERGE_RESOLUTION|>--- conflicted
+++ resolved
@@ -150,11 +150,6 @@
 INSERT IGNORE INTO `cloud`.`configuration` VALUES ('Domain Defaults', 'DEFAULT', 'management-server', 'max.domain.memory', '-1', 'The default maximum memory (in MiB) that can be used for a domain', '-1', NULL, NULL, 0);
 INSERT IGNORE INTO `cloud`.`configuration` VALUES ('Domain Defaults', 'DEFAULT', 'management-server', 'max.domain.primary.storage', '-1', 'The default maximum primary storage space (in GiB) that can be used for a domain', '-1', NULL, NULL, 0);
 INSERT IGNORE INTO `cloud`.`configuration` VALUES ('Domain Defaults', 'DEFAULT', 'management-server', 'max.domain.secondary.storage', '-1', 'The default maximum secondary storage space (in GiB) that can be used for a domain', '-1', NULL, NULL, 0);
-<<<<<<< HEAD
-INSERT IGNORE INTO `cloud`.`hypervisor_capabilities`(uuid, hypervisor_type, hypervisor_version, max_guests_limit, security_group_enabled, max_data_volumes_limit, max_hosts_per_cluster, storage_motion_supported, vm_snapshot_enabled) VALUES (UUID(), 'Ovm3', 'default', 64, 0, 13, 8, 0, 0);
-INSERT IGNORE INTO `cloud`.`hypervisor_capabilities`(uuid, hypervisor_type, hypervisor_version, max_guests_limit, security_group_enabled, max_data_volumes_limit, max_hosts_per_cluster, storage_motion_supported, vm_snapshot_enabled) VALUES (UUID(), 'Ovm3', '3.2', 128, 0, 13, 8, 0, 0);
-INSERT IGNORE INTO `cloud`.`hypervisor_capabilities`(uuid, hypervisor_type, hypervisor_version, max_guests_limit, security_group_enabled, max_data_volumes_limit, max_hosts_per_cluster, storage_motion_supported, vm_snapshot_enabled) VALUES (UUID(), 'Ovm3', '3.3', 256, 0, 13, 8, 0, 0);
-=======
 
 ALTER TABLE `cloud`.`vm_instance` ADD COLUMN `user_id` bigint unsigned NOT NULL DEFAULT 1 COMMENT 'user id of VM deployer';
 
@@ -358,4 +353,7 @@
         `cloud`.`user_vm_details` `custom_speed`  ON (((`custom_speed`.`vm_id` = `cloud`.`vm_instance`.`id`) and (`custom_speed`.`name` = 'CpuSpeed')))
            left join
         `cloud`.`user_vm_details` `custom_ram_size`  ON (((`custom_ram_size`.`vm_id` = `cloud`.`vm_instance`.`id`) and (`custom_ram_size`.`name` = 'memory')));
->>>>>>> d8e1bf15
+
+INSERT IGNORE INTO `cloud`.`hypervisor_capabilities`(uuid, hypervisor_type, hypervisor_version, max_guests_limit, security_group_enabled, max_data_volumes_limit, max_hosts_per_cluster, storage_motion_supported, vm_snapshot_enabled) VALUES (UUID(), 'Ovm3', 'default', 64, 0, 13, 8, 0, 0);
+INSERT IGNORE INTO `cloud`.`hypervisor_capabilities`(uuid, hypervisor_type, hypervisor_version, max_guests_limit, security_group_enabled, max_data_volumes_limit, max_hosts_per_cluster, storage_motion_supported, vm_snapshot_enabled) VALUES (UUID(), 'Ovm3', '3.2', 128, 0, 13, 8, 0, 0);
+INSERT IGNORE INTO `cloud`.`hypervisor_capabilities`(uuid, hypervisor_type, hypervisor_version, max_guests_limit, security_group_enabled, max_data_volumes_limit, max_hosts_per_cluster, storage_motion_supported, vm_snapshot_enabled) VALUES (UUID(), 'Ovm3', '3.3', 256, 0, 13, 8, 0, 0);
