--- conflicted
+++ resolved
@@ -282,17 +282,14 @@
     'Webhook': 'Webhook',
     'Webhooks': 'Webhook',
     'purgeExpungedResources': 'Resource',
-<<<<<<< HEAD
     'forgotPassword': 'Authentication',
     'resetPassword': 'Authentication',
-=======
     'BgpPeer': 'BGP Peer',
     'createASNRange': 'AS Number Range',
     'listASNRange': 'AS Number Range',
     'deleteASNRange': 'AS Number Range',
     'listASNumbers': 'AS Number',
-    'releaseASNumber': 'AS Number'
->>>>>>> 8c8d115a
+    'releaseASNumber': 'AS Number',
 }
 
 
