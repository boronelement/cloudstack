--- conflicted
+++ resolved
@@ -256,15 +256,12 @@
     'importVsphereStoragePolicies' : 'vSphere storage policies',
     'listVsphereStoragePolicies' : 'vSphere storage policies',
     'ConsoleEndpoint': 'Console Endpoint',
-<<<<<<< HEAD
     'Shutdown': 'Shutdown',
-    'importVm': 'Virtual Machine'
-=======
+    'importVm': 'Virtual Machine',
     'listQuarantinedIp': 'IP Quarantine',
     'updateQuarantinedIp': 'IP Quarantine',
     'removeQuarantinedIp': 'IP Quarantine',
     'Shutdown': 'Shutdown'
->>>>>>> c7ed4ca2
 }
 
 
