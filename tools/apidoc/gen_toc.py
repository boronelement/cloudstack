#!/cygdrive/c/Python27
# Licensed to the Apache Software Foundation (ASF) under one
# or more contributor license agreements.  See the NOTICE file
# distributed with this work for additional information
# regarding copyright ownership.  The ASF licenses this file
# to you under the Apache License, Version 2.0 (the
# "License"); you may not use this file except in compliance
# with the License.  You may obtain a copy of the License at
#
#   http://www.apache.org/licenses/LICENSE-2.0
#
# Unless required by applicable law or agreed to in writing,
# software distributed under the License is distributed on an
# "AS IS" BASIS, WITHOUT WARRANTIES OR CONDITIONS OF ANY
# KIND, either express or implied.  See the License for the
# specific language governing permissions and limitations
# under the License.

import os
import os.path
import sys
from xml.dom import minidom
from xml.parsers.expat import ExpatError


ROOT_ADMIN = 'r'

user_to_func = {
    ROOT_ADMIN: 'populateForApi',
    }


user_to_cns = {
    ROOT_ADMIN: 'allCommandNames',
    }


dirname_to_user = {
    'apis': ROOT_ADMIN,
    }


dirname_to_dirname = {
    'apis': 'apis',
    }


known_categories = {
    'Cisco' : 'External Device',
    'SystemVm': 'System VM',
    'VirtualMachine': 'Virtual Machine',
    'VM': 'Virtual Machine',
    'Domain': 'Domain',
    'Template': 'Template',
    'Iso': 'ISO',
    'Volume': 'Volume',
    'Vlan': 'VLAN',
    'IpAddress': 'Address',
    'PortForwarding': 'Firewall',
    'Firewall': 'Firewall',
    'StaticNat': 'NAT',
    'IpForwarding': 'NAT',
    'Host': 'Host',
    'OutOfBand': 'Out-of-band Management',
    'Cluster': 'Cluster',
    'Account': 'Account',
    'Role': 'Role',
    'Snapshot': 'Snapshot',
    'User': 'User',
    'Os': 'Guest OS',
    'ServiceOffering': 'Service Offering',
    'DiskOffering': 'Disk Offering',
    'LoadBalancer': 'Load Balancer',
    'SslCert': 'Load Balancer',
    'Router': 'Router',
    'SystemVm': 'System VM',
    'Configuration': 'Configuration',
    'Capabilities': 'Configuration',
    'Pod': 'Pod',
    'PublicIpRange': 'Network',
    'Zone': 'Zone',
    'Vmware' : 'Zone',
    'NetworkOffering': 'Network Offering',
    'NetworkACL': 'Network ACL',
    'Network': 'Network',
    'CiscoNexus': 'Network',
    'OpenDaylight': 'Network',
    'createServiceInstance': 'Network',
    'addGloboDnsHost': 'Network',
    'Vpn': 'VPN',
    'Limit': 'Limit',
    'ResourceCount': 'Limit',
    'CloudIdentifier': 'Cloud Identifier',
    'InstanceGroup': 'VM Group',
    'StorageMaintenance': 'Storage Pool',
    'StoragePool': 'Storage Pool',
    'StorageProvider': 'Storage Pool',
    'SecurityGroup': 'Security Group',
    'SSH': 'SSH',
    'register': 'Registration',
    'AsyncJob': 'Async job',
    'Certificate': 'Certificate',
    'Hypervisor': 'Hypervisor',
    'Alert': 'Alert',
    'Event': 'Event',
    'login': 'Authentication',
    'logout': 'Authentication',
    'saml': 'Authentication',
    'getSPMetadata': 'Authentication',
    'listIdps': 'Authentication',
    'authorizeSamlSso': 'Authentication',
    'listSamlAuthorization': 'Authentication',
    'quota': 'Quota',
    'emailTemplate': 'Quota',
    'Capacity': 'System Capacity',
    'NetworkDevice': 'Network Device',
    'ExternalLoadBalancer': 'Ext Load Balancer',
    'ExternalFirewall': 'Ext Firewall',
    'Usage': 'Usage',
    'TrafficMonitor': 'Usage',
    'TrafficType': 'Usage',
    'Product': 'Product',
    'LB': 'Load Balancer',
    'ldap': 'LDAP',
    'Ldap': 'LDAP',
    'Swift': 'Swift',
    'S3' : 'S3',
    'SecondaryStorage': 'Host',
    'Project': 'Project',
    'Lun': 'Storage',
    'Pool': 'Pool',
    'VPC': 'VPC',
    'PrivateGateway': 'VPC',
    'migrateVpc': 'VPC',
    'Simulator': 'simulator',
    'StaticRoute': 'VPC',
    'Tags': 'Resource tags',
    'NiciraNvpDevice': 'Nicira NVP',
    'BrocadeVcsDevice': 'Brocade VCS',
    'BigSwitchBcfDevice': 'BigSwitch BCF',
    'AutoScale': 'AutoScale',
    'Counter': 'AutoScale',
    'Condition': 'AutoScale',
    'Api': 'API Discovery',
    'Region': 'Region',
    'Detail': 'Resource metadata',
    'addIpToNic': 'Nic',
    'removeIpFromNic': 'Nic',
    'updateVmNicIp': 'Nic',
    'listNics':'Nic',
	'AffinityGroup': 'Affinity Group',
    'addImageStore': 'Image Store',
    'listImageStore': 'Image Store',
    'deleteImageStore': 'Image Store',
    'createSecondaryStagingStore': 'Image Store',
    'deleteSecondaryStagingStore': 'Image Store',
    'listSecondaryStagingStores': 'Image Store',
    'InternalLoadBalancer': 'Internal LB',
	'DeploymentPlanners': 'Configuration',
	'ObjectStore': 'Image Store',
    'PortableIp': 'Portable IP',
    'dedicateHost': 'Dedicate Resources',
    'releaseDedicatedHost': 'Dedicate Resources',
    'Baremetal' : 'Baremetal',
    'UCS' : 'UCS',
    'Ucs' : 'UCS',
    'CacheStores' : 'Cache Stores',
    'CacheStore' : 'Cache Store',
    'OvsElement' : 'Ovs Element',
    'StratosphereSsp' : ' Stratosphere SSP',
    'Metrics' : 'Metrics',
    'Infrastructure' : 'Metrics',
    'listNetscalerControlCenter' : 'Load Balancer',
    'listRegisteredServicePackages': 'Load Balancer',
    'listNsVpx' : 'Load Balancer',
    'destroyNsVPx': 'Load Balancer',
    'deployNetscalerVpx' : 'Load Balancer',
    'deleteNetscalerControlCenter' : 'Load Balancer',
    'stopNetScalerVpx' : 'Load Balancer',
    'deleteServicePackageOffering' : 'Load Balancer',
    'destroyNsVpx' : 'Load Balancer',
    'startNsVpx' : 'Load Balancer',
    'listAnnotations' : 'Annotations',
    'addAnnotation' : 'Annotations',
    'removeAnnotation' : 'Annotations',
    'CA': 'Certificate',
    'listElastistorInterface': 'Misc',
    'cloudian': 'Cloudian',
    'Sioc' : 'Sioc',
    'Diagnostics': 'Diagnostics',
    'Management': 'Management',
<<<<<<< HEAD
    'KubernetesSupportedVersion': 'Kubernetes Service',
    'KubernetesCluster': 'Kubernetes Service',
=======
    'UnmanagedInstance': 'Virtual Machine'
>>>>>>> 0f5b0e67
    }


categories = {}


def choose_category(fn):
    for k, v in known_categories.items():
        if k in fn:
            return v
    raise Exception('Need to add a category for %s to %s:known_categories' %
                    (fn, __file__))
    sys.exit(1)


for f in sys.argv:
    dirname, fn = os.path.split(f)
    if not fn.endswith('.xml'):
        continue
    if fn.endswith('Summary.xml'):
        continue
    if fn.endswith('SummarySorted.xml'):
        continue
    if fn == 'alert_types.xml':
        continue
    if dirname.startswith('./'):
        dirname = dirname[2:]
    try:
        with open(f) as data:
            dom = minidom.parse(data)
        name = dom.getElementsByTagName('name')[0].firstChild.data
        isAsync = dom.getElementsByTagName('isAsync')[0].firstChild.data
        category = choose_category(fn)
        if category not in categories:
            categories[category] = []
        categories[category].append({
            'name': name,
            'dirname': dirname_to_dirname[dirname],
            'async': isAsync == 'true',
            'user': dirname_to_user[dirname],
            })
    except ExpatError as e:
        pass
    except IndexError as e:
        print(fn)


def xml_for(command):
    name = command['name']
    async = command['async'] and ' (A)' or ''
    dirname = command['dirname']
    return '''<xsl:if test="name=\'%(name)s\'">
<li><a href="%(dirname)s/%(name)s.html"><xsl:value-of select="name"/>%(async)s</a></li>
</xsl:if>
''' % locals()


def write_xml(out, user):
    with open(out, 'w') as f:
        cat_strings = []

        for category in categories.keys():
            strings = []
            for command in categories[category]:
                if command['user'] == user:
                    strings.append(xml_for(command))
            if strings:
                all_strings = ''.join(strings)
                cat_strings.append((len(strings), category, all_strings))

        cat_strings.sort(reverse=True)

        i = 0
        for _1, category, all_strings in cat_strings:
            if i == 0:
                f.write('<div class="apismallsections">\n')
            f.write('''<div class="apismallbullet_box">
<h5>%(category)s</h5>
<ul>
<xsl:for-each select="commands/command">
%(all_strings)s
</xsl:for-each>
</ul>
</div>

''' % locals())
            if i == 3:
                f.write('</div>\n')
                i = 0
            else:
                i += 1
        if i != 0:
            f.write('</div>\n')


def java_for(command, user):
    name = command['name']
    cns = user_to_cns[user]
    return '''%(cns)s.add("%(name)s");
''' % locals()


def java_for_user(user):
    strings = []
    for category in categories.keys():
        for command in categories[category]:
            if command['user'] == user:
                strings.append(java_for(command, user))
    func = user_to_func[user]
    all_strings = ''.join(strings)
    return '''
    public void %(func)s() {
        %(all_strings)s
    }
''' % locals()


def write_java(out):
    with open(out, 'w') as f:
        f.write('''/* Generated using gen_toc.py.  Do not edit. */

import java.util.HashSet;
import java.util.Set;

public class XmlToHtmlConverterData {
    Set<String> allCommandNames = new HashSet<String>();
''')
        f.write(java_for_user(ROOT_ADMIN) + "\n")

        f.write('''
}

''')


write_xml('generatetoc_include.xsl', ROOT_ADMIN)
write_java('XmlToHtmlConverterData.java')<|MERGE_RESOLUTION|>--- conflicted
+++ resolved
@@ -189,12 +189,9 @@
     'Sioc' : 'Sioc',
     'Diagnostics': 'Diagnostics',
     'Management': 'Management',
-<<<<<<< HEAD
+    'UnmanagedInstance': 'Virtual Machine',
     'KubernetesSupportedVersion': 'Kubernetes Service',
-    'KubernetesCluster': 'Kubernetes Service',
-=======
-    'UnmanagedInstance': 'Virtual Machine'
->>>>>>> 0f5b0e67
+    'KubernetesCluster': 'Kubernetes Service'
     }
 
 
