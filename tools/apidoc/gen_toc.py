#!/cygdrive/c/Python27
# Licensed to the Apache Software Foundation (ASF) under one
# or more contributor license agreements.  See the NOTICE file
# distributed with this work for additional information
# regarding copyright ownership.  The ASF licenses this file
# to you under the Apache License, Version 2.0 (the
# "License"); you may not use this file except in compliance
# with the License.  You may obtain a copy of the License at
#
#   http://www.apache.org/licenses/LICENSE-2.0
#
# Unless required by applicable law or agreed to in writing,
# software distributed under the License is distributed on an
# "AS IS" BASIS, WITHOUT WARRANTIES OR CONDITIONS OF ANY
# KIND, either express or implied.  See the License for the
# specific language governing permissions and limitations
# under the License.

import os
import os.path
import sys
from xml.dom import minidom
from xml.parsers.expat import ExpatError


ROOT_ADMIN = 'r'

user_to_func = {
    ROOT_ADMIN: 'populateForApi',
    }


user_to_cns = {
    ROOT_ADMIN: 'allCommandNames',
    }


dirname_to_user = {
    'apis': ROOT_ADMIN,
    }


dirname_to_dirname = {
    'apis': 'apis',
    }


known_categories = {
    'Cisco' : 'External Device',
    'SystemVm': 'System VM',
    'VirtualMachine': 'Virtual Machine',
    'VM': 'Virtual Machine',
    'Domain': 'Domain',
    'Template': 'Template',
    'Iso': 'ISO',
    'Volume': 'Volume',
    'Vlan': 'VLAN',
    'IpAddress': 'Address',
    'PortForwarding': 'Firewall',
    'Firewall': 'Firewall',
    'StaticNat': 'NAT',
    'IpForwarding': 'NAT',
    'Host': 'Host',
    'OutOfBand': 'Out-of-band Management',
    'Cluster': 'Cluster',
    'Account': 'Account',
    'Role': 'Role',
    'Snapshot': 'Snapshot',
    'User': 'User',
    'Os': 'Guest OS',
    'ServiceOffering': 'Service Offering',
    'DiskOffering': 'Disk Offering',
    'LoadBalancer': 'Load Balancer',
    'SslCert': 'Load Balancer',
    'Router': 'Router',
    'SystemVm': 'System VM',
    'Configuration': 'Configuration',
    'Capabilities': 'Configuration',
    'Pod': 'Pod',
    'PublicIpRange': 'Network',
    'Zone': 'Zone',
    'Vmware' : 'Zone',
    'NetworkOffering': 'Network Offering',
    'NetworkACL': 'Network ACL',
    'Network': 'Network',
    'CiscoNexus': 'Network',
    'OpenDaylight': 'Network',
    'createServiceInstance': 'Network',
    'addGloboDnsHost': 'Network',
    'Vpn': 'VPN',
    'Limit': 'Limit',
    'ResourceCount': 'Limit',
    'CloudIdentifier': 'Cloud Identifier',
    'InstanceGroup': 'VM Group',
    'StorageMaintenance': 'Storage Pool',
    'StoragePool': 'Storage Pool',
    'StorageProvider': 'Storage Pool',
    'SecurityGroup': 'Security Group',
    'SSH': 'SSH',
    'register': 'Registration',
    'AsyncJob': 'Async job',
    'Certificate': 'Certificate',
    'Hypervisor': 'Hypervisor',
    'Alert': 'Alert',
    'Event': 'Event',
    'login': 'Authentication',
    'logout': 'Authentication',
    'saml': 'Authentication',
    'getSPMetadata': 'Authentication',
    'listIdps': 'Authentication',
    'authorizeSamlSso': 'Authentication',
    'listSamlAuthorization': 'Authentication',
    'quota': 'Quota',
    'emailTemplate': 'Quota',
    'Capacity': 'System Capacity',
    'NetworkDevice': 'Network Device',
    'ExternalLoadBalancer': 'Ext Load Balancer',
    'ExternalFirewall': 'Ext Firewall',
    'Usage': 'Usage',
    'TrafficMonitor': 'Usage',
    'TrafficType': 'Usage',
    'Product': 'Product',
    'LB': 'Load Balancer',
    'ldap': 'LDAP',
    'Ldap': 'LDAP',
    'Swift': 'Swift',
    'S3' : 'S3',
    'SecondaryStorage': 'Host',
    'Project': 'Project',
    'Lun': 'Storage',
    'Pool': 'Pool',
    'VPC': 'VPC',
    'PrivateGateway': 'VPC',
    'migrateVpc': 'VPC',
    'Simulator': 'simulator',
    'StaticRoute': 'VPC',
    'Tags': 'Resource tags',
    'NiciraNvpDevice': 'Nicira NVP',
    'BrocadeVcsDevice': 'Brocade VCS',
    'BigSwitchBcfDevice': 'BigSwitch BCF',
    'AutoScale': 'AutoScale',
    'Counter': 'AutoScale',
    'Condition': 'AutoScale',
    'Api': 'API Discovery',
    'Region': 'Region',
    'Detail': 'Resource metadata',
    'addIpToNic': 'Nic',
    'removeIpFromNic': 'Nic',
    'updateVmNicIp': 'Nic',
    'listNics':'Nic',
	'AffinityGroup': 'Affinity Group',
    'addImageStore': 'Image Store',
    'listImageStore': 'Image Store',
    'deleteImageStore': 'Image Store',
    'createSecondaryStagingStore': 'Image Store',
    'deleteSecondaryStagingStore': 'Image Store',
    'listSecondaryStagingStores': 'Image Store',
    'InternalLoadBalancer': 'Internal LB',
	'DeploymentPlanners': 'Configuration',
	'ObjectStore': 'Image Store',
    'PortableIp': 'Portable IP',
    'dedicateHost': 'Dedicate Resources',
    'releaseDedicatedHost': 'Dedicate Resources',
    'Baremetal' : 'Baremetal',
    'UCS' : 'UCS',
    'Ucs' : 'UCS',
    'CacheStores' : 'Cache Stores',
    'CacheStore' : 'Cache Store',
    'OvsElement' : 'Ovs Element',
    'StratosphereSsp' : ' Stratosphere SSP',
    'Metrics' : 'Metrics',
    'Infrastructure' : 'Metrics',
    'listNetscalerControlCenter' : 'Load Balancer',
    'listRegisteredServicePackages': 'Load Balancer',
    'listNsVpx' : 'Load Balancer',
    'destroyNsVPx': 'Load Balancer',
    'deployNetscalerVpx' : 'Load Balancer',
    'deleteNetscalerControlCenter' : 'Load Balancer',
    'stopNetScalerVpx' : 'Load Balancer',
    'deleteServicePackageOffering' : 'Load Balancer',
    'destroyNsVpx' : 'Load Balancer',
    'startNsVpx' : 'Load Balancer',
    'listAnnotations' : 'Annotations',
    'addAnnotation' : 'Annotations',
    'removeAnnotation' : 'Annotations',
    'CA': 'Certificate',
    'listElastistorInterface': 'Misc',
    'cloudian': 'Cloudian',
    'Sioc' : 'Sioc',
    'Diagnostics': 'Diagnostics',
    'Management': 'Management',
<<<<<<< HEAD
    'UnmanagedInstance': 'Virtual Machine',
    'KubernetesSupportedVersion': 'Kubernetes Service',
    'KubernetesCluster': 'Kubernetes Service'
=======
    'Backup' : 'Backup and Recovery',
    'Restore' : 'Backup and Recovery',
    'UnmanagedInstance': 'Virtual Machine'
>>>>>>> 318924d8
    }


categories = {}


def choose_category(fn):
    for k, v in known_categories.items():
        if k in fn:
            return v
    raise Exception('Need to add a category for %s to %s:known_categories' %
                    (fn, __file__))
    sys.exit(1)


for f in sys.argv:
    dirname, fn = os.path.split(f)
    if not fn.endswith('.xml'):
        continue
    if fn.endswith('Summary.xml'):
        continue
    if fn.endswith('SummarySorted.xml'):
        continue
    if fn == 'alert_types.xml':
        continue
    if dirname.startswith('./'):
        dirname = dirname[2:]
    try:
        with open(f) as data:
            dom = minidom.parse(data)
        name = dom.getElementsByTagName('name')[0].firstChild.data
        isAsync = dom.getElementsByTagName('isAsync')[0].firstChild.data
        category = choose_category(fn)
        if category not in categories:
            categories[category] = []
        categories[category].append({
            'name': name,
            'dirname': dirname_to_dirname[dirname],
            'async': isAsync == 'true',
            'user': dirname_to_user[dirname],
            })
    except ExpatError as e:
        pass
    except IndexError as e:
        print(fn)


def xml_for(command):
    name = command['name']
    async = command['async'] and ' (A)' or ''
    dirname = command['dirname']
    return '''<xsl:if test="name=\'%(name)s\'">
<li><a href="%(dirname)s/%(name)s.html"><xsl:value-of select="name"/>%(async)s</a></li>
</xsl:if>
''' % locals()


def write_xml(out, user):
    with open(out, 'w') as f:
        cat_strings = []

        for category in categories.keys():
            strings = []
            for command in categories[category]:
                if command['user'] == user:
                    strings.append(xml_for(command))
            if strings:
                all_strings = ''.join(strings)
                cat_strings.append((len(strings), category, all_strings))

        cat_strings.sort(reverse=True)

        i = 0
        for _1, category, all_strings in cat_strings:
            if i == 0:
                f.write('<div class="apismallsections">\n')
            f.write('''<div class="apismallbullet_box">
<h5>%(category)s</h5>
<ul>
<xsl:for-each select="commands/command">
%(all_strings)s
</xsl:for-each>
</ul>
</div>

''' % locals())
            if i == 3:
                f.write('</div>\n')
                i = 0
            else:
                i += 1
        if i != 0:
            f.write('</div>\n')


def java_for(command, user):
    name = command['name']
    cns = user_to_cns[user]
    return '''%(cns)s.add("%(name)s");
''' % locals()


def java_for_user(user):
    strings = []
    for category in categories.keys():
        for command in categories[category]:
            if command['user'] == user:
                strings.append(java_for(command, user))
    func = user_to_func[user]
    all_strings = ''.join(strings)
    return '''
    public void %(func)s() {
        %(all_strings)s
    }
''' % locals()


def write_java(out):
    with open(out, 'w') as f:
        f.write('''/* Generated using gen_toc.py.  Do not edit. */

import java.util.HashSet;
import java.util.Set;

public class XmlToHtmlConverterData {
    Set<String> allCommandNames = new HashSet<String>();
''')
        f.write(java_for_user(ROOT_ADMIN) + "\n")

        f.write('''
}

''')


write_xml('generatetoc_include.xsl', ROOT_ADMIN)
write_java('XmlToHtmlConverterData.java')<|MERGE_RESOLUTION|>--- conflicted
+++ resolved
@@ -189,15 +189,11 @@
     'Sioc' : 'Sioc',
     'Diagnostics': 'Diagnostics',
     'Management': 'Management',
-<<<<<<< HEAD
+    'Backup' : 'Backup and Recovery',
+    'Restore' : 'Backup and Recovery',
     'UnmanagedInstance': 'Virtual Machine',
     'KubernetesSupportedVersion': 'Kubernetes Service',
     'KubernetesCluster': 'Kubernetes Service'
-=======
-    'Backup' : 'Backup and Recovery',
-    'Restore' : 'Backup and Recovery',
-    'UnmanagedInstance': 'Virtual Machine'
->>>>>>> 318924d8
     }
 
 
