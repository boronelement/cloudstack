#!/cygdrive/c/Python27
# Licensed to the Apache Software Foundation (ASF) under one
# or more contributor license agreements.  See the NOTICE file
# distributed with this work for additional information
# regarding copyright ownership.  The ASF licenses this file
# to you under the Apache License, Version 2.0 (the
# "License"); you may not use this file except in compliance
# with the License.  You may obtain a copy of the License at
#
#   http://www.apache.org/licenses/LICENSE-2.0
#
# Unless required by applicable law or agreed to in writing,
# software distributed under the License is distributed on an
# "AS IS" BASIS, WITHOUT WARRANTIES OR CONDITIONS OF ANY
# KIND, either express or implied.  See the License for the
# specific language governing permissions and limitations
# under the License.

import os
import os.path
import sys
from xml.dom import minidom
from xml.parsers.expat import ExpatError


ROOT_ADMIN = 'r'

user_to_func = {
    ROOT_ADMIN: 'populateForApi',
    }


user_to_cns = {
    ROOT_ADMIN: 'allCommandNames',
    }


dirname_to_user = {
    'apis': ROOT_ADMIN,
    }


dirname_to_dirname = {
    'apis': 'apis',
    }


known_categories = {
    'Cisco' : 'External Device',
    'SystemVm': 'System VM',
    'VirtualMachine': 'Virtual Machine',
    'VM': 'Virtual Machine',
    'Vnf': 'Virtual Network Functions',
    'Domain': 'Domain',
    'Template': 'Template',
    'Iso': 'ISO',
    'Volume': 'Volume',
    'Vlan': 'VLAN',
    'IpAddress': 'Address',
    'PortForwarding': 'Firewall',
    'Firewall': 'Firewall',
    'StaticNat': 'NAT',
    'IpForwarding': 'NAT',
    'Host': 'Host',
    'OutOfBand': 'Out-of-band Management',
    'Cluster': 'Cluster',
    'Account': 'Account',
    'Role': 'Role',
    'Snapshot': 'Snapshot',
    'User': 'User',
    'Os': 'Guest OS',
    'ServiceOffering': 'Service Offering',
    'DiskOffering': 'Disk Offering',
    'LoadBalancer': 'Load Balancer',
    'SslCert': 'Load Balancer',
    'Router': 'Router',
    'SystemVm': 'System VM',
    'Configuration': 'Configuration',
    'Capabilities': 'Configuration',
    'Pod': 'Pod',
    'PublicIpRange': 'Network',
    'Zone': 'Zone',
    'Vmware' : 'Zone',
    'NetworkOffering': 'Network Offering',
    'NetworkACL': 'Network ACL',
    'Network': 'Network',
    'CiscoNexus': 'Network',
    'OpenDaylight': 'Network',
    'createServiceInstance': 'Network',
    'addGloboDnsHost': 'Network',
    'createTungstenFabricProvider': 'Tungsten',
    'listTungstenFabricProviders': 'Tungsten',
    'configTungstenFabricService': 'Tungsten',
    'createTungstenFabricPublicNetwork': 'Tungsten',
    'synchronizeTungstenFabricData': 'Tungsten',
    'addTungstenFabricPolicyRule': 'Tungsten',
    'createTungstenFabricPolicy': 'Tungsten',
    'deleteTungstenFabricPolicy': 'Tungsten',
    'removeTungstenFabricPolicyRule': 'Tungsten',
    'listTungstenFabricTag': 'Tungsten',
    'listTungstenFabricTagType': 'Tungsten',
    'listTungstenFabricPolicy': 'Tungsten',
    'listTungstenFabricPolicyRule': 'Tungsten',
    'listTungstenFabricNetwork': 'Tungsten',
    'listTungstenFabricVm': 'Tungsten',
    'listTungstenFabricNic': 'Tungsten',
    'createTungstenFabricTag': 'Tungsten',
    'createTungstenFabricTagType': 'Tungsten',
    'deleteTungstenFabricTag': 'Tungsten',
    'deleteTungstenFabricTagType': 'Tungsten',
    'applyTungstenFabricPolicy': 'Tungsten',
    'applyTungstenFabricTag': 'Tungsten',
    'removeTungstenFabricTag': 'Tungsten',
    'removeTungstenFabricPolicy': 'Tungsten',
    'createTungstenFabricApplicationPolicySet': 'Tungsten',
    'createTungstenFabricFirewallPolicy': 'Tungsten',
    'createTungstenFabricFirewallRule': 'Tungsten',
    'createTungstenFabricServiceGroup': 'Tungsten',
    'createTungstenFabricAddressGroup': 'Tungsten',
    'createTungstenFabricLogicalRouter': 'Tungsten',
    'addTungstenFabricNetworkGatewayToLogicalRouter': 'Tungsten',
    'listTungstenFabricApplicationPolicySet': 'Tungsten',
    'listTungstenFabricFirewallPolicy': 'Tungsten',
    'listTungstenFabricFirewallRule': 'Tungsten',
    'listTungstenFabricServiceGroup': 'Tungsten',
    'listTungstenFabricAddressGroup': 'Tungsten',
    'listTungstenFabricLogicalRouter': 'Tungsten',
    'deleteTungstenFabricApplicationPolicySet': 'Tungsten',
    'deleteTungstenFabricFirewallPolicy': 'Tungsten',
    'deleteTungstenFabricFirewallRule': 'Tungsten',
    'deleteTungstenFabricAddressGroup': 'Tungsten',
    'deleteTungstenFabricServiceGroup': 'Tungsten',
    'deleteTungstenFabricLogicalRouter': 'Tungsten',
    'removeTungstenFabricNetworkGatewayFromLogicalRouter': 'Tungsten',
    'updateTungstenFabricLBHealthMonitor': 'Tungsten',
    'listTungstenFabricLBHealthMonitor': 'Tungsten',
    'Vpn': 'VPN',
    'Limit': 'Limit',
    'ResourceCount': 'Limit',
    'CloudIdentifier': 'Cloud Identifier',
    'InstanceGroup': 'VM Group',
    'StorageMaintenance': 'Storage Pool',
    'StoragePool': 'Storage Pool',
    'StorageProvider': 'Storage Pool',
    'updateStorageCapabilities' : 'Storage Pool',
    'SecurityGroup': 'Security Group',
    'SSH': 'SSH',
    'register': 'Registration',
    'AsyncJob': 'Async job',
    'Certificate': 'Certificate',
    'Hypervisor': 'Hypervisor',
    'Alert': 'Alert',
    'Event': 'Event',
    'login': 'Authentication',
    'logout': 'Authentication',
    'saml': 'Authentication',
    'getSPMetadata': 'Authentication',
    'listIdps': 'Authentication',
    'authorizeSamlSso': 'Authentication',
    'listSamlAuthorization': 'Authentication',
    'oauthlogin': 'Authentication',
    'deleteOauthProvider': 'Oauth',
    'listOauthProvider': 'Oauth',
    'registerOauthProvider': 'Oauth',
    'updateOauthProvider': 'Oauth',
    'quota': 'Quota',
    'emailTemplate': 'Quota',
    'Capacity': 'System Capacity',
    'NetworkDevice': 'Network Device',
    'ExternalLoadBalancer': 'Ext Load Balancer',
    'ExternalFirewall': 'Ext Firewall',
    'Usage': 'Usage',
    'TrafficMonitor': 'Usage',
    'TrafficType': 'Usage',
    'Product': 'Product',
    'LB': 'Load Balancer',
    'ldap': 'LDAP',
    'Ldap': 'LDAP',
    'Swift': 'Swift',
    'S3' : 'S3',
    'SecondaryStorage': 'Host',
    'Project': 'Project',
    'Lun': 'Storage',
    'Pool': 'Pool',
    'VPC': 'VPC',
    'PrivateGateway': 'VPC',
    'migrateVpc': 'VPC',
    'Simulator': 'simulator',
    'StaticRoute': 'VPC',
    'Tags': 'Resource tags',
    'Icon': 'Resource Icon',
    'NiciraNvpDevice': 'Nicira NVP',
    'BrocadeVcsDevice': 'Brocade VCS',
    'BigSwitchBcfDevice': 'BigSwitch BCF',
    'AutoScale': 'AutoScale',
    'Counter': 'AutoScale',
    'Condition': 'AutoScale',
    'Api': 'API Discovery',
    'Region': 'Region',
    'Detail': 'Resource metadata',
    'addIpToNic': 'Nic',
    'removeIpFromNic': 'Nic',
    'updateVmNicIp': 'Nic',
    'listNics':'Nic',
	'AffinityGroup': 'Affinity Group',
    'addImageStore': 'Image Store',
    'listImageStore': 'Image Store',
    'deleteImageStore': 'Image Store',
    'createSecondaryStagingStore': 'Image Store',
    'deleteSecondaryStagingStore': 'Image Store',
    'listSecondaryStagingStores': 'Image Store',
    'updateImageStore': 'Image Store',
    'downloadImageStoreObject': 'Image Store',
    'InternalLoadBalancer': 'Internal LB',
	'DeploymentPlanners': 'Configuration',
	'ObjectStore': 'Image Store',
    'PortableIp': 'Portable IP',
    'dedicateHost': 'Dedicate Resources',
    'releaseDedicatedHost': 'Dedicate Resources',
    'Baremetal' : 'Baremetal',
    'UCS' : 'UCS',
    'Ucs' : 'UCS',
    'CacheStores' : 'Cache Stores',
    'CacheStore' : 'Cache Store',
    'OvsElement' : 'Ovs Element',
    'StratosphereSsp' : ' Stratosphere SSP',
    'Metrics' : 'Metrics',
    'Infrastructure' : 'Metrics',
    'listNetscalerControlCenter' : 'Load Balancer',
    'listRegisteredServicePackages': 'Load Balancer',
    'listNsVpx' : 'Load Balancer',
    'destroyNsVPx': 'Load Balancer',
    'deployNetscalerVpx' : 'Load Balancer',
    'deleteNetscalerControlCenter' : 'Load Balancer',
    'stopNetScalerVpx' : 'Load Balancer',
    'deleteServicePackageOffering' : 'Load Balancer',
    'destroyNsVpx' : 'Load Balancer',
    'startNsVpx' : 'Load Balancer',
    'listAnnotations' : 'Annotations',
    'addAnnotation' : 'Annotations',
    'removeAnnotation' : 'Annotations',
    'updateAnnotationVisibility' : 'Annotations',
    'CA': 'Certificate',
    'listElastistorInterface': 'Misc',
    'cloudian': 'Cloudian',
    'Sioc' : 'Sioc',
    'Diagnostics': 'Diagnostics',
    'Management': 'Management',
    'Backup' : 'Backup and Recovery',
    'Restore' : 'Backup and Recovery',
    'UnmanagedInstance': 'Virtual Machine',
    'KubernetesSupportedVersion': 'Kubernetes Service',
    'KubernetesCluster': 'Kubernetes Service',
    'UnmanagedInstance': 'Virtual Machine',
    'Rolling': 'Rolling Maintenance',
    'importVsphereStoragePolicies' : 'vSphere storage policies',
    'listVsphereStoragePolicies' : 'vSphere storage policies',
    'ConsoleEndpoint': 'Console Endpoint',
    'listQuarantinedIp': 'IP Quarantine',
    'updateQuarantinedIp': 'IP Quarantine',
    'removeQuarantinedIp': 'IP Quarantine',
    'Shutdown': 'Shutdown',
<<<<<<< HEAD
    'listVmsForImport': 'Virtual Machine',
    'importVm': 'Virtual Machine'
=======
    'addObjectStoragePool': 'Object Store',
    'listObjectStoragePools': 'Object Store',
    'deleteObjectStoragePool': 'Object Store',
    'updateObjectStoragePool': 'Object Store',
    'createBucket': 'Object Store',
    'updateBucket': 'Object Store',
    'deleteBucket': 'Object Store',
    'listBuckets': 'Object Store'
>>>>>>> 5651eab4
}


categories = {}


def choose_category(fn):
    for k, v in known_categories.items():
        if k in fn:
            return v
    raise Exception('Need to add a category for %s to %s:known_categories' %
                    (fn, __file__))
    sys.exit(1)


for f in sys.argv:
    dirname, fn = os.path.split(f)
    if not fn.endswith('.xml'):
        continue
    if fn.endswith('Summary.xml') and fn != 'quotaSummary.xml':
        continue
    if fn.endswith('SummarySorted.xml'):
        continue
    if fn == 'alert_types.xml':
        continue
    if dirname.startswith('./'):
        dirname = dirname[2:]
    try:
        with open(f) as data:
            dom = minidom.parse(data)
        name = dom.getElementsByTagName('name')[0].firstChild.data
        isAsync = dom.getElementsByTagName('isAsync')[0].firstChild.data
        isDeprecated = dom.getElementsByTagName('isDeprecated')[0].firstChild.data
        category = choose_category(fn)
        if category not in categories:
            categories[category] = []
        categories[category].append({
            'name': name,
            'dirname': dirname_to_dirname[dirname],
            'async': isAsync == 'true',
            'deprecated': isDeprecated == 'true',
            'user': dirname_to_user[dirname],
            })
    except ExpatError as e:
        pass
    except IndexError as e:
        print(fn)


def xml_for(command):
    name = command['name']
    isAsync = command['async'] and ' (A)' or ''
    isDeprecated = command['deprecated'] and ' (D)' or ''
    dirname = command['dirname']
    return '''<xsl:if test="name=\'%(name)s\'">
<li><a href="%(dirname)s/%(name)s.html"><xsl:value-of select="name"/>%(isAsync)s %(isDeprecated)s</a></li>
</xsl:if>
''' % locals()


def write_xml(out, user):
    with open(out, 'w') as f:
        cat_strings = []

        for category in categories.keys():
            strings = []
            for command in categories[category]:
                if command['user'] == user:
                    strings.append(xml_for(command))
            if strings:
                all_strings = ''.join(strings)
                cat_strings.append((len(strings), category, all_strings))

        cat_strings.sort(reverse=True)

        i = 0
        for _1, category, all_strings in cat_strings:
            if i == 0:
                f.write('<div class="apismallsections">\n')
            f.write('''<div class="apismallbullet_box">
<h5>%(category)s</h5>
<ul>
<xsl:for-each select="commands/command">
%(all_strings)s
</xsl:for-each>
</ul>
</div>

''' % locals())
            if i == 3:
                f.write('</div>\n')
                i = 0
            else:
                i += 1
        if i != 0:
            f.write('</div>\n')


def java_for(command, user):
    name = command['name']
    cns = user_to_cns[user]
    return '''%(cns)s.add("%(name)s");
''' % locals()


def java_for_user(user):
    strings = []
    for category in categories.keys():
        for command in categories[category]:
            if command['user'] == user:
                strings.append(java_for(command, user))
    func = user_to_func[user]
    all_strings = ''.join(strings)
    return '''
    public void %(func)s() {
        %(all_strings)s
    }
''' % locals()


def write_java(out):
    with open(out, 'w') as f:
        f.write('''/* Generated using gen_toc.py.  Do not edit. */

import java.util.HashSet;
import java.util.Set;

public class XmlToHtmlConverterData {
    Set<String> allCommandNames = new HashSet<String>();
''')
        f.write(java_for_user(ROOT_ADMIN) + "\n")

        f.write('''
}

''')


write_xml('generatetoc_include.xsl', ROOT_ADMIN)
write_java('XmlToHtmlConverterData.java')<|MERGE_RESOLUTION|>--- conflicted
+++ resolved
@@ -260,10 +260,6 @@
     'updateQuarantinedIp': 'IP Quarantine',
     'removeQuarantinedIp': 'IP Quarantine',
     'Shutdown': 'Shutdown',
-<<<<<<< HEAD
-    'listVmsForImport': 'Virtual Machine',
-    'importVm': 'Virtual Machine'
-=======
     'addObjectStoragePool': 'Object Store',
     'listObjectStoragePools': 'Object Store',
     'deleteObjectStoragePool': 'Object Store',
@@ -271,8 +267,9 @@
     'createBucket': 'Object Store',
     'updateBucket': 'Object Store',
     'deleteBucket': 'Object Store',
-    'listBuckets': 'Object Store'
->>>>>>> 5651eab4
+    'listBuckets': 'Object Store',
+    'listVmsForImport': 'Virtual Machine',
+    'importVm': 'Virtual Machine'
 }
 
 
