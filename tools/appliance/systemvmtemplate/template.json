{
  "_license": "Apache License 2.0",
<<<<<<< HEAD
  "description": "CloudStack SystemVM template",
  "provisioners": [
    {
      "type": "shell",
      "execute_command": "echo 'cloud' | sudo -u root -S bash {{.Path}}",
      "scripts": [
        "scripts/apt_upgrade.sh"
      ],
      "expect_disconnect": true
    },
    {
      "type": "shell",
      "execute_command": "echo 'cloud' | sudo -u root -S bash {{.Path}}",
      "scripts": [
        "scripts/configure_grub.sh",
        "scripts/configure_locale.sh",
        "scripts/configure_networking.sh",
        "scripts/configure_acpid.sh",
        "scripts/install_systemvm_packages.sh",
        "scripts/configure_conntrack.sh",
        "scripts/authorized_keys.sh",
        "scripts/configure_persistent_config.sh",
        "scripts/configure_login.sh",
        "../cloud_scripts_shar_archive.sh",
        "scripts/configure_systemvm_services.sh",
        "scripts/cleanup.sh",
        "scripts/finalize.sh"
      ]
    }
  ],
=======
>>>>>>> 1c291630
  "builders": [
    {
      "accelerator": "kvm",
<<<<<<< HEAD
      "headless": true,
      "qemuargs": [
        [ "-m", "500M" ],
        [ "-smp", "1" ]
      ],
      "format": "qcow2",
      "disk_size": 3000,
      "disk_interface": "virtio",
      "net_device": "virtio-net",
      "iso_url": "https://cdimage.debian.org/debian-cd/10.9.0/amd64/iso-cd/debian-10.9.0-amd64-netinst.iso",
      "iso_checksum": "47d35187b4903e803209959434fb8b65ead3ad2a8f007eef1c3d3284f356ab9955aa7e15e24cb7af6a3859aa66837f5fa2e7441f936496ea447904f7dddfdc20",
      "iso_checksum_type": "sha512",
      "output_directory": "../dist",
      "http_directory": "http",
      "vm_name": "systemvmtemplate",
      "ssh_username": "cloud",
      "ssh_password": "cloud",
      "ssh_wait_timeout": "30m",
      "boot_wait": "5s",
=======
>>>>>>> 1c291630
      "boot_command": [
        "<esc><wait>",
        "install <wait>",
        "preseed/url=http://{{ .HTTPIP }}:{{ .HTTPPort }}/preseed.cfg <wait>",
        "debian-installer=en_US.UTF-8 <wait>",
        "auto <wait>",
        "language=en locale=en_US.UTF-8 <wait>",
        "kbd-chooser/method=us <wait>",
        "keyboard-configuration/xkb-keymap=us <wait>",
        "netcfg/get_hostname=systemvm <wait>",
        "netcfg/get_domain=apache.org <wait>",
        "country=IN keymap=us <wait>",
        "fb=false <wait>",
        "debconf/frontend=noninteractive <wait>",
        "console-setup/ask_detect=false <wait>",
        "console-keymaps-at/keymap=us <wait>",
        "<enter><wait>"
      ],
      "boot_wait": "5s",
      "disk_interface": "virtio",
      "disk_size": "2500M",
      "format": "qcow2",
      "headless": true,
      "http_directory": "http",
      "iso_checksum": "sha512:87b4c9dd135718304a1b3e68423fe1b03ed52eb67f60563ad14a846aeaaecf53c064dae0f128b2633041992bbc8124b68b6767b529d80487754959b38558e637",
      "iso_url": "https://cdimage.debian.org/debian-cd/10.10.0/amd64/iso-cd/debian-10.10.0-amd64-netinst.iso",
      "net_device": "virtio-net",
      "output_directory": "../dist",
      "qemuargs": [
        [
          "-m",
          "500M"
        ],
        [
          "-smp",
          "1"
        ]
      ],
      "shutdown_command": "sudo halt -p",
      "ssh_password": "cloud",
      "ssh_timeout": "30m",
      "ssh_username": "cloud",
      "type": "qemu",
      "vm_name": "systemvmtemplate"
    }
  ],
  "description": "CloudStack SystemVM template",
  "provisioners": [
    {
      "execute_command": "echo 'cloud' | sudo -u root -S bash {{.Path}}",
      "scripts": [
        "scripts/apt_upgrade.sh",
        "scripts/configure_grub.sh",
        "scripts/configure_locale.sh",
        "scripts/configure_networking.sh",
        "scripts/configure_acpid.sh",
        "scripts/install_systemvm_packages.sh",
        "scripts/configure_conntrack.sh",
        "scripts/authorized_keys.sh",
        "scripts/configure_persistent_config.sh",
        "scripts/configure_login.sh",
        "../cloud_scripts_shar_archive.sh",
        "scripts/configure_systemvm_services.sh",
        "scripts/cleanup.sh",
        "scripts/finalize.sh"
      ],
      "type": "shell"
    }
  ]
}
<|MERGE_RESOLUTION|>--- conflicted
+++ resolved
@@ -1,63 +1,8 @@
 {
   "_license": "Apache License 2.0",
-<<<<<<< HEAD
-  "description": "CloudStack SystemVM template",
-  "provisioners": [
-    {
-      "type": "shell",
-      "execute_command": "echo 'cloud' | sudo -u root -S bash {{.Path}}",
-      "scripts": [
-        "scripts/apt_upgrade.sh"
-      ],
-      "expect_disconnect": true
-    },
-    {
-      "type": "shell",
-      "execute_command": "echo 'cloud' | sudo -u root -S bash {{.Path}}",
-      "scripts": [
-        "scripts/configure_grub.sh",
-        "scripts/configure_locale.sh",
-        "scripts/configure_networking.sh",
-        "scripts/configure_acpid.sh",
-        "scripts/install_systemvm_packages.sh",
-        "scripts/configure_conntrack.sh",
-        "scripts/authorized_keys.sh",
-        "scripts/configure_persistent_config.sh",
-        "scripts/configure_login.sh",
-        "../cloud_scripts_shar_archive.sh",
-        "scripts/configure_systemvm_services.sh",
-        "scripts/cleanup.sh",
-        "scripts/finalize.sh"
-      ]
-    }
-  ],
-=======
->>>>>>> 1c291630
   "builders": [
     {
       "accelerator": "kvm",
-<<<<<<< HEAD
-      "headless": true,
-      "qemuargs": [
-        [ "-m", "500M" ],
-        [ "-smp", "1" ]
-      ],
-      "format": "qcow2",
-      "disk_size": 3000,
-      "disk_interface": "virtio",
-      "net_device": "virtio-net",
-      "iso_url": "https://cdimage.debian.org/debian-cd/10.9.0/amd64/iso-cd/debian-10.9.0-amd64-netinst.iso",
-      "iso_checksum": "47d35187b4903e803209959434fb8b65ead3ad2a8f007eef1c3d3284f356ab9955aa7e15e24cb7af6a3859aa66837f5fa2e7441f936496ea447904f7dddfdc20",
-      "iso_checksum_type": "sha512",
-      "output_directory": "../dist",
-      "http_directory": "http",
-      "vm_name": "systemvmtemplate",
-      "ssh_username": "cloud",
-      "ssh_password": "cloud",
-      "ssh_wait_timeout": "30m",
-      "boot_wait": "5s",
-=======
->>>>>>> 1c291630
       "boot_command": [
         "<esc><wait>",
         "install <wait>",
