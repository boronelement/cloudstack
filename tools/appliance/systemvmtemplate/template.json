{
  "_license": "Apache License 2.0",
  "builders": [
    {
      "accelerator": "kvm",
<<<<<<< HEAD
      "headless": true,
      "qemuargs": [
        [ "-m", "500M" ],
        [ "-smp", "1" ]
      ],
      "format": "qcow2",
      "disk_size": 3000,
      "disk_interface": "virtio",
      "net_device": "virtio-net",
      "iso_url": "https://cdimage.debian.org/debian-cd/10.10.0/amd64/iso-cd/debian-10.10.0-amd64-netinst.iso",
      "iso_checksum": "87b4c9dd135718304a1b3e68423fe1b03ed52eb67f60563ad14a846aeaaecf53c064dae0f128b2633041992bbc8124b68b6767b529d80487754959b38558e637",
      "iso_checksum_type": "sha512",
      "output_directory": "../dist",
      "http_directory": "http",
      "vm_name": "systemvmtemplate",
      "ssh_username": "cloud",
      "ssh_password": "cloud",
      "ssh_wait_timeout": "30m",
      "boot_wait": "5s",
=======
>>>>>>> 72182b6b
      "boot_command": [
        "<esc><wait>",
        "install <wait>",
        "preseed/url=http://{{ .HTTPIP }}:{{ .HTTPPort }}/preseed.cfg <wait>",
        "debian-installer=en_US.UTF-8 <wait>",
        "auto <wait>",
        "language=en locale=en_US.UTF-8 <wait>",
        "kbd-chooser/method=us <wait>",
        "keyboard-configuration/xkb-keymap=us <wait>",
        "netcfg/get_hostname=systemvm <wait>",
        "netcfg/get_domain=apache.org <wait>",
        "country=IN keymap=us <wait>",
        "fb=false <wait>",
        "debconf/frontend=noninteractive <wait>",
        "console-setup/ask_detect=false <wait>",
        "console-keymaps-at/keymap=us <wait>",
        "<enter><wait>"
      ],
      "boot_wait": "5s",
      "disk_interface": "virtio",
      "disk_size": "2500M",
      "format": "qcow2",
      "headless": true,
      "http_directory": "http",
      "iso_checksum": "sha512:87b4c9dd135718304a1b3e68423fe1b03ed52eb67f60563ad14a846aeaaecf53c064dae0f128b2633041992bbc8124b68b6767b529d80487754959b38558e637",
      "iso_url": "https://cdimage.debian.org/debian-cd/10.10.0/amd64/iso-cd/debian-10.10.0-amd64-netinst.iso",
      "net_device": "virtio-net",
      "output_directory": "../dist",
      "qemuargs": [
        [
          "-m",
          "500M"
        ],
        [
          "-smp",
          "1"
        ]
      ],
      "shutdown_command": "sudo halt -p",
      "ssh_password": "cloud",
      "ssh_timeout": "30m",
      "ssh_username": "cloud",
      "type": "qemu",
      "vm_name": "systemvmtemplate"
    }
  ],
  "description": "CloudStack SystemVM template",
  "provisioners": [
    {
      "execute_command": "echo 'cloud' | sudo -u root -S bash {{.Path}}",
      "scripts": [
        "scripts/apt_upgrade.sh",
        "scripts/configure_grub.sh",
        "scripts/configure_locale.sh",
        "scripts/configure_networking.sh",
        "scripts/configure_acpid.sh",
        "scripts/install_systemvm_packages.sh",
        "scripts/configure_conntrack.sh",
        "scripts/authorized_keys.sh",
        "scripts/configure_persistent_config.sh",
        "scripts/configure_login.sh",
        "../cloud_scripts_shar_archive.sh",
        "scripts/configure_systemvm_services.sh",
        "scripts/cleanup.sh",
        "scripts/finalize.sh"
      ],
      "type": "shell"
    }
  ]
}
<|MERGE_RESOLUTION|>--- conflicted
+++ resolved
@@ -3,28 +3,6 @@
   "builders": [
     {
       "accelerator": "kvm",
-<<<<<<< HEAD
-      "headless": true,
-      "qemuargs": [
-        [ "-m", "500M" ],
-        [ "-smp", "1" ]
-      ],
-      "format": "qcow2",
-      "disk_size": 3000,
-      "disk_interface": "virtio",
-      "net_device": "virtio-net",
-      "iso_url": "https://cdimage.debian.org/debian-cd/10.10.0/amd64/iso-cd/debian-10.10.0-amd64-netinst.iso",
-      "iso_checksum": "87b4c9dd135718304a1b3e68423fe1b03ed52eb67f60563ad14a846aeaaecf53c064dae0f128b2633041992bbc8124b68b6767b529d80487754959b38558e637",
-      "iso_checksum_type": "sha512",
-      "output_directory": "../dist",
-      "http_directory": "http",
-      "vm_name": "systemvmtemplate",
-      "ssh_username": "cloud",
-      "ssh_password": "cloud",
-      "ssh_wait_timeout": "30m",
-      "boot_wait": "5s",
-=======
->>>>>>> 72182b6b
       "boot_command": [
         "<esc><wait>",
         "install <wait>",
@@ -45,7 +23,7 @@
       ],
       "boot_wait": "5s",
       "disk_interface": "virtio",
-      "disk_size": "2500M",
+      "disk_size": "3000M",
       "format": "qcow2",
       "headless": true,
       "http_directory": "http",
@@ -94,4 +72,4 @@
       "type": "shell"
     }
   ]
-}
+}