# Licensed to the Apache Software Foundation (ASF) under one
# or more contributor license agreements.  See the NOTICE file
# distributed with this work for additional information
# regarding copyright ownership.  The ASF licenses this file
# to you under the Apache License, Version 2.0 (the
# "License"); you may not use this file except in compliance
# with the License.  You may obtain a copy of the License at
#
#   http://www.apache.org/licenses/LICENSE-2.0
#
# Unless required by applicable law or agreed to in writing,
# software distributed under the License is distributed on an
# "AS IS" BASIS, WITHOUT WARRANTIES OR CONDITIONS OF ANY
# KIND, either express or implied.  See the License for the
# specific language governing permissions and limitations
# under the License.

""" Base class for all Cloudstack resources
    -Virtual machine, Volume, Snapshot etc
"""

import marvin
from utils import is_server_ssh_ready, random_gen
from marvin.cloudstackAPI import *
# Import System modules
import time
import hashlib
import base64


class Domain:
    """ Domain Life Cycle """
    def __init__(self, items):
        self.__dict__.update(items)

    @classmethod
    def create(cls, apiclient, services, name=None, networkdomain=None,
               parentdomainid=None):
        """Creates an domain"""

        cmd = createDomain.createDomainCmd()

        if "domainUUID" in services:
            cmd.domainid = "-".join([services["domainUUID"], random_gen()])

        if name:
            cmd.name = "-".join([name, random_gen()])
        elif "name" in services:
            cmd.name = "-".join([services["name"], random_gen()])

        if networkdomain:
            cmd.networkdomain = networkdomain
        elif "networkdomain" in services:
            cmd.networkdomain = services["networkdomain"]

        if parentdomainid:
            cmd.parentdomainid = parentdomainid
        elif "parentdomainid" in services:
            cmd.parentdomainid = services["parentdomainid"]
        try:
            domain = apiclient.createDomain(cmd)
            if domain is not None:
                return Domain(domain.__dict__)
        except Exception as e:
            raise e

    def delete(self, apiclient, cleanup=None):
        """Delete an domain"""
        cmd = deleteDomain.deleteDomainCmd()
        cmd.id = self.id
        if cleanup:
            cmd.cleanup = cleanup
        apiclient.deleteDomain(cmd)

    @classmethod
    def list(cls, apiclient, **kwargs):
        """Lists domains"""
        cmd = listDomains.listDomainsCmd()
        [setattr(cmd, k, v) for k, v in kwargs.items()]
        return(apiclient.listDomains(cmd))


class Account:
    """ Account Life Cycle """
    def __init__(self, items):
        self.__dict__.update(items)

    @classmethod
    def create(cls, apiclient, services, admin=False, domainid=None):
        """Creates an account"""
        cmd = createAccount.createAccountCmd()

        # 0 - User, 1 - Root Admin, 2 - Domain Admin
        cmd.accounttype = 2 if (admin and domainid) else int(admin)

        cmd.email = services["email"]
        cmd.firstname = services["firstname"]
        cmd.lastname = services["lastname"]

        cmd.password = services["password"]
        cmd.username = "-".join([services["username"], random_gen()])

        if "accountUUID" in services:
            cmd.accountid =  "-".join([services["accountUUID"],random_gen()])

        if "userUUID" in services:
            cmd.userid = "-".join([services["userUUID"],random_gen()])


        if domainid:
            cmd.domainid = domainid
        account = apiclient.createAccount(cmd)

        return Account(account.__dict__)

    def delete(self, apiclient):
        """Delete an account"""
        cmd = deleteAccount.deleteAccountCmd()
        cmd.id = self.id
        apiclient.deleteAccount(cmd)

    @classmethod
    def list(cls, apiclient, **kwargs):
        """Lists accounts and provides detailed account information for
        listed accounts"""

        cmd = listAccounts.listAccountsCmd()
        [setattr(cmd, k, v) for k, v in kwargs.items()]
        return(apiclient.listAccounts(cmd))


class User:
    """ User Life Cycle """
    def __init__(self, items):
        self.__dict__.update(items)

    @classmethod
    def create(cls, apiclient, services, account, domainid):
        cmd = createUser.createUserCmd()
        """Creates an user"""

        cmd.account = account
        cmd.domainid = domainid
        cmd.email = services["email"]
        cmd.firstname = services["firstname"]
        cmd.lastname = services["lastname"]

        if "userUUID" in services:
            cmd.userid = "-".join([services["userUUID"],random_gen()])

        # Password Encoding
        mdf = hashlib.md5()
        mdf.update(services["password"])
        cmd.password = mdf.hexdigest()
        cmd.username = "-".join([services["username"], random_gen()])
        user = apiclient.createUser(cmd)

        return User(user.__dict__)

    def delete(self, apiclient):
        """Delete an account"""
        cmd = deleteUser.deleteUserCmd()
        cmd.id = self.id
        apiclient.deleteUser(cmd)

    @classmethod
    def list(cls, apiclient, **kwargs):
        """Lists users and provides detailed account information for
        listed users"""

        cmd = listUsers.listUsersCmd()
        [setattr(cmd, k, v) for k, v in kwargs.items()]
        return(apiclient.listUsers(cmd))

    @classmethod
    def registerUserKeys(cls, apiclient, userid):
        cmd = registerUserKeys.registerUserKeysCmd()
        cmd.id = userid
        return apiclient.registerUserKeys(cmd)

    def update(self, apiclient, **kwargs):
        """Updates the user details"""

        cmd = updateUser.updateUserCmd()
        cmd.id = self.id
        [setattr(cmd, k, v) for k, v in kwargs.items()]
        return (apiclient.updateUser(cmd))

    @classmethod
    def update(cls, apiclient, id, **kwargs):
        """Updates the user details (class method)"""

        cmd = updateUser.updateUserCmd()
        cmd.id = id
        [setattr(cmd, k, v) for k, v in kwargs.items()]
        return (apiclient.updateUser(cmd))

    @classmethod
    def login(cls, apiclient, username, password, domain=None, domainid=None):
        """Logins to the CloudStack"""

        cmd = login.loginCmd()
        cmd.username = username
        # MD5 hashcoded password
        mdf = hashlib.md5()
        mdf.update(password)
        cmd.password = mdf.hexdigest()
        if domain:
            cmd.domain = domain
        if domainid:
            cmd.domainid = domainid
        return apiclient.login(cmd)


class VirtualMachine:
    """Manage virtual machine lifecycle"""

    def __init__(self, items, services):
        self.__dict__.update(items)
        if "username" in services:
            self.username = services["username"]
        else:
            self.username = 'root'
        if "password" in services:
            self.password = services["password"]
        else:
            self.password = 'password'
        if "ssh_port" in services:
            self.ssh_port = services["ssh_port"]
        else:
            self.ssh_port = 22
        self.ssh_client = None
        # extract out the ipaddress
        self.ipaddress = self.nic[0].ipaddress

    @classmethod
    def create(cls, apiclient, services, templateid=None, accountid=None,
                    domainid=None, zoneid=None, networkids=None, serviceofferingid=None,
                    securitygroupids=None, projectid=None, startvm=None,
                    diskofferingid=None, affinitygroupnames=None, group=None,
                    hostid=None, keypair=None, mode='basic', method='GET'):
        """Create the instance"""

        cmd = deployVirtualMachine.deployVirtualMachineCmd()

        if serviceofferingid:
            cmd.serviceofferingid = serviceofferingid
        elif "serviceoffering" in services:
            cmd.serviceofferingid = services["serviceoffering"]

        if zoneid:
            cmd.zoneid = zoneid
        elif "zoneid" in services:
            cmd.zoneid = services["zoneid"]
        cmd.hypervisor = apiclient.hypervisor

        if "displayname" in services:
            cmd.displayname = services["displayname"]

        if "name" in services:
            cmd.name = services["name"]

        if accountid:
            cmd.account = accountid
        elif "account" in services:
            cmd.account = services["account"]

        if domainid:
            cmd.domainid = domainid
        elif "domainid" in services:
            cmd.domainid = services["domainid"]

        if networkids:
            cmd.networkids = networkids
        elif "networkids" in services:
            cmd.networkids = services["networkids"]

        if templateid:
            cmd.templateid = templateid
        elif "template" in services:
            cmd.templateid = services["template"]

        if diskofferingid:
            cmd.diskofferingid = diskofferingid
        elif "diskoffering" in services:
            cmd.diskofferingid = services["diskoffering"]

        if keypair:
            cmd.keypair = keypair
        elif "keypair" in services:
            cmd.keypair = services["keypair"]

        if securitygroupids:
            cmd.securitygroupids = [str(sg_id) for sg_id in securitygroupids]


        if "affinitygroupnames" in services:
            cmd.affinitygroupnames  = services["affinitygroupnames"]
        elif affinitygroupnames:
            cmd.affinitygroupnames  = affinitygroupnames

        if projectid:
            cmd.projectid = projectid

        if startvm is not None:
            cmd.startvm = startvm

        if hostid:
            cmd.hostid = hostid

        if "userdata" in services:
            cmd.userdata = base64.b64encode(services["userdata"])

        if group:
            cmd.group = group

        virtual_machine = apiclient.deployVirtualMachine(cmd, method=method)

        if startvm == False:
            virtual_machine.ssh_ip = virtual_machine.nic[0].ipaddress
            virtual_machine.public_ip = virtual_machine.nic[0].ipaddress
            return VirtualMachine(virtual_machine.__dict__, services)

        # VM should be in Running state after deploy
        timeout = 10
        while True:
            vm_status = VirtualMachine.list(
                                            apiclient,
                                            id=virtual_machine.id
                                            )
            if isinstance(vm_status, list):
                if vm_status[0].state == 'Running':
                    break
                elif timeout == 0:
                    raise Exception(
                            "TimeOutException: Failed to start VM (ID: %s)" %
                                                        virtual_machine.id)

            time.sleep(10)
            timeout = timeout - 1

        if mode.lower() == 'advanced':
            public_ip = PublicIPAddress.create(
                                           apiclient,
                                           virtual_machine.account,
                                           virtual_machine.zoneid,
                                           virtual_machine.domainid,
                                           services
                                           )
            FireWallRule.create(
                                          apiclient,
                                          ipaddressid=public_ip.ipaddress.id,
                                          protocol='TCP',
                                          cidrlist=['0.0.0.0/0'],
                                          startport=22,
                                          endport=22
                               )
            nat_rule = NATRule.create(
                                    apiclient,
                                    virtual_machine,
                                    services,
                                    ipaddressid=public_ip.ipaddress.id
                                    )
            virtual_machine.ssh_ip = nat_rule.ipaddress
            virtual_machine.public_ip = nat_rule.ipaddress
        else:
            virtual_machine.ssh_ip = virtual_machine.nic[0].ipaddress
            virtual_machine.public_ip = virtual_machine.nic[0].ipaddress

        return VirtualMachine(virtual_machine.__dict__, services)

    def start(self, apiclient):
        """Start the instance"""
        cmd = startVirtualMachine.startVirtualMachineCmd()
        cmd.id = self.id
        apiclient.startVirtualMachine(cmd)

    def stop(self, apiclient):
        """Stop the instance"""
        cmd = stopVirtualMachine.stopVirtualMachineCmd()
        cmd.id = self.id
        apiclient.stopVirtualMachine(cmd)

    def reboot(self, apiclient):
        """Reboot the instance"""
        cmd = rebootVirtualMachine.rebootVirtualMachineCmd()
        cmd.id = self.id
        apiclient.rebootVirtualMachine(cmd)

    def recover(self, apiclient):
        """Recover the instance"""
        cmd = recoverVirtualMachine.recoverVirtualMachineCmd()
        cmd.id = self.id
        apiclient.recoverVirtualMachine(cmd)

    def get_ssh_client(self, ipaddress=None, reconnect=False, port=None, keyPairFileLocation=None):
        """Get SSH object of VM"""

        # If NAT Rules are not created while VM deployment in Advanced mode
        # then, IP address must be passed
        if ipaddress != None:
            self.ssh_ip = ipaddress
        if port:
            self.ssh_port = port

        if keyPairFileLocation is not None:
            self.password = None

        if reconnect:
            self.ssh_client = is_server_ssh_ready(
                                                    self.ssh_ip,
                                                    self.ssh_port,
                                                    self.username,
                                                    self.password,
                                                    keyPairFileLocation=keyPairFileLocation
                                                )
        self.ssh_client = self.ssh_client or is_server_ssh_ready(
                                                    self.ssh_ip,
                                                    self.ssh_port,
                                                    self.username,
                                                    self.password,
                                                    keyPairFileLocation=keyPairFileLocation
                                                )
        return self.ssh_client

    def resetSshKey(self, apiclient, **kwargs):
        """Resets SSH key"""

        cmd = resetSSHKeyForVirtualMachine.resetSSHKeyForVirtualMachineCmd()
        cmd.id = self.id
        [setattr(cmd, k, v) for k, v in kwargs.items()]
        return(apiclient.resetSSHKeyForVirtualMachine(cmd))

    def update(self, apiclient, **kwargs):
        """Updates the VM data"""

        cmd = updateVirtualMachine.updateVirtualMachineCmd()
        cmd.id = self.id
        [setattr(cmd, k, v) for k, v in kwargs.items()]
        return(apiclient.updateVirtualMachine(cmd))

    def delete(self, apiclient):
        """Destroy an Instance"""
        cmd = destroyVirtualMachine.destroyVirtualMachineCmd()
        cmd.id = self.id
        apiclient.destroyVirtualMachine(cmd)

    def migrate(self, apiclient, hostid=None):
        """migrate an Instance"""
        cmd = migrateVirtualMachine.migrateVirtualMachineCmd()
        cmd.virtualmachineid = self.id
        if hostid:
            cmd.hostid = hostid
        apiclient.migrateVirtualMachine(cmd)

    def attach_volume(self, apiclient, volume):
        """Attach volume to instance"""
        cmd = attachVolume.attachVolumeCmd()
        cmd.id = volume.id
        cmd.virtualmachineid = self.id
        return apiclient.attachVolume(cmd)

    def detach_volume(self, apiclient, volume):
        """Detach volume to instance"""
        cmd = detachVolume.detachVolumeCmd()
        cmd.id = volume.id
        return apiclient.detachVolume(cmd)

    def add_nic(self, apiclient, networkId):
        """Add a NIC to a VM"""
        cmd = addNicToVirtualMachine.addNicToVirtualMachineCmd()
        cmd.virtualmachineid = self.id
        cmd.networkid = networkId
        return apiclient.addNicToVirtualMachine(cmd)

    def remove_nic(self, apiclient, nicId):
        """Remove a NIC to a VM"""
        cmd = removeNicFromVirtualMachine.removeNicFromVirtualMachineCmd()
        cmd.nicid = nicId
        cmd.virtualmachineid = self.id
        return apiclient.removeNicFromVirtualMachine(cmd)

    def update_default_nic(self, apiclient, nicId):
        """Set a NIC to be the default network adapter for a VM"""
        cmd = updateDefaultNicForVirtualMachine.updateDefaultNicForVirtualMachineCmd()
        cmd.nicid = nicId
        cmd.virtualmachineid = self.id
        return apiclient.updateDefaultNicForVirtualMachine(cmd)

    def attach_iso(self, apiclient, iso):
        """Attach ISO to instance"""
        cmd = attachIso.attachIsoCmd()
        cmd.id = iso.id
        cmd.virtualmachineid = self.id
        return apiclient.attachIso(cmd)

    def detach_iso(self, apiclient):
        """Detach ISO to instance"""
        cmd = detachIso.detachIsoCmd()
        cmd.id = self.id
        return apiclient.detachIso(cmd)

    def change_service_offering(self, apiclient, serviceOfferingId):
        """Change service offering of the instance"""
        cmd = changeServiceForVirtualMachine.changeServiceForVirtualMachineCmd()
        cmd.id = self.id
        cmd.serviceofferingid = serviceOfferingId
        return apiclient.changeServiceForVirtualMachine(cmd)

    @classmethod
    def list(cls, apiclient, **kwargs):
        """List all VMs matching criteria"""

        cmd = listVirtualMachines.listVirtualMachinesCmd()
        [setattr(cmd, k, v) for k, v in kwargs.items()]
        return(apiclient.listVirtualMachines(cmd))

    def resetPassword(self, apiclient):
        """Resets VM password if VM created using password enabled template"""

        cmd = resetPasswordForVirtualMachine.resetPasswordForVirtualMachineCmd()
        cmd.id = self.id
        try:
            response = apiclient.resetPasswordForVirtualMachine(cmd)
        except Exception as e:
            raise Exception("Reset Password failed! - %s" % e)
        if isinstance(response, list):
            return response[0].password


class Volume:
    """Manage Volume Life cycle
    """
    def __init__(self, items):
        self.__dict__.update(items)

    @classmethod
    def create(cls, apiclient, services, zoneid=None, account=None,
               domainid=None, diskofferingid=None, projectid=None):
        """Create Volume"""
        cmd = createVolume.createVolumeCmd()
        cmd.name = services["diskname"]

        if diskofferingid:
            cmd.diskofferingid = diskofferingid
        elif "diskofferingid" in services:
            cmd.diskofferingid = services["diskofferingid"]

        if zoneid:
            cmd.zoneid = zoneid
        elif "zoneid" in services:
            cmd.zoneid = services["zoneid"]

        if account:
            cmd.account = account
        elif "account" in services:
            cmd.account = services["account"]

        if domainid:
            cmd.domainid = domainid
        elif "domainid" in services:
            cmd.domainid = services["domainid"]

        if projectid:
            cmd.projectid = projectid
        return Volume(apiclient.createVolume(cmd).__dict__)

    @classmethod
    def create_custom_disk(cls, apiclient, services, account=None,
                                    domainid=None, diskofferingid=None):
        """Create Volume from Custom disk offering"""
        cmd = createVolume.createVolumeCmd()
        cmd.name = services["diskname"]

        if diskofferingid:
            cmd.diskofferingid = diskofferingid
        elif "customdiskofferingid" in services:
            cmd.diskofferingid = services["customdiskofferingid"]

        cmd.size = services["customdisksize"]
        cmd.zoneid = services["zoneid"]

        if account:
            cmd.account = account
        else:
            cmd.account = services["account"]

        if domainid:
            cmd.domainid = domainid
        else:
            cmd.domainid = services["domainid"]

        return Volume(apiclient.createVolume(cmd).__dict__)

    @classmethod
    def create_from_snapshot(cls, apiclient, snapshot_id, services,
                             account=None, domainid=None):
        """Create Volume from snapshot"""
        cmd = createVolume.createVolumeCmd()
        cmd.name = "-".join([services["diskname"], random_gen()])
        cmd.snapshotid = snapshot_id
        cmd.zoneid = services["zoneid"]
        cmd.size = services["size"]
        if account:
            cmd.account = account
        else:
            cmd.account = services["account"]
        if domainid:
            cmd.domainid = domainid
        else:
            cmd.domainid = services["domainid"]
        return Volume(apiclient.createVolume(cmd).__dict__)

    def delete(self, apiclient):
        """Delete Volume"""
        cmd = deleteVolume.deleteVolumeCmd()
        cmd.id = self.id
        apiclient.deleteVolume(cmd)

    @classmethod
    def list(cls, apiclient, **kwargs):
        """List all volumes matching criteria"""

        cmd = listVolumes.listVolumesCmd()
        [setattr(cmd, k, v) for k, v in kwargs.items()]
        return(apiclient.listVolumes(cmd))

    def resize(self, apiclient, **kwargs):
        """Resize a volume"""
        cmd = resizeVolume.resizeVolumeCmd()
        cmd.id = self.id
        [setattr(cmd, k, v) for k, v in kwargs.items()]
        return(apiclient.resizeVolume(cmd))

    @classmethod
    def upload(cls, apiclient, services, zoneid=None, account=None, domainid=None, url=None):
        """Uploads the volume to specified account"""

        cmd = uploadVolume.uploadVolumeCmd()
        if zoneid:
            cmd.zoneid = zoneid
        if account:
            cmd.account = account
        if domainid:
            cmd.domainid = domainid
        cmd.format = services["format"]
        cmd.name = services["diskname"]
        if url:
            cmd.url = url
        else:
            cmd.url = services["url"]
        return Volume(apiclient.uploadVolume(cmd).__dict__)

    def wait_for_upload(self, apiclient, timeout=5, interval=60):
        """Wait for upload"""
        # Sleep to ensure template is in proper state before download
        time.sleep(interval)

        while True:
            volume_response = Volume.list(
                                    apiclient,
                                    id=self.id,
                                    zoneid=self.zoneid,
                                    )
            if isinstance(volume_response, list):

                volume = volume_response[0]
                # If volume is ready,
                # volume.state = Allocated
                if volume.state == 'Uploaded':
                    break

                elif 'Uploading' in volume.state:
                    time.sleep(interval)

                elif 'Installing' not in volume.state:
                    raise Exception(
                        "Error in uploading volume: status - %s" %
                                                            volume.state)
            elif timeout == 0:
                break

            else:
                time.sleep(interval)
                timeout = timeout - 1
        return

    def migrate(cls, apiclient, **kwargs):
        """Migrate a volume"""
        cmd = migrateVolume.migrateVolumeCmd()
        [setattr(cmd, k, v) for k, v in kwargs.items()]
        return(apiclient.migrateVolume(cmd))

class Snapshot:
    """Manage Snapshot Lifecycle
    """
    def __init__(self, items):
        self.__dict__.update(items)

    @classmethod
    def create(cls, apiclient, volume_id, account=None,
                                            domainid=None, projectid=None):
        """Create Snapshot"""
        cmd = createSnapshot.createSnapshotCmd()
        cmd.volumeid = volume_id
        if account:
            cmd.account = account
        if domainid:
            cmd.domainid = domainid
        if projectid:
            cmd.projectid = projectid
        return Snapshot(apiclient.createSnapshot(cmd).__dict__)

    def delete(self, apiclient):
        """Delete Snapshot"""
        cmd = deleteSnapshot.deleteSnapshotCmd()
        cmd.id = self.id
        apiclient.deleteSnapshot(cmd)

    @classmethod
    def list(cls, apiclient, **kwargs):
        """List all snapshots matching criteria"""

        cmd = listSnapshots.listSnapshotsCmd()
        [setattr(cmd, k, v) for k, v in kwargs.items()]
        return(apiclient.listSnapshots(cmd))


class Template:
    """Manage template life cycle"""

    def __init__(self, items):
        self.__dict__.update(items)

    @classmethod
    def create(cls, apiclient, services, volumeid=None,
               account=None, domainid=None, projectid=None):
        """Create template from Volume"""
        # Create template from Virtual machine and Volume ID
        cmd = createTemplate.createTemplateCmd()
        cmd.displaytext = services["displaytext"]
        cmd.name = "-".join([services["name"], random_gen()])
        if "ostypeid" in services:
            cmd.ostypeid = services["ostypeid"]
        elif "ostype" in services:
            # Find OSTypeId from Os type
            sub_cmd = listOsTypes.listOsTypesCmd()
            sub_cmd.description = services["ostype"]
            ostypes = apiclient.listOsTypes(sub_cmd)

            if not isinstance(ostypes, list):
                raise Exception(
                    "Unable to find Ostype id with desc: %s" %
                                                services["ostype"])
            cmd.ostypeid = ostypes[0].id
        else:
            raise Exception(
                    "Unable to find Ostype is required for creating template")

        cmd.isfeatured = services["isfeatured"] if "isfeatured" in services else False
        cmd.ispublic = services["ispublic"] if "ispublic" in services else False
        cmd.isextractable = services["isextractable"] if "isextractable" in services else False
        cmd.passwordenabled = services["passwordenabled"] if "passwordenabled" in services else False

        if volumeid:
            cmd.volumeid = volumeid

        if account:
            cmd.account = account

        if domainid:
            cmd.domainid = domainid

        if projectid:
            cmd.projectid = projectid
        return Template(apiclient.createTemplate(cmd).__dict__)

    @classmethod
    def register(cls, apiclient, services, zoneid=None,
                                                account=None, domainid=None):
        """Create template from URL"""

        # Create template from Virtual machine and Volume ID
        cmd = registerTemplate.registerTemplateCmd()
        cmd.displaytext = services["displaytext"]
        cmd.name = "-".join([services["name"], random_gen()])
        cmd.format = services["format"]
        cmd.hypervisor = apiclient.hypervisor

        if "ostypeid" in services:
            cmd.ostypeid = services["ostypeid"]
        elif "ostype" in services:
            # Find OSTypeId from Os type
            sub_cmd = listOsTypes.listOsTypesCmd()
            sub_cmd.description = services["ostype"]
            ostypes = apiclient.listOsTypes(sub_cmd)

            if not isinstance(ostypes, list):
                raise Exception(
                    "Unable to find Ostype id with desc: %s" %
                                                services["ostype"])
            cmd.ostypeid = ostypes[0].id
        else:
            raise Exception(
                    "Unable to find Ostype is required for registering template")

        cmd.url = services["url"]

        if zoneid:
            cmd.zoneid = zoneid
        else:
            cmd.zoneid = services["zoneid"]

        cmd.isfeatured = services["isfeatured"] if "isfeatured" in services else False
        cmd.ispublic = services["ispublic"] if "ispublic" in services else False
        cmd.isextractable = services["isextractable"] if "isextractable" in services else False
        cmd.passwordenabled = services["passwordenabled"] if "passwordenabled" in services else False

        if account:
            cmd.account = account

        if domainid:
            cmd.domainid = domainid

        # Register Template
        template = apiclient.registerTemplate(cmd)

        if isinstance(template, list):
            return Template(template[0].__dict__)

    @classmethod
    def create_from_snapshot(cls, apiclient, snapshot, services,
                                                        random_name=True):
        """Create Template from snapshot"""
        # Create template from Virtual machine and Snapshot ID
        cmd = createTemplate.createTemplateCmd()
        cmd.displaytext = services["displaytext"]
        cmd.name = "-".join([
                             services["name"],
                             random_gen()
                            ]) if random_name else services["name"]

        if "ostypeid" in services:
            cmd.ostypeid = services["ostypeid"]
        elif "ostype" in services:
            # Find OSTypeId from Os type
            sub_cmd = listOsTypes.listOsTypesCmd()
            sub_cmd.description = services["ostype"]
            ostypes = apiclient.listOsTypes(sub_cmd)

            if not isinstance(ostypes, list):
                raise Exception(
                    "Unable to find Ostype id with desc: %s" %
                                                services["ostype"])
            cmd.ostypeid = ostypes[0].id
        else:
            raise Exception(
                    "Unable to find Ostype is required for creating template")

        cmd.snapshotid = snapshot.id
        return Template(apiclient.createTemplate(cmd).__dict__)

    def delete(self, apiclient):
        """Delete Template"""

        cmd = deleteTemplate.deleteTemplateCmd()
        cmd.id = self.id
        apiclient.deleteTemplate(cmd)

    def download(self, apiclient, timeout=5, interval=60):
        """Download Template"""
        # Sleep to ensure template is in proper state before download
        time.sleep(interval)

        while True:
            template_response = Template.list(
                                    apiclient,
                                    id=self.id,
                                    zoneid=self.zoneid,
                                    templatefilter='self'
                                    )
            if isinstance(template_response, list):

                template = template_response[0]
                # If template is ready,
                # template.status = Download Complete
                # Downloading - x% Downloaded
                # Error - Any other string
                if template.status == 'Download Complete':
                    break

                elif 'Downloaded' in template.status:
                    time.sleep(interval)

                elif 'Installing' not in template.status:
                    raise Exception(
                        "Error in downloading template: status - %s" %
                                                            template.status)

            elif timeout == 0:
                break

            else:
                time.sleep(interval)
                timeout = timeout - 1
        return

    def updatePermissions(self, apiclient, **kwargs):
        """Updates the template permissions"""

        cmd = updateTemplatePermissions.updateTemplatePermissionsCmd()
        cmd.id = self.id
        [setattr(cmd, k, v) for k, v in kwargs.items()]
        return(apiclient.updateTemplatePermissions(cmd))

    @classmethod
    def list(cls, apiclient, **kwargs):
        """List all templates matching criteria"""

        cmd = listTemplates.listTemplatesCmd()
        [setattr(cmd, k, v) for k, v in kwargs.items()]
        return(apiclient.listTemplates(cmd))


class Iso:
    """Manage ISO life cycle"""

    def __init__(self, items):
        self.__dict__.update(items)

    @classmethod
    def create(cls, apiclient, services, account=None, domainid=None,
                                                        projectid=None):
        """Create an ISO"""
        # Create ISO from URL
        cmd = registerIso.registerIsoCmd()
        cmd.displaytext = services["displaytext"]
        cmd.name = services["name"]
        if "ostypeid" in services:
            cmd.ostypeid = services["ostypeid"]
        elif "ostype" in services:
            # Find OSTypeId from Os type
            sub_cmd = listOsTypes.listOsTypesCmd()
            sub_cmd.description = services["ostype"]
            ostypes = apiclient.listOsTypes(sub_cmd)

            if not isinstance(ostypes, list):
                raise Exception(
                    "Unable to find Ostype id with desc: %s" %
                                                services["ostype"])
            cmd.ostypeid = ostypes[0].id
        else:
            raise Exception(
                    "Unable to find Ostype is required for creating ISO")

        cmd.url = services["url"]
        cmd.zoneid = services["zoneid"]

        if "isextractable" in services:
            cmd.isextractable = services["isextractable"]
        if "isfeatured" in services:
            cmd.isfeatured = services["isfeatured"]
        if "ispublic" in services:
            cmd.ispublic = services["ispublic"]

        if account:
            cmd.account = account
        if domainid:
            cmd.domainid = domainid
        if projectid:
            cmd.projectid = projectid
        # Register ISO
        iso = apiclient.registerIso(cmd)

        if iso:
            return Iso(iso[0].__dict__)

    def delete(self, apiclient):
        """Delete an ISO"""
        cmd = deleteIso.deleteIsoCmd()
        cmd.id = self.id
        apiclient.deleteIso(cmd)
        return

    def download(self, apiclient, timeout=5, interval=60):
        """Download an ISO"""
        # Ensuring ISO is successfully downloaded
        while True:
            time.sleep(interval)

            cmd = listIsos.listIsosCmd()
            cmd.id = self.id
            iso_response = apiclient.listIsos(cmd)

            if isinstance(iso_response, list):
                response = iso_response[0]
                # Again initialize timeout to avoid listISO failure
                timeout = 5
                # Check whether download is in progress(for Ex:10% Downloaded)
                # or ISO is 'Successfully Installed'
                if response.status == 'Successfully Installed':
                    return
                elif 'Downloaded' not in response.status and \
                    'Installing' not in response.status:
                    raise Exception(
                        "Error In Downloading ISO: ISO Status - %s" %
                                                            response.status)

            elif timeout == 0:
                raise Exception("ISO download Timeout Exception")
            else:
                timeout = timeout - 1
        return

    @classmethod
    def list(cls, apiclient, **kwargs):
        """Lists all available ISO files."""

        cmd = listIsos.listIsosCmd()
        [setattr(cmd, k, v) for k, v in kwargs.items()]
        return(apiclient.listIsos(cmd))


class PublicIPAddress:
    """Manage Public IP Addresses"""

    def __init__(self, items):
        self.__dict__.update(items)

    @classmethod
    def create(cls, apiclient, accountid=None, zoneid=None, domainid=None,
               services=None, networkid=None, projectid=None, vpcid=None):
        """Associate Public IP address"""
        cmd = associateIpAddress.associateIpAddressCmd()

        if accountid:
            cmd.account = accountid
        elif "account" in services:
            cmd.account = services["account"]

        if zoneid:
            cmd.zoneid = zoneid
        elif "zoneid" in services:
            cmd.zoneid = services["zoneid"]

        if domainid:
            cmd.domainid = domainid
        elif "domainid" in services:
            cmd.domainid = services["domainid"]

        if networkid:
            cmd.networkid = networkid

        if projectid:
            cmd.projectid = projectid

        if vpcid:
            cmd.vpcid = vpcid
        return PublicIPAddress(apiclient.associateIpAddress(cmd).__dict__)

    def delete(self, apiclient):
        """Dissociate Public IP address"""
        cmd = disassociateIpAddress.disassociateIpAddressCmd()
        cmd.id = self.ipaddress.id
        apiclient.disassociateIpAddress(cmd)
        return

    @classmethod
    def list(cls, apiclient, **kwargs):
        """List all Public IPs matching criteria"""

        cmd = listPublicIpAddresses.listPublicIpAddressesCmd()
        [setattr(cmd, k, v) for k, v in kwargs.items()]
        return(apiclient.listPublicIpAddresses(cmd))


class NATRule:
    """Manage port forwarding rule"""

    def __init__(self, items):
        self.__dict__.update(items)

    @classmethod
    def create(cls, apiclient, virtual_machine, services, ipaddressid=None,
               projectid=None, openfirewall=False, networkid=None, vpcid=None):
        """Create Port forwarding rule"""
        cmd = createPortForwardingRule.createPortForwardingRuleCmd()

        if ipaddressid:
            cmd.ipaddressid = ipaddressid
        elif "ipaddressid" in services:
            cmd.ipaddressid = services["ipaddressid"]

        cmd.privateport = services["privateport"]
        cmd.publicport = services["publicport"]
        if "privateendport" in services:
            cmd.privateendport = services["privateendport"]
        if "publicendport" in services:
            cmd.publicendport = services["publicendport"]
        cmd.protocol = services["protocol"]
        cmd.virtualmachineid = virtual_machine.id

        if projectid:
            cmd.projectid = projectid

        if openfirewall:
            cmd.openfirewall = True

        if networkid:
            cmd.networkid = networkid

        if vpcid:
            cmd.vpcid = vpcid
        return NATRule(apiclient.createPortForwardingRule(cmd).__dict__)

    def delete(self, apiclient):
        """Delete port forwarding"""
        cmd = deletePortForwardingRule.deletePortForwardingRuleCmd()
        cmd.id = self.id
        apiclient.deletePortForwardingRule(cmd)
        return

    @classmethod
    def list(cls, apiclient, **kwargs):
        """List all NAT rules matching criteria"""

        cmd = listPortForwardingRules.listPortForwardingRulesCmd()
        [setattr(cmd, k, v) for k, v in kwargs.items()]
        return(apiclient.listPortForwardingRules(cmd))


class StaticNATRule:
    """Manage Static NAT rule"""

    def __init__(self, items):
        self.__dict__.update(items)

    @classmethod
    def create(cls, apiclient, services, ipaddressid=None, networkid=None, vpcid=None):
        """Creates static ip forwarding rule"""

        cmd = createFirewallRule.createFirewallRuleCmd()
        cmd.protocol = services["protocol"]
        cmd.startport = services["startport"]

        if "endport" in services:
            cmd.endport = services["endport"]

        if "cidrlist" in services:
            cmd.cidrlist = services["cidrlist"]

        if ipaddressid:
            cmd.ipaddressid = ipaddressid
        elif "ipaddressid" in services:
            cmd.ipaddressid = services["ipaddressid"]

        if networkid:
            cmd.networkid = networkid

        if vpcid:
            cmd.vpcid = vpcid
        return StaticNATRule(apiclient.createFirewallRule(cmd).__dict__)

    def delete(self, apiclient):
        """Delete IP forwarding rule"""
        cmd = deleteIpForwardingRule.deleteIpForwardingRuleCmd()
        cmd.id = self.id
        apiclient.deleteIpForwardingRule(cmd)
        return

    @classmethod
    def list(cls, apiclient, **kwargs):
        """List all IP forwarding rules matching criteria"""

        cmd = listIpForwardingRules.listIpForwardingRulesCmd()
        [setattr(cmd, k, v) for k, v in kwargs.items()]
        return(apiclient.listIpForwardingRules(cmd))

    @classmethod
    def enable(cls, apiclient, ipaddressid, virtualmachineid, networkid=None):
        """Enables Static NAT rule"""

        cmd = enableStaticNat.enableStaticNatCmd()
        cmd.ipaddressid = ipaddressid
        cmd.virtualmachineid = virtualmachineid
        if networkid:
            cmd.networkid = networkid
        apiclient.enableStaticNat(cmd)
        return

    @classmethod
    def disable(cls, apiclient, ipaddressid, virtualmachineid):
        """Disables Static NAT rule"""

        cmd = disableStaticNat.disableStaticNatCmd()
        cmd.ipaddressid = ipaddressid
        apiclient.disableStaticNat(cmd)
        return


class FireWallRule:
    """Manage Firewall rule"""

    def __init__(self, items):
        self.__dict__.update(items)

    @classmethod
    def create(cls, apiclient, ipaddressid, protocol, cidrlist=None,
               startport=None, endport=None, projectid=None, vpcid=None):
        """Create Firewall Rule"""
        cmd = createFirewallRule.createFirewallRuleCmd()
        cmd.ipaddressid = ipaddressid
        cmd.protocol = protocol
        if cidrlist:
            cmd.cidrlist = cidrlist
        if startport:
            cmd.startport = startport
        if endport:
            cmd.endport = endport

        if projectid:
            cmd.projectid = projectid

        if vpcid:
            cmd.vpcid = vpcid

        return FireWallRule(apiclient.createFirewallRule(cmd).__dict__)

    def delete(self, apiclient):
        """Delete Firewall rule"""
        cmd = deleteFirewallRule.deleteFirewallRuleCmd()
        cmd.id = self.id
        apiclient.deleteFirewallRule(cmd)
        return

    @classmethod
    def list(cls, apiclient, **kwargs):
        """List all Firewall Rules matching criteria"""

        cmd = listFirewallRules.listFirewallRulesCmd()
        [setattr(cmd, k, v) for k, v in kwargs.items()]
        return(apiclient.listFirewallRules(cmd))


class ServiceOffering:
    """Manage service offerings cycle"""

    def __init__(self, items):
        self.__dict__.update(items)

    @classmethod
    def create(cls, apiclient, services, domainid=None, **kwargs):
        """Create Service offering"""
        cmd = createServiceOffering.createServiceOfferingCmd()
        cmd.cpunumber = services["cpunumber"]
        cmd.cpuspeed = services["cpuspeed"]
        cmd.displaytext = services["displaytext"]
        cmd.memory = services["memory"]
        cmd.name = services["name"]
        if "storagetype" in services:
            cmd.storagetype = services["storagetype"]

        if "systemvmtype" in services:
            cmd.systemvmtype = services['systemvmtype']

        if "issystem" in services:
            cmd.issystem = services['issystem']

        if "tags" in services:
            cmd.tags = services["tags"]
        # Service Offering private to that domain
        if domainid:
            cmd.domainid = domainid

        [setattr(cmd, k, v) for k, v in kwargs.items()]
        return ServiceOffering(apiclient.createServiceOffering(cmd).__dict__)

    def delete(self, apiclient):
        """Delete Service offering"""
        cmd = deleteServiceOffering.deleteServiceOfferingCmd()
        cmd.id = self.id
        apiclient.deleteServiceOffering(cmd)
        return

    @classmethod
    def list(cls, apiclient, **kwargs):
        """Lists all available service offerings."""

        cmd = listServiceOfferings.listServiceOfferingsCmd()
        [setattr(cmd, k, v) for k, v in kwargs.items()]
        return(apiclient.listServiceOfferings(cmd))


class DiskOffering:
    """Manage disk offerings cycle"""

    def __init__(self, items):
        self.__dict__.update(items)

    @classmethod
    def create(cls, apiclient, services, custom=False, domainid=None):
        """Create Disk offering"""
        cmd = createDiskOffering.createDiskOfferingCmd()
        cmd.displaytext = services["displaytext"]
        cmd.name = services["name"]
        if custom:
            cmd.customized = True
        else:
            cmd.disksize = services["disksize"]

        if domainid:
            cmd.domainid = domainid

        if "storagetype" in services:
            cmd.storagetype = services["storagetype"]

        return DiskOffering(apiclient.createDiskOffering(cmd).__dict__)

    def delete(self, apiclient):
        """Delete Disk offering"""
        cmd = deleteDiskOffering.deleteDiskOfferingCmd()
        cmd.id = self.id
        apiclient.deleteDiskOffering(cmd)
        return

    @classmethod
    def list(cls, apiclient, **kwargs):
        """Lists all available disk offerings."""

        cmd = listDiskOfferings.listDiskOfferingsCmd()
        [setattr(cmd, k, v) for k, v in kwargs.items()]
        return(apiclient.listDiskOfferings(cmd))


class NetworkOffering:
    """Manage network offerings cycle"""

    def __init__(self, items):
        self.__dict__.update(items)

    @classmethod
    def create(cls, apiclient, services, **kwargs):
        """Create network offering"""

        cmd = createNetworkOffering.createNetworkOfferingCmd()
        cmd.displaytext = "-".join([services["displaytext"], random_gen()])
        cmd.name = "-".join([services["name"], random_gen()])
        cmd.guestiptype = services["guestiptype"]
        cmd.supportedservices = ''
        if "supportedservices" in services:
            cmd.supportedservices = services["supportedservices"]
        cmd.traffictype = services["traffictype"]

        if "useVpc" in services:
            cmd.useVpc = services["useVpc"]
        cmd.serviceProviderList = []
        if "serviceProviderList" in services:
            for service, provider in services["serviceProviderList"].items():
                cmd.serviceProviderList.append({
                                            'service': service,
                                            'provider': provider
                                           })
        if "servicecapabilitylist" in services:
            cmd.serviceCapabilityList = []
            for service, capability in services["servicecapabilitylist"].items():
                for ctype, value in capability.items():
                    cmd.serviceCapabilityList.append({
                                            'service': service,
                                            'capabilitytype': ctype,
                                            'capabilityvalue': value
                                           })
        if "specifyVlan" in services:
            cmd.specifyVlan = services["specifyVlan"]
        if "specifyIpRanges" in services:
            cmd.specifyIpRanges = services["specifyIpRanges"]
        cmd.availability = 'Optional'

        [setattr(cmd, k, v) for k, v in kwargs.items()]

        return NetworkOffering(apiclient.createNetworkOffering(cmd).__dict__)

    def delete(self, apiclient):
        """Delete network offering"""
        cmd = deleteNetworkOffering.deleteNetworkOfferingCmd()
        cmd.id = self.id
        apiclient.deleteNetworkOffering(cmd)
        return

    def update(self, apiclient, **kwargs):
        """Lists all available network offerings."""

        cmd = updateNetworkOffering.updateNetworkOfferingCmd()
        cmd.id = self.id
        [setattr(cmd, k, v) for k, v in kwargs.items()]
        return(apiclient.updateNetworkOffering(cmd))

    @classmethod
    def list(cls, apiclient, **kwargs):
        """Lists all available network offerings."""

        cmd = listNetworkOfferings.listNetworkOfferingsCmd()
        [setattr(cmd, k, v) for k, v in kwargs.items()]
        return(apiclient.listNetworkOfferings(cmd))


class SnapshotPolicy:
    """Manage snapshot policies"""

    def __init__(self, items):
        self.__dict__.update(items)

    @classmethod
    def create(cls, apiclient, volumeid, services):
        """Create Snapshot policy"""
        cmd = createSnapshotPolicy.createSnapshotPolicyCmd()
        cmd.intervaltype = services["intervaltype"]
        cmd.maxsnaps = services["maxsnaps"]
        cmd.schedule = services["schedule"]
        cmd.timezone = services["timezone"]
        cmd.volumeid = volumeid
        return SnapshotPolicy(apiclient.createSnapshotPolicy(cmd).__dict__)

    def delete(self, apiclient):
        """Delete Snapshot policy"""
        cmd = deleteSnapshotPolicies.deleteSnapshotPoliciesCmd()
        cmd.id = self.id
        apiclient.deleteSnapshotPolicies(cmd)
        return

    @classmethod
    def list(cls, apiclient, **kwargs):
        """Lists snapshot policies."""

        cmd = listSnapshotPolicies.listSnapshotPoliciesCmd()
        [setattr(cmd, k, v) for k, v in kwargs.items()]
        return(apiclient.listSnapshotPolicies(cmd))


class LoadBalancerRule:
    """Manage Load Balancer rule"""

    def __init__(self, items):
        self.__dict__.update(items)

    @classmethod
    def create(cls, apiclient, services, ipaddressid=None, accountid=None,
               networkid=None, vpcid=None, projectid=None, domainid=None):
        """Create Load balancing Rule"""

        cmd = createLoadBalancerRule.createLoadBalancerRuleCmd()

        if ipaddressid:
            cmd.publicipid = ipaddressid
        elif "ipaddressid" in services:
            cmd.publicipid = services["ipaddressid"]

        if accountid:
            cmd.account = accountid
        elif "account" in services:
            cmd.account = services["account"]

        if domainid:
            cmd.domainid = domainid

        if vpcid:
            cmd.vpcid = vpcid
        cmd.name = services["name"]
        cmd.algorithm = services["alg"]
        cmd.privateport = services["privateport"]
        cmd.publicport = services["publicport"]

        if "openfirewall" in services:
            cmd.openfirewall = services["openfirewall"]

        if projectid:
            cmd.projectid = projectid

        if networkid:
            cmd.networkid = networkid
        return LoadBalancerRule(apiclient.createLoadBalancerRule(cmd).__dict__)

    def delete(self, apiclient):
        """Delete load balancing rule"""
        cmd = deleteLoadBalancerRule.deleteLoadBalancerRuleCmd()
        cmd.id = self.id
        apiclient.deleteLoadBalancerRule(cmd)
        return

    def assign(self, apiclient, vms):
        """Assign virtual machines to load balancing rule"""
        cmd = assignToLoadBalancerRule.assignToLoadBalancerRuleCmd()
        cmd.id = self.id
        cmd.virtualmachineids = [str(vm.id) for vm in vms]
        apiclient.assignToLoadBalancerRule(cmd)
        return

    def remove(self, apiclient, vms):
        """Remove virtual machines from load balancing rule"""
        cmd = removeFromLoadBalancerRule.removeFromLoadBalancerRuleCmd()
        cmd.id = self.id
        cmd.virtualmachineids = [str(vm.id) for vm in vms]
        apiclient.removeFromLoadBalancerRule(cmd)
        return

    def update(self, apiclient, algorithm=None, description=None, name=None, **kwargs):
        """Updates the load balancing rule"""
        cmd = updateLoadBalancerRule.updateLoadBalancerRuleCmd()
        cmd.id = self.id
        if algorithm:
            cmd.algorithm = algorithm
        if description:
            cmd.description = description
        if name:
            cmd.name = name

        [setattr(cmd, k, v) for k, v in kwargs.items()]
        return apiclient.updateLoadBalancerRule(cmd)

    def createSticky(self, apiclient, methodname, name, description=None, param=None):
        """Creates a sticky policy for the LB rule"""

        cmd = createLBStickinessPolicy.createLBStickinessPolicyCmd()
        cmd.lbruleid = self.id
        cmd.methodname = methodname
        cmd.name = name
        if description:
            cmd.description = description
        if param:
            cmd.param = []
            for name, value in param.items():
                cmd.param.append({'name': name, 'value': value})
        return apiclient.createLBStickinessPolicy(cmd)

    def deleteSticky(self, apiclient, id):
        """Deletes stickyness policy"""

        cmd = deleteLBStickinessPolicy.deleteLBStickinessPolicyCmd()
        cmd.id = id
        return apiclient.deleteLBStickinessPolicy(cmd)

    @classmethod
    def listStickyPolicies(cls, apiclient, lbruleid, **kwargs):
        """Lists stickiness policies for load balancing rule"""

        cmd = listLBStickinessPolicies.listLBStickinessPoliciesCmd()
        cmd.lbruleid = lbruleid
        [setattr(cmd, k, v) for k, v in kwargs.items()]
        return apiclient.listLBStickinessPolicies(cmd)

    @classmethod
    def list(cls, apiclient, **kwargs):
        """List all Load balancing rules matching criteria"""

        cmd = listLoadBalancerRules.listLoadBalancerRulesCmd()
        [setattr(cmd, k, v) for k, v in kwargs.items()]
        return(apiclient.listLoadBalancerRules(cmd))


class Cluster:
    """Manage Cluster life cycle"""

    def __init__(self, items):
        self.__dict__.update(items)

    @classmethod
    def create(cls, apiclient, services, zoneid=None, podid=None):
        """Create Cluster"""
        cmd = addCluster.addClusterCmd()
        cmd.clustertype = services["clustertype"]
        cmd.hypervisor = apiclient.hypervisor

        if zoneid:
            cmd.zoneid = zoneid
        else:
            cmd.zoneid = services["zoneid"]

        if podid:
            cmd.podid = podid
        else:
            cmd.podid = services["podid"]

        if "username" in services:
            cmd.username = services["username"]
        if "password" in services:
            cmd.password = services["password"]
        if "url" in services:
            cmd.url = services["url"]
        if "clustername" in services:
            cmd.clustername = services["clustername"]

        return Cluster(apiclient.addCluster(cmd)[0].__dict__)

    def delete(self, apiclient):
        """Delete Cluster"""
        cmd = deleteCluster.deleteClusterCmd()
        cmd.id = self.id
        apiclient.deleteCluster(cmd)
        return

    @classmethod
    def list(cls, apiclient, **kwargs):
        """List all Clusters matching criteria"""

        cmd = listClusters.listClustersCmd()
        [setattr(cmd, k, v) for k, v in kwargs.items()]
        return(apiclient.listClusters(cmd))


class Host:
    """Manage Host life cycle"""

    def __init__(self, items):
        self.__dict__.update(items)

    @classmethod
    def create(cls, apiclient, cluster, services, zoneid=None, podid=None):
        """Create Host in cluster"""

        cmd = addHost.addHostCmd()
        cmd.hypervisor = apiclient.hypervisor
        cmd.url = services["url"]
        cmd.clusterid = cluster.id

        if zoneid:
            cmd.zoneid = zoneid
        else:
            cmd.zoneid = services["zoneid"]

        if podid:
            cmd.podid = podid
        else:
            cmd.podid = services["podid"]

        if "clustertype" in services:
            cmd.clustertype = services["clustertype"]
        if "username" in services:
            cmd.username = services["username"]
        if "password" in services:
            cmd.password = services["password"]

        # Add host
        host = apiclient.addHost(cmd)

        if isinstance(host, list):
            return Host(host[0].__dict__)

    def delete(self, apiclient):
        """Delete Host"""
        # Host must be in maintenance mode before deletion
        cmd = prepareHostForMaintenance.prepareHostForMaintenanceCmd()
        cmd.id = self.id
        apiclient.prepareHostForMaintenance(cmd)
        time.sleep(30)

        cmd = deleteHost.deleteHostCmd()
        cmd.id = self.id
        apiclient.deleteHost(cmd)
        return

    def enableMaintenance(self, apiclient):
        """enables maintainance mode Host"""

        cmd = prepareHostForMaintenance.prepareHostForMaintenanceCmd()
        cmd.id = self.id
        return apiclient.prepareHostForMaintenance(cmd)

    @classmethod
    def enableMaintenance(cls, apiclient, id):
        """enables maintainance mode Host"""

        cmd = prepareHostForMaintenance.prepareHostForMaintenanceCmd()
        cmd.id = id
        return apiclient.prepareHostForMaintenance(cmd)

    def cancelMaintenance(self, apiclient):
        """Cancels maintainance mode Host"""

        cmd = cancelHostMaintenance.cancelHostMaintenanceCmd()
        cmd.id = self.id
        return apiclient.cancelHostMaintenance(cmd)

    @classmethod
    def cancelMaintenance(cls, apiclient, id):
        """Cancels maintainance mode Host"""

        cmd = cancelHostMaintenance.cancelHostMaintenanceCmd()
        cmd.id = id
        return apiclient.cancelHostMaintenance(cmd)

    @classmethod
    def list(cls, apiclient, **kwargs):
        """List all Hosts matching criteria"""

        cmd = listHosts.listHostsCmd()
        [setattr(cmd, k, v) for k, v in kwargs.items()]
        return(apiclient.listHosts(cmd))

    @classmethod
    def listForMigration(cls, apiclient, **kwargs):
        """List all Hosts for migration matching criteria"""

        cmd = findHostsForMigration.findHostsForMigrationCmd()
        [setattr(cmd, k, v) for k, v in kwargs.items()]
        return(apiclient.findHostsForMigration(cmd))


class StoragePool:
    """Manage Storage pools (Primary Storage)"""

    def __init__(self, items):
        self.__dict__.update(items)

    @classmethod
    def create(cls, apiclient, services, clusterid=None,
                                        zoneid=None, podid=None):
        """Create Storage pool (Primary Storage)"""

        cmd = createStoragePool.createStoragePoolCmd()
        cmd.name = services["name"]

        if podid:
            cmd.podid = podid
        else:
            cmd.podid = services["podid"]

        cmd.url = services["url"]
        if clusterid:
            cmd.clusterid = clusterid
        elif "clusterid" in services:
            cmd.clusterid = services["clusterid"]

        if zoneid:
            cmd.zoneid = zoneid
        else:
            cmd.zoneid = services["zoneid"]

        return StoragePool(apiclient.createStoragePool(cmd).__dict__)

    def delete(self, apiclient):
        """Delete Storage pool (Primary Storage)"""

        # Storage pool must be in maintenance mode before deletion
        cmd = enableStorageMaintenance.enableStorageMaintenanceCmd()
        cmd.id = self.id
        apiclient.enableStorageMaintenance(cmd)
        time.sleep(30)
        cmd = deleteStoragePool.deleteStoragePoolCmd()
        cmd.id = self.id
        apiclient.deleteStoragePool(cmd)
        return

    def enableMaintenance(self, apiclient):
        """enables maintainance mode Storage pool"""

        cmd = enableStorageMaintenance.enableStorageMaintenanceCmd()
        cmd.id = self.id
        return apiclient.enableStorageMaintenance(cmd)

    @classmethod
    def list(cls, apiclient, **kwargs):
        """List all storage pools matching criteria"""

        cmd = listStoragePools.listStoragePoolsCmd()
        [setattr(cmd, k, v) for k, v in kwargs.items()]
        return(apiclient.listStoragePools(cmd))

    @classmethod
    def listForMigration(cls, apiclient, **kwargs):
        """List all storage pools for migration matching criteria"""

        cmd = findStoragePoolsForMigration.findStoragePoolsForMigrationCmd()
        [setattr(cmd, k, v) for k, v in kwargs.items()]
        return(apiclient.findStoragePoolsForMigration(cmd))

class Network:
    """Manage Network pools"""

    def __init__(self, items):
        self.__dict__.update(items)

    @classmethod
    def create(cls, apiclient, services, accountid=None, domainid=None,
               networkofferingid=None, projectid=None,
               subdomainaccess=None, zoneid=None,
               gateway=None, netmask=None, vpcid=None, guestcidr=None):
        """Create Network for account"""
        cmd = createNetwork.createNetworkCmd()
        cmd.name = services["name"]
        cmd.displaytext = services["displaytext"]

        if networkofferingid:
            cmd.networkofferingid = networkofferingid
        elif "networkoffering" in services:
            cmd.networkofferingid = services["networkoffering"]

        if zoneid:
            cmd.zoneid = zoneid
        elif "zoneid" in services:
            cmd.zoneid = services["zoneid"]

        if subdomainaccess is not None:
            cmd.subdomainaccess = subdomainaccess

        if gateway:
            cmd.gateway = gateway
        elif "gateway" in services:
            cmd.gateway = services["gateway"]
        if netmask:
            cmd.netmask = netmask
        elif "netmask" in services:
            cmd.netmask = services["netmask"]
        if "startip" in services:
            cmd.startip = services["startip"]
        if "endip" in services:
            cmd.endip = services["endip"]
        if "vlan" in services:
            cmd.vlan = services["vlan"]
        if "acltype" in services:
            cmd.acltype = services["acltype"]

        if accountid:
            cmd.account = accountid
        if domainid:
            cmd.domainid = domainid
        if projectid:
            cmd.projectid = projectid
        if guestcidr:
            cmd.guestcidr = guestcidr
        if vpcid:
            cmd.vpcid = vpcid
        return Network(apiclient.createNetwork(cmd).__dict__)

    def delete(self, apiclient):
        """Delete Account"""

        cmd = deleteNetwork.deleteNetworkCmd()
        cmd.id = self.id
        apiclient.deleteNetwork(cmd)

    def update(self, apiclient, **kwargs):
        """Updates network with parameters passed"""

        cmd = updateNetwork.updateNetworkCmd()
        cmd.id = self.id
        [setattr(cmd, k, v) for k, v in kwargs.items()]
        return(apiclient.updateNetwork(cmd))

    def restart(self, apiclient, cleanup=None):
        """Restarts the network"""

        cmd = restartNetwork.restartNetworkCmd()
        cmd.id = self.id
        if cleanup:
            cmd.cleanup = cleanup
        return(apiclient.restartNetwork(cmd))

    @classmethod
    def list(cls, apiclient, **kwargs):
        """List all Networks matching criteria"""

        cmd = listNetworks.listNetworksCmd()
        [setattr(cmd, k, v) for k, v in kwargs.items()]
        return(apiclient.listNetworks(cmd))


class NetworkACL:
    """Manage Network ACL lifecycle"""

    def __init__(self, items):
        self.__dict__.update(items)

    @classmethod
    def create(cls, apiclient, networkid, services, traffictype=None):
        """Create network ACL rules(Ingress/Egress)"""

        cmd = createNetworkACL.createNetworkACLCmd()
        cmd.networkid = networkid
        if "protocol" in services:
            cmd.protocol = services["protocol"]

        if services["protocol"] == 'ICMP':
            cmd.icmptype = -1
            cmd.icmpcode = -1
        else:
            cmd.startport = services["startport"]
            cmd.endport = services["endport"]

        cmd.cidrlist = services["cidrlist"]
        if traffictype:
            cmd.traffictype = traffictype
            # Defaulted to Ingress
        return NetworkACL(apiclient.createNetworkACL(cmd).__dict__)

    def delete(self, apiclient):
        """Delete network acl"""

        cmd = deleteNetworkACL.deleteNetworkACLCmd()
        cmd.id = self.id
        return apiclient.deleteNetworkACL(cmd)

    @classmethod
    def list(cls, apiclient, **kwargs):
        """List Network ACLs"""

        cmd = listNetworkACLs.listNetworkACLsCmd()
        [setattr(cmd, k, v) for k, v in kwargs.items()]
        return(apiclient.listNetworkACLs(cmd))


class Vpn:
    """Manage VPN life cycle"""

    def __init__(self, items):
        self.__dict__.update(items)

    @classmethod
    def create(cls, apiclient, publicipid, account=None, domainid=None,
                        projectid=None, networkid=None, vpcid=None):
        """Create VPN for Public IP address"""
        cmd = createRemoteAccessVpn.createRemoteAccessVpnCmd()
        cmd.publicipid = publicipid
        if account:
            cmd.account = account
        if domainid:
            cmd.domainid = domainid
        if projectid:
            cmd.projectid = projectid
        if networkid:
            cmd.networkid = networkid
        if vpcid:
            cmd.vpcid = vpcid
        return Vpn(apiclient.createRemoteAccessVpn(cmd).__dict__)

    def delete(self, apiclient):
        """Delete remote VPN access"""

        cmd = deleteRemoteAccessVpn.deleteRemoteAccessVpnCmd()
        cmd.publicipid = self.publicipid
        apiclient.deleteRemoteAccessVpn(cmd)

    @classmethod
    def list(cls, apiclient, **kwargs):
        """List all VPN matching criteria"""

        cmd = listRemoteAccessVpns.listRemoteAccessVpnsCmd()
        [setattr(cmd, k, v) for k, v in kwargs.items()]
        return(apiclient.listRemoteAccessVpns(cmd))


class VpnUser:
    """Manage VPN user"""

    def __init__(self, items):
        self.__dict__.update(items)

    @classmethod
    def create(cls, apiclient, username, password, account=None, domainid=None,
               projectid=None, rand_name=True):
        """Create VPN user"""
        cmd = addVpnUser.addVpnUserCmd()
        cmd.username = "-".join([username,
                                 random_gen()]) if rand_name else username
        cmd.password = password

        if account:
            cmd.account = account
        if domainid:
            cmd.domainid = domainid
        if projectid:
            cmd.projectid = projectid
        return VpnUser(apiclient.addVpnUser(cmd).__dict__)

    def delete(self, apiclient):
        """Remove VPN user"""

        cmd = removeVpnUser.removeVpnUserCmd()
        cmd.username = self.username
        cmd.account = self.account
        cmd.domainid = self.domainid
        apiclient.removeVpnUser(cmd)

    @classmethod
    def list(cls, apiclient, **kwargs):
        """List all VPN Users matching criteria"""

        cmd = listVpnUsers.listVpnUsersCmd()
        [setattr(cmd, k, v) for k, v in kwargs.items()]
        return(apiclient.listVpnUsers(cmd))


class Zone:
    """Manage Zone"""

    def __init__(self, items):
        self.__dict__.update(items)

    @classmethod
    def create(cls, apiclient, services, domainid=None):
        """Create zone"""
        cmd = createZone.createZoneCmd()
        cmd.dns1 = services["dns1"]
        cmd.internaldns1 = services["internaldns1"]
        cmd.name = services["name"]
        cmd.networktype = services["networktype"]

        if "dns2" in services:
            cmd.dns2 = services["dns2"]
        if "internaldns2" in services:
            cmd.internaldns2 = services["internaldns2"]
        if domainid:
            cmd.domainid = domainid

        return Zone(apiclient.createZone(cmd).__dict__)

    def delete(self, apiclient):
        """Delete Zone"""

        cmd = deleteZone.deleteZoneCmd()
        cmd.id = self.id
        apiclient.deleteZone(cmd)

    def update(self, apiclient, **kwargs):
        """Update the zone"""

        cmd = updateZone.updateZoneCmd()
        cmd.id = self.id
        [setattr(cmd, k, v) for k, v in kwargs.items()]
        return apiclient.updateZone(cmd)

    @classmethod
    def list(cls, apiclient, **kwargs):
        """List all Zones matching criteria"""

        cmd = listZones.listZonesCmd()
        [setattr(cmd, k, v) for k, v in kwargs.items()]
        return(apiclient.listZones(cmd))


class Pod:
    """Manage Pod"""

    def __init__(self, items):
        self.__dict__.update(items)

    @classmethod
    def create(cls, apiclient, services):
        """Create Pod"""
        cmd = createPod.createPodCmd()
        cmd.gateway = services["gateway"]
        cmd.netmask = services["netmask"]
        cmd.name = services["name"]
        cmd.startip = services["startip"]
        cmd.endip = services["endip"]
        cmd.zoneid = services["zoneid"]

        return Pod(apiclient.createPod(cmd).__dict__)

    def delete(self, apiclient):
        """Delete Pod"""

        cmd = deletePod.deletePodCmd()
        cmd.id = self.id
        apiclient.deletePod(cmd)

    @classmethod
    def list(cls, apiclient, **kwargs):
        "Returns a default pod for specified zone"

        cmd = listPods.listPodsCmd()
        [setattr(cmd, k, v) for k, v in kwargs.items()]
        return apiclient.listPods(cmd)


class PublicIpRange:
    """Manage VlanIpRange"""

    def __init__(self, items):
        self.__dict__.update(items)

    @classmethod
    def create(cls, apiclient, services):
        """Create VlanIpRange"""

        cmd = createVlanIpRange.createVlanIpRangeCmd()
        cmd.gateway = services["gateway"]
        cmd.netmask = services["netmask"]
        cmd.forvirtualnetwork = services["forvirtualnetwork"]
        cmd.startip = services["startip"]
        cmd.endip = services["endip"]
        cmd.zoneid = services["zoneid"]
        cmd.podid = services["podid"]
        cmd.vlan = services["vlan"]

        return PublicIpRange(apiclient.createVlanIpRange(cmd).__dict__)

    def delete(self, apiclient):
        """Delete VlanIpRange"""

        cmd = deleteVlanIpRange.deleteVlanIpRangeCmd()
        cmd.id = self.vlan.id
        apiclient.deleteVlanIpRange(cmd)

    @classmethod
    def list(cls, apiclient, **kwargs):
        """Lists all VLAN IP ranges."""

        cmd = listVlanIpRanges.listVlanIpRangesCmd()
        [setattr(cmd, k, v) for k, v in kwargs.items()]
        return(apiclient.listVlanIpRanges(cmd))

    @classmethod
    def dedicate(cls, apiclient, id, account=None, domainid=None, projectid=None):
        """Dedicate VLAN IP range"""

        cmd = dedicatePublicIpRange.dedicatePublicIpRangeCmd()
        cmd.id = id
        cmd.account = account
        cmd.domainid = domainid
        cmd.projectid = projectid
        return PublicIpRange(apiclient.dedicatePublicIpRange(cmd).__dict__)

    def release(self, apiclient):
        """Release VLAN IP range"""

        cmd = releasePublicIpRange.releasePublicIpRangeCmd()
        cmd.id = self.vlan.id
        return apiclient.releasePublicIpRange(cmd)

class SecondaryStorage:
    """Manage Secondary storage"""

    def __init__(self, items):
        self.__dict__.update(items)

    @classmethod
    def create(cls, apiclient, services):
        """Create Secondary Storage"""
        cmd = addSecondaryStorage.addSecondaryStorageCmd()

        cmd.url = services["url"]
        if "zoneid" in services:
            cmd.zoneid = services["zoneid"]
        return SecondaryStorage(apiclient.addSecondaryStorage(cmd).__dict__)

    def delete(self, apiclient):
        """Delete Secondary Storage"""

        cmd = deleteHost.deleteHostCmd()
        cmd.id = self.id
        apiclient.deleteHost(cmd)


class PhysicalNetwork:
    """Manage physical network storage"""

    def __init__(self, items):
        self.__dict__.update(items)

    @classmethod
    def create(cls, apiclient, services, zoneid, domainid=None):
        """Create physical network"""
        cmd = createPhysicalNetwork.createPhysicalNetworkCmd()

        cmd.name = services["name"]
        cmd.zoneid = zoneid
        if domainid:
            cmd.domainid = domainid
        return PhysicalNetwork(apiclient.createPhysicalNetwork(cmd).__dict__)

    def delete(self, apiclient):
        """Delete Physical Network"""

        cmd = deletePhysicalNetwork.deletePhysicalNetworkCmd()
        cmd.id = self.id
        apiclient.deletePhysicalNetwork(cmd)

    def update(self, apiclient, **kwargs):
        """Update Physical network state"""

        cmd = updatePhysicalNetwork.updatePhysicalNetworkCmd()
        cmd.id = self.id
        [setattr(cmd, k, v) for k, v in kwargs.items()]
        return apiclient.updatePhysicalNetwork(cmd)

    def addTrafficType(self, apiclient, type):
        """Add Traffic type to Physical network"""

        cmd = addTrafficType.addTrafficTypeCmd()
        cmd.physicalnetworkid = self.id
        cmd.traffictype = type
        return apiclient.addTrafficType(cmd)

    @classmethod
    def dedicate(cls, apiclient, vlanrange, physicalnetworkid, account=None, domainid=None, projectid=None):
        """Dedicate guest vlan range"""

        cmd = dedicateGuestVlanRange.dedicateGuestVlanRangeCmd()
        cmd.vlanrange = vlanrange
        cmd.physicalnetworkid = physicalnetworkid
        cmd.account = account
        cmd.domainid = domainid
        cmd.projectid = projectid
        return PhysicalNetwork(apiclient.dedicateGuestVlanRange(cmd).__dict__)

    def release(self, apiclient):
        """Release guest vlan range"""

        cmd = releaseDedicatedGuestVlanRange.releaseDedicatedGuestVlanRangeCmd()
        cmd.id = self.id
        return apiclient.releaseDedicatedGuestVlanRange(cmd)

    @classmethod
    def listDedicated(cls, apiclient, **kwargs):
        """Lists all dedicated guest vlan ranges"""

        cmd = listDedicatedGuestVlanRanges.listDedicatedGuestVlanRangesCmd()
        [setattr(cmd, k, v) for k, v in kwargs.items()]
<<<<<<< HEAD
        return map(lambda pn : PhysicalNetwork(pn.__dict__), apiclient.listDedicatedGuestVlanRanges(cmd))
=======
        return apiclient.listDedicatedGuestVlanRanges(cmd)
>>>>>>> 738d35a6

    @classmethod
    def list(cls, apiclient, **kwargs):
        """Lists all physical networks"""

        cmd = listPhysicalNetworks.listPhysicalNetworksCmd()
        [setattr(cmd, k, v) for k, v in kwargs.items()]
        return map(lambda pn : PhysicalNetwork(pn.__dict__), apiclient.listPhysicalNetworks(cmd))


class SecurityGroup:
    """Manage Security Groups"""

    def __init__(self, items):
        self.__dict__.update(items)

    @classmethod
    def create(cls, apiclient, services, account=None, domainid=None,
               description=None, projectid=None):
        """Create security group"""
        cmd = createSecurityGroup.createSecurityGroupCmd()

        cmd.name = services["name"]
        if account:
            cmd.account = account
        if domainid:
            cmd.domainid = domainid
        if description:
            cmd.description = description
        if projectid:
            cmd.projectid = projectid

        return SecurityGroup(apiclient.createSecurityGroup(cmd).__dict__)

    def delete(self, apiclient):
        """Delete Security Group"""

        cmd = deleteSecurityGroup.deleteSecurityGroupCmd()
        cmd.id = self.id
        apiclient.deleteSecurityGroup(cmd)

    def authorize(self, apiclient, services,
                  account=None, domainid=None, projectid=None):
        """Authorize Ingress Rule"""

        cmd = authorizeSecurityGroupIngress.authorizeSecurityGroupIngressCmd()

        if domainid:
            cmd.domainid = domainid
        if account:
            cmd.account = account

        if projectid:
            cmd.projectid = projectid
        cmd.securitygroupid = self.id
        cmd.protocol = services["protocol"]

        if services["protocol"] == 'ICMP':
            cmd.icmptype = -1
            cmd.icmpcode = -1
        else:
            cmd.startport = services["startport"]
            cmd.endport = services["endport"]

        cmd.cidrlist = services["cidrlist"]
        return (apiclient.authorizeSecurityGroupIngress(cmd).__dict__)

    def revoke(self, apiclient, id):
        """Revoke ingress rule"""

        cmd = revokeSecurityGroupIngress.revokeSecurityGroupIngressCmd()
        cmd.id = id
        return apiclient.revokeSecurityGroupIngress(cmd)

    def authorizeEgress(self, apiclient, services, account=None, domainid=None,
                        projectid=None, user_secgrp_list={}):
        """Authorize Egress Rule"""

        cmd = authorizeSecurityGroupEgress.authorizeSecurityGroupEgressCmd()

        if domainid:
            cmd.domainid = domainid
        if account:
            cmd.account = account

        if projectid:
            cmd.projectid = projectid
        cmd.securitygroupid = self.id
        cmd.protocol = services["protocol"]

        if services["protocol"] == 'ICMP':
            cmd.icmptype = -1
            cmd.icmpcode = -1
        else:
            cmd.startport = services["startport"]
            cmd.endport = services["endport"]

        cmd.cidrlist = services["cidrlist"]

        cmd.usersecuritygrouplist = []
        for account, group in user_secgrp_list.items():
            cmd.usersecuritygrouplist.append({
                                            'account': account,
                                            'group': group
                                           })

        return (apiclient.authorizeSecurityGroupEgress(cmd).__dict__)

    def revokeEgress(self, apiclient, id):
        """Revoke Egress rule"""

        cmd = revokeSecurityGroupEgress.revokeSecurityGroupEgressCmd()
        cmd.id = id
        return apiclient.revokeSecurityGroupEgress(cmd)

    @classmethod
    def list(cls, apiclient, **kwargs):
        """Lists all security groups."""

        cmd = listSecurityGroups.listSecurityGroupsCmd()
        [setattr(cmd, k, v) for k, v in kwargs.items()]
        return(apiclient.listSecurityGroups(cmd))


class Project:
    """Manage Project life cycle"""

    def __init__(self, items):
        self.__dict__.update(items)

    @classmethod
    def create(cls, apiclient, services, account=None, domainid=None):
        """Create project"""

        cmd = createProject.createProjectCmd()
        cmd.displaytext = services["displaytext"]
        cmd.name = "-".join([services["name"], random_gen()])
        if account:
            cmd.account = account
        if domainid:
            cmd.domainid = domainid

        return Project(apiclient.createProject(cmd).__dict__)

    def delete(self, apiclient):
        """Delete Project"""

        cmd = deleteProject.deleteProjectCmd()
        cmd.id = self.id
        apiclient.deleteProject(cmd)

    def update(self, apiclient, **kwargs):
        """Updates the project"""

        cmd = updateProject.updateProjectCmd()
        cmd.id = self.id
        [setattr(cmd, k, v) for k, v in kwargs.items()]
        return apiclient.updateProject(cmd)

    def activate(self, apiclient):
        """Activates the suspended project"""

        cmd = activateProject.activateProjectCmd()
        cmd.id = self.id
        return apiclient.activateProject(cmd)

    def suspend(self, apiclient):
        """Suspend the active project"""

        cmd = suspendProject.suspendProjectCmd()
        cmd.id = self.id
        return apiclient.suspendProject(cmd)

    def addAccount(self, apiclient, account=None, email=None):
        """Add account to project"""

        cmd = addAccountToProject.addAccountToProjectCmd()
        cmd.projectid = self.id
        if account:
            cmd.account = account
        if email:
            cmd.email = email
        return apiclient.addAccountToProject(cmd)

    def deleteAccount(self, apiclient, account):
        """Delete account from project"""

        cmd = deleteAccountFromProject.deleteAccountFromProjectCmd()
        cmd.projectid = self.id
        cmd.account = account
        return apiclient.deleteAccountFromProject(cmd)

    @classmethod
    def listAccounts(cls, apiclient, **kwargs):
        """Lists all accounts associated with projects."""

        cmd = listProjectAccounts.listProjectAccountsCmd()
        [setattr(cmd, k, v) for k, v in kwargs.items()]
        return(apiclient.listProjectAccounts(cmd))

    @classmethod
    def list(cls, apiclient, **kwargs):
        """Lists all projects."""

        cmd = listProjects.listProjectsCmd()
        [setattr(cmd, k, v) for k, v in kwargs.items()]
        return(apiclient.listProjects(cmd))


class ProjectInvitation:
    """Manage project invitations"""

    def __init__(self, items):
        self.__dict__.update(items)

    @classmethod
    def update(cls, apiclient, projectid, accept, account=None, token=None):
        """Updates the project invitation for that account"""

        cmd = updateProjectInvitation.updateProjectInvitationCmd()
        cmd.projectid = projectid
        cmd.accept = accept
        if account:
            cmd.account = account
        if token:
            cmd.token = token

        return (apiclient.updateProjectInvitation(cmd).__dict__)

    def delete(self, apiclient, id):
        """Deletes the project invitation"""

        cmd = deleteProjectInvitation.deleteProjectInvitationCmd()
        cmd.id = id
        return apiclient.deleteProjectInvitation(cmd)

    @classmethod
    def list(cls, apiclient, **kwargs):
        """Lists project invitations"""

        cmd = listProjectInvitations.listProjectInvitationsCmd()
        [setattr(cmd, k, v) for k, v in kwargs.items()]
        return(apiclient.listProjectInvitations(cmd))


class Configurations:
    """Manage Configuration"""

    @classmethod
    def update(cls, apiclient, name, value=None):
        """Updates the specified configuration"""

        cmd = updateConfiguration.updateConfigurationCmd()
        cmd.name = name
        cmd.value = value
        apiclient.updateConfiguration(cmd)

    @classmethod
    def list(cls, apiclient, **kwargs):
        """Lists configurations"""

        cmd = listConfigurations.listConfigurationsCmd()
        [setattr(cmd, k, v) for k, v in kwargs.items()]
        return(apiclient.listConfigurations(cmd))


class NetScaler:
    """Manage external netscaler device"""

    def __init__(self, items):
        self.__dict__.update(items)

    @classmethod
    def add(cls, apiclient, services, physicalnetworkid, username=None, password=None):
        """Add external netscaler device to cloudstack"""

        cmd = addNetscalerLoadBalancer.addNetscalerLoadBalancerCmd()
        cmd.physicalnetworkid = physicalnetworkid
        if username:
            cmd.username = username
        else:
            cmd.username = services["username"]

        if password:
            cmd.password = password
        else:
            cmd.password = services["password"]

        cmd.networkdevicetype = services["networkdevicetype"]

        # Generate the URL
        url = 'https://' + str(services["ipaddress"]) + '?'
        url = url + 'publicinterface=' + str(services["publicinterface"]) + '&'
        url = url + 'privateinterface=' + str(services["privateinterface"]) + '&'
        url = url + 'numretries=' + str(services["numretries"]) + '&'

        if not services["lbdevicededicated"] and "lbdevicecapacity" in services:
            url = url + 'lbdevicecapacity=' + str(services["lbdevicecapacity"]) + '&'

        url = url + 'lbdevicededicated=' + str(services["lbdevicededicated"])

        cmd.url = url
        return NetScaler(apiclient.addNetscalerLoadBalancer(cmd).__dict__)

    def delete(self, apiclient):
        """Deletes a netscaler device from CloudStack"""

        cmd = deleteNetscalerLoadBalancer.deleteNetscalerLoadBalancerCmd()
        cmd.lbdeviceid = self.lbdeviceid
        apiclient.deleteNetscalerLoadBalancer(cmd)
        return

    def configure(self, apiclient, **kwargs):
        """List already registered netscaler devices"""

        cmd = configureNetscalerLoadBalancer.configureNetscalerLoadBalancerCmd()
        cmd.lbdeviceid = self.lbdeviceid
        [setattr(cmd, k, v) for k, v in kwargs.items()]
        return(apiclient.configureNetscalerLoadBalancer(cmd))

    @classmethod
    def list(cls, apiclient, **kwargs):
        """List already registered netscaler devices"""

        cmd = listNetscalerLoadBalancers.listNetscalerLoadBalancersCmd()
        [setattr(cmd, k, v) for k, v in kwargs.items()]
        return(apiclient.listNetscalerLoadBalancers(cmd))


class NetworkServiceProvider:
    """Manage network serivce providers for CloudStack"""

    def __init__(self, items):
        self.__dict__.update(items)

    @classmethod
    def add(cls, apiclient, name, physicalnetworkid, servicelist):
        """Adds network service provider"""

        cmd = addNetworkServiceProvider.addNetworkServiceProviderCmd()
        cmd.name = name
        cmd.physicalnetworkid = physicalnetworkid
        cmd.servicelist = servicelist
        return NetworkServiceProvider(apiclient.addNetworkServiceProvider(cmd).__dict__)

    def delete(self, apiclient):
        """Deletes network service provider"""

        cmd = deleteNetworkServiceProvider.deleteNetworkServiceProviderCmd()
        cmd.id = self.id
        return apiclient.deleteNetworkServiceProvider(cmd)

    def update(self, apiclient, **kwargs):
        """Updates network service provider"""

        cmd = updateNetworkServiceProvider.updateNetworkServiceProviderCmd()
        cmd.id = self.id
        [setattr(cmd, k, v) for k, v in kwargs.items()]
        return apiclient.updateNetworkServiceProvider(cmd)

    @classmethod
    def update(cls, apiclient, id, **kwargs):
        """Updates network service provider"""

        cmd = updateNetworkServiceProvider.updateNetworkServiceProviderCmd()
        cmd.id = id
        [setattr(cmd, k, v) for k, v in kwargs.items()]
        return apiclient.updateNetworkServiceProvider(cmd)

    @classmethod
    def list(cls, apiclient, **kwargs):
        """List network service providers"""

        cmd = listNetworkServiceProviders.listNetworkServiceProvidersCmd()
        [setattr(cmd, k, v) for k, v in kwargs.items()]
        return(apiclient.listNetworkServiceProviders(cmd))


class Router:
    """Manage router life cycle"""

    def __init__(self, items):
        self.__dict__.update(items)

    @classmethod
    def start(cls, apiclient, id):
        """Starts the router"""
        cmd = startRouter.startRouterCmd()
        cmd.id = id
        return apiclient.startRouter(cmd)

    @classmethod
    def stop(cls, apiclient, id, forced=None):
        """Stops the router"""
        cmd = stopRouter.stopRouterCmd()
        cmd.id = id
        if forced:
            cmd.forced = forced
        return apiclient.stopRouter(cmd)

    @classmethod
    def reboot(cls, apiclient, id):
        """Reboots the router"""
        cmd = rebootRouter.rebootRouterCmd()
        cmd.id = id
        return apiclient.rebootRouter(cmd)

    @classmethod
    def destroy(cls, apiclient, id):
        """Destroy the router"""
        cmd = destroyRouter.destroyRouterCmd()
        cmd.id = id
        return apiclient.destroyRouter(cmd)

    @classmethod
    def change_service_offering(cls, apiclient, id, serviceofferingid):
        """Change service offering of the router"""
        cmd = changeServiceForRouter.changeServiceForRouterCmd()
        cmd.id = id
        cmd.serviceofferingid = serviceofferingid
        return apiclient.changeServiceForRouter(cmd)

    @classmethod
    def list(cls, apiclient, **kwargs):
        """List routers"""

        cmd = listRouters.listRoutersCmd()
        [setattr(cmd, k, v) for k, v in kwargs.items()]
        return(apiclient.listRouters(cmd))


class Tag:
    """Manage tags"""

    def __init__(self, items):
        self.__dict__.update(items)

    @classmethod
    def create(cls, apiclient, resourceIds, resourceType, tags):
        """Create tags"""

        cmd = createTags.createTagsCmd()
        cmd.resourceIds = resourceIds
        cmd.resourcetype = resourceType
        cmd.tags = []
        for key, value in tags.items():
            cmd.tags.append({
                             'key': key,
                             'value': value
                            })
        return Tag(apiclient.createTags(cmd).__dict__)

    def delete(self, apiclient, resourceIds, resourceType, tags):
        """Delete tags"""

        cmd = deleteTags.deleteTagsCmd()
        cmd.resourceIds = resourceIds
        cmd.resourcetype = resourceType
        cmd.tags = []
        for key, value in tags.items():
            cmd.tags.append({
                             'key': key,
                             'value': value
                             })
        apiclient.deleteTags(cmd)

    @classmethod
    def list(cls, apiclient, **kwargs):
        """List all tags matching the criteria"""

        cmd = listTags.listTagsCmd()
        [setattr(cmd, k, v) for k, v in kwargs.items()]
        return(apiclient.listTags(cmd))


class VpcOffering:
    """Manage VPC offerings"""

    def __init__(self, items):
        self.__dict__.update(items)

    @classmethod
    def create(cls, apiclient, services):
        """Create vpc offering"""

        cmd = createVPCOffering.createVPCOfferingCmd()
        cmd.name = "-".join([services["name"], random_gen()])
        cmd.displaytext = services["displaytext"]
        cmd.supportedServices = services["supportedservices"]
        return VpcOffering(apiclient.createVPCOffering(cmd).__dict__)

    def update(self, apiclient, name=None, displaytext=None, state=None):
        """Updates existing VPC offering"""

        cmd = updateVPCOffering.updateVPCOfferingCmd()
        cmd.id = self.id
        if name:
            cmd.name = name
        if displaytext:
            cmd.displaytext = displaytext
        if state:
            cmd.state = state
        return apiclient.updateVPCOffering(cmd)

    @classmethod
    def list(cls, apiclient, **kwargs):
        """List the VPC offerings based on criteria specified"""

        cmd = listVPCOfferings.listVPCOfferingsCmd()
        [setattr(cmd, k, v) for k, v in kwargs.items()]
        return(apiclient.listVPCOfferings(cmd))

    def delete(self, apiclient):
        """Deletes existing VPC offering"""

        cmd = deleteVPCOffering.deleteVPCOfferingCmd()
        cmd.id = self.id
        return apiclient.deleteVPCOffering(cmd)


class VPC:
    """Manage Virtual Private Connection"""

    def __init__(self, items):
        self.__dict__.update(items)

    @classmethod
    def create(cls, apiclient, services, vpcofferingid,
                    zoneid, networkDomain=None, account=None, domainid=None):
        """Creates the virtual private connection (VPC)"""

        cmd = createVPC.createVPCCmd()
        cmd.name = "-".join([services["name"], random_gen()])
        cmd.displaytext = "-".join([services["displaytext"], random_gen()])
        cmd.vpcofferingid = vpcofferingid
        cmd.zoneid = zoneid
        cmd.cidr = services["cidr"]
        if account:
            cmd.account = account
        if domainid:
            cmd.domainid = domainid
        if networkDomain:
            cmd.networkDomain = networkDomain
        return VPC(apiclient.createVPC(cmd).__dict__)

    def update(self, apiclient, name=None, displaytext=None):
        """Updates VPC configurations"""

        cmd = updateVPC.updateVPCCmd()
        cmd.id = self.id
        if name:
            cmd.name = name
        if displaytext:
            cmd.displaytext = displaytext
        return (apiclient.updateVPC(cmd))

    def delete(self, apiclient):
        """Delete VPC network"""

        cmd = deleteVPC.deleteVPCCmd()
        cmd.id = self.id
        return apiclient.deleteVPC(cmd)

    def restart(self, apiclient):
        """Restarts the VPC connections"""

        cmd = restartVPC.restartVPCCmd()
        cmd.id = self.id
        return apiclient.restartVPC(cmd)

    @classmethod
    def list(cls, apiclient, **kwargs):
        """List VPCs"""

        cmd = listVPCs.listVPCsCmd()
        [setattr(cmd, k, v) for k, v in kwargs.items()]
        return(apiclient.listVPCs(cmd))


class PrivateGateway:
    """Manage private gateway lifecycle"""
    def create(cls, apiclient, gateway, ipaddress, netmask, vlan, vpcid,
                                                    physicalnetworkid=None):
        """Create private gateway"""

        cmd = createPrivateGateway.createPrivateGatewayCmd()
        cmd.gateway = gateway
        cmd.ipaddress = ipaddress
        cmd.netmask = netmask
        cmd.vlan = vlan
        cmd.vpcid = vpcid
        if physicalnetworkid:
            cmd.physicalnetworkid = physicalnetworkid

        return PrivateGateway(apiclient.createPrivateGateway(cmd).__dict__)

    def delete(self, apiclient):
        """Delete private gateway"""

        cmd = deletePrivateGateway.deletePrivateGatewayCmd()
        cmd.id = self.id
        return apiclient.deletePrivateGateway(cmd)

    @classmethod
    def list(cls, apiclient, **kwargs):
        """List private gateways"""

        cmd = listPrivateGateways.listPrivateGatewaysCmd()
        [setattr(cmd, k, v) for k, v in kwargs.items()]
        return(apiclient.listPrivateGateways(cmd))


class AffinityGroup:
    def __init__(self, items):
        self.__dict__.update(items)

    @classmethod
    def create(cls, apiclient, services, account=None, domainid=None):
        agCmd = createAffinityGroup.createAffinityGroupCmd()
        agCmd.name = services['name']
        agCmd.displayText = services['displaytext'] if 'displaytext' in services else services['name']
        agCmd.type = services['type']
        agCmd.account = services['account'] if 'account' in services else account
        agCmd.domainid = services['domainid'] if 'domainid' in services else domainid
        return AffinityGroup(apiclient.createAffinityGroup(agCmd).__dict__)

    def update(self, apiclient):
        pass

    def delete(self, apiclient):
        cmd = deleteAffinityGroup.deleteAffinityGroupCmd()
        cmd.id = self.id
        return apiclient.deleteVPC(cmd)

    @classmethod
    def list(cls, apiclient, **kwargs):
        cmd = listAffinityGroups.listAffinityGroupsCmd()
        [setattr(cmd, k, v) for k, v in kwargs.items()]
        return(apiclient.listVPCs(cmd))

class StaticRoute:
    """Manage static route lifecycle"""
    @classmethod
    def create(cls, apiclient, cidr, gatewayid):
        """Create static route"""

        cmd = createStaticRoute.createStaticRouteCmd()
        cmd.cidr = cidr
        cmd.gatewayid = gatewayid
        return StaticRoute(apiclient.createStaticRoute(cmd).__dict__)

    def delete(self, apiclient):
        """Delete static route"""

        cmd = deleteStaticRoute.deleteStaticRouteCmd()
        cmd.id = self.id
        return apiclient.deleteStaticRoute(cmd)

    @classmethod
    def list(cls, apiclient, **kwargs):
        """List static route"""

        cmd = listStaticRoutes.listStaticRoutesCmd()
        [setattr(cmd, k, v) for k, v in kwargs.items()]
        return(apiclient.listStaticRoutes(cmd))


class VNMC:
    """Manage VNMC lifecycle"""
    def __init__(self, items):
        self.__dict__.update(items)

    def create(cls, apiclient, hostname, username, password, physicalnetworkid):
        """Registers VNMC appliance"""

        cmd = addCiscoVnmcResource.addCiscoVnmcResourceCmd()
        cmd.hostname = hostname
        cmd.username = username
        cmd.password = password
        cmd.physicalnetworkid = physicalnetworkid
        return VNMC(apiclient.addCiscoVnmcResource(cmd))

    def delete(self, apiclient):
        """Removes VNMC appliance"""

        cmd = deleteCiscoVnmcResource.deleteCiscoVnmcResourceCmd()
        cmd.resourceid = self.resourceid
        return apiclient.deleteCiscoVnmcResource(cmd)

    @classmethod
    def list(cls, apiclient, **kwargs):
        """List VNMC appliances"""

        cmd = listCiscoVnmcResources.listCiscoVnmcResourcesCmd()
        [setattr(cmd, k, v) for k, v in kwargs.items()]
        return(apiclient.listCiscoVnmcResources(cmd))


class SSHKeyPair:
    """Manage SSH Key pairs"""

    def __init__(self, items, services):
        self.__dict__.update(items)

    @classmethod
    def create(cls, apiclient, name=None, account=None,
                    domainid=None, projectid=None):
        """Creates SSH keypair"""
        cmd = createSSHKeyPair.createSSHKeyPairCmd()
        cmd.name = name
        if account is not None:
            cmd.account = account
        if domainid is not None:
            cmd.domainid = domainid
        if projectid is not None:
            cmd.projectid = projectid
        return (apiclient.createSSHKeyPair(cmd))

    def delete(self, apiclient):
        """Delete SSH key pair"""
        cmd = deleteSSHKeyPair.deleteSSHKeyPairCmd()
        cmd.name = self.name
        apiclient.deleteSSHKeyPair(cmd)

    @classmethod
    def list(cls, apiclient, **kwargs):
        """List all SSH key pairs"""
        cmd = listSSHKeyPairs.listSSHKeyPairsCmd()
        [setattr(cmd, k, v) for k, v in kwargs.items()]
        return(apiclient.listSSHKeyPairs(cmd))


class Capacities:
    """Manage Capacities"""

    @classmethod
    def list(cls, apiclient, **kwargs):
        """Lists capacities"""

        cmd = listCapacity.listCapacityCmd()
        [setattr(cmd, k, v) for k, v in kwargs.items()]
        return(apiclient.listCapacity(cmd))


class Alert:
    """Manage alerts"""

    @classmethod
    def list(cls, apiclient, **kwargs):
        """Lists alerts"""

        cmd = listAlerts.listAlertsCmd()
        [setattr(cmd, k, v) for k, v in kwargs.items()]
        return(apiclient.listAlerts(cmd))


class InstanceGroup:
    """Manage VM instance groups"""

    def __init__(self, items):
        self.__dict__.update(items)

    @classmethod
    def create(cls, apiclient, name=None, account=None, domainid=None,
               projectid=None, networkid=None, rand_name=True):
        """Creates instance groups"""

        cmd = createInstanceGroup.createInstanceGroupCmd()
        cmd.name = "-".join([name, random_gen()]) if rand_name else name
        if account is not None:
            cmd.account = account
        if domainid is not None:
            cmd.domainid = domainid
        if projectid is not None:
            cmd.projectid = projectid
        if networkid is not None:
            cmd.networkid = networkid
        return InstanceGroup(apiclient.createInstanceGroup(cmd).__dict__)

    def delete(self, apiclient):
        """Delete instance group"""
        cmd = deleteInstanceGroup.deleteInstanceGroupCmd()
        cmd.id = self.id
        apiclient.deleteInstanceGroup(cmd)

    def update(self, apiclient, **kwargs):
        """Updates the instance groups"""
        cmd = updateInstanceGroup.updateInstanceGroupCmd()
        cmd.id = self.id
        [setattr(cmd, k, v) for k, v in kwargs.items()]
        return (apiclient.updateInstanceGroup(cmd))

    @classmethod
    def list(cls, apiclient, **kwargs):
        """List all instance groups"""
        cmd = listInstanceGroups.listInstanceGroupsCmd()
        [setattr(cmd, k, v) for k, v in kwargs.items()]
        return (apiclient.listInstanceGroups(cmd))

    def startInstances(self, apiclient):
        """Starts all instances in a VM tier"""

        cmd = startVirtualMachine.startVirtualMachineCmd()
        cmd.group = self.id
        return apiclient.startVirtualMachine(cmd)

    def stopInstances(self, apiclient):
        """Stops all instances in a VM tier"""

        cmd = stopVirtualMachine.stopVirtualMachineCmd()
        cmd.group = self.id
        return apiclient.stopVirtualMachine(cmd)

    def rebootInstances(self, apiclient):
        """Reboot all instances in a VM tier"""

        cmd = rebootVirtualMachine.rebootVirtualMachineCmd()
        cmd.group = self.id
        return apiclient.rebootVirtualMachine(cmd)

    def deleteInstances(self, apiclient):
        """Stops all instances in a VM tier"""

        cmd = destroyVirtualMachine.destroyVirtualMachineCmd()
        cmd.group = self.id
        return apiclient.destroyVirtualMachine(cmd)

    def changeServiceOffering(self, apiclient, serviceOfferingId):
        """Change service offering of the vm tier"""

        cmd = changeServiceForVirtualMachine.changeServiceForVirtualMachineCmd()
        cmd.group = self.id
        cmd.serviceofferingid = serviceOfferingId
        return apiclient.changeServiceForVirtualMachine(cmd)

    def recoverInstances(self, apiclient):
        """Recover the instances from vm tier"""
        cmd = recoverVirtualMachine.recoverVirtualMachineCmd()
        cmd.group = self.id
        apiclient.recoverVirtualMachine(cmd)


class ASA1000V:
    """Manage ASA 1000v lifecycle"""
    def create(cls, apiclient, hostname, insideportprofile, clusterid, physicalnetworkid):
        """Registers ASA 1000v appliance"""

        cmd = addCiscoAsa1000vResource.addCiscoAsa1000vResourceCmd()
        cmd.hostname = hostname
        cmd.insideportprofile = insideportprofile
        cmd.clusterid = clusterid
        cmd.physicalnetworkid = physicalnetworkid
        return ASA1000V(apiclient.addCiscoAsa1000vResource(cmd))

    def delete(self, apiclient):
        """Removes ASA 1000v appliance"""

        cmd = deleteCiscoAsa1000vResource.deleteCiscoAsa1000vResourceCmd()
        cmd.resourceid = self.resourceid
        return apiclient.deleteCiscoAsa1000vResource(cmd)

    @classmethod
    def list(cls, apiclient, **kwargs):
        """List ASA 1000v appliances"""

        cmd = listCiscoAsa1000vResources.listCiscoAsa1000vResourcesCmd()
        [setattr(cmd, k, v) for k, v in kwargs.items()]
        return(apiclient.listCiscoAsa1000vResources(cmd))

class VmSnapshot:
    """Manage VM Snapshot life cycle"""
    def __init__(self, items):
        self.__dict__.update(items)
    @classmethod
    def create(cls,apiclient,vmid,snapshotmemory="false",name=None,description=None):
        cmd = createVMSnapshot.createVMSnapshotCmd()
        cmd.virtualmachineid = vmid

        if snapshotmemory:
            cmd.snapshotmemory = snapshotmemory
        if name:
            cmd.name = name
        if description:
            cmd.description = description
        return VmSnapshot(apiclient.createVMSnapshot(cmd).__dict__)
    
    @classmethod
    def list(cls, apiclient, **kwargs):
        cmd = listVMSnapshot.listVMSnapshotCmd()
        [setattr(cmd, k, v) for k, v in kwargs.items()]
        return(apiclient.listVMSnapshot(cmd))
    
    @classmethod
    def revertToSnapshot(cls, apiclient,vmsnapshotid):
        cmd = revertToVMSnapshot.revertToVMSnapshotCmd()
        cmd.vmsnapshotid = vmsnapshotid
        
        return apiclient.revertToVMSnapshot(cmd)
    
    @classmethod
    def deleteVMSnapshot(cls,apiclient,vmsnapshotid):
        cmd = deleteVMSnapshot.deleteVMSnapshotCmd()
        cmd.vmsnapshotid = vmsnapshotid
        
        return apiclient.deleteVMSnapshot(cmd)

class Region:
    """ Regions related Api """
    def __init__(self, items):
        self.__dict__.update(items)

    @classmethod
    def create(cls, apiclient, services):
        cmd = addRegion.addRegionCmd()
        cmd.id = services["regionid"]
        cmd.endpoint = services["regionendpoint"]
        cmd.name = services["regionname"]
        try:
            region = apiclient.addRegion(cmd)
            if region is not None:
                return Region(region.__dict__)
        except Exception as e:
            raise e

    @classmethod
    def list(cls, apiclient, **kwargs):
        cmd = listRegions.listRegionsCmd()
        [setattr(cmd, k, v) for k, v in kwargs.items()]
        region = apiclient.listRegions(cmd)
        return region

    def update(self, apiclient, services):
        cmd = updateRegion.updateRegionCmd()
        cmd.id = self.id
        if services["regionendpoint"]:
            cmd.endpoint = services["regionendpoint"]
        if services["regionname"]:
            cmd.name = services["regionname"]
        region = apiclient.updateRegion(cmd)
        return region

    def delete(self, apiclient):
        cmd = removeRegion.removeRegionCmd()
        cmd.id = self.id
        region = apiclient.removeRegion(cmd)
        return region<|MERGE_RESOLUTION|>--- conflicted
+++ resolved
@@ -2215,11 +2215,7 @@
 
         cmd = listDedicatedGuestVlanRanges.listDedicatedGuestVlanRangesCmd()
         [setattr(cmd, k, v) for k, v in kwargs.items()]
-<<<<<<< HEAD
-        return map(lambda pn : PhysicalNetwork(pn.__dict__), apiclient.listDedicatedGuestVlanRanges(cmd))
-=======
         return apiclient.listDedicatedGuestVlanRanges(cmd)
->>>>>>> 738d35a6
 
     @classmethod
     def list(cls, apiclient, **kwargs):
