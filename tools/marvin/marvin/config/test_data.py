# Licensed to the Apache Software Foundation (ASF) under one
# or more contributor license agreements.  See the NOTICE file
# distributed with this work for additional information
# regarding copyright ownership.  The ASF licenses this file
# to you under the Apache License, Version 2.0 (the
# "License"); you may not use this file except in compliance
# with the License.  You may obtain a copy of the License at
#
# http://www.apache.org/licenses/LICENSE-2.0
#
# Unless required by applicable law or agreed to in writing,
# software distributed under the License is distributed on an
# "AS IS" BASIS, WITHOUT WARRANTIES OR CONDITIONS OF ANY
# KIND, either express or implied.  See the License for the
# specific language governing permissions and limitations
# under the License.

test_data = {
    "region": {
        "regionid": "2",
        "regionname": "Region2",
        "regionendpoint": "http://region2:8080/client"
    },
    "zone": "NA",
    "hypervisor": "XenServer",
    "deleteDC": True,
    "vdomain": {
        "name": "domain"
    },
    "domain": {"name": "domain"},
    "email": "test@test.com",
    "gateway": "172.1.1.1",
    "netmask": "255.255.255.0",
    "startip": "172.1.1.10",
    "endip": "172.1.1.20",
    "regionid": "1",
    "vlan": "10",
    "isportable": "true",

    "project": {
        "name": "Project",
        "displaytext": "Test project"
    },
    "publiciprange": {
        "gateway": "10.6.0.254",
        "netmask": "255.255.255.0",
        "startip": "10.6.0.2",
        "endip": "10.6.0.20",
        "forvirtualnetwork": "true",
        "vlan": "300"
    },
    "private_gateway": {
        "ipaddress": "172.16.1.2",
        "gateway": "172.16.1.1",
        "netmask": "255.255.255.0",
        "vlan": "10",
        "name": "test_private_gateway"
    },
    "account": {
        "email": "test-account@test.com",
        "firstname": "test",
        "lastname": "test",
        "username": "test-account",
        "password": "password"
    },
    "account2": {
        "email": "test-account2@test.com",
        "firstname": "test2",
        "lastname": "test2",
        "username": "test-account2",
        "password": "password"
    },
    "user": {
        "email": "user@test.com",
        "firstname": "User",
        "lastname": "User",
        "username": "User",
        # Random characters are appended for unique
        # username
        "password": "fr3sca",
    },
    "small": {
        "displayname": "testserver",
        "username": "root",
        "password": "password",
        "ssh_port": 22,
        "hypervisor": "XenServer",
        "privateport": 22,
        "publicport": 22,
        "protocol": 'TCP',
    },
    "service_offering": {
        "name": "Tiny Instance",
        "displaytext": "Tiny Instance",
        "cpunumber": 1,
        "cpuspeed": 256,  # in MHz
        "memory": 256,  # In MBs
    },
    "service_offering_multiple_cores": {
        "name": "Tiny Instance",
        "displaytext": "Tiny Instance",
        "cpunumber": 4,
        "cpuspeed": 100,    # in MHz
        "memory": 128,    # In MBs
    },
    "service_offerings": {
        "tiny": {
            "name": "Tiny Instance",
            "displaytext": "Tiny Instance",
            "cpunumber": 1,
            "cpuspeed": 100,
            "memory": 128,
        },
        "small": {
            "name": "Small Instance",
            "displaytext": "Small Instance",
            "cpunumber": 1,
            "cpuspeed": 100,
            "memory": 256
        },
        "medium": {
            "name": "Medium Instance",
            "displaytext": "Medium Instance",
            "cpunumber": 1,
            "cpuspeed": 100,
            "memory": 256,
        },
        "big": {
            "name": "BigInstance",
            "displaytext": "BigInstance",
            "cpunumber": 1,
            "cpuspeed": 100,
            "memory": 512,
        },
        "large": {
            "name": "LargeInstance",
            "displaytext": "LargeInstance",
            "cpunumber": 1,
            "cpuspeed": 1024,
            "memory": 2048,
        },
        "hasmall": {
            "name": "HA Small Instance",
            "displaytext": "HA Small Instance",
            "cpunumber": 1,
            "cpuspeed": 100,
            "memory": 256,
            "hosttags": "ha",
            "offerha": True,
        },
        "taggedsmall": {
            "name": "Tagged Small Instance",
            "displaytext": "Tagged Small Instance",
            "cpunumber": 1,
            "cpuspeed": 100,
            "memory": 256,
            "hosttags": "vmsync",
        },
    },
    "service_offering_h1": {
        "name": "Tagged h1 Small Instance",
        "displaytext": "Tagged h1 Small Instance",
        "cpunumber": 1,
        "cpuspeed": 100,
        "memory": 256,
        "hosttags": "h1"
    },
    "service_offering_h2": {
        "name": "Tagged h2 Small Instance",
        "displaytext": "Tagged h2 Small Instance",
        "cpunumber": 1,
        "cpuspeed": 100,
        "memory": 256,
        "hosttags": "h2"
    },
    "disk_offering": {
        "name": "Disk offering",
        "displaytext": "Disk offering",
        "disksize": 1
    },
    'resized_disk_offering': {
        "displaytext": "Resized",
        "name": "Resized",
        "disksize": 3
    },
    'disk_offering_shared_5GB': {
        "displaytext": "disk_offering_shared_5GB",
        "name": "disk_offering_shared_5GB",
        "disksize": 5
    },
    'disk_offering_shared_15GB': {
        "displaytext": "disk_offering_shared_5GB",
        "name": "disk_offering_shared_5GB",
        "disksize": 15
    },
    "network": {
        "name": "Test Network",
        "displaytext": "Test Network",
        "acltype": "Account",
    },
    "l2-network": {
        "name": "Test L2 Network",
        "displaytext": "Test L2 Network"
    },
    "network2": {
        "name": "Test Network Shared",
        "displaytext": "Test Network Shared",
        "vlan": 1201,
        "gateway": "172.16.15.1",
        "netmask": "255.255.255.0",
        "startip": "172.16.15.21",
        "endip": "172.16.15.41",
        "acltype": "Account",
    },
    "l2-network_offering": {
        "name": 'Test L2 - Network offering',
        "displaytext": 'Test L2 - Network offering',
        "guestiptype": 'L2',
        "supportedservices": '',
        "traffictype": 'GUEST',
        "availability": 'Optional'
    },
    "network_offering": {
        "name": 'Test Network offering',
        "displaytext": 'Test Network offering',
        "guestiptype": 'Isolated',
        "supportedservices": 'Dhcp,Dns,SourceNat,PortForwarding',
        "traffictype": 'GUEST',
        "availability": 'Optional',
        "serviceProviderList": {
            "Dhcp": 'VirtualRouter',
            "Dns": 'VirtualRouter',
            "SourceNat": 'VirtualRouter',
            "PortForwarding": 'VirtualRouter',
        },
    },
    "nw_off_isolated_netscaler": {
        "name": 'Netscaler',
        "displaytext": 'Netscaler',
        "guestiptype": 'Isolated',
        "supportedservices": 'Dhcp,Dns,SourceNat,PortForwarding,Vpn,Firewall,Lb,UserData,StaticNat',
        "traffictype": 'GUEST',
        "availability": 'Optional',
        "serviceProviderList": {
            "Dhcp": 'VirtualRouter',
            "Dns": 'VirtualRouter',
            "SourceNat": 'VirtualRouter',
            "PortForwarding": 'VirtualRouter',
            "Vpn": 'VirtualRouter',
            "Firewall": 'VirtualRouter',
            "Lb": 'Netscaler',
            "UserData": 'VirtualRouter',
            "StaticNat": 'VirtualRouter',
        },
    },
    "nw_off_isolated_persistent": {
        "name": 'Test Nw off isolated persistent',
        "displaytext": 'Test Nw off isolated persistent',
        "guestiptype": 'Isolated',
        "supportedservices": 'Dhcp,Dns,SourceNat,PortForwarding',
        "traffictype": 'GUEST',
        "ispersistent": 'True',
        "availability": 'Optional',
        "tags": 'native',
        "serviceProviderList": {
            "Dhcp": 'VirtualRouter',
            "Dns": 'VirtualRouter',
            "SourceNat": 'VirtualRouter',
            "PortForwarding": 'VirtualRouter',
        },
    },
    "nw_off_isolated_persistent_lb": {
        "name": 'Test Nw off isolated persistent',
        "displaytext": 'Test Nw off isolated persistent',
        "guestiptype": 'Isolated',
        "supportedservices": 'Dhcp,Dns,SourceNat,PortForwarding,Lb',
        "traffictype": 'GUEST',
        "ispersistent": 'True',
        "availability": 'Optional',
        "serviceProviderList": {
            "Dhcp": 'VirtualRouter',
            "Dns": 'VirtualRouter',
            "SourceNat": 'VirtualRouter',
            "PortForwarding": 'VirtualRouter',
            "Lb": "VirtualRouter"
        },
    },
    "isolated_network_offering": {
        "name": "Network offering-DA services",
        "displaytext": "Network offering-DA services",
        "guestiptype": "Isolated",
        "supportedservices":
            "Dhcp,Dns,SourceNat,PortForwarding,Vpn,Firewall,Lb,UserData,StaticNat",
        "traffictype": "GUEST",
        "availability": "Optional'",
        "tags": "native",
        "serviceProviderList": {
            "Dhcp": "VirtualRouter",
            "Dns": "VirtualRouter",
            "SourceNat": "VirtualRouter",
            "PortForwarding": "VirtualRouter",
            "Vpn": "VirtualRouter",
            "Firewall": "VirtualRouter",
            "Lb": "VirtualRouter",
            "UserData": "VirtualRouter",
            "StaticNat": "VirtualRouter"
        }
    },
    "network_offering_vlan": {
        "name": 'Test Network offering',
        "displaytext": 'Test Network offering',
        "guestiptype": 'Isolated',
        "supportedservices": 'Dhcp,Dns,SourceNat,PortForwarding',
        "traffictype": 'GUEST',
        "specifyvlan": 'False',
        "availability": 'Optional',
        "serviceProviderList": {
            "Dhcp": 'VirtualRouter',
            "Dns": 'VirtualRouter',
            "SourceNat": 'VirtualRouter',
            "PortForwarding": 'VirtualRouter',
        },
    },
    "network_offering_without_sourcenat": {
        "name": 'Test Network offering',
        "displaytext": 'Test Network offering',
        "guestiptype": 'Isolated',
        "supportedservices": 'Dhcp,Dns,UserData',
        "traffictype": 'GUEST',
        "availability": 'Optional',
        "serviceProviderList": {
            "Dhcp": 'VirtualRouter',
            "Dns": 'VirtualRouter',
            "UserData": 'VirtualRouter',
        },
    },
    "isolated_network": {
        "name": "Isolated Network",
        "displaytext": "Isolated Network"
    },
    "netscaler_VPX": {
        "ipaddress": "10.223.240.174",
        "username": "nsroot",
        "password": "nsroot",
        "networkdevicetype": "NetscalerVPXLoadBalancer",
        "publicinterface": "1/1",
        "privateinterface": "1/2",
        "numretries": 2,
        "lbdevicededicated": "True",
        "lbdevicecapacity": 2,
        "port": 22
    },
    "netscaler_network": {
        "name": "Netscaler",
        "displaytext": "Netscaler",
    },
    "network_without_acl": {
        "name": "TestNetwork",
        "displaytext": "TestNetwork",
    },
    "virtual_machine": {
        "displayname": "Test VM",
        "username": "root",
        "password": "password",
        "ssh_port": 22,
        "privateport": 22,
        "publicport": 22,
        "protocol": "TCP",
        "affinity": {
            "name": "webvms",
            "type": "host anti-affinity",
        }
    },
    "virtual_machine_userdata": {
        "displayname": "Test VM",
        "username": "root",
        "password": "password",
        "ssh_port": 22,
        "privateport": 22,
        "publicport": 22,
        "protocol": "TCP",
        "affinity": {
            "name": "webvms",
            "type": "host anti-affinity",
        },
        "userdata": "This is sample data"
    },
    "virtual_machine2": {
        "name": "testvm2",
        "displayname": "Test VM2",
    },
    "virtual_machine3": {
        "name": "testvm3",
        "displayname": "Test VM3",
    },
    "shared_network": {
        "name": "MySharedNetwork - Test",
        "displaytext": "MySharedNetwork",
        "vlan": "",
        "gateway": "",
        "netmask": "",
        "startip": "",
        "endip": "",
        "acltype": "Domain",
        "scope": "all"
    },
    "shared_network_offering": {
        "name": "MySharedOffering-shared",
        "displaytext": "MySharedOffering",
        "guestiptype": "Shared",
        "supportedservices": "Dhcp,Dns,UserData",
        "specifyVlan": "False",
        "specifyIpRanges": "False",
        "traffictype": "GUEST",
        "tags": "native",
        "serviceProviderList": {
            "Dhcp": "VirtualRouter",
            "Dns": "VirtualRouter",
            "UserData": "VirtualRouter"
        }
    },
    "shared_network_offering_all_services": {
        "name": "shared network offering with services enabled",
        "displaytext": "Shared network offering",
        "guestiptype": "Shared",
        "supportedservices": "Dhcp,Dns,SourceNat,PortForwarding,Vpn,Firewall,Lb,UserData,StaticNat",
        "specifyVlan": "False",
        "specifyIpRanges": "False",
        "traffictype": "GUEST",
        "serviceProviderList": {
            "Dhcp": "VirtualRouter",
            "Dns": "VirtualRouter",
            "UserData": "VirtualRouter",
            "SourceNat": "VirtualRouter",
            "PortForwarding": "VirtualRouter",
            "Vpn": "VirtualRouter",
            "Firewall": "VirtualRouter",
            "Lb": "VirtualRouter",
            "UserData": "VirtualRouter",
            "StaticNat": "VirtualRouter"
        }
    },
    "shared_network_offering_sg": {
        "name": "MySharedOffering-sg",
        "displaytext": "MySharedOffering-sg",
        "guestiptype": "Shared",
        "supportedservices": "Dhcp,Dns,UserData,SecurityGroup",
        "specifyVlan": "False",
        "specifyIpRanges": "False",
        "traffictype": "GUEST",
        "serviceProviderList": {
            "Dhcp": "VirtualRouter",
            "Dns": "VirtualRouter",
            "UserData": "VirtualRouter",
            "SecurityGroup": "SecurityGroupProvider"
        }
    },
    "shared_network_sg": {
        "name": "Shared-Network-SG-Test",
        "displaytext": "Shared-Network_SG-Test",
        "networkofferingid": "1",
        "vlan": "",
        "gateway": "",
        "netmask": "255.255.255.0",
        "startip": "",
        "endip": "",
        "acltype": "Domain",
        "scope": "all"
    },
    "vpc_offering": {
        "name": "VPC off",
        "displaytext": "VPC off",
        "supportedservices":
            "Dhcp,Dns,SourceNat,PortForwarding,Vpn,Lb,UserData,StaticNat,NetworkACL"
    },
    "vpc_offering_reduced": {
        "name": "VPC reduced off",
        "displaytext": "VPC reduced off",
        "supportedservices":
            "Dhcp,Dns,SourceNat,UserData,StaticNat,NetworkACL"
    },
    "vpc_offering_multi_lb": {
        "name": "VPC offering with multiple Lb service providers",
        "displaytext": "VPC offering with multiple Lb service providers",
        "supportedservices": "Dhcp,Dns,SourceNat,PortForwarding,Vpn,Lb,UserData,StaticNat,NetworkACL",
        "serviceProviderList": {
            "Vpn": 'VpcVirtualRouter',
            "Dhcp": 'VpcVirtualRouter',
            "Dns": 'VpcVirtualRouter',
            "SourceNat": 'VpcVirtualRouter',
            "Lb": ["InternalLbVm", "VpcVirtualRouter"],
            "PortForwarding": 'VpcVirtualRouter',
            "UserData": 'VpcVirtualRouter',
            "StaticNat": 'VpcVirtualRouter',
            "NetworkACL": 'VpcVirtualRouter'
        }
    },
    "vpc": {
        "name": "TestVPC",
        "displaytext": "TestVPC",
        "cidr": "10.0.0.1/24"
    },
    "vpc_network_domain": {
        "name": "TestVPC",
        "displaytext": "TestVPC",
        "cidr": '10.0.0.1/24',
        "network_domain": "TestVPC"
    },
    "clusters": {
        0: {
            "clustername": "Xen Cluster",
            "clustertype": "CloudManaged",
            "hypervisor": "XenServer",
        },
        1: {
            "clustername": "KVM Cluster",
            "clustertype": "CloudManaged",
            "hypervisor": "KVM",
        },
        2: {
            "hypervisor": 'VMware',
            "clustertype": 'ExternalManaged',
            "username": 'administrator',
            "password": 'fr3sca',
            "url": 'http://192.168.100.17/CloudStack-Clogeny-Pune/Pune-1',
            "clustername": 'VMWare Cluster',
        },
    },
    "hosts": {
        "xenserver": {
            "hypervisor": 'XenServer',
            "clustertype": 'CloudManaged',
            "url": 'http://192.168.100.211',
            "username": "root",
            "password": "fr3sca",
        },
        "kvm": {
            "hypervisor": 'KVM',
            "clustertype": 'CloudManaged',
            "url": 'http://192.168.100.212',
            "username": "root",
            "password": "fr3sca",
        },
        "vmware": {
            "hypervisor": 'VMware',
            "clustertype": 'ExternalManaged',
            "url": 'http://192.168.100.203',
            "username": "administrator",
            "password": "fr3sca",
        },
    },
    "network_offering_shared": {
        "name": 'Test Network offering shared',
        "displaytext": 'Test Network offering Shared',
        "guestiptype": 'Shared',
        "supportedservices": 'Dhcp,Dns,UserData',
        "traffictype": 'GUEST',
        "specifyVlan": "True",
        "specifyIpRanges": "True",
        "serviceProviderList": {
            "Dhcp": 'VirtualRouter',
            "Dns": 'VirtualRouter',
            "UserData": 'VirtualRouter',
        },
    },
    "nw_off_isolated_RVR": {
        "name": "Network offering-RVR services",
        "displaytext": "Network off-RVR services",
        "guestiptype": "Isolated",
        "supportedservices": "Vpn,Dhcp,Dns,SourceNat,PortForwarding,Firewall,Lb,UserData,StaticNat",
        "traffictype": "GUEST",
        "availability": "Optional",
        "ispersistent": "False",
        "serviceProviderList": {
            "Vpn": "VirtualRouter",
            "Dhcp": "VirtualRouter",
            "Dns": "VirtualRouter",
            "SourceNat": "VirtualRouter",
            "PortForwarding": "VirtualRouter",
            "Firewall": "VirtualRouter",
            "Lb": "VirtualRouter",
            "UserData": "VirtualRouter",
            "StaticNat": "VirtualRouter"
        },
        "serviceCapabilityList": {
            "SourceNat": {
                "SupportedSourceNatTypes": "peraccount",
                "RedundantRouter": "true"
            },
            "lb": {
                "SupportedLbIsolation": "dedicated"
            }
        }
    },
    "nw_off_persistent_RVR": {
        "name": 'Network offering-RVR services',
        "displaytext": 'Network off-RVR services',
        "guestiptype": 'Isolated',
        "supportedservices":
            'Vpn,Dhcp,Dns,SourceNat,PortForwarding,Firewall,Lb,UserData,StaticNat',
        "traffictype": 'GUEST',
        "ispersistent": 'True',
        "availability": 'Optional',
        "serviceProviderList": {
            "Vpn": 'VirtualRouter',
            "Dhcp": 'VirtualRouter',
            "Dns": 'VirtualRouter',
            "SourceNat": 'VirtualRouter',
            "PortForwarding": 'VirtualRouter',
            "Firewall": 'VirtualRouter',
            "Lb": 'VirtualRouter',
            "UserData": 'VirtualRouter',
            "StaticNat": 'VirtualRouter',
        },
        "serviceCapabilityList": {
            "SourceNat": {
                "SupportedSourceNatTypes": "peraccount",
                "RedundantRouter": "true",
            },
            "lb": {
                "SupportedLbIsolation": "dedicated"
            },
        },
    },
    "nw_offering_isolated_vpc": {
        "name": "Isolated Network for VPC",
        "displaytext": "Isolated Network for VPC",
        "guestiptype": "Isolated",
        "supportedservices": "Dhcp,Dns,SourceNat,PortForwarding,Vpn,UserData,StaticNat,NetworkACL,Lb",
        "traffictype": "GUEST",
        "availability": "Optional",
        "ispersistent": "False",
        "useVpc": "on",
        "tags": 'native',
        "serviceProviderList": {
            "Dhcp": "VpcVirtualRouter",
            "Dns": "VpcVirtualRouter",
            "SourceNat": "VpcVirtualRouter",
            "PortForwarding": "VpcVirtualRouter",
            "Vpn": "VpcVirtualRouter",
            "UserData": "VpcVirtualRouter",
            "StaticNat": "VpcVirtualRouter",
            "NetworkACL": "VpcVirtualRouter",
            "Lb": "VpcVirtualRouter"
        }
    },
    "nw_offering_reduced_vpc": {
        "name": 'Reduced Network for VPC',
        "displaytext": 'Reduced Network for VPC',
        "guestiptype": 'Isolated',
        "supportedservices": 'Dhcp,StaticNat,SourceNat,NetworkACL,UserData,'
                             'Dns',
        "traffictype": 'GUEST',
        "availability": 'Optional',
        "tags": "native",
        "useVpc": 'on',
        "ispersistent": 'True',
        "serviceProviderList": {
            "Dhcp": "VpcVirtualRouter",
            "StaticNat": "VpcVirtualRouter",
            "SourceNat": "VpcVirtualRouter",
            "NetworkACL": "VpcVirtualRouter",
            "UserData": "VpcVirtualRouter",
            "Dns": "VpcVirtualRouter"
        }
    },
    "nw_off_persistent_VPCVR_LB": {
        "name": "Persistent Network VPC with LB",
        "displaytext": "Persistent Network VPC No LB",
        "guestiptype": "Isolated",
        "supportedservices": "Dhcp,Dns,SourceNat,PortForwarding,Vpn,Lb,UserData,StaticNat,NetworkACL",
        "traffictype": "GUEST",
        "availability": "Optional",
        "ispersistent": "True",
        "useVpc": "on",
        "serviceProviderList": {
            "Dhcp": "VpcVirtualRouter",
            "Dns": "VpcVirtualRouter",
            "SourceNat": "VpcVirtualRouter",
            "PortForwarding": "VpcVirtualRouter",
            "Vpn": "VpcVirtualRouter",
            "Lb": "VpcVirtualRouter",
            "UserData": "VpcVirtualRouter",
            "StaticNat": "VpcVirtualRouter",
            "NetworkACL": "VpcVirtualRouter"
        }
    },
    "nw_off_persistent_VPCVR_NoLB": {
        "name": "Persistent Network VPC No LB",
        "displaytext": "Persistent Network VPC No LB",
        "guestiptype": "Isolated",
        "supportedservices": "Dhcp,Dns,SourceNat,PortForwarding,Vpn,UserData,StaticNat,NetworkACL",
        "traffictype": "GUEST",
        "availability": "Optional",
        "ispersistent": "True",
        "useVpc": "on",
        "serviceProviderList": {
            "Dhcp": "VpcVirtualRouter",
            "Dns": "VpcVirtualRouter",
            "SourceNat": "VpcVirtualRouter",
            "PortForwarding": "VpcVirtualRouter",
            "Vpn": "VpcVirtualRouter",
            "UserData": "VpcVirtualRouter",
            "StaticNat": "VpcVirtualRouter",
            "NetworkACL": "VpcVirtualRouter"
        }
    },
    "nw_offering_shared_persistent": {
        "name": "Network offering for Shared Persistent Network",
        "displaytext": "Network offering-DA services",
        "guestiptype": "Shared",
        "supportedservices": "Dhcp,Dns,SourceNat,PortForwarding,Vpn,Firewall,Lb,UserData,StaticNat",
        "traffictype": "GUEST",
        "availability": "Optional",
        "ispersistent": "True",
        "serviceProviderList": {
            "Dhcp": "VirtualRouter",
            "Dns": "VirtualRouter",
            "SourceNat": "VirtualRouter",
            "PortForwarding": "VirtualRouter",
            "Vpn": "VirtualRouter",
            "Firewall": "VirtualRouter",
            "Lb": "VirtualRouter",
            "UserData": "VirtualRouter",
            "StaticNat": "VirtualRouter"
        }
    },
    "fwrule": {
        "startport": 22,
        "endport": 22,
        "cidr": "0.0.0.0/0",
        "protocol": "TCP"
    },
    "nw_off_ncc_SharedSP": {
        "name": 'SharedSP',
        "displaytext": 'SharedSP',
        "guestiptype": 'Isolated',
        "supportedservices":
            'Dhcp,Dns,SourceNat,Lb,StaticNat',
        "traffictype": 'GUEST',
        "availability": 'Optional',
        "serviceProviderList": {
            "Dhcp": 'VirtualRouter',
            "Dns": 'VirtualRouter',
            "SourceNat": 'VirtualRouter',
            "Lb": 'Netscaler',
            "StaticNat": 'VirtualRouter'
        }
    },
    "nw_off_ncc_DedicatedSP": {
        "name": 'DedicatedSP',
        "displaytext": 'DedicatedSP',
        "guestiptype": 'Isolated',
        "supportedservices":
            'Dhcp,Dns,SourceNat,Lb,StaticNat',
        "traffictype": 'GUEST',
        "availability": 'Optional',
        "serviceProviderList": {
            "Dhcp": 'VirtualRouter',
            "Dns": 'VirtualRouter',
            "SourceNat": 'VirtualRouter',
            "Lb": 'Netscaler',
            "StaticNat": 'VirtualRouter'
        }
    },
    "NCC": {
        "NCCIP": '10.102.195.215',
    },
    "NSShared": {
        "NSIP": '10.102.195.210',
    },
    "NSDedicated": {
        "NSIP": '10.102.195.212'
    },
    "servicepackage_shared": {
        "name": "SharedSP",
    },
    "servicepackage_dedicated": {
        "name": "DedicatedSP",
    },

    "nw_off_isolated_persistent_netscaler": {
        "name": 'Netscaler',
        "displaytext": 'Netscaler',
        "guestiptype": 'Isolated',
        "supportedservices":
            'Dhcp,Dns,SourceNat,PortForwarding,Vpn,Firewall,Lb,UserData,StaticNat',
        "traffictype": 'GUEST',
        "ispersistent": 'True',
        "availability": 'Optional',
        "serviceProviderList": {
            "Dhcp": 'VirtualRouter',
            "Dns": 'VirtualRouter',
            "SourceNat": 'VirtualRouter',
            "PortForwarding": 'VirtualRouter',
            "Vpn": 'VirtualRouter',
            "Firewall": 'VirtualRouter',
            "Lb": 'Netscaler',
            "UserData": 'VirtualRouter',
            "StaticNat": 'VirtualRouter',
        },

    },
    "network_acl_rule": {
        "protocol": "TCP",
        "traffictype": "ingress",
        "cidrlist": "0.0.0.0/0",
        "startport": "1",
        "endport": "1"
    },
    "network_offering_internal_lb": {
        "name": "Network offering for internal lb service",
        "displaytext": "Network offering for internal lb service",
        "guestiptype": "Isolated",
        "traffictype": "Guest",
        "supportedservices":
            "Vpn,Dhcp,Dns,Lb,UserData,SourceNat,StaticNat,PortForwarding,NetworkACL",
        "serviceProviderList": {
            "Dhcp": "VpcVirtualRouter",
            "Dns": "VpcVirtualRouter",
            "Vpn": "VpcVirtualRouter",
            "UserData": "VpcVirtualRouter",
            "Lb": "InternalLbVM",
            "SourceNat": "VpcVirtualRouter",
            "StaticNat": "VpcVirtualRouter",
            "PortForwarding": "VpcVirtualRouter",
            "NetworkACL": "VpcVirtualRouter",
        },
        "serviceCapabilityList": {
            "SourceNat": {"SupportedSourceNatTypes": "peraccount"},
            "Lb": {"lbSchemes": "internal", "SupportedLbIsolation": "dedicated"}
        }
    },
    "natrule": {
        "privateport": 22,
        "publicport": 22,
        "protocol": "TCP"
    },
    "natrulerange": {
        "privateport": 70,
        "privateendport": 75,
        "publicport": 70,
        "publicendport": 75,
        "protocol": "TCP"
    },
    "updatenatrulerange": {
        "privateport": 50,
        "privateendport": 55,
    },
    "egress_80": {
        "startport": 80,
        "endport": 80,
        "protocol": "TCP",
        "cidrlist": ["0.0.0.0/0"]
    },
    "lbrule": {
        "name": "SSH",
        "alg": "roundrobin",
        "privateport": 22,
        "publicport": 2222,
        "protocol": 'TCP'
    },
    "vpclbrule": {
        "name": "SSH",
        "alg": "roundrobin",
        "privateport": 22,
        "publicport": 22,
        "protocol": 'TCP'
    },
    "internal_lbrule": {
        "name": "SSH",
        "algorithm": "roundrobin",
        # Algorithm used for load balancing
        "sourceport": 22,
        "instanceport": 22,
        "scheme": "internal",
        "protocol": "TCP",
        "cidrlist": '0.0.0.0/0',
    },
    "internal_lbrule_http": {
        "name": "HTTP",
        "algorithm": "roundrobin",
        # Algorithm used for load balancing
        "sourceport": 80,
        "instanceport": 80,
        "scheme": "internal",
        "protocol": "TCP",
        "cidrlist": '0.0.0.0/0',
    },
    "http_rule": {
        "privateport": 80,
        "publicport": 80,
        "startport": 80,
        "endport": 80,
        "protocol": "TCP",
        "cidrlist": '0.0.0.0/0',
    },
    "icmprule": {
        "icmptype": -1,
        "icmpcode": -1,
        "cidrlist": "0.0.0.0/0",
        "protocol": "ICMP"
    },
    "iso": {
        "displaytext": "Test ISO",
        "name": "ISO",
        "url": "http://people.apache.org/~tsp/dummy.iso",
        "bootable": False,
        "ispublic": False,
        "ostype": "Other (64-bit)",
    },
    "iso1": {
        "displaytext": "Test ISO 1",
        "name": "ISO 1",
        "url": "http://people.apache.org/~tsp/dummy.iso",
        "isextractable": True,
        "isfeatured": True,
        "ispublic": True,
        "ostype": "CentOS 5.6 (64-bit)",
    },
    "iso2": {
        "displaytext": "Test ISO 2",
        "name": "ISO 2",
        "url": "http://people.apache.org/~tsp/dummy.iso",
        "isextractable": True,
        "isfeatured": True,
        "ispublic": True,
        "ostype": "CentOS 5.6 (64-bit)",
        "mode": 'HTTP_DOWNLOAD',
    },
    "isfeatured": True,
    "ispublic": True,
    "isextractable": True,
    "bootable": True,
    "passwordenabled": True,

    "template": {
        "displaytext": "xs",
        "name": "xs",
        "passwordenabled": False,
        "ostype": "CentOS 5.6 (64-bit)"
    },

    "test_templates": {
        "kvm": {
            "name": "tiny-kvm",
            "displaytext": "tiny kvm",
            "format": "qcow2",
            "hypervisor": "kvm",
            "ostype": "Other Linux (64-bit)",
            "url": "http://dl.openvm.eu/cloudstack/macchinina/x86_64/macchinina-kvm.qcow2.bz2",
            "requireshvm": "True",
            "ispublic": "True",
            "isextractable": "True"
        },
        "xenserver": {
            "name": "tiny-xen",
            "displaytext": "tiny xen",
            "format": "vhd",
            "hypervisor": "xenserver",
            "ostype": "Other Linux (64-bit)",
            "url": "http://dl.openvm.eu/cloudstack/macchinina/x86_64/macchinina-xen.vhd.bz2",
            "requireshvm": "True",
            "ispublic": "True",
            "isextractable": "True"
        },
        "hyperv": {
            "name": "tiny-hyperv",
            "displaytext": "tiny hyperv",
            "format": "vhd",
            "hypervisor": "hyperv",
            "ostype": "Other Linux (64-bit)",
            "url": "http://dl.openvm.eu/cloudstack/macchinina/x86_64/macchinina-hyperv.vhd.zip",
            "requireshvm": "True",
            "ispublic": "True",
            "isextractable": "True"
        },
        "vmware": {
            "name": "tiny-vmware",
            "displaytext": "tiny vmware",
            "format": "ova",
            "hypervisor": "vmware",
            "ostype": "Other Linux (64-bit)",
            "url": "http://dl.openvm.eu/cloudstack/macchinina/x86_64/macchinina-vmware.ova",
            "requireshvm": "True",
            "ispublic": "True"
        }
    },
    "test_ovf_templates": [
        {
            "name": "test-ovf",
            "displaytext": "test-ovf",
            "format": "ova",
            "hypervisor": "vmware",
            "ostype": "Other Linux (64-bit)",
            "url": "http://172.17.0.1/machina-2dd-iso.ova",
            "deployasis": "True",
            "requireshvm": "True",
            "ispublic": "True"
        }
    ],
    "virtual_machine_vapps": {
        "test-ovf": {
            "name": "testvm-vapps",
            "displayname": "Test VM vApps",
            "properties": [
                {
                    "key": "used.by.admin",
                    "value": "marvin"
                },
                {
                    "key": "use.type",
                    "value": "test"
                },
                {
                    "key": "usefull.property",
                    "value": "True"
                }
            ],
            "nicnetworklist": [
                {
                    "network": "l2",
                    "nic": [15, 18]
                },
                {
                    "network": "l2",
                    "nic": [16]
                },
                {
                    "network": "l2",
                    "nic": [17]
                }
            ]
        }
    },
    "custom_service_offering": {
        "name": "Custom Service Offering for vApps",
        "displaytext": "Custom Service Offering for vApps",
        "cpunumber": "",
        "cpuspeed": "",
        "memory": ""
    },
    "coreos_volume": {
        "diskname": "Volume_core",
        "urlvmware":"http://dl.openvm.eu/cloudstack/coreos/x86_64/coreos_production_cloudstack_image-vmware.ova",
        "urlxen":"http://dl.openvm.eu/cloudstack/coreos/x86_64/coreos_production_cloudstack_image-xen.vhd.bz2",
        "urlkvm": "http://dl.openvm.eu/cloudstack/coreos/x86_64/" \
                  "coreos_production_cloudstack_image-kvm.qcow2.bz2",
        "urlhyperv":"http://dl.openvm.eu/cloudstack/coreos/x86_64/coreos_production_cloudstack_image-hyperv.vhd.zip"
    },
    "CentOS6.3template": {
        "displaytext": "Centos",
        "name": "Centos",
        "passwordenabled": False,
        "ostype": "CentOS 6.3 (64-bit)",
        "url": "http://people.apache.org/~sanjeev/centos63.ova",
        "format": "OVA",
        "ispublic": "true"
    },
    "CentOS7template": {
        "displaytext": "Centos",
        "name": "Centos",
        "passwordenabled": False,
        "isdynamicallyscalable":True,
        "ostype": "CentOS 7",
        "url": "http://dl.openvm.eu/cloudstack/centos/vanilla/7/x86_64/CentOS-7-x86_64-vanilla-xen.vhd.bz2",
        "format": "VHD",
        "ispublic": "true",
        "hypervisor":"Xenserver"
    },
    "Rhel7template": {
        "displaytext": "Rhel",
        "name": "Rhel",
        "passwordenabled": False,
        "ostype": "Red Hat Enterprise Linux 7",
        "format": "OVA",
        "ispublic": "true"
    },
    "template_2": {
        "displaytext": "Public Template",
        "name": "Public template",
        "ostype": "CentOS 5.6 (64-bit)",
        "isfeatured": True,
        "ispublic": True,
        "isextractable": True,
        "mode": "HTTP_DOWNLOAD",
        "templatefilter": "self"
    },
    "Windows 7 (64-bit)": {
        "displaytext": "Windows 7 (64-bit)",
        "name": "Windows 7 (64-bit)",
        "passwordenabled": False,
        "url": "http://people.apache.org/~sanjeev/windows7.vhd",
        "format": "VHD",
        "ostype": "Windows 7 (64-bit)",
        "ispublic": "true",
        "hypervisor": "XenServer"
    },
    "Windows Server 2012": {
        "displaytext": "Windows Server 2012",
        "name": "Windows Server 2012",
        "passwordenabled": False,
        "format": "OVA",
        "ostype": "Windows Server 2012 (64-bit)",
        "ispublic": "true",
        "hypervisor": "Vmware"
    },
    "privatetemplate": {
        "displaytext": "Public Template",
        "name": "Public template",
        "ostype": "CentOS 5.6 (64-bit)",
        "isfeatured": True,
        "ispublic": False,
        "isextractable": True,
        "mode": "HTTP_DOWNLOAD",
        "templatefilter": "self"
    },
    "volume_from_snapshot": {
        "diskname": 'Volume from snapshot',
        "size": "1",
        "zoneid": ""
    },
    "templatefilter": 'self',
    "templates": {
        "displaytext": 'Template',
        "name": 'Template',
        "ostype": "CentOS 5.3 (64-bit)",
        "templatefilter": 'self',
    },
    "win2012template": {
        "displaytext": "win2012",
        "name": "win2012",
        "passwordenabled": False,
        "url": "http://people.apache.org/~sanjeev/new-test-win.ova",
        "format": "OVA",
        "ostype": "Windows 8 (64-bit)",
    },
    "rhel60template": {
        "displaytext": "Rhel60",
        "name": "Rhel60",
        "passwordenabled": False,
        "url": "http://people.apache.org/~sanjeev/Rhel6-64bit.ova",
        "format": "OVA",
        "ostype": "Red Hat Enterprise Linux 6.0 (64-bit)"
    },
    "security_group": {"name": "custom_Sec_Grp"},
    "ingress_rule": {
        "protocol": "TCP",
        "startport": "22",
        "endport": "22",
        "cidrlist": "0.0.0.0/0"
    },
    "ingress_rule_ICMP": {
        "name": 'ICMP',
        "protocol": 'ICMP',
        "startport": -1,
        "endport": -1,
        "cidrlist": '0.0.0.0/0',
    },
    "vpncustomergateway": {
        "esppolicy": "3des-md5;modp1536",
        "ikepolicy": "3des-md5;modp1536",
        "ipsecpsk": "ipsecpsk"
    },
    "vlan_ip_range": {
        "startip": "",
        "endip": "",
        "netmask": "",
        "gateway": "",
        "forvirtualnetwork": "false",
        "vlan": "untagged",
    },
    "ostype": "CentOS 5.6 (64-bit)",
    "sleep": 90,
    "timeout": 10,
    "page": 1,
    "pagesize": 2,
    "listall": 'true',
    "advanced_sg": {
        "zone": {
            "name": "",
            "dns1": "8.8.8.8",
            "internaldns1": "192.168.100.1",
            "networktype": "Advanced",
            "securitygroupenabled": "true"
        },
        "securitygroupenabled": "true"
    },
    "vlan": "10",
    "portableiprange_vlan": {
        "part": ["4090-4091", "4092-4095"],
        "full": "4090-4095"
    },
    "nfs": {
        "url": "nfs://nfs/export/automation/1/testprimary",
        "name": "Primary XEN"
    },
    "nfs2": {
        "url": "nfs://nfs/export/automation/1/testprimary2",
        "name": "Primary XEN 2"
    },
    "iscsi": {
        "url":
            "iscsi://192.168.100.21/iqn.2012-01.localdomain.clo-cstack-cos6:iser/1",
        "name": "Primary iSCSI"
    },
    "volume": {"diskname": "Test Volume",
               "size": 1
               },
    "volume_write_path": {
        "diskname": "APP Data Volume",
        "size": 1,   # in GBs
        "xenserver": {"rootdiskdevice":"/dev/xvda",
                      "datadiskdevice_1": '/dev/xvdb',
                      "datadiskdevice_2": '/dev/xvdc',   # Data Disk
                      },
        "kvm":       {"rootdiskdevice": "/dev/vda",
                      "datadiskdevice_1": "/dev/vdb",
                      "datadiskdevice_2": "/dev/vdc"
                      },
        "vmware":    {"rootdiskdevice": "/dev/hda",
                      "datadiskdevice_1": "/dev/hdb",
                      "datadiskdevice_2": "/dev/hdc"
                      }
    },
    "data_write_paths": {
        "mount_dir": "/mnt/tmp",
        "sub_dir": "test",
        "sub_lvl_dir1": "test1",
        "sub_lvl_dir2": "test2",
        "random_data": "random.data",
    },
    "custom_volume": {
        "customdisksize": 1,
        "diskname": "Custom disk",
    },
    "recurring_snapshot": {
        "maxsnaps": 2,
        "timezone": "US/Arizona",
        "schedule": 1
    },
    "volume_offerings": {
        0: {"diskname": "TestDiskServ"},
    },
    "diskdevice": ['/dev/vdc', '/dev/vdb', '/dev/hdb', '/dev/hdc',
                   '/dev/xvdd', '/dev/cdrom', '/dev/sr0', '/dev/cdrom1'],

    # test_vpc_vpn.py
    "vpn_user": {
        "username": "test",
        "password": "password",
    },
    "vpc": {
        "name": "vpc_vpn",
        "displaytext": "vpc-vpn",
        "cidr": "10.1.1.0/24"
    },
    "ntwk": {
        "name": "tier1",
        "displaytext": "vpc-tier1",
        "gateway": "10.1.1.1",
        "netmask": "255.255.255.192"
    },
    "vpc2": {
        "name": "vpc2_vpn",
        "displaytext": "vpc2-vpn",
        "cidr": "10.2.1.0/24"
    },
    "ntwk2": {
        "name": "tier2",
        "displaytext": "vpc-tier2",
        "gateway": "10.2.1.1",
        "netmask": "255.255.255.192"
    },
    "privateport": 22,
    "publicport": 22,
    "protocol": 'TCP',
    "forvirtualnetwork": "true",
    "customdisksize": 1,
    "diskname": "Test Volume",
    "sparse": {
        "name": "Sparse Type Disk offering",
        "displaytext":
            "Sparse Type Disk offering",
        "disksize": 1,  # in GB
        "provisioningtype": "sparse"
    },
    "fat": {
        "name": "Fat Type Disk offering",
        "displaytext":
            "Fat Type Disk offering",
        "disksize": 1,  # in GB
        "provisioningtype": "fat"
    },
    "ioburst": {
        "name": "io burst disk offering",
        "displaytext": "io burst disk offering",
        "disksize": 1,
        "provisioningtype": "sparse",
        "bytesReadRate": 500,
        "bytesReadRateMax": 2000,
        "bytesReadRateMaxLength": 120,
        "bytesWriteRate": 501,
        "bytesWriteRateMax": 2001,
        "bytesWriteRateMaxLength": 121,
        "iopsReadRate": 1000,
        "iopsReadRateMax": 2500,
        "iopsReadRateMaxLength": 122,
        "iopsWriteRate": 1001,
        "iopsWriteRateMax": 2501,
        "iopsWriteRateMaxLength": 123
    },
    "sparse_disk_offering": {
        "displaytext": "Sparse",
        "name": "Sparse",
        "provisioningtype": "sparse",
        "disksize": 1
    },
    "host_anti_affinity": {
        "name": "hostantiaffinity",
        "type": "host anti-affinity",
    },
    "vgpu": {
        "disk_offering": {
            "displaytext": "Small",
            "name": "Small",
            "disksize": 1
        },
        "templateregister1": {
            "displaytext": "win8withpv",
            "name": "win8withpv",
            "passwordenabled": False,
            "url": "http://pleaseupdateURL/dummy.vhd",
            "format": "VHD",
            "ostype": "Windows 8 (64-bit)",
            "ispublic": "true",
            "hypervisor": "XenServer"
        },
        "Windows 8 (64-bit)": {
            "displaytext": "Windows 8 (64-bit)",
            "name": "win8withpv",
            "passwordenabled": False,
            "url": "http://pleaseupdateURL/dummy.vhd",
            "format": "VHD",
            "ostype": "Windows 8 (64-bit)",
            "ispublic": "true",
            "hypervisor": "XenServer"
        },
        "Windows Server 2012 (64-bit)": {
            "displaytext": "Windows Server 2012 (64-bit)",
            "name": "Windows Server 2012 (64-bit)",
            "passwordenabled": False,
            "url": "http://pleaseupdateURL/dummy.vhd",
            "format": "VHD",
            "ostype": "Windows Server 2012 (64-bit)",
            "ispublic": "true",
            "hypervisor": "XenServer"
        },

        "Windows 7 (64-bit)": {
            "displaytext": "Windows 7 (64-bit)",
            "name": "Windows 7 (64-bit)",
            "passwordenabled": False,
            "url": "http://pleaseupdateURL/dummy.vhd",
            "format": "VHD",
            "ostype": "Windows 7 (64-bit)",
            "ispublic": "true",
            "hypervisor": "XenServer"
        },
        "RHEL 7 (64-bit)": {
            "displaytext": "RHEL7 (64-bit)",
            "name": "RHEL 7 Insta1",
            "passwordenabled": False,
            "url": "http://people.apache.org/~sanjeev/RHEL764bitwithtools.vhd",
            "format": "VHD" ,
            "ostype": "RHEL 7 (64-bit)",
            "ispublic": "true",
            "hypervisor": "XenServer"
        },
        "clusters": {
            "clustername": "Xen Cluster Vgpu",
            "clustertype": "CloudManaged",
            "hypervisor": "XenServer"
        },
        "hosts": {
            "nonvgpuxenserver": {
                "hypervisor": 'XenServer',
                "clustertype": 'CloudManaged',
                "url": 'http://10.102.192.57',
                "username": "root",
                "password": "freebsd",
            },
        },
        "account": {
            "email": "test@test.com",
            "firstname": "Test",
            "lastname": "User",
            "username": "test",
            # Random characters are appended in create account to
            # ensure unique username generated each time
            "password": "password",
        },
        "service_offerings":
            {
                "GRID K260Q":
                    {
                        "name": "vGPU260Q",
                        "displaytext": "vGPU260Q",
                        "cpunumber": 2,
                        "cpuspeed": 1600,  # in MHz
                        "memory": 3072,  # In MBs
                    },
                "GRID K240Q":
                    {
                        "name": "vGPU240Q",
                        "displaytext": "vGPU240Q",
                        "cpunumber": 2,
                        "cpuspeed": 1600,  # in MHz
                        "memory": 3072,  # In MBs
                    },
                "GRID K220Q":
                    {
                        "name": "vGPU220Q",
                        "displaytext": "vGPU220Q",
                        "cpunumber": 2,
                        "cpuspeed": 1600,  # in MHz
                        "memory": 3072,  # In MBs
                    },
                "GRID K200":
                    {
                        "name": "vGPU200",
                        "displaytext": "vGPU200",
                        "cpunumber": 2,
                        "cpuspeed": 1600,  # in MHz
                        "memory": 3072,  # In MBs
                    },
                "passthrough":
                    {
                        "name": "vGPU passthrough",
                        "displaytext": "vGPU passthrough",
                        "cpunumber": 2,
                        "cpuspeed": 1600,  # in MHz
                        "memory": 3072,  # In MBs
                    },
                "GRID K140Q":
                    {
                        # Small service offering ID to for change VM
                        # service offering from medium to small
                        "name": "vGPU140Q",
                        "displaytext": "vGPU140Q",
                        "cpunumber": 2,
                        "cpuspeed": 1600,
                        "memory": 3072,
                    },
                "GRID K120Q":
                    {
                        "name": "vGPU120Q",
                        "displaytext": "vGPU120Q",
                        "cpunumber": 2,
                        "cpuspeed": 1600,
                        "memory": 3072,
                    },
                "GRID K100":
                    {
                        "name": "vGPU100",
                        "displaytext": "vGPU100",
                        "cpunumber": 2,
                        "cpuspeed": 1600,
                        "memory": 3072,
                    },
                "nonvgpuoffering":
                    {
                        "name": "nonvgpuoffering",
                        "displaytext": "nonvgpuoffering",
                        "cpunumber": 2,
                        "cpuspeed": 1600,
                        "memory": 3072,
                    }

            },
        "diskdevice": ['/dev/vdc', '/dev/vdb', '/dev/hdb', '/dev/hdc', '/dev/xvdd', '/dev/cdrom', '/dev/sr0',
                       '/dev/cdrom1'],
        # Disk device where ISO is attached to instance
        "mount_dir": "/mnt/tmp",
        "sleep": 180,
        "timeout": 60,
        "ostype": 'Windows 8 (64-bit)',
        "nongpu_host_ip": "10.102.192.57"
    },
    "acl": {
        #data for domains and accounts
        "domain1": {
            "name": "D1",
        },
        "accountD1": {
            "email": "testD1@test.com",
            "firstname": "testD1",
            "lastname": "Admin",
            "username": "testD1",
            "password": "password",
            "accounttype": "1",
        },
        "accountD1A": {
            "email": "testD1A@test.com",
            "firstname": "testD1A",
            "lastname": "User",
            "username": "testD1A",
            "password": "password",
        },
        "accountD1B": {
            "email": "testD1B@test.com",
            "firstname": "testD1B",
            "lastname": "User",
            "username": "testD1B",
            "password": "password",
        },
        "domain11": {
            "name": "D11",
        },
        "accountD11": {
            "email": "testD11@test.com",
            "firstname": "testD11",
            "lastname": "Admin",
            "username": "testD11",
            "password": "password",
            "accounttype": "1",
        },
        "accountD11A": {
            "email": "testD11A@test.com",
            "firstname": "testD11A",
            "lastname": "User",
            "username": "testD11A",
            "password": "password",
        },
        "accountD11B": {
            "email": "test11B@test.com",
            "firstname": "testD11B",
            "lastname": "User",
            "username": "testD11B",
            "password": "password",
        },
        "domain111": {
            "name": "D111",
        },
        "accountD111": {
            "email": "testD111@test.com",
            "firstname": "testD111",
            "lastname": "Admin",
            "username": "testD111",
            "password": "password",
        },
        "accountD111A": {
            "email": "testD111A@test.com",
            "firstname": "testD111A",
            "lastname": "User",
            "username": "testD111A",
            "password": "password",
        },
        "accountD111B": {
            "email": "testD111B@test.com",
            "firstname": "testD111B",
            "lastname": "User",
            "username": "testD111B",
            "password": "password",
        },
        "domain12": {
            "name": "D12",
        },
        "accountD12A": {
            "email": "testD12A@test.com",
            "firstname": "testD12A",
            "lastname": "User",
            "username": "testD12A",
            "password": "password",
        },
        "accountD12B": {
            "email": "testD12B@test.com",
            "firstname": "testD12B",
            "lastname": "User",
            "username": "testD12B",
            "password": "password",
        },
        "domain2": {
            "name": "D2",
        },
        "accountD2": {
            "email": "testD2@test.com",
            "firstname": "testD2",
            "lastname": "User",
            "username": "testD2",
            "password": "password",
            "accounttype": "1",
        },
        "accountD2A": {
            "email": "testD2A@test.com",
            "firstname": "testD2A",
            "lastname": "User",
            "username": "testD2A",
            "password": "password",
        },
        "accountROOTA": {
            "email": "testROOTA@test.com",
            "firstname": "testROOTA",
            "lastname": "User",
            "username": "testROOTA",
            "password": "password",
        },

        "accountROOT": {
            "email": "testROOTA@test.com",
            "firstname": "testROOT",
            "lastname": "admin",
            "username": "testROOT",
            "password": "password",
        },
        #data reqd for virtual machine creation
        "vmD1": {
            "name": "d1",
            "displayname": "d1",
        },
        "vmD1A": {
            "name": "d1a",
            "displayname": "d1a",
        },
        "vmD1B": {
            "name": "d1b",
            "displayname": "d1b",
        },
        "vmD11": {
            "name": "d11",
            "displayname": "d11",
        },
        "vmD11A": {
            "name": "d11a",
            "displayname": "d11a",
        },
        "vmD11B": {
            "name": "d11b",
            "displayname": "d11b",
        },
        "vmD111": {
            "name": "d111",
            "displayname": "d111",
        },
        "vmD111A": {
            "name": "d111a",
            "displayname": "d111a",
        },
        "vmD111B": {
            "name": "d111b",
            "displayname": "d111b",
        },
        "vmD12A": {
            "name": "d12a",
            "displayname": "d12a",
        },
        "vmD12B": {
            "name": "d12b",
            "displayname": "d12b",
        },
        "vmD2A": {
            "name": "d2a",
            "displayname": "d2a",
        },

        "vmROOTA": {
            "name": "roota",
            "displayname": "roota",
        },
        "vmROOT": {
            "name": "root",
            "displayname": "root",
        },

        #data reqd for Network creation
        "network_all": {
            "name": "SharedNetwork-All",
            "displaytext": "SharedNetwork-All",
            "vlan": "4001",
            "gateway": "10.223.1.1",
            "netmask": "255.255.255.0",
            "startip": "10.223.1.2",
            "endip": "10.223.1.100",
            "acltype": "Domain"
        },
        "network_domain_with_no_subdomain_access": {
            "name": "SharedNetwork-Domain-nosubdomain",
            "displaytext": "SharedNetwork-Domain-nosubdomain",
            "vlan": "4002",
            "gateway": "10.223.1.1",
            "netmask": "255.255.255.0",
            "startip": "10.223.1.2",
            "endip": "10.223.1.100",
            "acltype": "Domain",
            "subdomainaccess": "false"
        },
        "network_domain_with_subdomain_access": {
            "name": "SharedNetwork-Domain-withsubdomain",
            "displaytext": "SharedNetwork-Domain-withsubdomain",
            "vlan": "4003",
            "gateway": "10.223.1.1",
            "netmask": "255.255.255.0",
            "startip": "10.223.1.2",
            "endip": "10.223.1.100",
            "acltype": "Domain",
            "subdomainaccess": "true"
        },
        "network_account": {
            "name": "SharedNetwork-Account",
            "displaytext": "SharedNetwork-Account",
            "vlan": "4004",
            "gateway": "10.223.1.1",
            "netmask": "255.255.255.0",
            "startip": "10.223.1.2",
            "endip": "10.223.1.100",
            "acltype": "Account"
        },

        "network": {
            "name": "Network-",
            "displaytext": "Network-",
            "gateway": "10.223.1.1",
            "netmask": "255.255.255.0",
            "startip": "10.223.59.200",
            "endip": "10.223.59.240",
            "vlan": "1000"
        },
        "netscaler": {
            "ipaddress": "",
            "username": "",
            "password": "",
            "networkdevicetype": "",
            "publicinterface": "",
            "privateinterface": "",
            "numretries": "",
            "lbdevicededicated": "False",
            "lbdevicecapacity": 2,
            "port": 22
        },
        "iscsi": {
            "url": "",
            "name": "Primary iSCSI"
        },
        "host": {
            "publicport": 22,
            "username": "root",
            "password": "password",
        },
        "ldap_account": {
            "email": "",
            "firstname": "",
            "lastname": "",
            "username": "",
            "password": "",
        },
        "ldap_configuration": {
            "basedn": "",
            "emailAttribute": "",
            "userObject": "",
            "usernameAttribute": "",
            "hostname": "",
            "port": "",
            "ldapUsername": "",
            "ldapPassword": ""
        },
        "systemVmDelay": 120,
        "setUsageConfigurationThroughTestCase": False,
        "vmware_cluster" : {
            "hypervisor": 'VMware',
            "clustertype": 'ExternalManaged',
            "username": '',
            "password": '',
            "url": '',
            "clustername": 'VMWare Cluster with Space in DC name',
            "startip": "10.223.1.2",
            "endip": "10.223.1.100",
        },
        #small service offering
        "service_offering": {
            "small": {
                "name": "Small Instance",
                "displaytext": "Small Instance",
                "cpunumber": 1,
                "cpuspeed": 100,
                "memory": 128,
            },
        },
        "ostype": 'CentOS 5.6 (64-bit)',
    },
    "test_34_DeployVM_in_SecondSGNetwork": {
        "zone": "advsg",
        "config": "D:\ACS-Repo\setup\dev\\advancedsg.cfg",  # Absolute path to cfg file
        # For sample configuration please refer to <ACS repo>/setup/dev/advancedsg.cfg
        "template": "CentOS 5.3(64-bit) no GUI (Simulator)",
        "dbSvr": {
            "dbSvr": "10.146.0.133",
            "passwd": "cloud",
            "db": "cloud",
            "port": 3306,
            "user": "cloud"
        },
        "mgtSvr": [
            {
                "mgtSvrIp": "10.146.0.133",
                "passwd": "password",
                "user": "root",
                "port": 8096
            }
        ],
        "ipranges": [
            {
                "startip": "10.147.32.150",
                "endip": "10.147.32.153",
                "netmask": "255.255.255.0",
                "vlan": "32",
                "gateway": "10.147.32.1"
            }
        ]
    },

    "interop":
        {
            "VHD":
                {
                    "displaytext": "Windows 8 (64-bit)",
                    "name": "win8withpvxen",
                    "passwordenabled": False,
                    "url": "http://people.apache.org/~sanjeev/79211594-1d4a-4dee-ae6c-c5c315ded2be.vhd",
                    "format": "VHD" ,
                    "ostype": "Windows 8 (64-bit)",
                    "ispublic": "true",
                    "hypervisor": "XenServer"

                },
            "OVA":
                {
                    "displaytext": "Windows 8 (64-bit)",
                    "name": "win8withpvvmware",
                    "passwordenabled": False,
                    "url": "http://pleaseupdateURL/",
                    "format": "OVA" ,
                    "ostype": "Windows 8 (64-bit)",
                    "ispublic": "true",
                    "hypervisor": "VMware"
                },
            "template": {
                "displaytext": "windowsxdtemplate",
                "name": "windowsxdtemplate",
                "passwordenabled": False,
                "ostype": "Windows 8 (64-bit)"
            },
        },

    "browser_upload_volume":{
        "VHD": {
            "diskname": "XenUploadVol",
            "url": "http://people.apache.org/~sanjeev/rajani-thin-volume.vhd",
            "checksum": "09b08b6abb1b903fca7711d3ac8d6598",
        },
        "OVA": {
            "diskname": "VMwareUploadVol",
            "url": "http://people.apache.org/~sanjeev/CentOS5.5(64bit)-vmware-autoscale.ova",
            "checksum": "da997b697feaa2f1f6e0d4785b0cece2",
        },
        "QCOW2": {
            "diskname": "KVMUploadVol",
            "url": "http://people.apache.org/~sanjeev/rajani-thin-volume.qcow2",
            "checksum": "02de0576dd3a61ab59c03fd795fc86ac",
        },
        'browser_resized_disk_offering': {
            "displaytext": "Resizeddisk",
            "name": "Resizeddisk",
            "disksize": 3,
        }
    },
    "browser_upload_template": {
        "VHD": {
            "templatename": "XenUploadtemplate",
            "displaytext": "XenUploadtemplate",
            "url": "http://dl.openvm.eu/cloudstack/macchinina/x86_64/macchinina-xen.vhd.bz2",
            "hypervisor":"XenServer",
            "checksum": "54ebc933e6e07ae58c0dc97dfd37c824",
            "ostypeid":"74affaea-c658-11e4-ad38-a6d1374244b4"
        },
        "OVA": {
            "templatename": "VMwareUploadtemplate",
            "displaytext": "VMwareUploadtemplate",
            "url": "http://dl.openvm.eu/cloudstack/macchinina/x86_64/macchinina-vmware.ova",
            "checksum": "d6d97389b129c7d898710195510bf4fb",
            "hypervisor":"VMware",
            "ostypeid":"74affaea-c658-11e4-ad38-a6d1374244b4"
        },
        "QCOW2": {
            "templatename": "KVMUploadtemplate",
            "displaytext": "VMwareUploadtemplate",
            "url": "http://dl.openvm.eu/cloudstack/macchinina/x86_64/macchinina-kvm.qcow2.bz2",
            "checksum": "ada77653dcf1e59495a9e1ac670ad95f",
            "hypervisor":"KVM",
            "ostypeid":"2e02e376-cdf3-11e4-beb3-8aa6272b57ef"
        },
    },
    "configurableData":
    {
        "portableIpRange": {
            "gateway": "10.223.59.1",
            "netmask": "255.255.255.0",
            "startip": "10.223.59.200",
            "endip": "10.223.59.240",
            "vlan": "1000"
        },
        "netscaler": {
            "ipaddress": "",
            "username": "",
            "password": "",
            "networkdevicetype": "",
            "publicinterface": "",
            "privateinterface": "",
            "numretries": "",
            "lbdevicededicated": "False",
            "lbdevicecapacity": 2,
            "port": 22
        },
        "iscsi": {
            "url": "",
            "name": "Primary iSCSI"
        },
        "host": {
            "publicport": 22,
            "username": "root",
            "password": "password",
        },
        "ldap_account": {
            "email": "",
            "firstname": "",
            "lastname": "",
            "username": "",
            "password": "",
        },
        "link_ldap_details": {
            "domain_name": "",
            "accounttype": "",
            "name": "",
            "type": "",
            "admin": "",
            "linkLdapUsername": "",
            "linkLdapPassword": "",
            "linkLdapNestedUser": "",
            "linkLdapNestedPassword": ""

        },
        "ldap_configuration": {
            "basedn": "",
            "emailAttribute": "",
            "userObject": "",
            "usernameAttribute": "",
            "hostname": "",
            "port": "",
            "ldapUsername": "",
            "ldapPassword": ""
        },
        "systemVmDelay": 120,
        "setUsageConfigurationThroughTestCase": True,
        "vmware_cluster": {
            "hypervisor": 'VMware',
            "clustertype": 'ExternalManaged',
            "username": '',
            "password": '',
            "url": '',
            "clustername": 'VMWare Cluster with Space in DC name',
        },
        "upload_volume": {
            "diskname": "UploadVol",
            "format": "VHD",
            "url": "http://download.cloudstack.org/releases/2.0.0/UbuntuServer-10-04-64bit.vhd.bz2",
            "checksum": "",
        },
        "bootableIso":
            {
                "displaytext": "Test Bootable ISO",
                "name": "testISO",
                "bootable": True,
                "ispublic": False,
                "url": "http://dl.openvm.eu/cloudstack/iso/TinyCore-8.0.iso",
                "ostype": 'Other Linux (64-bit)',
                "mode": 'HTTP_DOWNLOAD'
            },
        "setHostConfigurationForIngressRule": False,
        "restartManagementServerThroughTestCase": False,
        "vmxnet3template": {
            "displaytext": "VMXNET3 Template",
            "name": "VMXNET3 template",
            "ostype": "CentOS 5.6 (64-bit)",
            "isfeatured": True,
            "ispublic": False,
            "isextractable": True,
            "mode": "HTTP_DOWNLOAD",
            "templatefilter": "self",
            "url": "http://people.apache.org/~sanjeev/systemvm64template-2014-09-30-4.3-vmware.ova",
            "hypervisor": "vmware",
            "format": "OVA",
            "nicadapter": "vmxnet3",
            "kvm": {
                "url": ""
            },
            "vmware": {
                "url": ""
            },
            "xenserver": {
                "url": ""
            },
            "hyperv": {
                "url": ""
            },
            "ostype": 'CentOS 5.3 (64-bit)',
            "mode": 'HTTP_DOWNLOAD'
        }
    },
    "cks_kubernetes_versions": {
        "1.14.9": {
            "semanticversion": "1.14.9",
            #"url": "http://download.cloudstack.org/cks/setup-1.14.9.iso",
            "url": "http://sbjenkins-stagingrepo.jenkins.lon/flatcar/setup-v1.14.9.iso",
            "mincpunumber": 2,
            "minmemory": 2048
        },
        "1.15.0": {
            "semanticversion": "1.15.0",
            #"url": "http://download.cloudstack.org/cks/setup-1.15.0.iso",
            "url": "http://sbjenkins-stagingrepo.jenkins.lon/flatcar/setup-v1.15.0.iso",
            "mincpunumber": 2,
            "minmemory": 2048
        },
        "1.16.0": {
            "semanticversion": "1.16.0",
            #"url": "http://download.cloudstack.org/cks/setup-1.16.0.iso",
            "url": "http://sbjenkins-stagingrepo.jenkins.lon/flatcar/setup-v1.16.0.iso",
            "mincpunumber": 2,
            "minmemory": 2048
        },
        "1.16.3": {
            "semanticversion": "1.16.3",
<<<<<<< HEAD
            #"url": "http://download.cloudstack.org/cks/setup-1.16.3.iso",
            "url": "http://sbjenkins-stagingrepo.jenkins.lon/flatcar/setup-v1.16.3.iso",
=======
            "url": "http://sbjenkins-stagingrepo.jenkins.lon/cks/binaries-iso/as-1.16.3.iso",
>>>>>>> f2bf49c5
            "mincpunumber": 2,
            "minmemory": 2048
        }
    },
    "cks_service_offering": {
        "name": "CKS-Instance",
        "displaytext": "CKS Instance",
        "cpunumber": 2,
        "cpuspeed": 1000,
        "memory": 2048
    }
}<|MERGE_RESOLUTION|>--- conflicted
+++ resolved
@@ -2018,33 +2018,26 @@
     "cks_kubernetes_versions": {
         "1.14.9": {
             "semanticversion": "1.14.9",
-            #"url": "http://download.cloudstack.org/cks/setup-1.14.9.iso",
             "url": "http://sbjenkins-stagingrepo.jenkins.lon/flatcar/setup-v1.14.9.iso",
             "mincpunumber": 2,
             "minmemory": 2048
         },
         "1.15.0": {
             "semanticversion": "1.15.0",
-            #"url": "http://download.cloudstack.org/cks/setup-1.15.0.iso",
             "url": "http://sbjenkins-stagingrepo.jenkins.lon/flatcar/setup-v1.15.0.iso",
             "mincpunumber": 2,
             "minmemory": 2048
         },
         "1.16.0": {
             "semanticversion": "1.16.0",
-            #"url": "http://download.cloudstack.org/cks/setup-1.16.0.iso",
             "url": "http://sbjenkins-stagingrepo.jenkins.lon/flatcar/setup-v1.16.0.iso",
             "mincpunumber": 2,
             "minmemory": 2048
         },
         "1.16.3": {
             "semanticversion": "1.16.3",
-<<<<<<< HEAD
-            #"url": "http://download.cloudstack.org/cks/setup-1.16.3.iso",
-            "url": "http://sbjenkins-stagingrepo.jenkins.lon/flatcar/setup-v1.16.3.iso",
-=======
+            #"url": "http://sbjenkins-stagingrepo.jenkins.lon/flatcar/setup-v1.16.3.iso",
             "url": "http://sbjenkins-stagingrepo.jenkins.lon/cks/binaries-iso/as-1.16.3.iso",
->>>>>>> f2bf49c5
             "mincpunumber": 2,
             "minmemory": 2048
         }
