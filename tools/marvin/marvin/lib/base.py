# Licensed to the Apache Software Foundation (ASF) under one
# or more contributor license agreements.  See the NOTICE file
# distributed with this work for additional information
# regarding copyright ownership.  The ASF licenses this file
# to you under the Apache License, Version 2.0 (the
# "License"); you may not use this file except in compliance
# with the License.  You may obtain a copy of the License at
#
#   http://www.apache.org/licenses/LICENSE-2.0
#
# Unless required by applicable law or agreed to in writing,
# software distributed under the License is distributed on an
# "AS IS" BASIS, WITHOUT WARRANTIES OR CONDITIONS OF ANY
# KIND, either express or implied.  See the License for the
# specific language governing permissions and limitations
# under the License.

""" Base class for all Cloudstack resources
    -Virtual machine, Volume, Snapshot etc
"""

import marvin
from marvin.cloudstackAPI import *
from marvin.codes import (FAILED, FAIL, PASS, RUNNING, STOPPED,
                          STARTING, DESTROYED, EXPUNGING,
                          STOPPING, BACKED_UP, BACKING_UP,
                          HOST_RS_MAINTENANCE)
from marvin.cloudstackException import GetDetailExceptionInfo, CloudstackAPIException
from marvin.lib.utils import validateList, is_server_ssh_ready, random_gen, wait_until
# Import System modules
import time
import hashlib
import base64


class Domain:
    """ Domain Life Cycle """

    def __init__(self, items):
        self.__dict__.update(items)

    @classmethod
    def create(cls, apiclient, services, name=None, networkdomain=None,
               parentdomainid=None, domainid=None):
        """Creates an domain"""

        cmd = createDomain.createDomainCmd()

        if "domainUUID" in services:
            cmd.domainid = "-".join([services["domainUUID"], random_gen()])

        if name:
            cmd.name = "-".join([name, random_gen()])
        elif "name" in services:
            cmd.name = "-".join([services["name"], random_gen()])

        if networkdomain:
            cmd.networkdomain = networkdomain
        elif "networkdomain" in services:
            cmd.networkdomain = services["networkdomain"]

        if parentdomainid:
            cmd.parentdomainid = parentdomainid
        elif "parentdomainid" in services:
            cmd.parentdomainid = services["parentdomainid"]

        if domainid:
            cmd.domainid = domainid
        try:
            domain = apiclient.createDomain(cmd)
            if domain is not None:
                return Domain(domain.__dict__)
        except Exception as e:
            raise e

    def delete(self, apiclient, cleanup=None):
        """Delete an domain"""
        cmd = deleteDomain.deleteDomainCmd()
        cmd.id = self.id
        if cleanup:
            cmd.cleanup = cleanup
        apiclient.deleteDomain(cmd)

    @classmethod
    def list(cls, apiclient, **kwargs):
        """Lists domains"""
        cmd = listDomains.listDomainsCmd()
        [setattr(cmd, k, v) for k, v in list(kwargs.items())]
        if 'account' in list(kwargs.keys()) and 'domainid' in list(kwargs.keys()):
            cmd.listall = True
        return (apiclient.listDomains(cmd))


class Role:
    """Manage Role"""

    def __init__(self, items):
        self.__dict__.update(items)

    @classmethod
    def create(cls, apiclient, services, domainid=None):
        """Create role"""
        cmd = createRole.createRoleCmd()
        cmd.name = services["name"]
        if "type" in services:
            cmd.type = services["type"]
        if "roleid" in services:
            cmd.roleid = services["roleid"]
        if "description" in services:
            cmd.description = services["description"]
        if "ispublic" in services:
            cmd.ispublic = services["ispublic"]

        return Role(apiclient.createRole(cmd).__dict__)

    @classmethod
    def importRole(cls, apiclient, services, domainid=None):
        """Import role"""
        cmd = importRole.importRoleCmd()
        cmd.name = services["name"]
        cmd.type = services["type"]
        cmd.rules = services["rules"]
        if "description" in services:
            cmd.description = services["description"]
        if "forced" in services:
            cmd.type = services["forced"]
        if "ispublic" in services:
            cmd.ispublic = services["ispublic"]

        return Role(apiclient.importRole(cmd).__dict__)

    def delete(self, apiclient):
        """Delete Role"""

        cmd = deleteRole.deleteRoleCmd()
        cmd.id = self.id
        apiclient.deleteRole(cmd)

    def update(self, apiclient, **kwargs):
        """Update the role"""

        cmd = updateRole.updateRoleCmd()
        cmd.id = self.id
        [setattr(cmd, k, v) for k, v in list(kwargs.items())]
        return apiclient.updateRole(cmd)

    @classmethod
    def list(cls, apiclient, **kwargs):
        """List all Roles matching criteria"""

        cmd = listRoles.listRolesCmd()
        [setattr(cmd, k, v) for k, v in list(kwargs.items())]
        return (apiclient.listRoles(cmd))


class RolePermission:
    """Manage Role Permission"""

    def __init__(self, items):
        self.__dict__.update(items)

    @classmethod
    def create(cls, apiclient, services, domainid=None):
        """Create role permission"""
        cmd = createRolePermission.createRolePermissionCmd()
        cmd.roleid = services["roleid"]
        cmd.rule = services["rule"]
        cmd.permission = services["permission"]
        if "description" in services:
            cmd.description = services["description"]

        return RolePermission(apiclient.createRolePermission(cmd).__dict__)

    def delete(self, apiclient):
        """Delete role permission"""

        cmd = deleteRolePermission.deleteRolePermissionCmd()
        cmd.id = self.id
        apiclient.deleteRolePermission(cmd)

    def update(self, apiclient, **kwargs):
        """Update the role permission"""

        cmd = updateRolePermission.updateRolePermissionCmd()
        cmd.roleid = self.roleid
        [setattr(cmd, k, v) for k, v in list(kwargs.items())]
        return apiclient.updateRolePermission(cmd)

    @classmethod
    def list(cls, apiclient, **kwargs):
        """List all role permissions matching criteria"""

        cmd = listRolePermissions.listRolePermissionsCmd()
        [setattr(cmd, k, v) for k, v in list(kwargs.items())]
        return (apiclient.listRolePermissions(cmd))


class Account:
    """ Account Life Cycle """

    def __init__(self, items):
        self.__dict__.update(items)

    @classmethod
    def create(cls, apiclient, services, admin=False, domainid=None, roleid=None, account=None):
        """Creates an account"""
        cmd = createAccount.createAccountCmd()

        # 0 - User, 1 - Root Admin, 2 - Domain Admin
        cmd.accounttype = 2 if (admin and domainid) else int(admin)

        cmd.email = services["email"]
        cmd.firstname = services["firstname"]
        cmd.lastname = services["lastname"]

        cmd.password = services["password"]
        username = services["username"]
        # Limit account username to 99 chars to avoid failure
        # 6 chars start string + 85 chars apiclientid + 6 chars random string + 2 chars joining hyphen string = 99
        username = username[:6]
        apiclientid = apiclient.id[-85:] if len(apiclient.id) > 85 else apiclient.id
        cmd.username = "-".join([username,
                                 random_gen(id=apiclientid, size=6)])

        if "accountUUID" in services:
            cmd.accountid = "-".join([services["accountUUID"], random_gen()])

        if "userUUID" in services:
            cmd.userid = "-".join([services["userUUID"], random_gen()])

        if domainid:
            cmd.domainid = domainid

        if roleid:
            cmd.roleid = roleid

        if account:
            cmd.account = account

        account = apiclient.createAccount(cmd)

        return Account(account.__dict__)

    def delete(self, apiclient):
        """Delete an account"""
        cmd = deleteAccount.deleteAccountCmd()
        cmd.id = self.id
        apiclient.deleteAccount(cmd)

    @classmethod
    def list(cls, apiclient, **kwargs):
        """Lists accounts and provides detailed account information for
        listed accounts"""

        cmd = listAccounts.listAccountsCmd()
        [setattr(cmd, k, v) for k, v in list(kwargs.items())]
        if 'account' in list(kwargs.keys()) and 'domainid' in list(kwargs.keys()):
            cmd.listall = True
        return (apiclient.listAccounts(cmd))

    def disable(self, apiclient, lock=False):
        """Disable an account"""
        cmd = disableAccount.disableAccountCmd()
        cmd.id = self.id
        cmd.lock = lock
        apiclient.disableAccount(cmd)

    def update(self, apiclient, roleid=None, newname=None, networkdomain=""):
        """Update account"""
        cmd = updateAccount.updateAccountCmd()
        cmd.id = self.id
        cmd.networkdomain = networkdomain
        cmd.newname = newname
        cmd.roleid = roleid
        apiclient.updateAccount(cmd)


class User:
    """ User Life Cycle """

    def __init__(self, items):
        self.__dict__.update(items)

    @classmethod
    def create(cls, apiclient, services, account, domainid):
        cmd = createUser.createUserCmd()
        """Creates an user"""

        cmd.account = account
        cmd.domainid = domainid
        cmd.email = services["email"]
        cmd.firstname = services["firstname"]
        cmd.lastname = services["lastname"]

        if "userUUID" in services:
            cmd.userid = "-".join([services["userUUID"], random_gen()])

        cmd.password = services["password"]
        cmd.username = "-".join([services["username"], random_gen()])
        user = apiclient.createUser(cmd)

        return User(user.__dict__)

    def delete(self, apiclient):
        """Delete an account"""
        cmd = deleteUser.deleteUserCmd()
        cmd.id = self.id
        apiclient.deleteUser(cmd)

    def move(self, api_client, dest_accountid=None, dest_account=None, domain=None):

        if all([dest_account, dest_accountid]) is None:
            raise Exception("Please add either destination account or destination account ID.")

        cmd = moveUser.moveUserCmd()
        cmd.id = self.id
        cmd.accountid = dest_accountid
        cmd.account = dest_account
        cmd.domain = domain

        return api_client.moveUser(cmd)

    @classmethod
    def list(cls, apiclient, **kwargs):
        """Lists users and provides detailed account information for
        listed users"""

        cmd = listUsers.listUsersCmd()
        [setattr(cmd, k, v) for k, v in list(kwargs.items())]
        if 'account' in list(kwargs.keys()) and 'domainid' in list(kwargs.keys()):
            cmd.listall = True
        return (apiclient.listUsers(cmd))

    @classmethod
    def registerUserKeys(cls, apiclient, userid):
        cmd = registerUserKeys.registerUserKeysCmd()
        cmd.id = userid
        return apiclient.registerUserKeys(cmd)

    def update(self, apiclient, **kwargs):
        """Updates the user details"""

        cmd = updateUser.updateUserCmd()
        cmd.id = self.id
        [setattr(cmd, k, v) for k, v in list(kwargs.items())]
        return (apiclient.updateUser(cmd))

    @classmethod
    def update(cls, apiclient, id, **kwargs):
        """Updates the user details (class method)"""

        cmd = updateUser.updateUserCmd()
        cmd.id = id
        [setattr(cmd, k, v) for k, v in list(kwargs.items())]
        return (apiclient.updateUser(cmd))

    @classmethod
    def login(cls, apiclient, username, password, domain=None, domainid=None):
        """Logins to the CloudStack"""

        cmd = login.loginCmd()
        cmd.username = username
        cmd.password = password
        if domain:
            cmd.domain = domain
        if domainid:
            cmd.domainId = domainid
        return apiclient.login(cmd)


class VirtualMachine:
    """Manage virtual machine lifecycle"""

    '''Class level variables'''
    # Variables denoting VM state - start
    STOPPED = STOPPED
    RUNNING = RUNNING
    DESTROYED = DESTROYED
    EXPUNGING = EXPUNGING
    STOPPING = STOPPING
    STARTING = STARTING

    # Varibles denoting VM state - end

    def __init__(self, items, services):
        self.__dict__.update(items)
        if "username" in services:
            self.username = services["username"]
        else:
            self.username = 'root'

        if "password" not in items:
            if "password" in services:
                self.password = services["password"]
            else:
                self.password = 'password'

        if "ssh_port" in services:
            self.ssh_port = services["ssh_port"]
        else:
            self.ssh_port = 22
        self.ssh_client = None
        # extract out the ipaddress
        self.ipaddress = self.nic[0].ipaddress

    @classmethod
    def ssh_access_group(cls, apiclient, cmd):
        """
        Programs the security group with SSH
         access before deploying virtualmachine
        @return:
        """
        zone_list = Zone.list(
            apiclient,
            id=cmd.zoneid if cmd.zoneid else None,
            domainid=cmd.domainid if cmd.domainid else None
        )
        zone = zone_list[0]
        # check if security groups settings is enabled for the zone
        if zone.securitygroupsenabled:
            list_security_groups = SecurityGroup.list(
                apiclient,
                account=cmd.account,
                domainid=cmd.domainid,
                listall=True,
                securitygroupname="basic_sec_grp"
            )

            if not isinstance(list_security_groups, list):
                basic_mode_security_group = SecurityGroup.create(
                    apiclient,
                    {"name": "basic_sec_grp"},
                    cmd.account,
                    cmd.domainid,
                )
                sec_grp_services = {
                    "protocol": "TCP",
                    "startport": 22,
                    "endport": 22,
                    "cidrlist": "0.0.0.0/0"
                }
                # Authorize security group for above ingress rule
                basic_mode_security_group.authorize(apiclient,
                                                    sec_grp_services,
                                                    account=cmd.account,
                                                    domainid=cmd.domainid)
            else:
                basic_mode_security_group = list_security_groups[0]

            if isinstance(cmd.securitygroupids, list):
                cmd.securitygroupids.append(basic_mode_security_group.id)
            else:
                cmd.securitygroupids = [basic_mode_security_group.id]

    @classmethod
    def access_ssh_over_nat(
            cls, apiclient, services, virtual_machine, allow_egress=False,
            networkid=None, vpcid=None):
        """
        Program NAT and PF rules to open up ssh access to deployed guest
        @return:
        """
        # VPCs have ACLs managed differently
        if vpcid:
            public_ip = PublicIPAddress.create(
                apiclient=apiclient,
                accountid=virtual_machine.account,
                zoneid=virtual_machine.zoneid,
                domainid=virtual_machine.domainid,
                services=services,
                vpcid=vpcid
            )

            nat_rule = NATRule.create(
                apiclient=apiclient,
                virtual_machine=virtual_machine,
                services=services,
                ipaddressid=public_ip.ipaddress.id,
                networkid=networkid)
        else:
            public_ip = PublicIPAddress.create(
                apiclient=apiclient,
                accountid=virtual_machine.account,
                zoneid=virtual_machine.zoneid,
                domainid=virtual_machine.domainid,
                services=services,
                networkid=networkid,
            )

            FireWallRule.create(
                apiclient=apiclient,
                ipaddressid=public_ip.ipaddress.id,
                protocol='TCP',
                cidrlist=['0.0.0.0/0'],
                startport=22,
                endport=22
            )
            nat_rule = NATRule.create(
                apiclient=apiclient,
                virtual_machine=virtual_machine,
                services=services,
                ipaddressid=public_ip.ipaddress.id)

        if allow_egress and not vpcid:
            try:
                EgressFireWallRule.create(
                    apiclient=apiclient,
                    networkid=virtual_machine.nic[0].networkid,
                    protocol='All',
                    cidrlist='0.0.0.0/0'
                )
            except CloudstackAPIException as e:
                # This could fail because we've already set up the same rule
                if not "There is already a firewall rule specified".lower() in e.errorMsg.lower():
                    raise
        virtual_machine.ssh_ip = nat_rule.ipaddress
        virtual_machine.public_ip = nat_rule.ipaddress

    @classmethod
    def create(cls, apiclient, services, templateid=None, accountid=None,
               domainid=None, zoneid=None, networkids=None,
               serviceofferingid=None, securitygroupids=None,
               projectid=None, startvm=None, diskofferingid=None,
               affinitygroupnames=None, affinitygroupids=None, group=None,
               hostid=None, clusterid=None, keypair=None, ipaddress=None, mode='default',
               method='GET', hypervisor=None, customcpunumber=None,
               customcpuspeed=None, custommemory=None, rootdisksize=None,
               rootdiskcontroller=None, vpcid=None, macaddress=None, datadisktemplate_diskoffering_list={},
               properties=None, nicnetworklist=None, bootmode=None, boottype=None, dynamicscalingenabled=None,
               userdataid=None, userdatadetails=None, extraconfig=None, size=None, overridediskofferingid=None):
        """Create the instance"""

        cmd = deployVirtualMachine.deployVirtualMachineCmd()

        if serviceofferingid:
            cmd.serviceofferingid = serviceofferingid
        elif "serviceoffering" in services:
            cmd.serviceofferingid = services["serviceoffering"]

        if overridediskofferingid:
            cmd.overridediskofferingid = overridediskofferingid

        if zoneid:
            cmd.zoneid = zoneid
        elif "zoneid" in services:
            cmd.zoneid = services["zoneid"]

        if hypervisor:
            cmd.hypervisor = hypervisor

        if "displayname" in services:
            cmd.displayname = services["displayname"]

        if "name" in services:
            cmd.name = services["name"]

        if accountid:
            cmd.account = accountid
        elif "account" in services:
            cmd.account = services["account"]

        if domainid:
            cmd.domainid = domainid
        elif "domainid" in services:
            cmd.domainid = services["domainid"]

        if networkids:
            cmd.networkids = networkids
            allow_egress = False
        elif "networkids" in services:
            cmd.networkids = services["networkids"]
            allow_egress = False
        else:
            # When no networkids are passed, network
            # is created using the "defaultOfferingWithSourceNAT"
            # which has an egress policy of DENY. But guests in tests
            # need access to test network connectivity
            allow_egress = True

        if templateid:
            cmd.templateid = templateid
        elif "template" in services:
            cmd.templateid = services["template"]

        if diskofferingid:
            cmd.diskofferingid = diskofferingid
        elif "diskoffering" in services:
            cmd.diskofferingid = services["diskoffering"]

        if keypair:
            cmd.keypair = keypair
        elif "keypair" in services:
            cmd.keypair = services["keypair"]

        if ipaddress:
            cmd.ipaddress = ipaddress
        elif "ipaddress" in services:
            cmd.ipaddress = services["ipaddress"]

        if securitygroupids:
            cmd.securitygroupids = [str(sg_id) for sg_id in securitygroupids]

        if "affinitygroupnames" in services:
            cmd.affinitygroupnames = services["affinitygroupnames"]
        elif affinitygroupnames:
            cmd.affinitygroupnames = affinitygroupnames

        if affinitygroupids:
            cmd.affinitygroupids = affinitygroupids

        if projectid:
            cmd.projectid = projectid

        if startvm is not None:
            cmd.startvm = startvm

        if hostid:
            cmd.hostid = hostid

        if clusterid:
            cmd.clusterid = clusterid

        if "userdata" in services:
            cmd.userdata = base64.urlsafe_b64encode(services["userdata"].encode()).decode()

        if userdataid is not None:
            cmd.userdataid = userdataid

        if userdatadetails is not None:
            cmd.userdatadetails = userdatadetails

        if "dhcpoptionsnetworklist" in services:
            cmd.dhcpoptionsnetworklist = services["dhcpoptionsnetworklist"]

        if dynamicscalingenabled is not None:
            cmd.dynamicscalingenabled = dynamicscalingenabled

        cmd.details = [{}]

        if customcpunumber:
            cmd.details[0]["cpuNumber"] = customcpunumber

        if customcpuspeed:
            cmd.details[0]["cpuSpeed"] = customcpuspeed

        if custommemory:
            cmd.details[0]["memory"] = custommemory

        if not rootdisksize is None and rootdisksize >= 0:
            cmd.details[0]["rootdisksize"] = rootdisksize

        if rootdiskcontroller:
            cmd.details[0]["rootDiskController"] = rootdiskcontroller

        if size:
            cmd.size = size
        elif "size" in services:
            cmd.size = services["size"]

        if group:
            cmd.group = group

        cmd.datadisktemplatetodiskofferinglist = []
        for datadisktemplate, diskoffering in list(datadisktemplate_diskoffering_list.items()):
            cmd.datadisktemplatetodiskofferinglist.append({
                'datadisktemplateid': datadisktemplate,
                'diskofferingid': diskoffering
            })

        # program default access to ssh
        if mode.lower() == 'basic':
            cls.ssh_access_group(apiclient, cmd)

        if macaddress:
            cmd.macaddress = macaddress
        elif macaddress in services:
            cmd.macaddress = services["macaddress"]

        if properties:
            cmd.properties = properties

        if nicnetworklist:
            cmd.nicnetworklist = nicnetworklist

        if bootmode:
            cmd.bootmode = bootmode

        if boottype:
            cmd.boottype = boottype

        if extraconfig:
            cmd.extraconfig = extraconfig

        virtual_machine = apiclient.deployVirtualMachine(cmd, method=method)

        if 'password' in list(virtual_machine.__dict__.keys()):
            if virtual_machine.password:
                services['password'] = virtual_machine.password

        virtual_machine.ssh_ip = virtual_machine.nic[0].ipaddress
        if startvm is False:
            virtual_machine.public_ip = virtual_machine.nic[0].ipaddress
            return VirtualMachine(virtual_machine.__dict__, services)

        # program ssh access over NAT via PF
        retries = 5
        interval = 30
        while retries > 0:
            time.sleep(interval)
            try:
                if mode.lower() == 'advanced':
                    cls.access_ssh_over_nat(
                        apiclient,
                        services,
                        virtual_machine,
                        allow_egress=allow_egress,
                        networkid=cmd.networkids[0] if cmd.networkids else None,
                        vpcid=vpcid)
                elif mode.lower() == 'basic':
                    if virtual_machine.publicip is not None:
                        # EIP/ELB (netscaler) enabled zone
                        vm_ssh_ip = virtual_machine.publicip
                    else:
                        # regular basic zone with security group
                        vm_ssh_ip = virtual_machine.nic[0].ipaddress
                    virtual_machine.ssh_ip = vm_ssh_ip
                    virtual_machine.public_ip = vm_ssh_ip
                break
            except Exception as e:
                if retries >= 0:
                    retries = retries - 1
                    continue
                raise Exception(
                    "The following exception appeared while programming ssh access - %s" % e)

        return VirtualMachine(virtual_machine.__dict__, services)

    def start(self, apiclient):
        """Start the instance"""
        cmd = startVirtualMachine.startVirtualMachineCmd()
        cmd.id = self.id
        apiclient.startVirtualMachine(cmd)
        response = self.getState(apiclient, VirtualMachine.RUNNING)
        if response[0] == FAIL:
            raise Exception(response[1])
        return

    def stop(self, apiclient, forced=None):
        """Stop the instance"""
        cmd = stopVirtualMachine.stopVirtualMachineCmd()
        cmd.id = self.id
        if forced:
            cmd.forced = forced
        apiclient.stopVirtualMachine(cmd)
        response = self.getState(apiclient, VirtualMachine.STOPPED)
        if response[0] == FAIL:
            raise Exception(response[1])
        return

    def reboot(self, apiclient, forced=None):
        """Reboot the instance"""
        cmd = rebootVirtualMachine.rebootVirtualMachineCmd()
        cmd.id = self.id
        if forced:
            cmd.forced = forced
        apiclient.rebootVirtualMachine(cmd)

        response = self.getState(apiclient, VirtualMachine.RUNNING)
        if response[0] == FAIL:
            raise Exception(response[1])

    def recover(self, apiclient):
        """Recover the instance"""
        cmd = recoverVirtualMachine.recoverVirtualMachineCmd()
        cmd.id = self.id
        apiclient.recoverVirtualMachine(cmd)

        response = self.getState(apiclient, VirtualMachine.STOPPED)
        if response[0] == FAIL:
            raise Exception(response[1])

    def restore(self, apiclient, templateid=None, diskofferingid=None, rootdisksize=None, expunge=None, details=None):
        """Restore the instance"""
        cmd = restoreVirtualMachine.restoreVirtualMachineCmd()
        cmd.virtualmachineid = self.id
        if templateid:
            cmd.templateid = templateid
        if expunge:
            cmd.expunge = expunge
        if diskofferingid:
            cmd.diskofferingid = diskofferingid
        if rootdisksize:
            cmd.rootdisksize = rootdisksize
        if expunge is not None:
            cmd.expunge = expunge
        if details:
            for key, value in list(details.items()):
                cmd.details.append({
                    'key': key,
                    'value': value
                })
        return apiclient.restoreVirtualMachine(cmd)

    def get_ssh_client(
            self, ipaddress=None, reconnect=False, port=None,
            keyPairFileLocation=None, retries=20):
        """Get SSH object of VM"""

        # If NAT Rules are not created while VM deployment in Advanced mode
        # then, IP address must be passed
        if ipaddress is not None:
            self.ssh_ip = ipaddress
        if port:
            self.ssh_port = port

        if keyPairFileLocation is not None:
            self.password = None

        if reconnect:
            self.ssh_client = is_server_ssh_ready(
                self.ssh_ip,
                self.ssh_port,
                self.username,
                self.password,
                retries=retries,
                keyPairFileLocation=keyPairFileLocation
            )
        self.ssh_client = self.ssh_client or is_server_ssh_ready(
            self.ssh_ip,
            self.ssh_port,
            self.username,
            self.password,
            retries=retries,
            keyPairFileLocation=keyPairFileLocation
        )
        return self.ssh_client

    def getState(self, apiclient, state, timeout=600):
        """List VM and check if its state is as expected
        @returnValue - List[Result, Reason]
                       1) Result - FAIL if there is any exception
                       in the operation or VM state does not change
                       to expected state in given time else PASS
                       2) Reason - Reason for failure"""

        returnValue = [FAIL, Exception(f"VM state not transitioned to {state},\
                        operation timed out")]

        while timeout > 0:
            try:
                projectid = None
                if hasattr(self, "projectid"):
                    projectid = self.projectid
                vms = VirtualMachine.list(apiclient, projectid=projectid,
                                          id=self.id, listAll=True)
                validationresult = validateList(vms)
                if validationresult[0] == FAIL:
                    raise Exception("VM list validation failed: %s" % validationresult[2])
                elif str(vms[0].state).lower() == str(state).lower():
                    returnValue = [PASS, None]
                    break
            except Exception as e:
                returnValue = [FAIL, e]
                break
            time.sleep(60)
            timeout -= 60
        return returnValue

    def resetSshKey(self, apiclient, **kwargs):
        """Resets SSH key"""

        cmd = resetSSHKeyForVirtualMachine.resetSSHKeyForVirtualMachineCmd()
        cmd.id = self.id
        [setattr(cmd, k, v) for k, v in list(kwargs.items())]
        return (apiclient.resetSSHKeyForVirtualMachine(cmd))

    def update(self, apiclient, **kwargs):
        """Updates the VM data"""

        cmd = updateVirtualMachine.updateVirtualMachineCmd()
        cmd.id = self.id
        [setattr(cmd, k, v) for k, v in list(kwargs.items())]
        return (apiclient.updateVirtualMachine(cmd))

    def delete(self, apiclient, expunge=True, **kwargs):
        """Destroy an Instance"""
        cmd = destroyVirtualMachine.destroyVirtualMachineCmd()
        cmd.id = self.id
        cmd.expunge = expunge
        [setattr(cmd, k, v) for k, v in list(kwargs.items())]
        apiclient.destroyVirtualMachine(cmd)

    def expunge(self, apiclient):
        """Expunge an Instance"""
        cmd = expungeVirtualMachine.expungeVirtualMachineCmd()
        cmd.id = self.id
        apiclient.expungeVirtualMachine(cmd)

    def migrate(self, apiclient, hostid=None):
        """migrate an Instance"""
        cmd = migrateVirtualMachine.migrateVirtualMachineCmd()
        cmd.virtualmachineid = self.id
        if hostid:
            cmd.hostid = hostid
        apiclient.migrateVirtualMachine(cmd)

    def migrate_vm_with_volume(self, apiclient, hostid=None, migrateto=None):
        """migrate an Instance and its volumes"""
        cmd = migrateVirtualMachineWithVolume.migrateVirtualMachineWithVolumeCmd()
        cmd.virtualmachineid = self.id
        if hostid:
            cmd.hostid = hostid
        if migrateto:
            cmd.migrateto = []
            for volume, pool in list(migrateto.items()):
                cmd.migrateto.append({
                    'volume': volume,
                    'pool': pool
                })
        apiclient.migrateVirtualMachineWithVolume(cmd)

    def attach_volume(self, apiclient, volume, deviceid=None):
        """Attach volume to instance"""
        cmd = attachVolume.attachVolumeCmd()
        cmd.id = volume.id
        cmd.virtualmachineid = self.id

        if deviceid is not None:
            cmd.deviceid = deviceid

        return apiclient.attachVolume(cmd)

    def detach_volume(self, apiclient, volume):
        """Detach volume to instance"""
        cmd = detachVolume.detachVolumeCmd()
        cmd.id = volume.id
        return apiclient.detachVolume(cmd)

    def add_nic(self, apiclient, networkId, ipaddress=None, macaddress=None, dhcpoptions=None):
        """Add a NIC to a VM"""
        cmd = addNicToVirtualMachine.addNicToVirtualMachineCmd()
        cmd.virtualmachineid = self.id
        cmd.networkid = networkId

        if ipaddress:
            cmd.ipaddress = ipaddress
        if dhcpoptions:
            cmd.dhcpoptions = dhcpoptions

        if macaddress:
            cmd.macaddress = macaddress

        return apiclient.addNicToVirtualMachine(cmd)

    def remove_nic(self, apiclient, nicId):
        """Remove a NIC to a VM"""
        cmd = removeNicFromVirtualMachine.removeNicFromVirtualMachineCmd()
        cmd.nicid = nicId
        cmd.virtualmachineid = self.id
        return apiclient.removeNicFromVirtualMachine(cmd)

    def update_default_nic(self, apiclient, nicId):
        """Set a NIC to be the default network adapter for a VM"""
        cmd = updateDefaultNicForVirtualMachine. \
            updateDefaultNicForVirtualMachineCmd()
        cmd.nicid = nicId
        cmd.virtualmachineid = self.id
        return apiclient.updateDefaultNicForVirtualMachine(cmd)

    def attach_iso(self, apiclient, iso):
        """Attach ISO to instance"""
        cmd = attachIso.attachIsoCmd()
        cmd.id = iso.id
        cmd.virtualmachineid = self.id
        return apiclient.attachIso(cmd)

    def detach_iso(self, apiclient):
        """Detach ISO to instance"""
        cmd = detachIso.detachIsoCmd()
        cmd.virtualmachineid = self.id
        return apiclient.detachIso(cmd)

    def scale_virtualmachine(self, apiclient, serviceOfferingId):
        """ Scale up of service offering for the Instance"""
        cmd = scaleVirtualMachine.scaleVirtualMachineCmd()
        cmd.id = self.id
        cmd.serviceofferingid = serviceOfferingId
        return apiclient.scaleVirtualMachine(cmd)

    def change_service_offering(self, apiclient, serviceOfferingId):
        """Change service offering of the instance"""
        cmd = changeServiceForVirtualMachine. \
            changeServiceForVirtualMachineCmd()
        cmd.id = self.id
        cmd.serviceofferingid = serviceOfferingId
        return apiclient.changeServiceForVirtualMachine(cmd)

    @classmethod
    def list(cls, apiclient, **kwargs):
        """List all VMs matching criteria"""

        cmd = listVirtualMachines.listVirtualMachinesCmd()
        [setattr(cmd, k, v) for k, v in list(kwargs.items())]
        if 'account' in list(kwargs.keys()) and 'domainid' in list(kwargs.keys()):
            cmd.listall = True
        return (apiclient.listVirtualMachines(cmd))

    def resetPassword(self, apiclient):
        """Resets VM password if VM created using password enabled template"""

        cmd = resetPasswordForVirtualMachine. \
            resetPasswordForVirtualMachineCmd()
        cmd.id = self.id
        try:
            response = apiclient.resetPasswordForVirtualMachine(cmd)
        except Exception as e:
            raise Exception("Reset Password failed! - %s" % e)
        if response is not None:
            return response.password

    def assign_virtual_machine(self, apiclient, account, domainid):
        """Move a user VM to another user under same domain."""

        cmd = assignVirtualMachine.assignVirtualMachineCmd()
        cmd.virtualmachineid = self.id
        cmd.account = account
        cmd.domainid = domainid
        try:
            response = apiclient.assignVirtualMachine(cmd)
            return response
        except Exception as e:
            raise Exception("assignVirtualMachine failed - %s" % e)

    def update_affinity_group(self, apiclient, affinitygroupids=None,
                              affinitygroupnames=None):
        """Update affinity group of a VM"""
        cmd = updateVMAffinityGroup.updateVMAffinityGroupCmd()
        cmd.id = self.id

        if affinitygroupids:
            cmd.affinitygroupids = affinitygroupids

        if affinitygroupnames:
            cmd.affinitygroupnames = affinitygroupnames

        return apiclient.updateVMAffinityGroup(cmd)

    def scale(self, apiclient, serviceOfferingId,
              customcpunumber=None, customcpuspeed=None, custommemory=None):
        """Change service offering of the instance"""
        cmd = scaleVirtualMachine.scaleVirtualMachineCmd()
        cmd.id = self.id
        cmd.serviceofferingid = serviceOfferingId
        cmd.details = [{"cpuNumber": "", "cpuSpeed": "", "memory": ""}]
        if customcpunumber:
            cmd.details[0]["cpuNumber"] = customcpunumber
        if customcpuspeed:
            cmd.details[0]["cpuSpeed"] = customcpuspeed
        if custommemory:
            cmd.details[0]["memory"] = custommemory
        return apiclient.scaleVirtualMachine(cmd)

    def unmanage(self, apiclient):
        """Unmanage a VM from CloudStack (currently VMware only)"""
        cmd = unmanageVirtualMachine.unmanageVirtualMachineCmd()
        cmd.id = self.id
        return apiclient.unmanageVirtualMachine(cmd)

    @classmethod
    def listUnmanagedInstances(cls, apiclient, clusterid, name = None):
        """List unmanaged VMs (currently VMware only)"""
        cmd = listUnmanagedInstances.listUnmanagedInstancesCmd()
        cmd.clusterid = clusterid
        cmd.name = name
        return apiclient.listUnmanagedInstances(cmd)

    @classmethod
    def importUnmanagedInstance(cls, apiclient, clusterid, name, serviceofferingid, services, templateid=None,
                                account=None, domainid=None, projectid=None, migrateallowed=None, forced=None):
        """Import an unmanaged VM (currently VMware only)"""
        cmd = importUnmanagedInstance.importUnmanagedInstanceCmd()
        cmd.clusterid = clusterid
        cmd.name = name
        cmd.serviceofferingid = serviceofferingid
        if templateid:
            cmd.templateid = templateid
        elif "templateid" in services:
            cmd.templateid = services["templateid"]
        if account:
            cmd.account = account
        elif "account" in services:
            cmd.account = services["account"]
        if domainid:
            cmd.domainid = domainid
        elif "domainid" in services:
            cmd.domainid = services["domainid"]
        if projectid:
            cmd.projectid = projectid
        elif "projectid" in services:
            cmd.projectid = services["projectid"]
        if migrateallowed:
            cmd.migrateallowed = migrateallowed
        elif "migrateallowed" in services:
            cmd.migrateallowed = services["migrateallowed"]
        if forced:
            cmd.forced = forced
        elif "forced" in services:
            cmd.forced = services["forced"]
        if "details" in services:
            cmd.details = services["details"]
        if "datadiskofferinglist" in services:
            cmd.datadiskofferinglist = services["datadiskofferinglist"]
        if "nicnetworklist" in services:
            cmd.nicnetworklist = services["nicnetworklist"]
        if "nicipaddresslist" in services:
            cmd.nicipaddresslist = services["nicipaddresslist"]
        virtual_machine = apiclient.importUnmanagedInstance(cmd)
        return VirtualMachine(virtual_machine.__dict__, services)


class Volume:
    """Manage Volume Life cycle
    """

    def __init__(self, items):
        self.__dict__.update(items)

    @classmethod
    def create(cls, apiclient, services, zoneid=None, account=None,
               domainid=None, diskofferingid=None, projectid=None, size=None):
        """Create Volume"""
        cmd = createVolume.createVolumeCmd()
        cmd.name = "-".join([services["diskname"], random_gen()])

        if diskofferingid:
            cmd.diskofferingid = diskofferingid
        elif "diskofferingid" in services:
            cmd.diskofferingid = services["diskofferingid"]

        if zoneid:
            cmd.zoneid = zoneid
        elif "zoneid" in services:
            cmd.zoneid = services["zoneid"]

        if account:
            cmd.account = account
        elif "account" in services:
            cmd.account = services["account"]

        if domainid:
            cmd.domainid = domainid
        elif "domainid" in services:
            cmd.domainid = services["domainid"]

        if projectid:
            cmd.projectid = projectid

        if size:
            cmd.size = size

        return Volume(apiclient.createVolume(cmd).__dict__)

    @classmethod
    def create_custom_disk(cls, apiclient, services, account=None,
                           domainid=None, diskofferingid=None, projectid=None):
        """Create Volume from Custom disk offering"""
        cmd = createVolume.createVolumeCmd()
        cmd.name = services["diskname"]

        if diskofferingid:
            cmd.diskofferingid = diskofferingid
        elif "customdiskofferingid" in services:
            cmd.diskofferingid = services["customdiskofferingid"]

        if "customdisksize" in services:
            cmd.size = services["customdisksize"]

        if "customminiops" in services:
            cmd.miniops = services["customminiops"]

        if "custommaxiops" in services:
            cmd.maxiops = services["custommaxiops"]

        cmd.zoneid = services["zoneid"]

        if account:
            cmd.account = account
        elif "account" in services:
            cmd.account = services["account"]

        if domainid:
            cmd.domainid = domainid
        elif "domainid" in services:
            cmd.domainid = services["domainid"]

        if projectid:
            cmd.projectid = projectid

        return Volume(apiclient.createVolume(cmd).__dict__)

    @classmethod
    def create_from_snapshot(cls, apiclient, snapshot_id, services,
                             account=None, domainid=None, projectid=None):
        """Create Volume from snapshot"""
        cmd = createVolume.createVolumeCmd()
        cmd.name = "-".join([services["diskname"], random_gen()])
        cmd.snapshotid = snapshot_id
        cmd.zoneid = services["zoneid"]
        if "size" in services:
            cmd.size = services["size"]
        if "ispublic" in services:
            cmd.ispublic = services["ispublic"]
        else:
            cmd.ispublic = False
        if account:
            cmd.account = account
        elif "account" in services:
            cmd.account = services["account"]
        if domainid:
            cmd.domainid = domainid
        elif "domainid" in services:
            cmd.domainid = services["domainid"]

        if projectid:
            cmd.projectid = projectid

        return Volume(apiclient.createVolume(cmd).__dict__)

    @classmethod
    def revertToSnapshot(cls, apiclient, volumeSnapshotId):
        cmd = revertSnapshot.revertSnapshotCmd()
        cmd.id = volumeSnapshotId
        return apiclient.revertSnapshot(cmd)

    def delete(self, apiclient):
        """Delete Volume"""
        cmd = deleteVolume.deleteVolumeCmd()
        cmd.id = self.id
        apiclient.deleteVolume(cmd)

    def destroy(self, apiclient, expunge=False):
        """Destroy Volume"""
        cmd = destroyVolume.destroyVolumeCmd()
        cmd.id = self.id
        cmd.expunge = expunge
        apiclient.destroyVolume(cmd)

    def recover(self, apiclient):
        """Recover Volume"""
        cmd = recoverVolume.recoverVolumeCmd()
        cmd.id = self.id
        apiclient.recoverVolume(cmd)

    @classmethod
    def list(cls, apiclient, **kwargs):
        """List all volumes matching criteria"""

        cmd = listVolumes.listVolumesCmd()
        [setattr(cmd, k, v) for k, v in list(kwargs.items())]
        if 'account' in list(kwargs.keys()) and 'domainid' in list(kwargs.keys()):
            cmd.listall = True
        return (apiclient.listVolumes(cmd))

    def resize(self, apiclient, **kwargs):
        """Resize a volume"""
        cmd = resizeVolume.resizeVolumeCmd()
        cmd.id = self.id
        [setattr(cmd, k, v) for k, v in list(kwargs.items())]
        return (apiclient.resizeVolume(cmd))

    @classmethod
    def upload(cls, apiclient, services, zoneid=None,
               account=None, domainid=None, url=None, **kwargs):
        """Uploads the volume to specified account"""

        cmd = uploadVolume.uploadVolumeCmd()
        if zoneid:
            cmd.zoneid = zoneid
        if account:
            cmd.account = account
        if domainid:
            cmd.domainid = domainid
        cmd.format = services["format"]
        cmd.name = services["diskname"]
        if url:
            cmd.url = url
        else:
            cmd.url = services["url"]
        [setattr(cmd, k, v) for k, v in list(kwargs.items())]
        return Volume(apiclient.uploadVolume(cmd).__dict__)

    def wait_for_upload(self, apiclient, timeout=10, interval=60):
        """Wait for upload"""
        # Sleep to ensure template is in proper state before download
        time.sleep(interval)

        while True:
            volume_response = Volume.list(
                apiclient,
                id=self.id,
                zoneid=self.zoneid,
            )
            if isinstance(volume_response, list):

                volume = volume_response[0]
                # If volume is ready,
                # volume.state = Allocated
                if volume.state == 'Uploaded':
                    break

                elif 'Uploading' in volume.state:
                    time.sleep(interval)

                elif 'Installing' not in volume.state:
                    raise Exception(
                        "Error in uploading volume: status - %s" %
                        volume.state)
            elif timeout == 0:
                break

            else:
                time.sleep(interval)
                timeout = timeout - 1
        return

    @classmethod
    def extract(cls, apiclient, volume_id, zoneid, mode):
        """Extracts the volume"""

        cmd = extractVolume.extractVolumeCmd()
        cmd.id = volume_id
        cmd.zoneid = zoneid
        cmd.mode = mode
        return Volume(apiclient.extractVolume(cmd).__dict__)

    @classmethod
    def migrate(cls, apiclient, **kwargs):
        """Migrate a volume"""
        cmd = migrateVolume.migrateVolumeCmd()
        [setattr(cmd, k, v) for k, v in list(kwargs.items())]
        return (apiclient.migrateVolume(cmd))


class Snapshot:
    """Manage Snapshot Lifecycle
    """
    '''Class level variables'''
    # Variables denoting possible Snapshot states - start
    BACKED_UP = BACKED_UP
    BACKING_UP = BACKING_UP

    # Variables denoting possible Snapshot states - end

    def __init__(self, items):
        self.__dict__.update(items)

    @classmethod
    def create(cls, apiclient, volume_id, account=None,
               domainid=None, projectid=None, locationtype=None, asyncbackup=None):
        """Create Snapshot"""
        cmd = createSnapshot.createSnapshotCmd()
        cmd.volumeid = volume_id
        if account:
            cmd.account = account
        if domainid:
            cmd.domainid = domainid
        if projectid:
            cmd.projectid = projectid
        if locationtype:
            cmd.locationtype = locationtype
        if asyncbackup:
            cmd.asyncbackup = asyncbackup
        return Snapshot(apiclient.createSnapshot(cmd).__dict__)

    def delete(self, apiclient):
        """Delete Snapshot"""
        cmd = deleteSnapshot.deleteSnapshotCmd()
        cmd.id = self.id
        apiclient.deleteSnapshot(cmd)

    @classmethod
    def list(cls, apiclient, **kwargs):
        """List all snapshots matching criteria"""

        cmd = listSnapshots.listSnapshotsCmd()
        [setattr(cmd, k, v) for k, v in list(kwargs.items())]
        if 'account' in list(kwargs.keys()) and 'domainid' in list(kwargs.keys()):
            cmd.listall = True
        return (apiclient.listSnapshots(cmd))

    def validateState(self, apiclient, snapshotstate, timeout=600):
        """Check if snapshot is in required state
           returnValue: List[Result, Reason]
                 @Result: PASS if snapshot is in required state,
                          else FAIL
                 @Reason: Reason for failure in case Result is FAIL
        """
        isSnapshotInRequiredState = False
        try:
            while timeout >= 0:
                snapshots = Snapshot.list(apiclient, id=self.id)
                assert validateList(snapshots)[0] == PASS, "snapshots list\
                        validation failed"
                if str(snapshots[0].state).lower() == snapshotstate:
                    isSnapshotInRequiredState = True
                    break
                timeout -= 60
                time.sleep(60)
            # end while
            if isSnapshotInRequiredState:
                return [PASS, None]
            else:
                raise Exception("Snapshot not in required state")
        except Exception as e:
            return [FAIL, e]


class Template:
    """Manage template life cycle"""

    def __init__(self, items):
        self.__dict__.update(items)

    @classmethod
    def create(cls, apiclient, services, volumeid=None,
               account=None, domainid=None, projectid=None, randomise=True):
        """Create template from Volume"""
        # Create template from Virtual machine and Volume ID
        cmd = createTemplate.createTemplateCmd()
        cmd.displaytext = services["displaytext"]
        if randomise:
            cmd.name = "-".join([services["name"], random_gen()])
        else:
            cmd.name = services["name"]
        if "ostypeid" in services:
            cmd.ostypeid = services["ostypeid"]
        elif "ostype" in services:
            # Find OSTypeId from Os type
            sub_cmd = listOsTypes.listOsTypesCmd()
            sub_cmd.description = services["ostype"]
            ostypes = apiclient.listOsTypes(sub_cmd)

            if not isinstance(ostypes, list):
                raise Exception(
                    "Unable to find Ostype id with desc: %s" %
                    services["ostype"])
            cmd.ostypeid = ostypes[0].id
        else:
            raise Exception(
                "Unable to find Ostype is required for creating template")

        cmd.isfeatured = services[
            "isfeatured"] if "isfeatured" in services else False
        cmd.ispublic = services[
            "ispublic"] if "ispublic" in services else False
        cmd.isextractable = services[
            "isextractable"] if "isextractable" in services else False
        cmd.passwordenabled = services[
            "passwordenabled"] if "passwordenabled" in services else False

        if volumeid:
            cmd.volumeid = volumeid

        if account:
            cmd.account = account

        if domainid:
            cmd.domainid = domainid

        if projectid:
            cmd.projectid = projectid
        return Template(apiclient.createTemplate(cmd).__dict__)

    @classmethod
    def register(cls, apiclient, services, zoneid=None,
                 account=None, domainid=None, hypervisor=None,
                 projectid=None, details=None, randomize_name=True, templatetag=None):
        """Create template from URL"""

        # Create template from Virtual machine and Volume ID
        cmd = registerTemplate.registerTemplateCmd()
        cmd.displaytext = services["displaytext"]
        if randomize_name:
            cmd.name = "-".join([services["name"], random_gen()])
        else:
            cmd.name = services["name"]
        cmd.format = services["format"]
        if hypervisor:
            cmd.hypervisor = hypervisor
        elif "hypervisor" in services:
            cmd.hypervisor = services["hypervisor"]

        if "ostypeid" in services:
            cmd.ostypeid = services["ostypeid"]
        elif "ostype" in services:
            # Find OSTypeId from Os type
            sub_cmd = listOsTypes.listOsTypesCmd()
            sub_cmd.description = services["ostype"]
            ostypes = apiclient.listOsTypes(sub_cmd)

            if not isinstance(ostypes, list):
                raise Exception(
                    "Unable to find Ostype id with desc: %s" %
                    services["ostype"])
            cmd.ostypeid = ostypes[0].id
        else:
            raise Exception(
                "Unable to find Ostype is required for registering template")

        cmd.url = services["url"]

        if zoneid:
            cmd.zoneid = zoneid
        else:
            cmd.zoneid = services["zoneid"]

        cmd.isfeatured = services[
            "isfeatured"] if "isfeatured" in services else False
        cmd.ispublic = services[
            "ispublic"] if "ispublic" in services else False
        cmd.isextractable = services[
            "isextractable"] if "isextractable" in services else False
        cmd.isdynamicallyscalable = services["isdynamicallyscalable"] if "isdynamicallyscalable" in services else False
        cmd.passwordenabled = services[
            "passwordenabled"] if "passwordenabled" in services else False
        cmd.deployasis = services["deployasis"] if "deployasis" in services else False

        if account:
            cmd.account = account

        if domainid:
            cmd.domainid = domainid

        if projectid:
            cmd.projectid = projectid
        elif "projectid" in services:
            cmd.projectid = services["projectid"]

        if details:
            cmd.details = details

        if templatetag:
            cmd.templatetag = templatetag

        if "directdownload" in services:
            cmd.directdownload = services["directdownload"]
        if "checksum" in services:
            cmd.checksum = services["checksum"]

        # Register Template
        template = apiclient.registerTemplate(cmd)

        if isinstance(template, list):
            return Template(template[0].__dict__)

    @classmethod
    def extract(cls, apiclient, id, mode, zoneid=None):
        "Extract template "

        cmd = extractTemplate.extractTemplateCmd()
        cmd.id = id
        cmd.mode = mode
        cmd.zoneid = zoneid

        return apiclient.extractTemplate(cmd)

    @classmethod
    def create_from_volume(cls, apiclient, volume, services,
                           random_name=True, projectid=None):
        """Create Template from volume"""
        # Create template from Volume ID
        cmd = createTemplate.createTemplateCmd()

        return Template._set_command(apiclient, cmd, services, random_name, projectid = projectid, volume = volume)

    @classmethod
    def create_from_snapshot(cls, apiclient, snapshot, services, account=None,
                             domainid=None, projectid=None, random_name=True):
        """Create Template from snapshot"""
        # Create template from Snapshot ID
        cmd = createTemplate.createTemplateCmd()

        return Template._set_command(apiclient, cmd, services, random_name, snapshot = snapshot, projectid = projectid)

    @classmethod
    def _set_command(cls, apiclient, cmd, services, random_name=True, snapshot=None, volume=None, projectid=None):
        cmd.displaytext = services["displaytext"]
        cmd.name = "-".join([
            services["name"],
            random_gen()
        ]) if random_name else services["name"]

        if "ispublic" in services:
            cmd.ispublic = services["ispublic"]

        if "ostypeid" in services:
            cmd.ostypeid = services["ostypeid"]
        elif "ostype" in services:
            # Find OSTypeId from Os type
            sub_cmd = listOsTypes.listOsTypesCmd()
            sub_cmd.description = services["ostype"]
            ostypes = apiclient.listOsTypes(sub_cmd)

            if not isinstance(ostypes, list):
                raise Exception(
                    "Unable to find Ostype id with desc: %s" %
                    services["ostype"])
            cmd.ostypeid = ostypes[0].id
        else:
            raise Exception(
                "Unable to find Ostype is required for creating template")

        if volume:
            cmd.volumeid = volume.id

        if snapshot:
            cmd.snapshotid = snapshot.id

        if projectid:
            cmd.projectid = projectid

        return Template(apiclient.createTemplate(cmd).__dict__)

    def delete(self, apiclient, zoneid=None):
        """Delete Template"""

        cmd = deleteTemplate.deleteTemplateCmd()
        cmd.id = self.id
        if zoneid:
            cmd.zoneid = zoneid
        apiclient.deleteTemplate(cmd)

    def download(self, apiclient, retries=300, interval=5):
        """Download Template"""
        while retries > -1:
            time.sleep(interval)
            template_response = Template.list(
                apiclient,
                id=self.id,
                zoneid=self.zoneid,
                templatefilter='self'
            )

            if isinstance(template_response, list):
                template = template_response[0]
                if not hasattr(template, 'status') or not template or not template.status:
                    retries = retries - 1
                    continue

                # If template is ready,
                # template.status = Download Complete
                # Downloading - x% Downloaded
                # Error - Any other string
                if template.status == 'Download Complete' and template.isready:
                    return

                elif 'Downloaded' in template.status:
                    retries = retries - 1
                    continue

                elif 'Installing' not in template.status:
                    if retries >= 0:
                        retries = retries - 1
                        continue
                    raise Exception(
                        "Error in downloading template: status - %s" %
                        template.status)

            else:
                retries = retries - 1
        raise Exception("Template download failed exception")

    def updatePermissions(self, apiclient, **kwargs):
        """Updates the template permissions"""

        cmd = updateTemplatePermissions.updateTemplatePermissionsCmd()
        cmd.id = self.id
        [setattr(cmd, k, v) for k, v in list(kwargs.items())]
        return (apiclient.updateTemplatePermissions(cmd))

    def update(self, apiclient, **kwargs):
        """Updates the template details"""

        cmd = updateTemplate.updateTemplateCmd()
        cmd.id = self.id
        [setattr(cmd, k, v) for k, v in list(kwargs.items())]
        return (apiclient.updateTemplate(cmd))

    def copy(self, apiclient, sourcezoneid, destzoneid):
        "Copy Template from source Zone to Destination Zone"

        cmd = copyTemplate.copyTemplateCmd()
        cmd.id = self.id
        cmd.sourcezoneid = sourcezoneid
        cmd.destzoneid = destzoneid

        return apiclient.copyTemplate(cmd)

    @classmethod
    def list(cls, apiclient, **kwargs):
        """List all templates matching criteria"""

        cmd = listTemplates.listTemplatesCmd()
        [setattr(cmd, k, v) for k, v in list(kwargs.items())]
        if 'account' in list(kwargs.keys()) and 'domainid' in list(kwargs.keys()):
            cmd.listall = True
        return (apiclient.listTemplates(cmd))

    @classmethod
    def linkUserDataToTemplate(cls, apiclient, templateid, userdataid=None, userdatapolicy=None):
        "Link userdata to template "

        cmd = linkUserDataToTemplate.linkUserDataToTemplateCmd()
        cmd.templateid = templateid
        if userdataid is not None:
            cmd.userdataid = userdataid
        if userdatapolicy is not None:
            cmd.userdatapolicy = userdatapolicy

        return apiclient.linkUserDataToTemplate(cmd)

class Iso:
    """Manage ISO life cycle"""

    def __init__(self, items):
        self.__dict__.update(items)

    @classmethod
    def create(cls, apiclient, services, account=None, domainid=None,
               projectid=None, zoneid=None):
        """Create an ISO"""
        # Create ISO from URL
        cmd = registerIso.registerIsoCmd()
        cmd.displaytext = services["displaytext"]
        cmd.name = "-".join([services["name"], random_gen()])
        if "ostypeid" in services:
            cmd.ostypeid = services["ostypeid"]
        elif "ostype" in services:
            # Find OSTypeId from Os type
            sub_cmd = listOsTypes.listOsTypesCmd()
            sub_cmd.description = services["ostype"]
            ostypes = apiclient.listOsTypes(sub_cmd)

            if not isinstance(ostypes, list):
                raise Exception(
                    "Unable to find Ostype id with desc: %s" %
                    services["ostype"])
            cmd.ostypeid = ostypes[0].id
        else:
            raise Exception(
                "Unable to find Ostype is required for creating ISO")

        cmd.url = services["url"]

        if zoneid:
            cmd.zoneid = zoneid
        else:
            cmd.zoneid = services["zoneid"]

        if "isextractable" in services:
            cmd.isextractable = services["isextractable"]
        if "isfeatured" in services:
            cmd.isfeatured = services["isfeatured"]
        if "ispublic" in services:
            cmd.ispublic = services["ispublic"]

        if account:
            cmd.account = account
        if domainid:
            cmd.domainid = domainid
        if projectid:
            cmd.projectid = projectid
        # Register ISO
        iso = apiclient.registerIso(cmd)

        if iso:
            return Iso(iso[0].__dict__)

    def delete(self, apiclient):
        """Delete an ISO"""
        cmd = deleteIso.deleteIsoCmd()
        cmd.id = self.id
        apiclient.deleteIso(cmd)
        return

    def download(self, apiclient, retries=300, interval=5):
        """Download an ISO"""
        # Ensuring ISO is successfully downloaded
        while retries > -1:
            time.sleep(interval)

            cmd = listIsos.listIsosCmd()
            cmd.id = self.id
            iso_response = apiclient.listIsos(cmd)

            if isinstance(iso_response, list):
                response = iso_response[0]
                if not hasattr(response, 'status') or not response or not response.status:
                    retries = retries - 1
                    continue

                # Check whether download is in progress(for Ex:10% Downloaded)
                # or ISO is 'Successfully Installed'
                if response.status == 'Successfully Installed' and response.isready:
                    return
                elif 'Downloaded' not in response.status and \
                        'Installing' not in response.status:
                    if retries >= 0:
                        retries = retries - 1
                        continue
                    raise Exception(
                        "Error In Downloading ISO: ISO Status - %s" %
                        response.status)
            else:
                retries = retries - 1
        raise Exception("ISO download failed exception")

    @classmethod
    def extract(cls, apiclient, id, mode, zoneid=None):
        "Extract ISO "

        cmd = extractIso.extractIsoCmd()
        cmd.id = id
        cmd.mode = mode
        cmd.zoneid = zoneid

        return apiclient.extractIso(cmd)

    def update(self, apiclient, **kwargs):
        """Updates the ISO details"""

        cmd = updateIso.updateIsoCmd()
        cmd.id = self.id
        [setattr(cmd, k, v) for k, v in list(kwargs.items())]
        return (apiclient.updateIso(cmd))

    @classmethod
    def copy(cls, apiclient, id, sourcezoneid, destzoneid):
        "Copy ISO from source Zone to Destination Zone"

        cmd = copyIso.copyIsoCmd()
        cmd.id = id
        cmd.sourcezoneid = sourcezoneid
        cmd.destzoneid = destzoneid

        return apiclient.copyIso(cmd)

    @classmethod
    def list(cls, apiclient, **kwargs):
        """Lists all available ISO files."""

        cmd = listIsos.listIsosCmd()
        [setattr(cmd, k, v) for k, v in list(kwargs.items())]
        if 'account' in list(kwargs.keys()) and 'domainid' in list(kwargs.keys()):
            cmd.listall = True
        return (apiclient.listIsos(cmd))


class PublicIPAddress:
    """Manage Public IP Addresses"""

    def __init__(self, items):
        self.__dict__.update(items)

    @classmethod
    def create(cls, apiclient, accountid=None, zoneid=None, domainid=None,
               services=None, networkid=None, projectid=None, vpcid=None,
               isportable=False, ipaddress=None):
        """Associate Public IP address"""
        cmd = associateIpAddress.associateIpAddressCmd()

        if accountid:
            cmd.account = accountid
        elif services and "account" in services:
            cmd.account = services["account"]

        if zoneid:
            cmd.zoneid = zoneid
        elif services and "zoneid" in services:
            cmd.zoneid = services["zoneid"]

        if domainid:
            cmd.domainid = domainid
        elif services and "domainid" in services:
            cmd.domainid = services["domainid"]

        if isportable:
            cmd.isportable = isportable

        if networkid:
            cmd.networkid = networkid

        if projectid:
            cmd.projectid = projectid

        if vpcid:
            cmd.vpcid = vpcid

        if ipaddress:
            cmd.ipaddress = ipaddress
        return PublicIPAddress(apiclient.associateIpAddress(cmd).__dict__)

    def delete(self, apiclient):
        """Dissociate Public IP address using the given ID"""
        cmd = disassociateIpAddress.disassociateIpAddressCmd()
        cmd.id = self.ipaddress.id
        apiclient.disassociateIpAddress(cmd)
        return

    def delete_by_ip(self, apiclient):
        """Dissociate Public IP address using the given IP address"""
        cmd = disassociateIpAddress.disassociateIpAddressCmd()
        cmd.ipaddress = self.ipaddress.ipaddress
        apiclient.disassociateIpAddress(cmd)
        return

    @classmethod
    def list(cls, apiclient, **kwargs):
        """List all Public IPs matching criteria"""

        cmd = listPublicIpAddresses.listPublicIpAddressesCmd()
        [setattr(cmd, k, v) for k, v in list(kwargs.items())]
        if 'account' in list(kwargs.keys()) and 'domainid' in list(kwargs.keys()):
            cmd.listall = True
        return (apiclient.listPublicIpAddresses(cmd))


class NATRule:
    """Manage port forwarding rule"""

    def __init__(self, items):
        self.__dict__.update(items)

    @classmethod
    def create(cls, apiclient, virtual_machine, services, ipaddressid=None,
               projectid=None, openfirewall=False, networkid=None, vpcid=None,
               vmguestip=None):
        """Create Port forwarding rule"""
        cmd = createPortForwardingRule.createPortForwardingRuleCmd()

        if ipaddressid:
            cmd.ipaddressid = ipaddressid
        elif "ipaddressid" in services:
            cmd.ipaddressid = services["ipaddressid"]

        cmd.privateport = services["privateport"]
        cmd.publicport = services["publicport"]
        if "privateendport" in services:
            cmd.privateendport = services["privateendport"]
        if "publicendport" in services:
            cmd.publicendport = services["publicendport"]
        cmd.protocol = services["protocol"]
        cmd.virtualmachineid = virtual_machine.id

        if projectid:
            cmd.projectid = projectid

        if openfirewall:
            cmd.openfirewall = True

        if networkid:
            cmd.networkid = networkid

        if vpcid:
            cmd.vpcid = vpcid

        if vmguestip:
            cmd.vmguestip = vmguestip

        return NATRule(apiclient.createPortForwardingRule(cmd).__dict__)

    @classmethod
    def update(self, apiclient, id, virtual_machine, services, fordisplay=False,
               vmguestip=None):
        """Create Port forwarding rule"""
        cmd = updatePortForwardingRule.updatePortForwardingRuleCmd()
        cmd.id = id

        if "privateport" in services:
            cmd.privateport = services["privateport"]

        if "privateendport" in services:
            cmd.privateendport = services["privateendport"]

        if vmguestip:
            cmd.vmguestip = vmguestip

        if fordisplay:
            cmd.fordisplay = fordisplay

        if virtual_machine.id:
            cmd.virtualmachineid = virtual_machine.id

        return NATRule(apiclient.updatePortForwardingRule(cmd).__dict__)

    def delete(self, apiclient):
        """Delete port forwarding"""
        cmd = deletePortForwardingRule.deletePortForwardingRuleCmd()
        cmd.id = self.id
        apiclient.deletePortForwardingRule(cmd)
        return

    @classmethod
    def list(cls, apiclient, **kwargs):
        """List all NAT rules matching criteria"""

        cmd = listPortForwardingRules.listPortForwardingRulesCmd()
        [setattr(cmd, k, v) for k, v in list(kwargs.items())]
        if 'account' in list(kwargs.keys()) and 'domainid' in list(kwargs.keys()):
            cmd.listall = True
        return (apiclient.listPortForwardingRules(cmd))


class StaticNATRule:
    """Manage Static NAT rule"""

    def __init__(self, items):
        self.__dict__.update(items)

    @classmethod
    def create(cls, apiclient, services, ipaddressid=None,
               networkid=None, vpcid=None):
        """Creates static ip forwarding rule"""

        cmd = createFirewallRule.createFirewallRuleCmd()
        cmd.protocol = services["protocol"]
        cmd.startport = services["startport"]

        if "endport" in services:
            cmd.endport = services["endport"]

        if "cidrlist" in services:
            cmd.cidrlist = services["cidrlist"]

        if ipaddressid:
            cmd.ipaddressid = ipaddressid
        elif "ipaddressid" in services:
            cmd.ipaddressid = services["ipaddressid"]

        if networkid:
            cmd.networkid = networkid

        if vpcid:
            cmd.vpcid = vpcid
        return StaticNATRule(apiclient.createFirewallRule(cmd).__dict__)

    @classmethod
    def createIpForwardingRule(cls, apiclient, startport, endport, protocol, ipaddressid, openfirewall):
        """Creates static ip forwarding rule"""

        cmd = createIpForwardingRule.createIpForwardingRuleCmd()
        cmd.startport = startport
        cmd.endport = endport
        cmd.protocol = protocol
        cmd.openfirewall = openfirewall
        cmd.ipaddressid = ipaddressid
        return StaticNATRule(apiclient.createIpForwardingRule(cmd).__dict__)

    def delete(self, apiclient):
        """Delete IP forwarding rule"""
        cmd = deleteIpForwardingRule.deleteIpForwardingRuleCmd()
        cmd.id = self.id
        apiclient.deleteIpForwardingRule(cmd)
        return

    @classmethod
    def list(cls, apiclient, **kwargs):
        """List all IP forwarding rules matching criteria"""

        cmd = listIpForwardingRules.listIpForwardingRulesCmd()
        [setattr(cmd, k, v) for k, v in list(kwargs.items())]
        if 'account' in list(kwargs.keys()) and 'domainid' in list(kwargs.keys()):
            cmd.listall = True
        return (apiclient.listIpForwardingRules(cmd))

    @classmethod
    def enable(cls, apiclient, ipaddressid, virtualmachineid, networkid=None,
               vmguestip=None):
        """Enables Static NAT rule"""

        cmd = enableStaticNat.enableStaticNatCmd()
        cmd.ipaddressid = ipaddressid
        cmd.virtualmachineid = virtualmachineid
        if networkid:
            cmd.networkid = networkid

        if vmguestip:
            cmd.vmguestip = vmguestip
        apiclient.enableStaticNat(cmd)
        return

    @classmethod
    def disable(cls, apiclient, ipaddressid, virtualmachineid=None):
        """Disables Static NAT rule"""

        cmd = disableStaticNat.disableStaticNatCmd()
        cmd.ipaddressid = ipaddressid
        apiclient.disableStaticNat(cmd)
        return


class EgressFireWallRule:
    """Manage Egress Firewall rule"""

    def __init__(self, items):
        self.__dict__.update(items)

    @classmethod
    def create(cls, apiclient, networkid, protocol, cidrlist=None,
               startport=None, endport=None, type=None, code=None):
        """Create Egress Firewall Rule"""
        cmd = createEgressFirewallRule.createEgressFirewallRuleCmd()
        cmd.networkid = networkid
        cmd.protocol = protocol
        if cidrlist:
            cmd.cidrlist = cidrlist
        if startport:
            cmd.startport = startport
        if endport:
            cmd.endport = endport
        if type:
            cmd.type = type
        if code:
            cmd.code = code

        return EgressFireWallRule(
            apiclient.createEgressFirewallRule(cmd).__dict__)

    def delete(self, apiclient):
        """Delete Egress Firewall rule"""
        cmd = deleteEgressFirewallRule.deleteEgressFirewallRuleCmd()
        cmd.id = self.id
        apiclient.deleteEgressFirewallRule(cmd)
        return

    @classmethod
    def list(cls, apiclient, **kwargs):
        """List all Egress Firewall Rules matching criteria"""

        cmd = listEgressFirewallRules.listEgressFirewallRulesCmd()
        [setattr(cmd, k, v) for k, v in list(kwargs.items())]
        if 'account' in list(kwargs.keys()) and 'domainid' in list(kwargs.keys()):
            cmd.listall = True
        return (apiclient.listEgressFirewallRules(cmd))


class FireWallRule:
    """Manage Firewall rule"""

    def __init__(self, items):
        self.__dict__.update(items)

    @classmethod
    def create(cls, apiclient, ipaddressid, protocol, cidrlist=None,
               startport=None, endport=None, projectid=None, vpcid=None):
        """Create Firewall Rule"""
        cmd = createFirewallRule.createFirewallRuleCmd()
        cmd.ipaddressid = ipaddressid
        cmd.protocol = protocol
        if cidrlist:
            cmd.cidrlist = cidrlist
        if startport:
            cmd.startport = startport
        if endport:
            cmd.endport = endport

        if projectid:
            cmd.projectid = projectid

        if vpcid:
            cmd.vpcid = vpcid

        return FireWallRule(apiclient.createFirewallRule(cmd).__dict__)

    def delete(self, apiclient):
        """Delete Firewall rule"""
        cmd = deleteFirewallRule.deleteFirewallRuleCmd()
        cmd.id = self.id
        apiclient.deleteFirewallRule(cmd)
        return

    @classmethod
    def list(cls, apiclient, **kwargs):
        """List all Firewall Rules matching criteria"""

        cmd = listFirewallRules.listFirewallRulesCmd()
        [setattr(cmd, k, v) for k, v in list(kwargs.items())]
        if 'account' in list(kwargs.keys()) and 'domainid' in list(kwargs.keys()):
            cmd.listall = True
        return (apiclient.listFirewallRules(cmd))


class Autoscale:
    """Manage Auto scale"""

    def __init__(self, items):
        self.__dict__.update(items)

    @classmethod
    def listCounters(cls, apiclient, **kwargs):
        """Lists all available Counters."""

        cmd = listCounters.listCountersCmd()
        [setattr(cmd, k, v) for k, v in list(kwargs.items())]
        return (apiclient.listCounters(cmd))

    @classmethod
    def createCondition(cls, apiclient, counterid, relationaloperator, threshold):
        """creates condition."""

        cmd = createCondition.createConditionCmd()
        cmd.counterid = counterid
        cmd.relationaloperator = relationaloperator
        cmd.threshold = threshold
        return (apiclient.createCondition(cmd))

    @classmethod
    def updateCondition(cls, apiclient, id, **kwargs):
        """Updates condition."""

        cmd = updateCondition.updateConditionCmd()
        cmd.id = id
        [setattr(cmd, k, v) for k, v in list(kwargs.items())]
        return (apiclient.updateCondition(cmd))

    @classmethod
    def listConditions(cls, apiclient, **kwargs):
        """Lists all available Conditions."""

        cmd = listConditions.listConditionsCmd()
        [setattr(cmd, k, v) for k, v in list(kwargs.items())]
        return (apiclient.listConditions(cmd))

    @classmethod
    def listAutoscalePolicies(cls, apiclient, **kwargs):
        """Lists all available Autoscale Policies."""

        cmd = listAutoScalePolicies.listAutoScalePoliciesCmd()
        [setattr(cmd, k, v) for k, v in list(kwargs.items())]
        return (apiclient.listAutoScalePolicies(cmd))

    @classmethod
    def createAutoscalePolicy(cls, apiclient, action, conditionids, duration, quiettime=None):
        """creates condition."""

        cmd = createAutoScalePolicy.createAutoScalePolicyCmd()
        cmd.action = action
        cmd.conditionids = conditionids
        cmd.duration = duration
        if quiettime:
            cmd.quiettime = quiettime

        return (apiclient.createAutoScalePolicy(cmd))

    @classmethod
    def updateAutoscalePolicy(cls, apiclient, id, **kwargs):
        """Updates Autoscale Policy."""

        cmd = updateAutoScalePolicy.updateAutoScalePolicyCmd()
        cmd.id = id
        [setattr(cmd, k, v) for k, v in list(kwargs.items())]
        return (apiclient.updateAutoScalePolicy(cmd))

    @classmethod
    def listAutoscaleVmPofiles(cls, apiclient, **kwargs):
        """Lists all available AutoscaleVM  Profiles."""

        cmd = listAutoScaleVmProfiles.listAutoScaleVmProfilesCmd()
        [setattr(cmd, k, v) for k, v in list(kwargs.items())]
        return (apiclient.listAutoScaleVmProfiles(cmd))

    @classmethod
    def createAutoscaleVmProfile(cls, apiclient, serviceofferingid, zoneid, templateid,
                                 autoscaleuserid=None, expungevmgraceperiod=None, counterparam=None,
                                 otherdeployparams=None, userdata=None):
        """creates Autoscale VM Profile."""

        cmd = createAutoScaleVmProfile.createAutoScaleVmProfileCmd()
        cmd.serviceofferingid = serviceofferingid
        cmd.zoneid = zoneid
        cmd.templateid = templateid
        if autoscaleuserid:
            cmd.autoscaleuserid = autoscaleuserid

        if expungevmgraceperiod:
            cmd.expungevmgraceperiod = expungevmgraceperiod

        if counterparam:
            for name, value in list(counterparam.items()):
                cmd.counterparam.append({
                    'name': name,
                    'value': value
                })

        if otherdeployparams:
            cmd.otherdeployparams = otherdeployparams

        if userdata:
            cmd.userdata = userdata

        return (apiclient.createAutoScaleVmProfile(cmd))

    @classmethod
    def updateAutoscaleVMProfile(cls, apiclient, id, **kwargs):
        """Updates Autoscale VM Profile."""

        cmd = updateAutoScaleVmProfile.updateAutoScaleVmProfileCmd()
        cmd.id = id
        [setattr(cmd, k, v) for k, v in list(kwargs.items())]
        return (apiclient.updateAutoScaleVmProfile(cmd))

    @classmethod
    def createAutoscaleVmGroup(cls, apiclient, lbruleid, minmembers, maxmembers,
                               scaledownpolicyids, scaleuppolicyids, vmprofileid, interval=None, name=None):
        """creates Autoscale VM Group."""

        cmd = createAutoScaleVmGroup.createAutoScaleVmGroupCmd()
        cmd.lbruleid = lbruleid
        cmd.minmembers = minmembers
        cmd.maxmembers = maxmembers
        cmd.scaledownpolicyids = scaledownpolicyids
        cmd.scaleuppolicyids = scaleuppolicyids
        cmd.vmprofileid = vmprofileid
        if interval:
            cmd.interval = interval
        if name:
            cmd.name = name

        return (apiclient.createAutoScaleVmGroup(cmd))

    @classmethod
    def listAutoscaleVmGroup(cls, apiclient, **kwargs):
        """Lists all available AutoscaleVM  Group."""

        cmd = listAutoScaleVmGroups.listAutoScaleVmGroupsCmd()
        [setattr(cmd, k, v) for k, v in list(kwargs.items())]
        return (apiclient.listAutoScaleVmGroups(cmd))

    @classmethod
    def enableAutoscaleVmGroup(cls, apiclient, id, **kwargs):
        """Enables AutoscaleVM  Group."""

        cmd = enableAutoScaleVmGroup.enableAutoScaleVmGroupCmd()
        cmd.id = id
        [setattr(cmd, k, v) for k, v in list(kwargs.items())]
        return (apiclient.enableAutoScaleVmGroup(cmd))

    @classmethod
    def disableAutoscaleVmGroup(cls, apiclient, id, **kwargs):
        """Disables AutoscaleVM  Group."""

        cmd = disableAutoScaleVmGroup.disableAutoScaleVmGroupCmd()
        cmd.id = id
        [setattr(cmd, k, v) for k, v in list(kwargs.items())]
        return (apiclient.disableAutoScaleVmGroup(cmd))

    @classmethod
    def updateAutoscaleVMGroup(cls, apiclient, id, **kwargs):
        """Updates Autoscale VM Group."""

        cmd = updateAutoScaleVmGroup.updateAutoScaleVmGroupCmd()
        cmd.id = id
        [setattr(cmd, k, v) for k, v in list(kwargs.items())]
        return (apiclient.updateAutoScaleVmGroup(cmd))

    @classmethod
    def deleteAutoscaleVMGroup(cls, apiclient, id, cleanup=None):
        """Deletes Autoscale VM Group."""

        cmd = deleteAutoScaleVmGroup.deleteAutoScaleVmGroupCmd()
        cmd.id = id
        if cleanup:
            cmd.cleanup = cleanup
        return (apiclient.deleteAutoScaleVmGroup(cmd))

    @classmethod
    def deleteCondition(cls, apiclient, id):
        """Deletes condition."""

        cmd = deleteCondition.deleteConditionCmd()
        cmd.id = id
        return (apiclient.deleteCondition(cmd))

    @classmethod
    def deleteAutoscaleVMProfile(cls, apiclient, id):
        """Deletes Autoscale VM Profile."""

        cmd = deleteAutoScaleVmProfile.deleteAutoScaleVmProfileCmd()
        cmd.id = id
        return (apiclient.deleteAutoScaleVmProfile(cmd))

    @classmethod
    def deleteAutoscalePolicy(cls, apiclient, id):
        """Deletes Autoscale Policy."""

        cmd = deleteAutoScalePolicy.deleteAutoScalePolicyCmd()
        cmd.id = id
        return (apiclient.deleteAutoScalePolicy(cmd))

class AutoScaleCondition:
    """Manage autoscale condition"""

    def __init__(self, items):
        self.__dict__.update(items)

    @classmethod
    def listConditions(cls, apiclient, **kwargs):
        """Lists all available Conditions."""

        cmd = listConditions.listConditionsCmd()
        [setattr(cmd, k, v) for k, v in list(kwargs.items())]
        return (apiclient.listConditions(cmd))

    @classmethod
    def create(cls, apiclient, counterid, relationaloperator, threshold, projectid=None):
        """creates condition."""

        cmd = createCondition.createConditionCmd()
        cmd.counterid = counterid
        cmd.relationaloperator = relationaloperator
        cmd.threshold = threshold
        if projectid:
            cmd.projectid = projectid
        return AutoScaleCondition(apiclient.createCondition(cmd).__dict__)

    def update(self, apiclient, **kwargs):
        """Updates condition."""

        cmd = updateCondition.updateConditionCmd()
        cmd.id = self.id
        [setattr(cmd, k, v) for k, v in list(kwargs.items())]
        return (apiclient.updateCondition(cmd))

    def delete(self, apiclient):
        """Deletes condition."""

        cmd = deleteCondition.deleteConditionCmd()
        cmd.id = self.id
        apiclient.deleteCondition(cmd)
        return

class AutoScalePolicy:
    """Manage autoscale policy"""

    def __init__(self, items):
        self.__dict__.update(items)

    @classmethod
    def list(cls, apiclient, **kwargs):
        """Lists all available Autoscale Policies."""

        cmd = listAutoScalePolicies.listAutoScalePoliciesCmd()
        [setattr(cmd, k, v) for k, v in list(kwargs.items())]
        return (apiclient.listAutoScalePolicies(cmd))

    @classmethod
    def create(cls, apiclient, action, conditionids, duration, quiettime=None):
        """creates condition."""

        cmd = createAutoScalePolicy.createAutoScalePolicyCmd()
        cmd.action = action
        cmd.conditionids = conditionids
        cmd.duration = duration
        if quiettime:
            cmd.quiettime = quiettime

        return AutoScalePolicy(apiclient.createAutoScalePolicy(cmd).__dict__)

    def update(self, apiclient, **kwargs):
        """Updates Autoscale Policy."""

        cmd = updateAutoScalePolicy.updateAutoScalePolicyCmd()
        cmd.id = self.id
        [setattr(cmd, k, v) for k, v in list(kwargs.items())]
        return (apiclient.updateAutoScalePolicy(cmd))

    def delete(self, apiclient):
        """Deletes Autoscale Policy."""

        cmd = deleteAutoScalePolicy.deleteAutoScalePolicyCmd()
        cmd.id = self.id
        apiclient.deleteAutoScalePolicy(cmd)
        return

class AutoScaleVmProfile:
    """Manage autoscale vm profile"""

    def __init__(self, items):
        self.__dict__.update(items)

    @classmethod
    def list(cls, apiclient, **kwargs):
        """Lists all available AutoscaleVM  Profiles."""

        cmd = listAutoScaleVmProfiles.listAutoScaleVmProfilesCmd()
        [setattr(cmd, k, v) for k, v in list(kwargs.items())]
        return (apiclient.listAutoScaleVmProfiles(cmd))

    @classmethod
    def create(cls, apiclient, serviceofferingid, zoneid, templateid,
                                 autoscaleuserid=None, expungevmgraceperiod=None, counterparam=None,
                                 otherdeployparams=None, userdata=None, projectid=None):
        """creates Autoscale VM Profile."""

        cmd = createAutoScaleVmProfile.createAutoScaleVmProfileCmd()
        cmd.serviceofferingid = serviceofferingid
        cmd.zoneid = zoneid
        cmd.templateid = templateid
        if autoscaleuserid:
            cmd.autoscaleuserid = autoscaleuserid

        if expungevmgraceperiod:
            cmd.expungevmgraceperiod = expungevmgraceperiod

        if counterparam:
            for name, value in list(counterparam.items()):
                cmd.counterparam.append({
                    'name': name,
                    'value': value
                })

        if otherdeployparams:
            cmd.otherdeployparams = otherdeployparams

        if userdata:
            cmd.userdata = userdata

        if projectid:
            cmd.projectid = projectid

        return AutoScaleVmProfile(apiclient.createAutoScaleVmProfile(cmd).__dict__)

    def update(self, apiclient, **kwargs):
        """Updates Autoscale VM Profile."""

        cmd = updateAutoScaleVmProfile.updateAutoScaleVmProfileCmd()
        cmd.id = self.id
        [setattr(cmd, k, v) for k, v in list(kwargs.items())]
        return (apiclient.updateAutoScaleVmProfile(cmd))

    def delete(self, apiclient):
        """Deletes Autoscale VM Profile."""

        cmd = deleteAutoScaleVmProfile.deleteAutoScaleVmProfileCmd()
        cmd.id = self.id
        apiclient.deleteAutoScaleVmProfile(cmd)
        return

class AutoScaleVmGroup:
    """Manage autoscale vm group"""

    def __init__(self, items):
        self.__dict__.update(items)

    @classmethod
    def create(cls, apiclient, lbruleid, minmembers, maxmembers,
                               scaledownpolicyids, scaleuppolicyids, vmprofileid, interval=None, name=None):
        """creates Autoscale VM Group."""

        cmd = createAutoScaleVmGroup.createAutoScaleVmGroupCmd()
        cmd.lbruleid = lbruleid
        cmd.minmembers = minmembers
        cmd.maxmembers = maxmembers
        cmd.scaledownpolicyids = scaledownpolicyids
        cmd.scaleuppolicyids = scaleuppolicyids
        cmd.vmprofileid = vmprofileid
        if interval:
            cmd.interval = interval
        if name:
            cmd.name = name

        return AutoScaleVmGroup(apiclient.createAutoScaleVmGroup(cmd).__dict__)

    @classmethod
    def list(cls, apiclient, **kwargs):
        """Lists all available AutoscaleVM  Group."""

        cmd = listAutoScaleVmGroups.listAutoScaleVmGroupsCmd()
        [setattr(cmd, k, v) for k, v in list(kwargs.items())]
        return (apiclient.listAutoScaleVmGroups(cmd))

    def enable(self, apiclient, **kwargs):
        """Enables AutoscaleVM  Group."""

        cmd = enableAutoScaleVmGroup.enableAutoScaleVmGroupCmd()
        cmd.id = self.id
        [setattr(cmd, k, v) for k, v in list(kwargs.items())]
        return (apiclient.enableAutoScaleVmGroup(cmd))

    def disable(self, apiclient, **kwargs):
        """Disables AutoscaleVM  Group."""

        cmd = disableAutoScaleVmGroup.disableAutoScaleVmGroupCmd()
        cmd.id = self.id
        [setattr(cmd, k, v) for k, v in list(kwargs.items())]
        return (apiclient.disableAutoScaleVmGroup(cmd))

    def update(self, apiclient, **kwargs):
        """Updates Autoscale VM Group."""

        cmd = updateAutoScaleVmGroup.updateAutoScaleVmGroupCmd()
        cmd.id = self.id
        [setattr(cmd, k, v) for k, v in list(kwargs.items())]
        return (apiclient.updateAutoScaleVmGroup(cmd))

    def delete(self, apiclient, cleanup=None):
        """Deletes Autoscale VM Group."""

        cmd = deleteAutoScaleVmGroup.deleteAutoScaleVmGroupCmd()
        cmd.id = self.id
        if cleanup:
            cmd.cleanup = cleanup
        apiclient.deleteAutoScaleVmGroup(cmd)
        return

class ServiceOffering:
    """Manage service offerings cycle"""

    def __init__(self, items):
        self.__dict__.update(items)

    @classmethod
    def create(cls, apiclient, services, tags=None, domainid=None, cacheMode=None, **kwargs):
        """Create Service offering"""
        cmd = createServiceOffering.createServiceOfferingCmd()
        cmd.cpunumber = services["cpunumber"]
        cmd.cpuspeed = services["cpuspeed"]
        cmd.displaytext = services["displaytext"]
        cmd.memory = services["memory"]
        cmd.name = services["name"]
        if "storagetype" in services:
            cmd.storagetype = services["storagetype"]

        if "systemvmtype" in services:
            cmd.systemvmtype = services['systemvmtype']

        if "issystem" in services:
            cmd.issystem = services['issystem']

        if "hosttags" in services:
            cmd.hosttags = services["hosttags"]

        if "deploymentplanner" in services:
            cmd.deploymentplanner = services["deploymentplanner"]

        if "serviceofferingdetails" in services:
            count = 1
            for i in services["serviceofferingdetails"]:
                for key, value in list(i.items()):
                    setattr(cmd, "serviceofferingdetails[%d].key" % count, key)
                    setattr(cmd, "serviceofferingdetails[%d].value" % count, value)
                count = count + 1

        if "isvolatile" in services:
            cmd.isvolatile = services["isvolatile"]

        if "customizediops" in services:
            cmd.customizediops = services["customizediops"]

        if "miniops" in services:
            cmd.miniops = services["miniops"]

        if "maxiops" in services:
            cmd.maxiops = services["maxiops"]

        if "hypervisorsnapshotreserve" in services:
            cmd.hypervisorsnapshotreserve = services["hypervisorsnapshotreserve"]

        if "offerha" in services:
            cmd.offerha = services["offerha"]

        if "provisioningtype" in services:
            cmd.provisioningtype = services["provisioningtype"]

        if "dynamicscalingenabled" in services:
            cmd.dynamicscalingenabled = services["dynamicscalingenabled"]

        if "diskofferingstrictness" in services:
            cmd.diskofferingstrictness = services["diskofferingstrictness"]

        if "diskofferingid" in services:
            cmd.diskofferingid = services["diskofferingid"]

        # Service Offering private to that domain
        if domainid:
            cmd.domainid = domainid

        if cacheMode:
            cmd.cacheMode = cacheMode

        if tags:
            cmd.tags = tags
        elif "tags" in services:
            cmd.tags = services["tags"]

        [setattr(cmd, k, v) for k, v in list(kwargs.items())]
        return ServiceOffering(apiclient.createServiceOffering(cmd).__dict__)

    def delete(self, apiclient):
        """Delete Service offering"""
        cmd = deleteServiceOffering.deleteServiceOfferingCmd()
        cmd.id = self.id
        apiclient.deleteServiceOffering(cmd)
        return

    @classmethod
    def list(cls, apiclient, **kwargs):
        """Lists all available service offerings."""

        cmd = listServiceOfferings.listServiceOfferingsCmd()
        [setattr(cmd, k, v) for k, v in list(kwargs.items())]
        if 'account' in list(kwargs.keys()) and 'domainid' in list(kwargs.keys()):
            cmd.listall = True
        return (apiclient.listServiceOfferings(cmd))


class DiskOffering:
    """Manage disk offerings cycle"""

    def __init__(self, items):
        self.__dict__.update(items)

    @classmethod
    def create(cls, apiclient, services, tags=None, custom=False, domainid=None, cacheMode=None, **kwargs):
        """Create Disk offering"""
        cmd = createDiskOffering.createDiskOfferingCmd()
        cmd.displaytext = services["displaytext"]
        cmd.name = services["name"]
        if custom:
            cmd.customized = True
        else:
            cmd.disksize = services["disksize"]

        if domainid:
            cmd.domainid = domainid

        if cacheMode:
            cmd.cacheMode = cacheMode

        if tags:
            cmd.tags = tags
        elif "tags" in services:
            cmd.tags = services["tags"]

        if "storagetype" in services:
            cmd.storagetype = services["storagetype"]

        if "customizediops" in services:
            cmd.customizediops = services["customizediops"]
        else:
            cmd.customizediops = False

        if not cmd.customizediops:
            if "miniops" in services:
                cmd.miniops = services["miniops"]

            if "maxiops" in services:
                cmd.maxiops = services["maxiops"]

        if "hypervisorsnapshotreserve" in services:
            cmd.hypervisorsnapshotreserve = services["hypervisorsnapshotreserve"]

        if "provisioningtype" in services:
            cmd.provisioningtype = services["provisioningtype"]

        [setattr(cmd, k, v) for k, v in list(kwargs.items())]
        return DiskOffering(apiclient.createDiskOffering(cmd).__dict__)

    def delete(self, apiclient):
        """Delete Disk offering"""
        cmd = deleteDiskOffering.deleteDiskOfferingCmd()
        cmd.id = self.id
        apiclient.deleteDiskOffering(cmd)
        return

    @classmethod
    def list(cls, apiclient, **kwargs):
        """Lists all available disk offerings."""

        cmd = listDiskOfferings.listDiskOfferingsCmd()
        [setattr(cmd, k, v) for k, v in list(kwargs.items())]
        if 'account' in list(kwargs.keys()) and 'domainid' in list(kwargs.keys()):
            cmd.listall = True
        return (apiclient.listDiskOfferings(cmd))


class NetworkOffering:
    """Manage network offerings cycle"""

    def __init__(self, items):
        self.__dict__.update(items)

    @classmethod
    def create(cls, apiclient, services, **kwargs):
        """Create network offering"""
        cmd = createNetworkOffering.createNetworkOfferingCmd()
        cmd.displaytext = "-".join([services["displaytext"], random_gen()])
        cmd.name = "-".join([services["name"], random_gen()])
        cmd.guestiptype = services["guestiptype"]
        cmd.supportedservices = ''
        if "supportedservices" in services:
            cmd.supportedservices = services["supportedservices"]
        cmd.traffictype = services["traffictype"]

        if "useVpc" in services:
            cmd.forvpc = (services["useVpc"] == "on")
        if "useTungsten" in services:
            cmd.fortungsten = (services["useTungsten"] == "on")
        cmd.serviceproviderlist = []
        if "serviceProviderList" in services:
            for service, provider in list(services["serviceProviderList"].items()):
                cmd.serviceproviderlist.append({
                    'service': service,
                    'provider': provider
                })
        if "serviceCapabilityList" in services:
            cmd.servicecapabilitylist = []
            for service, capability in list(services["serviceCapabilityList"]. \
                    items()):
                for ctype, value in list(capability.items()):
                    cmd.servicecapabilitylist.append({
                        'service': service,
                        'capabilitytype': ctype,
                        'capabilityvalue': value
                    })
        if "specifyVlan" in services:
            cmd.specifyVlan = services["specifyVlan"]
        if "specifyIpRanges" in services:
            cmd.specifyIpRanges = services["specifyIpRanges"]
        if "ispersistent" in services:
            cmd.ispersistent = services["ispersistent"]
        if "egress_policy" in services:
            cmd.egressdefaultpolicy = services["egress_policy"]
        if "tags" in services:
            cmd.tags = services["tags"]
        if "internetprotocol" in services:
            cmd.internetprotocol = services["internetprotocol"]
        if "networkmode" in services:
            cmd.networkmode = services["networkmode"]
        if "routingmode" in services:
            cmd.routingmode = services["routingmode"]
        cmd.details = [{}]
        if "servicepackageuuid" in services:
            cmd.details[0]["servicepackageuuid"] = services["servicepackageuuid"]
        if "servicepackagedescription" in services:
            cmd.details[0]["servicepackagedescription"] = services["servicepackagedescription"]

        cmd.availability = 'Optional'

        [setattr(cmd, k, v) for k, v in list(kwargs.items())]

        return NetworkOffering(apiclient.createNetworkOffering(cmd).__dict__)

    def delete(self, apiclient):
        """Delete network offering"""
        cmd = deleteNetworkOffering.deleteNetworkOfferingCmd()
        cmd.id = self.id
        apiclient.deleteNetworkOffering(cmd)
        return

    def update(self, apiclient, **kwargs):
        """Lists all available network offerings."""

        cmd = updateNetworkOffering.updateNetworkOfferingCmd()
        cmd.id = self.id
        [setattr(cmd, k, v) for k, v in list(kwargs.items())]
        return (apiclient.updateNetworkOffering(cmd))

    @classmethod
    def list(cls, apiclient, **kwargs):
        """Lists all available network offerings."""

        cmd = listNetworkOfferings.listNetworkOfferingsCmd()
        [setattr(cmd, k, v) for k, v in list(kwargs.items())]
        if 'account' in list(kwargs.keys()) and 'domainid' in list(kwargs.keys()):
            cmd.listall = True
        return (apiclient.listNetworkOfferings(cmd))


class SnapshotPolicy:
    """Manage snapshot policies"""

    def __init__(self, items):
        self.__dict__.update(items)

    @classmethod
    def create(cls, apiclient, volumeid, services):
        """Create Snapshot policy"""
        cmd = createSnapshotPolicy.createSnapshotPolicyCmd()
        cmd.intervaltype = services["intervaltype"]
        cmd.maxsnaps = services["maxsnaps"]
        cmd.schedule = services["schedule"]
        cmd.timezone = services["timezone"]
        cmd.volumeid = volumeid
        return SnapshotPolicy(apiclient.createSnapshotPolicy(cmd).__dict__)

    def delete(self, apiclient):
        """Delete Snapshot policy"""
        cmd = deleteSnapshotPolicies.deleteSnapshotPoliciesCmd()
        cmd.id = self.id
        apiclient.deleteSnapshotPolicies(cmd)
        return

    @classmethod
    def list(cls, apiclient, **kwargs):
        """Lists snapshot policies."""

        cmd = listSnapshotPolicies.listSnapshotPoliciesCmd()
        [setattr(cmd, k, v) for k, v in list(kwargs.items())]
        if 'account' in list(kwargs.keys()) and 'domainid' in list(kwargs.keys()):
            cmd.listall = True
        return (apiclient.listSnapshotPolicies(cmd))


class GuestOs:
    """Guest OS calls (currently read-only implemented)"""

    def __init(self, items):
        self.__dict__.update(items)

    @classmethod
    def listMapping(cls, apiclient, **kwargs):
        """List all Guest Os Mappings matching criteria"""
        cmd = listGuestOsMapping.listGuestOsMappingCmd()
        [setattr(cmd, k, v) for k, v in list(kwargs.items())]

        return (apiclient.listGuestOsMapping(cmd))

    @classmethod
    def listCategories(cls, apiclient, **kwargs):
        """List all Os Categories"""
        cmd = listOsCategories.listOsCategoriesCmd()
        [setattr(cmd, k, v) for k, v in list(kwargs.items())]

        return (apiclient.listOsCategories(cmd))

    @classmethod
    def list(cls, apiclient, **kwargs):
        """List all Os Types matching criteria"""

        cmd = listOsTypes.listOsTypesCmd()
        [setattr(cmd, k, v) for k, v in list(kwargs.items())]
        return (apiclient.listOsTypes(cmd))


class Hypervisor:
    """Manage Hypervisor"""

    def __init__(self, items):
        self.__dict__.update(items)

    @classmethod
    def list(cls, apiclient, **kwargs):
        """Lists hypervisors"""

        cmd = listHypervisors.listHypervisorsCmd()
        [setattr(cmd, k, v) for k, v in list(kwargs.items())]
        if 'account' in list(kwargs.keys()) and 'domainid' in list(kwargs.keys()):
            cmd.listall = True
        return (apiclient.listHypervisors(cmd))


class LoadBalancerRule:
    """Manage Load Balancer rule"""

    def __init__(self, items):
        self.__dict__.update(items)

    @classmethod
    def create(cls, apiclient, services, ipaddressid=None, accountid=None,
               networkid=None, vpcid=None, projectid=None, domainid=None):
        """Create Load balancing Rule"""

        cmd = createLoadBalancerRule.createLoadBalancerRuleCmd()

        if ipaddressid:
            cmd.publicipid = ipaddressid
        elif "ipaddressid" in services:
            cmd.publicipid = services["ipaddressid"]

        if accountid:
            cmd.account = accountid
        elif "account" in services:
            cmd.account = services["account"]

        if domainid:
            cmd.domainid = domainid

        if vpcid:
            cmd.vpcid = vpcid
        cmd.name = services["name"]
        cmd.algorithm = services["alg"]
        cmd.privateport = services["privateport"]
        cmd.publicport = services["publicport"]

        if "openfirewall" in services:
            cmd.openfirewall = services["openfirewall"]

        if projectid:
            cmd.projectid = projectid

        if networkid:
            cmd.networkid = networkid
        return LoadBalancerRule(apiclient.createLoadBalancerRule(cmd).__dict__)

    def delete(self, apiclient):
        """Delete load balancing rule"""
        cmd = deleteLoadBalancerRule.deleteLoadBalancerRuleCmd()
        cmd.id = self.id
        apiclient.deleteLoadBalancerRule(cmd)
        return

    def assign(self, apiclient, vms=None, vmidipmap=None):
        """Assign virtual machines to load balancing rule"""
        cmd = assignToLoadBalancerRule.assignToLoadBalancerRuleCmd()
        cmd.id = self.id
        if vmidipmap:
            cmd.vmidipmap = vmidipmap
        if vms:
            cmd.virtualmachineids = [str(vm.id) for vm in vms]
        apiclient.assignToLoadBalancerRule(cmd)
        return

    def remove(self, apiclient, vms=None, vmidipmap=None):
        """Remove virtual machines from load balancing rule"""
        cmd = removeFromLoadBalancerRule.removeFromLoadBalancerRuleCmd()
        cmd.id = self.id
        if vms:
            cmd.virtualmachineids = [str(vm.id) for vm in vms]
        if vmidipmap:
            cmd.vmidipmap = vmidipmap
        apiclient.removeFromLoadBalancerRule(cmd)
        return

    def update(self, apiclient, algorithm=None,
               description=None, name=None, **kwargs):
        """Updates the load balancing rule"""
        cmd = updateLoadBalancerRule.updateLoadBalancerRuleCmd()
        cmd.id = self.id
        if algorithm:
            cmd.algorithm = algorithm
        if description:
            cmd.description = description
        if name:
            cmd.name = name

        [setattr(cmd, k, v) for k, v in list(kwargs.items())]
        return apiclient.updateLoadBalancerRule(cmd)

    def createSticky(
            self, apiclient, methodname, name, description=None, param=None):
        """Creates a sticky policy for the LB rule"""

        cmd = createLBStickinessPolicy.createLBStickinessPolicyCmd()
        cmd.lbruleid = self.id
        cmd.methodname = methodname
        cmd.name = name
        if description:
            cmd.description = description
        if param:
            cmd.param = []
            for name, value in list(param.items()):
                cmd.param.append({'name': name, 'value': value})
        return apiclient.createLBStickinessPolicy(cmd)

    def deleteSticky(self, apiclient, id):
        """Deletes stickyness policy"""

        cmd = deleteLBStickinessPolicy.deleteLBStickinessPolicyCmd()
        cmd.id = id
        return apiclient.deleteLBStickinessPolicy(cmd)

    @classmethod
    def listStickyPolicies(cls, apiclient, lbruleid, **kwargs):
        """Lists stickiness policies for load balancing rule"""

        cmd = listLBStickinessPolicies.listLBStickinessPoliciesCmd()
        cmd.lbruleid = lbruleid
        [setattr(cmd, k, v) for k, v in list(kwargs.items())]
        if 'account' in list(kwargs.keys()) and 'domainid' in list(kwargs.keys()):
            cmd.listall = True
        return apiclient.listLBStickinessPolicies(cmd)

    @classmethod
    def list(cls, apiclient, **kwargs):
        """List all Load balancing rules matching criteria"""

        cmd = listLoadBalancerRules.listLoadBalancerRulesCmd()
        [setattr(cmd, k, v) for k, v in list(kwargs.items())]
        if 'account' in list(kwargs.keys()) and 'domainid' in list(kwargs.keys()):
            cmd.listall = True
        return (apiclient.listLoadBalancerRules(cmd))

    @classmethod
    def listLoadBalancerRuleInstances(cls, apiclient, id, lbvmips=False, applied=None, **kwargs):
        """Lists load balancing rule Instances"""

        cmd = listLoadBalancerRuleInstances.listLoadBalancerRuleInstancesCmd()
        cmd.id = id
        if applied:
            cmd.applied = applied
        cmd.lbvmips = lbvmips

        [setattr(cmd, k, v) for k, v in list(kwargs.items())]
        return apiclient.listLoadBalancerRuleInstances(cmd)


class Cluster:
    """Manage Cluster life cycle"""

    def __init__(self, items):
        self.__dict__.update(items)

    @classmethod
    def create(cls, apiclient, services, zoneid=None, podid=None, hypervisor=None):
        """Create Cluster"""
        cmd = addCluster.addClusterCmd()
        cmd.clustertype = services["clustertype"]
        cmd.hypervisor = hypervisor

        if zoneid:
            cmd.zoneid = zoneid
        else:
            cmd.zoneid = services["zoneid"]

        if podid:
            cmd.podid = podid
        else:
            cmd.podid = services["podid"]

        if "username" in services:
            cmd.username = services["username"]
        if "password" in services:
            cmd.password = services["password"]
        if "url" in services:
            cmd.url = services["url"]
        if "clustername" in services:
            cmd.clustername = services["clustername"]

        return Cluster(apiclient.addCluster(cmd)[0].__dict__)

    def delete(self, apiclient):
        """Delete Cluster"""
        cmd = deleteCluster.deleteClusterCmd()
        cmd.id = self.id
        apiclient.deleteCluster(cmd)
        return

    @classmethod
    def list(cls, apiclient, **kwargs):
        """List all Clusters matching criteria"""

        cmd = listClusters.listClustersCmd()
        [setattr(cmd, k, v) for k, v in list(kwargs.items())]
        if 'account' in list(kwargs.keys()) and 'domainid' in list(kwargs.keys()):
            cmd.listall = True
        return (apiclient.listClusters(cmd))

    @classmethod
    def update(cls, apiclient, **kwargs):
        """Update cluster information"""

        cmd = updateCluster.updateClusterCmd()
        [setattr(cmd, k, v) for k, v in list(kwargs.items())]
        return (apiclient.updateCluster(cmd))

    def listDrsPlans(cls, apiclient, **kwargs):
        """List drs plans for cluster"""

        cmd = listClusterDrsPlan.listClusterDrsPlanCmd()
        [setattr(cmd, k, v) for k, v in list(kwargs.items())]
        return apiclient.listClusterDrsPlan(cmd)

    def generateDrsPlan(cls, apiclient, migrations=None):
        """Generate a drs plan for cluster"""

        cmd = generateClusterDrsPlan.generateClusterDrsPlanCmd()
        cmd.id = cls.id
        cmd.migrations = migrations
        return apiclient.generateClusterDrsPlan(cmd)

    def executeDrsPlan(cls, apiclient, migrateto=None):
        """Execute drs plan on cluster"""

        cmd = executeClusterDrsPlan.executeClusterDrsPlanCmd()
        cmd.id = cls.id
        if migrateto:
            cmd.migrateto = []
            for vm, host in list(migrateto.items()):
                cmd.migrateto.append({
                    'vm': vm,
                    'host': host
                })
        return apiclient.executeClusterDrsPlan(cmd)


class Host:
    """Manage Host life cycle"""

    def __init__(self, items):
        self.__dict__.update(items)

    @classmethod
    def create(cls, apiclient, cluster, services, zoneid=None, podid=None, hypervisor=None):
        """
        1. Creates the host based upon the information provided.
        2. Verifies the output of the adding host and its state post addition
           Returns FAILED in case of an issue, else an instance of Host
        """
        try:
            cmd = addHost.addHostCmd()
            cmd.hypervisor = hypervisor
            cmd.url = services["url"]
            cmd.clusterid = cluster.id

            if zoneid:
                cmd.zoneid = zoneid
            else:
                cmd.zoneid = services["zoneid"]

            if podid:
                cmd.podid = podid
            else:
                cmd.podid = services["podid"]

            if "clustertype" in services:
                cmd.clustertype = services["clustertype"]
            if "username" in services:
                cmd.username = services["username"]
            if "password" in services:
                cmd.password = services["password"]

            '''
            Adds a Host,
            If response is valid and host is up return
            an instance of Host.
            If response is invalid, returns FAILED.
            If host state is not up, verify through listHosts call
            till host status is up and return accordingly. Max 3 retries
            '''
            host = apiclient.addHost(cmd)
            ret = validateList(host)
            if ret[0] == PASS:
                if str(host[0].state).lower() == 'up':
                    return Host(host[0].__dict__)
                retries = 3
                while retries:
                    lh_resp = apiclient.listHosts(host[0].id)
                    ret = validateList(lh_resp)
                    if (ret[0] == PASS) and \
                            (str(ret[1].state).lower() == 'up'):
                        return Host(host[0].__dict__)
                    retries += -1
            return FAILED
        except Exception as e:
            print("Exception Occurred Under Host.create : %s" % \
                  GetDetailExceptionInfo(e))
            return FAILED

    @staticmethod
    def _check_resource_state(apiclient, hostid, resourcestate):
        hosts = Host.list(apiclient, id=hostid, listall=True)

        validationresult = validateList(hosts)

        assert validationresult is not None, "'validationresult' should not be equal to 'None'."

        assert isinstance(validationresult, list), "'validationresult' should be a 'list'."

        assert len(validationresult) == 3, "'validationresult' should be a list with three items in it."

        if validationresult[0] == FAIL:
            raise Exception("Host list validation failed: %s" % validationresult[2])

        if str(hosts[0].resourcestate).lower() == str(resourcestate).lower():
            return True, None

        return False, "Host is not in the following state: " + str(resourcestate)

    def delete(self, apiclient):
        """Delete Host"""
        # Host must be in maintenance mode before deletion
        cmd = prepareHostForMaintenance.prepareHostForMaintenanceCmd()
        cmd.id = self.id
        apiclient.prepareHostForMaintenance(cmd)

        retry_interval = 10
        num_tries = 10

        wait_result, return_val = wait_until(retry_interval, num_tries, Host._check_resource_state, apiclient, self.id,
                                             HOST_RS_MAINTENANCE)

        if not wait_result:
            raise Exception(return_val)

        cmd = deleteHost.deleteHostCmd()
        cmd.id = self.id
        apiclient.deleteHost(cmd)
        return

    @classmethod
    def enableMaintenance(cls, apiclient, id):
        """enables maintenance mode Host"""

        cmd = prepareHostForMaintenance.prepareHostForMaintenanceCmd()
        cmd.id = id
        return apiclient.prepareHostForMaintenance(cmd)

    @classmethod
    def cancelMaintenance(cls, apiclient, id):
        """Cancels maintenance mode Host"""

        cmd = cancelHostMaintenance.cancelHostMaintenanceCmd()
        cmd.id = id
        return apiclient.cancelHostMaintenance(cmd)

    @classmethod
    def list(cls, apiclient, **kwargs):
        """List all Hosts matching criteria"""

        cmd = listHosts.listHostsCmd()
        [setattr(cmd, k, v) for k, v in list(kwargs.items())]
        if 'account' in list(kwargs.keys()) and 'domainid' in list(kwargs.keys()):
            cmd.listall = True
        return (apiclient.listHosts(cmd))

    @classmethod
    def listForMigration(cls, apiclient, **kwargs):
        """List all Hosts for migration matching criteria"""

        cmd = findHostsForMigration.findHostsForMigrationCmd()
        [setattr(cmd, k, v) for k, v in list(kwargs.items())]
        if 'account' in list(kwargs.keys()) and 'domainid' in list(kwargs.keys()):
            cmd.listall = True
        return (apiclient.findHostsForMigration(cmd))

    @classmethod
    def update(cls, apiclient, **kwargs):
        """Update host information"""

        cmd = updateHost.updateHostCmd()
        [setattr(cmd, k, v) for k, v in list(kwargs.items())]
        return (apiclient.updateHost(cmd))

    @classmethod
    def reconnect(cls, apiclient, **kwargs):
        """Reconnect the Host"""

        cmd = reconnectHost.reconnectHostCmd()
        [setattr(cmd, k, v) for k, v in list(kwargs.items())]
        return (apiclient.reconnectHost(cmd))

    @classmethod
    def getState(cls, apiclient, hostid, state, resourcestate, timeout=600):
        """List Host and check if its resource state is as expected
        @returnValue - List[Result, Reason]
                       1) Result - FAIL if there is any exception
                       in the operation or Host state does not change
                       to expected state in given time else PASS
                       2) Reason - Reason for failure"""

        returnValue = [FAIL, "VM state not trasited to %s,\
                        operation timed out" % state]

        while timeout > 0:
            try:
                hosts = Host.list(apiclient,
                                  id=hostid, listall=True)
                validationresult = validateList(hosts)
                if validationresult[0] == FAIL:
                    raise Exception("Host list validation failed: %s" % validationresult[2])
                elif str(hosts[0].state).lower() == str(state).lower() and str(
                        hosts[0].resourcestate).lower() == str(resourcestate).lower():
                    returnValue = [PASS, None]
                    break
            except Exception as e:
                returnValue = [FAIL, e]
                break
            time.sleep(60)
            timeout -= 60
        return returnValue


class StoragePool:
    """Manage Storage pools (Primary Storage)"""

    def __init__(self, items):
        self.__dict__.update(items)

    @classmethod
    def create(cls, apiclient, services, scope=None, clusterid=None,
               zoneid=None, podid=None, provider=None, tags=None,
               capacityiops=None, capacitybytes=None, hypervisor=None,
               details=None):
        """Create Storage pool (Primary Storage)"""

        cmd = createStoragePool.createStoragePoolCmd()
        cmd.name = services["name"]

        if podid:
            cmd.podid = podid
        elif "podid" in services:
            cmd.podid = services["podid"]

        cmd.url = services["url"]
        if clusterid:
            cmd.clusterid = clusterid
        elif "clusterid" in services:
            cmd.clusterid = services["clusterid"]

        if zoneid:
            cmd.zoneid = zoneid
        else:
            cmd.zoneid = services["zoneid"]

        if scope:
            cmd.scope = scope
        elif "scope" in services:
            cmd.scope = services["scope"]

        if provider:
            cmd.provider = provider
        elif "provider" in services:
            cmd.provider = services["provider"]

        if tags:
            cmd.tags = tags
        elif "tags" in services:
            cmd.tags = services["tags"]

        if capacityiops:
            cmd.capacityiops = capacityiops
        elif "capacityiops" in services:
            cmd.capacityiops = services["capacityiops"]

        if capacitybytes:
            cmd.capacitybytes = capacitybytes
        elif "capacitybytes" in services:
            cmd.capacitybytes = services["capacitybytes"]

        if hypervisor:
            cmd.hypervisor = hypervisor
        elif "hypervisor" in services:
            cmd.hypervisor = services["hypervisor"]

        d = services.get("details", details)
        if d:
            count = 1
            for key, value in d.items():
                setattr(cmd, "details[{}].{}".format(count, key), value)
                count = count + 1

        return StoragePool(apiclient.createStoragePool(cmd).__dict__)

    def delete(self, apiclient):
        """Delete Storage pool (Primary Storage)"""

        # Storage pool must be in maintenance mode before deletion
        cmd = enableStorageMaintenance.enableStorageMaintenanceCmd()
        cmd.id = self.id
        apiclient.enableStorageMaintenance(cmd)
        time.sleep(30)
        cmd = deleteStoragePool.deleteStoragePoolCmd()
        cmd.id = self.id
        apiclient.deleteStoragePool(cmd)
        return

    @classmethod
    def enableMaintenance(cls, apiclient, id):
        """enables maintenance mode Storage pool"""

        cmd = enableStorageMaintenance.enableStorageMaintenanceCmd()
        cmd.id = id
        return apiclient.enableStorageMaintenance(cmd)

    @classmethod
    def cancelMaintenance(cls, apiclient, id):
        """Cancels maintenance mode Host"""

        cmd = cancelStorageMaintenance.cancelStorageMaintenanceCmd()
        cmd.id = id
        return apiclient.cancelStorageMaintenance(cmd)

    @classmethod
    def list(cls, apiclient, **kwargs):
        """List all storage pools matching criteria"""

        cmd = listStoragePools.listStoragePoolsCmd()
        [setattr(cmd, k, v) for k, v in list(kwargs.items())]
        if 'account' in list(kwargs.keys()) and 'domainid' in list(kwargs.keys()):
            cmd.listall = True
        return (apiclient.listStoragePools(cmd))

    @classmethod
    def listForMigration(cls, apiclient, **kwargs):
        """List all storage pools for migration matching criteria"""

        cmd = findStoragePoolsForMigration.findStoragePoolsForMigrationCmd()
        [setattr(cmd, k, v) for k, v in list(kwargs.items())]
        if 'account' in list(kwargs.keys()) and 'domainid' in list(kwargs.keys()):
            cmd.listall = True
        return (apiclient.findStoragePoolsForMigration(cmd))

    @classmethod
    def update(cls, apiclient, **kwargs):
        """Update storage pool"""
        cmd = updateStoragePool.updateStoragePoolCmd()
        [setattr(cmd, k, v) for k, v in list(kwargs.items())]
        return apiclient.updateStoragePool(cmd)

    @classmethod
    def getState(cls, apiclient, poolid, state, timeout=600):
        """List StoragePools and check if its  state is as expected
        @returnValue - List[Result, Reason]
                       1) Result - FAIL if there is any exception
                       in the operation or pool state does not change
                       to expected state in given time else PASS
                       2) Reason - Reason for failure"""

        returnValue = [FAIL, "VM state not trasited to %s,\
                        operation timed out" % state]

        while timeout > 0:
            try:
                pools = StoragePool.list(apiclient,
                                         id=poolid, listAll=True)
                validationresult = validateList(pools)
                if validationresult[0] == FAIL:
                    raise Exception("Pool list validation failed: %s" % validationresult[2])
                elif str(pools[0].state).lower() == str(state).lower():
                    returnValue = [PASS, None]
                    break
            except Exception as e:
                returnValue = [FAIL, e]
                break
            time.sleep(60)
            timeout -= 60
        return returnValue

    @classmethod
    def listObjects(cls, apiclient, path="/"):
        cmd = listStoragePoolObjects.listStoragePoolObjectsCmd()
        cmd.id = cls.id
        cmd.path = path
        return apiclient.listStoragePoolObjects(cmd)


class Network:
    """Manage Network pools"""

    def __init__(self, items):
        self.__dict__.update(items)

    @classmethod
    def create(cls, apiclient, services, accountid=None, domainid=None,
               networkofferingid=None, projectid=None,
               subdomainaccess=None, zoneid=None,
               gateway=None, netmask=None, vpcid=None, aclid=None, vlan=None,
               externalid=None, bypassvlanoverlapcheck=None, associatednetworkid=None, publicmtu=None, privatemtu=None,
               sourcenatipaddress=None, cidrsize=None, **kwargs):
        """Create Network for account"""
        cmd = createNetwork.createNetworkCmd()
        cmd.name = services["name"]
        cmd.displaytext = services["displaytext"]

        if networkofferingid:
            cmd.networkofferingid = networkofferingid
        elif "networkoffering" in services:
            cmd.networkofferingid = services["networkoffering"]

        if zoneid:
            cmd.zoneid = zoneid
        elif "zoneid" in services:
            cmd.zoneid = services["zoneid"]

        if subdomainaccess is not None:
            cmd.subdomainaccess = subdomainaccess

        if gateway:
            cmd.gateway = gateway
        elif "gateway" in services:
            cmd.gateway = services["gateway"]
        if netmask:
            cmd.netmask = netmask
        elif "netmask" in services:
            cmd.netmask = services["netmask"]
        if cidrsize:
            cmd.cidrsize = cidrsize
        elif "cidrsize" in services:
            cmd.cidrsize = services["cidrsize"]
        if "startip" in services:
            cmd.startip = services["startip"]
        if "endip" in services:
            cmd.endip = services["endip"]
        if vlan:
            cmd.vlan = vlan
        elif "vlan" in services:
            cmd.vlan = services["vlan"]
        if "acltype" in services:
            cmd.acltype = services["acltype"]
        if "isolatedpvlan" in services:
            cmd.isolatedpvlan = services["isolatedpvlan"]
        if "isolatedpvlantype" in services:
            cmd.isolatedpvlantype = services["isolatedpvlantype"]
        if "routerip" in services:
            cmd.routerip = services["routerip"]
        if "ip6gateway" in services:
            cmd.ip6gateway = services["ip6gateway"]
        if "ip6cidr" in services:
            cmd.ip6cidr = services["ip6cidr"]
        if "startipv6" in services:
            cmd.startipv6 = services["startipv6"]
        if "endipv6" in services:
            cmd.endipv6 = services["endipv6"]
        if "routeripv6" in services:
            cmd.routeripv6 = services["routeripv6"]
        if "dns1" in services:
            cmd.dns1 = services["dns1"]
        if "dns2" in services:
            cmd.dns2 = services["dns2"]
        if "ip6dns1" in services:
            cmd.ip6dns1 = services["ip6dns1"]
        if "ip6dns2" in services:
            cmd.ip6dns2 = services["ip6dns2"]

        if accountid:
            cmd.account = accountid
        if domainid:
            cmd.domainid = domainid
        if projectid:
            cmd.projectid = projectid
        if vpcid:
            cmd.vpcid = vpcid
        if aclid:
            cmd.aclid = aclid
        if externalid:
            cmd.externalid = externalid
        if bypassvlanoverlapcheck:
            cmd.bypassvlanoverlapcheck = bypassvlanoverlapcheck
        if associatednetworkid:
            cmd.associatednetworkid = associatednetworkid
        if publicmtu:
            cmd.publicmtu = publicmtu
        if privatemtu:
            cmd.privatemtu = privatemtu
        if sourcenatipaddress:
            cmd.sourcenatipaddress = sourcenatipaddress
        [setattr(cmd, k, v) for k, v in list(kwargs.items())]
        return Network(apiclient.createNetwork(cmd).__dict__)

    def delete(self, apiclient):
        """Delete Account"""

        cmd = deleteNetwork.deleteNetworkCmd()
        cmd.id = self.id
        apiclient.deleteNetwork(cmd)

    def update(self, apiclient, **kwargs):
        """Updates network with parameters passed"""

        cmd = updateNetwork.updateNetworkCmd()
        cmd.id = self.id
        [setattr(cmd, k, v) for k, v in list(kwargs.items())]
        return (apiclient.updateNetwork(cmd))

    def restart(self, apiclient, cleanup=None, makeredundant=None):
        """Restarts the network"""

        cmd = restartNetwork.restartNetworkCmd()
        cmd.id = self.id
        if cleanup:
            cmd.cleanup = cleanup
        if makeredundant:
            cmd.makeredundant = makeredundant
        return (apiclient.restartNetwork(cmd))

    def migrate(self, apiclient, network_offering_id, resume=False):
        cmd = migrateNetwork.migrateNetworkCmd()
        cmd.networkid = self.id
        cmd.networkofferingid = network_offering_id
        cmd.resume = resume
        return (apiclient.migrateNetwork(cmd))

    def replaceACLList(self, apiclient, aclid, gatewayid=None):
        cmd = replaceNetworkACLList.replaceNetworkACLListCmd()
        cmd.networkid = self.id
        cmd.aclid = aclid
        if gatewayid:
            cmd.gatewayid = gatewayid
        return (apiclient.replaceNetworkACLList(cmd))

    @classmethod
    def list(cls, apiclient, **kwargs):
        """List all Networks matching criteria"""

        cmd = listNetworks.listNetworksCmd()
        [setattr(cmd, k, v) for k, v in list(kwargs.items())]
        if 'account' in list(kwargs.keys()) and 'domainid' in list(kwargs.keys()):
            cmd.listall = True
        return (apiclient.listNetworks(cmd))

    def changeBgpPeers(self, apiclient, bgppeerids):
        cmd = changeBgpPeersForNetwork.changeBgpPeersForNetworkCmd()
        cmd.networkid = self.id
        if bgppeerids is not None:
            cmd.bgppeerids = bgppeerids
        return (apiclient.changeBgpPeersForNetwork(cmd))


class NetworkACL:
    """Manage Network ACL lifecycle"""

    def __init__(self, items):
        self.__dict__.update(items)

    @classmethod
    def create(cls, apiclient, services, networkid=None, protocol=None,
               number=None, aclid=None, action='Allow',
               traffictype=None, cidrlist=[]):
        """Create network ACL rules(Ingress/Egress)"""

        cmd = createNetworkACL.createNetworkACLCmd()
        if "networkid" in services:
            cmd.networkid = services["networkid"]
        elif networkid:
            cmd.networkid = networkid

        if "protocol" in services:
            cmd.protocol = services["protocol"]
            if services["protocol"] == 'ICMP':
                cmd.icmptype = -1
                cmd.icmpcode = -1
        elif protocol:
            cmd.protocol = protocol

        if "icmptype" in services:
            cmd.icmptype = services["icmptype"]
        if "icmpcode" in services:
            cmd.icmpcode = services["icmpcode"]

        if "startport" in services:
            cmd.startport = services["startport"]
        if "endport" in services:
            cmd.endport = services["endport"]

        if "cidrlist" in services:
            cmd.cidrlist = services["cidrlist"]
        elif cidrlist:
            cmd.cidrlist = cidrlist

        if "traffictype" in services:
            cmd.traffictype = services["traffictype"]
        elif traffictype:
            cmd.traffictype = traffictype

        if "action" in services:
            cmd.action = services["action"]
        elif action:
            cmd.action = action

        if "number" in services:
            cmd.number = services["number"]
        elif number:
            cmd.number = number

        if "aclid" in services:
            cmd.aclid = services["aclid"]
        elif aclid:
            cmd.aclid = aclid

        # Defaulted to Ingress
        return NetworkACL(apiclient.createNetworkACL(cmd).__dict__)

    def delete(self, apiclient):
        """Delete network acl"""

        cmd = deleteNetworkACL.deleteNetworkACLCmd()
        cmd.id = self.id
        return apiclient.deleteNetworkACL(cmd)

    @classmethod
    def list(cls, apiclient, **kwargs):
        """List Network ACLs"""

        cmd = listNetworkACLs.listNetworkACLsCmd()
        [setattr(cmd, k, v) for k, v in list(kwargs.items())]
        if 'account' in list(kwargs.keys()) and 'domainid' in list(kwargs.keys()):
            cmd.listall = True
        return (apiclient.listNetworkACLs(cmd))


class NetworkACLList:
    """Manage Network ACL lists lifecycle"""

    def __init__(self, items):
        self.__dict__.update(items)

    @classmethod
    def create(
            cls, apiclient, services, name=None, description=None, vpcid=None):
        """Create network ACL container list"""

        cmd = createNetworkACLList.createNetworkACLListCmd()
        if "name" in services:
            cmd.name = services["name"]
        elif name:
            cmd.name = name

        if "description" in services:
            cmd.description = services["description"]
        elif description:
            cmd.description = description

        if "vpcid" in services:
            cmd.vpcid = services["vpcid"]
        elif vpcid:
            cmd.vpcid = vpcid

        return NetworkACLList(apiclient.createNetworkACLList(cmd).__dict__)

    def delete(self, apiclient):
        """Delete network acl list"""

        cmd = deleteNetworkACLList.deleteNetworkACLListCmd()
        cmd.id = self.id
        return apiclient.deleteNetworkACLList(cmd)

    @classmethod
    def list(cls, apiclient, **kwargs):
        """List Network ACL lists"""

        cmd = listNetworkACLLists.listNetworkACLListsCmd()
        [setattr(cmd, k, v) for k, v in list(kwargs.items())]
        if 'account' in list(kwargs.keys()) and 'domainid' in list(kwargs.keys()):
            cmd.listall = True
        return (apiclient.listNetworkACLLists(cmd))


class Vpn:
    """Manage VPN life cycle"""

    def __init__(self, items):
        self.__dict__.update(items)

    @classmethod
    def create(cls, apiclient, publicipid, account=None, domainid=None,
               projectid=None, networkid=None, vpcid=None, openfirewall=None, iprange=None, fordisplay=False):
        """Create VPN for Public IP address"""
        cmd = createRemoteAccessVpn.createRemoteAccessVpnCmd()
        cmd.publicipid = publicipid
        if account:
            cmd.account = account
        if domainid:
            cmd.domainid = domainid
        if projectid:
            cmd.projectid = projectid
        if networkid:
            cmd.networkid = networkid
        if vpcid:
            cmd.vpcid = vpcid
        if iprange:
            cmd.iprange = iprange
        if openfirewall:
            cmd.openfirewall = openfirewall

        cmd.fordisplay = fordisplay
        return Vpn(apiclient.createRemoteAccessVpn(cmd).__dict__)

    @classmethod
    def createVpnGateway(cls, apiclient, vpcid):
        """Create VPN Gateway """
        cmd = createVpnGateway.createVpnGatewayCmd()
        cmd.vpcid = vpcid
        return (apiclient.createVpnGateway(cmd).__dict__)

    @classmethod
    def createVpnConnection(cls, apiclient, s2scustomergatewayid, s2svpngatewayid, passive=False):
        """Create VPN Connection """
        cmd = createVpnConnection.createVpnConnectionCmd()
        cmd.s2scustomergatewayid = s2scustomergatewayid
        cmd.s2svpngatewayid = s2svpngatewayid
        if passive:
            cmd.passive = passive
        return (apiclient.createVpnGateway(cmd).__dict__)

    @classmethod
    def resetVpnConnection(cls, apiclient, id):
        """Reset VPN Connection """
        cmd = resetVpnConnection.resetVpnConnectionCmd()
        cmd.id = id
        return (apiclient.resetVpnConnection(cmd).__dict__)

    @classmethod
    def deleteVpnConnection(cls, apiclient, id):
        """Delete VPN Connection """
        cmd = deleteVpnConnection.deleteVpnConnectionCmd()
        cmd.id = id
        return (apiclient.deleteVpnConnection(cmd).__dict__)

    @classmethod
    def listVpnGateway(cls, apiclient, **kwargs):
        """List all VPN Gateways matching criteria"""
        cmd = listVpnGateways.listVpnGatewaysCmd()
        [setattr(cmd, k, v) for k, v in list(kwargs.items())]
        return (apiclient.listVpnGateways(cmd))

    @classmethod
    def listVpnConnection(cls, apiclient, **kwargs):
        """List all VPN Connections matching criteria"""
        cmd = listVpnConnections.listVpnConnectionsCmd()
        [setattr(cmd, k, v) for k, v in list(kwargs.items())]
        return (apiclient.listVpnConnections(cmd))

    def delete(self, apiclient):
        """Delete remote VPN access"""

        cmd = deleteRemoteAccessVpn.deleteRemoteAccessVpnCmd()
        cmd.publicipid = self.publicipid
        apiclient.deleteRemoteAccessVpn(cmd)

    @classmethod
    def list(cls, apiclient, **kwargs):
        """List all VPN matching criteria"""

        cmd = listRemoteAccessVpns.listRemoteAccessVpnsCmd()
        [setattr(cmd, k, v) for k, v in list(kwargs.items())]
        if 'account' in list(kwargs.keys()) and 'domainid' in list(kwargs.keys()):
            cmd.listall = True
        return (apiclient.listRemoteAccessVpns(cmd))


class VpnUser:
    """Manage VPN user"""

    def __init__(self, items):
        self.__dict__.update(items)

    @classmethod
    def create(cls, apiclient, username, password, account=None, domainid=None,
               projectid=None, rand_name=True):
        """Create VPN user"""
        cmd = addVpnUser.addVpnUserCmd()
        cmd.username = "-".join([username,
                                 random_gen()]) if rand_name else username
        cmd.password = password

        if account:
            cmd.account = account
        if domainid:
            cmd.domainid = domainid
        if projectid:
            cmd.projectid = projectid
        return VpnUser(apiclient.addVpnUser(cmd).__dict__)

    def delete(self, apiclient, projectid=None):
        """Remove VPN user"""

        cmd = removeVpnUser.removeVpnUserCmd()
        cmd.username = self.username
        if projectid:
            cmd.projectid = projectid
        else:
            cmd.account = self.account
            cmd.domainid = self.domainid
        apiclient.removeVpnUser(cmd)

    @classmethod
    def list(cls, apiclient, **kwargs):
        """List all VPN Users matching criteria"""

        cmd = listVpnUsers.listVpnUsersCmd()
        [setattr(cmd, k, v) for k, v in list(kwargs.items())]
        if 'account' in list(kwargs.keys()) and 'domainid' in list(kwargs.keys()):
            cmd.listall = True
        return (apiclient.listVpnUsers(cmd))


class Zone:
    """Manage Zone"""

    def __init__(self, items):
        self.__dict__.update(items)

    @classmethod
    def create(cls, apiclient, services, domainid=None):
        """Create zone"""
        cmd = createZone.createZoneCmd()
        cmd.dns1 = services["dns1"]
        cmd.internaldns1 = services["internaldns1"]
        cmd.name = services["name"]
        cmd.networktype = services["networktype"]

        if "dns2" in services:
            cmd.dns2 = services["dns2"]
        if "internaldns2" in services:
            cmd.internaldns2 = services["internaldns2"]
        if domainid:
            cmd.domainid = domainid
        if "securitygroupenabled" in services:
            cmd.securitygroupenabled = services["securitygroupenabled"]

        return Zone(apiclient.createZone(cmd).__dict__)

    def delete(self, apiclient):
        """Delete Zone"""

        cmd = deleteZone.deleteZoneCmd()
        cmd.id = self.id
        apiclient.deleteZone(cmd)

    def update(self, apiclient, **kwargs):
        """Update the zone"""

        cmd = updateZone.updateZoneCmd()
        cmd.id = self.id
        [setattr(cmd, k, v) for k, v in list(kwargs.items())]
        return apiclient.updateZone(cmd)

    @classmethod
    def list(cls, apiclient, **kwargs):
        """List all Zones matching criteria"""

        cmd = listZones.listZonesCmd()
        [setattr(cmd, k, v) for k, v in list(kwargs.items())]
        if 'account' in list(kwargs.keys()) and 'domainid' in list(kwargs.keys()):
            cmd.listall = True
        return (apiclient.listZones(cmd))


class Pod:
    """Manage Pod"""

    def __init__(self, items):
        self.__dict__.update(items)

    @classmethod
    def create(cls, apiclient, services):
        """Create Pod"""
        cmd = createPod.createPodCmd()
        cmd.gateway = services["gateway"]
        cmd.netmask = services["netmask"]
        cmd.name = services["name"]
        cmd.startip = services["startip"]
        cmd.endip = services["endip"]
        cmd.zoneid = services["zoneid"]

        return Pod(apiclient.createPod(cmd).__dict__)

    def delete(self, apiclient):
        """Delete Pod"""

        cmd = deletePod.deletePodCmd()
        cmd.id = self.id
        apiclient.deletePod(cmd)

    @classmethod
    def list(cls, apiclient, **kwargs):
        "Returns a default pod for specified zone"

        cmd = listPods.listPodsCmd()
        [setattr(cmd, k, v) for k, v in list(kwargs.items())]
        if 'account' in list(kwargs.keys()) and 'domainid' in list(kwargs.keys()):
            cmd.listall = True
        return apiclient.listPods(cmd)

    @classmethod
    def update(self, apiclient, **kwargs):
        """Update the pod"""

        cmd = updatePod.updatePodCmd()
        [setattr(cmd, k, v) for k, v in list(kwargs.items())]
        return apiclient.updatePod(cmd)


class PublicIpRange:
    """Manage VlanIpRange"""

    def __init__(self, items):
        self.__dict__.update(items)

    @classmethod
    def create(cls, apiclient, services, account=None, domainid=None, forsystemvms=None, networkid=None):
        """Create VlanIpRange"""

        cmd = createVlanIpRange.createVlanIpRangeCmd()
        if "gateway" in services:
            cmd.gateway = services["gateway"]
        if "netmask" in services:
            cmd.netmask = services["netmask"]
        if "forvirtualnetwork" in services:
            cmd.forvirtualnetwork = services["forvirtualnetwork"]
        if "startip" in services:
            cmd.startip = services["startip"]
        if "endip" in services:
            cmd.endip = services["endip"]
        if "zoneid" in services:
            cmd.zoneid = services["zoneid"]
        if "podid" in services:
            cmd.podid = services["podid"]
        if "vlan" in services:
            cmd.vlan = services["vlan"]
        if "ip6gateway" in services:
            cmd.ip6gateway = services["ip6gateway"]
        if "ip6cidr" in services:
            cmd.ip6cidr = services["ip6cidr"]

        if account:
            cmd.account = account
        if domainid:
            cmd.domainid = domainid
        if forsystemvms:
            cmd.forsystemvms = forsystemvms
        if networkid:
            cmd.networkid = networkid

        return PublicIpRange(apiclient.createVlanIpRange(cmd).__dict__)

    def delete(self, apiclient):
        """Delete VlanIpRange"""

        cmd = deleteVlanIpRange.deleteVlanIpRangeCmd()
        cmd.id = self.vlan.id
        apiclient.deleteVlanIpRange(cmd)

    @classmethod
    def list(cls, apiclient, **kwargs):
        """Lists all VLAN IP ranges."""

        cmd = listVlanIpRanges.listVlanIpRangesCmd()
        [setattr(cmd, k, v) for k, v in list(kwargs.items())]
        if 'account' in list(kwargs.keys()) and 'domainid' in list(kwargs.keys()):
            cmd.listall = True
        return (apiclient.listVlanIpRanges(cmd))

    @classmethod
    def dedicate(
            cls, apiclient, id, account=None, domainid=None, projectid=None):
        """Dedicate VLAN IP range"""

        cmd = dedicatePublicIpRange.dedicatePublicIpRangeCmd()
        cmd.id = id
        cmd.account = account
        cmd.domainid = domainid
        cmd.projectid = projectid
        return PublicIpRange(apiclient.dedicatePublicIpRange(cmd).__dict__)

    def release(self, apiclient):
        """Release VLAN IP range"""

        cmd = releasePublicIpRange.releasePublicIpRangeCmd()
        cmd.id = self.vlan.id
        return apiclient.releasePublicIpRange(cmd)


class PortablePublicIpRange:
    """Manage portable public Ip Range"""

    def __init__(self, items):
        self.__dict__.update(items)

    @classmethod
    def create(cls, apiclient, services):
        """Create portable public Ip Range"""

        cmd = createPortableIpRange.createPortableIpRangeCmd()
        cmd.gateway = services["gateway"]
        cmd.netmask = services["netmask"]
        cmd.startip = services["startip"]
        cmd.endip = services["endip"]
        cmd.regionid = services["regionid"]

        if "vlan" in services:
            cmd.vlan = services["vlan"]

        return PortablePublicIpRange(
            apiclient.createPortableIpRange(cmd).__dict__)

    def delete(self, apiclient):
        """Delete portable IpRange"""

        cmd = deletePortableIpRange.deletePortableIpRangeCmd()
        cmd.id = self.id
        apiclient.deletePortableIpRange(cmd)

    @classmethod
    def list(cls, apiclient, **kwargs):
        """Lists all portable public IP ranges."""

        cmd = listPortableIpRanges.listPortableIpRangesCmd()
        [setattr(cmd, k, v) for k, v in list(kwargs.items())]
        if 'account' in list(kwargs.keys()) and 'domainid' in list(kwargs.keys()):
            cmd.listall = True
        return (apiclient.listPortableIpRanges(cmd))


class SecondaryStagingStore:
    """Manage Staging Store"""

    def __init__(self, items):
        self.__dict__.update(items)

    @classmethod
    def create(cls, apiclient, url, provider, services=None):
        """Create Staging Storage"""
        cmd = createSecondaryStagingStore.createSecondaryStagingStoreCmd()
        cmd.url = url
        cmd.provider = provider
        if services:
            if "zoneid" in services:
                cmd.zoneid = services["zoneid"]
            if "details" in services:
                cmd.details = services["details"]
            if "scope" in services:
                cmd.scope = services["scope"]

        return SecondaryStagingStore(apiclient.createSecondaryStagingStore(cmd).__dict__)

    def delete(self, apiclient):
        """Delete Staging Storage"""
        cmd = deleteSecondaryStagingStore.deleteSecondaryStagingStoreCmd()
        cmd.id = self.id
        apiclient.deleteSecondaryStagingStore(cmd)

    @classmethod
    def list(cls, apiclient, **kwargs):
        cmd = listSecondaryStagingStores.listSecondaryStagingStoresCmd()
        [setattr(cmd, k, v) for k, v in list(kwargs.items())]
        if 'account' in list(kwargs.keys()) and 'domainid' in list(kwargs.keys()):
            cmd.listall = True
        return (apiclient.listSecondaryStagingStores(cmd))


class ImageStore:
    """Manage image stores"""

    def __init__(self, items):
        self.__dict__.update(items)

    @classmethod
    def create(cls, apiclient, url, provider, services=None):
        """Add Image Store"""
        cmd = addImageStore.addImageStoreCmd()
        cmd.url = url
        cmd.provider = provider
        if services:
            if "zoneid" in services:
                cmd.zoneid = services["zoneid"]
            if "details" in services:
                cmd.details = services["details"]
            if "scope" in services:
                cmd.scope = services["scope"]

        return ImageStore(apiclient.addImageStore(cmd).__dict__)

    def delete(self, apiclient):
        """Delete Image Store"""
        cmd = deleteImageStore.deleteImageStoreCmd()
        cmd.id = self.id
        apiclient.deleteImageStore(cmd)

    @classmethod
    def list(cls, apiclient, **kwargs):
        cmd = listImageStores.listImageStoresCmd()
        [setattr(cmd, k, v) for k, v in list(kwargs.items())]
        if 'account' in list(kwargs.keys()) and 'domainid' in list(kwargs.keys()):
            cmd.listall = True
        return (apiclient.listImageStores(cmd))

    def listObjects(self, apiclient, path="/"):
        cmd = listImageStoreObjects.listImageStoreObjectsCmd()
        cmd.id = self.id
        cmd.path = path
        return apiclient.listImageStoreObjects(cmd)

    def migrateResources(self, apiclient, destStoreId, templateIdList=[], snapshotIdList=[]):
        cmd = migrateResourceToAnotherSecondaryStorage.migrateResourceToAnotherSecondaryStorageCmd()
        cmd.srcpool = self.id
        cmd.destpool = destStoreId
        cmd.templates = templateIdList
        cmd.snapshots = snapshotIdList
        return apiclient.migrateResourceToAnotherSecondaryStorage(cmd)


class PhysicalNetwork:
    """Manage physical network storage"""

    def __init__(self, items):
        self.__dict__.update(items)

    @classmethod
    def create(cls, apiclient, services, zoneid, domainid=None, isolationmethods=None):
        """Create physical network"""
        cmd = createPhysicalNetwork.createPhysicalNetworkCmd()

        cmd.name = services["name"]
        cmd.zoneid = zoneid
        if domainid:
            cmd.domainid = domainid
        if isolationmethods:
            cmd.isolationmethods = isolationmethods
        return PhysicalNetwork(apiclient.createPhysicalNetwork(cmd).__dict__)

    def delete(self, apiclient):
        """Delete Physical Network"""

        cmd = deletePhysicalNetwork.deletePhysicalNetworkCmd()
        cmd.id = self.id
        apiclient.deletePhysicalNetwork(cmd)

    def update(self, apiclient, **kwargs):
        """Update Physical network state"""

        cmd = updatePhysicalNetwork.updatePhysicalNetworkCmd()
        cmd.id = self.id
        [setattr(cmd, k, v) for k, v in list(kwargs.items())]
        return apiclient.updatePhysicalNetwork(cmd)

    def addTrafficType(self, apiclient, type):
        """Add Traffic type to Physical network"""

        cmd = addTrafficType.addTrafficTypeCmd()
        cmd.physicalnetworkid = self.id
        cmd.traffictype = type
        return apiclient.addTrafficType(cmd)

    @classmethod
    def dedicate(cls, apiclient, vlanrange, physicalnetworkid,
                 account=None, domainid=None, projectid=None):
        """Dedicate guest vlan range"""

        cmd = dedicateGuestVlanRange.dedicateGuestVlanRangeCmd()
        cmd.vlanrange = vlanrange
        cmd.physicalnetworkid = physicalnetworkid
        cmd.account = account
        cmd.domainid = domainid
        cmd.projectid = projectid
        return PhysicalNetwork(apiclient.dedicateGuestVlanRange(cmd).__dict__)

    def release(self, apiclient):
        """Release guest vlan range"""

        cmd = releaseDedicatedGuestVlanRange. \
            releaseDedicatedGuestVlanRangeCmd()
        cmd.id = self.id
        return apiclient.releaseDedicatedGuestVlanRange(cmd)

    @classmethod
    def listDedicated(cls, apiclient, **kwargs):
        """Lists all dedicated guest vlan ranges"""

        cmd = listDedicatedGuestVlanRanges.listDedicatedGuestVlanRangesCmd()
        [setattr(cmd, k, v) for k, v in list(kwargs.items())]
        if 'account' in list(kwargs.keys()) and 'domainid' in list(kwargs.keys()):
            cmd.listall = True
        return apiclient.listDedicatedGuestVlanRanges(cmd)

    @classmethod
    def list(cls, apiclient, **kwargs):
        """Lists all physical networks"""

        cmd = listPhysicalNetworks.listPhysicalNetworksCmd()
        [setattr(cmd, k, v) for k, v in list(kwargs.items())]
        if 'account' in list(kwargs.keys()) and 'domainid' in list(kwargs.keys()):
            cmd.listall = True
        return [PhysicalNetwork(
            pn.__dict__) for pn in apiclient.listPhysicalNetworks(cmd)]


class SecurityGroup:
    """Manage Security Groups"""

    def __init__(self, items):
        self.__dict__.update(items)

    @classmethod
    def create(cls, apiclient, services, account=None, domainid=None,
               description=None, projectid=None):
        """Create security group"""
        cmd = createSecurityGroup.createSecurityGroupCmd()

        cmd.name = "-".join([services["name"], random_gen()])
        if account:
            cmd.account = account
        if domainid:
            cmd.domainid = domainid
        if description:
            cmd.description = description
        if projectid:
            cmd.projectid = projectid

        return SecurityGroup(apiclient.createSecurityGroup(cmd).__dict__)

    def delete(self, apiclient):
        """Delete Security Group"""

        cmd = deleteSecurityGroup.deleteSecurityGroupCmd()
        cmd.id = self.id
        apiclient.deleteSecurityGroup(cmd)

    def authorize(self, apiclient, services,
                  account=None, domainid=None, projectid=None):
        """Authorize Ingress Rule"""

        cmd = authorizeSecurityGroupIngress.authorizeSecurityGroupIngressCmd()

        if domainid:
            cmd.domainid = domainid
        if account:
            cmd.account = account

        if projectid:
            cmd.projectid = projectid
        cmd.securitygroupid = self.id
        cmd.protocol = services["protocol"]

        if services["protocol"] == 'ICMP':
            cmd.icmptype = -1
            cmd.icmpcode = -1
        else:
            cmd.startport = services["startport"]
            cmd.endport = services["endport"]

        cmd.cidrlist = services["cidrlist"]
        return (apiclient.authorizeSecurityGroupIngress(cmd).__dict__)

    def revoke(self, apiclient, id):
        """Revoke ingress rule"""

        cmd = revokeSecurityGroupIngress.revokeSecurityGroupIngressCmd()
        cmd.id = id
        return apiclient.revokeSecurityGroupIngress(cmd)

    def authorizeEgress(self, apiclient, services, account=None, domainid=None,
                        projectid=None, user_secgrp_list={}):
        """Authorize Egress Rule"""

        cmd = authorizeSecurityGroupEgress.authorizeSecurityGroupEgressCmd()

        if domainid:
            cmd.domainid = domainid
        if account:
            cmd.account = account

        if projectid:
            cmd.projectid = projectid
        cmd.securitygroupid = self.id
        cmd.protocol = services["protocol"]

        if services["protocol"] == 'ICMP':
            cmd.icmptype = -1
            cmd.icmpcode = -1
        else:
            cmd.startport = services["startport"]
            cmd.endport = services["endport"]

        cmd.cidrlist = services["cidrlist"]

        cmd.usersecuritygrouplist = []
        for account, group in list(user_secgrp_list.items()):
            cmd.usersecuritygrouplist.append({
                'account': account,
                'group': group
            })

        return (apiclient.authorizeSecurityGroupEgress(cmd).__dict__)

    def revokeEgress(self, apiclient, id):
        """Revoke Egress rule"""

        cmd = revokeSecurityGroupEgress.revokeSecurityGroupEgressCmd()
        cmd.id = id
        return apiclient.revokeSecurityGroupEgress(cmd)

    @classmethod
    def list(cls, apiclient, **kwargs):
        """Lists all security groups."""

        cmd = listSecurityGroups.listSecurityGroupsCmd()
        [setattr(cmd, k, v) for k, v in list(kwargs.items())]
        if 'account' in list(kwargs.keys()) and 'domainid' in list(kwargs.keys()):
            cmd.listall = True
        return (apiclient.listSecurityGroups(cmd))


class VpnCustomerGateway:
    """Manage VPN Customer Gateway"""

    def __init__(self, items):
        self.__dict__.update(items)

    @classmethod
    def create(cls, apiclient, services, name, gateway, cidrlist,
               account=None, domainid=None, projectid=None):
        """Create VPN Customer Gateway"""
        cmd = createVpnCustomerGateway.createVpnCustomerGatewayCmd()
        cmd.name = name
        cmd.gateway = gateway
        cmd.cidrlist = cidrlist
        if "ipsecpsk" in services:
            cmd.ipsecpsk = services["ipsecpsk"]
        if "ikepolicy" in services:
            cmd.ikepolicy = services["ikepolicy"]
        if "ikelifetime" in services:
            cmd.ikelifetime = services["ikelifetime"]
        if "esppolicy" in services:
            cmd.esppolicy = services["esppolicy"]
        if "esplifetime" in services:
            cmd.esplifetime = services["esplifetime"]
        if "dpd" in services:
            cmd.dpd = services["dpd"]
        if "forceencap" in services:
            cmd.forceencap = services["forceencap"]
        if account:
            cmd.account = account
        if domainid:
            cmd.domainid = domainid
        if projectid:
            cmd.projectid = projectid

        return VpnCustomerGateway(
            apiclient.createVpnCustomerGateway(cmd).__dict__)

    def update(self, apiclient, services, name, gateway, cidrlist):
        """Updates VPN Customer Gateway"""

        cmd = updateVpnCustomerGateway.updateVpnCustomerGatewayCmd()
        cmd.id = self.id
        cmd.name = name
        cmd.gateway = gateway
        cmd.cidrlist = cidrlist
        if "ipsecpsk" in services:
            cmd.ipsecpsk = services["ipsecpsk"]
        if "ikepolicy" in services:
            cmd.ikepolicy = services["ikepolicy"]
        if "ikelifetime" in services:
            cmd.ikelifetime = services["ikelifetime"]
        if "esppolicy" in services:
            cmd.esppolicy = services["esppolicy"]
        if "esplifetime" in services:
            cmd.esplifetime = services["esplifetime"]
        if "dpd" in services:
            cmd.dpd = services["dpd"]
        if "forceencap" in services:
            cmd.forceencap = services["forceencap"]
        return (apiclient.updateVpnCustomerGateway(cmd))

    def delete(self, apiclient):
        """Delete VPN Customer Gateway"""

        cmd = deleteVpnCustomerGateway.deleteVpnCustomerGatewayCmd()
        cmd.id = self.id
        apiclient.deleteVpnCustomerGateway(cmd)

    @classmethod
    def list(cls, apiclient, **kwargs):
        """List all VPN customer Gateway"""

        cmd = listVpnCustomerGateways.listVpnCustomerGatewaysCmd()
        [setattr(cmd, k, v) for k, v in list(kwargs.items())]
        if 'account' in list(kwargs.keys()) and 'domainid' in list(kwargs.keys()):
            cmd.listall = True
        return (apiclient.listVpnCustomerGateways(cmd))


class Project:
    """Manage Project life cycle"""

    def __init__(self, items):
        self.__dict__.update(items)

    @classmethod
    def create(cls, apiclient, services, account=None, domainid=None, userid=None, accountid=None):
        """Create project"""

        cmd = createProject.createProjectCmd()
        cmd.displaytext = services["displaytext"]
        cmd.name = "-".join([services["name"], random_gen()])
        if account:
            cmd.account = account
        if domainid:
            cmd.domainid = domainid
        if userid:
            cmd.userid = userid
        if accountid:
            cmd.accountid = accountid
        return Project(apiclient.createProject(cmd).__dict__)

    def delete(self, apiclient):
        """Delete Project"""

        cmd = deleteProject.deleteProjectCmd()
        cmd.id = self.id
        cmd.cleanup = True
        apiclient.deleteProject(cmd)

    def update(self, apiclient, **kwargs):
        """Updates the project"""

        cmd = updateProject.updateProjectCmd()
        cmd.id = self.id
        [setattr(cmd, k, v) for k, v in list(kwargs.items())]
        return apiclient.updateProject(cmd)

    def activate(self, apiclient):
        """Activates the suspended project"""

        cmd = activateProject.activateProjectCmd()
        cmd.id = self.id
        return apiclient.activateProject(cmd)

    def suspend(self, apiclient):
        """Suspend the active project"""

        cmd = suspendProject.suspendProjectCmd()
        cmd.id = self.id
        return apiclient.suspendProject(cmd)

    def addAccount(self, apiclient, account=None, email=None, projectroleid=None, roletype=None):
        """Add account to project"""

        cmd = addAccountToProject.addAccountToProjectCmd()
        cmd.projectid = self.id
        if account:
            cmd.account = account
        if email:
            cmd.email = email
        if projectroleid:
            cmd.projectroleid = projectroleid
        if roletype:
            cmd.roletype = roletype
        return apiclient.addAccountToProject(cmd)

    def deleteAccount(self, apiclient, account):
        """Delete account from project"""

        cmd = deleteAccountFromProject.deleteAccountFromProjectCmd()
        cmd.projectid = self.id
        cmd.account = account
        return apiclient.deleteAccountFromProject(cmd)

    def addUser(self, apiclient, username=None, email=None, projectroleid=None, roletype=None):
        """Add user to project"""

        cmd = addUserToProject.addUserToProjectCmd()
        cmd.projectid = self.id
        if username:
            cmd.username = username
        if email:
            cmd.email = email
        if projectroleid:
            cmd.projectroleid = projectroleid
        if roletype:
            cmd.roletype = roletype
        return apiclient.addUserToProject(cmd)

    def deleteUser(self, apiclient, userid):
        """Delete user from project"""

        cmd = deleteAccountFromProject.deleteAccountFromProjectCmd()
        cmd.projectid = self.id
        cmd.userid = userid
        return apiclient.deleteUserFromProject(cmd)

    @classmethod
    def listAccounts(cls, apiclient, **kwargs):
        """Lists all accounts associated with projects."""

        cmd = listProjectAccounts.listProjectAccountsCmd()
        [setattr(cmd, k, v) for k, v in list(kwargs.items())]
        if 'account' in list(kwargs.keys()) and 'domainid' in list(kwargs.keys()):
            cmd.listall = True
        return (apiclient.listProjectAccounts(cmd))

    @classmethod
    def list(cls, apiclient, **kwargs):
        """Lists all projects."""

        cmd = listProjects.listProjectsCmd()
        [setattr(cmd, k, v) for k, v in list(kwargs.items())]
        if 'account' in list(kwargs.keys()) and 'domainid' in list(kwargs.keys()):
            cmd.listall = True
        return (apiclient.listProjects(cmd))


class ProjectInvitation:
    """Manage project invitations"""

    def __init__(self, items):
        self.__dict__.update(items)

    @classmethod
    def update(cls, apiclient, projectid, accept, account=None, token=None, userid=None):
        """Updates the project invitation for that account"""

        cmd = updateProjectInvitation.updateProjectInvitationCmd()
        cmd.projectid = projectid
        cmd.accept = accept
        if account:
            cmd.account = account
        if userid:
            cmd.userid = userid
        if token:
            cmd.token = token

        return (apiclient.updateProjectInvitation(cmd).__dict__)

    def delete(self, apiclient, id):
        """Deletes the project invitation"""

        cmd = deleteProjectInvitation.deleteProjectInvitationCmd()
        cmd.id = id
        return apiclient.deleteProjectInvitation(cmd)

    @classmethod
    def list(cls, apiclient, **kwargs):
        """Lists project invitations"""

        cmd = listProjectInvitations.listProjectInvitationsCmd()
        [setattr(cmd, k, v) for k, v in list(kwargs.items())]
        if 'account' in list(kwargs.keys()) and 'domainid' in list(kwargs.keys()):
            cmd.listall = True
        return (apiclient.listProjectInvitations(cmd))


class Configurations:
    """Manage Configuration"""

    @classmethod
    def update(cls, apiclient, name, value=None, zoneid=None, clusterid=None, storageid=None, domainid=None, accountid=None):
        """Updates the specified configuration"""

        cmd = updateConfiguration.updateConfigurationCmd()
        cmd.name = name
        cmd.value = value

        if zoneid:
            cmd.zoneid = zoneid
        if clusterid:
            cmd.clusterid = clusterid
        if storageid:
            cmd.storageid = storageid
        if domainid:
            cmd.domainid = domainid
        if accountid:
            cmd.accountid = accountid
        apiclient.updateConfiguration(cmd)

    @classmethod
    def list(cls, apiclient, **kwargs):
        """Lists configurations"""

        cmd = listConfigurations.listConfigurationsCmd()
        [setattr(cmd, k, v) for k, v in list(kwargs.items())]
        if 'account' in list(kwargs.keys()) and 'domainid' in list(kwargs.keys()):
            cmd.listall = True
        return (apiclient.listConfigurations(cmd))

    @classmethod
    def listCapabilities(cls, apiclient, **kwargs):
        """Lists capabilities"""
        cmd = listCapabilities.listCapabilitiesCmd()
        [setattr(cmd, k, v) for k, v in list(kwargs.items())]
        return (apiclient.listCapabilities(cmd))


    @classmethod
    def listGroups(cls, apiclient, **kwargs):
        """Lists configuration groups"""
        cmd = listConfigurationGroups.listConfigurationGroupsCmd()
        [setattr(cmd, k, v) for k, v in list(kwargs.items())]
        return (apiclient.listConfigurationGroups(cmd))


    @classmethod
    def reset(cls, apiclient, name, zoneid=None, clusterid=None, storageid=None, domainid=None, accountid=None):
        """Resets the specified configuration to original value"""

        cmd = resetConfiguration.resetConfigurationCmd()
        cmd.name = name

        if zoneid:
            cmd.zoneid = zoneid
        if clusterid:
            cmd.clusterid = clusterid
        if storageid:
            cmd.storageid = storageid
        if domainid:
            cmd.domainid = domainid
        if accountid:
            cmd.accountid = accountid

        apiclient.resetConfiguration(cmd)

class NetScaler:
    """Manage external netscaler device"""

    def __init__(self, items):
        self.__dict__.update(items)

    @classmethod
    def add(cls, apiclient, services, physicalnetworkid,
            username=None, password=None):
        """Add external netscaler device to cloudstack"""

        cmd = addNetscalerLoadBalancer.addNetscalerLoadBalancerCmd()
        cmd.physicalnetworkid = physicalnetworkid
        if username:
            cmd.username = username
        else:
            cmd.username = services["username"]

        if password:
            cmd.password = password
        else:
            cmd.password = services["password"]

        cmd.networkdevicetype = services["networkdevicetype"]

        # Generate the URL
        url = 'https://' + str(services["ipaddress"]) + '?'
        url = url + 'publicinterface=' + str(services["publicinterface"]) + '&'
        url = url + 'privateinterface=' + \
              str(services["privateinterface"]) + '&'
        url = url + 'numretries=' + str(services["numretries"]) + '&'

        if "lbdevicecapacity" in services:
            url = url + 'lbdevicecapacity=' + \
                  str(services["lbdevicecapacity"]) + '&'

        url = url + 'lbdevicededicated=' + str(services["lbdevicededicated"])

        cmd.url = url
        return NetScaler(apiclient.addNetscalerLoadBalancer(cmd).__dict__)

    def delete(self, apiclient):
        """Deletes a netscaler device from CloudStack"""

        cmd = deleteNetscalerLoadBalancer.deleteNetscalerLoadBalancerCmd()
        cmd.lbdeviceid = self.lbdeviceid
        apiclient.deleteNetscalerLoadBalancer(cmd)
        return

    def configure(self, apiclient, **kwargs):
        """List already registered netscaler devices"""

        cmd = configureNetscalerLoadBalancer. \
            configureNetscalerLoadBalancerCmd()
        cmd.lbdeviceid = self.lbdeviceid
        [setattr(cmd, k, v) for k, v in list(kwargs.items())]
        return (apiclient.configureNetscalerLoadBalancer(cmd))

    @classmethod
    def list(cls, apiclient, **kwargs):
        """List already registered netscaler devices"""

        cmd = listNetscalerLoadBalancers.listNetscalerLoadBalancersCmd()
        [setattr(cmd, k, v) for k, v in list(kwargs.items())]
        if 'account' in list(kwargs.keys()) and 'domainid' in list(kwargs.keys()):
            cmd.listall = True
        return (apiclient.listNetscalerLoadBalancers(cmd))


class NiciraNvp:

    def __init__(self, items):
        self.__dict__.update(items)

    @classmethod
    def add(cls, apiclient, services, physicalnetworkid,
            hostname=None, username=None, password=None, transportzoneuuid=None, l2gatewayserviceuuid=None):
        cmd = addNiciraNvpDevice.addNiciraNvpDeviceCmd()
        cmd.physicalnetworkid = physicalnetworkid
        if hostname:
            cmd.hostname = hostname
        else:
            cmd.hostname = services['hostname']

        if username:
            cmd.username = username
        else:
            cmd.username = services['username']

        if password:
            cmd.password = password
        else:
            cmd.password = services['password']

        if transportzoneuuid:
            cmd.transportzoneuuid = transportzoneuuid
        else:
            cmd.transportzoneuuid = services['transportZoneUuid']

        if l2gatewayserviceuuid:
            cmd.l2gatewayserviceuuid = l2gatewayserviceuuid
        elif services and 'l2gatewayserviceuuid' in services:
            cmd.l2gatewayserviceuuid = services['l2gatewayserviceuuid']

        return NiciraNvp(apiclient.addNiciraNvpDevice(cmd).__dict__)

    def delete(self, apiclient):
        cmd = deleteNiciraNvpDevice.deleteNiciraNvpDeviceCmd()
        cmd.nvpdeviceid = self.nvpdeviceid
        apiclient.deleteNiciraNvpDevice(cmd)
        return

    @classmethod
    def list(cls, apiclient, **kwargs):
        cmd = listNiciraNvpDevices.listNiciraNvpDevicesCmd()
        [setattr(cmd, k, v) for k, v in list(kwargs.items())]
        if 'account' in list(kwargs.keys()) and 'domainid' in list(kwargs.keys()):
            cmd.listall = True
        return (apiclient.listNiciraNvpDevices(cmd))


class NetworkServiceProvider:
    """Manage network service providers for CloudStack"""

    def __init__(self, items):
        self.__dict__.update(items)

    @classmethod
    def add(cls, apiclient, name, physicalnetworkid, servicelist):
        """Adds network service provider"""

        cmd = addNetworkServiceProvider.addNetworkServiceProviderCmd()
        cmd.name = name
        cmd.physicalnetworkid = physicalnetworkid
        cmd.servicelist = servicelist
        return NetworkServiceProvider(
            apiclient.addNetworkServiceProvider(cmd).__dict__)

    def delete(self, apiclient):
        """Deletes network service provider"""

        cmd = deleteNetworkServiceProvider.deleteNetworkServiceProviderCmd()
        cmd.id = self.id
        return apiclient.deleteNetworkServiceProvider(cmd)

    def update(self, apiclient, **kwargs):
        """Updates network service provider"""

        cmd = updateNetworkServiceProvider.updateNetworkServiceProviderCmd()
        cmd.id = self.id
        [setattr(cmd, k, v) for k, v in list(kwargs.items())]
        return apiclient.updateNetworkServiceProvider(cmd)

    @classmethod
    def update(cls, apiclient, id, **kwargs):
        """Updates network service provider"""

        cmd = updateNetworkServiceProvider.updateNetworkServiceProviderCmd()
        cmd.id = id
        [setattr(cmd, k, v) for k, v in list(kwargs.items())]
        return apiclient.updateNetworkServiceProvider(cmd)

    @classmethod
    def list(cls, apiclient, **kwargs):
        """List network service providers"""

        cmd = listNetworkServiceProviders.listNetworkServiceProvidersCmd()
        [setattr(cmd, k, v) for k, v in list(kwargs.items())]
        if 'account' in list(kwargs.keys()) and 'domainid' in list(kwargs.keys()):
            cmd.listall = True
        return (apiclient.listNetworkServiceProviders(cmd))


class Router:
    """Manage router life cycle"""

    def __init__(self, items):
        self.__dict__.update(items)

    @classmethod
    def start(cls, apiclient, id):
        """Starts the router"""
        cmd = startRouter.startRouterCmd()
        cmd.id = id
        return apiclient.startRouter(cmd)

    @classmethod
    def stop(cls, apiclient, id, forced=None):
        """Stops the router"""
        cmd = stopRouter.stopRouterCmd()
        cmd.id = id
        if forced:
            cmd.forced = forced
        return apiclient.stopRouter(cmd)

    @classmethod
    def reboot(cls, apiclient, id, forced=None):
        """Reboots the router"""
        cmd = rebootRouter.rebootRouterCmd()
        cmd.id = id
        if forced:
            cmd.forced = forced
        return apiclient.rebootRouter(cmd)

    @classmethod
    def destroy(cls, apiclient, id):
        """Destroy the router"""
        cmd = destroyRouter.destroyRouterCmd()
        cmd.id = id
        return apiclient.destroyRouter(cmd)

    @classmethod
    def change_service_offering(cls, apiclient, id, serviceofferingid):
        """Change service offering of the router"""
        cmd = changeServiceForRouter.changeServiceForRouterCmd()
        cmd.id = id
        cmd.serviceofferingid = serviceofferingid
        return apiclient.changeServiceForRouter(cmd)

    @classmethod
    def list(cls, apiclient, **kwargs):
        """List routers"""

        cmd = listRouters.listRoutersCmd()
        [setattr(cmd, k, v) for k, v in list(kwargs.items())]
        if 'account' in list(kwargs.keys()) and 'domainid' in list(kwargs.keys()):
            cmd.listall = True
        return (apiclient.listRouters(cmd))


class Tag:
    """Manage tags"""

    def __init__(self, items):
        self.__dict__.update(items)

    @classmethod
    def create(cls, apiclient, resourceIds, resourceType, tags):
        """Create tags"""

        cmd = createTags.createTagsCmd()
        cmd.resourceIds = resourceIds
        cmd.resourcetype = resourceType
        cmd.tags = []
        for key, value in list(tags.items()):
            cmd.tags.append({
                'key': key,
                'value': value
            })
        return Tag(apiclient.createTags(cmd).__dict__)

    @classmethod
    def delete(cls, apiclient, resourceIds, resourceType, tags):
        """Delete tags"""

        cmd = deleteTags.deleteTagsCmd()
        cmd.resourceIds = resourceIds
        cmd.resourcetype = resourceType
        cmd.tags = []
        for key, value in list(tags.items()):
            cmd.tags.append({
                'key': key,
                'value': value
            })
        apiclient.deleteTags(cmd)

    @classmethod
    def list(cls, apiclient, **kwargs):
        """List all tags matching the criteria"""

        cmd = listTags.listTagsCmd()
        [setattr(cmd, k, v) for k, v in list(kwargs.items())]
        if 'account' in list(kwargs.keys()) and 'domainid' in list(kwargs.keys()):
            cmd.listall = True
        return (apiclient.listTags(cmd))


class VpcOffering:
    """Manage VPC offerings"""

    def __init__(self, items):
        self.__dict__.update(items)

    @classmethod
    def create(cls, apiclient, services):
        """Create vpc offering"""

        import logging

        cmd = createVPCOffering.createVPCOfferingCmd()
        cmd.name = "-".join([services["name"], random_gen()])
        cmd.displaytext = services["displaytext"]
        cmd.supportedServices = services["supportedservices"]
        if "serviceProviderList" in services:
            for service, provider in list(services["serviceProviderList"].items()):
                providers = provider
                if isinstance(provider, str):
                    providers = [provider]

                for provider_item in providers:
                    cmd.serviceproviderlist.append({
                        'service': service,
                        'provider': provider_item
                    })

        if "serviceCapabilityList" in services:
            cmd.servicecapabilitylist = []
            for service, capability in \
                    list(services["serviceCapabilityList"].items()):
                for ctype, value in list(capability.items()):
                    cmd.servicecapabilitylist.append({
                        'service': service,
                        'capabilitytype': ctype,
                        'capabilityvalue': value
                    })
        if "internetprotocol" in services:
            cmd.internetprotocol = services["internetprotocol"]
        if "networkmode" in services:
            cmd.networkmode = services["networkmode"]
        if "routingmode" in services:
            cmd.routingmode = services["routingmode"]
        return VpcOffering(apiclient.createVPCOffering(cmd).__dict__)

    def update(self, apiclient, name=None, displaytext=None, state=None):
        """Updates existing VPC offering"""

        cmd = updateVPCOffering.updateVPCOfferingCmd()
        cmd.id = self.id
        if name:
            cmd.name = name
        if displaytext:
            cmd.displaytext = displaytext
        if state:
            cmd.state = state
        return apiclient.updateVPCOffering(cmd)

    @classmethod
    def list(cls, apiclient, **kwargs):
        """List the VPC offerings based on criteria specified"""

        cmd = listVPCOfferings.listVPCOfferingsCmd()
        [setattr(cmd, k, v) for k, v in list(kwargs.items())]
        if 'account' in list(kwargs.keys()) and 'domainid' in list(kwargs.keys()):
            cmd.listall = True
        return (apiclient.listVPCOfferings(cmd))

    def delete(self, apiclient):
        """Deletes existing VPC offering"""

        cmd = deleteVPCOffering.deleteVPCOfferingCmd()
        cmd.id = self.id
        return apiclient.deleteVPCOffering(cmd)


class VPC:
    """Manage Virtual Private Connection"""

    def __init__(self, items):
        self.__dict__.update(items)

    @classmethod
    def create(cls, apiclient, services, vpcofferingid,
               zoneid, networkDomain=None, account=None,
               domainid=None, start=True, **kwargs):
        """Creates the virtual private connection (VPC)"""

        cmd = createVPC.createVPCCmd()
        cmd.name = "-".join([services["name"], random_gen()])
        cmd.displaytext = "-".join([services["displaytext"], random_gen()])
        cmd.vpcofferingid = vpcofferingid
        cmd.zoneid = zoneid
        cmd.start = start
        if "cidr" in services:
            cmd.cidr = services["cidr"]
        if account:
            cmd.account = account
        if domainid:
            cmd.domainid = domainid
        if networkDomain:
            cmd.networkDomain = networkDomain
        [setattr(cmd, k, v) for k, v in list(kwargs.items())]
        return VPC(apiclient.createVPC(cmd).__dict__)

    def update(self, apiclient, name=None, displaytext=None, **kwargs):
        """Updates VPC configurations"""

        cmd = updateVPC.updateVPCCmd()
        cmd.id = self.id
        if name:
            cmd.name = name
        if displaytext:
            cmd.displaytext = displaytext
        [setattr(cmd, k, v) for k, v in list(kwargs.items())]
        return apiclient.updateVPC(cmd)

    def migrate(self, apiclient, vpc_offering_id, vpc_network_offering_ids, resume=False):
        cmd = migrateVPC.migrateVPCCmd()
        cmd.vpcid = self.id
        cmd.vpcofferingid = vpc_offering_id
        cmd.tiernetworkofferings = vpc_network_offering_ids
        cmd.resume = resume
        return (apiclient.migrateVPC(cmd))

    def delete(self, apiclient):
        """Delete VPC network"""

        cmd = deleteVPC.deleteVPCCmd()
        cmd.id = self.id
        return apiclient.deleteVPC(cmd)

    def restart(self, apiclient, cleanup=None, makeredundant=None):
        """Restarts the VPC connections"""

        cmd = restartVPC.restartVPCCmd()
        cmd.id = self.id
        if cleanup:
            cmd.cleanup = cleanup
        if makeredundant:
            cmd.makeredundant = makeredundant
        return apiclient.restartVPC(cmd)

    @classmethod
    def list(cls, apiclient, **kwargs):
        """List VPCs"""

        cmd = listVPCs.listVPCsCmd()
        [setattr(cmd, k, v) for k, v in list(kwargs.items())]
        if 'account' in list(kwargs.keys()) and 'domainid' in list(kwargs.keys()):
            cmd.listall = True
        return (apiclient.listVPCs(cmd))

    def changeBgpPeers(self, apiclient, bgppeerids):
        cmd = changeBgpPeersForVpc.changeBgpPeersForVpcCmd()
        cmd.vpcid = self.id
        if bgppeerids is not None:
            cmd.bgppeerids = bgppeerids
        return (apiclient.changeBgpPeersForVpc(cmd))


class PrivateGateway:
    """Manage private gateway lifecycle"""

    def __init__(self, items):
        self.__dict__.update(items)

    @classmethod
    def create(cls, apiclient, gateway, ipaddress, netmask, vlan, vpcid,
               physicalnetworkid=None, aclid=None, bypassvlanoverlapcheck=None, associatednetworkid=None):
        """Create private gateway"""

        cmd = createPrivateGateway.createPrivateGatewayCmd()
        cmd.gateway = gateway
        cmd.ipaddress = ipaddress
        cmd.netmask = netmask
        if vlan:
            cmd.vlan = vlan
        cmd.vpcid = vpcid
        if physicalnetworkid:
            cmd.physicalnetworkid = physicalnetworkid
        if aclid:
            cmd.aclid = aclid
        if bypassvlanoverlapcheck:
            cmd.bypassvlanoverlapcheck = bypassvlanoverlapcheck
        if associatednetworkid:
            cmd.associatednetworkid = associatednetworkid

        return PrivateGateway(apiclient.createPrivateGateway(cmd).__dict__)

    def delete(self, apiclient):
        """Delete private gateway"""

        cmd = deletePrivateGateway.deletePrivateGatewayCmd()
        cmd.id = self.id
        return apiclient.deletePrivateGateway(cmd)

    @classmethod
    def list(cls, apiclient, **kwargs):
        """List private gateways"""

        cmd = listPrivateGateways.listPrivateGatewaysCmd()
        [setattr(cmd, k, v) for k, v in list(kwargs.items())]
        if 'account' in list(kwargs.keys()) and 'domainid' in list(kwargs.keys()):
            cmd.listall = True
        return (apiclient.listPrivateGateways(cmd))


class AffinityGroup:
    def __init__(self, items):
        self.__dict__.update(items)

    @classmethod
    def create(cls, apiclient, aff_grp, account=None, domainid=None, projectid=None):
        cmd = createAffinityGroup.createAffinityGroupCmd()
        cmd.name = aff_grp['name']
        cmd.displayText = aff_grp['name']
        cmd.type = aff_grp['type']
        if account:
            cmd.account = account
        if domainid:
            cmd.domainid = domainid
        if projectid:
            cmd.projectid = projectid
        return AffinityGroup(apiclient.createAffinityGroup(cmd).__dict__)

    def update(self, apiclient):
        pass

    def delete(self, apiclient):
        cmd = deleteAffinityGroup.deleteAffinityGroupCmd()
        cmd.id = self.id
        return apiclient.deleteAffinityGroup(cmd)

    @classmethod
    def list(cls, apiclient, **kwargs):
        cmd = listAffinityGroups.listAffinityGroupsCmd()
        [setattr(cmd, k, v) for k, v in list(kwargs.items())]
        if 'account' in list(kwargs.keys()) and 'domainid' in list(kwargs.keys()):
            cmd.listall = True
        return apiclient.listAffinityGroups(cmd)


class StaticRoute:
    """Manage static route lifecycle"""

    def __init__(self, items):
        self.__dict__.update(items)

    @classmethod
    def create(cls, apiclient, cidr, gatewayid):
        """Create static route"""

        cmd = createStaticRoute.createStaticRouteCmd()
        cmd.cidr = cidr
        cmd.gatewayid = gatewayid
        return StaticRoute(apiclient.createStaticRoute(cmd).__dict__)

    def delete(self, apiclient):
        """Delete static route"""

        cmd = deleteStaticRoute.deleteStaticRouteCmd()
        cmd.id = self.id
        return apiclient.deleteStaticRoute(cmd)

    @classmethod
    def list(cls, apiclient, **kwargs):
        """List static route"""

        cmd = listStaticRoutes.listStaticRoutesCmd()
        [setattr(cmd, k, v) for k, v in list(kwargs.items())]
        if 'account' in list(kwargs.keys()) and 'domainid' in list(kwargs.keys()):
            cmd.listall = True
        return (apiclient.listStaticRoutes(cmd))


class VNMC:
    """Manage VNMC lifecycle"""

    def __init__(self, items):
        self.__dict__.update(items)

    def create(cls, apiclient, hostname, username, password,
               physicalnetworkid):
        """Registers VNMC appliance"""

        cmd = addCiscoVnmcResource.addCiscoVnmcResourceCmd()
        cmd.hostname = hostname
        cmd.username = username
        cmd.password = password
        cmd.physicalnetworkid = physicalnetworkid
        return VNMC(apiclient.addCiscoVnmcResource(cmd))

    def delete(self, apiclient):
        """Removes VNMC appliance"""

        cmd = deleteCiscoVnmcResource.deleteCiscoVnmcResourceCmd()
        cmd.resourceid = self.resourceid
        return apiclient.deleteCiscoVnmcResource(cmd)

    @classmethod
    def list(cls, apiclient, **kwargs):
        """List VNMC appliances"""

        cmd = listCiscoVnmcResources.listCiscoVnmcResourcesCmd()
        [setattr(cmd, k, v) for k, v in list(kwargs.items())]
        if 'account' in list(kwargs.keys()) and 'domainid' in list(kwargs.keys()):
            cmd.listall = True
        return (apiclient.listCiscoVnmcResources(cmd))


class SSHKeyPair:
    """Manage SSH Key pairs"""

    def __init__(self, items, services):
        self.__dict__.update(items)

    @classmethod
    def create(cls, apiclient, name=None, account=None,
               domainid=None, projectid=None):
        """Creates SSH keypair"""
        cmd = createSSHKeyPair.createSSHKeyPairCmd()
        cmd.name = name
        if account is not None:
            cmd.account = account
        if domainid is not None:
            cmd.domainid = domainid
        if projectid is not None:
            cmd.projectid = projectid
        return (apiclient.createSSHKeyPair(cmd))

    @classmethod
    def register(cls, apiclient, name, publickey):
        """Registers SSH keypair"""
        cmd = registerSSHKeyPair.registerSSHKeyPairCmd()
        cmd.name = name
        cmd.publickey = publickey
        return (apiclient.registerSSHKeyPair(cmd))

    def delete(self, apiclient):
        """Delete SSH key pair"""
        cmd = deleteSSHKeyPair.deleteSSHKeyPairCmd()
        cmd.name = self.name
        apiclient.deleteSSHKeyPair(cmd)

    @classmethod
    def list(cls, apiclient, **kwargs):
        """List all SSH key pairs"""
        cmd = listSSHKeyPairs.listSSHKeyPairsCmd()
        [setattr(cmd, k, v) for k, v in list(kwargs.items())]
        if 'account' in list(kwargs.keys()) and 'domainid' in list(kwargs.keys()):
            cmd.listall = True
        return (apiclient.listSSHKeyPairs(cmd))

class UserData:
    """Manage Userdata"""

    def __init__(self, items, services):
        self.__dict__.update(items)

    @classmethod
    def register(cls, apiclient, name=None, account=None,
                 domainid=None, projectid=None, userdata=None, params=None):
        """Registers Userdata"""
        cmd = registerUserData.registerUserDataCmd()
        cmd.name = name
        cmd.userdata = userdata
        if params is not None:
            cmd.params = params
        if account is not None:
            cmd.account = account
        if domainid is not None:
            cmd.domainid = domainid
        if projectid is not None:
            cmd.projectid = projectid

        return (apiclient.registerUserData(cmd))

    @classmethod
    def delete(cls, apiclient, id):
        """Delete Userdata"""
        cmd = deleteUserData.deleteUserDataCmd()
        cmd.id = id
        apiclient.deleteUserData(cmd)

    @classmethod
    def list(cls, apiclient, **kwargs):
        """List all UserData"""
        cmd = listUserData.listUserDataCmd()
        [setattr(cmd, k, v) for k, v in list(kwargs.items())]
        if 'account' in list(kwargs.keys()) and 'domainid' in list(kwargs.keys()):
            cmd.listall = True
        return (apiclient.listUserData(cmd))

class Capacities:
    """Manage Capacities"""

    @classmethod
    def list(cls, apiclient, **kwargs):
        """Lists capacities"""

        cmd = listCapacity.listCapacityCmd()
        [setattr(cmd, k, v) for k, v in list(kwargs.items())]
        if 'account' in list(kwargs.keys()) and 'domainid' in list(kwargs.keys()):
            cmd.listall = True
        return (apiclient.listCapacity(cmd))


class Alert:
    """Manage alerts"""

    @classmethod
    def list(cls, apiclient, **kwargs):
        """Lists alerts"""

        cmd = listAlerts.listAlertsCmd()
        [setattr(cmd, k, v) for k, v in list(kwargs.items())]
        if 'account' in list(kwargs.keys()) and 'domainid' in list(kwargs.keys()):
            cmd.listall = True
        return (apiclient.listAlerts(cmd))


class InstanceGroup:
    """Manage VM instance groups"""

    def __init__(self, items):
        self.__dict__.update(items)

    @classmethod
    def create(cls, apiclient, name=None, account=None, domainid=None,
               projectid=None, networkid=None, rand_name=True):
        """Creates instance groups"""

        cmd = createInstanceGroup.createInstanceGroupCmd()
        cmd.name = "-".join([name, random_gen()]) if rand_name else name
        if account is not None:
            cmd.account = account
        if domainid is not None:
            cmd.domainid = domainid
        if projectid is not None:
            cmd.projectid = projectid
        if networkid is not None:
            cmd.networkid = networkid
        return InstanceGroup(apiclient.createInstanceGroup(cmd).__dict__)

    def delete(self, apiclient):
        """Delete instance group"""
        cmd = deleteInstanceGroup.deleteInstanceGroupCmd()
        cmd.id = self.id
        apiclient.deleteInstanceGroup(cmd)

    def update(self, apiclient, **kwargs):
        """Updates the instance groups"""
        cmd = updateInstanceGroup.updateInstanceGroupCmd()
        cmd.id = self.id
        [setattr(cmd, k, v) for k, v in list(kwargs.items())]
        return (apiclient.updateInstanceGroup(cmd))

    @classmethod
    def list(cls, apiclient, **kwargs):
        """List all instance groups"""
        cmd = listInstanceGroups.listInstanceGroupsCmd()
        [setattr(cmd, k, v) for k, v in list(kwargs.items())]
        if 'account' in list(kwargs.keys()) and 'domainid' in list(kwargs.keys()):
            cmd.listall = True
        return (apiclient.listInstanceGroups(cmd))

    def startInstances(self, apiclient):
        """Starts all instances in a VM tier"""

        cmd = startVirtualMachine.startVirtualMachineCmd()
        cmd.group = self.id
        return apiclient.startVirtualMachine(cmd)

    def stopInstances(self, apiclient):
        """Stops all instances in a VM tier"""

        cmd = stopVirtualMachine.stopVirtualMachineCmd()
        cmd.group = self.id
        return apiclient.stopVirtualMachine(cmd)

    def rebootInstances(self, apiclient):
        """Reboot all instances in a VM tier"""

        cmd = rebootVirtualMachine.rebootVirtualMachineCmd()
        cmd.group = self.id
        return apiclient.rebootVirtualMachine(cmd)

    def deleteInstances(self, apiclient):
        """Stops all instances in a VM tier"""

        cmd = destroyVirtualMachine.destroyVirtualMachineCmd()
        cmd.group = self.id
        return apiclient.destroyVirtualMachine(cmd)

    def changeServiceOffering(self, apiclient, serviceOfferingId):
        """Change service offering of the vm tier"""

        cmd = changeServiceForVirtualMachine. \
            changeServiceForVirtualMachineCmd()
        cmd.group = self.id
        cmd.serviceofferingid = serviceOfferingId
        return apiclient.changeServiceForVirtualMachine(cmd)

    def recoverInstances(self, apiclient):
        """Recover the instances from vm tier"""
        cmd = recoverVirtualMachine.recoverVirtualMachineCmd()
        cmd.group = self.id
        apiclient.recoverVirtualMachine(cmd)


class ASA1000V:
    """Manage ASA 1000v lifecycle"""

    def create(cls, apiclient, hostname, insideportprofile,
               clusterid, physicalnetworkid):
        """Registers ASA 1000v appliance"""

        cmd = addCiscoAsa1000vResource.addCiscoAsa1000vResourceCmd()
        cmd.hostname = hostname
        cmd.insideportprofile = insideportprofile
        cmd.clusterid = clusterid
        cmd.physicalnetworkid = physicalnetworkid
        return ASA1000V(apiclient.addCiscoAsa1000vResource(cmd))

    def delete(self, apiclient):
        """Removes ASA 1000v appliance"""

        cmd = deleteCiscoAsa1000vResource.deleteCiscoAsa1000vResourceCmd()
        cmd.resourceid = self.resourceid
        return apiclient.deleteCiscoAsa1000vResource(cmd)

    @classmethod
    def list(cls, apiclient, **kwargs):
        """List ASA 1000v appliances"""

        cmd = listCiscoAsa1000vResources.listCiscoAsa1000vResourcesCmd()
        [setattr(cmd, k, v) for k, v in list(kwargs.items())]
        if 'account' in list(kwargs.keys()) and 'domainid' in list(kwargs.keys()):
            cmd.listall = True
        return (apiclient.listCiscoAsa1000vResources(cmd))


class VmSnapshot:
    """Manage VM Snapshot life cycle"""

    def __init__(self, items):
        self.__dict__.update(items)

    @classmethod
    def create(cls, apiclient, vmid, snapshotmemory="false",
               name=None, description=None):
        cmd = createVMSnapshot.createVMSnapshotCmd()
        cmd.virtualmachineid = vmid

        if snapshotmemory:
            cmd.snapshotmemory = snapshotmemory
        if name:
            cmd.name = name
        if description:
            cmd.description = description
        return VmSnapshot(apiclient.createVMSnapshot(cmd).__dict__)

    @classmethod
    def list(cls, apiclient, **kwargs):
        cmd = listVMSnapshot.listVMSnapshotCmd()
        [setattr(cmd, k, v) for k, v in list(kwargs.items())]
        if 'account' in list(kwargs.keys()) and 'domainid' in list(kwargs.keys()):
            cmd.listall = True
        return (apiclient.listVMSnapshot(cmd))

    @classmethod
    def revertToSnapshot(cls, apiclient, vmsnapshotid):
        cmd = revertToVMSnapshot.revertToVMSnapshotCmd()
        cmd.vmsnapshotid = vmsnapshotid
        return apiclient.revertToVMSnapshot(cmd)

    @classmethod
    def deleteVMSnapshot(cls, apiclient, vmsnapshotid):
        cmd = deleteVMSnapshot.deleteVMSnapshotCmd()
        cmd.vmsnapshotid = vmsnapshotid
        return apiclient.deleteVMSnapshot(cmd)

    def delete(self, apiclient):
        cmd = deleteVMSnapshot.deleteVMSnapshotCmd()
        cmd.vmsnapshotid = self.id
        return apiclient.deleteVMSnapshot(cmd)


class Region:
    """ Regions related Api """

    def __init__(self, items):
        self.__dict__.update(items)

    @classmethod
    def create(cls, apiclient, services):
        cmd = addRegion.addRegionCmd()
        cmd.id = services["regionid"]
        cmd.endpoint = services["regionendpoint"]
        cmd.name = services["regionname"]
        try:
            region = apiclient.addRegion(cmd)
            if region is not None:
                return Region(region.__dict__)
        except Exception as e:
            raise e

    @classmethod
    def list(cls, apiclient, **kwargs):
        cmd = listRegions.listRegionsCmd()
        [setattr(cmd, k, v) for k, v in list(kwargs.items())]
        if 'account' in list(kwargs.keys()) and 'domainid' in list(kwargs.keys()):
            cmd.listall = True
        region = apiclient.listRegions(cmd)
        return region

    def update(self, apiclient, services):
        cmd = updateRegion.updateRegionCmd()
        cmd.id = self.id
        if services["regionendpoint"]:
            cmd.endpoint = services["regionendpoint"]
        if services["regionname"]:
            cmd.name = services["regionname"]
        region = apiclient.updateRegion(cmd)
        return region

    def delete(self, apiclient):
        cmd = removeRegion.removeRegionCmd()
        cmd.id = self.id
        region = apiclient.removeRegion(cmd)
        return region


class ApplicationLoadBalancer:
    """Manage Application Load Balancers in VPC"""

    def __init__(self, items):
        self.__dict__.update(items)

    @classmethod
    def create(cls, apiclient, services, name=None, sourceport=None,
               instanceport=22, algorithm="roundrobin", scheme="internal",
               sourcenetworkid=None, networkid=None, sourceipaddress=None):
        """Create Application Load Balancer"""
        cmd = createLoadBalancer.createLoadBalancerCmd()

        if "name" in services:
            cmd.name = services["name"]
        elif name:
            cmd.name = name

        if "sourceport" in services:
            cmd.sourceport = services["sourceport"]
        elif sourceport:
            cmd.sourceport = sourceport

        if "instanceport" in services:
            cmd.instanceport = services["instanceport"]
        elif instanceport:
            cmd.instanceport = instanceport

        if "algorithm" in services:
            cmd.algorithm = services["algorithm"]
        elif algorithm:
            cmd.algorithm = algorithm

        if "scheme" in services:
            cmd.scheme = services["scheme"]
        elif scheme:
            cmd.scheme = scheme

        if "sourceipaddressnetworkid" in services:
            cmd.sourceipaddressnetworkid = services["sourceipaddressnetworkid"]
        elif sourcenetworkid:
            cmd.sourceipaddressnetworkid = sourcenetworkid

        if "networkid" in services:
            cmd.networkid = services["networkid"]
        elif networkid:
            cmd.networkid = networkid

        if "sourceipaddress" in services:
            cmd.sourceipaddress = services["sourceipaddress"]
        elif sourceipaddress:
            cmd.sourceipaddress = sourceipaddress

        return LoadBalancerRule(apiclient.createLoadBalancer(cmd).__dict__)

    def delete(self, apiclient):
        """Delete application load balancer"""
        cmd = deleteLoadBalancer.deleteLoadBalancerCmd()
        cmd.id = self.id
        apiclient.deleteLoadBalancerRule(cmd)
        return

    def assign(self, apiclient, vms=None, vmidipmap=None):
        """Assign virtual machines to load balancing rule"""
        cmd = assignToLoadBalancerRule.assignToLoadBalancerRuleCmd()
        cmd.id = self.id
        if vmidipmap:
            cmd.vmidipmap = vmidipmap
        if vms:
            cmd.virtualmachineids = [str(vm.id) for vm in vms]
        apiclient.assignToLoadBalancerRule(cmd)
        return

    def remove(self, apiclient, vms=None, vmidipmap=None):
        """Remove virtual machines from load balancing rule"""
        cmd = removeFromLoadBalancerRule.removeFromLoadBalancerRuleCmd()
        cmd.id = self.id
        if vms:
            cmd.virtualmachineids = [str(vm.id) for vm in vms]
        if vmidipmap:
            cmd.vmidipmap = vmidipmap
        apiclient.removeFromLoadBalancerRule(cmd)
        return

    @classmethod
    def list(cls, apiclient, **kwargs):
        """List all appln load balancers"""
        cmd = listLoadBalancers.listLoadBalancersCmd()
        [setattr(cmd, k, v) for k, v in list(kwargs.items())]
        if 'account' in list(kwargs.keys()) and 'domainid' in list(kwargs.keys()):
            cmd.listall = True
        return (apiclient.listLoadBalancerRules(cmd))


class Resources:
    """Manage resource limits"""

    def __init__(self, items, services):
        self.__dict__.update(items)

    @classmethod
    def list(cls, apiclient, **kwargs):
        """Lists resource limits"""

        cmd = listResourceLimits.listResourceLimitsCmd()
        [setattr(cmd, k, v) for k, v in list(kwargs.items())]
        if 'account' in list(kwargs.keys()) and 'domainid' in list(kwargs.keys()):
            cmd.listall = True
        return (apiclient.listResourceLimits(cmd))

    @classmethod
    def updateLimit(cls, apiclient, **kwargs):
        """Updates resource limits"""

        cmd = updateResourceLimit.updateResourceLimitCmd()
        [setattr(cmd, k, v) for k, v in list(kwargs.items())]
        return (apiclient.updateResourceLimit(cmd))

    @classmethod
    def updateCount(cls, apiclient, **kwargs):
        """Updates resource count"""

        cmd = updateResourceCount.updateResourceCountCmd()
        [setattr(cmd, k, v) for k, v in list(kwargs.items())]
        return (apiclient.updateResourceCount(cmd))


class NIC:
    """NIC related API"""

    def __init__(self, items):
        self.__dict__.update(items)

    @classmethod
    def addIp(cls, apiclient, id, ipaddress=None):
        """Add Ip (secondary) to NIC"""
        cmd = addIpToNic.addIpToNicCmd()
        cmd.nicid = id
        if ipaddress:
            cmd.ipaddress = ipaddress
        return (apiclient.addIpToNic(cmd))

    @classmethod
    def removeIp(cls, apiclient, ipaddressid):
        """Remove secondary Ip from NIC"""
        cmd = removeIpFromNic.removeIpFromNicCmd()
        cmd.id = ipaddressid
        return (apiclient.removeIpFromNic(cmd))

    @classmethod
    def list(cls, apiclient, **kwargs):
        """List NICs belonging to a virtual machine"""

        cmd = listNics.listNicsCmd()
        [setattr(cmd, k, v) for k, v in list(kwargs.items())]
        if 'account' in list(kwargs.keys()) and 'domainid' in list(kwargs.keys()):
            cmd.listall = True
        return (apiclient.listNics(cmd))

    @classmethod
    def updateIp(cls, apiclient, id, ipaddress=None):
        """Update Ip for NIC"""
        cmd = updateVmNicIp.updateVmNicIpCmd()
        cmd.nicid = id
        if ipaddress:
            cmd.ipaddress = ipaddress
        return (apiclient.updateVmNicIp(cmd))

class SimulatorMock:
    """Manage simulator mock lifecycle"""

    def __init__(self, items):
        self.__dict__.update(items)

    @classmethod
    def create(cls, apiclient, command, zoneid=None, podid=None,
               clusterid=None, hostid=None, value="result:fail",
               count=None, jsonresponse=None, method="GET"):
        """Creates simulator mock"""
        cmd = configureSimulator.configureSimulatorCmd()
        cmd.zoneid = zoneid
        cmd.podid = podid
        cmd.clusterid = clusterid
        cmd.hostid = hostid
        cmd.name = command
        cmd.value = value
        cmd.count = count
        cmd.jsonresponse = jsonresponse
        try:
            simulatormock = apiclient.configureSimulator(cmd, method=method)
            if simulatormock is not None:
                return SimulatorMock(simulatormock.__dict__)
        except Exception as e:
            raise e

    def delete(self, apiclient):
        """Removes simulator mock"""
        cmd = cleanupSimulatorMock.cleanupSimulatorMockCmd()
        cmd.id = self.id
        return apiclient.cleanupSimulatorMock(cmd)

    def query(self, apiclient):
        """Queries simulator mock"""
        cmd = querySimulatorMock.querySimulatorMockCmd()
        cmd.id = self.id
        try:
            simulatormock = apiclient.querySimulatorMock(cmd)
            if simulatormock is not None:
                return SimulatorMock(simulatormock.__dict__)
        except Exception as e:
            raise e


class Usage:
    """Manage Usage Generation"""

    def __init__(self, items):
        self.__dict__.update(items)

    @classmethod
    def listRecords(cls, apiclient, **kwargs):
        """Lists domains"""
        cmd = listUsageRecords.listUsageRecordsCmd()
        [setattr(cmd, k, v) for k, v in list(kwargs.items())]
        if 'account' in list(kwargs.keys()) and 'domainid' in list(kwargs.keys()):
            cmd.listall = True
        return (apiclient.listUsageRecords(cmd))

    @classmethod
    def listTypes(cls, apiclient, **kwargs):
        """Lists domains"""
        cmd = listUsageTypes.listUsageTypesCmd()
        [setattr(cmd, k, v) for k, v in list(kwargs.items())]
        if 'account' in list(kwargs.keys()) and 'domainid' in list(kwargs.keys()):
            cmd.listall = True
        return (apiclient.listUsageTypes(cmd))

    @classmethod
    def generateRecords(cls, apiclient, **kwargs):
        """Lists domains"""
        cmd = generateUsageRecords.generateUsageRecordsCmd()
        [setattr(cmd, k, v) for k, v in list(kwargs.items())]
        return (apiclient.generateUsageRecords(cmd))


class TrafficType:
    """Manage different traffic types in the setup"""

    def __init__(self, items):
        self.__dict__.update(items)

    @classmethod
    def add(cls, apiclient, **kwargs):
        cmd = addTrafficType.addTrafficTypeCmd()
        [setattr(cmd, k, v) for k, v in kwargs.items()]
        return apiclient.addTrafficType(cmd)

    @classmethod
    def list(cls, apiclient, **kwargs):
        """Lists traffic types"""

        cmd = listTrafficTypes.listTrafficTypesCmd()
        [setattr(cmd, k, v) for k, v in list(kwargs.items())]
        return (apiclient.listTrafficTypes(cmd))


class StorageNetworkIpRange:
    """Manage Storage Network Ip Range"""

    def __init__(self, items):
        self.__dict__.update(items)

    @classmethod
    def list(cls, apiclient, **kwargs):
        """Lists Storage Network IP Ranges"""

        cmd = listStorageNetworkIpRange.listStorageNetworkIpRangeCmd()
        [setattr(cmd, k, v) for k, v in list(kwargs.items())]
        return (apiclient.listStorageNetworkIpRange(cmd))


class RegisteredServicePackage:
    """Manage ServicePackage registered with NCC"""

    def __init__(self, items):
        self.__dict__.update(items)

    @classmethod
    def list(cls, apiclient, **kwargs):
        """Lists service packages published by NCC"""

        cmd = listRegisteredServicePackages.listRegisteredServicePackagesCmd()
        [setattr(cmd, k, v) for k, v in list(kwargs.items())]
        return (apiclient.listRegisteredServicePackages(cmd))


class ResourceDetails:

    @classmethod
    def create(cls, apiclient, resourceid, resourcetype, details, fordisplay):
        """Create resource detail"""

        cmd = addResourceDetail.addResourceDetailCmd()
        cmd.resourceid = resourceid
        cmd.resourcetype = resourcetype
        cmd.fordisplay = fordisplay
        cmd.details = []
        for key, value in list(details.items()):
            cmd.details.append({
                'key': key,
                'value': value
            })
        return Tag(apiclient.createTags(cmd).__dict__)

    @classmethod
    def list(self, apiclient, **kwargs):
        cmd = listResourceDetails.listResourceDetailsCmd()
        [setattr(cmd, k, v) for k, v in list(kwargs.items())]
        return (apiclient.listResourceDetails(cmd))

    @classmethod
    def delete(self, apiclient, resourceid, resourcetype):
        cmd = removeResourceDetail.removeResourceDetailCmd()
        cmd.resourceid = resourceid
        cmd.resourcetype = resourcetype
        return (apiclient.removeResourceDetail(cmd))


# Backup and Recovery


class BackupOffering:

    def __init__(self, items):
        self.__dict__.update(items)

    @classmethod
    def importExisting(self, apiclient, zoneid, externalid, name, description, allowuserdrivenbackups=True):
        """Import existing backup offering from the provider"""

        cmd = importBackupOffering.importBackupOfferingCmd()
        cmd.zoneid = zoneid
        cmd.externalid = externalid
        cmd.name = name
        cmd.description = description
        cmd.allowuserdrivenbackups = allowuserdrivenbackups
        return BackupOffering(apiclient.importBackupOffering(cmd).__dict__)

    @classmethod
    def listById(self, apiclient, id):
        """List imported backup policies by id"""

        cmd = listBackupOfferings.listBackupOfferingsCmd()
        cmd.id = id
        return (apiclient.listBackupOfferings(cmd))

    @classmethod
    def listByZone(self, apiclient, zoneid):
        """List imported backup policies"""

        cmd = listBackupOfferings.listBackupOfferingsCmd()
        cmd.zoneid = zoneid
        return (apiclient.listBackupOfferings(cmd))

    @classmethod
    def listExternal(self, apiclient, zoneid):
        """List external backup policies"""

        cmd = listBackupProviderOfferings.listBackupProviderOfferingsCmd()
        cmd.zoneid = zoneid
        return (apiclient.listBackupProviderOfferings(cmd))

    def delete(self, apiclient):
        """Delete an imported backup offering"""

        cmd = deleteBackupOffering.deleteBackupOfferingCmd()
        cmd.id = self.id
        return (apiclient.deleteBackupOffering(cmd))

    def assignOffering(self, apiclient, vmid):
        """Add a VM to a backup offering"""

        cmd = assignVirtualMachineToBackupOffering.assignVirtualMachineToBackupOfferingCmd()
        cmd.backupofferingid = self.id
        cmd.virtualmachineid = vmid
        return (apiclient.assignVirtualMachineToBackupOffering(cmd))

    def removeOffering(self, apiclient, vmid, forced=True):
        """Remove a VM from a backup offering"""

        cmd = removeVirtualMachineFromBackupOffering.removeVirtualMachineFromBackupOfferingCmd()
        cmd.virtualmachineid = vmid
        cmd.forced = forced
        return (apiclient.removeVirtualMachineFromBackupOffering(cmd))


class Backup:

    def __init__(self, items):
        self.__dict__.update(items)

    @classmethod
    def create(self, apiclient, vmid):
        """Create VM backup"""

        cmd = createBackup.createBackupCmd()
        cmd.virtualmachineid = vmid
        return Backup(apiclient.createBackup(cmd).__dict__)

    @classmethod
    def delete(self, apiclient, id, forced=None):
        """Delete VM backup"""

        cmd = deleteBackup.deleteBackupCmd()
        cmd.id = id
        if forced:
            cmd.forced = forced
        return (apiclient.deleteBackup(cmd))

    @classmethod
    def list(self, apiclient, vmid):
        """List VM backups"""

        cmd = listBackups.listBackupsCmd()
        cmd.virtualmachineid = vmid
        cmd.listall = True
        return (apiclient.listBackups(cmd))

    @classmethod
    def restoreVM(self, apiclient, backupid):
        """Restore VM from backup"""

        cmd = restoreBackup.restoreBackupCmd()
        cmd.id = backupid
        return (apiclient.restoreBackup(cmd))

    @classmethod
    def restoreVolumeFromBackupAndAttachToVM(self, apiclient, backupid, volumeid, virtualmachineid):
        """Restore VM from backup"""

        cmd = restoreVolumeFromBackupAndAttachToVM.restoreVolumeFromBackupAndAttachToVMCmd()
        cmd.backupid = backupid
        cmd.volumeid = volumeid
        cmd.virtualmachineid = virtualmachineid
        return (apiclient.restoreVolumeFromBackupAndAttachToVM(cmd))


class BackupSchedule:

    def __init__(self, items):
        self.__dict__.update(items)

    @classmethod
    def create(self, apiclient, vmid, **kwargs):
        """Create VM backup schedule"""

        cmd = createBackupSchedule.createBackupScheduleCmd()
        cmd.virtualmachineid = vmid
        [setattr(cmd, k, v) for k, v in list(kwargs.items())]
        return BackupSchedule(apiclient.createBackupSchedule(cmd).__dict__)

    @classmethod
    def delete(self, apiclient, vmid):
        """Delete VM backup schedule"""

        cmd = deleteBackupSchedule.deleteBackupScheduleCmd()
        cmd.virtualmachineid = vmid
        return (apiclient.deleteBackupSchedule(cmd))

    @classmethod
    def list(self, apiclient, vmid):
        """List VM backup schedule"""

        cmd = listBackupSchedule.listBackupScheduleCmd()
        cmd.virtualmachineid = vmid
        cmd.listall = True
        return (apiclient.listBackupSchedule(cmd))

    @classmethod
    def update(self, apiclient, vmid, **kwargs):
        """Update VM backup schedule"""

        cmd = updateBackupSchedule.updateBackupScheduleCmd()
        cmd.virtualmachineid = vmid
        [setattr(cmd, k, v) for k, v in list(kwargs.items())]
        return (apiclient.updateBackupSchedule(cmd))


class ProjectRole:

    def __init__(self, items):
        self.__dict__.update(items)

    @classmethod
    def create(cls, apiclient, services, projectid):
        """Create project role"""
        cmd = createProjectRole.createProjectRoleCmd()
        cmd.projectid = projectid
        cmd.name = services["name"]
        if "description" in services:
            cmd.description = services["description"]

        return ProjectRole(apiclient.createProjectRole(cmd).__dict__)

    def delete(self, apiclient, projectid):
        """Delete project Role"""

        cmd = deleteProjectRole.deleteProjectRoleCmd()
        cmd.projectid = projectid
        cmd.id = self.id
        apiclient.deleteProjectRole(cmd)

    def update(self, apiclient, projectid, **kwargs):
        """Update the project role"""

        cmd = updateProjectRole.updateProjectRoleCmd()
        cmd.projectid = projectid
        cmd.id = self.id
        [setattr(cmd, k, v) for k, v in list(kwargs.items())]
        return apiclient.updateProjectRole(cmd)

    @classmethod
    def list(cls, apiclient, projectid, **kwargs):
        """List all project Roles matching criteria"""

        cmd = listProjectRoles.listProjectRolesCmd()
        cmd.projectid = projectid
        [setattr(cmd, k, v) for k, v in list(kwargs.items())]
        return (apiclient.listProjectRoles(cmd))

class ProjectRolePermission:
    """Manage Project Role Permission"""

    def __init__(self, items):
        self.__dict__.update(items)

    @classmethod
    def create(cls, apiclient, services, projectid):
        """Create role permission"""
        cmd = createProjectRolePermission.createProjectRolePermissionCmd()
        cmd.projectid = projectid
        cmd.projectroleid = services["projectroleid"]
        cmd.rule = services["rule"]
        cmd.permission = services["permission"]
        if "description" in services:
            cmd.description = services["description"]

        return ProjectRolePermission(apiclient.createProjectRolePermission(cmd).__dict__)

    def delete(self, apiclient, projectid):
        """Delete role permission"""

        cmd = deleteProjectRolePermission.deleteProjectRolePermissionCmd()
        cmd.projectid = projectid
        cmd.id = self.id
        apiclient.deleteProjectRolePermission(cmd)

    def update(self, apiclient, projectid, **kwargs):
        """Update the role permission"""

        cmd = updateProjectRolePermission.updateProjectRolePermissionCmd()
        cmd.projectid = projectid
        cmd.projectroleid = self.projectroleid
        [setattr(cmd, k, v) for k, v in list(kwargs.items())]
        return apiclient.updateProjectRolePermission(cmd)

    @classmethod
    def list(cls, apiclient, projectid, **kwargs):
        """List all role permissions matching criteria"""

        cmd = listProjectRolePermissions.listProjectRolePermissionsCmd()
        cmd.projectid = projectid
        [setattr(cmd, k, v) for k, v in list(kwargs.items())]
        return (apiclient.listProjectRolePermissions(cmd))

class NetworkPermission:
    """Manage Network Permission"""

    def __init__(self, items):
        self.__dict__.update(items)

    @classmethod
    def create(cls, apiclient, **kwargs):
        """Creates network permissions"""
        cmd = createNetworkPermissions.createNetworkPermissionsCmd()
        [setattr(cmd, k, v) for k, v in list(kwargs.items())]
        return (apiclient.createNetworkPermissions(cmd))

    @classmethod
    def remove(cls, apiclient, **kwargs):
        """Removes the network permissions"""

        cmd = removeNetworkPermissions.removeNetworkPermissionsCmd()
        [setattr(cmd, k, v) for k, v in list(kwargs.items())]
        return (apiclient.removeNetworkPermissions(cmd))

    @classmethod
    def reset(cls, apiclient, **kwargs):
        """Updates the network permissions"""

        cmd = resetNetworkPermissions.resetNetworkPermissionsCmd()
        [setattr(cmd, k, v) for k, v in list(kwargs.items())]
        return (apiclient.resetNetworkPermissions(cmd))

    @classmethod
    def list(cls, apiclient, **kwargs):
        """List all role permissions matching criteria"""

        cmd = listNetworkPermissions.listNetworkPermissionsCmd()
        [setattr(cmd, k, v) for k, v in list(kwargs.items())]
        return (apiclient.listNetworkPermissions(cmd))

class LogicalRouter:

    def __init__(self, items):
        self.__dict__.update(items)

    @classmethod
    def create(cls, apiclient, zoneid, name):
        cmd = createTungstenFabricLogicalRouter.createTungstenFabricLogicalRouterCmd()
        cmd.zoneid = zoneid
        cmd.name = name
        return LogicalRouter(apiclient.createTungstenFabricLogicalRouter(cmd).__dict__)

    @classmethod
    def list(cls, apiclient, zoneid, logicalrouteruuid, networkuuid):
        cmd = listTungstenFabricLogicalRouter.listTungstenFabricLogicalRouterCmd()
        cmd.zoneid = zoneid
        cmd.logicalrouteruuid = logicalrouteruuid
        cmd.networkuuid = networkuuid
        return apiclient.listTungstenFabricLogicalRouter(cmd)

    @classmethod
    def add(cls, apiclient, zoneid, logicalrouteruuid, networkuuid):
        cmd = addTungstenFabricNetworkGatewayToLogicalRouter.addTungstenFabricNetworkGatewayToLogicalRouterCmd()
        cmd.zoneid = zoneid
        cmd.logicalrouteruuid = logicalrouteruuid
        cmd.networkuuid = networkuuid
        return apiclient.addTungstenFabricNetworkGatewayToLogicalRouter(cmd)

    @classmethod
    def remove(cls, apiclient, zoneid, logicalrouteruuid, networkuuid):
        cmd = removeTungstenFabricNetworkGatewayFromLogicalRouter.removeTungstenFabricNetworkGatewayFromLogicalRouterCmd()
        cmd.zoneid = zoneid
        cmd.logicalrouteruuid = logicalrouteruuid
        cmd.networkuuid = networkuuid
        return apiclient.removeTungstenFabricNetworkGatewayFromLogicalRouter(cmd)

    @classmethod
    def delete(cls, apiclient, zoneid, logicalrouteruuid):
        cmd = deleteTungstenFabricLogicalRouter.deleteTungstenFabricLogicalRouterCmd()
        cmd.zoneid = zoneid
        cmd.logicalrouteruuid = logicalrouteruuid
        return apiclient.deleteTungstenFabricLogicalRouter(cmd)


class ApplicationPolicySet:

    def __init__(self, items):
        self.__dict__.update(items)

    @classmethod
    def create(cls, apiclient, zoneid, name):
        cmd = createTungstenFabricApplicationPolicySet.createTungstenFabricApplicationPolicySetCmd()
        cmd.zoneid = zoneid
        cmd.name = name

        return ApplicationPolicySet(
            apiclient.createTungstenFabricApplicationPolicySet(cmd).__dict__)

    @classmethod
    def list(cls, apiclient, zoneid, applicationpolicysetuuid):
        cmd = listTungstenFabricApplicationPolicySet.listTungstenFabricApplicationPolicySetCmd()
        cmd.zoneid = zoneid
        cmd.applicationpolicysetuuid = applicationpolicysetuuid
        return apiclient.listTungstenFabricApplicationPolicySet(cmd)

    @classmethod
    def delete(cls, apiclient, zoneid, applicationpolicysetuuid):
        cmd = deleteTungstenFabricApplicationPolicySet.deleteTungstenFabricApplicationPolicySetCmd()
        cmd.zoneid = zoneid
        cmd.applicationpolicysetuuid = applicationpolicysetuuid
        return apiclient.deleteTungstenFabricApplicationPolicySet(cmd)


class FirewallPolicy:

    def __init__(self, items):
        self.__dict__.update(items)

    @classmethod
    def create(cls, apiclient, zoneid, applicationpolicysetuuid, name, sequence):
        cmd = createTungstenFabricFirewallPolicy.createTungstenFabricFirewallPolicyCmd()
        cmd.zoneid = zoneid
        cmd.applicationpolicysetuuid = applicationpolicysetuuid
        cmd.name = name
        cmd.sequence = sequence
        return FirewallPolicy(apiclient.createTungstenFabricFirewallPolicy(cmd).__dict__)

    @classmethod
    def list(cls, apiclient, zoneid, applicationpolicysetuuid, firewallpolicyuuid):
        cmd = listTungstenFabricFirewallPolicy.listTungstenFabricFirewallPolicyCmd()
        cmd.zoneid = zoneid
        cmd.applicationpolicysetuuid = applicationpolicysetuuid
        cmd.firewallpolicyuuid = firewallpolicyuuid
        return apiclient.listTungstenFabricFirewallPolicy(cmd)

    @classmethod
    def delete(cls, apiclient, zoneid, firewallpolicyuuid):
        cmd = deleteTungstenFabricFirewallPolicy.deleteTungstenFabricFirewallPolicyCmd()
        cmd.zoneid = zoneid
        cmd.firewallpolicyuuid = firewallpolicyuuid
        return apiclient.deleteTungstenFabricFirewallPolicy(cmd)


class FirewallRule:

    def __init__(self, items):
        self.__dict__.update(items)

    @classmethod
    def create(cls, apiclient, zoneid, firewallpolicyuuid, name, action, direction,
               servicegroupuuid, sequence,
               srctaguuid=None, desttaguuid=None, srcaddressgroupuuid=None,
               destaddressgroupuuid=None, srcnetworkuuid=None,
               destnetworkuuid=None, tagtypeuuid=None):
        cmd = createTungstenFabricFirewallRule.createTungstenFabricFirewallRuleCmd()
        cmd.zoneid = zoneid
        cmd.firewallpolicyuuid = firewallpolicyuuid
        cmd.name = name
        cmd.action = action
        cmd.direction = direction
        cmd.servicegroupuuid = servicegroupuuid
        cmd.sequence = sequence

        if srctaguuid:
            cmd.srctaguuid = srctaguuid
        if desttaguuid:
            cmd.desttaguuid = desttaguuid
        if srcaddressgroupuuid:
            cmd.srcaddressgroupuuid = srcaddressgroupuuid
        if destaddressgroupuuid:
            cmd.destaddressgroupuuid = destaddressgroupuuid
        if srcnetworkuuid:
            cmd.srcnetworkuuid = srcnetworkuuid
        if destnetworkuuid:
            cmd.destnetworkuuid = destnetworkuuid
        if tagtypeuuid:
            cmd.tagtypeuuid = tagtypeuuid
        return FirewallRule(apiclient.createTungstenFabricFirewallRule(cmd).__dict__)

    @classmethod
    def list(cls, apiclient, zoneid, firewallpolicyuuid, firewallruleuuid):
        cmd = listTungstenFabricFirewallRule.listTungstenFabricFirewallRuleCmd()
        cmd.zoneid = zoneid
        cmd.firewallpolicyuuid = firewallpolicyuuid
        cmd.firewallruleuuid = firewallruleuuid
        return apiclient.listTungstenFabricFirewallRule(cmd)

    @classmethod
    def delete(cls, apiclient, zoneid, firewallruleuuid):
        cmd = deleteTungstenFabricFirewallRule.deleteTungstenFabricFirewallRuleCmd()
        cmd.zoneid = zoneid
        cmd.firewallruleuuid = firewallruleuuid
        return apiclient.deleteTungstenFabricFirewallRule(cmd)


class TungstenTag:

    def __init__(self, items):
        self.__dict__.update(items)

    @classmethod
    def create(cls, apiclient, zoneid, tagtype, tagvalue):
        cmd = createTungstenFabricTag.createTungstenFabricTagCmd()
        cmd.zoneid = zoneid
        cmd.tagtype = tagtype
        cmd.tagvalue = tagvalue
        return TungstenTag(apiclient.createTungstenFabricTag(cmd).__dict__)

    @classmethod
    def list(cls, apiclient, zoneid, applicationpolicysetuuid, networkuuid, nicuuid, policyuuid, vmuuid, taguuid):
        cmd = listTungstenFabricTag.listTungstenFabricTagCmd()
        cmd.zoneid = zoneid
        cmd.applicationpolicysetuuid = applicationpolicysetuuid
        cmd.networkuuid = networkuuid
        cmd.nicuuid = nicuuid
        cmd.policyuuid = policyuuid
        cmd.vmuuid = vmuuid
        cmd.taguuid = taguuid
        return apiclient.listTungstenFabricTag(cmd)

    @classmethod
    def delete(cls, apiclient, zoneid, taguuid):
        cmd = deleteTungstenFabricTag.deleteTungstenFabricTagCmd()
        cmd.zoneid = zoneid
        cmd.taguuid = taguuid
        return apiclient.deleteTungstenFabricTag(cmd)

    @classmethod
    def apply(cls, apiclient, zoneid, applicationpolicysetuuid=None, taguuid=None, networkuuid=None,
              vmuuid=None, nicuuid=None, policyuuid=None):
        cmd = applyTungstenFabricTag.applyTungstenFabricTagCmd()
        cmd.zoneid = zoneid
        cmd.taguuid = taguuid
        if applicationpolicysetuuid:
            cmd.applicationpolicysetuuid = applicationpolicysetuuid
        if networkuuid:
            cmd.networkuuid = networkuuid
        if vmuuid:
            cmd.vmuuid = vmuuid
        if nicuuid:
            cmd.nicuuid = nicuuid
        if policyuuid:
            cmd.policyuuid = policyuuid
        return apiclient.applyTungstenFabricTag(cmd)

    @classmethod
    def remove(cls, apiclient, zoneid, applicationpolicysetuuid=None, taguuid=None,
               networkuuid=None, vmuuid=None,
               nicuuid=None, policyuuid=None):
        cmd = removeTungstenFabricTag.removeTungstenFabricTagCmd()
        cmd.zoneid = zoneid
        cmd.taguuid = taguuid
        if applicationpolicysetuuid:
            cmd.applicationpolicysetuuid = applicationpolicysetuuid
        if networkuuid:
            cmd.networkuuid = networkuuid
        if vmuuid:
            cmd.vmuuid = vmuuid
        if nicuuid:
            cmd.nicuuid = nicuuid
        if policyuuid:
            cmd.policyuuid = policyuuid
        return apiclient.removeTungstenFabricTag(cmd)


class ServiceGroup:

    def __init__(self, items):
        self.__dict__.update(items)

    @classmethod
    def create(cls, apiclient, zoneid, name, protocol, startport, endport):
        cmd = createTungstenFabricServiceGroup.createTungstenFabricServiceGroupCmd()
        cmd.zoneid = zoneid
        cmd.name = name
        cmd.protocol = protocol
        cmd.startport = startport
        cmd.endport = endport
        return ServiceGroup(apiclient.createTungstenFabricServiceGroup(cmd).__dict__)

    @classmethod
    def list(cls, apiclient, zoneid, servicegroupuuid):
        cmd = listTungstenFabricServiceGroup.listTungstenFabricServiceGroupCmd()
        cmd.zoneid = zoneid
        cmd.servicegroupuuid = servicegroupuuid
        return apiclient.listTungstenFabricServiceGroup(cmd)

    @classmethod
    def delete(cls, apiclient, zoneid, servicegroupuuid):
        cmd = deleteTungstenFabricServiceGroup.deleteTungstenFabricServiceGroupCmd()
        cmd.zoneid = zoneid
        cmd.servicegroupuuid = servicegroupuuid
        return apiclient.deleteTungstenFabricServiceGroup(cmd)


class AddressGroup:

    def __init__(self, items):
        self.__dict__.update(items)

    @classmethod
    def create(cls, apiclient, zoneid, name, ipprefix, ipprefixlen):
        cmd = createTungstenFabricAddressGroup.createTungstenFabricAddressGroupCmd()
        cmd.zoneid = zoneid
        cmd.name = name
        cmd.ipprefix = ipprefix
        cmd.ipprefixlen = ipprefixlen
        return AddressGroup(apiclient.createTungstenFabricAddressGroup(cmd).__dict__)

    @classmethod
    def list(cls, apiclient, zoneid, addressgroupuuid):
        cmd = listTungstenFabricAddressGroup.listTungstenFabricAddressGroupCmd()
        cmd.zoneid = zoneid
        cmd.addressgroupuuid = addressgroupuuid
        return apiclient.listTungstenFabricAddressGroup(cmd)

    @classmethod
    def delete(cls, apiclient, zoneid, addressgroupuuid):
        cmd = deleteTungstenFabricAddressGroup.deleteTungstenFabricAddressGroupCmd()
        cmd.zoneid = zoneid
        cmd.addressgroupuuid = addressgroupuuid
        return apiclient.deleteTungstenFabricAddressGroup(cmd)


class NetworkPolicy:

    def __init__(self, items):
        self.__dict__.update(items)

    @classmethod
    def create(cls, apiclient, zoneid, name):
        cmd = createTungstenFabricPolicy.createTungstenFabricPolicyCmd()
        cmd.zoneid = zoneid
        cmd.name = name
        return NetworkPolicy(apiclient.createTungstenFabricPolicy(cmd).__dict__)

    @classmethod
    def list(cls, apiclient, zoneid, policyuuid, networkuuid, ipaddressid):
        cmd = listTungstenFabricPolicy.listTungstenFabricPolicyCmd()
        cmd.zoneid = zoneid
        cmd.policyuuid = policyuuid
        cmd.networkid = networkuuid
        cmd.ipaddressid = ipaddressid
        return apiclient.listTungstenFabricPolicy(cmd)

    @classmethod
    def apply(cls, apiclient, zoneid, networkuuid, policyuuid, majorsequence, minorsequence):
        cmd = applyTungstenFabricPolicy.applyTungstenFabricPolicyCmd()
        cmd.zoneid = zoneid
        cmd.policyuuid = policyuuid
        cmd.networkuuid = networkuuid
        cmd.majorsequence = majorsequence
        cmd.minorsequence = minorsequence
        return apiclient.applyTungstenFabricPolicy(cmd)

    @classmethod
    def remove(cls, apiclient, zoneid, networkuuid, policyuuid):
        cmd = removeTungstenFabricPolicy.removeTungstenFabricPolicyCmd()
        cmd.zoneid = zoneid
        cmd.networkuuid = networkuuid
        cmd.policyuuid = policyuuid
        return apiclient.removeTungstenFabricPolicy(cmd)

    @classmethod
    def delete(cls, apiclient, zoneid, policyuuid):
        cmd = deleteTungstenFabricPolicy.deleteTungstenFabricPolicyCmd()
        cmd.zoneid = zoneid
        cmd.policyuuid = policyuuid
        return apiclient.deleteTungstenFabricPolicy(cmd)


class PolicyRule:

    def __init__(self, items):
        self.__dict__.update(items)

    @classmethod
    def create(cls, apiclient, zoneid, policyuuid, action, direction, protocol, srcnetwork,
               srcipprefix, srcipprefixlend, srcstartport, srcendport, destnetwork, destipprefix,
               destipprefixlen, deststartport, destendport):
        cmd = addTungstenFabricPolicyRule.addTungstenFabricPolicyRuleCmd()
        cmd.zoneid = zoneid
        cmd.policyuuid = policyuuid
        cmd.action = action
        cmd.direction = direction
        cmd.protocol = protocol
        cmd.srcnetwork = srcnetwork
        cmd.srcipprefix = srcipprefix
        cmd.srcipprefixlen = srcipprefixlend
        cmd.srcstartport = srcstartport
        cmd.srcendport = srcendport
        cmd.destnetwork = destnetwork
        cmd.destipprefix = destipprefix
        cmd.destipprefixlen = destipprefixlen
        cmd.deststartport = deststartport
        cmd.destendport = destendport
        return PolicyRule(apiclient.addTungstenFabricPolicyRule(cmd).__dict__)

    @classmethod
    def list(cls, apiclient, zoneid, policyuuid, ruleuuid):
        cmd = listTungstenFabricPolicyRule.listTungstenFabricPolicyRuleCmd()
        cmd.zoneid = zoneid
        cmd.policyuuid = policyuuid
        cmd.ruleuuid = ruleuuid
        return apiclient.listTungstenFabricPolicyRule(cmd)

    @classmethod
    def delete(cls, apiclient, zoneid, policyuuid, ruleuuid):
        cmd = removeTungstenFabricPolicyRule.removeTungstenFabricPolicyRuleCmd()
        cmd.zoneid = zoneid
        cmd.policyuuid = policyuuid
        cmd.ruleuuid = ruleuuid
        return apiclient.removeTungstenFabricPolicyRule(cmd)

class GuestOSCategory:
    """Manage Guest OS Categories"""

    def __init__(self, items, services):
        self.__dict__.update(items)

    @classmethod
    def list(cls, apiclient, id=None, name=None, **kwargs):
        """List all Guest OS categories"""
        cmd = listOsCategories.listOsCategoriesCmd()
        [setattr(cmd, k, v) for k, v in list(kwargs.items())]
        if 'account' in list(kwargs.keys()) and 'domainid' in list(kwargs.keys()):
            cmd.listall = True
        if id is not None:
            cmd.id = id
        if name is not None:
            cmd.name = name

        return (apiclient.listOsCategories(cmd))

class GuestOS:
    """Manage Guest OS"""

    def __init__(self, items, services):
        self.__dict__.update(items)

    @classmethod
    def add(cls, apiclient, osdisplayname=None,
                  oscategoryid=None, name=None, details=None):
        """Add Guest OS"""
        cmd = addGuestOs.addGuestOsCmd()
        cmd.osdisplayname = osdisplayname
        cmd.oscategoryid = oscategoryid
        if name is not None:
            cmd.name = name
        if details is not None:
            cmd.details = details

        return (apiclient.addGuestOs(cmd))

    @classmethod
    def remove(cls, apiclient, id):
        """Remove Guest OS"""
        cmd = removeGuestOs.removeGuestOsCmd()
        cmd.id = id

        return apiclient.removeGuestOs(cmd)

    @classmethod
    def update(cls, apiclient, id, osdisplayname=None, details=None):
        """Update Guest OS"""
        cmd = updateGuestOs.updateGuestOsCmd()
        cmd.id = id
        cmd.osdisplayname = osdisplayname
        if details is not None:
            cmd.details = details

        return apiclient.updateGuestOs(cmd)

    @classmethod
    def list(cls, apiclient, id=None, oscategoryid=None, description=None, **kwargs):
        """List all Guest OS"""
        cmd = listOsTypes.listOsTypesCmd()
        [setattr(cmd, k, v) for k, v in list(kwargs.items())]
        if 'account' in list(kwargs.keys()) and 'domainid' in list(kwargs.keys()):
            cmd.listall = True
        if id is not None:
            cmd.id = id
        if oscategoryid is not None:
            cmd.oscategoryid = oscategoryid
        if description is not None:
            cmd.description = description

        return (apiclient.listOsTypes(cmd))

class GuestOsMapping:
    """Manage Guest OS Mappings"""

    def __init__(self, items, services):
        self.__dict__.update(items)

    @classmethod
    def add(cls, apiclient, ostypeid=None,
                  hypervisor=None, hypervisorversion=None,
                  osnameforhypervisor=None, osmappingcheckenabled=None, forced=None):
        """Add Guest OS mapping"""
        cmd = addGuestOsMapping.addGuestOsMappingCmd()
        cmd.ostypeid = ostypeid
        cmd.hypervisor = hypervisor
        cmd.hypervisorversion = hypervisorversion
        cmd.osnameforhypervisor = osnameforhypervisor
        if osmappingcheckenabled is not None:
            cmd.osmappingcheckenabled = osmappingcheckenabled
        if forced is not None:
            cmd.forced = forced

        return (apiclient.addGuestOsMapping(cmd))

    @classmethod
    def remove(cls, apiclient, id):
        """Remove Guest OS mapping"""
        cmd = removeGuestOsMapping.removeGuestOsMappingCmd()
        cmd.id = id

        return apiclient.removeGuestOsMapping(cmd)

    @classmethod
    def update(cls, apiclient, id, osnameforhypervisor=None, osmappingcheckenabled=None):
        """Update Guest OS mapping"""
        cmd = updateGuestOsMapping.updateGuestOsMappingCmd()
        cmd.id = id
        cmd.osnameforhypervisor = osnameforhypervisor
        if osmappingcheckenabled is not None:
            cmd.osmappingcheckenabled = osmappingcheckenabled

        return apiclient.updateGuestOsMapping(cmd)

    @classmethod
    def list(cls, apiclient, id=None, ostypeid=None, osdisplayname=None,
             osnameforhypervisor=None, hypervisor=None, hypervisorversion=None, **kwargs):
        """List all Guest OS mappings"""
        cmd = listGuestOsMapping.listGuestOsMappingCmd()
        [setattr(cmd, k, v) for k, v in list(kwargs.items())]
        if 'account' in list(kwargs.keys()) and 'domainid' in list(kwargs.keys()):
            cmd.listall = True
        if id is not None:
            cmd.id = id
        if ostypeid is not None:
            cmd.ostypeid = ostypeid
        if osdisplayname is not None:
            cmd.osdisplayname = osdisplayname
        if osnameforhypervisor is not None:
            cmd.osnameforhypervisor = osnameforhypervisor
        if hypervisor is not None:
            cmd.hypervisor = hypervisor
        if hypervisorversion is not None:
            cmd.hypervisorversion = hypervisorversion

        return (apiclient.listGuestOsMapping(cmd))

class VMSchedule:

    def __init__(self, items):
        self.__dict__.update(items)

    @classmethod
    def create(cls, apiclient, virtualmachineid, action, schedule, timezone, startdate, enabled=False, description=None, enddate=None):
        cmd = createVMSchedule.createVMScheduleCmd()
        cmd.virtualmachineid = virtualmachineid
        cmd.description = description
        cmd.action = action
        cmd.schedule = schedule
        cmd.timezone = timezone
        cmd.startdate = startdate
        cmd.enddate = enddate
        cmd.enabled = enabled
        return VMSchedule(apiclient.createVMSchedule(cmd).__dict__)

    @classmethod
    def list(cls, apiclient, virtualmachineid, id=None, enabled=None, action=None):
        cmd = listVMSchedule.listVMScheduleCmd()
        cmd.virtualmachineid = virtualmachineid
        cmd.id = id
        cmd.enabled = enabled
        cmd.action = action
        return apiclient.listVMSchedule(cmd)

    def update(self, apiclient, **kwargs):
        cmd = updateVMSchedule.updateVMScheduleCmd()
        cmd.id = self.id
        [setattr(cmd, k, v) for k, v in list(kwargs.items())]
        return apiclient.updateVMSchedule(cmd)

    def delete(self, apiclient):
        cmd = deleteVMSchedule.deleteVMScheduleCmd()
        cmd.id = self.id
        cmd.virtualmachineid = self.virtualmachineid
        return (apiclient.deleteVMSchedule(cmd))

class VnfTemplate:
    """Manage VNF template life cycle"""

    def __init__(self, items):
        self.__dict__.update(items)

    @classmethod
    def register(cls, apiclient, services, zoneid=None,
                 account=None, domainid=None, hypervisor=None,
                 projectid=None, details=None, randomize_name=True,
                 vnfnics=None, vnfdetails=None):
        """Create VNF template from URL"""

        # Create template from Virtual machine and Volume ID
        cmd = registerVnfTemplate.registerVnfTemplateCmd()
        cmd.displaytext = services["displaytext"]
        if randomize_name:
            cmd.name = "-".join([services["name"], random_gen()])
        else:
            cmd.name = services["name"]
        cmd.format = services["format"]
        if hypervisor:
            cmd.hypervisor = hypervisor
        elif "hypervisor" in services:
            cmd.hypervisor = services["hypervisor"]

        if "ostypeid" in services:
            cmd.ostypeid = services["ostypeid"]
        elif "ostype" in services:
            # Find OSTypeId from Os type
            sub_cmd = listOsTypes.listOsTypesCmd()
            sub_cmd.description = services["ostype"]
            ostypes = apiclient.listOsTypes(sub_cmd)

            if not isinstance(ostypes, list):
                raise Exception(
                    "Unable to find Ostype id with desc: %s" %
                    services["ostype"])
            cmd.ostypeid = ostypes[0].id
        else:
            raise Exception(
                "Unable to find Ostype is required for registering template")

        cmd.url = services["url"]

        if zoneid:
            cmd.zoneid = zoneid
        else:
            cmd.zoneid = services["zoneid"]

        cmd.isfeatured = services[
            "isfeatured"] if "isfeatured" in services else False
        cmd.ispublic = services[
            "ispublic"] if "ispublic" in services else False
        cmd.isextractable = services[
            "isextractable"] if "isextractable" in services else False
        cmd.isdynamicallyscalable = services["isdynamicallyscalable"] if "isdynamicallyscalable" in services else False
        cmd.passwordenabled = services[
            "passwordenabled"] if "passwordenabled" in services else False
        cmd.deployasis = services["deployasis"] if "deployasis" in services else False

        if account:
            cmd.account = account

        if domainid:
            cmd.domainid = domainid

        if projectid:
            cmd.projectid = projectid
        elif "projectid" in services:
            cmd.projectid = services["projectid"]

        if details:
            cmd.details = details

        if "directdownload" in services:
            cmd.directdownload = services["directdownload"]

        if vnfnics:
            cmd.vnfnics = vnfnics

        if vnfdetails:
            cmd.vnfdetails = vnfdetails

        # Register Template
        template = apiclient.registerVnfTemplate(cmd)

        if isinstance(template, list):
            return VnfTemplate(template[0].__dict__)

    def delete(self, apiclient, zoneid=None):
        """Delete VNF Template"""

        cmd = deleteVnfTemplate.deleteVnfTemplateCmd()
        cmd.id = self.id
        if zoneid:
            cmd.zoneid = zoneid
        apiclient.deleteVnfTemplate(cmd)

    def update(self, apiclient, **kwargs):
        """Updates the template details"""

        cmd = updateVnfTemplate.updateVnfTemplateCmd()
        cmd.id = self.id
        [setattr(cmd, k, v) for k, v in list(kwargs.items())]
        return (apiclient.updateVnfTemplate(cmd))

    @classmethod
    def list(cls, apiclient, **kwargs):
        """List all templates matching criteria"""

        cmd = listVnfTemplates.listVnfTemplatesCmd()
        [setattr(cmd, k, v) for k, v in list(kwargs.items())]
        if 'account' in list(kwargs.keys()) and 'domainid' in list(kwargs.keys()):
            cmd.listall = True
        return (apiclient.listVnfTemplates(cmd))

class VnfAppliance:
    """Manage VNF Appliance life cycle"""

    def __init__(self, items):
        self.__dict__.update(items)

    @classmethod
    def create(cls, apiclient, services, templateid=None, accountid=None,
               domainid=None, zoneid=None, networkids=None,
               serviceofferingid=None, securitygroupids=None,
               projectid=None, startvm=None, diskofferingid=None,
               affinitygroupnames=None, affinitygroupids=None, group=None,
               hostid=None, clusterid=None, keypair=None, ipaddress=None, mode='default',
               method='GET', hypervisor=None, customcpunumber=None,
               customcpuspeed=None, custommemory=None, rootdisksize=None,
               rootdiskcontroller=None, vpcid=None, macaddress=None, datadisktemplate_diskoffering_list={},
               properties=None, nicnetworklist=None, bootmode=None, boottype=None, dynamicscalingenabled=None,
               userdataid=None, userdatadetails=None, extraconfig=None,
               vnfconfiguremanagement=None, vnfcidrlist=None):
        """Create the VNF appliance"""

        cmd = deployVnfAppliance.deployVnfApplianceCmd()

        if serviceofferingid:
            cmd.serviceofferingid = serviceofferingid
        elif "serviceoffering" in services:
            cmd.serviceofferingid = services["serviceoffering"]

        if zoneid:
            cmd.zoneid = zoneid
        elif "zoneid" in services:
            cmd.zoneid = services["zoneid"]

        if hypervisor:
            cmd.hypervisor = hypervisor

        if "displayname" in services:
            cmd.displayname = services["displayname"]

        if "name" in services:
            cmd.name = services["name"]

        if accountid:
            cmd.account = accountid
        elif "account" in services:
            cmd.account = services["account"]

        if domainid:
            cmd.domainid = domainid
        elif "domainid" in services:
            cmd.domainid = services["domainid"]

        if networkids:
            cmd.networkids = networkids
            allow_egress = False
        elif "networkids" in services:
            cmd.networkids = services["networkids"]
            allow_egress = False
        else:
            # When no networkids are passed, network
            # is created using the "defaultOfferingWithSourceNAT"
            # which has an egress policy of DENY. But guests in tests
            # need access to test network connectivity
            allow_egress = True

        if templateid:
            cmd.templateid = templateid
        elif "template" in services:
            cmd.templateid = services["template"]

        if diskofferingid:
            cmd.diskofferingid = diskofferingid
        elif "diskoffering" in services:
            cmd.diskofferingid = services["diskoffering"]

        if keypair:
            cmd.keypair = keypair
        elif "keypair" in services:
            cmd.keypair = services["keypair"]

        if ipaddress:
            cmd.ipaddress = ipaddress
        elif "ipaddress" in services:
            cmd.ipaddress = services["ipaddress"]

        if securitygroupids:
            cmd.securitygroupids = [str(sg_id) for sg_id in securitygroupids]

        if "affinitygroupnames" in services:
            cmd.affinitygroupnames = services["affinitygroupnames"]
        elif affinitygroupnames:
            cmd.affinitygroupnames = affinitygroupnames

        if affinitygroupids:
            cmd.affinitygroupids = affinitygroupids

        if projectid:
            cmd.projectid = projectid

        if startvm is not None:
            cmd.startvm = startvm

        if hostid:
            cmd.hostid = hostid

        if clusterid:
            cmd.clusterid = clusterid

        if "userdata" in services:
            cmd.userdata = base64.urlsafe_b64encode(services["userdata"].encode()).decode()

        if userdataid is not None:
            cmd.userdataid = userdataid

        if userdatadetails is not None:
            cmd.userdatadetails = userdatadetails

        if "dhcpoptionsnetworklist" in services:
            cmd.dhcpoptionsnetworklist = services["dhcpoptionsnetworklist"]

        if dynamicscalingenabled is not None:
            cmd.dynamicscalingenabled = dynamicscalingenabled

        cmd.details = [{}]

        if customcpunumber:
            cmd.details[0]["cpuNumber"] = customcpunumber

        if customcpuspeed:
            cmd.details[0]["cpuSpeed"] = customcpuspeed

        if custommemory:
            cmd.details[0]["memory"] = custommemory

        if not rootdisksize is None and rootdisksize >= 0:
            cmd.details[0]["rootdisksize"] = rootdisksize

        if rootdiskcontroller:
            cmd.details[0]["rootDiskController"] = rootdiskcontroller

        if "size" in services:
            cmd.size = services["size"]

        if group:
            cmd.group = group

        cmd.datadisktemplatetodiskofferinglist = []
        for datadisktemplate, diskoffering in list(datadisktemplate_diskoffering_list.items()):
            cmd.datadisktemplatetodiskofferinglist.append({
                'datadisktemplateid': datadisktemplate,
                'diskofferingid': diskoffering
            })

        # program default access to ssh
        if mode.lower() == 'basic':
            cls.ssh_access_group(apiclient, cmd)

        if macaddress:
            cmd.macaddress = macaddress
        elif macaddress in services:
            cmd.macaddress = services["macaddress"]

        if properties:
            cmd.properties = properties

        if nicnetworklist:
            cmd.nicnetworklist = nicnetworklist

        if bootmode:
            cmd.bootmode = bootmode

        if boottype:
            cmd.boottype = boottype

        if extraconfig:
            cmd.extraconfig = extraconfig

        if vnfconfiguremanagement:
            cmd.vnfconfiguremanagement = vnfconfiguremanagement

        if vnfcidrlist:
            cmd.vnfcidrlist = vnfcidrlist

        vnf_app = apiclient.deployVnfAppliance(cmd, method=method)

        return VnfAppliance(vnf_app.__dict__)

    def delete(self, apiclient, expunge=True, **kwargs):
        """Destroy an VNF appliance"""
        cmd = destroyVirtualMachine.destroyVirtualMachineCmd()
        cmd.id = self.id
        cmd.expunge = expunge
        [setattr(cmd, k, v) for k, v in list(kwargs.items())]
        apiclient.destroyVirtualMachine(cmd)

class ObjectStoragePool:

    def __init__(self, items):
        self.__dict__.update(items)

    """Manage Object Stores"""
    @classmethod
    def create(cls, apiclient, name, url, provider, services=None):
        """Add Object Store"""
        cmd = addObjectStoragePool.addObjectStoragePoolCmd()
        cmd.name = name
        cmd.url = url
        cmd.provider = provider
        if services:
            if "details" in services:
                cmd.details = services["details"]

        return ObjectStoragePool(apiclient.addObjectStoragePool(cmd).__dict__)

    def delete(self, apiclient):
        """Delete Object Store"""
        cmd = deleteObjectStoragePool.deleteObjectStoragePoolCmd()
        cmd.id = self.id
        apiclient.deleteObjectStoragePool(cmd)

    @classmethod
    def list(cls, apiclient, **kwargs):
        cmd = listObjectStoragePools.listObjectStoragePoolsCmd()
        [setattr(cmd, k, v) for k, v in list(kwargs.items())]
        if 'account' in list(kwargs.keys()) and 'domainid' in list(kwargs.keys()):
            cmd.listall = True
        return (apiclient.listObjectStoragePools(cmd))

    def update(self, apiclient, **kwargs):
        """Update the Object Store"""

        cmd = updateObjectStoragePool.updateObjectStoragePoolCmd()
        cmd.id = self.id
        [setattr(cmd, k, v) for k, v in list(kwargs.items())]
        return apiclient.updateObjectStoragePool(cmd)

class Bucket:
    """Manage Bucket Life cycle"""

    def __init__(self, items):
        self.__dict__.update(items)

    @classmethod
    def create(cls, apiclient, name, objectstorageid, **kwargs):
        """Create Bucket"""
        cmd = createBucket.createBucketCmd()
        cmd.name = name
        cmd.objectstorageid = objectstorageid
        [setattr(cmd, k, v) for k, v in list(kwargs.items())]

        return Bucket(apiclient.createBucket(cmd).__dict__)

    def delete(self, apiclient):
        """Delete Bucket"""
        cmd = deleteBucket.deleteBucketCmd()
        cmd.id = self.id
        apiclient.deleteBucket(cmd)

    @classmethod
    def list(cls, apiclient, **kwargs):
        cmd = listBuckets.listBucketsCmd()
        [setattr(cmd, k, v) for k, v in list(kwargs.items())]
        if 'account' in list(kwargs.keys()) and 'domainid' in list(kwargs.keys()):
            cmd.listall = True
        return (apiclient.listBuckets(cmd))

    def update(self, apiclient, **kwargs):
        """Update Bucket"""

        cmd = updateBucket.updateBucketCmd()
        cmd.id = self.id
        [setattr(cmd, k, v) for k, v in list(kwargs.items())]
        return apiclient.updateBucket(cmd)

class Webhook:
    """Manage Webhook Life cycle"""

    def __init__(self, items):
        self.__dict__.update(items)

    @classmethod
    def create(cls, apiclient, name, payloadurl, **kwargs):
        """Create Webhook"""
        cmd = createWebhook.createWebhookCmd()
        cmd.name = name
        cmd.payloadurl = payloadurl
        [setattr(cmd, k, v) for k, v in list(kwargs.items())]

        return Webhook(apiclient.createWebhook(cmd).__dict__)

    @classmethod
    def list(cls, apiclient, **kwargs):
        cmd = listWebhooks.listWebhooksCmd()
        [setattr(cmd, k, v) for k, v in list(kwargs.items())]
        if 'account' in list(kwargs.keys()) and 'domainid' in list(kwargs.keys()):
            cmd.listall = True
        return apiclient.listWebhooks(cmd)

    def delete(self, apiclient):
        """Delete Webhook"""
        cmd = deleteWebhook.deleteWebhookCmd()
        cmd.id = self.id
        apiclient.deleteWebhook(cmd)

    def update(self, apiclient, **kwargs):
        """Update Webhook"""

        cmd = updateWebhook.updateWebhookCmd()
        cmd.id = self.id
        [setattr(cmd, k, v) for k, v in list(kwargs.items())]
        return apiclient.updateWebhook(cmd)

    def list_deliveries(self, apiclient, **kwargs):
        """List Webhook Deliveries"""

        cmd = listWebhookDeliveries.listWebhookDeliveriesCmd()
        cmd.webhookid = self.id
        [setattr(cmd, k, v) for k, v in list(kwargs.items())]
        return apiclient.listWebhookDeliveries(cmd)

    def execute_delivery(self, apiclient, **kwargs):
        """Execute Webhook Delivery"""

        cmd = executeWebhookDelivery.executeWebhookDeliveryCmd()
        cmd.webhookid = self.id
        [setattr(cmd, k, v) for k, v in list(kwargs.items())]
        return apiclient.executeWebhookDelivery(cmd)

    def delete_deliveries(self, apiclient, **kwargs):
        """Delete Webhook Deliveries"""

        cmd = deleteWebhookDelivery.deleteWebhookDeliveryCmd()
        cmd.webhookid = self.id
        [setattr(cmd, k, v) for k, v in list(kwargs.items())]
        return apiclient.deleteWebhookDelivery(cmd)

<<<<<<< HEAD
class ZoneIpv4Subnet:
    """Manage IPv4 Subnet for Zone"""
=======
class SharedFS:
>>>>>>> 605534b4

    def __init__(self, items):
        self.__dict__.update(items)

<<<<<<< HEAD
    @classmethod
    def create(cls, apiclient, zoneid, subnet, **kwargs):
        """Create IPv4 Subnet for Zone"""
        cmd = createIpv4SubnetForZone.createIpv4SubnetForZoneCmd()
        cmd.zoneid = zoneid
        cmd.subnet = subnet
        [setattr(cmd, k, v) for k, v in list(kwargs.items())]
        return ZoneIpv4Subnet(apiclient.createIpv4SubnetForZone(cmd).__dict__)

    @classmethod
    def list(cls, apiclient, **kwargs):
        cmd = listIpv4SubnetsForZone.listIpv4SubnetsForZoneCmd()
        [setattr(cmd, k, v) for k, v in list(kwargs.items())]
        return apiclient.listIpv4SubnetsForZone(cmd)

    def delete(self, apiclient):
        """Delete IPv4 Subnet for Zone"""
        cmd = deleteIpv4SubnetForZone.deleteIpv4SubnetForZoneCmd()
        cmd.id = self.id
        apiclient.deleteIpv4SubnetForZone(cmd)

    def update(self, apiclient, **kwargs):
        """Update IPv4 Subnet for Zone"""

        cmd = updateIpv4SubnetForZone.updateIpv4SubnetForZoneCmd()
        cmd.id = self.id
        [setattr(cmd, k, v) for k, v in list(kwargs.items())]
        return apiclient.updateIpv4SubnetForZone(cmd)

    @classmethod
    def dedicate(cls, apiclient, id, account=None, domainid=None, projectid=None):
        """Dedicate IPv4 Subnet for Zone"""

        cmd = dedicateIpv4SubnetForZone.dedicateIpv4SubnetForZoneCmd()
        cmd.id = id
        cmd.account = account
        cmd.domainid = domainid
        cmd.projectid = projectid
        return ZoneIpv4Subnet(apiclient.dedicateIpv4SubnetForZone(cmd).__dict__)

    def release(self, apiclient):
        """Release IPv4 Subnet for Zone"""

        cmd = releaseIpv4SubnetForZone.releaseIpv4SubnetForZoneCmd()
        cmd.id = self.id
        return apiclient.releaseIpv4SubnetForZone(cmd)

class Ipv4SubnetForGuestNetwork:
    """Manage IPv4 Subnet for Guest Network"""

    def __init__(self, items):
        self.__dict__.update(items)

    @classmethod
    def create(cls, apiclient, parentid, subnet=None, cidrsize=None, **kwargs):
        """Create IPv4 Subnet for Guest Network"""
        cmd = createIpv4SubnetForGuestNetwork.createIpv4SubnetForGuestNetworkCmd()
        cmd.parentid = parentid
        if subnet:
            cmd.subnet = subnet
        if cidrsize:
            cmd.cidrsize = cidrsize
        [setattr(cmd, k, v) for k, v in list(kwargs.items())]
        return Ipv4SubnetForGuestNetwork(apiclient.createIpv4SubnetForGuestNetwork(cmd).__dict__)

    @classmethod
    def list(cls, apiclient, **kwargs):
        cmd = listIpv4SubnetsForGuestNetwork.listIpv4SubnetsForGuestNetworkCmd()
        [setattr(cmd, k, v) for k, v in list(kwargs.items())]
        return apiclient.listIpv4SubnetsForGuestNetwork(cmd)

    def delete(self, apiclient):
        """Delete IPv4 Subnet for Guest Network"""
        cmd = deleteIpv4SubnetForGuestNetwork.deleteIpv4SubnetForGuestNetworkCmd()
        cmd.id = self.id
        apiclient.deleteIpv4SubnetForGuestNetwork(cmd)



class RoutingFirewallRule:
    """Manage IPv4 Routing Firewall rules"""

    def __init__(self, items):
        self.__dict__.update(items)

    @classmethod
    def create(cls, apiclient, services, networkid=None, protocol=None):
        """Create IPv4 Routing Firewall rule"""
        cmd = createRoutingFirewallRule.createRoutingFirewallRuleCmd()

        if "networkid" in services:
            cmd.networkid = services["networkid"]
        elif networkid:
            cmd.networkid = networkid

        if "protocol" in services:
            cmd.protocol = services["protocol"]
            if services["protocol"] == 'ICMP':
                cmd.icmptype = -1
                cmd.icmpcode = -1
        elif protocol:
            cmd.protocol = protocol

        if "icmptype" in services:
            cmd.icmptype = services["icmptype"]
        if "icmpcode" in services:
            cmd.icmpcode = services["icmpcode"]

        if "startport" in services:
            cmd.startport = services["startport"]
        if "endport" in services:
            cmd.endport = services["endport"]

        if "cidrlist" in services:
            cmd.cidrlist = services["cidrlist"]
        if "destcidrlist" in services:
            cmd.destcidrlist = services["destcidrlist"]

        if "traffictype" in services:
            cmd.traffictype = services["traffictype"]

        return RoutingFirewallRule(apiclient.createRoutingFirewallRule(cmd).__dict__)

    @classmethod
    def list(cls, apiclient, **kwargs):
        cmd = listRoutingFirewallRules.listRoutingFirewallRulesCmd()
        [setattr(cmd, k, v) for k, v in list(kwargs.items())]
        return apiclient.listIpv4SubnetsForGuestNetwork(cmd)

    def delete(self, apiclient):
        """Delete IPv4 Routing Firewall rule"""
        cmd = deleteRoutingFirewallRule.deleteRoutingFirewallRuleCmd()
        cmd.id = self.id
        apiclient.deleteRoutingFirewallRule(cmd)

    def update(self, apiclient, **kwargs):
        """Update IPv4 Routing Firewall rule"""
        cmd = updateRoutingFirewallRule.updateRoutingFirewallRuleCmd()
        cmd.id = self.id
        [setattr(cmd, k, v) for k, v in list(kwargs.items())]
        apiclient.updateRoutingFirewallRule(cmd)


class ASNRange:
    """Manage ASN range for Guest Network"""

    def __init__(self, items):
        self.__dict__.update(items)

    @classmethod
    def create(cls, apiclient, zoneid, startasn, endasn, **kwargs):
        """Create ASN range for Guest Network"""
        cmd = createASNRange.createASNRangeCmd()
        cmd.zoneid = zoneid
        cmd.startasn = startasn
        cmd.endasn = endasn
        [setattr(cmd, k, v) for k, v in list(kwargs.items())]
        return ASNRange(apiclient.createASNRange(cmd).__dict__)

    @classmethod
    def list(cls, apiclient, **kwargs):
        cmd = listASNRanges.listASNRangesCmd()
        [setattr(cmd, k, v) for k, v in list(kwargs.items())]
        return apiclient.listASNRanges(cmd)

    def delete(self, apiclient):
        """Delete ASN range for Guest Network"""
        cmd = deleteASNRange.deleteASNRangeCmd()
        cmd.id = self.id
        apiclient.deleteASNRange(cmd)

    @classmethod
    def listAsNumbers(cls, apiclient, **kwargs):
        """List AS numbers of an ASN range"""
        cmd = listASNumbers.listASNumbersCmd()
        [setattr(cmd, k, v) for k, v in list(kwargs.items())]
        return apiclient.listASNumbers(cmd)


class BgpPeer:
    """Manage BGP Peers for Zone"""

    def __init__(self, items):
        self.__dict__.update(items)

    @classmethod
    def create(cls, apiclient, zoneid, asnumber, **kwargs):
        """Create BGP Peer"""
        cmd = createBgpPeer.createBgpPeerCmd()
        cmd.zoneid = zoneid
        cmd.asnumber = asnumber
        [setattr(cmd, k, v) for k, v in list(kwargs.items())]
        return BgpPeer(apiclient.createBgpPeer(cmd).__dict__)

    @classmethod
    def list(cls, apiclient, **kwargs):
        cmd = listBgpPeers.listBgpPeersCmd()
        [setattr(cmd, k, v) for k, v in list(kwargs.items())]
        return apiclient.listBgpPeers(cmd)

    def delete(self, apiclient):
        """Delete BGP Peer"""
        cmd = deleteBgpPeer.deleteBgpPeerCmd()
        cmd.id = self.id
        apiclient.deleteBgpPeer(cmd)

    def update(self, apiclient, **kwargs):
        """Update BGP Peer"""

        cmd = updateBgpPeer.updateBgpPeerCmd()
        cmd.id = self.id
        [setattr(cmd, k, v) for k, v in list(kwargs.items())]
        return apiclient.updateBgpPeer(cmd)

    @classmethod
    def dedicate(cls, apiclient, id, account=None, domainid=None, projectid=None):
        """Dedicate BGP Peer"""

        cmd = dedicateBgpPeer.dedicateBgpPeerCmd()
        cmd.id = id
        cmd.account = account
        cmd.domainid = domainid
        cmd.projectid = projectid
        return BgpPeer(apiclient.dedicateBgpPeer(cmd).__dict__)

    def release(self, apiclient):
        """Release BGP Peer"""

        cmd = releaseBgpPeer.releaseBgpPeerCmd()
        cmd.id = self.id
        return apiclient.releaseBgpPeer(cmd)
=======
    """Manage Shared FileSystem"""
    @classmethod
    def create(cls, apiclient, services, name, description=None, account=None, domainid=None, projectid=None,
               size=None, zoneid=None, diskofferingid=None, serviceofferingid=None,
               filesystem=None, provider=None, networkid=None):
        """Create Shared FileSystem"""
        cmd = createSharedFileSystem.createSharedFileSystemCmd()
        cmd.name = name

        if description:
            cmd.description = description
        if diskofferingid:
            cmd.diskofferingid = diskofferingid
        elif "diskofferingid" in services:
            cmd.diskofferingid = services["diskofferingid"]

        if zoneid:
            cmd.zoneid = zoneid
        elif "zoneid" in services:
            cmd.zoneid = services["zoneid"]

        if account:
            cmd.account = account
        elif "account" in services:
            cmd.account = services["account"]

        if domainid:
            cmd.domainid = domainid
        elif "domainid" in services:
            cmd.domainid = services["domainid"]

        if projectid:
            cmd.projectid = projectid

        if size:
            cmd.size = size

        if networkid:
            cmd.networkid = networkid
        elif "networkid" in services:
            cmd.networkid = services["networkid"]

        if filesystem:
            cmd.filesystem = filesystem

        if provider:
            cmd.provider = provider

        if serviceofferingid:
            cmd.serviceofferingid = serviceofferingid
        elif "serviceofferingid" in services:
            cmd.serviceofferingid = services["serviceofferingid"]

        return SharedFS(apiclient.createSharedFileSystem(cmd).__dict__)

    def delete(self, apiclient, expunge=True, forced=True):
        """Delete Shared FileSystem"""
        cmd = destroySharedFileSystem.destroySharedFileSystemCmd()
        cmd.id = self.id
        cmd.expunge = expunge
        cmd.forced = forced
        apiclient.destroySharedFileSystem(cmd)

    def stop(self, apiclient, forced=True):
        """Stop Shared FileSystem"""
        cmd = stopSharedFileSystem.stopSharedFileSystemCmd()
        cmd.id = self.id
        cmd.forced = forced
        apiclient.stopSharedFileSystem(cmd)

    def start(self, apiclient):
        """Start Shared FileSystem"""
        cmd = startSharedFileSystem.startSharedFileSystemCmd()
        cmd.id = self.id
        apiclient.startSharedFileSystem(cmd)

    @classmethod
    def list(cls, apiclient, **kwargs):
        cmd = listSharedFileSystems.listSharedFileSystemCmd()
        [setattr(cmd, k, v) for k, v in list(kwargs.items())]
        return (apiclient.listSharedFileSystems(cmd))

    def update(self, apiclient, name=None, description=None):
        """Update Shared FileSystem"""
        cmd = updateSharedFileSystem.updateSharedFileSystemCmd()
        cmd.id = self.id
        if name:
            cmd.name = name
        if description:
            cmd.description = description
        return (apiclient.updateSharedFileSystem(cmd))

    def changediskoffering(self, apiclient, diskofferingid=None, size=None):
        """Change Disk Offering/Size of the Shared FileSystem"""
        cmd = changeSharedFileSystemDiskOffering.changeSharedFileSystemDiskOfferingCmd()
        cmd.id = self.id
        cmd.diskofferingid = diskofferingid
        cmd.size = size
        return (apiclient.changeSharedFileSystemDiskOffering(cmd))
>>>>>>> 605534b4
<|MERGE_RESOLUTION|>--- conflicted
+++ resolved
@@ -7321,17 +7321,13 @@
         [setattr(cmd, k, v) for k, v in list(kwargs.items())]
         return apiclient.deleteWebhookDelivery(cmd)
 
-<<<<<<< HEAD
+
 class ZoneIpv4Subnet:
     """Manage IPv4 Subnet for Zone"""
-=======
-class SharedFS:
->>>>>>> 605534b4
-
-    def __init__(self, items):
-        self.__dict__.update(items)
-
-<<<<<<< HEAD
+
+    def __init__(self, items):
+        self.__dict__.update(items)
+
     @classmethod
     def create(cls, apiclient, zoneid, subnet, **kwargs):
         """Create IPv4 Subnet for Zone"""
@@ -7563,7 +7559,13 @@
         cmd = releaseBgpPeer.releaseBgpPeerCmd()
         cmd.id = self.id
         return apiclient.releaseBgpPeer(cmd)
-=======
+
+
+class SharedFS:
+
+    def __init__(self, items):
+        self.__dict__.update(items)
+
     """Manage Shared FileSystem"""
     @classmethod
     def create(cls, apiclient, services, name, description=None, account=None, domainid=None, projectid=None,
@@ -7662,5 +7664,4 @@
         cmd.id = self.id
         cmd.diskofferingid = diskofferingid
         cmd.size = size
-        return (apiclient.changeSharedFileSystemDiskOffering(cmd))
->>>>>>> 605534b4
+        return (apiclient.changeSharedFileSystemDiskOffering(cmd))