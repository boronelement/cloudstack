--- conflicted
+++ resolved
@@ -367,20 +367,13 @@
             self.username = services["username"]
         else:
             self.username = 'root'
-<<<<<<< HEAD
-        if 'password' not in items:
-=======
 
         if "password" not in items:
->>>>>>> 51794deb
             if "password" in services:
                 self.password = services["password"]
             else:
                 self.password = 'password'
-<<<<<<< HEAD
-=======
-
->>>>>>> 51794deb
+
         if "ssh_port" in services:
             self.ssh_port = services["ssh_port"]
         else:
@@ -511,11 +504,7 @@
                hostid=None, keypair=None, ipaddress=None, mode='default',
                method='GET', hypervisor=None, customcpunumber=None,
                customcpuspeed=None, custommemory=None, rootdisksize=None,
-<<<<<<< HEAD
-               rootdiskcontroller=None, vpcid=None):
-=======
-               rootdiskcontroller=None, macaddress=None, datadisktemplate_diskoffering_list={}):
->>>>>>> 51794deb
+               rootdiskcontroller=None, vpcid=None, macaddress=None, datadisktemplate_diskoffering_list={}):
         """Create the instance"""
 
         cmd = deployVirtualMachine.deployVirtualMachineCmd()
@@ -656,25 +645,6 @@
             return VirtualMachine(virtual_machine.__dict__, services)
 
         # program ssh access over NAT via PF
-<<<<<<< HEAD
-        if mode.lower() == 'advanced':
-            cls.access_ssh_over_nat(
-                apiclient,
-                services,
-                virtual_machine,
-                allow_egress=allow_egress,
-                networkid=cmd.networkids[0] if cmd.networkids else None,
-                vpcid=vpcid)
-        elif mode.lower() == 'basic':
-            if virtual_machine.publicip is not None:
-                # EIP/ELB (netscaler) enabled zone
-                vm_ssh_ip = virtual_machine.publicip
-            else:
-                # regular basic zone with security group
-                vm_ssh_ip = virtual_machine.nic[0].ipaddress
-            virtual_machine.ssh_ip = vm_ssh_ip
-            virtual_machine.public_ip = vm_ssh_ip
-=======
         retries = 5
         interval = 30
         while retries > 0:
@@ -686,7 +656,8 @@
                         services,
                         virtual_machine,
                         allow_egress=allow_egress,
-                        networkid=cmd.networkids[0] if cmd.networkids else None)
+                        networkid=cmd.networkids[0] if cmd.networkids else None,
+                        vpcid=vpcid)
                 elif mode.lower() == 'basic':
                     if virtual_machine.publicip is not None:
                         # EIP/ELB (netscaler) enabled zone
@@ -703,7 +674,6 @@
                     continue
                 raise Exception(
                     "The following exception appeared while programming ssh access - %s" % e)
->>>>>>> 51794deb
 
         return VirtualMachine(virtual_machine.__dict__, services)
 
@@ -1455,10 +1425,6 @@
         return apiclient.extractTemplate(cmd)
 
     @classmethod
-<<<<<<< HEAD
-    def create_from_snapshot(cls, apiclient, snapshot, services, account=None,
-                             domainid=None, projectid=None, random_name=True):
-=======
     def create_from_volume(cls, apiclient, volume, services,
                            random_name=True):
         """Create Template from volume"""
@@ -1472,9 +1438,8 @@
         return Template(apiclient.createTemplate(cmd).__dict__)
 
     @classmethod
-    def create_from_snapshot(cls, apiclient, snapshot, services,
-                             random_name=True):
->>>>>>> 51794deb
+    def create_from_snapshot(cls, apiclient, snapshot, services, account=None,
+                             domainid=None, projectid=None, random_name=True):
         """Create Template from snapshot"""
         # Create template from Snapshot ID
         cmd = createTemplate.createTemplateCmd()
@@ -1513,7 +1478,6 @@
             raise Exception(
                 "Unable to find Ostype is required for creating template")
 
-<<<<<<< HEAD
         cmd.snapshotid = snapshot.id
 
         if account:
@@ -1525,8 +1489,6 @@
 
         return Template(apiclient.createTemplate(cmd).__dict__)
 
-=======
->>>>>>> 51794deb
     def delete(self, apiclient, zoneid=None):
         """Delete Template"""
 
